/*
 * Copyright (C) 2005-2012 MaNGOS <http://getmangos.com/>
 *
 * This program is free software; you can redistribute it and/or modify
 * it under the terms of the GNU General Public License as published by
 * the Free Software Foundation; either version 2 of the License, or
 * (at your option) any later version.
 *
 * This program is distributed in the hope that it will be useful,
 * but WITHOUT ANY WARRANTY; without even the implied warranty of
 * MERCHANTABILITY or FITNESS FOR A PARTICULAR PURPOSE.  See the
 * GNU General Public License for more details.
 *
 * You should have received a copy of the GNU General Public License
 * along with this program; if not, write to the Free Software
 * Foundation, Inc., 59 Temple Place, Suite 330, Boston, MA  02111-1307  USA
 */

#ifndef MANGOSSERVER_COMMON_H
#define MANGOSSERVER_COMMON_H

// config.h needs to be included 1st
#ifdef HAVE_CONFIG_H
#ifdef PACKAGE
#undef PACKAGE
#endif //PACKAGE
#ifdef PACKAGE_BUGREPORT
#undef PACKAGE_BUGREPORT
#endif //PACKAGE_BUGREPORT
#ifdef PACKAGE_NAME
#undef PACKAGE_NAME
#endif //PACKAGE_NAME
#ifdef PACKAGE_STRING
#undef PACKAGE_STRING
#endif //PACKAGE_STRING
#ifdef PACKAGE_TARNAME
#undef PACKAGE_TARNAME
#endif //PACKAGE_TARNAME
#ifdef PACKAGE_VERSION
#undef PACKAGE_VERSION
#endif //PACKAGE_VERSION
#ifdef VERSION
#undef VERSION
#endif //VERSION
# include "config.h"
#undef PACKAGE
#undef PACKAGE_BUGREPORT
#undef PACKAGE_NAME
#undef PACKAGE_STRING
#undef PACKAGE_TARNAME
#undef PACKAGE_VERSION
#undef VERSION
#endif //HAVE_CONFIG_H

#include "Platform/Define.h"

#if COMPILER == COMPILER_MICROSOFT
#  pragma warning(disable:4996)                             // 'function': was declared deprecated
#ifndef __SHOW_STUPID_WARNINGS__
#  pragma warning(disable:4244)                             // 'argument' : conversion from 'type1' to 'type2', possible loss of data
#  pragma warning(disable:4355)                             // 'this' : used in base member initializer list
#endif                                                      // __SHOW_STUPID_WARNINGS__
#endif                                                      // __GNUC__

#include "Utilities/UnorderedMapSet.h"
#include <stdio.h>
#include <stdlib.h>
#include <string.h>
#include <time.h>
#include <math.h>
#include <errno.h>
#include <signal.h>
#include <assert.h>

#if defined(__sun__)
#include <ieeefp.h> // finite() on Solaris
#endif

#include <set>
#include <list>
#include <string>
#include <map>
#include <queue>
#include <sstream>
#include <algorithm>

#include "Errors.h"
#include "Threading.h"

#include <ace/Basic_Types.h>
#include <ace/Guard_T.h>
#include <ace/RW_Thread_Mutex.h>
#include <ace/Thread_Mutex.h>
#include <ace/Null_Mutex.h>
#include <ace/OS_NS_arpa_inet.h>
#include <ace/Refcounted_Auto_Ptr.h>

// Old ACE versions (pre-ACE-5.5.4) not have this type (add for allow use at Unix side external old ACE versions)
#if PLATFORM != PLATFORM_WINDOWS
#  ifndef ACE_OFF_T
typedef off_t ACE_OFF_T;
#  endif
#endif

#if PLATFORM == PLATFORM_WINDOWS
#  if !defined (FD_SETSIZE)
#    define FD_SETSIZE 4096
#  endif
#  include <ace/config-all.h>
#  include <ws2tcpip.h>
#else
#  include <sys/types.h>
#  include <sys/ioctl.h>
#  include <sys/socket.h>
#  include <netinet/in.h>
#  include <unistd.h>
#  include <netdb.h>
#endif

#if COMPILER == COMPILER_MICROSOFT

#  include <float.h>

#  define I32FMT "%08I32X"
#  define I64FMT "%016I64X"
#  define snprintf _snprintf
#  define vsnprintf _vsnprintf
#  define finite(X) _finite(X)

#else

#  define stricmp strcasecmp
#  define strnicmp strncasecmp

#  define I32FMT "%08X"
#  if ACE_SIZEOF_LONG == 8
#    define I64FMT "%016lX"
#  else
#    define I64FMT "%016llX"
#  endif /* ACE_SIZEOF_LONG == 8 */

#endif

#define UI64FMTD ACE_UINT64_FORMAT_SPECIFIER
#define UI64LIT(N) ACE_UINT64_LITERAL(N)

#define SI64FMTD ACE_INT64_FORMAT_SPECIFIER
#define SI64LIT(N) ACE_INT64_LITERAL(N)

#define SIZEFMTD ACE_SIZE_T_FORMAT_SPECIFIER

inline float finiteAlways(float f) { return finite(f) ? f : 0.0f; }

#define atol(a) strtoul( a, NULL, 10)

#define STRINGIZE(a) #a

// used for creating values for respawn for example
#define MAKE_PAIR64(l, h)  uint64( uint32(l) | ( uint64(h) << 32 ) )
#define PAIR64_HIPART(x)   (uint32)((uint64(x) >> 32) & UI64LIT(0x00000000FFFFFFFF))
#define PAIR64_LOPART(x)   (uint32)(uint64(x)         & UI64LIT(0x00000000FFFFFFFF))

#define MAKE_PAIR32(l, h)  uint32( uint16(l) | ( uint32(h) << 16 ) )
#define PAIR32_HIPART(x)   (uint16)((uint32(x) >> 16) & 0x0000FFFF)
#define PAIR32_LOPART(x)   (uint16)(uint32(x)         & 0x0000FFFF)

enum TimeConstants
{
    MINUTE = 60,
    HOUR   = MINUTE*60,
    DAY    = HOUR*24,
    WEEK   = DAY*7,
    MONTH  = DAY*30,
    YEAR   = MONTH*12,
    IN_MILLISECONDS = 1000
};

enum AccountTypes
{
    SEC_PLAYER         = 0,
    SEC_MODERATOR      = 1,
    SEC_GAMEMASTER     = 2,
    SEC_ADMINISTRATOR  = 3,
    SEC_CONSOLE        = 4                                  // must be always last in list, accounts must have less security level always also
};

// Used in mangosd/realmd
enum RealmFlags
{
    REALM_FLAG_NONE         = 0x00,
    REALM_FLAG_INVALID      = 0x01,
    REALM_FLAG_OFFLINE      = 0x02,
    REALM_FLAG_SPECIFYBUILD = 0x04,                         // client will show realm version in RealmList screen in form "RealmName (major.minor.revision.build)"
    REALM_FLAG_UNK1         = 0x08,
    REALM_FLAG_UNK2         = 0x10,
    REALM_FLAG_NEW_PLAYERS  = 0x20,
    REALM_FLAG_RECOMMENDED  = 0x40,
    REALM_FLAG_FULL         = 0x80
};

enum LocaleConstant
{
    LOCALE_enUS = 0,                                        // also enGB
    LOCALE_koKR = 1,
    LOCALE_frFR = 2,
    LOCALE_deDE = 3,
    LOCALE_zhCN = 4,
    LOCALE_zhTW = 5,
    LOCALE_esES = 6,
    LOCALE_esMX = 7,
    LOCALE_ruRU = 8
};

#define MAX_LOCALE 9

LocaleConstant GetLocaleByName(const std::string& name);

extern char const* localeNames[MAX_LOCALE];

struct LocaleNameStr
{
    char const* name;
    LocaleConstant locale;
};

// used for iterate all names including alternative
extern LocaleNameStr const fullLocaleNameList[];

//operator new[] based version of strdup() function! Release memory by using operator delete[] !
inline char * mangos_strdup(const char * source)
{
    char * dest = new char[strlen(source) + 1];
    strcpy(dest, source);
    return dest;
}

// we always use stdlibc++ std::max/std::min, undefine some not C++ standard defines (Win API and some pother platforms)
#ifdef max
#  undef max
#endif

#ifdef min
#  undef min
#endif

#ifndef M_PI
#  define M_PI          3.14159265358979323846
#endif

#ifndef M_PI_F
#  define M_PI_F        float(M_PI)
#endif

#ifndef M_NULL_F
#  define M_NULL_F      0.009f
#endif

#ifndef countof
#define countof(array) (sizeof(array) / sizeof((array)[0]))
#endif

#if defined WIN64
#     define  NOTSAFE_SEMAPHORE_OVERHANDLING "Win64"
<<<<<<< HEAD
#     define  ACE_MUTEX_MODEL ACE_Null_Mutex
#elif defined WIN32
#     define  NOTSAFE_SEMAPHORE_OVERHANDLING "Win32"
#     define  ACE_MUTEX_MODEL ACE_Null_Mutex
#elif defined (__FreeBSD__)
#     define  NOTSAFE_SEMAPHORE_OVERHANDLING "FreeBSD"
#     define  ACE_MUTEX_MODEL ACE_RW_Thread_Mutex
#elif defined (__APPLE__)
#     define  NOTSAFE_SEMAPHORE_OVERHANDLING "MacOS"
#     define  ACE_MUTEX_MODEL ACE_RW_Thread_Mutex
// All other possibility - linux, android  and some other, has all needed methods
#else
#     undef   NOTSAFE_SEMAPHORE_OVERHANDLING
#     define  ACE_MUTEX_MODEL ACE_RW_Thread_Mutex
=======
#     define  MANGOSR2_MUTEX_MODEL ACE_Null_Mutex
#     define  MANGOSR2_SINGLE_THREAD "Win64"
#elif defined WIN32
#     define  NOTSAFE_SEMAPHORE_OVERHANDLING "Win32"
#     define  MANGOSR2_MUTEX_MODEL ACE_Null_Mutex
#     define  MANGOSR2_SINGLE_THREAD "Win32"
#elif defined (__FreeBSD__)
#     define  NOTSAFE_SEMAPHORE_OVERHANDLING "FreeBSD"
#     define  MANGOSR2_MUTEX_MODEL ACE_RW_Thread_Mutex
#     undef   MANGOSR2_SINGLE_THREAD
#elif defined (__APPLE__)
#     define  NOTSAFE_SEMAPHORE_OVERHANDLING "MacOS"
#     define  MANGOSR2_MUTEX_MODEL ACE_RW_Thread_Mutex
#     undef   MANGOSR2_SINGLE_THREAD
// All other possibility - linux, android  and some other, has all needed methods
#else
#     undef   NOTSAFE_SEMAPHORE_OVERHANDLING
#     define  MANGOSR2_MUTEX_MODEL ACE_RW_Thread_Mutex
#     undef   MANGOSR2_SINGLE_THREAD
>>>>>>> 1f6223f3
#endif

#include <stdint.h>
#
#if !defined (INT8_MIN)
#   define INT8_MIN    0xFF
#endif
#if !defined (INT8_MAX)
#   define INT8_MAX    0x7F
#endif
#if !defined (UINT8_MIN)
#   define UINT8_MIN    0x00
#endif
#if !defined (UINT8_MAX)
#   define UINT8_MAX    0xFF
#endif
#if !defined (INT16_MAX)
#   define INT16_MAX    0x7fff
#endif
#if !defined (INT16_MIN)
#   define INT16_MIN    0xffff
#endif
#if !defined (UINT16_MAX)
#  define UINT16_MAX    0xffff
#endif
#if !defined (UINT16_MIN)
#  define UINT16_MIN    0x0000
#endif
#if !defined (INT32_MAX)
#   define INT32_MAX    0x7fffffff
#endif
#if !defined (INT32_MIN)
#   define INT32_MIN    0xffffffff
#endif
#if !defined (UINT32_MAX)
#  define UINT32_MAX    0xffffffff
#endif
#if !defined (UINT32_MIN)
#  define UINT32_MIN    0x00000000
#endif
#if !defined (INT64_MAX)
#   define INT64_MAX    0x7fffffffffffffff
#endif
#if !defined (INT64_MIN)
#   define INT64_MIN    0xffffffffffffffff
#endif
#if !defined (UINT64_MAX)
#  define UINT64_MAX    0xffffffffffffffff
#endif
#if !defined (UINT64_MIN)
#  define UINT64_MIN    0x0000000000000000
#endif

#define MAX_CLIENT_STAT_VALUE INT16_MAX

#endif<|MERGE_RESOLUTION|>--- conflicted
+++ resolved
@@ -261,22 +261,6 @@
 
 #if defined WIN64
 #     define  NOTSAFE_SEMAPHORE_OVERHANDLING "Win64"
-<<<<<<< HEAD
-#     define  ACE_MUTEX_MODEL ACE_Null_Mutex
-#elif defined WIN32
-#     define  NOTSAFE_SEMAPHORE_OVERHANDLING "Win32"
-#     define  ACE_MUTEX_MODEL ACE_Null_Mutex
-#elif defined (__FreeBSD__)
-#     define  NOTSAFE_SEMAPHORE_OVERHANDLING "FreeBSD"
-#     define  ACE_MUTEX_MODEL ACE_RW_Thread_Mutex
-#elif defined (__APPLE__)
-#     define  NOTSAFE_SEMAPHORE_OVERHANDLING "MacOS"
-#     define  ACE_MUTEX_MODEL ACE_RW_Thread_Mutex
-// All other possibility - linux, android  and some other, has all needed methods
-#else
-#     undef   NOTSAFE_SEMAPHORE_OVERHANDLING
-#     define  ACE_MUTEX_MODEL ACE_RW_Thread_Mutex
-=======
 #     define  MANGOSR2_MUTEX_MODEL ACE_Null_Mutex
 #     define  MANGOSR2_SINGLE_THREAD "Win64"
 #elif defined WIN32
@@ -296,7 +280,6 @@
 #     undef   NOTSAFE_SEMAPHORE_OVERHANDLING
 #     define  MANGOSR2_MUTEX_MODEL ACE_RW_Thread_Mutex
 #     undef   MANGOSR2_SINGLE_THREAD
->>>>>>> 1f6223f3
 #endif
 
 #include <stdint.h>
