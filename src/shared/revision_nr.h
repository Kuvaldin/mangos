--- conflicted
+++ resolved
@@ -1,8 +1,4 @@
 #ifndef __REVISION_NR_H__
 #define __REVISION_NR_H__
-<<<<<<< HEAD
- #define REVISION_NR "12273"
-=======
  #define REVISION_NR "12278"
->>>>>>> f9a5c8d6
 #endif // __REVISION_NR_H__