#ifndef __REVISION_NR_H__
#define __REVISION_NR_H__
<<<<<<< HEAD
 #define REVISION_NR "12063"
=======
 #define REVISION_NR "12065"
>>>>>>> ab866ecc
#endif // __REVISION_NR_H__<|MERGE_RESOLUTION|>--- conflicted
+++ resolved
@@ -1,8 +1,4 @@
 #ifndef __REVISION_NR_H__
 #define __REVISION_NR_H__
-<<<<<<< HEAD
- #define REVISION_NR "12063"
-=======
  #define REVISION_NR "12065"
->>>>>>> ab866ecc
 #endif // __REVISION_NR_H__