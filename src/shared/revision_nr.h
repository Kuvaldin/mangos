#ifndef __REVISION_NR_H__
#define __REVISION_NR_H__
<<<<<<< HEAD
 #define REVISION_NR "11401"
=======
 #define REVISION_NR "11402"
>>>>>>> 2c7d310b
#endif // __REVISION_NR_H__<|MERGE_RESOLUTION|>--- conflicted
+++ resolved
@@ -1,8 +1,4 @@
 #ifndef __REVISION_NR_H__
 #define __REVISION_NR_H__
-<<<<<<< HEAD
- #define REVISION_NR "11401"
-=======
  #define REVISION_NR "11402"
->>>>>>> 2c7d310b
 #endif // __REVISION_NR_H__