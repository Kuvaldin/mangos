--- conflicted
+++ resolved
@@ -50,13 +50,7 @@
         template<class T>
             T const* LookupEntry(uint32 id) const
         {
-<<<<<<< HEAD
-//            if( id == 0 )
-//                return NULL;
-            if(id >= MaxEntry)
-=======
             if (id >= MaxEntry)
->>>>>>> 1f1aad9b
                 return NULL;
             return reinterpret_cast<T const*>(pIndex[id]);
         }
