--- conflicted
+++ resolved
@@ -137,57 +137,7 @@
     mMysql = mysql_real_connect(mysqlInit, host.c_str(), user.c_str(),
         password.c_str(), database.c_str(), port, unix_socket, 0);
 
-<<<<<<< HEAD
-    if (mMysql)
-    {
-        DETAIL_LOG( "Connected to MySQL database at %s",
-            host.c_str());
-        sLog.outString( "MySQL client library: %s", mysql_get_client_info());
-        sLog.outString( "MySQL server ver: %s ", mysql_get_server_info( mMysql));
-
-        /*----------SET AUTOCOMMIT ON---------*/
-        // It seems mysql 5.0.x have enabled this feature
-        // by default. In crash case you can lose data!!!
-        // So better to turn this off
-        // ---
-        // This is wrong since mangos use transactions,
-        // autocommit is turned of during it.
-        // Setting it to on makes atomic updates work
-        // ---
-        // LEAVE 'AUTOCOMMIT' MODE ALWAYS ENABLED!!!
-        // W/O IT EVEN 'SELECT' QUERIES WOULD REQUIRE TO BE WRAPPED INTO 'START TRANSACTION'<>'COMMIT' CLAUSES!!!
-        if (!mysql_autocommit(mMysql, 1))
-            DETAIL_LOG("AUTOCOMMIT SUCCESSFULLY SET TO 1");
-        else
-            DETAIL_LOG("AUTOCOMMIT NOT SET TO 1");
-        /*-------------------------------------*/
-
-        // set connection properties to UTF8 to properly handle locales for different
-        // server configs - core sends data in UTF8, so MySQL must expect UTF8 too
-        Execute("SET NAMES `utf8`");
-        Execute("SET CHARACTER SET `utf8`");
-
-#if MYSQL_VERSION_ID >= 50003
-        my_bool my_true = (my_bool)1;
-        if (mysql_options(mMysql, MYSQL_OPT_RECONNECT, &my_true))
-        {
-            sLog.outDetail("Failed to turn on MYSQL_OPT_RECONNECT.");
-        }
-        else
-        {
-            sLog.outDetail("Successfully turned on MYSQL_OPT_RECONNECT.");
-        }
-#else
-        sLog.outDetail("Your mySQL client lib version does not support reconnecting after a timeout.");
-        sLog.outDetail("If this causes you any trouble we advice you to upgrade");
-        sLog.outDetail("your mySQL client libs to at least mySQL 5.0.13 to resolve this problem.");
-#endif
-        return true;
-    }
-    else
-=======
     if (!mMysql)
->>>>>>> 655d84af
     {
         sLog.outError( "Could not connect to MySQL database at %s: %s\n",
         host.c_str(),mysql_error(mysqlInit));
@@ -221,6 +171,22 @@
     Execute("SET NAMES `utf8`");
     Execute("SET CHARACTER SET `utf8`");
 
+#if MYSQL_VERSION_ID >= 50003
+        my_bool my_true = (my_bool)1;
+        if (mysql_options(mMysql, MYSQL_OPT_RECONNECT, &my_true))
+        {
+            sLog.outDetail("Failed to turn on MYSQL_OPT_RECONNECT.");
+        }
+        else
+        {
+            sLog.outDetail("Successfully turned on MYSQL_OPT_RECONNECT.");
+        }
+#else
+        sLog.outDetail("Your mySQL client lib version does not support reconnecting after a timeout.");
+        sLog.outDetail("If this causes you any trouble we advice you to upgrade");
+        sLog.outDetail("your mySQL client libs to at least mySQL 5.0.13 to resolve this problem.");
+#endif
+
     return true;
 }
 
