#####################################
# MaNGOS Configuration file         #
#####################################
ConfVersion=2010040601

###################################################################################################################
# CONNECTIONS AND DIRECTORIES
#
#    RealmID
#        RealmID must match the realmlist inside the realmd database
#
#    DataDir
#        Data directory setting.
#        Important: DataDir needs to be quoted, as it is a string which may contain space characters.
#        Example: "@prefix@/share/mangos"
#
#    LogsDir
#        Logs directory setting.
#        Important: Logs dir must exists, or all logs need to be disabled
#        Default: "" - no log directory prefix, if used log names isn't absolute path
#        then logs will be stored in current directory for run program.
#
#
#    LoginDatabaseInfo
#    WorldDatabaseInfo
#    CharacterDatabaseInfo
#        Database connection settings for the world server.
#        Default:
#                ---MYSQL---
#                    hostname;port;username;password;database
#                    .;somenumber;username;password;database - use named pipes at Windows
#                        Named pipes: mySQL required adding "enable-named-pipe" to [mysqld] section my.ini
#                    .;/path/to/unix_socket;username;password;database - use Unix sockets at Unix/Linux
#                ---PGSQL---
#                    hostname;port;username;password;database
#                    .;/path/to/unix_socket/DIRECTORY or . for default path;username;password;database - use Unix sockets at Unix/Linux
#
#    MaxPingTime
#        Settings for maximum database-ping interval (minutes between pings)
#
#    WorldServerPort
#        Default WorldServerPort
#
#    BindIP
#        Bind World Server to IP/hostname
#
###################################################################################################################

RealmID = 1
DataDir = "."
LogsDir = ""
LoginDatabaseInfo     = "127.0.0.1;3306;mangos;mangos;realmd"
WorldDatabaseInfo     = "127.0.0.1;3306;mangos;mangos;mangos"
CharacterDatabaseInfo = "127.0.0.1;3306;mangos;mangos;characters"
MaxPingTime = 30
WorldServerPort = 8085
BindIP = "0.0.0.0"

###################################################################################################################
# PERFORMANCE SETINGS
#
#    UseProcessors
#        Used processors mask for multi-processors system (Used only at Windows)
#        Default: 0 (selected by OS)
#                 number (bitmask value of selected processors)
#
#    ProcessPriority
#        Process priority setting (Used only at Windows)
#        Default: 1 (HIGH)
#                 0 (Normal)
#
#    Compression
#        Compression level for update packages sent to client (1..9)
#        Default: 1 (speed)
#                 9 (best compression)
#
#    PlayerLimit
#        Maximum number of players in the world. Excluding Mods, GM's and Admins
#        Default: 100
#                 0 (for infinite players)
#                -1 (for Mods, GM's and Admins only)
#                -2 (for GM's and Admins only)
#                -3 (for Admins only)
#
#    SaveRespawnTimeImmediately
#        Save respawn time for creatures at death and for gameobjects at use/open
#        Default: 1 (save creature/gameobject respawn time without waiting grid unload)
#                 0 (save creature/gameobject respawn time at grid unload)
#
#    MaxOverspeedPings
#        Maximum overspeed ping count before player kick (minimum is 2, 0 used for disable check)
#        Default: 2
#
#    GridUnload
#        Unload grids (if you have lot memory you can disable it to speed up player move to new grids second time)
#        Default: 1 (unload grids)
#                 0 (do not unload grids)
#
#    SocketSelectTime
#        Socket select time (in milliseconds)
#        Default: 10000 (10 secs)
#
#    GridCleanUpDelay
#        Grid clean up delay (in milliseconds)
#        Default: 300000 (5 min)
#
#    MapUpdateInterval
#        Map update interval (in milliseconds)
#        Default: 100
#
#    ChangeWeatherInterval
#        Weather update interval (in milliseconds)
#        Default: 600000 (10 min)
#
#    PlayerSave.Interval
#        Player save interval (in milliseconds)
#        Default: 900000 (15 min)
#
#    PlayerSave.Stats.MinLevel
#        Minimum level for saving character stats for external usage in database
#        Default: 0  (do not save character stats)
#                 1+ (save stats for characters with level 1+)
#
#    PlayerSave.Stats.SaveOnlyOnLogout
#        Enable/Disable saving of character stats only on logout
#        Default: 1 (only save on logout)
#                 0 (save on every player save)
#
#    vmap.enableLOS
#    vmap.enableHeight
#        Enable/Disable VMmap support for line of sight and height calculation
#        Default: 0 (disable)
#                 1 (enable)
#
#    vmap.ignoreMapIds
#        Map id that will be ignored by VMaps
#        List of ids with delimiter ','
#        If more then one id is defined and spaces are included, the string has to be enclosed by "
#        Example: "369,0,1,530"
#
#    vmap.ignoreSpellIds
#        These spells are ignored for LoS calculation
#        List of ids with delimiter ','
#
#    DetectPosCollision
#        Check final move position, summon position, etc for visible collision with other objects or
#        wall (wall only if vmaps are enabled)
#        Default: 1 (enable, required more CPU power usage)
#                 0 (disable, less nice position selection but will less CPU power usage)
#
#    TargetPosRecalculateRange
#        Max distance from movement target point (+moving unit size) and targeted object (+size)
#        after that new target movmeent point calculated. Max: melee attack range (5), min: contact range (0.5)
#        More distance let have better performence, less distance let have more sensitive reaction at target move.
#        Default: 1.5
#
#    UpdateUptimeInterval
#        Update realm uptime period in minutes (for save data in 'uptime' table). Must be > 0
#        Default: 10 (minutes)
#
#    MaxCoreStuckTime
#        Periodically check if the process got freezed, if this is the case force crash after the specified
#        amount of seconds. Must be > 0. Recommended > 10 secs if you use this.
#        Default: 0 (Disabled)
#
#    AddonChannel
#        Permit/disable the use of the addon channel through the server
#        (some client side addons can stop work correctly with disabled addon channel)
#        Default: 1 (permit addon channel)
#                 0 (do not permit addon channel)
#
#
###################################################################################################################

UseProcessors = 0
ProcessPriority = 1
Compression = 1
PlayerLimit = 100
SaveRespawnTimeImmediately = 1
MaxOverspeedPings = 2
GridUnload = 1
SocketSelectTime = 10000
GridCleanUpDelay = 300000
MapUpdateInterval = 100
ChangeWeatherInterval = 600000
PlayerSave.Interval = 900000
PlayerSave.Stats.MinLevel = 0
PlayerSave.Stats.SaveOnlyOnLogout = 1
vmap.enableLOS = 0
vmap.enableHeight = 0
vmap.ignoreMapIds = "369"
vmap.ignoreSpellIds = "7720"
DetectPosCollision = 1
TargetPosRecalculateRange = 1.5
UpdateUptimeInterval = 10
MaxCoreStuckTime = 0
AddonChannel = 1

###################################################################################################################
# SERVER LOGGING
#
#    LogSQL
#        Enable logging of GM commands - all SQL code will be written to a log file
#        All commands are written to a file: YYYY-MM-DD_logSQL.sql
#        If a new day starts (00:00:00) then a new file is created - the old file will not be deleted.
#        Default: 1 - Write SQL code to logfile
#                 0 - Do not log
#
#    PidFile
#        World daemon PID file
#        Default: ""             - do not create PID file
#                 "./worldd.pid" - create PID file (recommended name)
#
#    LogLevel
#        Server console level of logging
#        0 = Minimum; 1 = Basic&Error; 2 = Detail; 3 = Full/Debug
#        Default: 3
#
#    LogTime
#        Include time in server console output [hh:mm:ss]
#        Default: 0 (no time)
#                 1 (print time)
#
#    LogFile
#        Logfile name
#        Default: "Server.log"
#                 "" - Empty name disable creating log file
#
#    LogTimestamp
#        Logfile with timestamp of server start in name
#        Default: 0 - no timestamp in name
#                 1 - add timestamp in name in form Logname_YYYY-MM-DD_HH-MM-SS.Ext for Logname.Ext
#
#    LogFileLevel
#        Server file level of logging
#        0 = Minimum; 1 = Error; 2 = Detail; 3 = Full/Debug
#        Default: 0
#
#    LogFilter_AchievementUpdates
#    LogFilter_CreatureMoves
#    LogFilter_TransportMoves
#    LogFilter_VisibilityChanges
#        Log filters
#        Default: 1 - not include with any log level
#                 0 - include in log if log level permit
#
#    WorldLogFile
#        Packet logging file for the worldserver
#        Default: "world.log"
#
#    WorldLogTimestamp
#        Logfile with timestamp of server start in name
#        Default: 0 - no timestamp in name
#                 1 - add timestamp in name in form Logname_YYYY-MM-DD_HH-MM-SS.Ext for Logname.Ext
#
#    DBErrorLogFile
#        Log file of DB errors detected at server run
#        Default: "DBErrors.log"
#
#    CharLogFile
#        Character operations logfile name
#        Default: "Char.log"
#                 "" - Empty name disable creating log file
#
#    CharLogTimestamp
#        Logfile with timestamp of server start in name
#        Default: 0 - no timestamp in name
#                 1 - add timestamp in name in form Logname_YYYY-MM-DD_HH-MM-SS.Ext for Logname.Ext
#
#    CharLogDump
#        Write character dump before deleting in Char.log
#        For restoration, cut character data from log starting from
#        line == START DUMP == to line == END DUMP == (without its) in file and load it using loadpdump command
#        Default: 0 - don't include dumping chars to log
#                 1 - include dumping chars to log
#
#    GmLogFile
#        GM Log file of gm commands
#        Default: "" (Disable)
#
#    GmLogTimestamp
#        GM Logfile with timestamp of server start in name
#        Default: 0 - no timestamp in name
#                 1 - add timestamp in name in form Logname_YYYY-MM-DD_HH-MM-SS.Ext for Logname.Ext
#
#    GmLogPerAccount
#        GM Logfiles with GM account id (Note: logs not created if GmLogFile not set)
#        Default: 0 - add gm log data to single log file
#                 1 - add gm log data to account specific log files with name
#                     in form Logname_#ID_YYYY-MM-DD_HH-MM-SS.Ext
#                     or form Logname_#ID.Ext
#
#    RaLogFile
#        Log file of RA commands
#        Default: "Ra.log"
#                 "" - Empty name for disable
#
#    LogColors
#        Color for messages (format "normal_color details_color debug_color error_color")
#        Colors: 0 - BLACK, 1 - RED, 2 - GREEN,  3 - BROWN, 4 - BLUE, 5 - MAGENTA, 6 -  CYAN, 7 - GREY,
#                8 - YELLOW, 9 - LRED, 10 - LGREEN, 11 - LBLUE, 12 - LMAGENTA, 13 - LCYAN, 14 - WHITE
#        Default: "" - none colors
#        Example: "13 7 11 9"
#
###################################################################################################################

LogSQL = 1
PidFile = ""
LogLevel = 3
LogTime = 0
LogFile = "Server.log"
LogTimestamp = 0
LogFileLevel = 0
LogFilter_AchievementUpdates = 1
LogFilter_CreatureMoves = 1
LogFilter_TransportMoves = 1
LogFilter_VisibilityChanges = 1
WorldLogFile = ""
WorldLogTimestamp = 0
DBErrorLogFile = "DBErrors.log"
CharLogFile = "Char.log"
CharLogTimestamp = 0
CharLogDump = 0
GmLogFile = ""
GmLogTimestamp = 0
GmLogPerAccount = 0
RaLogFile = ""
LogColors = ""

# Chat log parameters
ChatLogEnable = 0

# If this is enabled, all $d in file names are replaced with current date
# This does include innormative lexics log
ChatLogDateSplit = 1

# If this is enabled, UTF8 header is written into new files
ChatLogUTFHeader = 1

# If this is enabled, chat log will ignore messages with unprintable chars
ChatLogIgnoreUnprintable = 1

# Chat log files
ChatLogChatFile = main_chat-$d.log
ChatLogPartyFile = party_chat-$d.log
ChatLogGuildFile = guild_chat-$d.log
ChatLogWhisperFile = whisper_chat-$d.log
ChatLogChannelFile = channel_chat-$d.log
ChatLogRaidFile = raid_chat-$d.log
ChatLogBattleGroundFile = bg_chat-$d.log

# Chat log screen logging
ChatLogChatScreen = 0
ChatLogPartyScreen = 0
ChatLogGuildScreen = 0
ChatLogWhisperScreen = 0
ChatLogChannelScreen = 0
ChatLogRaidScreen = 0
ChatLogBattleGroundScreen = 0

# Lexics cutter parameters
LexicsCutterEnable = 1

LexicsCutterInnormativeCut = 1
LexicsCutterCutReplacement = &!@^%!^&*!!!
LexicsCutterLogFile = innormative-$d.log
LexicsCutterScreenLog = 0
LexicsCutterAnalogsFile = letter_analogs.txt
LexicsCutterWordsFile = innormative_words.txt

# Where to cut lexics
LexicsCutInChat = 1
LexicsCutInParty = 1
LexicsCutInGuild = 1
LexicsCutInWhisper = 1
LexicsCutInChannel = 1
LexicsCutInRaid = 1
LexicsCutInBattleGround = 1

# Ignore word spaces like: W O R D
LexicsCutterIgnoreSpaces = 1

# Ignore repeats like: WWOOOORRRRRD
LexicsCutterIgnoreRepeats = 1

# --- Action:
# ---   0: log only
# ---   1: sheep
# ---   2: stun
# ---   3: kill
# ---   4: leave 5 health
# ---   5: disable chat
# ---   6: stuck (works as stun + 50% health)
# ---   7: resurrection sickness
# ---   8: shear
LexicsCutterAction = 0
LexicsCutterActionDuration = 60000

# Do not perform action on GM if this is enabled
LexicsCutterNoActionOnGM = 1

###################################################################################################################
# SERVER SETTINGS
#
#    GameType
#        Server realm style
#        0 = NORMAL;1 = PVP; 4 = NORMAL; 6 = RP; 8 = RPPVP
#        also custom type: 16 FFA_PVP (free for all pvp mode like arena PvP in all zones except rest
#        activated places and sanctuaries)
#
#    RealmZone
#        Server realm zone (set allowed alphabet in character names/etc). See also Strict*Names options.
#
#    1 Development    - any language (Default)
#    2 United States  - extended-Latin
#    3 Oceanic        - extended-Latin
#    4 Latin America  - extended-Latin
#    5 Tournament     - basic-Latin at create, any at login
#    6 Korea          - East-Asian
#    7 Tournament     - basic-Latin at create, any at login
#    8 English        - extended-Latin
#    9 German         - extended-Latin
#    10 French        - extended-Latin
#    11 Spanish       - extended-Latin
#    12 Russian       - Cyrillic
#    13 Tournament    - basic-Latin at create, any at login
#    14 Taiwan        - East-Asian
#    15 Tournament    - basic-Latin at create, any at login
#    16 China         - East-Asian
#    17 CN1           - basic-Latin at create, any at login
#    18 CN2           - basic-Latin at create, any at login
#    19 CN3           - basic-Latin at create, any at login
#    20 CN4           - basic-Latin at create, any at login
#    21 CN5           - basic-Latin at create, any at login
#    22 CN6           - basic-Latin at create, any at login
#    23 CN7           - basic-Latin at create, any at login
#    24 CN8           - basic-Latin at create, any at login
#    25 Tournament    - basic-Latin at create, any at login
#    26 Test Server   - any language
#    27 Tournament    - basic-Latin at create, any at login
#    28 QA Server     - any language
#    29 CN9           - basic-Latin at create, any at login
#
#    Expansion
#        Allow server use content from expansion
#        Default: 2 - check expansion 2 maps existence, and if client support expansion 2 and account have
#                     expansion 2 setting then allow visit expansion 2 maps, allow create new class character)
#                 1 - check expansion 1 maps existence, and if client support expansion 1 and account have
#                     expansion 1 setting then allow visit expansion 1 maps, allow create new races character)
#                 0 - not check expansion maps existence, not allow wisit its, not allow create new race or new class
#                     characters, ignore account expansion setting)
#
#    DBC.Locale
#        DBC Language Settings
#        0 = English; 1 = Korean; 2 = French; 3 = German; 4 = Chinese; 5 = Taiwanese; 6 = Spanish; 7 = Spanish Mexico
#        8 = Russian; 255 = Auto Detect (Default)
#
#    DeclinedNames
#    Allow russian clients to set and use declined names
#    Default: 0 - do not use declined names, except when the Russian RealmZone is set
#         1 - use declined names
#
#    StrictPlayerNames
#        Limit player name to language specific symbols set, not allow create characters, and set rename request and disconnect at not allowed symbols name
#        Default: 0 disable (but limited server timezone dependent client check)
#                 1 basic latin characters  (strict)
#                 2 realm zone specific (strict). See RealmZone setting.
#                   Note: In any case if you want correctly see character name at client this client must have apporopriate fonts
#                   (included in client by default, with active official localization or custom localization fonts in clientdir/Fonts).
#                 3 basic latin characters + server timezone specific
#
#    StrictCharterNames
#        Limit guild/arena team charter names to language specific symbols set, not allow create charters with allowed symbols in name
#        Default: 0 disable
#                 1 basic latin characters  (strict)
#                 2 realm zone specific (strict). See RealmZone setting.
#                   Note: In any case if you want correctly see character name at client this client must have apporopriate fonts
#                   (included in client by default, with active official localization or custom localization fonts in clientdir/Fonts).
#                 3 basic latin characters + server timezone specific
#
#    StrictPetNames
#        Limit pet names to language specific symbols set
#        Default: 0 disable
#                 1 basic latin characters  (strict)
#                 2 realm zone specific (strict). See RealmZone setting.
#                   Note: In any case if you want correctly see character name at client this client must have apporopriate fonts
#                   (included in client by default, with active official localization or custom localization fonts in clientdir/Fonts).
#                 3 basic latin characters + server timezone specific
#
#    MinPlayerName
#        Minimal name length (1..12)
#        Default: 2
#
#    MinCharterName
#        Minimal name length (1..24)
#        Default: 2
#
#    MinPetName
#        Minimal name length (1..12)
#        Default: 2
#
#    CharactersCreatingDisabled
#        Disable characters creating for specific team or any (non-player accounts not affected)
#        Default: 0 - enabled
#                 1 - disabled only for Alliance
#                 2 - disabled only for Horde
#                 3 - disabled for both teams
#
#    CharactersPerAccount
#        Limit numbers of characters per account (at all realms).
#        Note: this setting limit character creating at _current_ realm base at characters amount at all realms
#        Default: 50
#                The number must be >= CharactersPerRealm
#
#    CharactersPerRealm
#        Limit numbers of characters for account at realm
#        Default: 10 (client limitation)
#                The number must be between 1 and 10
#
#    HeroicCharactersPerRealm
#        Limit numbers of heroic class characters for account at realm
#        Default: 1
#                The number must be between 0 (not allowed) and 10
#
#    MinLevelForHeroicCharacterCreating
#        Limit creating heroic characters only for account with another character of specific level (ignored for GM accounts)
#                 0  - not require any existed character
#                 1  - require at least any character existed
#        Default: 55 - default requirement
#
#
#    SkipCinematics
#        Disable in-game script movie at first character's login(allows to prevent buggy intro in case of custom start location coordinates)
#        Default: 0 - show intro for each new characrer
#                 1 - show intro only for first character of selected race
#                 2 - disable intro show in all cases
#
#    MaxPlayerLevel
#        Max level that can be reached by player for experience (in range from 1 to 100).
#        Change not recommended
#        Default: 80
#
#    StartPlayerLevel
#        Staring level that have character at creating (in range 1 to MaxPlayerLevel)
#        Default: 1
#
#    StartHeroicPlayerLevel
#        Staring level that have character of heroic class at creating (in range 1 to MaxPlayerLevel)
#        Default: 55
#
#    StartPlayerMoney
#        Amount of money that new players will start with.
#        If you want to start with silver, use for example 100 (100 copper = 1 silver)
#        Default: 0
#
#    MaxHonorPoints
#        Max honor points that player can have.
#        Default: 75000
#
#    StartHonorPoints
#        Amount of honor that new players will start with
#        Default: 0
#
#    MaxArenaPoints
#        Max arena points that player can have.
#        Default: 5000
#
#    StartArenaPoints
#        Amount of arena points that new players will start with
#        Default: 0
#
#    InstantLogout
#        Enable or disable instant logout for security level (0..4) or high (NOT in combat/while dueling/while falling)
#        Default: 1 (Mods/GMs/Admins)
#
#    AllFlightPaths
#        Players will start with all flight paths (Note: ALL flight paths, not only player's team)
#        Default: 0 (false)
#                 1 (true)
#
#    AlwaysMaxSkillForLevel
#        Players will automatically gain max level dependent (weapon/defense) skill when logging in, leveling up etc.
#        Default: 0 (false)
#                 1 (true)
#
#    ActivateWeather
#        Activate weather system
#        Default: 1 (true)
#                 0 (false)
#
#    CastUnstuck
#        Allow cast or not Unstuck spell at .start or client Help option use
#        Default: 1 (true)
#                 0 (false)
#
#    MaxSpellCastsInChain
#        Max amount triggered spell casts in chain by one caster, prevent stack overflow crash
#        Too Low value will make some correct triggered casts fail
#                 0 (no limit)
#        Default: 10
#
#    Instance.IgnoreLevel
#        Ignore level requirement to enter instance
#        Default: 0 (false)
#                 1 (true)
#
#    Instance.IgnoreRaid
#        Ignore raid requirement to enter instance
#        Default: 0 (false)
#                 1 (true)
#
#    Instance.ResetTimeHour
#        The hour of the day (0-23) when the global instance resets occur.
#        Default: 4
#
#    Instance.UnloadDelay
#        Unload the instance map from memory after some time if no players are inside.
#        Default: 1800000 (miliseconds 30 minutes)
#                 0 (instance maps are kept in memory until they are reset)
#
#    Quests.LowLevelHideDiff
#        Quest level difference to hide for player low level quests:
#        if player_level > quest_level + LowLevelQuestsHideDiff then quest "!" mark not show for quest giver
#        Default: 4
#                -1 (show all available quests marks)
#
#    Quests.HighLevelHideDiff
#        Quest level difference to hide for player high level quests:
#        if player_level < quest_min_level - HighLevelQuestsHideDiff then quest "!" mark not show for quest giver
#        Default: 7
#                -1 (show all available quests marks)
#
#    Quests.Daily.ResetHour
#        Hour when daily quests reset (0..23)
#        Default: 6
#
#    Quests.Weekly.ResetWeekDay
#        Week day when daily quests reset (0..6) 0 == Sunday
#        Default: 3
#
#    Quests.Weekly.ResetHour
#        Hour in one from weekly days when weekly quests reset (0..23)
#        Default: 6
#
#    Guild.EventLogRecordsCount
#        Count of guild event log records stored in guild_eventlog table
#        Increase to store more guild events in table, minimum is 100
#        You can set it to very high value to prevent oldest guild events to be rewritten by latest guild events - but it can slow down performance
#        Default: 100
#
#    Guild.BankEventLogRecordsCount
#        Count of guild_bank event log records stored in guild_bank_eventlog table
#        Increase to store more guild_bank events in table - minimum is 25 (GUILD_BANK_MAX_LOGS) for each guild_bank tab
#        Useful when you don't want old log events to be overwritten by new, but increasing can slow down performance
#        Default: 25
#
#    TimerBar.Fatigue.GMLevel
#        Disable/enable fatigue for security level (0..4) or high
#        Default: 4 (None)
#
#    TimerBar.Fatigue.Max
#        Fatigue max timer value (in secs)
#        Default: 60 (1 minute)
#                  0 (instant death)
#
#    TimerBar.Breath.GMLevel
#        Disable/enable waterbreathing for security level (0..4) or high
#        Default: 4 (None)
#
#    TimerBar.Breath.Max
#        Waterbreathing max timer value (in secs)
#        Default: 180
#                   0 (instant underwater breathing damage start)
#
#    TimerBar.Fire.GMLevel
#        Disable/enable lava fire damage for security level (0..4) or high
#        Default: 4 (None)
#
#    TimerBar.Fire.Max
#        Lava damage delay max timer value (in secs)
#        Default:  1
#                  0 (instant in lava damage start)
#
#    MaxPrimaryTradeSkill
#        Max count that player can learn the primary trade skill.
#        Default: 2
#        Max : 10
#
#    MinPetitionSigns
#        Min signatures count to creating guild (0..9).
#        Default: 9
#
#    MaxGroupXPDistance
#        Max distance to creature for group memeber to get XP at creature death.
#        Default: 74
#
#    MailDeliveryDelay
#        Mail delivery delay time for item sending
#        Default: 3600 sec (1 hour)
#
#    SkillChance.Prospecting
#        For prospecting skillup impossible by default, but can be allowed as custom setting
#        Default: 0 - no skilups
#                 1 - skilups possible
#
#    SkillChance.Milling
#        For milling skillup impossible by default, but can be allowed as custom setting
#        Default: 0 - no skilups
#                 1 - skilups possible
#
#    OffhandCheckAtTalentsReset
#        Talent reset can change offhand weapon restrictions for equip slots.
#        Default: 0 - recheck offhand slot weapon only at zone update
#                 1 - recheck offhand slot weapon at talent reset also
#
#    ClientCacheVersion
#        Client cache version for client cache data reset. Use any different from DB value and not recently used for triggering reset.
#        Default: 0 (use DB value from world DB db_version.cache_id field)
#
#    Event.Announce
#        Default: 0 (false)
#                 1 (true)
#
#    BeepAtStart
#        Beep at mangosd start finished (mostly work only at Unix/Linux systems)
#        Default: 1 (true)
#                 0 (false)
#
#    Motd
#        Message of the Day. Displayed at worldlogin for every user ('@' for a newline).
#
###################################################################################################################

GameType = 1
RealmZone = 1
Expansion = 2
DBC.Locale = 255
DeclinedNames = 0
StrictPlayerNames = 0
StrictCharterNames = 0
StrictPetNames = 0
MinPlayerName = 2
MinCharterName = 2
MinPetName = 2
CharactersCreatingDisabled = 0
CharactersPerAccount = 50
CharactersPerRealm = 10
HeroicCharactersPerRealm = 1
MinLevelForHeroicCharacterCreating = 55
SkipCinematics = 0
MaxPlayerLevel = 80
MinDualSpecLevel = 40
StartPlayerLevel = 1
StartHeroicPlayerLevel = 55
StartPlayerMoney = 0
MaxHonorPoints = 75000
StartHonorPoints = 0
MaxArenaPoints = 5000
StartArenaPoints = 0
InstantLogout = 1
DisableWaterBreath = 4
AllFlightPaths = 0
AlwaysMaxSkillForLevel = 0
ActivateWeather = 1
CastUnstuck = 1
MaxSpellCastsInChain = 10
Instance.IgnoreLevel = 0
Instance.IgnoreRaid = 0
Instance.ResetTimeHour = 4
Instance.UnloadDelay = 1800000
Quests.LowLevelHideDiff = 4
Quests.HighLevelHideDiff = 7
Quests.Daily.ResetHour = 6
Quests.Weekly.ResetWeekDay = 3
Quests.Weekly.ResetHour = 6
Guild.EventLogRecordsCount = 100
Guild.BankEventLogRecordsCount = 25
TimerBar.Fatigue.GMLevel = 4
TimerBar.Fatigue.Max = 60
TimerBar.Breath.GMLevel = 4
TimerBar.Breath.Max = 180
TimerBar.Fire.GMLevel = 4
TimerBar.Fire.Max = 1
MaxPrimaryTradeSkill = 2
MinPetitionSigns = 9
MaxGroupXPDistance = 74
MailDeliveryDelay = 3600
SkillChance.Prospecting = 0
SkillChance.Milling = 0
OffhandCheckAtTalentsReset = 0
ClientCacheVersion = 0
Event.Announce = 0
BeepAtStart = 1
Motd = "Welcome to the Massive Network Game Object Server."

###################################################################################################################
# PLAYER INTERACTION
#
#    AllowTwoSide.Accounts
#        Allow or not accounts to create characters in the 2 teams in any game type.
#        Default: 0 (Not allowed)
#                 1 (Allowed)
#
#    AllowTwoSide.Interaction.Chat
#    AllowTwoSide.Interaction.Channel
#    AllowTwoSide.Interaction.Group
#    AllowTwoSide.Interaction.Guild
#    AllowTwoSide.Interaction.Auction
#    AllowTwoSide.Interaction.Mail
#        Allow or not common :chat(say,yell);channel(chat)group(join)guild(join);merge all auction houses for players from
#        different teams, send mail to different team.
#        Default: 0 (Not allowed)
#                 1 (Allowed)
#
#    AllowTwoSide.WhoList
#        Allow or not show player from both team in who list.
#        Default: 0 (Not allowed)
#                 1 (Allowed)
#
#    AllowTwoSide.AddFriend
#        Allow or not adding friends from other team in friend list.
#        Default: 0 (Not allowed)
#                 1 (Allowed)
#
#    TalentsInspecting
#        Allow other players see character talents in inspect dialog (Characters in Gamemaster mode can
#        inspect talents always)
#        Default: 1 (allow)
#                 0 (not allow)
#
###################################################################################################################

AllowTwoSide.Accounts = 0
AllowTwoSide.Interaction.Chat = 0
AllowTwoSide.Interaction.Channel = 0
AllowTwoSide.Interaction.Group = 0
AllowTwoSide.Interaction.Guild = 0
AllowTwoSide.Interaction.Auction = 0
AllowTwoSide.Interaction.Mail = 0
AllowTwoSide.WhoList = 0
AllowTwoSide.AddFriend = 0
TalentsInspecting = 1

###################################################################################################################
# AUTO BROADCAST
#
#    AutoBroadcast.On
#        Enable auto broadcast
#        Default: 0 - off
#                 1 - on
#
#    AutoBroadcast.Center
#        Display method
#        Default: 0 - announce
#                 1 - notify
#                 2 - both
#
#    AutoBroadcast.Timer
#        Timer for auto broadcast
#
###################################################################################################################

AutoBroadcast.On = 0
AutoBroadcast.Center = 0
AutoBroadcast.Timer = 30000

###################################################################################################################
# CREATURE SETTINGS
#
#    ThreatRadius
#        Radius for creature to evade after being pulled away from combat start point
#        If ThreatRadius is less than creature aggro radius then aggro radius will be used
#        Default: 100 yards
#
#    Rate.Creature.Aggro
#        Aggro radius percent or off.
#        Default: 1   - 100%
#                 1.5 - 150%
#                 0   - off (0%)
#
#    CreatureFamilyFleeAssistanceRadius
#        Radius which creature will use to seek for a near creature for assistance. Creature will flee to this creature.
#        Default: 30
#                 0   - off
#
#    CreatureFamilyAssistanceRadius
#        Radius which creature will use to call assistance without moving
#        Default: 10
#                 0   - off
#
#    CreatureFamilyAssistanceDelay
#        Reaction time for creature assistance call
#        Default: 1500 (1.5s)
#
#    CreatureFamilyFleeDelay
#        Time during which creature can flee when no assistant found
#        Default: 7000 (7s)
#
#    WorldBossLevelDiff
#        Difference for boss dynamic level with target
#        Default: 3
#
#    Corpse.Decay.NORMAL
#    Corpse.Decay.RARE
#    Corpse.Decay.ELITE
#    Corpse.Decay.RAREELITE
#    Corpse.Decay.WORLDBOSS
#        Seconds until creature corpse will decay without being looted or skinned.
#        Default: 60, 300, 300, 300, 3600
#
#    Rate.Corpse.Decay.Looted
#         Controls how long the creature corpse stays after it had been looted, as a multiplier of its Corpse.Decay.* config.
#         Default: 0.1
#
#    Rate.Creature.Normal.Damage
#    Rate.Creature.Elite.Elite.Damage
#    Rate.Creature.Elite.RAREELITE.Damage
#    Rate.Creature.Elite.WORLDBOSS.Damage
#    Rate.Creature.Elite.RARE.Damage
#        Creature Damage Rates.
#        Examples: 2 - creatures will damage 2x, 1.7 - 1.7x.
#
#    Rate.Creature.Normal.SpellDamage
#    Rate.Creature.Elite.Elite.SpellDamage
#    Rate.Creature.Elite.RAREELITE.SpellDamage
#    Rate.Creature.Elite.WORLDBOSS.SpellDamag
#    Rate.Creature.Elite.RARE.SpellDamage
#        Creature Spell Damage Rates.
#        Examples: 2 - creatures will damage with spells 2x, 1.7 - 1.7x.
#
#    Rate.Creature.Normal.HP
#    Rate.Creature.Elite.Elite.HP
#    Rate.Creature.Elite.RAREELITE.HP
#    Rate.Creature.Elite.WORLDBOSS.HP
#    Rate.Creature.Elite.RARE.HP
#        Creature Health Ammount Modifier.
#        Examples: 2 - creatures have 2x health, 1.7 - 1.7x.
#
#    ListenRange.Say
#        Distance from player to listen text that creature (or other world object) say
#        Default: 25
#
#    ListenRange.TextEmote
#        Distance from player to listen textemote that creature (or other world object) say
#        Default: 25
#
#    ListenRange.Yell
#        Distance from player to listen text that creature (or other world object) yell
#        Default: 300
#
###################################################################################################################

ThreatRadius = 100
Rate.Creature.Aggro = 1
CreatureFamilyFleeAssistanceRadius = 30
CreatureFamilyAssistanceRadius = 10
CreatureFamilyAssistanceDelay = 1500
CreatureFamilyFleeDelay = 7000
WorldBossLevelDiff = 3
Corpse.Decay.NORMAL = 60
Corpse.Decay.RARE = 300
Corpse.Decay.ELITE = 300
Corpse.Decay.RAREELITE = 300
Corpse.Decay.WORLDBOSS = 3600
Rate.Corpse.Decay.Looted = 0.1
Rate.Creature.Normal.Damage = 1
Rate.Creature.Elite.Elite.Damage = 1
Rate.Creature.Elite.RAREELITE.Damage = 1
Rate.Creature.Elite.WORLDBOSS.Damage = 1
Rate.Creature.Elite.RARE.Damage = 1
Rate.Creature.Normal.SpellDamage = 1
Rate.Creature.Elite.Elite.SpellDamage = 1
Rate.Creature.Elite.RAREELITE.SpellDamage = 1
Rate.Creature.Elite.WORLDBOSS.SpellDamage = 1
Rate.Creature.Elite.RARE.SpellDamage = 1
Rate.Creature.Normal.HP = 1
Rate.Creature.Elite.Elite.HP = 1
Rate.Creature.Elite.RAREELITE.HP = 1
Rate.Creature.Elite.WORLDBOSS.HP = 1
Rate.Creature.Elite.RARE.HP = 1
ListenRange.Say = 40
ListenRange.TextEmote = 40
ListenRange.Yell = 300

###################################################################################################################
# CHAT SETTINGS
#
#    ChatFakeMessagePreventing
#        Chat protection from creating fake messages using a lot spaces (other invisible symbols),
#        not applied to addon language messages, but can prevent working old addons
#        that use normal languages for sending data to another clients.
#        Default: 0 (disible fake messages preventing)
#                 1 (enabled fake messages preventing)
#
#    ChatStrictLinkChecking.Severity
#        Check chat messages for ingame links to spells, items, quests, achievements etc.
#        Default: 0 (disable link checking)
#                 1 (check if only valid pipe commands are used. This prevents posting pictures for example)
#                 2 (verifiy that pipe commands are used in a correct order)
#                 3 (check if color, entry and name don't contradict each other. For correct work, please assure
#                    that you have extracted locale DBCs of every language specific client playing on this server.)
#
#    ChatStrictLinkChecking.Kick
#        Defines, what should be done if a message is considered to contain invalid pipe commands.
#        Default: 0 (silently ignore message)
#                 1 (kick players who sent invalid formed messages)
#
#    ChatFlood.MessageCount
#        Chat anti-flood protection, haste message count to activate protection
#        Default: 10
#                 0 (disible anti-flood protection)
#
#    ChatFlood.MessageDelay
#        Chat anti-flood protection, minimum message delay to count message
#        Default: 1 (in secs)
#
#    ChatFlood.MuteTime
#        Chat anti-flood protection, mute time at activation flood protection (not saved)
#        Default: 10 (in secs)
#
#    Channel.RestrictedLfg
#        Restrict use LookupForGroup channel only registered in LFG tool players
#        Default: 1 (allow join to channel only if active in LFG)
#                 0 (allow join to channel in any time)
#
#    Channel.SilentlyGMJoin
#        Silently join GM characters (security level > 1) to channels
#        Default: 0 (join announcement in normal way)
#                 1 (GM join without announcement)
#
###################################################################################################################

ChatFakeMessagePreventing = 0
ChatStrictLinkChecking.Severity = 0
ChatStrictLinkChecking.Kick = 0
ChatFlood.MessageCount = 10
ChatFlood.MessageDelay = 1
ChatFlood.MuteTime = 10
Channel.RestrictedLfg = 1
Channel.SilentlyGMJoin = 0

###################################################################################################################
# GAME MASTER SETTINGS
#
#    GM.LoginState
#        GM mode at login
#        Default: 2 (last save state)
#                 0 (disable)
#                 1 (enable)
#
#    GM.Visible
#        GM visibility at login
#        Default: 2 (last save state)
#                 0 (invisible)
#                 1 (visible)
#
#    GM.AcceptTickets
#        Is GM accepting tickets from player by default or not.
#        Default: 2 (last save state)
#                 0 (disable)
#                 1 (enable)
#
#    GM.Chat
#        GM chat mode at login
#        Default: 2 (last save state)
#                 0 (disable)
#                 1 (enable)
#
#    GM.WhisperingTo
#        Is GM accepting whispers from player by default or not.
#        Default: 2 (last save state)
#                 0 (disable)
#                 1 (enable)
#
#    GM.InGMList.Level
#        Max GM level showed in GM list (if visible) in non-GM state (.gm off)
#                 0 (none)
#                 1 (only moderators)
#                 2 (only gamemasters)
#        Default: 3 (anyone)
#
#    GM.InWhoList.Level
#        Max GM level showed in who list (if visible).
#                 0 (only players)
#                 1 (only moderators)
#                 2 (only gamemasters)
#        Default: 3 (anyone)
#
#    GM.LogTrade
#        Include GM trade and trade slot enchanting operations in GM log if it enable
#        Default: 1 (include)
#                 0 (not include)
#
#    GM.StartLevel
#        GM starting level (1-100)
#        Default: 1
#
#    GM.LowerSecurity
#        Disallow a lower security member to interact with a higher one using commands
#        Default: 0 (disable)
#                 1 (enable)
#
#    GM.AllowAchievementGain
#        If enabled it allows gaining achievements for GM characters
#        Default: 1 (enable)
#                 0 (disable)
#
###################################################################################################################

GM.LoginState            = 2
GM.Visible               = 2
GM.AcceptTickets         = 2
GM.Chat                  = 2
GM.WhisperingTo          = 2
GM.InGMList.Level        = 3
GM.InWhoList.Level       = 3
GM.LogTrade              = 1
GM.StartLevel            = 1
GM.LowerSecurity         = 0
GM.AllowAchievementGain  = 1

###################################################################################################################
# VISIBILITY AND RADIUSES
#
#    Visibility.GroupMode
#        Group visibility modes
#        Default: 0 (standard setting: only members from same group can 100% auto detect invisible player)
#                 1 (raid members 100% auto detect invisible player from same raid)
#                 2 (players from same team can 100% auto detect invisible player)
#
#    Visibility.Distance.Continents
#    Visibility.Distance.Instances
#    Visibility.Distance.BGArenas
#        Visibility distance for different ingame object in different maps.
#        Visibility on continents on offy ~90 yards. In BG/Arenas ~180. For instances default ~120.
#        Max limited by active player zone: ~ 333
#        Min limit is max aggro radius (45) * Rate.Creature.Aggro
#
#    Visibility.Distance.Object
#        Visible distance for gameobject, dynobject, bodies, corpses, bones
#        Min limit is iteraction distance (5)
#
#    Visibility.Distance.InFlight
#        Visible distance for player in flight
#        Min limit is 0 (not show any objects)
#
#    Visibility.Distance.Grey.Unit
#        Visibility grey distance for creatures/players (fast changing objects)
#        addition to appropriate object type Visibility.Distance.* use in case visibility removing to
#        object (except corpse around distences) If � is distance and G is grey distance then object
#        make visible if distance to it <= D but make non visible if distance > D+G
#        Default: 1 (yard)
#
#    Visibility.Distance.Grey.Object
#        Visibility grey distance for dynobjects/gameobjects/corpses/creature bodies
#        Default: 10 (yards)
#
#
###################################################################################################################

Visibility.GroupMode = 0
Visibility.Distance.Continents    = 90
Visibility.Distance.Instances     = 120
Visibility.Distance.BGArenas      = 180
Visibility.Distance.Object        = 100
Visibility.Distance.InFlight      = 100
Visibility.Distance.Grey.Unit   = 1
Visibility.Distance.Grey.Object = 10

###################################################################################################################
# SERVER RATES
#
#    Rate.Health
#    Rate.Mana
#    Rate.Rage.Income
#    Rate.Rage.Loss
#    Rate.RunicPower.Income
#    Rate.RunicPower.Loss
#    Rate.Focus
#        Health and power regeneration and rage income from damage.
#        Default: 1
#
#    Rate.Skill.Discovery
#         Skill Discovery Rates
#         Default: 1
#
#    Rate.Drop.Item.Poor
#    Rate.Drop.Item.Normal
#    Rate.Drop.Item.Uncommon
#    Rate.Drop.Item.Rare
#    Rate.Drop.Item.Epic
#    Rate.Drop.Item.Legendary
#    Rate.Drop.Item.Artifact
#    Rate.Drop.Item.Referenced
#    Rate.Drop.Money
#         Drop rates (items by quality and money)
#         Default: 1
#
#    Rate.XP.Kill
#    Rate.XP.Quest
#    Rate.XP.Explore
#        XP rates
#        Default: 1
#
#    Rate.Rest.InGame
#    Rate.Rest.Offline.InTavernOrCity
#    Rate.Rest.Offline.InWilderness
#        Resting points grow rates (1 - normal, 2 - double rate, 0.5 - half rate, etc) from standard values
#
#    Rate.Damage.Fall
#        Damage after fall rate. (1 - standard, 2 - double damage, 0.5 - half damage, etc)
#
#    Rate.Auction.Time
#    Rate.Auction.Deposit
#    Rate.Auction.Cut
#        Auction rates (auction time, deposit get at auction start, auction cut from price at auction end)
#
#    Rate.Honor
#        Honor gain rate
#
#    Rate.Mining.Amount
#    Rate.Mining.Next
#        Mining Rates (Mining.Amount changes minimum/maximum usetimes of a deposit,
#        Mining.Next changes chance to have next use of a deposit)
#
#    Rate.Talent
#        Talent Point rates
#        Default: 1
#
#    Rate.Reputation.Gain
#         Reputation Gain rate
#         Default: 1
#
#    Rate.Reputation.LowLevel.Kill
#         Reputation Gain form low level kill (grey creture)
#         Default: 1
#
#    Rate.Reputation.LowLevel.Quest
#         Reputation Gain rate
#         Default: 1
#
#    Rate.InstanceResetTime
#        Multiplier for the number of days in between global raid/heroic instance resets.
#        Default: 1
#
#    SkillGain.Crafting
#    SkillGain.Defense
#    SkillGain.Gathering
#    SkillGain.Weapon
#         crafting/defense/gathering/weapon skills gain at skill grow (1,2,...)
#         Default: 1
#
#    SkillChance.Orange
#    SkillChance.Yellow
#    SkillChance.Green
#    SkillChance.Grey
#        Skill chance values (0..100)
#        Default: 100-75-25-0
#
#    SkillChance.MiningSteps
#    SkillChance.SkinningSteps
#         For skinning and Mining chance decrease with skill level.
#         Default: 0  - no decrease
#                  75 - in 2 times each 75 skill points
#
#    DurabilityLossChance.Damage
#         Chance lost one from equiped items durability point at damage apply or receive.
#         Default: 0.5 (100/0.5 = 200) Each 200 damage apply one from 19 possible equipped items
#
#    DurabilityLossChance.Absorb
#         Chance lost one from armor items durability point at damage absorb.
#         Default: 0.5 (100/0.5 = 200) Each 200 absorbs apply one from 15 possible armor equipped items
#
#    DurabilityLossChance.Parry
#         Chance lost weapon durability point at parry.
#         Default: 0.05 (100/0.05 = 2000) Each 2000 parry attacks main weapon lost point
#
#    DurabilityLossChance.Block
#         Chance lost sheild durability point at damage block.
#         Default: 0.05 (100/0.05 = 2000) Each 2000 partly or full blocked attacks shield lost point
#
#    Death.SicknessLevel
#         Starting Character start gain sickness at spirit resurrection (1 min)
#         Default: 11
#                  -10 - character will have full time (10min) sickness at 1 level
#                  maxplayerlevel+1 - character will not have sickness at any level
#
#    Death.CorpseReclaimDelay.PvP
#    Death.CorpseReclaimDelay.PvE
#         Enabled/disabled increase corpse reclaim delay at often PvP/PvE deaths
#         Default: 1 (enabled)
#                  0 (disabled)
#
#    Death.Bones.World
#    Death.Bones.BattlegroundOrArena
#         Enable/disable creating bones instead corpse at resurrection (in normal zones/instacnes, or battleground/arenas)
#         Default: 1 (enabled)
#                  0 (disabled)
#
###################################################################################################################

Rate.Health = 1
Rate.Mana = 1
Rate.Rage.Income = 1
Rate.Rage.Loss = 1
Rate.RunicPower.Income = 1
Rate.RunicPower.Loss = 1
Rate.Focus = 1
Rate.Skill.Discovery = 1
Rate.Drop.Item.Poor = 1
Rate.Drop.Item.Normal = 1
Rate.Drop.Item.Uncommon = 1
Rate.Drop.Item.Rare = 1
Rate.Drop.Item.Epic = 1
Rate.Drop.Item.Legendary = 1
Rate.Drop.Item.Artifact = 1
Rate.Drop.Item.Referenced = 1
Rate.Drop.Money = 1
Rate.XP.Kill    = 1
Rate.XP.Quest   = 1
Rate.XP.Explore = 1
Rate.Rest.InGame = 1
Rate.Rest.Offline.InTavernOrCity = 1
Rate.Rest.Offline.InWilderness = 1
Rate.Damage.Fall = 1
Rate.Auction.Time = 1
Rate.Auction.Deposit = 1
Rate.Auction.Cut = 1
Rate.Honor = 1
Rate.Mining.Amount = 1
Rate.Mining.Next   = 1
Rate.Talent = 1
Rate.Reputation.Gain = 1
Rate.Reputation.LowLevel.Kill    = 1
Rate.Reputation.LowLevel.Quest   = 1
Rate.InstanceResetTime = 1
SkillGain.Crafting = 1
SkillGain.Defense = 1
SkillGain.Gathering = 1
SkillGain.Weapon = 1
SkillChance.Orange = 100
SkillChance.Yellow = 75
SkillChance.Green  = 25
SkillChance.Grey   = 0
SkillChance.MiningSteps   = 0
SkillChance.SkinningSteps = 0
DurabilityLossChance.Damage = 0.5
DurabilityLossChance.Absorb = 0.5
DurabilityLossChance.Parry  = 0.05
DurabilityLossChance.Block  = 0.05
Death.SicknessLevel = 11
Death.CorpseReclaimDelay.PvP = 1
Death.CorpseReclaimDelay.PvE = 1
Death.Bones.World = 1
Death.Bones.BattlegroundOrArena = 1

###################################################################################################################
# BATTLEGROUND CONFIG
#
#    Battleground.CastDeserter
#        Cast Deserter spell at player who leave battleground in progress
#        Default: 1 (enable)
#                 0 (disable)
#
#    Battleground.QueueAnnouncer.Join
#        Enable queue announcer posting to chat at join
#        Default: 0 (not send)
#                 1 (send to joined player only)
#                 2 (send to all players)
#
#    Battleground.QueueAnnouncer.Start
#        Enable queue announcer posting to chat at BG start
#        Default: 0 (disable)
#                 1 (enable)
#
#    Battleground.InvitationType
#        Set Battleground invitation type
#        Default: 0 (normal - invite as much players to bg as possible, don't bother with ballance)
#                 1 (Experimental - don't allow to invite much more players of one faction)
#
#    Battleground.PrematureFinishTimer
#        The time to end the bg if there are less than MinPlayersPerTeam on one side in milliseconds
#        Default: 300000 (5 minutes)
#                 0 - disable (not recommended)
#
#    BattleGround.PremadeGroupWaitForMatch
#        The time in which premade group of 1 faction waits in BG Queue for premade group of other faction
#        Default: 1800000 (30 minutes)
#                 0 - disable (not recommended)
#
###################################################################################################################

Battleground.CastDeserter = 1
Battleground.QueueAnnouncer.Join = 0
Battleground.QueueAnnouncer.Start = 0
Battleground.InvitationType = 0
BattleGround.PrematureFinishTimer = 300000
BattleGround.PremadeGroupWaitForMatch = 1800000

###################################################################################################################
# ARENA CONFIG
#
#    Arena.MaxRatingDifference
#        The maximum rating difference between two groups in rated matches
#        Default: 150 (enable, recommended)
#                 0 (disable, rating difference is discarded)
#
#    Arena.RatingDiscardTimer
#        After the specified milliseconds has passed,
#        rating information will be discarded when selecting teams for matches
#        also initiates an update by this timer
#        Default: 600000 (10 minutes, recommended)
#                 0 (disable)
#
#    Arena.AutoDistributePoints
#        Set if arena points should be distributed automatically, or by GM command
#        Default: 0 (disable) (recommended): use gm command or sql query to distribute the points
#                 1 (enable)  arena points are distributed automatically
#
#    Arena.AutoDistributeInterval
#        How often should the distribution take place
#        If automatic distribution is enabled in days
#        Default: 7 (weekly)
#
#    Arena.QueueAnnouncer.Join
#        Enable arena queue announcer posting to chat at join
#        Default: 0 (disable)
#                 1 (enable)
#
#    Arena.QueueAnnouncer.Exit
#        Enable arena queue announcer posting to chat at exit
#        Default: 0 (disable)
#                 1 (enable)
#
#    Arena.ArenaSeason.ID
#        Current area season id show in client
#        Default: 1
#
#    Arena.ArenaSeason.InProgress
#        Current area season state
#        Default: 1 (active)
#                 0 (finished)
#
###################################################################################################################

Arena.MaxRatingDifference = 150
Arena.RatingDiscardTimer = 600000
Arena.AutoDistributePoints = 0
Arena.AutoDistributeInterval = 7
Arena.QueueAnnouncer.Join = 0
Arena.QueueAnnouncer.Exit = 0
Arena.ArenaSeason.ID = 1
Arena.ArenaSeason.InProgress = 1

###################################################################################################################
# NETWORK CONFIG
#
#    Network.Threads
#         Number of threads for network, recommend 1 thread per 1000 connections.
#         Default: 1
#
#    Network.OutKBuff
#         The size of the output kernel buffer used ( SO_SNDBUF socket option, tcp manual ).
#         Default: -1 (Use system default setting)
#
#    Network.OutUBuff
#         Userspace buffer for output. This is amount of memory reserved per each connection.
#         Default: 65536
#
#    Network.TcpNoDelay:
#         TCP Nagle algorithm setting
#         Default: 0 (enable Nagle algorithm, less traffic, more latency)
#                  1 (TCP_NO_DELAY, disable Nagle algorithm, more traffic but less latency)
#
#    Network.KickOnBadPacket
#         Kick player on bad packet format.
#         Default: 0 - do not kick
#                  1 - kick
#
###################################################################################################################

Network.Threads = 1
Network.OutKBuff = -1
Network.OutUBuff = 65536
Network.TcpNodelay = 1
Network.KickOnBadPacket = 0

###################################################################################################################
# AUCTION HOUSE BOT SETTINGS
#
#    AuctionHouseBot.EnableSeller
#        Enable/Disable the part of AHBot that puts items up for auction
#    Default 0 (disabled)
#
#    AuctionHouseBot.EnableBuyer
#        Enable/Disable the part of AHBot that buys items from players
#    Default 0 (disabled)
#
#    Auction House Bot character data
#        AuctionHouseBot.Account is the account number (in realmd->account table) of the player you want to run as the auction bot.
#       AuctionHouseBot.GUID is the GUID (in characters->characters table) of the player you want to run as the auction bot.
#    Default: 0 (Auction House Bot disabled)
#
#    AuctionHouseBot.VendorItems
#        Include items that can be bought from vendors.
#    Default 0
#
#    AuctionHouseBot.LootItems
#        Include items that can be looted or fished for.
#    Default 1
#
#    AuctionHouseBot.OtherItems
#        Include misc. items.
#    Default 0
#
#    AuctionHouseBot.Bonding_types
#        Indicates which bonding types to allow seller to put up for auction
#            No_Bind
#             Default 1
#            Bind_When_Picked_Up
#             Default 0
#            Bind_When_Equipped
#             Default 1
#            Bind_When_Use
#             Default 1
#            Bind_Quest_Item
#             Default 0
# /dev/rsa modify: values of this (AuctionHouseBot.Bonding_types) is integer
# 0 - disable this type item
# (1 - 65535) - is koefficient to SellPrice for this type item
#
#    AuctionHouseBot.ItemsPerCycle
#        Number of Items to Add/Remove from the AH during mass operations
#    Default 200
#
#    AuctionHouseBot.UseBuyPriceForSeller
#        Should the Seller use BuyPrice or SellPrice to determine Bid Prices
#    Default 0 (use SellPrice)
#
#    AuctionHouseBot.MaxItemLevel
#    /dev/rsa modify:  Maximum item level for auction bot sell
#    Default 200
#
#    AuctionHouseBot.UseBuyPriceForBuyer
#        Should the Buyer use BuyPrice or SellPrice to determine Bid Prices
#    Default 0 (use SellPrice)
#
#    All other settings have been moved to sql
#
#
###################################################################################################################

AuctionHouseBot.EnableSeller = 0
AuctionHouseBot.EnableBuyer = 0
AuctionHouseBot.Account = 0
AuctionHouseBot.GUID = 0
AuctionHouseBot.VendorItems = 0
AuctionHouseBot.LootItems = 1
AuctionHouseBot.OtherItems = 0
AuctionHouseBot.No_Bind = 1
AuctionHouseBot.MaxItemLevel = 200
AuctionHouseBot.Bind_When_Picked_Up = 0
AuctionHouseBot.Bind_When_Equipped = 1
AuctionHouseBot.Bind_When_Use = 1
AuctionHouseBot.Bind_Quest_Item = 0
AuctionHouseBot.ItemsPerCycle = 200
AuctionHouseBot.UseBuyPriceForSeller = 0
AuctionHouseBot.UseBuyPriceForBuyer = 0
AuctionHouseBot.MaxItemLevel = 200

###################################################################################################################
# CONSOLE, REMOTE ACCESS AND SOAP
#
#    Console.Enable
#        Enable console
#        Default: 1 - on
#                 0 - off
#
#    Ra.Enable
#        Enable remote console
#        Default: 0 - off
#                 1 - on
#
#    Ra.IP
#        Default remote console ip address, use 0.0.0.0 for every address
#
#    Ra.Port
#        Default remote console port
#        Default: 3443
#
#    Ra.MinLevel
#        Minimum level that's required to login,3 by default
#        Default: 3 (Administrator)
#
#    Ra.Secure
#        Kick client on wrong pass
#                 0 - off
#        Default: 1 - on
#
#    Ra.Stricted
#        Not allow execute console level only commands remotly by RA
#                 0 - off
#        Default: 1 - on
#
#
#    SOAP.Enable
#        Enable soap service
#        Default: 0 - off
#                 1 - on
#
#    SOAP.IP
#        Bound SOAP service ip address, use 0.0.0.0 to access from everywhere
#        Default: 127.0.0.1
#
#    SOAP.Port
#        SOAP port
#        Default: 7878
#
###################################################################################################################

Console.Enable = 1
Ra.Enable = 0
Ra.IP = 0.0.0.0
Ra.Port = 3443
Ra.MinLevel = 3
Ra.Secure = 1
Ra.Stricted = 1

SOAP.Enabled = 0
SOAP.IP = 127.0.0.1
SOAP.Port = 7878

###################################################################################################################
<<<<<<< HEAD
# MOVEMENT ANTICHEAT
#
#    Anticheat.Movement.Enable
#        Enable Movement Anticheat
#        Default: 1 - on
#                 0 - off
#
#    Anticheat.Movement.TeleportToPlaneAlarms
#        maximum alarms before player will be kicked (default 50, allowed 20 - 100)
#
#    Anticheat.Movement.MistimingDelta
#        mistiming intelval between client and serverside (default 10000 ms, allowed 1000 - 15000 ms)
#
#    Anticheat.Movement.MistimingAlarms
#        mistiming alarms before player will be kicked (default 20, allowed 10 - 50)
#
###################################################################################################################

Anticheat.Movement.Enable = 1
Anticheat.Movement.TeleportToPlaneAlarms = 50
Anticheat.Movement.MistimingDelta = 10000
Anticheat.Movement.MistimingAlarms = 20
=======
#    CharDelete.Method
#        Character deletion behavior
#        Default: 0  - Completely remove the character from the database
#                 1  - Unlinking, the character gets unlinked from the account,
#                      the name gets freed up and appears as deleted ingame
#
#    CharDelete.MinLevel
#        Character gets deleted by CharDelete.Method=0 when the character
#        hasn't the specified level yet.
#        Default: 0  - For all characters the specified mode will be used
#                 1+ - Only for players which have reached the specified level
#                      will be deleted by the specified mode.
#                      the rest will be deleted by CharDelete.Method=0
#
#    CharDelete.KeepDays
#        Define the amount of days for which the characters are kept in the database before
#        they will be removed
#        Default: 30
#                 0  - Don't delete any characters, they stay in the database forever.
#
###################################################################################################################

CharDelete.Method = 0
CharDelete.MinLevel = 0
CharDelete.KeepDays = 30
>>>>>>> 9eecfa0f
<|MERGE_RESOLUTION|>--- conflicted
+++ resolved
@@ -1631,7 +1631,6 @@
 SOAP.Port = 7878
 
 ###################################################################################################################
-<<<<<<< HEAD
 # MOVEMENT ANTICHEAT
 #
 #    Anticheat.Movement.Enable
@@ -1654,7 +1653,8 @@
 Anticheat.Movement.TeleportToPlaneAlarms = 50
 Anticheat.Movement.MistimingDelta = 10000
 Anticheat.Movement.MistimingAlarms = 20
-=======
+
+###################################################################################################################
 #    CharDelete.Method
 #        Character deletion behavior
 #        Default: 0  - Completely remove the character from the database
@@ -1680,4 +1680,3 @@
 CharDelete.Method = 0
 CharDelete.MinLevel = 0
 CharDelete.KeepDays = 30
->>>>>>> 9eecfa0f
