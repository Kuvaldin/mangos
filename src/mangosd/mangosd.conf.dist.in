#####################################
# MaNGOS Configuration file         #
#####################################
ConfVersion=2008080101

###################################################################################################################
# CONNECTIONS AND DIRECTORIES
#
#    RealmID
#        RealmID must match the realmlist inside the realmd database
#
#    DataDir
#        Data directory setting.
#        Important: DataDir needs to be quoted, as it is a string which may contain space characters.
#        Example: "@prefix@/share/mangos"
#
#    LogsDir
#        Logs directory setting.
#        Important: Logs dir must exists, or all logs need to be disabled
#        Default: "" - no log directory prefix, if used log names isn't absolute path
#        then logs will be stored in current directory for run program.
#
#
#    LoginDatabaseInfo
#    WorldDatabaseInfo
#    CharacterDatabaseInfo
#        Database connection settings for the world server.
#        Default:
#                ---MYSQL---
#                    hostname;port;username;password;database
#                    .;somenumber;username;password;database - use named pipes at Windows
#                        Named pipes: mySQL required adding "enable-named-pipe" to [mysqld] section my.ini
#                    .;/path/to/unix_socket;username;password;database - use Unix sockets at Unix/Linux
#                ---PGSQL---
#                    hostname;port;username;password;database
#                    .;/path/to/unix_socket/DIRECTORY or . for default path;username;password;database - use Unix sockets at Unix/Linux
#
#    MaxPingTime
#        Settings for maximum database-ping interval (minutes between pings)
#
#    WorldServerPort
#        Default WorldServerPort
#
#    BindIP
#        Bind World Server to IP/hostname
#
###################################################################################################################

RealmID = 1
DataDir = "."
LogsDir = ""
LoginDatabaseInfo     = "127.0.0.1;3306;root;mangos;realmd"
WorldDatabaseInfo     = "127.0.0.1;3306;root;mangos;mangos"
CharacterDatabaseInfo = "127.0.0.1;3306;root;mangos;characters"
MaxPingTime = 30
WorldServerPort = 8085
BindIP = "0.0.0.0"

###################################################################################################################
# PERFORMANCE SETINGS
#
#    UseProcessors
#        Used processors mask for multi-processors system (Used only at Windows)
#        Default: 0 (selected by OS)
#                 number (bitmask value of selected processors)
#
#    ProcessPriority
#        Process priority setting (Used only at Windows)
#        Default: 1 (HIGH)
#                 0 (Normal)
#
#    Compression
#        Compression level for update packages sent to client (1..9)
#        Default: 1 (speed)
#                 9 (best compression)
#
#    PlayerLimit
#        Maximum number of players in the world. Excluding Mods, GM's and Admins
#        Default: 100
#                 0 (for infinite players)
#                -1 (for Mods, GM's and Admins only)
#                -2 (for GM's and Admins only)
#                -3 (for Admins only)
#
#    SaveRespawnTimeImmediately
#        Save respawn time for creatures at death and for gameobjects at use/open
#        Default: 1 (save creature/gameobject respawn time without waiting grid unload)
#                 0 (save creature/gameobject respawn time at grid unload)
#
#    MaxOverspeedPings
#        Maximum overspeed ping count before player kick (minimum is 2, 0 used for disable check)
#        Default: 2
#
#    GridUnload
#        Unload grids (if you have lot memory you can disable it to speed up player move to new grids second time)
#        Default: 1 (unload grids)
#                 0 (do not unload grids)
#
#    SocketSelectTime
#        Socket select time (in milliseconds)
#        Default: 10000 (10 secs)
#
#    GridCleanUpDelay
#        Grid clean up delay (in milliseconds)
#        Default: 300000 (5 min)
#
#    MapUpdateInterval
#        Map update interval (in milliseconds)
#        Default: 100
#
#    ChangeWeatherInterval
#        Weather update interval (in milliseconds)
#        Default: 600000 (10 min)
#
#    PlayerSaveInterval
#        Player save interval (in milliseconds)
#        Default: 900000 (15 min)
#
#    vmap.enableLOS
#    vmap.enableHeight
#        Enable/Disable VMmap support for line of sight and height calculation
#        Default: 0 (disable)
#                 1 (enable)
#
#    vmap.ignoreMapIds
#        Map id that will be ignored by VMaps
#        List of ids with delimiter ','
#        If more then one id is defined and spaces are included, the string has to be enclosed by "
#        Example: "369,0,1,530"
#
#    vmap.ignoreSpellIds
#        These spells are ignored for LoS calculation
#        List of ids with delimiter ','
#
#    DetectPosCollision
#        Check final move position, summon position, etc for visible collision with other objects or
#        wall (wall only if vmaps are enabled)
#        Default: 1 (enable, required more CPU power usage)
#                 0 (disable, less nice position selection but will less CPU power usage)
#
#    TargetPosRecalculateRange
#        Max distance from movement target point (+moving unit size) and targeted object (+size)
#        after that new target movmeent point calculated. Max: melee attack range (5), min: contact range (0.5)
#        More distance let have better performence, less distance let have more sensitive reaction at target move.
#        Default: 1.5
#
#    UpdateUptimeInterval
#        Update realm uptime period in minutes (for save data in 'uptime' table). Must be > 0
#        Default: 10 (minutes)
#
#    MaxCoreStuckTime
#        Periodically check if the process got freezed, if this is the case force crash after the specified
#        amount of seconds. Must be > 0. Recommended > 10 secs if you use this.
#        Default: 0 (Disabled)
#
#    AddonChannel
#        Permit/disable the use of the addon channel through the server
#        (some client side addons can stop work correctly with disabled addon channel)
#        Default: 1 (permit addon channel)
#                 0 (do not permit addon channel)
#
###################################################################################################################

UseProcessors = 0
ProcessPriority = 1
Compression = 1
PlayerLimit = 100
SaveRespawnTimeImmediately = 1
MaxOverspeedPings = 2
GridUnload = 1
SocketSelectTime = 10000
GridCleanUpDelay = 300000
MapUpdateInterval = 100
ChangeWeatherInterval = 600000
PlayerSaveInterval = 900000
vmap.enableLOS = 0
vmap.enableHeight = 0
vmap.ignoreMapIds = "369"
vmap.ignoreSpellIds = "7720"
DetectPosCollision = 1
TargetPosRecalculateRange = 1.5
UpdateUptimeInterval = 10
MaxCoreStuckTime = 0
AddonChannel = 1

###################################################################################################################
# SERVER LOGGING
#
#    LogSQL
#        Enable logging of GM commands - all SQL code will be written to a log file
#        All commands are written to a file: YYYY-MM-DD_logSQL.sql
#        If a new day starts (00:00:00) then a new file is created - the old file will not be deleted.
#        Default: 1 - Write SQL code to logfile
#                 0 - Do not log
#
#    PidFile
#        World daemon PID file
#        Default: ""             - do not create PID file
#                 "./worldd.pid" - create PID file (recommended name)
#
#    LogLevel
#        Server console level of logging
#        0 = Minimum; 1 = Basic&Error; 2 = Detail; 3 = Full/Debug
#        Default: 3
#
#    LogTime
#        Include time in server console output [hh:mm:ss]
#        Default: 0 (no time)
#                 1 (print time)
#
#    LogFile
#        Logfile name
#        Default: "Server.log"
#                 "" - Empty name disable creating log file
#
#    LogTimestamp
#        Logfile with timestamp of server start in name
#        Default: 0 - no timestamp in name
#                 1 - add timestamp in name in form Logname_YYYY-MM-DD_HH-MM-SS.Ext for Logname.Ext
#
#    LogFileLevel
#        Server file level of logging
#        0 = Minimum; 1 = Error; 2 = Detail; 3 = Full/Debug
#        Default: 0
#
#    LogFilter_AchievementUpdates
#    LogFilter_CreatureMoves
#    LogFilter_TransportMoves
#    LogFilter_VisibilityChanges
#        Log filters
#        Default: 1 - not include with any log level
#                 0 - include in log if log level permit
#
#    WorldLogFile
#        Packet logging file for the worldserver
#        Default: "world.log"
#
#    WorldLogTimestamp
#        Logfile with timestamp of server start in name
#        Default: 0 - no timestamp in name
#                 1 - add timestamp in name in form Logname_YYYY-MM-DD_HH-MM-SS.Ext for Logname.Ext
#
#    DBErrorLogFile
#        Log file of DB errors detected at server run
#        Default: "DBErrors.log"
#
#    CharLogFile
#        Character operations logfile name
#        Default: "Char.log"
#                 "" - Empty name disable creating log file
#
#    CharLogTimestamp
#        Logfile with timestamp of server start in name
#        Default: 0 - no timestamp in name
#                 1 - add timestamp in name in form Logname_YYYY-MM-DD_HH-MM-SS.Ext for Logname.Ext
#
#    CharLogDump
#        Write character dump before deleting in Char.log
#        For restoration, cut character data from log starting from
#        line == START DUMP == to line == END DUMP == (without its) in file and load it using loadpdump command
#        Default: 0 - don't include dumping chars to log
#                 1 - include dumping chars to log
#
#    GmLogFile
#        GM Log file of gm commands
#        Default: "" (Disable)
#
#    GmLogTimestamp
#        GM Logfile with timestamp of server start in name
#        Default: 0 - no timestamp in name
#                 1 - add timestamp in name in form Logname_YYYY-MM-DD_HH-MM-SS.Ext for Logname.Ext
#
#    GmLogPerAccount
#        GM Logfiles with GM account id (Note: logs not created if GmLogFile not set)
#        Default: 0 - add gm log data to single log file
#                 1 - add gm log data to account specific log files with name
#                     in form Logname_#ID_YYYY-MM-DD_HH-MM-SS.Ext
#                     or form Logname_#ID.Ext
#
#    RaLogFile
#        Log file of RA commands
#        Default: "Ra.log"
#                 "" - Empty name for disable
#
#    LogColors
#        Color for messages (format "normal_color details_color debug_color error_color")
#        Colors: 0 - BLACK, 1 - RED, 2 - GREEN,  3 - BROWN, 4 - BLUE, 5 - MAGENTA, 6 -  CYAN, 7 - GREY,
#                8 - YELLOW, 9 - LRED, 10 - LGREEN, 11 - LBLUE, 12 - LMAGENTA, 13 - LCYAN, 14 - WHITE
#        Default: "" - none colors
#        Example: "13 7 11 9"
#
###################################################################################################################

LogSQL = 1
PidFile = ""
LogLevel = 3
LogTime = 0
LogFile = "Server.log"
LogTimestamp = 0
LogFileLevel = 0
LogFilter_AchievementUpdates = 1
LogFilter_CreatureMoves = 1
LogFilter_TransportMoves = 1
LogFilter_VisibilityChanges = 1
WorldLogFile = ""
WorldLogTimestamp = 0
DBErrorLogFile = "DBErrors.log"
CharLogFile = "Char.log"
CharLogTimestamp = 0
CharLogDump = 0
GmLogFile = ""
GmLogTimestamp = 0
GmLogPerAccount = 0
RaLogFile = ""
LogColors = ""

# Chat log parameters
ChatLogEnable = 0

# If this is enabled, all $d in file names are replaced with current date
# This does include innormative lexics log
ChatLogDateSplit = 1

# If this is enabled, UTF8 header is written into new files
ChatLogUTFHeader = 1

# If this is enabled, chat log will ignore messages with unprintable chars
ChatLogIgnoreUnprintable = 1

# Chat log files
ChatLogChatFile = main_chat-$d.log
ChatLogPartyFile = party_chat-$d.log
ChatLogGuildFile = guild_chat-$d.log
ChatLogWhisperFile = whisper_chat-$d.log
ChatLogChannelFile = channel_chat-$d.log
ChatLogRaidFile = raid_chat-$d.log
ChatLogBattleGroundFile = bg_chat-$d.log

# Chat log screen logging
ChatLogChatScreen = 0
ChatLogPartyScreen = 0
ChatLogGuildScreen = 0
ChatLogWhisperScreen = 0
ChatLogChannelScreen = 0
ChatLogRaidScreen = 0
ChatLogBattleGroundScreen = 0

# Lexics cutter parameters
LexicsCutterEnable = 1

LexicsCutterInnormativeCut = 1
LexicsCutterCutReplacement = &!@^%!^&*!!!
LexicsCutterLogFile = innormative-$d.log
LexicsCutterScreenLog = 0
LexicsCutterAnalogsFile = letter_analogs.txt
LexicsCutterWordsFile = innormative_words.txt

# Where to cut lexics
LexicsCutInChat = 1
LexicsCutInParty = 1
LexicsCutInGuild = 1
LexicsCutInWhisper = 1
LexicsCutInChannel = 1
LexicsCutInRaid = 1
LexicsCutInBattleGround = 1

# Ignore word spaces like: W O R D
LexicsCutterIgnoreSpaces = 1

# Ignore repeats like: WWOOOORRRRRD
LexicsCutterIgnoreRepeats = 1

# --- Action:
# ---   0: log only
# ---   1: sheep
# ---   2: stun
# ---   3: kill
# ---   4: leave 5 health
# ---   5: disable chat
# ---   6: stuck (works as stun + 50% health)
# ---   7: resurrection sickness
# ---   8: shear
LexicsCutterAction = 0
LexicsCutterActionDuration = 60000

# Do not perform action on GM if this is enabled
LexicsCutterNoActionOnGM = 1

###################################################################################################################
# SERVER SETTINGS
#
#    GameType
#        Server realm style
#        0 = NORMAL;1 = PVP; 4 = NORMAL; 6 = RP; 8 = RPPVP
#        also custom type: 16 FFA_PVP (free for all pvp mode like arena PvP in all zones except rest
#        activated places and sanctuaries)
#
#    RealmZone
#        Server realm zone (set allowed alphabet in character names/etc). See also Strict*Names options.
#
#    1 Development    - any language (Default)
#    2 United States  - extended-Latin
#    3 Oceanic        - extended-Latin
#    4 Latin America  - extended-Latin
#    5 Tournament     - basic-Latin at create, any at login
#    6 Korea          - East-Asian
#    7 Tournament     - basic-Latin at create, any at login
#    8 English        - extended-Latin
#    9 German         - extended-Latin
#    10 French        - extended-Latin
#    11 Spanish       - extended-Latin
#    12 Russian       - Cyrillic
#    13 Tournament    - basic-Latin at create, any at login
#    14 Taiwan        - East-Asian
#    15 Tournament    - basic-Latin at create, any at login
#    16 China         - East-Asian
#    17 CN1           - basic-Latin at create, any at login
#    18 CN2           - basic-Latin at create, any at login
#    19 CN3           - basic-Latin at create, any at login
#    20 CN4           - basic-Latin at create, any at login
#    21 CN5           - basic-Latin at create, any at login
#    22 CN6           - basic-Latin at create, any at login
#    23 CN7           - basic-Latin at create, any at login
#    24 CN8           - basic-Latin at create, any at login
#    25 Tournament    - basic-Latin at create, any at login
#    26 Test Server   - any language
#    27 Tournament    - basic-Latin at create, any at login
#    28 QA Server     - any language
#    29 CN9           - basic-Latin at create, any at login
#
#    Expansion
#        Allow server use content from expansion
#        Default: 2 - check expansion 2 maps existence, and if client support expansion 2 and account have
#                     expansion 2 setting then allow visit expansion 2 maps, allow create new class character)
#                 1 - check expansion 1 maps existence, and if client support expansion 1 and account have
#                     expansion 1 setting then allow visit expansion 1 maps, allow create new races character)
#                 0 - not check expansion maps existence, not allow wisit its, not allow create new race or new class
#                     characters, ignore account expansion setting)
#
#    DBC.Locale
#        DBC Language Settings
#        0 = English; 1 = Korean; 2 = French; 3 = German; 4 = Chinese; 5 = Taiwanese; 6 = Spanish; 7 = Spanish Mexico
#        8 = Russian; 255 = Auto Detect (Default)
#
#    DeclinedNames
#    Allow russian clients to set and use declined names
#    Default: 0 - do not use declined names, except when the Russian RealmZone is set
#         1 - use declined names
#
#    StrictPlayerNames
#        Limit player name to language specific symbols set, not allow create characters, and set rename request and disconnect at not allowed symbols name
#        Default: 0 disable (but limited server timezone dependent client check)
#                 1 basic latin characters  (strict)
#                 2 realm zone specific (strict). See RealmZone setting.
#                   Note: In any case if you want correctly see character name at client this client must have apporopriate fonts
#                   (included in client by default, with active official localization or custom localization fonts in clientdir/Fonts).
#                 3 basic latin characters + server timezone specific
#
#    StrictCharterNames
#        Limit guild/arena team charter names to language specific symbols set, not allow create charters with allowed symbols in name
#        Default: 0 disable
#                 1 basic latin characters  (strict)
#                 2 realm zone specific (strict). See RealmZone setting.
#                   Note: In any case if you want correctly see character name at client this client must have apporopriate fonts
#                   (included in client by default, with active official localization or custom localization fonts in clientdir/Fonts).
#                 3 basic latin characters + server timezone specific
#
#    StrictPetNames
#        Limit pet names to language specific symbols set
#        Default: 0 disable
#                 1 basic latin characters  (strict)
#                 2 realm zone specific (strict). See RealmZone setting.
#                   Note: In any case if you want correctly see character name at client this client must have apporopriate fonts
#                   (included in client by default, with active official localization or custom localization fonts in clientdir/Fonts).
#                 3 basic latin characters + server timezone specific
#
#    MinPlayerName
#        Minimal name length (1..12)
#        Default: 2
#
#    MinCharterName
#        Minimal name length (1..24)
#        Default: 2
#
#    MinPetName
#        Minimal name length (1..12)
#        Default: 2
#
#    CharactersCreatingDisabled
#        Disable characters creating for specific team or any (non-player accounts not affected)
#        Default: 0 - enabled
#                 1 - disabled only for Alliance
#                 2 - disabled only for Horde
#                 3 - disabled for both teams
#
#    CharactersPerAccount
#        Limit numbers of characters per account (at all realms).
#        Note: this setting limit character creating at _current_ realm base at characters amount at all realms
#        Default: 50
#                The number must be >= CharactersPerRealm
#
#    CharactersPerRealm
#        Limit numbers of characters for account at realm
#        Default: 10 (client limitation)
#                The number must be between 1 and 10
#
#    HeroicCharactersPerRealm
#        Limit numbers of heroic class characters for account at realm
#        Default: 1
#                The number must be between 0 (not allowed) and 10
#
#    MinLevelForHeroicCharacterCreating
#        Limit creating heroic characters only for account with another character of specific level (ignored for GM accounts)
#                 0  - not require any existed chaarcter
#                 1  - require at least any character existed
#        Default: 55 - default requirement
#
#
#    SkipCinematics
#        Disable in-game script movie at first character's login(allows to prevent buggy intro in case of custom start location coordinates)
#        Default: 0 - show intro for each new characrer
#                 1 - show intro only for first character of selected race
#                 2 - disable intro show in all cases
#
#    MaxPlayerLevel
#        Max level that can be reached by player for experience (in range from 1 to 100).
#        Change not recommended
#        Default: 80
#
#    StartPlayerLevel
#        Staring level that have character at creating (in range 1 to MaxPlayerLevel)
#        Default: 1
#
#    StartHeroicPlayerLevel
#        Staring level that have character of heroic class at creating (in range 1 to MaxPlayerLevel)
#        Default: 55
#
#    StartPlayerMoney
#        Amount of money that new players will start with.
#        If you want to start with silver, use for example 100 (100 copper = 1 silver)
#        Default: 0
#
#    MaxHonorPoints
#        Max honor points that player can have.
#        Default: 75000
#
#    StartHonorPoints
#        Amount of honor that new players will start with
#        Default: 0
#
#    MaxArenaPoints
#        Max arena points that player can have.
#        Default: 5000
#
#    StartArenaPoints
#        Amount of arena points that new players will start with
#        Default: 0
#
#    InstantLogout
#        Enable or disable instant logout for security level (0..4) or high (NOT in combat/while dueling/while falling)
#        Default: 1 (Mods/GMs/Admins)
#
#    AllFlightPaths
#        Players will start with all flight paths (Note: ALL flight paths, not only player's team)
#        Default: 0 (false)
#                 1 (true)
#
#    AlwaysMaxSkillForLevel
#        Players will automatically gain max level dependent (weapon/defense) skill when logging in, leveling up etc.
#        Default: 0 (false)
#                 1 (true)
#
#    ActivateWeather
#        Activate weather system
#        Default: 1 (true)
#                 0 (false)
#
#    CastUnstuck
#        Allow cast or not Unstuck spell at .start or client Help option use
#        Default: 1 (true)
#                 0 (false)
#
#    MaxSpellCastsInChain
#        Max amount triggered spell casts in chain by one caster, prevent stack overflow crash
#        Too Low value will make some correct triggered casts fail
#                 0 (no limit)
#        Default: 10
#
#    Instance.IgnoreLevel
#        Ignore level requirement to enter instance
#        Default: 0 (false)
#                 1 (true)
#
#    Instance.IgnoreRaid
#        Ignore raid requirement to enter instance
#        Default: 0 (false)
#                 1 (true)
#
#    Instance.ResetTimeHour
#        The hour of the day (0-23) when the global instance resets occur.
#        Default: 4
#
#    Instance.UnloadDelay
#        Unload the instance map from memory after some time if no players are inside.
#        Default: 1800000 (miliseconds 30 minutes)
#                 0 (instance maps are kept in memory until they are reset)
#
#    Quests.LowLevelHideDiff
#        Quest level difference to hide for player low level quests:
#        if player_level > quest_level + LowLevelQuestsHideDiff then quest "!" mark not show for quest giver
#        Default: 4
#                -1 (show all available quests marks)
#
#    Quests.HighLevelHideDiff
#        Quest level difference to hide for player high level quests:
#        if player_level < quest_min_level - HighLevelQuestsHideDiff then quest "!" mark not show for quest giver
#        Default: 7
#                -1 (show all available quests marks)
#
#    Guild.EventLogRecordsCount
#        Count of guild event log records stored in guild_eventlog table
#        Increase to store more guild events in table, minimum is 100
#        You can set it to very high value to prevent oldest guild events to be rewritten by latest guild events - but it can slow down performance
#        Default: 100
#
#    Guild.BankEventLogRecordsCount
#        Count of guild_bank event log records stored in guild_bank_eventlog table
#        Increase to store more guild_bank events in table - minimum is 25 (GUILD_BANK_MAX_LOGS) for each guild_bank tab
#        Useful when you don't want old log events to be overwritten by new, but increasing can slow down performance
#        Default: 25
#
#    TimerBar.Fatigue.GMLevel
#        Disable/enable fatigue for security level (0..4) or high
#        Default: 4 (None)
#
#    TimerBar.Fatigue.Max
#        Fatigue max timer value (in secs)
#        Default: 60 (1 minute)
#                  0 (instant death)
#
#    TimerBar.Breath.GMLevel
#        Disable/enable waterbreathing for security level (0..4) or high
#        Default: 4 (None)
#
#    TimerBar.Breath.Max
#        Waterbreathing max timer value (in secs)
#        Default: 180
#                   0 (instant underwater breathing damage start)
#
#    TimerBar.Fire.GMLevel
#        Disable/enable lava fire damage for security level (0..4) or high
#        Default: 4 (None)
#
#    TimerBar.Fire.Max
#        Lava damage delay max timer value (in secs)
#        Default:  1
#                  0 (instant in lava damage start)
#
#    MaxPrimaryTradeSkill
#        Max count that player can learn the primary trade skill.
#        Default: 2
#        Max : 10
#
#    MinPetitionSigns
#        Min signatures count to creating guild (0..9).
#        Default: 9
#
#    MaxGroupXPDistance
#        Max distance to creature for group memeber to get XP at creature death.
#        Default: 74
#
#    MailDeliveryDelay
#        Mail delivery delay time for item sending
#        Default: 3600 sec (1 hour)
#
#    SkillChance.Prospecting
#        For prospecting skillup impossible by default, but can be allowed as custom setting
#        Default: 0 - no skilups
#                 1 - skilups possible
#
#    SkillChance.Milling
#        For milling skillup impossible by default, but can be allowed as custom setting
#        Default: 0 - no skilups
#                 1 - skilups possible
#
#    OffhandCheckAtTalentsReset
#        Talent reset can change offhand weapon restrictions for equip slots.
#        Default: 0 - recheck offhand slot weapon only at zone update
#                 1 - recheck offhand slot weapon at talent reset also
#
#    ClientCacheVersion
#        Client cache version for client cache data reset. Use any different from DB value and not recently used for triggering reset.
#        Default: 0 (use DB value from world DB db_version.cache_id field)
#
#    Event.Announce
#        Default: 0 (false)
#                 1 (true)
#
#    BeepAtStart
#        Beep at mangosd start finished (mostly work only at Unix/Linux systems)
#        Default: 1 (true)
#                 0 (false)
#
#    Motd
#        Message of the Day. Displayed at worldlogin for every user ('@' for a newline).
#
###################################################################################################################

GameType = 1
RealmZone = 1
Expansion = 2
DBC.Locale = 255
DeclinedNames = 0
StrictPlayerNames = 0
StrictCharterNames = 0
StrictPetNames = 0
MinPlayerName = 2
MinCharterName = 2
MinPetName = 2
CharactersCreatingDisabled = 0
CharactersPerAccount = 50
CharactersPerRealm = 10
HeroicCharactersPerRealm = 1
MinLevelForHeroicCharacterCreating = 55
SkipCinematics = 0
MaxPlayerLevel = 80
MinDualSpecLevel = 40
StartPlayerLevel = 1
StartHeroicPlayerLevel = 55
StartPlayerMoney = 0
MaxHonorPoints = 75000
StartHonorPoints = 0
MaxArenaPoints = 5000
StartArenaPoints = 0
InstantLogout = 1
DisableWaterBreath = 4
AllFlightPaths = 0
AlwaysMaxSkillForLevel = 0
ActivateWeather = 1
CastUnstuck = 1
MaxSpellCastsInChain = 10
Instance.IgnoreLevel = 0
Instance.IgnoreRaid = 0
Instance.ResetTimeHour = 4
Instance.UnloadDelay = 1800000
Quests.LowLevelHideDiff = 4
Quests.HighLevelHideDiff = 7
Guild.EventLogRecordsCount = 100
Guild.BankEventLogRecordsCount = 25
TimerBar.Fatigue.GMLevel = 4
TimerBar.Fatigue.Max = 60
TimerBar.Breath.GMLevel = 4
TimerBar.Breath.Max = 180
TimerBar.Fire.GMLevel = 4
TimerBar.Fire.Max = 1
MaxPrimaryTradeSkill = 2
MinPetitionSigns = 9
MaxGroupXPDistance = 74
MailDeliveryDelay = 3600
SkillChance.Prospecting = 0
SkillChance.Milling = 0
OffhandCheckAtTalentsReset = 0
ClientCacheVersion = 0
Event.Announce = 0
BeepAtStart = 1
Motd = "Welcome to the Massive Network Game Object Server."

###################################################################################################################
# PLAYER INTERACTION
#
#    AllowTwoSide.Accounts
#        Allow or not accounts to create characters in the 2 teams in any game type.
#        Default: 0 (Not allowed)
#                 1 (Allowed)
#
#    AllowTwoSide.Interaction.Chat
#    AllowTwoSide.Interaction.Channel
#    AllowTwoSide.Interaction.Group
#    AllowTwoSide.Interaction.Guild
#    AllowTwoSide.Interaction.Auction
#    AllowTwoSide.Interaction.Mail
#        Allow or not common :chat(say,yell);channel(chat)group(join)guild(join);merge all auction houses for players from
#        different teams, send mail to different team.
#        Default: 0 (Not allowed)
#                 1 (Allowed)
#
#    AllowTwoSide.WhoList
#        Allow or not show player from both team in who list.
#        Default: 0 (Not allowed)
#                 1 (Allowed)
#
#    AllowTwoSide.AddFriend
#        Allow or not adding friends from other team in friend list.
#        Default: 0 (Not allowed)
#                 1 (Allowed)
#
#    TalentsInspecting
#        Allow other players see character talents in inspect dialog (Characters in Gamemaster mode can
#        inspect talents always)
#        Default: 1 (allow)
#                 0 (not allow)
#
###################################################################################################################

AllowTwoSide.Accounts = 0
AllowTwoSide.Interaction.Chat = 0
AllowTwoSide.Interaction.Channel = 0
AllowTwoSide.Interaction.Group = 0
AllowTwoSide.Interaction.Guild = 0
AllowTwoSide.Interaction.Auction = 0
AllowTwoSide.Interaction.Mail = 0
AllowTwoSide.WhoList = 0
AllowTwoSide.AddFriend = 0
TalentsInspecting = 1

###################################################################################################################
# AUTO BROADCAST
#
#    AutoBroadcast.On
#        Enable auto broadcast
#        Default: 0 - off
#                 1 - on
#
#    AutoBroadcast.Center
#        Display method
#        Default: 0 - announce
#                 1 - notify
#                 2 - both
#
#    AutoBroadcast.Timer
#        Timer for auto broadcast
#
###################################################################################################################

AutoBroadcast.On = 0
AutoBroadcast.Center = 0
AutoBroadcast.Timer = 30000

###################################################################################################################
# CREATURE SETTINGS
#
#    ThreatRadius
#        Radius for creature to evade after being pulled away from combat start point
#        If ThreatRadius is less than creature aggro radius then aggro radius will be used
#        Default: 100 yards
#
#    Rate.Creature.Aggro
#        Aggro radius percent or off.
#        Default: 1   - 100%
#                 1.5 - 150%
#                 0   - off (0%)
#
#    CreatureFamilyFleeAssistanceRadius
#        Radius which creature will use to seek for a near creature for assistance. Creature will flee to this creature.
#        Default: 30
#                 0   - off
#
#    CreatureFamilyAssistanceRadius
#        Radius which creature will use to call assistance without moving
#        Default: 10
#                 0   - off
#
#    CreatureFamilyAssistanceDelay
#        Reaction time for creature assistance call
#        Default: 1500 (1.5s)
#
#    CreatureFamilyFleeDelay
#        Time during which creature can flee when no assistant found
#        Default: 7000 (7s)
#
#    WorldBossLevelDiff
#        Difference for boss dynamic level with target
#        Default: 3
#
#    Corpse.Decay.NORMAL
#    Corpse.Decay.RARE
#    Corpse.Decay.ELITE
#    Corpse.Decay.RAREELITE
#    Corpse.Decay.WORLDBOSS
#        Seconds until creature corpse will decay without being looted or skinned.
#        Default: 60, 300, 300, 300, 3600
#
#    Rate.Corpse.Decay.Looted
#         Controls how long the creature corpse stays after it had been looted, as a multiplier of its Corpse.Decay.* config.
#         Default: 0.1
#
#    Rate.Creature.Normal.Damage
#    Rate.Creature.Elite.Elite.Damage
#    Rate.Creature.Elite.RAREELITE.Damage
#    Rate.Creature.Elite.WORLDBOSS.Damage
#    Rate.Creature.Elite.RARE.Damage
#        Creature Damage Rates.
#        Examples: 2 - creatures will damage 2x, 1.7 - 1.7x.
#
#    Rate.Creature.Normal.SpellDamage
#    Rate.Creature.Elite.Elite.SpellDamage
#    Rate.Creature.Elite.RAREELITE.SpellDamage
#    Rate.Creature.Elite.WORLDBOSS.SpellDamag
#    Rate.Creature.Elite.RARE.SpellDamage
#        Creature Spell Damage Rates.
#        Examples: 2 - creatures will damage with spells 2x, 1.7 - 1.7x.
#
#    Rate.Creature.Normal.HP
#    Rate.Creature.Elite.Elite.HP
#    Rate.Creature.Elite.RAREELITE.HP
#    Rate.Creature.Elite.WORLDBOSS.HP
#    Rate.Creature.Elite.RARE.HP
#        Creature Health Ammount Modifier.
#        Examples: 2 - creatures have 2x health, 1.7 - 1.7x.
#
#    ListenRange.Say
#        Distance from player to listen text that creature (or other world object) say
#        Default: 25
#
#    ListenRange.TextEmote
#        Distance from player to listen textemote that creature (or other world object) say
#        Default: 25
#
#    ListenRange.Yell
#        Distance from player to listen text that creature (or other world object) yell
#        Default: 300
#
###################################################################################################################

ThreatRadius = 100
Rate.Creature.Aggro = 1
CreatureFamilyFleeAssistanceRadius = 30
CreatureFamilyAssistanceRadius = 10
CreatureFamilyAssistanceDelay = 1500
CreatureFamilyFleeDelay = 7000
WorldBossLevelDiff = 3
Corpse.Decay.NORMAL = 60
Corpse.Decay.RARE = 300
Corpse.Decay.ELITE = 300
Corpse.Decay.RAREELITE = 300
Corpse.Decay.WORLDBOSS = 3600
Rate.Corpse.Decay.Looted = 0.1
Rate.Creature.Normal.Damage = 1
Rate.Creature.Elite.Elite.Damage = 1
Rate.Creature.Elite.RAREELITE.Damage = 1
Rate.Creature.Elite.WORLDBOSS.Damage = 1
Rate.Creature.Elite.RARE.Damage = 1
Rate.Creature.Normal.SpellDamage = 1
Rate.Creature.Elite.Elite.SpellDamage = 1
Rate.Creature.Elite.RAREELITE.SpellDamage = 1
Rate.Creature.Elite.WORLDBOSS.SpellDamage = 1
Rate.Creature.Elite.RARE.SpellDamage = 1
Rate.Creature.Normal.HP = 1
Rate.Creature.Elite.Elite.HP = 1
Rate.Creature.Elite.RAREELITE.HP = 1
Rate.Creature.Elite.WORLDBOSS.HP = 1
Rate.Creature.Elite.RARE.HP = 1
ListenRange.Say = 40
ListenRange.TextEmote = 40
ListenRange.Yell = 300

###################################################################################################################
# CHAT SETTINGS
#
#    ChatFakeMessagePreventing
#        Chat protection from creating fake messages using a lot spaces (other invisible symbols),
#        not applied to addon language messages, but can prevent working old addons
#        that use normal languages for sending data to another clients.
#        Default: 0 (disible fake messages preventing)
#                 1 (enabled fake messages preventing)
#
#    ChatStrictLinkChecking.Severity
#        Check chat messages for ingame links to spells, items, quests, achievements etc.
#        Default: 0 (disable link checking)
#                 1 (check if only valid pipe commands are used. This prevents posting pictures for example)
#                 2 (verifiy that pipe commands are used in a correct order)
#                 3 (check if color, entry and name don't contradict each other. For correct work, please assure
#                    that you have extracted locale DBCs of every language specific client playing on this server.)
#
#    ChatStrictLinkChecking.Kick
#        Defines, what should be done if a message is considered to contain invalid pipe commands.
#        Default: 0 (silently ignore message)
#                 1 (kick players who sent invalid formed messages)
#
#    ChatFlood.MessageCount
#        Chat anti-flood protection, haste message count to activate protection
#        Default: 10
#                 0 (disible anti-flood protection)
#
#    ChatFlood.MessageDelay
#        Chat anti-flood protection, minimum message delay to count message
#        Default: 1 (in secs)
#
#    ChatFlood.MuteTime
#        Chat anti-flood protection, mute time at activation flood protection (not saved)
#        Default: 10 (in secs)
#
#    Channel.RestrictedLfg
#        Restrict use LookupForGroup channel only registered in LFG tool players
#        Default: 1 (allow join to channel only if active in LFG)
#                 0 (allow join to channel in any time)
#
#    Channel.SilentlyGMJoin
#        Silently join GM characters (security level > 1) to channels
#        Default: 0 (join announcement in normal way)
#                 1 (GM join without announcement)
#
###################################################################################################################

ChatFakeMessagePreventing = 0
ChatStrictLinkChecking.Severity = 0
ChatStrictLinkChecking.Kick = 0
ChatFlood.MessageCount = 10
ChatFlood.MessageDelay = 1
ChatFlood.MuteTime = 10
Channel.RestrictedLfg = 1
Channel.SilentlyGMJoin = 0

###################################################################################################################
# GAME MASTER SETTINGS
#
#    GM.LoginState
#        GM mode at login
#        Default: 2 (last save state)
#                 0 (disable)
#                 1 (enable)
#
#    GM.Visible
#        GM visibility at login
#        Default: 2 (last save state)
#                 0 (invisible)
#                 1 (visible)
#
#    GM.AcceptTickets
#        Is GM accepting tickets from player by default or not.
#        Default: 2 (last save state)
#                 0 (disable)
#                 1 (enable)
#
#    GM.Chat
#        GM chat mode at login
#        Default: 2 (last save state)
#                 0 (disable)
#                 1 (enable)
#
#    GM.WhisperingTo
#        Is GM accepting whispers from player by default or not.
#        Default: 2 (last save state)
#                 0 (disable)
#                 1 (enable)
#
#    GM.InGMList.Level
#        Max GM level showed in GM list (if visible) in non-GM state (.gm off)
#                 0 (none)
#                 1 (only moderators)
#                 2 (only gamemasters)
#        Default: 3 (anyone)
#
#    GM.InWhoList.Level
#        Max GM level showed in who list (if visible).
#                 0 (only players)
#                 1 (only moderators)
#                 2 (only gamemasters)
#        Default: 3 (anyone)
#
#    GM.LogTrade
#        Include GM trade and trade slot enchanting operations in GM log if it enable
#        Default: 1 (include)
#                 0 (not include)
#
#    GM.StartLevel
#        GM starting level (1-100)
#        Default: 1
#
#    GM.LowerSecurity
#        Disallow a lower security member to interact with a higher one using commands
#        Default: 0 (disable)
#                 1 (enable)
#
#    GM.AllowAchievementGain
#        If enabled it allows gaining achievements for GM characters
#        Default: 1 (enable)
#                 0 (disable)
#
###################################################################################################################

GM.LoginState            = 2
GM.Visible               = 2
GM.AcceptTickets         = 2
GM.Chat                  = 2
GM.WhisperingTo          = 2
GM.InGMList.Level        = 3
GM.InWhoList.Level       = 3
GM.LogTrade              = 1
GM.StartLevel            = 1
GM.LowerSecurity         = 0
GM.AllowAchievementGain  = 1

###################################################################################################################
# VISIBILITY AND RADIUSES
#
#    Visibility.GroupMode
#        Group visibility modes
#        Default: 0 (standard setting: only members from same group can 100% auto detect invisible player)
#                 1 (raid members 100% auto detect invisible player from same raid)
#                 2 (players from same team can 100% auto detect invisible player)
#
#    Visibility.Distance.Continents
#    Visibility.Distance.Instances
#    Visibility.Distance.BGArenas
#        Visibility distance for different ingame object in different maps.
#        Visibility on continents on offy ~90 yards. In BG/Arenas ~180. For instances default ~120.
#        Max limited by active player zone: ~ 333
#        Min limit is max aggro radius (45) * Rate.Creature.Aggro
#
#    Visibility.Distance.Object
#        Visible distance for gameobject, dynobject, bodies, corpses, bones
#        Min limit is iteraction distance (5)
#
#    Visibility.Distance.InFlight
#        Visible distance for player in flight
#        Min limit is 0 (not show any objects)
#
#    Visibility.Distance.Grey.Unit
#        Visibility grey distance for creatures/players (fast changing objects)
#        addition to appropriate object type Visibility.Distance.* use in case visibility removing to
#        object (except corpse around distences) If � is distance and G is grey distance then object
#        make visible if distance to it <= D but make non visible if distance > D+G
#        Default: 1 (yard)
#
#    Visibility.Distance.Grey.Object
#        Visibility grey distance for dynobjects/gameobjects/corpses/creature bodies
#        Default: 10 (yards)
#
#
###################################################################################################################

Visibility.GroupMode = 0
Visibility.Distance.Continents    = 90
Visibility.Distance.Instances     = 120
Visibility.Distance.BGArenas      = 180
Visibility.Distance.Object        = 100
Visibility.Distance.InFlight      = 100
Visibility.Distance.Grey.Unit   = 1
Visibility.Distance.Grey.Object = 10

###################################################################################################################
# SERVER RATES
#
#    Rate.Health
#    Rate.Mana
#    Rate.Rage.Income
#    Rate.Rage.Loss
#    Rate.RunicPower.Income
#    Rate.RunicPower.Loss
#    Rate.Focus
#        Health and power regeneration and rage income from damage.
#        Default: 1
#
#    Rate.Skill.Discovery
#         Skill Discovery Rates
#         Default: 1
#
#    Rate.Drop.Item.Poor
#    Rate.Drop.Item.Normal
#    Rate.Drop.Item.Uncommon
#    Rate.Drop.Item.Rare
#    Rate.Drop.Item.Epic
#    Rate.Drop.Item.Legendary
#    Rate.Drop.Item.Artifact
#    Rate.Drop.Item.Referenced
#    Rate.Drop.Money
#         Drop rates (items by quality and money)
#         Default: 1
#
#    Rate.XP.Kill
#    Rate.XP.Quest
#    Rate.XP.Explore
#        XP rates
#        Default: 1
#
#    Rate.Rest.InGame
#    Rate.Rest.Offline.InTavernOrCity
#    Rate.Rest.Offline.InWilderness
#        Resting points grow rates (1 - normal, 2 - double rate, 0.5 - half rate, etc) from standard values
#
#    Rate.Damage.Fall
#        Damage after fall rate. (1 - standard, 2 - double damage, 0.5 - half damage, etc)
#
#    Rate.Auction.Time
#    Rate.Auction.Deposit
#    Rate.Auction.Cut
#        Auction rates (auction time, deposit get at auction start, auction cut from price at auction end)
#
#    Rate.Honor
#        Honor gain rate
#
#    Rate.Mining.Amount
#    Rate.Mining.Next
#        Mining Rates (Mining.Amount changes minimum/maximum usetimes of a deposit,
#        Mining.Next changes chance to have next use of a deposit)
#
#    Rate.Talent
#        Talent Point rates
#        Default: 1
#
#    Rate.Reputation.Gain
#         Reputation Gain rate
#         Default: 1
#
#    Rate.Reputation.LowLevel.Kill
#         Reputation Gain form low level kill (grey creture)
#         Default: 1
#
#    Rate.Reputation.LowLevel.Quest
#         Reputation Gain rate
#         Default: 1
#
#    Rate.InstanceResetTime
#        Multiplier for the number of days in between global raid/heroic instance resets.
#        Default: 1
#
#    SkillGain.Crafting
#    SkillGain.Defense
#    SkillGain.Gathering
#    SkillGain.Weapon
#         crafting/defense/gathering/weapon skills gain at skill grow (1,2,...)
#         Default: 1
#
#    SkillChance.Orange
#    SkillChance.Yellow
#    SkillChance.Green
#    SkillChance.Grey
#        Skill chance values (0..100)
#        Default: 100-75-25-0
#
#    SkillChance.MiningSteps
#    SkillChance.SkinningSteps
#         For skinning and Mining chance decrease with skill level.
#         Default: 0  - no decrease
#                  75 - in 2 times each 75 skill points
#
#    DurabilityLossChance.Damage
#         Chance lost one from equiped items durability point at damage apply or receive.
#         Default: 0.5 (100/0.5 = 200) Each 200 damage apply one from 19 possible equipped items
#
#    DurabilityLossChance.Absorb
#         Chance lost one from armor items durability point at damage absorb.
#         Default: 0.5 (100/0.5 = 200) Each 200 absorbs apply one from 15 possible armor equipped items
#
#    DurabilityLossChance.Parry
#         Chance lost weapon durability point at parry.
#         Default: 0.05 (100/0.05 = 2000) Each 2000 parry attacks main weapon lost point
#
#    DurabilityLossChance.Block
#         Chance lost sheild durability point at damage block.
#         Default: 0.05 (100/0.05 = 2000) Each 2000 partly or full blocked attacks shield lost point
#
#    Death.SicknessLevel
#         Starting Character start gain sickness at spirit resurrection (1 min)
#         Default: 11
#                  -10 - character will have full time (10min) sickness at 1 level
#                  maxplayerlevel+1 - character will not have sickness at any level
#
#    Death.CorpseReclaimDelay.PvP
#    Death.CorpseReclaimDelay.PvE
#         Enabled/disabled increase corpse reclaim delay at often PvP/PvE deaths
#         Default: 1 (enabled)
#                  0 (disabled)
#
#    Death.Bones.World
#    Death.Bones.BattlegroundOrArena
#         Enable/disable creating bones instead corpse at resurrection (in normal zones/instacnes, or battleground/arenas)
#         Default: 1 (enabled)
#                  0 (disabled)
#
###################################################################################################################

Rate.Health = 1
Rate.Mana = 1
Rate.Rage.Income = 1
Rate.Rage.Loss = 1
Rate.RunicPower.Income = 1
Rate.RunicPower.Loss = 1
Rate.Focus = 1
Rate.Skill.Discovery = 1
Rate.Drop.Item.Poor = 1
Rate.Drop.Item.Normal = 1
Rate.Drop.Item.Uncommon = 1
Rate.Drop.Item.Rare = 1
Rate.Drop.Item.Epic = 1
Rate.Drop.Item.Legendary = 1
Rate.Drop.Item.Artifact = 1
Rate.Drop.Item.Referenced = 1
Rate.Drop.Money = 1
Rate.XP.Kill    = 1
Rate.XP.Quest   = 1
Rate.XP.Explore = 1
Rate.Rest.InGame = 1
Rate.Rest.Offline.InTavernOrCity = 1
Rate.Rest.Offline.InWilderness = 1
Rate.Damage.Fall = 1
Rate.Auction.Time = 1
Rate.Auction.Deposit = 1
Rate.Auction.Cut = 1
Rate.Honor = 1
Rate.Mining.Amount = 1
Rate.Mining.Next   = 1
Rate.Talent = 1
Rate.Reputation.Gain = 1
Rate.Reputation.LowLevel.Kill    = 1
Rate.Reputation.LowLevel.Quest   = 1
Rate.InstanceResetTime = 1
SkillGain.Crafting = 1
SkillGain.Defense = 1
SkillGain.Gathering = 1
SkillGain.Weapon = 1
SkillChance.Orange = 100
SkillChance.Yellow = 75
SkillChance.Green  = 25
SkillChance.Grey   = 0
SkillChance.MiningSteps   = 0
SkillChance.SkinningSteps = 0
DurabilityLossChance.Damage = 0.5
DurabilityLossChance.Absorb = 0.5
DurabilityLossChance.Parry  = 0.05
DurabilityLossChance.Block  = 0.05
Death.SicknessLevel = 11
Death.CorpseReclaimDelay.PvP = 1
Death.CorpseReclaimDelay.PvE = 1
Death.Bones.World = 1
Death.Bones.BattlegroundOrArena = 1

###################################################################################################################
# BATTLEGROUND CONFIG
#
#    Battleground.CastDeserter
#        Cast Deserter spell at player who leave battleground in progress
#        Default: 1 (enable)
#                 0 (disable)
#
#    Battleground.QueueAnnouncer.Join
#        Enable queue announcer posting to chat at join
#        Default: 0 (not send)
#                 1 (send to joined player only)
#                 2 (send to all players)
#
#    Battleground.QueueAnnouncer.Start
#        Enable queue announcer posting to chat at BG start
#        Default: 0 (disable)
#                 1 (enable)
#
#    Battleground.InvitationType
#        Set Battleground invitation type
#        Default: 0 (normal - invite as much players to bg as possible, don't bother with ballance)
#                 1 (Experimental - don't allow to invite much more players of one faction)
#
#    Battleground.PrematureFinishTimer
#        The time to end the bg if there are less than MinPlayersPerTeam on one side in milliseconds
#        Default: 300000 (5 minutes)
#                 0 - disable (not recommended)
#
#    BattleGround.PremadeGroupWaitForMatch
#        The time in which premade group of 1 faction waits in BG Queue for premade group of other faction
#        Default: 1800000 (30 minutes)
#                 0 - disable (not recommended)
#
###################################################################################################################

Battleground.CastDeserter = 1
Battleground.QueueAnnouncer.Join = 0
Battleground.QueueAnnouncer.Start = 0
Battleground.InvitationType = 0
BattleGround.PrematureFinishTimer = 300000
BattleGround.PremadeGroupWaitForMatch = 1800000

###################################################################################################################
# ARENA CONFIG
#
#    Arena.MaxRatingDifference
#        The maximum rating difference between two groups in rated matches
#        Default: 150 (enable, recommended)
#                 0 (disable, rating difference is discarded)
#
#    Arena.RatingDiscardTimer
#        After the specified milliseconds has passed,
#        rating information will be discarded when selecting teams for matches
#        also initiates an update by this timer
#        Default: 600000 (10 minutes, recommended)
#                 0 (disable)
#
#    Arena.AutoDistributePoints
#        Set if arena points should be distributed automatically, or by GM command
#        Default: 0 (disable) (recommended): use gm command or sql query to distribute the points
#                 1 (enable)  arena points are distributed automatically
#
#    Arena.AutoDistributeInterval
#        How often should the distribution take place
#        If automatic distribution is enabled in days
#        Default: 7 (weekly)
#
#    Arena.QueueAnnouncer.Join
#        Enable arena queue announcer posting to chat at join
#        Default: 0 (disable)
#                 1 (enable)
#
#    Arena.QueueAnnouncer.Exit
#        Enable arena queue announcer posting to chat at exit
#        Default: 0 (disable)
#                 1 (enable)
#
#    Arena.ArenaSeason.ID
#        Current area season id show in client
#        Default: 1
#
#    Arena.ArenaSeason.InProgress
#        Current area season state
#        Default: 1 (active)
#                 0 (finished)
#
###################################################################################################################

Arena.MaxRatingDifference = 150
Arena.RatingDiscardTimer = 600000
Arena.AutoDistributePoints = 0
Arena.AutoDistributeInterval = 7
Arena.QueueAnnouncer.Join = 0
Arena.QueueAnnouncer.Exit = 0
Arena.ArenaSeason.ID = 1
Arena.ArenaSeason.InProgress = 1

###################################################################################################################
# NETWORK CONFIG
#
#    Network.Threads
#         Number of threads for network, recommend 1 thread per 1000 connections.
#         Default: 1
#
#    Network.OutKBuff
#         The size of the output kernel buffer used ( SO_SNDBUF socket option, tcp manual ).
#         Default: -1 (Use system default setting)
#
#    Network.OutUBuff
#         Userspace buffer for output. This is amount of memory reserved per each connection.
#         Default: 65536
#
#    Network.TcpNoDelay:
#         TCP Nagle algorithm setting
#         Default: 0 (enable Nagle algorithm, less traffic, more latency)
#                  1 (TCP_NO_DELAY, disable Nagle algorithm, more traffic but less latency)
#
###################################################################################################################

Network.Threads = 1
Network.OutKBuff = -1
Network.OutUBuff = 65536
Network.TcpNodelay = 1

###################################################################################################################
<<<<<<< HEAD
# AUCTION HOUSE BOT SETTINGS
#
#    AuctionHouseBot.EnableSeller
#        Enable/Disable the part of AHBot that puts items up for auction
#    Default 0 (disabled)
#
#    AuctionHouseBot.EnableBuyer
#        Enable/Disable the part of AHBot that buys items from players
#    Default 0 (disabled)
#
#    Auction House Bot character data
#        AuctionHouseBot.Account is the account number (in realmd->account table) of the player you want to run as the auction bot.
#       AuctionHouseBot.GUID is the GUID (in characters->characters table) of the player you want to run as the auction bot.
#    Default: 0 (Auction House Bot disabled)
#
#    AuctionHouseBot.VendorItems
#        Include items that can be bought from vendors.
#    Default 0
#
#    AuctionHouseBot.LootItems
#        Include items that can be looted or fished for.
#    Default 1
#
#    AuctionHouseBot.OtherItems
#        Include misc. items.
#    Default 0
#
#    AuctionHouseBot.Bonding_types
#        Indicates which bonding types to allow seller to put up for auction
#            No_Bind
#             Default 1
#            Bind_When_Picked_Up
#             Default 0
#            Bind_When_Equipped
#             Default 1
#            Bind_When_Use
#             Default 1
#            Bind_Quest_Item
#             Default 0
# /dev/rsa modify: values of this (AuctionHouseBot.Bonding_types) is integer
# 0 - disable this type item
# (1 - 65535) - is koefficient to SellPrice for this type item
#
#    AuctionHouseBot.ItemsPerCycle
#        Number of Items to Add/Remove from the AH during mass operations
#    Default 200
#
#    AuctionHouseBot.UseBuyPriceForSeller
#        Should the Seller use BuyPrice or SellPrice to determine Bid Prices
#    Default 0 (use SellPrice)
#
#    AuctionHouseBot.MaxItemLevel
#    /dev/rsa modify:  Maximum item level for auction bot sell
#    Default 200
#
#    AuctionHouseBot.UseBuyPriceForBuyer
#        Should the Buyer use BuyPrice or SellPrice to determine Bid Prices
#    Default 0 (use SellPrice)
#
#    All other settings have been moved to sql
#
#
###################################################################################################################

AuctionHouseBot.EnableSeller = 0
AuctionHouseBot.EnableBuyer = 0
AuctionHouseBot.Account = 0
AuctionHouseBot.GUID = 0
AuctionHouseBot.VendorItems = 0
AuctionHouseBot.LootItems = 1
AuctionHouseBot.OtherItems = 0
AuctionHouseBot.No_Bind = 1
AuctionHouseBot.MaxItemLevel = 200
AuctionHouseBot.Bind_When_Picked_Up = 0
AuctionHouseBot.Bind_When_Equipped = 1
AuctionHouseBot.Bind_When_Use = 1
AuctionHouseBot.Bind_Quest_Item = 0
AuctionHouseBot.ItemsPerCycle = 200
AuctionHouseBot.UseBuyPriceForSeller = 0
AuctionHouseBot.UseBuyPriceForBuyer = 0
AuctionHouseBot.MaxItemLevel = 200

###################################################################################################################
# CONSOLE AND REMOTE ACCESS
=======
# CONSOLE, REMOTE ACCESS AND SOAP
>>>>>>> 74c20435
#
#    Console.Enable
#        Enable console
#        Default: 1 - on
#                 0 - off
#
#    Ra.Enable
#        Enable remote console
#        Default: 0 - off
#                 1 - on
#
#    Ra.IP
#        Default remote console ip address, use 0.0.0.0 for every address
#
#    Ra.Port
#        Default remote console port
#
#    Ra.MinLevel
#        Minimum level that's required to login,3 by default
#
#    Ra.Secure
#        Kick client on wrong pass
#
#
#    SOAP.Enable
#        Enable soap service
#        Default: 0 - off
#                 1 - on
#
#    SOAP.IP
#        Bound SOAP service ip address, use 0.0.0.0 to access from everywhere
#        Default: 127.0.0.1
#
#    SOAP.Port
#        SOAP port
#        Default: 7878
#
###################################################################################################################

Console.Enable = 1
Ra.Enable = 0
Ra.IP = 0.0.0.0
Ra.Port = 3443
Ra.MinLevel = 3
Ra.Secure = 1

<<<<<<< HEAD
###################################################################################################################
# MOVEMENT ANTICHEAT
#
#    Anticheat.Movement.Enable
#        Enable Movement Anticheat
#        Default: 1 - on
#                 0 - off
#
#    Anticheat.Movement.TeleportToPlaneAlarms
#        maximum alarms before player will be kicked (default 50, allowed 20 - 100)
#
#    Anticheat.Movement.MistimingDelta
#        mistiming intelval between client and serverside (default 10000 ms, allowed 1000 - 15000 ms)
#
#    Anticheat.Movement.MistimingAlarms
#        mistiming alarms before player will be kicked (default 20, allowed 10 - 50)
#
###################################################################################################################

Anticheat.Movement.Enable = 1
Anticheat.Movement.TeleportToPlaneAlarms = 50
Anticheat.Movement.MistimingDelta = 10000
Anticheat.Movement.MistimingAlarms = 20
=======
SOAP.Enabled = 0
SOAP.IP = 127.0.0.1
SOAP.Port = 7878
>>>>>>> 74c20435
<|MERGE_RESOLUTION|>--- conflicted
+++ resolved
@@ -1452,7 +1452,6 @@
 Network.TcpNodelay = 1
 
 ###################################################################################################################
-<<<<<<< HEAD
 # AUCTION HOUSE BOT SETTINGS
 #
 #    AuctionHouseBot.EnableSeller
@@ -1536,10 +1535,7 @@
 AuctionHouseBot.MaxItemLevel = 200
 
 ###################################################################################################################
-# CONSOLE AND REMOTE ACCESS
-=======
 # CONSOLE, REMOTE ACCESS AND SOAP
->>>>>>> 74c20435
 #
 #    Console.Enable
 #        Enable console
@@ -1585,8 +1581,10 @@
 Ra.Port = 3443
 Ra.MinLevel = 3
 Ra.Secure = 1
-
-<<<<<<< HEAD
+SOAP.Enabled = 0
+SOAP.IP = 127.0.0.1
+SOAP.Port = 7878
+
 ###################################################################################################################
 # MOVEMENT ANTICHEAT
 #
@@ -1610,8 +1608,3 @@
 Anticheat.Movement.TeleportToPlaneAlarms = 50
 Anticheat.Movement.MistimingDelta = 10000
 Anticheat.Movement.MistimingAlarms = 20
-=======
-SOAP.Enabled = 0
-SOAP.IP = 127.0.0.1
-SOAP.Port = 7878
->>>>>>> 74c20435
