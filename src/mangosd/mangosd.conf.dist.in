#####################################
# MaNGOS Configuration file         #
#####################################
ConfVersion=2010040601

###################################################################################################################
# CONNECTIONS AND DIRECTORIES
#
#    RealmID
#        RealmID must match the realmlist inside the realmd database
#
#    DataDir
#        Data directory setting.
#        Important: DataDir needs to be quoted, as it is a string which may contain space characters.
#        Example: "@prefix@/share/mangos"
#
#    LogsDir
#        Logs directory setting.
#        Important: Logs dir must exists, or all logs need to be disabled
#        Default: "" - no log directory prefix, if used log names isn't absolute path
#        then logs will be stored in current directory for run program.
#
#
#    LoginDatabaseInfo
#    WorldDatabaseInfo
#    CharacterDatabaseInfo
#        Database connection settings for the world server.
#        Default:
#                ---MYSQL---
#                    hostname;port;username;password;database
#                    .;somenumber;username;password;database - use named pipes at Windows
#                        Named pipes: mySQL required adding "enable-named-pipe" to [mysqld] section my.ini
#                    .;/path/to/unix_socket;username;password;database - use Unix sockets at Unix/Linux
#                ---PGSQL---
#                    hostname;port;username;password;database
#                    .;/path/to/unix_socket/DIRECTORY or . for default path;username;password;database - use Unix sockets at Unix/Linux
#
#    MaxPingTime
#        Settings for maximum database-ping interval (minutes between pings)
#
#    WorldServerPort
#        Default WorldServerPort
#
#    BindIP
#        Bind World Server to IP/hostname
#
###################################################################################################################

RealmID = 1
DataDir = "."
LogsDir = ""
LoginDatabaseInfo     = "127.0.0.1;3306;mangos;mangos;realmd"
WorldDatabaseInfo     = "127.0.0.1;3306;mangos;mangos;mangos"
CharacterDatabaseInfo = "127.0.0.1;3306;mangos;mangos;characters"
MaxPingTime = 30
WorldServerPort = 8085
BindIP = "0.0.0.0"

###################################################################################################################
# PERFORMANCE SETINGS
#
#    UseProcessors
#        Used processors mask for multi-processors system (Used only at Windows)
#        Default: 0 (selected by OS)
#                 number (bitmask value of selected processors)
#
#    ProcessPriority
#        Process priority setting (Used only at Windows)
#        Default: 1 (HIGH)
#                 0 (Normal)
#
#    Compression
#        Compression level for update packages sent to client (1..9)
#        Default: 1 (speed)
#                 9 (best compression)
#
#    PlayerLimit
#        Maximum number of players in the world. Excluding Mods, GM's and Admins
#        Default: 100
#                 0 (for infinite players)
#                -1 (for Mods, GM's and Admins only)
#                -2 (for GM's and Admins only)
#                -3 (for Admins only)
#
#    SaveRespawnTimeImmediately
#        Save respawn time for creatures at death and for gameobjects at use/open
#        Default: 1 (save creature/gameobject respawn time without waiting grid unload)
#                 0 (save creature/gameobject respawn time at grid unload)
#
#    MaxOverspeedPings
#        Maximum overspeed ping count before player kick (minimum is 2, 0 used for disable check)
#        Default: 2
#
#    GridUnload
#        Unload grids (if you have lot memory you can disable it to speed up player move to new grids second time)
#        Default: 1 (unload grids)
#                 0 (do not unload grids)
#
#    SocketSelectTime
#        Socket select time (in milliseconds)
#        Default: 10000 (10 secs)
#
#    GridCleanUpDelay
#        Grid clean up delay (in milliseconds)
#        Default: 300000 (5 min)
#
#    MapUpdateInterval
#        Map update interval (in milliseconds)
#        Default: 100
#
#    ChangeWeatherInterval
#        Weather update interval (in milliseconds)
#        Default: 600000 (10 min)
#
#    PlayerSave.Interval
#        Player save interval (in milliseconds)
#        Default: 900000 (15 min)
#
#    PlayerSave.Stats.MinLevel
#        Minimum level for saving character stats for external usage in database
#        Default: 0  (do not save character stats)
#                 1+ (save stats for characters with level 1+)
#
#    PlayerSave.Stats.SaveOnlyOnLogout
#        Enable/Disable saving of character stats only on logout
#        Default: 1 (only save on logout)
#                 0 (save on every player save)
#
#    vmap.enableLOS
#    vmap.enableHeight
#        Enable/Disable VMmap support for line of sight and height calculation
#        Default: 0 (disable)
#                 1 (enable)
#
#    vmap.ignoreMapIds
#        Map id that will be ignored by VMaps
#        List of ids with delimiter ','
#        If more then one id is defined and spaces are included, the string has to be enclosed by "
#        Example: "369,0,1,530"
#
#    vmap.ignoreSpellIds
#        These spells are ignored for LoS calculation
#        List of ids with delimiter ','
#
#    DetectPosCollision
#        Check final move position, summon position, etc for visible collision with other objects or
#        wall (wall only if vmaps are enabled)
#        Default: 1 (enable, required more CPU power usage)
#                 0 (disable, less nice position selection but will less CPU power usage)
#
#    TargetPosRecalculateRange
#        Max distance from movement target point (+moving unit size) and targeted object (+size)
#        after that new target movmeent point calculated. Max: melee attack range (5), min: contact range (0.5)
#        More distance let have better performence, less distance let have more sensitive reaction at target move.
#        Default: 1.5
#
#    UpdateUptimeInterval
#        Update realm uptime period in minutes (for save data in 'uptime' table). Must be > 0
#        Default: 10 (minutes)
#
#    MaxCoreStuckTime
#        Periodically check if the process got freezed, if this is the case force crash after the specified
#        amount of seconds. Must be > 0. Recommended > 10 secs if you use this.
#        Default: 0 (Disabled)
#
#    AddonChannel
#        Permit/disable the use of the addon channel through the server
#        (some client side addons can stop work correctly with disabled addon channel)
#        Default: 1 (permit addon channel)
#                 0 (do not permit addon channel)
#
#
###################################################################################################################

UseProcessors = 0
ProcessPriority = 1
Compression = 1
PlayerLimit = 100
SaveRespawnTimeImmediately = 1
MaxOverspeedPings = 2
GridUnload = 1
SocketSelectTime = 10000
GridCleanUpDelay = 300000
MapUpdateInterval = 100
ChangeWeatherInterval = 600000
PlayerSave.Interval = 900000
PlayerSave.Stats.MinLevel = 0
PlayerSave.Stats.SaveOnlyOnLogout = 1
vmap.enableLOS = 0
vmap.enableHeight = 0
vmap.ignoreMapIds = "369"
vmap.ignoreSpellIds = "7720"
DetectPosCollision = 1
TargetPosRecalculateRange = 1.5
UpdateUptimeInterval = 10
MaxCoreStuckTime = 0
AddonChannel = 1

###################################################################################################################
# SERVER LOGGING
#
#    LogSQL
#        Enable logging of GM commands - all SQL code will be written to a log file
#        All commands are written to a file: YYYY-MM-DD_logSQL.sql
#        If a new day starts (00:00:00) then a new file is created - the old file will not be deleted.
#        Default: 1 - Write SQL code to logfile
#                 0 - Do not log
#
#    PidFile
#        World daemon PID file
#        Default: ""             - do not create PID file
#                 "./worldd.pid" - create PID file (recommended name)
#
#    LogLevel
#        Server console level of logging
#        0 = Minimum; 1 = Basic&Error; 2 = Detail; 3 = Full/Debug
#        Default: 3
#
#    LogTime
#        Include time in server console output [hh:mm:ss]
#        Default: 0 (no time)
#                 1 (print time)
#
#    LogFile
#        Logfile name
#        Default: "Server.log"
#                 "" - Empty name disable creating log file
#
#    LogTimestamp
#        Logfile with timestamp of server start in name
#        Default: 0 - no timestamp in name
#                 1 - add timestamp in name in form Logname_YYYY-MM-DD_HH-MM-SS.Ext for Logname.Ext
#
#    LogFileLevel
#        Server file level of logging
#        0 = Minimum; 1 = Error; 2 = Detail; 3 = Full/Debug
#        Default: 0
#
#    LogFilter_AchievementUpdates
#    LogFilter_CreatureMoves
#    LogFilter_TransportMoves
#    LogFilter_VisibilityChanges
#        Log filters
#        Default: 1 - not include with any log level
#                 0 - include in log if log level permit
#
#    WorldLogFile
#        Packet logging file for the worldserver
#        Default: "world.log"
#
#    WorldLogTimestamp
#        Logfile with timestamp of server start in name
#        Default: 0 - no timestamp in name
#                 1 - add timestamp in name in form Logname_YYYY-MM-DD_HH-MM-SS.Ext for Logname.Ext
#
#    DBErrorLogFile
#        Log file of DB errors detected at server run
#        Default: "DBErrors.log"
#
#    CharLogFile
#        Character operations logfile name
#        Default: "Char.log"
#                 "" - Empty name disable creating log file
#
#    CharLogTimestamp
#        Logfile with timestamp of server start in name
#        Default: 0 - no timestamp in name
#                 1 - add timestamp in name in form Logname_YYYY-MM-DD_HH-MM-SS.Ext for Logname.Ext
#
#    CharLogDump
#        Write character dump before deleting in Char.log
#        For restoration, cut character data from log starting from
#        line == START DUMP == to line == END DUMP == (without its) in file and load it using loadpdump command
#        Default: 0 - don't include dumping chars to log
#                 1 - include dumping chars to log
#
#    GmLogFile
#        GM Log file of gm commands
#        Default: "" (Disable)
#
#    GmLogTimestamp
#        GM Logfile with timestamp of server start in name
#        Default: 0 - no timestamp in name
#                 1 - add timestamp in name in form Logname_YYYY-MM-DD_HH-MM-SS.Ext for Logname.Ext
#
#    GmLogPerAccount
#        GM Logfiles with GM account id (Note: logs not created if GmLogFile not set)
#        Default: 0 - add gm log data to single log file
#                 1 - add gm log data to account specific log files with name
#                     in form Logname_#ID_YYYY-MM-DD_HH-MM-SS.Ext
#                     or form Logname_#ID.Ext
#
#    RaLogFile
#        Log file of RA commands
#        Default: "Ra.log"
#                 "" - Empty name for disable
#
#    LogColors
#        Color for messages (format "normal_color details_color debug_color error_color")
#        Colors: 0 - BLACK, 1 - RED, 2 - GREEN,  3 - BROWN, 4 - BLUE, 5 - MAGENTA, 6 -  CYAN, 7 - GREY,
#                8 - YELLOW, 9 - LRED, 10 - LGREEN, 11 - LBLUE, 12 - LMAGENTA, 13 - LCYAN, 14 - WHITE
#        Default: "" - none colors
#        Example: "13 7 11 9"
#
###################################################################################################################

LogSQL = 1
PidFile = ""
LogLevel = 3
LogTime = 0
LogFile = "Server.log"
LogTimestamp = 0
LogFileLevel = 0
LogFilter_AchievementUpdates = 1
LogFilter_CreatureMoves = 1
LogFilter_TransportMoves = 1
LogFilter_VisibilityChanges = 1
WorldLogFile = ""
WorldLogTimestamp = 0
DBErrorLogFile = "DBErrors.log"
CharLogFile = "Char.log"
CharLogTimestamp = 0
CharLogDump = 0
GmLogFile = ""
GmLogTimestamp = 0
GmLogPerAccount = 0
RaLogFile = ""
LogColors = ""

# Chat log parameters
ChatLogEnable = 0

# If this is enabled, all $d in file names are replaced with current date
# This does include innormative lexics log
ChatLogDateSplit = 1

# If this is enabled, UTF8 header is written into new files
ChatLogUTFHeader = 1

# If this is enabled, chat log will ignore messages with unprintable chars
ChatLogIgnoreUnprintable = 1

# Chat log files
ChatLogChatFile = main_chat-$d.log
ChatLogPartyFile = party_chat-$d.log
ChatLogGuildFile = guild_chat-$d.log
ChatLogWhisperFile = whisper_chat-$d.log
ChatLogChannelFile = channel_chat-$d.log
ChatLogRaidFile = raid_chat-$d.log
ChatLogBattleGroundFile = bg_chat-$d.log

# Chat log screen logging
ChatLogChatScreen = 0
ChatLogPartyScreen = 0
ChatLogGuildScreen = 0
ChatLogWhisperScreen = 0
ChatLogChannelScreen = 0
ChatLogRaidScreen = 0
ChatLogBattleGroundScreen = 0

# Lexics cutter parameters
LexicsCutterEnable = 1

LexicsCutterInnormativeCut = 1
LexicsCutterCutReplacement = &!@^%!^&*!!!
LexicsCutterLogFile = innormative-$d.log
LexicsCutterScreenLog = 0
LexicsCutterAnalogsFile = letter_analogs.txt
LexicsCutterWordsFile = innormative_words.txt

# Where to cut lexics
LexicsCutInChat = 1
LexicsCutInParty = 1
LexicsCutInGuild = 1
LexicsCutInWhisper = 1
LexicsCutInChannel = 1
LexicsCutInRaid = 1
LexicsCutInBattleGround = 1

# Ignore word spaces like: W O R D
LexicsCutterIgnoreSpaces = 1

# Ignore repeats like: WWOOOORRRRRD
LexicsCutterIgnoreRepeats = 1

# --- Action:
# ---   0: log only
# ---   1: sheep
# ---   2: stun
# ---   3: kill
# ---   4: leave 5 health
# ---   5: disable chat
# ---   6: stuck (works as stun + 50% health)
# ---   7: resurrection sickness
# ---   8: shear
LexicsCutterAction = 0
LexicsCutterActionDuration = 60000

# Do not perform action on GM if this is enabled
LexicsCutterNoActionOnGM = 1

###################################################################################################################
# SERVER SETTINGS
#
#    GameType
#        Server realm style
#        0 = NORMAL;1 = PVP; 4 = NORMAL; 6 = RP; 8 = RPPVP
#        also custom type: 16 FFA_PVP (free for all pvp mode like arena PvP in all zones except rest
#        activated places and sanctuaries)
#
#    RealmZone
#        Server realm zone (set allowed alphabet in character names/etc). See also Strict*Names options.
#
#    1 Development    - any language (Default)
#    2 United States  - extended-Latin
#    3 Oceanic        - extended-Latin
#    4 Latin America  - extended-Latin
#    5 Tournament     - basic-Latin at create, any at login
#    6 Korea          - East-Asian
#    7 Tournament     - basic-Latin at create, any at login
#    8 English        - extended-Latin
#    9 German         - extended-Latin
#    10 French        - extended-Latin
#    11 Spanish       - extended-Latin
#    12 Russian       - Cyrillic
#    13 Tournament    - basic-Latin at create, any at login
#    14 Taiwan        - East-Asian
#    15 Tournament    - basic-Latin at create, any at login
#    16 China         - East-Asian
#    17 CN1           - basic-Latin at create, any at login
#    18 CN2           - basic-Latin at create, any at login
#    19 CN3           - basic-Latin at create, any at login
#    20 CN4           - basic-Latin at create, any at login
#    21 CN5           - basic-Latin at create, any at login
#    22 CN6           - basic-Latin at create, any at login
#    23 CN7           - basic-Latin at create, any at login
#    24 CN8           - basic-Latin at create, any at login
#    25 Tournament    - basic-Latin at create, any at login
#    26 Test Server   - any language
#    27 Tournament    - basic-Latin at create, any at login
#    28 QA Server     - any language
#    29 CN9           - basic-Latin at create, any at login
#
#    Expansion
#        Allow server use content from expansion
#        Default: 2 - check expansion 2 maps existence, and if client support expansion 2 and account have
#                     expansion 2 setting then allow visit expansion 2 maps, allow create new class character)
#                 1 - check expansion 1 maps existence, and if client support expansion 1 and account have
#                     expansion 1 setting then allow visit expansion 1 maps, allow create new races character)
#                 0 - not check expansion maps existence, not allow wisit its, not allow create new race or new class
#                     characters, ignore account expansion setting)
#
#    DBC.Locale
#        DBC Language Settings
#        0 = English; 1 = Korean; 2 = French; 3 = German; 4 = Chinese; 5 = Taiwanese; 6 = Spanish; 7 = Spanish Mexico
#        8 = Russian; 255 = Auto Detect (Default)
#
#    DeclinedNames
#    Allow russian clients to set and use declined names
#    Default: 0 - do not use declined names, except when the Russian RealmZone is set
#         1 - use declined names
#
#    StrictPlayerNames
#        Limit player name to language specific symbols set, not allow create characters, and set rename request and disconnect at not allowed symbols name
#        Default: 0 disable (but limited server timezone dependent client check)
#                 1 basic latin characters  (strict)
#                 2 realm zone specific (strict). See RealmZone setting.
#                   Note: In any case if you want correctly see character name at client this client must have apporopriate fonts
#                   (included in client by default, with active official localization or custom localization fonts in clientdir/Fonts).
#                 3 basic latin characters + server timezone specific
#
#    StrictCharterNames
#        Limit guild/arena team charter names to language specific symbols set, not allow create charters with allowed symbols in name
#        Default: 0 disable
#                 1 basic latin characters  (strict)
#                 2 realm zone specific (strict). See RealmZone setting.
#                   Note: In any case if you want correctly see character name at client this client must have apporopriate fonts
#                   (included in client by default, with active official localization or custom localization fonts in clientdir/Fonts).
#                 3 basic latin characters + server timezone specific
#
#    StrictPetNames
#        Limit pet names to language specific symbols set
#        Default: 0 disable
#                 1 basic latin characters  (strict)
#                 2 realm zone specific (strict). See RealmZone setting.
#                   Note: In any case if you want correctly see character name at client this client must have apporopriate fonts
#                   (included in client by default, with active official localization or custom localization fonts in clientdir/Fonts).
#                 3 basic latin characters + server timezone specific
#
#    MinPlayerName
#        Minimal name length (1..12)
#        Default: 2
#
#    MinCharterName
#        Minimal name length (1..24)
#        Default: 2
#
#    MinPetName
#        Minimal name length (1..12)
#        Default: 2
#
#    CharactersCreatingDisabled
#        Disable characters creating for specific team or any (non-player accounts not affected)
#        Default: 0 - enabled
#                 1 - disabled only for Alliance
#                 2 - disabled only for Horde
#                 3 - disabled for both teams
#
#    CharactersPerAccount
#        Limit numbers of characters per account (at all realms).
#        Note: this setting limit character creating at _current_ realm base at characters amount at all realms
#        Default: 50
#                The number must be >= CharactersPerRealm
#
#    CharactersPerRealm
#        Limit numbers of characters for account at realm
#        Default: 10 (client limitation)
#                The number must be between 1 and 10
#
#    HeroicCharactersPerRealm
#        Limit numbers of heroic class characters for account at realm
#        Default: 1
#                The number must be between 0 (not allowed) and 10
#
#    MinLevelForHeroicCharacterCreating
#        Limit creating heroic characters only for account with another character of specific level (ignored for GM accounts)
#                 0  - not require any existed character
#                 1  - require at least any character existed
#        Default: 55 - default requirement
#
#
#    SkipCinematics
#        Disable in-game script movie at first character's login(allows to prevent buggy intro in case of custom start location coordinates)
#        Default: 0 - show intro for each new characrer
#                 1 - show intro only for first character of selected race
#                 2 - disable intro show in all cases
#
#    MaxPlayerLevel
#        Max level that can be reached by player for experience (in range from 1 to 100).
#        Change not recommended
#        Default: 80
#
#    StartPlayerLevel
#        Staring level that have character at creating (in range 1 to MaxPlayerLevel)
#        Default: 1
#
#    StartHeroicPlayerLevel
#        Staring level that have character of heroic class at creating (in range 1 to MaxPlayerLevel)
#        Default: 55
#
#    StartPlayerMoney
#        Amount of money that new players will start with.
#        If you want to start with silver, use for example 100 (100 copper = 1 silver)
#        Default: 0
#
#    MaxHonorPoints
#        Max honor points that player can have.
#        Default: 75000
#
#    StartHonorPoints
#        Amount of honor that new players will start with
#        Default: 0
#
#    MaxArenaPoints
#        Max arena points that player can have.
#        Default: 5000
#
#    StartArenaPoints
#        Amount of arena points that new players will start with
#        Default: 0
#
#    InstantLogout
#        Enable or disable instant logout for security level (0..4) or high (NOT in combat/while dueling/while falling)
#        Default: 1 (Mods/GMs/Admins)
#
#    AllFlightPaths
#        Players will start with all flight paths (Note: ALL flight paths, not only player's team)
#        Default: 0 (false)
#                 1 (true)
#
#    AlwaysMaxSkillForLevel
#        Players will automatically gain max level dependent (weapon/defense) skill when logging in, leveling up etc.
#        Default: 0 (false)
#                 1 (true)
#
#    ActivateWeather
#        Activate weather system
#        Default: 1 (true)
#                 0 (false)
#
#    CastUnstuck
#        Allow cast or not Unstuck spell at .start or client Help option use
#        Default: 1 (true)
#                 0 (false)
#
#    MaxSpellCastsInChain
#        Max amount triggered spell casts in chain by one caster, prevent stack overflow crash
#        Too Low value will make some correct triggered casts fail
#                 0 (no limit)
#        Default: 10
#
#    Instance.IgnoreLevel
#        Ignore level requirement to enter instance
#        Default: 0 (false)
#                 1 (true)
#
#    Instance.IgnoreRaid
#        Ignore raid requirement to enter instance
#        Default: 0 (false)
#                 1 (true)
#
#    Instance.ResetTimeHour
#        The hour of the day (0-23) when the global instance resets occur.
#        Default: 4
#
#    Instance.UnloadDelay
#        Unload the instance map from memory after some time if no players are inside.
#        Default: 1800000 (miliseconds 30 minutes)
#                 0 (instance maps are kept in memory until they are reset)
#
#    Quests.LowLevelHideDiff
#        Quest level difference to hide for player low level quests:
#        if player_level > quest_level + LowLevelQuestsHideDiff then quest "!" mark not show for quest giver
#        Default: 4
#                -1 (show all available quests marks)
#
#    Quests.HighLevelHideDiff
#        Quest level difference to hide for player high level quests:
#        if player_level < quest_min_level - HighLevelQuestsHideDiff then quest "!" mark not show for quest giver
#        Default: 7
#                -1 (show all available quests marks)
#
#    Quests.Daily.ResetHour
#        Hour when daily quests reset (0..23)
#        Default: 6
#
#    Quests.Weekly.ResetWeekDay
#        Week day when daily quests reset (0..6) 0 == Sunday
#        Default: 3
#
#    Quests.Weekly.ResetHour
#        Hour in one from weekly days when weekly quests reset (0..23)
#        Default: 6
#
#    Guild.EventLogRecordsCount
#        Count of guild event log records stored in guild_eventlog table
#        Increase to store more guild events in table, minimum is 100
#        You can set it to very high value to prevent oldest guild events to be rewritten by latest guild events - but it can slow down performance
#        Default: 100
#
#    Guild.BankEventLogRecordsCount
#        Count of guild_bank event log records stored in guild_bank_eventlog table
#        Increase to store more guild_bank events in table - minimum is 25 (GUILD_BANK_MAX_LOGS) for each guild_bank tab
#        Useful when you don't want old log events to be overwritten by new, but increasing can slow down performance
#        Default: 25
#
#    TimerBar.Fatigue.GMLevel
#        Disable/enable fatigue for security level (0..4) or high
#        Default: 4 (None)
#
#    TimerBar.Fatigue.Max
#        Fatigue max timer value (in secs)
#        Default: 60 (1 minute)
#                  0 (instant death)
#
#    TimerBar.Breath.GMLevel
#        Disable/enable waterbreathing for security level (0..4) or high
#        Default: 4 (None)
#
#    TimerBar.Breath.Max
#        Waterbreathing max timer value (in secs)
#        Default: 180
#                   0 (instant underwater breathing damage start)
#
#    TimerBar.Fire.GMLevel
#        Disable/enable lava fire damage for security level (0..4) or high
#        Default: 4 (None)
#
#    TimerBar.Fire.Max
#        Lava damage delay max timer value (in secs)
#        Default:  1
#                  0 (instant in lava damage start)
#
#    MaxPrimaryTradeSkill
#        Max count that player can learn the primary trade skill.
#        Default: 2
#        Max : 10
#
#    MinPetitionSigns
#        Min signatures count to creating guild (0..9).
#        Default: 9
#
#    MaxGroupXPDistance
#        Max distance to creature for group memeber to get XP at creature death.
#        Default: 74
#
#    MailDeliveryDelay
#        Mail delivery delay time for item sending
#        Default: 3600 sec (1 hour)
#
#    SkillChance.Prospecting
#        For prospecting skillup impossible by default, but can be allowed as custom setting
#        Default: 0 - no skilups
#                 1 - skilups possible
#
#    SkillChance.Milling
#        For milling skillup impossible by default, but can be allowed as custom setting
#        Default: 0 - no skilups
#                 1 - skilups possible
#
#    OffhandCheckAtTalentsReset
#        Talent reset can change offhand weapon restrictions for equip slots.
#        Default: 0 - recheck offhand slot weapon only at zone update
#                 1 - recheck offhand slot weapon at talent reset also
#
#    ClientCacheVersion
#        Client cache version for client cache data reset. Use any different from DB value and not recently used for triggering reset.
#        Default: 0 (use DB value from world DB db_version.cache_id field)
#
#    Event.Announce
#        Default: 0 (false)
#                 1 (true)
#
#    BeepAtStart
#        Beep at mangosd start finished (mostly work only at Unix/Linux systems)
#        Default: 1 (true)
#                 0 (false)
#
#    Motd
#        Message of the Day. Displayed at worldlogin for every user ('@' for a newline).
#
###################################################################################################################

GameType = 1
RealmZone = 1
Expansion = 2
DBC.Locale = 255
DeclinedNames = 0
StrictPlayerNames = 0
StrictCharterNames = 0
StrictPetNames = 0
MinPlayerName = 2
MinCharterName = 2
MinPetName = 2
CharactersCreatingDisabled = 0
CharactersPerAccount = 50
CharactersPerRealm = 10
HeroicCharactersPerRealm = 1
MinLevelForHeroicCharacterCreating = 55
SkipCinematics = 0
MaxPlayerLevel = 80
StartPlayerLevel = 1
StartHeroicPlayerLevel = 55
StartPlayerMoney = 0
MaxHonorPoints = 75000
StartHonorPoints = 0
MaxArenaPoints = 5000
StartArenaPoints = 0
InstantLogout = 1
DisableWaterBreath = 4
AllFlightPaths = 0
AlwaysMaxSkillForLevel = 0
ActivateWeather = 1
CastUnstuck = 1
MaxSpellCastsInChain = 10
Instance.IgnoreLevel = 0
Instance.IgnoreRaid = 0
Instance.ResetTimeHour = 4
Instance.UnloadDelay = 1800000
Quests.LowLevelHideDiff = 4
Quests.HighLevelHideDiff = 7
Quests.Daily.ResetHour = 6
Quests.Weekly.ResetWeekDay = 3
Quests.Weekly.ResetHour = 6
Guild.EventLogRecordsCount = 100
Guild.BankEventLogRecordsCount = 25
TimerBar.Fatigue.GMLevel = 4
TimerBar.Fatigue.Max = 60
TimerBar.Breath.GMLevel = 4
TimerBar.Breath.Max = 180
TimerBar.Fire.GMLevel = 4
TimerBar.Fire.Max = 1
MaxPrimaryTradeSkill = 2
MinPetitionSigns = 9
MaxGroupXPDistance = 74
MailDeliveryDelay = 3600
SkillChance.Prospecting = 0
SkillChance.Milling = 0
OffhandCheckAtTalentsReset = 0
ClientCacheVersion = 0
Event.Announce = 0
BeepAtStart = 1
Motd = "Welcome to the Massive Network Game Object Server."

###################################################################################################################
# PLAYER INTERACTION
#
#    AllowTwoSide.Accounts
#        Allow or not accounts to create characters in the 2 teams in any game type.
#        Default: 0 (Not allowed)
#                 1 (Allowed)
#
#    AllowTwoSide.Interaction.Chat
#    AllowTwoSide.Interaction.Channel
#    AllowTwoSide.Interaction.Group
#    AllowTwoSide.Interaction.Guild
#    AllowTwoSide.Interaction.Auction
#    AllowTwoSide.Interaction.Mail
#        Allow or not common :chat(say,yell);channel(chat)group(join)guild(join);merge all auction houses for players from
#        different teams, send mail to different team.
#        Default: 0 (Not allowed)
#                 1 (Allowed)
#
#    AllowTwoSide.WhoList
#        Allow or not show player from both team in who list.
#        Default: 0 (Not allowed)
#                 1 (Allowed)
#
#    AllowTwoSide.AddFriend
#        Allow or not adding friends from other team in friend list.
#        Default: 0 (Not allowed)
#                 1 (Allowed)
#
#    TalentsInspecting
#        Allow other players see character talents in inspect dialog (Characters in Gamemaster mode can
#        inspect talents always)
#        Default: 1 (allow)
#                 0 (not allow)
#
###################################################################################################################

AllowTwoSide.Accounts = 0
AllowTwoSide.Interaction.Chat = 0
AllowTwoSide.Interaction.Channel = 0
AllowTwoSide.Interaction.Group = 0
AllowTwoSide.Interaction.Guild = 0
AllowTwoSide.Interaction.Auction = 0
AllowTwoSide.Interaction.Mail = 0
AllowTwoSide.WhoList = 0
AllowTwoSide.AddFriend = 0
TalentsInspecting = 1

###################################################################################################################
# CREATURE SETTINGS
#
#    ThreatRadius
#        Radius for creature to evade after being pulled away from combat start point
#        If ThreatRadius is less than creature aggro radius then aggro radius will be used
#        Default: 100 yards
#
#    Rate.Creature.Aggro
#        Aggro radius percent or off.
#        Default: 1   - 100%
#                 1.5 - 150%
#                 0   - off (0%)
#
#    CreatureFamilyFleeAssistanceRadius
#        Radius which creature will use to seek for a near creature for assistance. Creature will flee to this creature.
#        Default: 30
#                 0   - off
#
#    CreatureFamilyAssistanceRadius
#        Radius which creature will use to call assistance without moving
#        Default: 10
#                 0   - off
#
#    CreatureFamilyAssistanceDelay
#        Reaction time for creature assistance call
#        Default: 1500 (1.5s)
#
#    CreatureFamilyFleeDelay
#        Time during which creature can flee when no assistant found
#        Default: 7000 (7s)
#
#    WorldBossLevelDiff
#        Difference for boss dynamic level with target
#        Default: 3
#
#    Corpse.Decay.NORMAL
#    Corpse.Decay.RARE
#    Corpse.Decay.ELITE
#    Corpse.Decay.RAREELITE
#    Corpse.Decay.WORLDBOSS
#        Seconds until creature corpse will decay without being looted or skinned.
#        Default: 60, 300, 300, 300, 3600
#
#    Rate.Corpse.Decay.Looted
#         Controls how long the creature corpse stays after it had been looted, as a multiplier of its Corpse.Decay.* config.
#         Default: 0.1
#
#    Rate.Creature.Normal.Damage
#    Rate.Creature.Elite.Elite.Damage
#    Rate.Creature.Elite.RAREELITE.Damage
#    Rate.Creature.Elite.WORLDBOSS.Damage
#    Rate.Creature.Elite.RARE.Damage
#        Creature Damage Rates.
#        Examples: 2 - creatures will damage 2x, 1.7 - 1.7x.
#
#    Rate.Creature.Normal.SpellDamage
#    Rate.Creature.Elite.Elite.SpellDamage
#    Rate.Creature.Elite.RAREELITE.SpellDamage
#    Rate.Creature.Elite.WORLDBOSS.SpellDamag
#    Rate.Creature.Elite.RARE.SpellDamage
#        Creature Spell Damage Rates.
#        Examples: 2 - creatures will damage with spells 2x, 1.7 - 1.7x.
#
#    Rate.Creature.Normal.HP
#    Rate.Creature.Elite.Elite.HP
#    Rate.Creature.Elite.RAREELITE.HP
#    Rate.Creature.Elite.WORLDBOSS.HP
#    Rate.Creature.Elite.RARE.HP
#        Creature Health Ammount Modifier.
#        Examples: 2 - creatures have 2x health, 1.7 - 1.7x.
#
#    ListenRange.Say
#        Distance from player to listen text that creature (or other world object) say
#        Default: 25
#
#    ListenRange.TextEmote
#        Distance from player to listen textemote that creature (or other world object) say
#        Default: 25
#
#    ListenRange.Yell
#        Distance from player to listen text that creature (or other world object) yell
#        Default: 300
#
###################################################################################################################

ThreatRadius = 100
Rate.Creature.Aggro = 1
CreatureFamilyFleeAssistanceRadius = 30
CreatureFamilyAssistanceRadius = 10
CreatureFamilyAssistanceDelay = 1500
CreatureFamilyFleeDelay = 7000
WorldBossLevelDiff = 3
Corpse.Decay.NORMAL = 60
Corpse.Decay.RARE = 300
Corpse.Decay.ELITE = 300
Corpse.Decay.RAREELITE = 300
Corpse.Decay.WORLDBOSS = 3600
Rate.Corpse.Decay.Looted = 0.1
Rate.Creature.Normal.Damage = 1
Rate.Creature.Elite.Elite.Damage = 1
Rate.Creature.Elite.RAREELITE.Damage = 1
Rate.Creature.Elite.WORLDBOSS.Damage = 1
Rate.Creature.Elite.RARE.Damage = 1
Rate.Creature.Normal.SpellDamage = 1
Rate.Creature.Elite.Elite.SpellDamage = 1
Rate.Creature.Elite.RAREELITE.SpellDamage = 1
Rate.Creature.Elite.WORLDBOSS.SpellDamage = 1
Rate.Creature.Elite.RARE.SpellDamage = 1
Rate.Creature.Normal.HP = 1
Rate.Creature.Elite.Elite.HP = 1
Rate.Creature.Elite.RAREELITE.HP = 1
Rate.Creature.Elite.WORLDBOSS.HP = 1
Rate.Creature.Elite.RARE.HP = 1
ListenRange.Say = 40
ListenRange.TextEmote = 40
ListenRange.Yell = 300

###################################################################################################################
# CHAT SETTINGS
#
#    ChatFakeMessagePreventing
#        Chat protection from creating fake messages using a lot spaces (other invisible symbols),
#        not applied to addon language messages, but can prevent working old addons
#        that use normal languages for sending data to another clients.
#        Default: 0 (disible fake messages preventing)
#                 1 (enabled fake messages preventing)
#
#    ChatStrictLinkChecking.Severity
#        Check chat messages for ingame links to spells, items, quests, achievements etc.
#        Default: 0 (disable link checking)
#                 1 (check if only valid pipe commands are used. This prevents posting pictures for example)
#                 2 (verifiy that pipe commands are used in a correct order)
#                 3 (check if color, entry and name don't contradict each other. For correct work, please assure
#                    that you have extracted locale DBCs of every language specific client playing on this server.)
#
#    ChatStrictLinkChecking.Kick
#        Defines, what should be done if a message is considered to contain invalid pipe commands.
#        Default: 0 (silently ignore message)
#                 1 (kick players who sent invalid formed messages)
#
#    ChatFlood.MessageCount
#        Chat anti-flood protection, haste message count to activate protection
#        Default: 10
#                 0 (disible anti-flood protection)
#
#    ChatFlood.MessageDelay
#        Chat anti-flood protection, minimum message delay to count message
#        Default: 1 (in secs)
#
#    ChatFlood.MuteTime
#        Chat anti-flood protection, mute time at activation flood protection (not saved)
#        Default: 10 (in secs)
#
#    Channel.RestrictedLfg
#        Restrict use LookupForGroup channel only registered in LFG tool players
#        Default: 1 (allow join to channel only if active in LFG)
#                 0 (allow join to channel in any time)
#
#    Channel.SilentlyGMJoin
#        Silently join GM characters (security level > 1) to channels
#        Default: 0 (join announcement in normal way)
#                 1 (GM join without announcement)
#
###################################################################################################################

ChatFakeMessagePreventing = 0
ChatStrictLinkChecking.Severity = 0
ChatStrictLinkChecking.Kick = 0
ChatFlood.MessageCount = 10
ChatFlood.MessageDelay = 1
ChatFlood.MuteTime = 10
Channel.RestrictedLfg = 1
Channel.SilentlyGMJoin = 0

###################################################################################################################
# GAME MASTER SETTINGS
#
#    GM.LoginState
#        GM mode at login
#        Default: 2 (last save state)
#                 0 (disable)
#                 1 (enable)
#
#    GM.Visible
#        GM visibility at login
#        Default: 2 (last save state)
#                 0 (invisible)
#                 1 (visible)
#
#    GM.AcceptTickets
#        Is GM accepting tickets from player by default or not.
#        Default: 2 (last save state)
#                 0 (disable)
#                 1 (enable)
#
#    GM.Chat
#        GM chat mode at login
#        Default: 2 (last save state)
#                 0 (disable)
#                 1 (enable)
#
#    GM.WhisperingTo
#        Is GM accepting whispers from player by default or not.
#        Default: 2 (last save state)
#                 0 (disable)
#                 1 (enable)
#
#    GM.InGMList.Level
#        Max GM level showed in GM list (if visible) in non-GM state (.gm off)
#                 0 (none)
#                 1 (only moderators)
#                 2 (only gamemasters)
#        Default: 3 (anyone)
#
#    GM.InWhoList.Level
#        Max GM level showed in who list (if visible).
#                 0 (only players)
#                 1 (only moderators)
#                 2 (only gamemasters)
#        Default: 3 (anyone)
#
#    GM.LogTrade
#        Include GM trade and trade slot enchanting operations in GM log if it enable
#        Default: 1 (include)
#                 0 (not include)
#
#    GM.StartLevel
#        GM starting level (1-100)
#        Default: 1
#
#    GM.LowerSecurity
#        Disallow a lower security member to interact with a higher one using commands
#        Default: 0 (disable)
#                 1 (enable)
#
#    GM.AllowAchievementGain
#        If enabled it allows gaining achievements for GM characters
#        Default: 1 (enable)
#                 0 (disable)
#
###################################################################################################################

GM.LoginState            = 2
GM.Visible               = 2
GM.AcceptTickets         = 2
GM.Chat                  = 2
GM.WhisperingTo          = 2
GM.InGMList.Level        = 3
GM.InWhoList.Level       = 3
GM.LogTrade              = 1
GM.StartLevel            = 1
GM.LowerSecurity         = 0
GM.AllowAchievementGain  = 1

###################################################################################################################
# VISIBILITY AND RADIUSES
#
#    Visibility.GroupMode
#        Group visibility modes
#        Default: 0 (standard setting: only members from same group can 100% auto detect invisible player)
#                 1 (raid members 100% auto detect invisible player from same raid)
#                 2 (players from same team can 100% auto detect invisible player)
#
#    Visibility.Distance.Continents
#    Visibility.Distance.Instances
#    Visibility.Distance.BGArenas
#        Visibility distance for different ingame object in different maps.
#        Visibility on continents on offy ~90 yards. In BG/Arenas ~180. For instances default ~120.
#        Max limited by active player zone: ~ 333
#        Min limit is max aggro radius (45) * Rate.Creature.Aggro
#
#    Visibility.Distance.Object
#        Visible distance for gameobject, dynobject, bodies, corpses, bones
#        Min limit is iteraction distance (5)
#
#    Visibility.Distance.InFlight
#        Visible distance for player in flight
#        Min limit is 0 (not show any objects)
#
#    Visibility.Distance.Grey.Unit
#        Visibility grey distance for creatures/players (fast changing objects)
#        addition to appropriate object type Visibility.Distance.* use in case visibility removing to
#        object (except corpse around distences) If � is distance and G is grey distance then object
#        make visible if distance to it <= D but make non visible if distance > D+G
#        Default: 1 (yard)
#
#    Visibility.Distance.Grey.Object
#        Visibility grey distance for dynobjects/gameobjects/corpses/creature bodies
#        Default: 10 (yards)
#
#
###################################################################################################################

Visibility.GroupMode = 0
Visibility.Distance.Continents    = 90
Visibility.Distance.Instances     = 120
Visibility.Distance.BGArenas      = 180
Visibility.Distance.Object        = 100
Visibility.Distance.InFlight      = 100
Visibility.Distance.Grey.Unit   = 1
Visibility.Distance.Grey.Object = 10

###################################################################################################################
# SERVER RATES
#
#    Rate.Health
#    Rate.Mana
#    Rate.Rage.Income
#    Rate.Rage.Loss
#    Rate.RunicPower.Income
#    Rate.RunicPower.Loss
#    Rate.Focus
#        Health and power regeneration and rage income from damage.
#        Default: 1
#
#    Rate.Skill.Discovery
#         Skill Discovery Rates
#         Default: 1
#
#    Rate.Drop.Item.Poor
#    Rate.Drop.Item.Normal
#    Rate.Drop.Item.Uncommon
#    Rate.Drop.Item.Rare
#    Rate.Drop.Item.Epic
#    Rate.Drop.Item.Legendary
#    Rate.Drop.Item.Artifact
#    Rate.Drop.Item.Referenced
#    Rate.Drop.Money
#         Drop rates (items by quality and money)
#         Default: 1
#
#    Rate.XP.Kill
#    Rate.XP.Quest
#    Rate.XP.Explore
#        XP rates
#        Default: 1
#
#    Rate.Rest.InGame
#    Rate.Rest.Offline.InTavernOrCity
#    Rate.Rest.Offline.InWilderness
#        Resting points grow rates (1 - normal, 2 - double rate, 0.5 - half rate, etc) from standard values
#
#    Rate.Damage.Fall
#        Damage after fall rate. (1 - standard, 2 - double damage, 0.5 - half damage, etc)
#
#    Rate.Auction.Time
#    Rate.Auction.Deposit
#    Rate.Auction.Cut
#        Auction rates (auction time, deposit get at auction start, auction cut from price at auction end)
#
#    Rate.Honor
#        Honor gain rate
#
#    Rate.Mining.Amount
#    Rate.Mining.Next
#        Mining Rates (Mining.Amount changes minimum/maximum usetimes of a deposit,
#        Mining.Next changes chance to have next use of a deposit)
#
#    Rate.Talent
#        Talent Point rates
#        Default: 1
#
#    Rate.Reputation.Gain
#         Reputation Gain rate
#         Default: 1
#
#    Rate.Reputation.LowLevel.Kill
#         Reputation Gain form low level kill (grey creture)
#         Default: 1
#
#    Rate.Reputation.LowLevel.Quest
#         Reputation Gain rate
#         Default: 1
#
#    Rate.InstanceResetTime
#        Multiplier for the number of days in between global raid/heroic instance resets.
#        Default: 1
#
#    SkillGain.Crafting
#    SkillGain.Defense
#    SkillGain.Gathering
#    SkillGain.Weapon
#         crafting/defense/gathering/weapon skills gain at skill grow (1,2,...)
#         Default: 1
#
#    SkillChance.Orange
#    SkillChance.Yellow
#    SkillChance.Green
#    SkillChance.Grey
#        Skill chance values (0..100)
#        Default: 100-75-25-0
#
#    SkillChance.MiningSteps
#    SkillChance.SkinningSteps
#         For skinning and Mining chance decrease with skill level.
#         Default: 0  - no decrease
#                  75 - in 2 times each 75 skill points
#
#    DurabilityLossChance.Damage
#         Chance lost one from equiped items durability point at damage apply or receive.
#         Default: 0.5 (100/0.5 = 200) Each 200 damage apply one from 19 possible equipped items
#
#    DurabilityLossChance.Absorb
#         Chance lost one from armor items durability point at damage absorb.
#         Default: 0.5 (100/0.5 = 200) Each 200 absorbs apply one from 15 possible armor equipped items
#
#    DurabilityLossChance.Parry
#         Chance lost weapon durability point at parry.
#         Default: 0.05 (100/0.05 = 2000) Each 2000 parry attacks main weapon lost point
#
#    DurabilityLossChance.Block
#         Chance lost sheild durability point at damage block.
#         Default: 0.05 (100/0.05 = 2000) Each 2000 partly or full blocked attacks shield lost point
#
#    Death.SicknessLevel
#         Starting Character start gain sickness at spirit resurrection (1 min)
#         Default: 11
#                  -10 - character will have full time (10min) sickness at 1 level
#                  maxplayerlevel+1 - character will not have sickness at any level
#
#    Death.CorpseReclaimDelay.PvP
#    Death.CorpseReclaimDelay.PvE
#         Enabled/disabled increase corpse reclaim delay at often PvP/PvE deaths
#         Default: 1 (enabled)
#                  0 (disabled)
#
#    Death.Bones.World
#    Death.Bones.BattlegroundOrArena
#         Enable/disable creating bones instead corpse at resurrection (in normal zones/instacnes, or battleground/arenas)
#         Default: 1 (enabled)
#                  0 (disabled)
#
###################################################################################################################

Rate.Health = 1
Rate.Mana = 1
Rate.Rage.Income = 1
Rate.Rage.Loss = 1
Rate.RunicPower.Income = 1
Rate.RunicPower.Loss = 1
Rate.Focus = 1
Rate.Skill.Discovery = 1
Rate.Drop.Item.Poor = 1
Rate.Drop.Item.Normal = 1
Rate.Drop.Item.Uncommon = 1
Rate.Drop.Item.Rare = 1
Rate.Drop.Item.Epic = 1
Rate.Drop.Item.Legendary = 1
Rate.Drop.Item.Artifact = 1
Rate.Drop.Item.Referenced = 1
Rate.Drop.Money = 1
Rate.XP.Kill    = 1
Rate.XP.Quest   = 1
Rate.XP.Explore = 1
Rate.Rest.InGame = 1
Rate.Rest.Offline.InTavernOrCity = 1
Rate.Rest.Offline.InWilderness = 1
Rate.Damage.Fall = 1
Rate.Auction.Time = 1
Rate.Auction.Deposit = 1
Rate.Auction.Cut = 1
Rate.Honor = 1
Rate.Mining.Amount = 1
Rate.Mining.Next   = 1
Rate.Talent = 1
Rate.Reputation.Gain = 1
Rate.Reputation.LowLevel.Kill    = 1
Rate.Reputation.LowLevel.Quest   = 1
Rate.InstanceResetTime = 1
SkillGain.Crafting = 1
SkillGain.Defense = 1
SkillGain.Gathering = 1
SkillGain.Weapon = 1
SkillChance.Orange = 100
SkillChance.Yellow = 75
SkillChance.Green  = 25
SkillChance.Grey   = 0
SkillChance.MiningSteps   = 0
SkillChance.SkinningSteps = 0
DurabilityLossChance.Damage = 0.5
DurabilityLossChance.Absorb = 0.5
DurabilityLossChance.Parry  = 0.05
DurabilityLossChance.Block  = 0.05
Death.SicknessLevel = 11
Death.CorpseReclaimDelay.PvP = 1
Death.CorpseReclaimDelay.PvE = 1
Death.Bones.World = 1
Death.Bones.BattlegroundOrArena = 1

###################################################################################################################
# BATTLEGROUND CONFIG
#
#    Battleground.CastDeserter
#        Cast Deserter spell at player who leave battleground in progress
#        Default: 1 (enable)
#                 0 (disable)
#
#    Battleground.QueueAnnouncer.Join
#        Enable queue announcer posting to chat at join
#        Default: 0 (not send)
#                 1 (send to joined player only)
#                 2 (send to all players)
#
#    Battleground.QueueAnnouncer.Start
#        Enable queue announcer posting to chat at BG start
#        Default: 0 (disable)
#                 1 (enable)
#
#    Battleground.InvitationType
#        Set Battleground invitation type
#        Default: 0 (normal - invite as much players to bg as possible, don't bother with ballance)
#                 1 (Experimental - don't allow to invite much more players of one faction)
#
#    Battleground.PrematureFinishTimer
#        The time to end the bg if there are less than MinPlayersPerTeam on one side in milliseconds
#        Default: 300000 (5 minutes)
#                 0 - disable (not recommended)
#
#    BattleGround.PremadeGroupWaitForMatch
#        The time in which premade group of 1 faction waits in BG Queue for premade group of other faction
#        Default: 1800000 (30 minutes)
#                 0 - disable (not recommended)
#
###################################################################################################################

Battleground.CastDeserter = 1
Battleground.QueueAnnouncer.Join = 0
Battleground.QueueAnnouncer.Start = 0
Battleground.InvitationType = 0
BattleGround.PrematureFinishTimer = 300000
BattleGround.PremadeGroupWaitForMatch = 1800000

###################################################################################################################
# ARENA CONFIG
#
#    Arena.MaxRatingDifference
#        The maximum rating difference between two groups in rated matches
#        Default: 150 (enable, recommended)
#                 0 (disable, rating difference is discarded)
#
#    Arena.RatingDiscardTimer
#        After the specified milliseconds has passed,
#        rating information will be discarded when selecting teams for matches
#        also initiates an update by this timer
#        Default: 600000 (10 minutes, recommended)
#                 0 (disable)
#
#    Arena.AutoDistributePoints
#        Set if arena points should be distributed automatically, or by GM command
#        Default: 0 (disable) (recommended): use gm command or sql query to distribute the points
#                 1 (enable)  arena points are distributed automatically
#
#    Arena.AutoDistributeInterval
#        How often should the distribution take place
#        If automatic distribution is enabled in days
#        Default: 7 (weekly)
#
#    Arena.QueueAnnouncer.Join
#        Enable arena queue announcer posting to chat at join
#        Default: 0 (disable)
#                 1 (enable)
#
#    Arena.QueueAnnouncer.Exit
#        Enable arena queue announcer posting to chat at exit
#        Default: 0 (disable)
#                 1 (enable)
#
#    Arena.ArenaSeason.ID
#        Current area season id show in client
#        Default: 1
#
#    Arena.ArenaSeason.InProgress
#        Current area season state
#        Default: 1 (active)
#                 0 (finished)
#
###################################################################################################################

Arena.MaxRatingDifference = 150
Arena.RatingDiscardTimer = 600000
Arena.AutoDistributePoints = 0
Arena.AutoDistributeInterval = 7
Arena.QueueAnnouncer.Join = 0
Arena.QueueAnnouncer.Exit = 0
Arena.ArenaSeason.ID = 1
Arena.ArenaSeason.InProgress = 1

###################################################################################################################
# NETWORK CONFIG
#
#    Network.Threads
#         Number of threads for network, recommend 1 thread per 1000 connections.
#         Default: 1
#
#    Network.OutKBuff
#         The size of the output kernel buffer used ( SO_SNDBUF socket option, tcp manual ).
#         Default: -1 (Use system default setting)
#
#    Network.OutUBuff
#         Userspace buffer for output. This is amount of memory reserved per each connection.
#         Default: 65536
#
#    Network.TcpNoDelay:
#         TCP Nagle algorithm setting
#         Default: 0 (enable Nagle algorithm, less traffic, more latency)
#                  1 (TCP_NO_DELAY, disable Nagle algorithm, more traffic but less latency)
#
#    Network.KickOnBadPacket
#         Kick player on bad packet format.
#         Default: 0 - do not kick
#                  1 - kick
#
###################################################################################################################

Network.Threads = 1
Network.OutKBuff = -1
Network.OutUBuff = 65536
Network.TcpNodelay = 1
Network.KickOnBadPacket = 0

###################################################################################################################
# CONSOLE, REMOTE ACCESS AND SOAP
#
#    Console.Enable
#        Enable console
#        Default: 1 - on
#                 0 - off
#
#    Ra.Enable
#        Enable remote console
#        Default: 0 - off
#                 1 - on
#
#    Ra.IP
#        Default remote console ip address, use 0.0.0.0 for every address
#
#    Ra.Port
#        Default remote console port
#        Default: 3443
#
#    Ra.MinLevel
#        Minimum level that's required to login,3 by default
#        Default: 3 (Administrator)
#
#    Ra.Secure
#        Kick client on wrong pass
#                 0 - off
#        Default: 1 - on
#
#    Ra.Stricted
#        Not allow execute console level only commands remotly by RA
#                 0 - off
#        Default: 1 - on
#
#
#    SOAP.Enable
#        Enable soap service
#        Default: 0 - off
#                 1 - on
#
#    SOAP.IP
#        Bound SOAP service ip address, use 0.0.0.0 to access from everywhere
#        Default: 127.0.0.1
#
#    SOAP.Port
#        SOAP port
#        Default: 7878
#
###################################################################################################################

Console.Enable = 1
Ra.Enable = 0
Ra.IP = 0.0.0.0
Ra.Port = 3443
Ra.MinLevel = 3
Ra.Secure = 1
Ra.Stricted = 1

SOAP.Enabled = 0
SOAP.IP = 127.0.0.1
SOAP.Port = 7878

###################################################################################################################
<<<<<<< HEAD
# MOVEMENT ANTICHEAT
#
#    Anticheat.Movement.Enable
#        Enable Movement Anticheat
#        Default: 0 - off
#                 1 - on
#
#    Anticheat.Movement.AlarmCount
#        Count alarms. After AlarmCount is exceeded, actions are taken against the player. (default 5)
#
#    Anticheat.Movement.AlarmTime
#        Reset alarm-count after this milliseconds. (default 5000)
#
#    Anticheat.Movement.Kill
#        Enable Kill cheater
#        Default: 0 - off
#                 1 - on
#
#    Anticheat.Movement.Kick
#        Enable Kick cheater
#        Default: 0 - off
#                 1 - on
#
#    Anticheat.Movement.BanType
#        Enable Ban cheater
#        Default: 0 - off
#                 1 - Ban Account
#                 2 - Ban IP
#                 3 - Ban Account + IP
#
#    Anticheat.Movement.BanTime
#        How long the ban should last.
#        Default: 1 Minute - 1m
#
#    Anticheat.Movement.MaxXYT
#        Max units a player is allowed to travel per millisecond.
#        Default: 0.04 (This is ~400% Speed, 0.007 is walk-speed, 310% is 0.0287)
#
#    Anticheat.Movement.IgnoreSecAfterTeleport
#        After being teleported this number of seconds no cheat is reported.
#        Default: 10 seconds - 10
#
#    Anticheat.Movement.GmLevel
#        Only accounts that are below this gm-level or exact at the same, are reported for cheating.
#        Default: Only normal Players - 0
#
###################################################################################################################

Anticheat.Movement.Enable = 1
Anticheat.Movement.AlarmCount = 5
Anticheat.Movement.AlarmTime = 5000
Anticheat.Movement.Kill = 0
Anticheat.Movement.Kick = 0
Anticheat.Movement.BanType = 0
Anticheat.Movement.BanTime = "1m"
Anticheat.Movement.MaxXYT = 0.04
Anticheat.Movement.IgnoreSecAfterTeleport = 10
Anticheat.Movement.GmLevel = 0
=======
#    CharDelete.Method
#        Character deletion behavior
#        Default: 0  - Completely remove the character from the database
#                 1  - Unlinking, the character gets unlinked from the account,
#                      the name gets freed up and appears as deleted ingame
#
#    CharDelete.MinLevel
#        Character gets deleted by CharDelete.Method=0 when the character
#        hasn't the specified level yet.
#        Default: 0  - For all characters the specified mode will be used
#                 1+ - Only for players which have reached the specified level
#                      will be deleted by the specified mode.
#                      the rest will be deleted by CharDelete.Method=0
#
#    CharDelete.KeepDays
#        Define the amount of days for which the characters are kept in the database before
#        they will be removed
#        Default: 30
#                 0  - Don't delete any characters, they stay in the database forever.
#
###################################################################################################################

CharDelete.Method = 0
CharDelete.MinLevel = 0
CharDelete.KeepDays = 30
>>>>>>> 5efb5f0f
<|MERGE_RESOLUTION|>--- conflicted
+++ resolved
@@ -1524,7 +1524,32 @@
 SOAP.Port = 7878
 
 ###################################################################################################################
-<<<<<<< HEAD
+#    CharDelete.Method
+#        Character deletion behavior
+#        Default: 0  - Completely remove the character from the database
+#                 1  - Unlinking, the character gets unlinked from the account,
+#                      the name gets freed up and appears as deleted ingame
+#
+#    CharDelete.MinLevel
+#        Character gets deleted by CharDelete.Method=0 when the character
+#        hasn't the specified level yet.
+#        Default: 0  - For all characters the specified mode will be used
+#                 1+ - Only for players which have reached the specified level
+#                      will be deleted by the specified mode.
+#                      the rest will be deleted by CharDelete.Method=0
+#
+#    CharDelete.KeepDays
+#        Define the amount of days for which the characters are kept in the database before
+#        they will be removed
+#        Default: 30
+#                 0  - Don't delete any characters, they stay in the database forever.
+#
+###################################################################################################################
+
+CharDelete.Method = 0
+CharDelete.MinLevel = 0
+CharDelete.KeepDays = 30
+###################################################################################################################
 # MOVEMENT ANTICHEAT
 #
 #    Anticheat.Movement.Enable
@@ -1582,31 +1607,4 @@
 Anticheat.Movement.BanTime = "1m"
 Anticheat.Movement.MaxXYT = 0.04
 Anticheat.Movement.IgnoreSecAfterTeleport = 10
-Anticheat.Movement.GmLevel = 0
-=======
-#    CharDelete.Method
-#        Character deletion behavior
-#        Default: 0  - Completely remove the character from the database
-#                 1  - Unlinking, the character gets unlinked from the account,
-#                      the name gets freed up and appears as deleted ingame
-#
-#    CharDelete.MinLevel
-#        Character gets deleted by CharDelete.Method=0 when the character
-#        hasn't the specified level yet.
-#        Default: 0  - For all characters the specified mode will be used
-#                 1+ - Only for players which have reached the specified level
-#                      will be deleted by the specified mode.
-#                      the rest will be deleted by CharDelete.Method=0
-#
-#    CharDelete.KeepDays
-#        Define the amount of days for which the characters are kept in the database before
-#        they will be removed
-#        Default: 30
-#                 0  - Don't delete any characters, they stay in the database forever.
-#
-###################################################################################################################
-
-CharDelete.Method = 0
-CharDelete.MinLevel = 0
-CharDelete.KeepDays = 30
->>>>>>> 5efb5f0f
+Anticheat.Movement.GmLevel = 0