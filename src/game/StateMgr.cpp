--- conflicted
+++ resolved
@@ -485,27 +485,9 @@
     {
         bool bActiveActionChanged = false;
         ActionInfo* oldInfo = CurrentState();
-<<<<<<< HEAD
 
         // if dropped current active state...
         if (oldInfo && itr->second.priority == oldInfo->priority)
-=======
-        UnitActionPtr oldAction = oldInfo ? oldInfo->Action() : UnitActionPtr();
-
-        // if dropped current active state...
-        if (oldInfo && itr->second.Action() == oldInfo->Action() && !oldInfo->HasFlag(ACTION_STATE_FINALIZED))
-            bActiveActionChanged = true;
-
-        // in first - erasing current action, if his active
-        if (itr->second.Action() == m_oldAction)
-            m_oldAction = UnitActionPtr(NULL);
-
-        // Possible erasing by iterator more fast and logic, but by Key much more safe
-        m_actions.erase(priority);
-
-        // Finalized not ActionInfo, but real action (saved before), due to ActionInfo wrapper already deleted.
-        if (bActiveActionChanged && oldAction)
->>>>>>> e1b35698
         {
             if (!oldInfo->HasFlag(ACTION_STATE_FINALIZED))
             {
@@ -515,12 +497,9 @@
             // erasing current action, if his active
             m_oldAction = UnitActionPtr();
         }
-<<<<<<< HEAD
 
         // Possible erasing by iterator more fast and logic, but by Key much more safe
         m_actions.erase(priority);
-=======
->>>>>>> e1b35698
         // in this point we delete last link to UnitActionPtr, after this UnitAction be auto-deleted...
     }
 }
@@ -575,11 +554,7 @@
         UnitActionStorage::iterator itr = m_actions.find(priority);
         if (itr != m_actions.end())
         {
-<<<<<<< HEAD
-            if (itr->second.Id = actionId)
-=======
             if (itr->second.Id == actionId)
->>>>>>> e1b35698
             {
                 itr->second.Reset(this);
                 needInsert = false;
