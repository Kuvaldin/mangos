--- conflicted
+++ resolved
@@ -563,7 +563,6 @@
             caster->CastSpell(target, itr->second.spellId, true);
         }
     }
-<<<<<<< HEAD
 }
 
 void WorldSession::HandleMirrorImageDataRequest( WorldPacket& recv_data )
@@ -650,6 +649,4 @@
     }
 
     SendPacket( &data );
-=======
->>>>>>> 9eecfa0f
-}+}
