--- conflicted
+++ resolved
@@ -649,8 +649,4 @@
     }
 
     SendPacket( &data );
-<<<<<<< HEAD
-}
-=======
-}
->>>>>>> 1c9c4879
+}