--- conflicted
+++ resolved
@@ -77,13 +77,8 @@
     WUPDATE_UPTIME      = 4,
     WUPDATE_CORPSES     = 5,
     WUPDATE_EVENTS      = 6,
-<<<<<<< HEAD
-    WUPDATE_AUTOBROADCAST = 7,
-    WUPDATE_DELETECHARS = 8,
-=======
     WUPDATE_DELETECHARS = 7,
     WUPDATE_AUTOBROADCAST = 8,
->>>>>>> 1c9c4879
     WUPDATE_COUNT       = 9
 };
 
