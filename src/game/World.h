--- conflicted
+++ resolved
@@ -500,20 +500,7 @@
         bool IsScriptScheduled() const { return m_scheduledScripts > 0; }
 
         // for max speed access
-<<<<<<< HEAD
-        static float GetMaxVisibleDistanceForCreature() { return m_MaxVisibleDistanceForCreature; }
-        static float GetMaxVisibleDistanceForPlayer()   { return m_MaxVisibleDistanceForPlayer;   }
-        static float GetMaxVisibleDistanceForObject()   { return m_MaxVisibleDistanceForObject;   }
-        static float GetMaxVisibleDistanceInFlight()    { return m_MaxVisibleDistanceInFlight;    }
-        static float GetVisibleUnitGreyDistance()       { return m_VisibleUnitGreyDistance;       }
-        static float GetVisibleObjectGreyDistance()     { return m_VisibleObjectGreyDistance;     }
-        //movement anticheat
-        static bool GetEnableMvAnticheat()     {return m_EnableMvAnticheat;}
-        static uint32 GetTeleportToPlaneAlarms()  {return m_TeleportToPlaneAlarms;}
-        static uint32 GetMistimingDelta()  {return m_MistimingDelta;}
-        static uint32 GetMistimingAlarms() {return m_MistimingAlarms;}
-        //<<< end movement anticheat
-=======
+
         static float GetMaxVisibleDistanceOnContinents()    { return m_MaxVisibleDistanceOnContinents; }
         static float GetMaxVisibleDistanceInInstances()     { return m_MaxVisibleDistanceInInctances;  }
         static float GetMaxVisibleDistanceInBGArenas()      { return m_MaxVisibleDistanceInBGArenas;   }
@@ -523,7 +510,13 @@
         static float GetVisibleUnitGreyDistance()           { return m_VisibleUnitGreyDistance;       }
         static float GetVisibleObjectGreyDistance()         { return m_VisibleObjectGreyDistance;     }
 
->>>>>>> d1fc2ae9
+        //movement anticheat
+        static bool GetEnableMvAnticheat()          {return m_EnableMvAnticheat;}
+        static uint32 GetTeleportToPlaneAlarms()    {return m_TeleportToPlaneAlarms;}
+        static uint32 GetMistimingDelta()           {return m_MistimingDelta;}
+        static uint32 GetMistimingAlarms()          {return m_MistimingAlarms;}
+        //end movement anticheat
+
         void ProcessCliCommands();
         void QueueCliCommand( CliCommandHolder::Print* zprintf, char const* input ) { cliCmdQueue.add(new CliCommandHolder(input, zprintf)); }
 
