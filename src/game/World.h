--- conflicted
+++ resolved
@@ -573,20 +573,12 @@
         void LoadConfigSettings(bool reload = false);
 
         void SendWorldText(int32 string_id, ...);
-<<<<<<< HEAD
         void SendWorldTextWithSecurity(AccountTypes security, int32 string_id, ...);
-        void SendGlobalText(const char* text, WorldSession *self);
-        void SendGlobalMessage(WorldPacket *packet, WorldSession *self = 0, uint32 team = 0, AccountTypes security = SEC_PLAYER);
-        void SendZoneMessage(uint32 zone, WorldPacket *packet, WorldSession *self = 0, uint32 team = 0);
-        void SendZoneText(uint32 zone, const char *text, WorldSession *self = 0, uint32 team = 0);
-        void SendServerMessage(ServerMessageType type, const char *text = "", Player* player = NULL);
-=======
         void SendGlobalText(const char* text, WorldSession* self);
-        void SendGlobalMessage(WorldPacket* packet, WorldSession* self = NULL, Team team = TEAM_NONE);
+        void SendGlobalMessage(WorldPacket* packet, WorldSession* self = NULL, Team team = TEAM_NONE, AccountTypes security = SEC_PLAYER);
         void SendZoneMessage(uint32 zone, WorldPacket* packet, WorldSession* self = NULL, Team team = TEAM_NONE);
         void SendZoneText(uint32 zone, const char* text, WorldSession* self = NULL, Team team = TEAM_NONE);
         void SendServerMessage(ServerMessageType type, const char* text = "", Player* player = NULL);
->>>>>>> 1f1aad9b
 
         /// Are we in the middle of a shutdown?
         bool IsShutdowning() const { return m_ShutdownTimer > 0; }
