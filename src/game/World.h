--- conflicted
+++ resolved
@@ -579,26 +579,12 @@
         static float GetVisibleUnitGreyDistance()           { return m_VisibleUnitGreyDistance;       }
         static float GetVisibleObjectGreyDistance()         { return m_VisibleObjectGreyDistance;     }
 
-<<<<<<< HEAD
         //movement anticheat
         static bool GetEnableMvAnticheat()          {return m_EnableMvAnticheat;}
         static uint32 GetTeleportToPlaneAlarms()    {return m_TeleportToPlaneAlarms;}
         static uint32 GetMistimingDelta()           {return m_MistimingDelta;}
         static uint32 GetMistimingAlarms()          {return m_MistimingAlarms;}
         //end movement anticheat
-=======
-        //movement anticheat enable flag
-        inline bool GetMvAnticheatEnable()             {return m_MvAnticheatEnable;}
-        inline bool GetMvAnticheatKick()               {return m_MvAnticheatKick;}
-        inline uint32 GetMvAnticheatAlarmCount()       {return m_MvAnticheatAlarmCount;}
-        inline uint32 GetMvAnticheatAlarmPeriod()      {return m_MvAnticheatAlarmPeriod;}
-        inline unsigned char GetMvAnticheatBan()       {return m_MvAntiCheatBan;}
-        inline std::string GetMvAnticheatBanTime()     {return m_MvAnticheatBanTime;}
-        inline unsigned char GetMvAnticheatGmLevel()   {return m_MvAnticheatGmLevel;}
-        inline bool GetMvAnticheatKill()               {return m_MvAnticheatKill;}
-        inline float GetMvAnticheatMaxXYT()            {return m_MvAnticheatMaxXYT;}
-        inline uint16 GetMvAnticheatIgnoreAfterTeleport()   {return m_MvAnticheatIgnoreAfterTeleport;}
->>>>>>> 5003c892
 
         void ProcessCliCommands();
         void QueueCliCommand(CliCommandHolder* commandHolder) { cliCmdQueue.add(commandHolder); }
@@ -693,25 +679,11 @@
         static float m_VisibleUnitGreyDistance;
         static float m_VisibleObjectGreyDistance;
 
-<<<<<<< HEAD
         // for movement anticheat
         static bool m_EnableMvAnticheat;
         static uint32 m_TeleportToPlaneAlarms;
         static uint32 m_MistimingDelta;
         static uint32 m_MistimingAlarms;
-=======
-        //movement anticheat enable flag
-        bool m_MvAnticheatEnable;
-        bool m_MvAnticheatKick;
-        uint32 m_MvAnticheatAlarmCount;
-        uint32 m_MvAnticheatAlarmPeriod;
-        unsigned char m_MvAntiCheatBan;
-        std::string m_MvAnticheatBanTime;
-        unsigned char m_MvAnticheatGmLevel;
-        bool m_MvAnticheatKill;
-        float m_MvAnticheatMaxXYT;
-        uint16 m_MvAnticheatIgnoreAfterTeleport;
->>>>>>> 5003c892
 
         // CLI command holder to be thread safe
         ACE_Based::LockedQueue<CliCommandHolder*,ACE_Thread_Mutex> cliCmdQueue;
