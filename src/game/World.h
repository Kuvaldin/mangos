/*
 * Copyright (C) 2005-2012 MaNGOS <http://getmangos.com/>
 *
 * This program is free software; you can redistribute it and/or modify
 * it under the terms of the GNU General Public License as published by
 * the Free Software Foundation; either version 2 of the License, or
 * (at your option) any later version.
 *
 * This program is distributed in the hope that it will be useful,
 * but WITHOUT ANY WARRANTY; without even the implied warranty of
 * MERCHANTABILITY or FITNESS FOR A PARTICULAR PURPOSE.  See the
 * GNU General Public License for more details.
 *
 * You should have received a copy of the GNU General Public License
 * along with this program; if not, write to the Free Software
 * Foundation, Inc., 59 Temple Place, Suite 330, Boston, MA  02111-1307  USA
 */

/// \addtogroup world The World
/// @{
/// \file

#ifndef __WORLD_H
#define __WORLD_H

#include "Common.h"
#include "LockedQueue.h"
#include "Timer.h"
#include "Policies/Singleton.h"
#include "SharedDefines.h"
#include "ObjectLock.h"
#include "Util.h"

#include <map>
#include <set>
#include <list>

class Object;
class WorldPacket;
class WorldSession;
class Player;
class Weather;
class SqlResultQueue;
class QueryResult;
class WorldSocket;

// ServerMessages.dbc
enum ServerMessageType
{
    SERVER_MSG_SHUTDOWN_TIME          = 1,
    SERVER_MSG_RESTART_TIME           = 2,
    SERVER_MSG_CUSTOM                 = 3,
    SERVER_MSG_SHUTDOWN_CANCELLED     = 4,
    SERVER_MSG_RESTART_CANCELLED      = 5,
    SERVER_MSG_BG_SHUTDOWN_TIME       = 6,
    SERVER_MSG_BG_RESTART_TIME        = 7,
    SERVER_MSG_INSTANCE_SHUTDOWN_TIME = 8,
    SERVER_MSG_INSTANCE_RESTART_TIME  = 9,
};

enum ShutdownMask
{
    SHUTDOWN_MASK_RESTART = 1,
    SHUTDOWN_MASK_IDLE    = 2,
};

enum ShutdownExitCode
{
    SHUTDOWN_EXIT_CODE = 0,
    ERROR_EXIT_CODE    = 1,
    RESTART_EXIT_CODE  = 2,
};

/// Timers for different object refresh rates
enum WorldTimers
{
    WUPDATE_AUCTIONS    = 0,
    WUPDATE_WEATHERS    = 1,
    WUPDATE_UPTIME      = 2,
    WUPDATE_CORPSES     = 3,
    WUPDATE_EVENTS      = 4,
    WUPDATE_DELETECHARS = 5,
    WUPDATE_AHBOT       = 6,
    WUPDATE_AUTOBROADCAST = 7,
    WUPDATE_WORLDSTATE  = 8,
    WUPDATE_COUNT       = 9
};

/// Configuration elements
enum eConfigUInt32Values
{
    CONFIG_UINT32_COMPRESSION = 0,
    CONFIG_UINT32_INTERVAL_SAVE,
    CONFIG_UINT32_INTERVAL_GRIDCLEAN,
    CONFIG_UINT32_INTERVAL_MAPUPDATE,
    CONFIG_UINT32_INTERVAL_CHANGEWEATHER,
    CONFIG_UINT32_MAPUPDATE_MAXVISITORS,
    CONFIG_UINT32_MAPUPDATE_MAXVISITS,
    CONFIG_UINT32_PORT_WORLD,
    CONFIG_UINT32_GAME_TYPE,
    CONFIG_UINT32_REALM_ZONE,
    CONFIG_UINT32_STRICT_PLAYER_NAMES,
    CONFIG_UINT32_STRICT_CHARTER_NAMES,
    CONFIG_UINT32_STRICT_PET_NAMES,
    CONFIG_UINT32_MIN_PLAYER_NAME,
    CONFIG_UINT32_MIN_CHARTER_NAME,
    CONFIG_UINT32_MIN_PET_NAME,
    CONFIG_UINT32_CHARACTERS_CREATING_DISABLED,
    CONFIG_UINT32_CHARACTERS_PER_ACCOUNT,
    CONFIG_UINT32_CHARACTERS_PER_REALM,
    CONFIG_UINT32_HEROIC_CHARACTERS_PER_REALM,
    CONFIG_UINT32_MIN_LEVEL_FOR_HEROIC_CHARACTER_CREATING,
    CONFIG_UINT32_SKIP_CINEMATICS,
    CONFIG_UINT32_MAX_PLAYER_LEVEL,
    CONFIG_UINT32_START_PLAYER_LEVEL,
    CONFIG_UINT32_START_HEROIC_PLAYER_LEVEL,
    CONFIG_UINT32_START_PLAYER_MONEY,
    CONFIG_UINT32_MAX_HONOR_POINTS,
    CONFIG_UINT32_START_HONOR_POINTS,
    CONFIG_UINT32_MAX_ARENA_POINTS,
    CONFIG_UINT32_START_ARENA_POINTS,
    CONFIG_UINT32_INSTANCE_RESET_TIME_HOUR,
    CONFIG_UINT32_INSTANCE_UNLOAD_DELAY,
    CONFIG_UINT32_MAX_SPELL_CASTS_IN_CHAIN,
    CONFIG_UINT32_BIRTHDAY_TIME,
    CONFIG_UINT32_MAX_PRIMARY_TRADE_SKILL,
    CONFIG_UINT32_TRADE_SKILL_GMIGNORE_MAX_PRIMARY_COUNT,
    CONFIG_UINT32_TRADE_SKILL_GMIGNORE_LEVEL,
    CONFIG_UINT32_TRADE_SKILL_GMIGNORE_SKILL,
    CONFIG_UINT32_MIN_PETITION_SIGNS,
    CONFIG_UINT32_GM_LOGIN_STATE,
    CONFIG_UINT32_GM_VISIBLE_STATE,
    CONFIG_UINT32_GM_ACCEPT_TICKETS,
    CONFIG_UINT32_GM_CHAT,
    CONFIG_UINT32_GM_WISPERING_TO,
    CONFIG_UINT32_GM_LEVEL_IN_GM_LIST,
    CONFIG_UINT32_GM_LEVEL_IN_WHO_LIST,
    CONFIG_UINT32_START_GM_LEVEL,
    CONFIG_UINT32_GM_INVISIBLE_AURA,
    CONFIG_UINT32_GROUP_VISIBILITY,
    CONFIG_UINT32_MAIL_DELIVERY_DELAY,
    CONFIG_UINT32_MASS_MAILER_SEND_PER_TICK,
    CONFIG_UINT32_UPTIME_UPDATE,
    CONFIG_UINT32_AUCTION_DEPOSIT_MIN,
    CONFIG_UINT32_SKILL_CHANCE_ORANGE,
    CONFIG_UINT32_SKILL_CHANCE_YELLOW,
    CONFIG_UINT32_SKILL_CHANCE_GREEN,
    CONFIG_UINT32_SKILL_CHANCE_GREY,
    CONFIG_UINT32_SKILL_CHANCE_MINING_STEPS,
    CONFIG_UINT32_SKILL_CHANCE_SKINNING_STEPS,
    CONFIG_UINT32_SKILL_GAIN_CRAFTING,
    CONFIG_UINT32_SKILL_GAIN_DEFENSE,
    CONFIG_UINT32_SKILL_GAIN_GATHERING,
    CONFIG_UINT32_SKILL_GAIN_WEAPON,
    CONFIG_UINT32_MAX_OVERSPEED_PINGS,
    CONFIG_UINT32_EXPANSION,
    CONFIG_UINT32_CHATFLOOD_MESSAGE_COUNT,
    CONFIG_UINT32_CHATFLOOD_MESSAGE_DELAY,
    CONFIG_UINT32_CHATFLOOD_MUTE_TIME,
    CONFIG_UINT32_CREATURE_FAMILY_ASSISTANCE_DELAY,
    CONFIG_UINT32_CREATURE_FAMILY_FLEE_DELAY,
    CONFIG_UINT32_WORLD_BOSS_LEVEL_DIFF,
    CONFIG_UINT32_QUEST_DAILY_RESET_HOUR,
    CONFIG_UINT32_QUEST_WEEKLY_RESET_WEEK_DAY,
    CONFIG_UINT32_QUEST_WEEKLY_RESET_HOUR,
    CONFIG_UINT32_CHAT_STRICT_LINK_CHECKING_SEVERITY,
    CONFIG_UINT32_CHAT_STRICT_LINK_CHECKING_KICK,
    CONFIG_UINT32_CORPSE_DECAY_NORMAL,
    CONFIG_UINT32_CORPSE_DECAY_RARE,
    CONFIG_UINT32_CORPSE_DECAY_ELITE,
    CONFIG_UINT32_CORPSE_DECAY_RAREELITE,
    CONFIG_UINT32_CORPSE_DECAY_WORLDBOSS,
    CONFIG_UINT32_INSTANT_LOGOUT,
    CONFIG_UINT32_BATTLEGROUND_INVITATION_TYPE,
    CONFIG_UINT32_BATTLEGROUND_PREMATURE_FINISH_TIMER,
    CONFIG_UINT32_BATTLEGROUND_PREMADE_GROUP_WAIT_FOR_MATCH,
    CONFIG_UINT32_BATTLEGROUND_QUEUE_ANNOUNCER_JOIN,
    CONFIG_UINT32_ARENA_MAX_RATING_DIFFERENCE,
    CONFIG_UINT32_ARENA_RATING_DISCARD_TIMER,
    CONFIG_UINT32_ARENA_AUTO_DISTRIBUTE_INTERVAL_DAYS,
    CONFIG_UINT32_CLIENTCACHE_VERSION,
    CONFIG_UINT32_GUILD_EVENT_LOG_COUNT,
    CONFIG_UINT32_GUILD_BANK_EVENT_LOG_COUNT,
    CONFIG_UINT32_TIMERBAR_FATIGUE_GMLEVEL,
    CONFIG_UINT32_TIMERBAR_FATIGUE_MAX,
    CONFIG_UINT32_TIMERBAR_BREATH_GMLEVEL,
    CONFIG_UINT32_TIMERBAR_BREATH_MAX,
    CONFIG_UINT32_TIMERBAR_FIRE_GMLEVEL,
    CONFIG_UINT32_TIMERBAR_FIRE_MAX,
    CONFIG_UINT32_MIN_LEVEL_STAT_SAVE,
    CONFIG_UINT32_CHARDELETE_KEEP_DAYS,
    CONFIG_UINT32_CHARDELETE_METHOD,
    CONFIG_UINT32_CHARDELETE_MIN_LEVEL,
    CONFIG_UINT32_GUID_RESERVE_SIZE_CREATURE,
    CONFIG_UINT32_GUID_RESERVE_SIZE_GAMEOBJECT,
    CONFIG_UINT32_ANTICHEAT_GMLEVEL,
    CONFIG_UINT32_ANTICHEAT_ACTION_DELAY,
    CONFIG_UINT32_NUMTHREADS,
    CONFIG_UINT32_RANDOM_BG_RESET_HOUR,
    CONFIG_UINT32_LOSERNOCHANGE,
    CONFIG_UINT32_LOSERHALFCHANGE,
    CONFIG_UINT32_RAF_MAXGRANTLEVEL,
    CONFIG_UINT32_RAF_MAXREFERALS,
    CONFIG_UINT32_RAF_MAXREFERERS,
    CONFIG_UINT32_LFG_MAXKICKS,
    CONFIG_UINT32_MIN_LEVEL_FOR_RAID,
    CONFIG_UINT32_PLAYERBOT_MAXBOTS,
    CONFIG_UINT32_PLAYERBOT_RESTRICTLEVEL,
    CONFIG_UINT32_PLAYERBOT_MINBOTLEVEL,
    CONFIG_UINT32_GEAR_CALC_BASE,
    CONFIG_UINT32_ARENA_AURAS_DURATION,
    CONFIG_UINT32_VMSS_MAXTHREADBREAKS,
    CONFIG_UINT32_VMSS_TBREMTIME,
    CONFIG_UINT32_VMSS_MAPFREEMETHOD,
    CONFIG_UINT32_VMSS_FREEZECHECKPERIOD,
    CONFIG_UINT32_VMSS_FREEZEDETECTTIME,
    CONFIG_UINT32_VMSS_FORCEUNLOADDELAY,
    CONFIG_UINT32_WORLD_STATE_EXPIRETIME,
    CONFIG_UINT32_VALUE_COUNT
};

/// Configuration elements
enum eConfigInt32Values
{
    CONFIG_INT32_DEATH_SICKNESS_LEVEL = 0,
    CONFIG_INT32_ARENA_STARTRATING,
    CONFIG_INT32_ARENA_STARTPERSONALRATING,
    CONFIG_INT32_QUEST_LOW_LEVEL_HIDE_DIFF,
    CONFIG_INT32_QUEST_HIGH_LEVEL_HIDE_DIFF,
    CONFIG_INT32_VALUE_COUNT
};

/// Server config
enum eConfigFloatValues
{
    CONFIG_FLOAT_RATE_HEALTH = 0,
    CONFIG_FLOAT_RATE_POWER_MANA,
    CONFIG_FLOAT_RATE_POWER_RAGE_INCOME,
    CONFIG_FLOAT_RATE_POWER_RAGE_LOSS,
    CONFIG_FLOAT_RATE_POWER_RUNICPOWER_INCOME,
    CONFIG_FLOAT_RATE_POWER_RUNICPOWER_LOSS,
    CONFIG_FLOAT_RATE_POWER_FOCUS,
    CONFIG_FLOAT_RATE_POWER_ENERGY,
    CONFIG_FLOAT_RATE_SKILL_DISCOVERY,
    CONFIG_FLOAT_RATE_DROP_ITEM_POOR,
    CONFIG_FLOAT_RATE_DROP_ITEM_NORMAL,
    CONFIG_FLOAT_RATE_DROP_ITEM_UNCOMMON,
    CONFIG_FLOAT_RATE_DROP_ITEM_RARE,
    CONFIG_FLOAT_RATE_DROP_ITEM_EPIC,
    CONFIG_FLOAT_RATE_DROP_ITEM_LEGENDARY,
    CONFIG_FLOAT_RATE_DROP_ITEM_ARTIFACT,
    CONFIG_FLOAT_RATE_DROP_ITEM_REFERENCED,
    CONFIG_FLOAT_RATE_DROP_MONEY,
    CONFIG_FLOAT_RATE_XP_KILL,
    CONFIG_FLOAT_RATE_XP_QUEST,
    CONFIG_FLOAT_RATE_XP_EXPLORE,
    CONFIG_FLOAT_RATE_RAF_XP,
    CONFIG_FLOAT_RATE_RAF_LEVELPERLEVEL,
    CONFIG_FLOAT_RATE_REPUTATION_GAIN,
    CONFIG_FLOAT_RATE_REPUTATION_LOWLEVEL_KILL,
    CONFIG_FLOAT_RATE_REPUTATION_LOWLEVEL_QUEST,
    CONFIG_FLOAT_RATE_CREATURE_NORMAL_HP,
    CONFIG_FLOAT_RATE_CREATURE_ELITE_ELITE_HP,
    CONFIG_FLOAT_RATE_CREATURE_ELITE_RAREELITE_HP,
    CONFIG_FLOAT_RATE_CREATURE_ELITE_WORLDBOSS_HP,
    CONFIG_FLOAT_RATE_CREATURE_ELITE_RARE_HP,
    CONFIG_FLOAT_RATE_CREATURE_NORMAL_DAMAGE,
    CONFIG_FLOAT_RATE_CREATURE_ELITE_ELITE_DAMAGE,
    CONFIG_FLOAT_RATE_CREATURE_ELITE_RAREELITE_DAMAGE,
    CONFIG_FLOAT_RATE_CREATURE_ELITE_WORLDBOSS_DAMAGE,
    CONFIG_FLOAT_RATE_CREATURE_ELITE_RARE_DAMAGE,
    CONFIG_FLOAT_RATE_CREATURE_NORMAL_SPELLDAMAGE,
    CONFIG_FLOAT_RATE_CREATURE_ELITE_ELITE_SPELLDAMAGE,
    CONFIG_FLOAT_RATE_CREATURE_ELITE_RAREELITE_SPELLDAMAGE,
    CONFIG_FLOAT_RATE_CREATURE_ELITE_WORLDBOSS_SPELLDAMAGE,
    CONFIG_FLOAT_RATE_CREATURE_ELITE_RARE_SPELLDAMAGE,
    CONFIG_FLOAT_RATE_CREATURE_AGGRO,
    CONFIG_FLOAT_RATE_REST_INGAME,
    CONFIG_FLOAT_RATE_REST_OFFLINE_IN_TAVERN_OR_CITY,
    CONFIG_FLOAT_RATE_REST_OFFLINE_IN_WILDERNESS,
    CONFIG_FLOAT_RATE_DAMAGE_FALL,
    CONFIG_FLOAT_RATE_AUCTION_TIME,
    CONFIG_FLOAT_RATE_AUCTION_DEPOSIT,
    CONFIG_FLOAT_RATE_AUCTION_CUT,
    CONFIG_FLOAT_RATE_HONOR,
    CONFIG_FLOAT_RATE_MINING_AMOUNT,
    CONFIG_FLOAT_RATE_MINING_NEXT,
    CONFIG_FLOAT_RATE_TALENT,
    CONFIG_FLOAT_RATE_CORPSE_DECAY_LOOTED,
    CONFIG_FLOAT_RATE_INSTANCE_RESET_TIME,
    CONFIG_FLOAT_RATE_TARGET_POS_RECALCULATION_RANGE,
    CONFIG_FLOAT_RATE_DURABILITY_LOSS_DAMAGE,
    CONFIG_FLOAT_RATE_DURABILITY_LOSS_PARRY,
    CONFIG_FLOAT_RATE_DURABILITY_LOSS_ABSORB,
    CONFIG_FLOAT_RATE_DURABILITY_LOSS_BLOCK,
    CONFIG_FLOAT_SIGHT_GUARDER,
    CONFIG_FLOAT_SIGHT_MONSTER,
    CONFIG_FLOAT_LISTEN_RANGE_SAY,
    CONFIG_FLOAT_LISTEN_RANGE_YELL,
    CONFIG_FLOAT_LISTEN_RANGE_TEXTEMOTE,
    CONFIG_FLOAT_CREATURE_FAMILY_FLEE_ASSISTANCE_RADIUS,
    CONFIG_FLOAT_CREATURE_FAMILY_ASSISTANCE_RADIUS,
    CONFIG_FLOAT_GROUP_XP_DISTANCE,
    CONFIG_FLOAT_THREAT_RADIUS,
    CONFIG_FLOAT_GHOST_RUN_SPEED_WORLD,
    CONFIG_FLOAT_GHOST_RUN_SPEED_BG,
    CONFIG_FLOAT_PLAYERBOT_MINDISTANCE,
    CONFIG_FLOAT_PLAYERBOT_MAXDISTANCE,
    CONFIG_FLOAT_CROWDCONTROL_HP_BASE,
    CONFIG_FLOAT_LOADBALANCE_HIGHVALUE,
    CONFIG_FLOAT_LOADBALANCE_LOWVALUE,
    CONFIG_FLOAT_VALUE_COUNT
};

/// Configuration elements
enum eConfigBoolValues
{
    CONFIG_BOOL_GRID_UNLOAD = 0,
    CONFIG_BOOL_SAVE_RESPAWN_TIME_IMMEDIATELY,
    CONFIG_BOOL_OFFHAND_CHECK_AT_TALENTS_RESET,
    CONFIG_BOOL_ALLOW_TWO_SIDE_ACCOUNTS,
    CONFIG_BOOL_ALLOW_TWO_SIDE_INTERACTION_CHAT,
    CONFIG_BOOL_ALLOW_TWO_SIDE_INTERACTION_CHANNEL,
    CONFIG_BOOL_ALLOW_TWO_SIDE_INTERACTION_GROUP,
    CONFIG_BOOL_ALLOW_TWO_SIDE_INTERACTION_GUILD,
    CONFIG_BOOL_ALLOW_TWO_SIDE_INTERACTION_AUCTION,
    CONFIG_BOOL_ALLOW_TWO_SIDE_INTERACTION_MAIL,
    CONFIG_BOOL_ALLOW_TWO_SIDE_WHO_LIST,
    CONFIG_BOOL_ALLOW_TWO_SIDE_ADD_FRIEND,
    CONFIG_BOOL_INSTANCE_IGNORE_LEVEL,
    CONFIG_BOOL_INSTANCE_IGNORE_RAID,
    CONFIG_BOOL_CAST_UNSTUCK,
    CONFIG_BOOL_GM_LOG_TRADE,
    CONFIG_BOOL_GM_LOWER_SECURITY,
    CONFIG_BOOL_GM_ALLOW_ACHIEVEMENT_GAINS,
    CONFIG_BOOL_GM_ANNOUNCE_BAN,
    CONFIG_BOOL_SKILL_PROSPECTING,
    CONFIG_BOOL_ALWAYS_MAX_SKILL_FOR_LEVEL,
    CONFIG_BOOL_WEATHER,
    CONFIG_BOOL_EVENT_ANNOUNCE,
    CONFIG_BOOL_QUEST_IGNORE_RAID,
    CONFIG_BOOL_DETECT_POS_COLLISION,
    CONFIG_BOOL_RESTRICTED_LFG_CHANNEL,
    CONFIG_BOOL_SILENTLY_GM_JOIN_TO_CHANNEL,
    CONFIG_BOOL_TALENTS_INSPECTING,
    CONFIG_BOOL_CHAT_FAKE_MESSAGE_PREVENTING,
    CONFIG_BOOL_CHAT_STRICT_LINK_CHECKING_SEVERITY,
    CONFIG_BOOL_CHAT_STRICT_LINK_CHECKING_KICK,
    CONFIG_BOOL_ADDON_CHANNEL,
    CONFIG_BOOL_CORPSE_EMPTY_LOOT_SHOW,
    CONFIG_BOOL_DEATH_CORPSE_RECLAIM_DELAY_PVP,
    CONFIG_BOOL_DEATH_CORPSE_RECLAIM_DELAY_PVE,
    CONFIG_BOOL_DEATH_BONES_WORLD,
    CONFIG_BOOL_DEATH_BONES_BG_OR_ARENA,
    CONFIG_BOOL_ALL_TAXI_PATHS,
    CONFIG_BOOL_DECLINED_NAMES_USED,
    CONFIG_BOOL_SKILL_MILLING,
    CONFIG_BOOL_SKILL_FAIL_LOOT_FISHING,
    CONFIG_BOOL_SKILL_FAIL_GAIN_FISHING,
    CONFIG_BOOL_SKILL_FAIL_POSSIBLE_FISHINGPOOL,
    CONFIG_BOOL_BATTLEGROUND_CAST_DESERTER,
    CONFIG_BOOL_BATTLEGROUND_QUEUE_ANNOUNCER_START,
    CONFIG_BOOL_ARENA_AUTO_DISTRIBUTE_POINTS,
    CONFIG_BOOL_ARENA_QUEUE_ANNOUNCER_JOIN,
    CONFIG_BOOL_ARENA_QUEUE_ANNOUNCER_EXIT,
    CONFIG_BOOL_ARENA_QUEUE_ANNOUNCER_START,
    CONFIG_BOOL_OUTDOORPVP_SI_ENABLED,
    CONFIG_BOOL_OUTDOORPVP_EP_ENABLED,
    CONFIG_BOOL_OUTDOORPVP_HP_ENABLED,
    CONFIG_BOOL_OUTDOORPVP_ZM_ENABLED,
    CONFIG_BOOL_OUTDOORPVP_TF_ENABLED,
    CONFIG_BOOL_OUTDOORPVP_NA_ENABLED,
    CONFIG_BOOL_OUTDOORPVP_GH_ENABLED,
    CONFIG_BOOL_OUTDOORPVP_WG_ENABLED,
    CONFIG_BOOL_KICK_PLAYER_ON_BAD_PACKET,
    CONFIG_BOOL_STATS_SAVE_ONLY_ON_LOGOUT,
    CONFIG_BOOL_CLEAN_CHARACTER_DB,
    CONFIG_BOOL_VMAP_INDOOR_CHECK,
    CONFIG_BOOL_LOOT_CHESTS_IGNORE_DB,
    CONFIG_BOOL_PET_UNSUMMON_AT_MOUNT,
    CONFIG_BOOL_RAID_FLAGS_UNIQUE,
    CONFIG_BOOL_ANTICHEAT_ENABLE,
    CONFIG_BOOL_ANTICHEAT_WARDEN,
    CONFIG_BOOL_ALLOW_FLIGHT_ON_OLD_MAPS,
    CONFIG_BOOL_LFG_ENABLE,
    CONFIG_BOOL_LFR_ENABLE,
    CONFIG_BOOL_LFG_DEBUG_ENABLE,
    CONFIG_BOOL_LFR_EXTEND,
    CONFIG_BOOL_LFG_ONLYLASTENCOUNTER,
    CONFIG_BOOL_PLAYERBOT_DISABLE,
    CONFIG_BOOL_PLAYERBOT_DEBUGWHISPER,
    CONFIG_BOOL_PLAYERBOT_SHAREDBOTS,
    CONFIG_BOOL_ALLOW_CUSTOM_MAPS,
    CONFIG_BOOL_ALLOW_HONOR_KILLS_TITLES,
    CONFIG_BOOL_PET_SAVE_ALL,
    CONFIG_BOOL_THREADS_DYNAMIC,
    CONFIG_BOOL_VMSS_ENABLE,
    CONFIG_BOOL_VMSS_TRYSKIPFIRST,
    CONFIG_BOOL_PLAYERBOT_ALLOW_SUMMON_OPPOSITE_FACTION,
    CONFIG_BOOL_PLAYERBOT_COLLECT_COMBAT,
    CONFIG_BOOL_PLAYERBOT_COLLECT_QUESTS,
    CONFIG_BOOL_PLAYERBOT_COLLECT_PROFESSION,
    CONFIG_BOOL_PLAYERBOT_COLLECT_LOOT,
    CONFIG_BOOL_PLAYERBOT_COLLECT_SKIN,
    CONFIG_BOOL_PLAYERBOT_COLLECT_OBJECTS,
    CONFIG_BOOL_PLAYERBOT_SELL_TRASH,
    CONFIG_BOOL_MMAP_ENABLED,
    CONFIG_BOOL_RESET_DUEL_AREA_ENABLED,
    CONFIG_BOOL_PET_ADVANCED_AI,
    CONFIG_BOOL_RESILENCE_ALTERNATIVE_CALCULATION,
    CONFIG_BOOL_BLINK_ANIMATION_TYPE,
<<<<<<< HEAD
    CONFIG_BOOL_DYNAMIC_VMAP_DOUBLE_CHECK,
=======
    CONFIG_BOOL_FACTION_AND_RACE_CHANGE_WITHOUT_RENAMING,
>>>>>>> dab2ed16
    CONFIG_BOOL_VALUE_COUNT
};

/// Can be used in SMSG_AUTH_RESPONSE packet
enum BillingPlanFlags
{
    SESSION_NONE            = 0x00,
    SESSION_UNUSED          = 0x01,
    SESSION_RECURRING_BILL  = 0x02,
    SESSION_FREE_TRIAL      = 0x04,
    SESSION_IGR             = 0x08,
    SESSION_USAGE           = 0x10,
    SESSION_TIME_MIXTURE    = 0x20,
    SESSION_RESTRICTED      = 0x40,
    SESSION_ENABLE_CAIS     = 0x80,
};

/// Type of server, this is values from second column of Cfg_Configs.dbc (1.12.1 have another numeration)
enum RealmType
{
    REALM_TYPE_NORMAL   = 0,
    REALM_TYPE_PVP      = 1,
    REALM_TYPE_NORMAL2  = 4,
    REALM_TYPE_RP       = 6,
    REALM_TYPE_RPPVP    = 8,
    REALM_TYPE_FFA_PVP  = 16                                // custom, free for all pvp mode like arena PvP in all zones except rest activated places and sanctuaries
                                                            // replaced by REALM_PVP in realm list
};

/// This is values from first column of Cfg_Categories.dbc (1.12.1 have another numeration)
enum RealmZone
{
    REALM_ZONE_UNKNOWN       = 0,                           // any language
    REALM_ZONE_DEVELOPMENT   = 1,                           // any language
    REALM_ZONE_UNITED_STATES = 2,                           // extended-Latin
    REALM_ZONE_OCEANIC       = 3,                           // extended-Latin
    REALM_ZONE_LATIN_AMERICA = 4,                           // extended-Latin
    REALM_ZONE_TOURNAMENT_5  = 5,                           // basic-Latin at create, any at login
    REALM_ZONE_KOREA         = 6,                           // East-Asian
    REALM_ZONE_TOURNAMENT_7  = 7,                           // basic-Latin at create, any at login
    REALM_ZONE_ENGLISH       = 8,                           // extended-Latin
    REALM_ZONE_GERMAN        = 9,                           // extended-Latin
    REALM_ZONE_FRENCH        = 10,                          // extended-Latin
    REALM_ZONE_SPANISH       = 11,                          // extended-Latin
    REALM_ZONE_RUSSIAN       = 12,                          // Cyrillic
    REALM_ZONE_TOURNAMENT_13 = 13,                          // basic-Latin at create, any at login
    REALM_ZONE_TAIWAN        = 14,                          // East-Asian
    REALM_ZONE_TOURNAMENT_15 = 15,                          // basic-Latin at create, any at login
    REALM_ZONE_CHINA         = 16,                          // East-Asian
    REALM_ZONE_CN1           = 17,                          // basic-Latin at create, any at login
    REALM_ZONE_CN2           = 18,                          // basic-Latin at create, any at login
    REALM_ZONE_CN3           = 19,                          // basic-Latin at create, any at login
    REALM_ZONE_CN4           = 20,                          // basic-Latin at create, any at login
    REALM_ZONE_CN5           = 21,                          // basic-Latin at create, any at login
    REALM_ZONE_CN6           = 22,                          // basic-Latin at create, any at login
    REALM_ZONE_CN7           = 23,                          // basic-Latin at create, any at login
    REALM_ZONE_CN8           = 24,                          // basic-Latin at create, any at login
    REALM_ZONE_TOURNAMENT_25 = 25,                          // basic-Latin at create, any at login
    REALM_ZONE_TEST_SERVER   = 26,                          // any language
    REALM_ZONE_TOURNAMENT_27 = 27,                          // basic-Latin at create, any at login
    REALM_ZONE_QA_SERVER     = 28,                          // any language
    REALM_ZONE_CN9           = 29,                          // basic-Latin at create, any at login
    REALM_ZONE_TEST_SERVER_2 = 30,                          // any language
    // in 3.x
    REALM_ZONE_CN10          = 31,                          // basic-Latin at create, any at login
    REALM_ZONE_CTC           = 32,
    REALM_ZONE_CNC           = 33,
    REALM_ZONE_CN1_4         = 34,                          // basic-Latin at create, any at login
    REALM_ZONE_CN2_6_9       = 35,                          // basic-Latin at create, any at login
    REALM_ZONE_CN3_7         = 36,                          // basic-Latin at create, any at login
    REALM_ZONE_CN5_8         = 37                           // basic-Latin at create, any at login
};

/// Storage class for commands issued for delayed execution
struct CliCommandHolder
{
    typedef void Print(void*, const char*);
    typedef void CommandFinished(void*, bool success);

    uint32 m_cliAccountId;                                  // 0 for console and real account id for RA/soap
    AccountTypes m_cliAccessLevel;
    void* m_callbackArg;
    char *m_command;
    Print* m_print;
    CommandFinished* m_commandFinished;

    CliCommandHolder(uint32 accountId, AccountTypes cliAccessLevel, void* callbackArg, const char *command, Print* zprint, CommandFinished* commandFinished)
        : m_cliAccountId(accountId), m_cliAccessLevel(cliAccessLevel), m_callbackArg(callbackArg), m_print(zprint), m_commandFinished(commandFinished)
    {
        size_t len = strlen(command)+1;
        m_command = new char[len];
        memcpy(m_command, command, len);
    }

    ~CliCommandHolder() { delete[] m_command; }
};

/// The World
class World
{
    public:
        static volatile uint32 m_worldLoopCounter;

        World();
        ~World();

        void CleanupsBeforeStop();

        WorldSession* FindSession(uint32 id) const;
        void AddSession(WorldSession *s);
        void SendBroadcast();
        bool RemoveSession(uint32 id);
        /// Get the number of current active sessions
        void UpdateMaxSessionCounters();
        uint32 GetActiveAndQueuedSessionCount() const { return m_sessions.size(); }
        uint32 GetActiveSessionCount() const { return m_sessions.size() - m_QueuedSessions.size(); }
        uint32 GetQueuedSessionCount() const { return m_QueuedSessions.size(); }
        /// Get the maximum number of parallel sessions on the server since last reboot
        uint32 GetMaxQueuedSessionCount() const { return m_maxQueuedSessionCount; }
        uint32 GetMaxActiveSessionCount() const { return m_maxActiveSessionCount; }
        Player* FindPlayerInZone(uint32 zone);

        Weather* FindWeather(uint32 id) const;
        Weather* AddWeather(uint32 zone_id);
        void RemoveWeather(uint32 zone_id);

        /// Get the active session server limit (or security level limitations)
        uint32 GetPlayerAmountLimit() const { return m_playerLimit >= 0 ? m_playerLimit : 0; }
        AccountTypes GetPlayerSecurityLimit() const { return m_playerLimit <= 0 ? AccountTypes(-m_playerLimit) : SEC_PLAYER; }

        /// Set the active session server limit (or security level limitation)
        void SetPlayerLimit(int32 limit, bool needUpdate = false);

        //player Queue
        typedef std::list<WorldSession*> Queue;
        void AddQueuedSession(WorldSession*);
        bool RemoveQueuedSession(WorldSession* session);
        int32 GetQueuedSessionPos(WorldSession*);

        /// \todo Actions on m_allowMovement still to be implemented
        /// Is movement allowed?
        bool getAllowMovement() const { return m_allowMovement; }
        /// Allow/Disallow object movements
        void SetAllowMovement(bool allow) { m_allowMovement = allow; }

        /// Set a new Message of the Day
        void SetMotd(const std::string& motd) { m_motd = motd; }
        /// Get the current Message of the Day
        const char* GetMotd() const { return m_motd.c_str(); }

        LocaleConstant GetDefaultDbcLocale() const { return m_defaultDbcLocale; }

        /// Get the path where data (dbc, maps) are stored on disk
        std::string GetDataPath() const { return m_dataPath; }

        /// When server started?
        time_t const& GetStartTime() const { return m_startTime; }
        /// What time is it?
        time_t const& GetGameTime() const { return m_gameTime; }
        /// Uptime (in secs)
        uint32 GetUptime() const { return uint32(m_gameTime - m_startTime); }
        /// Update time
        uint32 GetUpdateTime() const { return m_updateTime; }
        /// Next daily quests reset time
        time_t GetNextDailyQuestsResetTime() const { return m_NextDailyQuestReset; }
        time_t GetNextWeeklyQuestsResetTime() const { return m_NextWeeklyQuestReset; }
        time_t GetNextRandomBGResetTime() const { return m_NextRandomBGReset; }

        /// Get the maximum skill level a player can reach
        uint16 GetConfigMaxSkillValue() const
        {
            uint32 lvl = getConfig(CONFIG_UINT32_MAX_PLAYER_LEVEL);
            return lvl > 60 ? 300 + ((lvl - 60) * 75) / 10 : lvl*5;
        }

        void SetInitialWorldSettings();
        void LoadConfigSettings(bool reload = false);

        void SendWorldText(int32 string_id, ...);
        void SendWorldTextWithSecurity(AccountTypes security, int32 string_id, ...);
        void SendGlobalMessage(WorldPacket* packet, WorldSession* self = NULL, Team team = TEAM_NONE, AccountTypes security = SEC_PLAYER);
        void SendZoneMessage(uint32 zone, WorldPacket* packet, WorldSession* self = NULL, Team team = TEAM_NONE);
        void SendZoneText(uint32 zone, const char* text, WorldSession* self = NULL, Team team = TEAM_NONE);
        void SendServerMessage(ServerMessageType type, const char* text = "", Player* player = NULL);
        void SendZoneUnderAttackMessage(uint32 zoneId, Team team);
        void SendDefenseMessage(uint32 zoneId, int32 textId);

        /// Are we in the middle of a shutdown?
        bool IsShutdowning() const { return m_ShutdownTimer > 0; }
        void ShutdownServ(uint32 time, uint32 options, uint8 exitcode);
        void ShutdownCancel();
        void ShutdownMsg(bool show = false, Player* player = NULL);
        static uint8 GetExitCode() { return m_ExitCode; }
        static void StopNow(uint8 exitcode) { m_stopEvent = true; m_ExitCode = exitcode; }
        static bool IsStopped() { return m_stopEvent; }

        void Update(uint32 diff);

        void UpdateSessions( uint32 diff );

        /// Get a server configuration element (see #eConfigFloatValues)
        void setConfig(eConfigFloatValues index,float value) { m_configFloatValues[index]=value; }
        /// Get a server configuration element (see #eConfigFloatValues)
        float getConfig(eConfigFloatValues rate) const { return m_configFloatValues[rate]; }

        /// Set a server configuration element (see #eConfigUInt32Values)
        void setConfig(eConfigUInt32Values index, uint32 value) { m_configUint32Values[index]=value; }
        /// Get a server configuration element (see #eConfigUInt32Values)
        uint32 getConfig(eConfigUInt32Values index) const { return m_configUint32Values[index]; }

        /// Set a server configuration element (see #eConfigInt32Values)
        void setConfig(eConfigInt32Values index, int32 value) { m_configInt32Values[index]=value; }
        /// Get a server configuration element (see #eConfigInt32Values)
        int32 getConfig(eConfigInt32Values index) const { return m_configInt32Values[index]; }

        /// Set a server configuration element (see #eConfigBoolValues)
        void setConfig(eConfigBoolValues index, bool value) { m_configBoolValues[index]=value; }
        /// Get a server configuration element (see #eConfigBoolValues)
        bool getConfig(eConfigBoolValues index) const { return m_configBoolValues[index]; }

        /// Are we on a "Player versus Player" server?
        bool IsPvPRealm() { return (getConfig(CONFIG_UINT32_GAME_TYPE) == REALM_TYPE_PVP || getConfig(CONFIG_UINT32_GAME_TYPE) == REALM_TYPE_RPPVP || getConfig(CONFIG_UINT32_GAME_TYPE) == REALM_TYPE_FFA_PVP); }
        bool IsFFAPvPRealm() { return getConfig(CONFIG_UINT32_GAME_TYPE) == REALM_TYPE_FFA_PVP; }

        void KickAll();
        void KickAllLess(AccountTypes sec);
        BanReturn BanAccount(BanMode mode, std::string nameOrIP, uint32 duration_secs, std::string reason, std::string author);
        bool RemoveBanAccount(BanMode mode, std::string nameOrIP);

        // for max speed access
        static float GetMaxVisibleDistanceOnContinents()    { return m_MaxVisibleDistanceOnContinents; }
        static float GetMaxVisibleDistanceInInstances()     { return m_MaxVisibleDistanceInInstances;  }
        static float GetMaxVisibleDistanceInBGArenas()      { return m_MaxVisibleDistanceInBGArenas;   }

        static float GetMaxVisibleDistanceInFlight()        { return m_MaxVisibleDistanceInFlight;    }
        static float GetVisibleUnitGreyDistance()           { return m_VisibleUnitGreyDistance;       }
        static float GetVisibleObjectGreyDistance()         { return m_VisibleObjectGreyDistance;     }

        static float GetRelocationLowerLimitSq()            { return m_relocation_lower_limit_sq; }
        static uint32 GetRelocationAINotifyDelay()          { return m_relocation_ai_notify_delay; }

        void ProcessCliCommands();
        void QueueCliCommand(CliCommandHolder* commandHolder) { cliCmdQueue.add(commandHolder); }

        void UpdateResultQueue();
        void InitResultQueue();

        LocaleConstant GetAvailableDbcLocale(LocaleConstant locale) const { if(m_availableDbcLocaleMask & (1 << locale)) return locale; else return m_defaultDbcLocale; }

        //used World DB version
        void LoadDBVersion();
        char const* GetDBVersion() { return m_DBVersion.c_str(); }
        char const* GetCreatureEventAIVersion() { return m_CreatureEventAIVersion.c_str(); }

        // multithread locking (World locking used only if object map == NULL)
        ObjectLockType& GetLock(MapLockType _locktype = MAP_LOCK_TYPE_DEFAULT) { return i_lock[_locktype]; }

        // reset duel system
        void setDuelResetEnableAreaIds(const char* areas);
        bool IsAreaIdEnabledDuelReset(uint32 areaId);

        // Disable dungeons for LFG system
        void setDisabledMapIdForDungeonFinder(const char* areas);
        bool IsDungeonMapIdDisable(uint32 mapId);

    protected:
        void _UpdateGameTime();

        void InitDailyQuestResetTime();
        void InitWeeklyQuestResetTime();

        void SetMonthlyQuestResetTime(bool initialize = true);
        void ResetDailyQuests();
        void ResetWeeklyQuests();
        void ResetMonthlyQuests();

        void InitRandomBGResetTime();
        void ResetRandomBG();

    private:
        void setConfig(eConfigUInt32Values index, char const* fieldname, uint32 defvalue);
        void setConfig(eConfigInt32Values index, char const* fieldname, int32 defvalue);
        void setConfig(eConfigFloatValues index, char const* fieldname, float defvalue);
        void setConfig(eConfigBoolValues index, char const* fieldname, bool defvalue);
        void setConfigPos(eConfigFloatValues index, char const* fieldname, float defvalue);
        void setConfigMin(eConfigUInt32Values index, char const* fieldname, uint32 defvalue, uint32 minvalue);
        void setConfigMin(eConfigInt32Values index, char const* fieldname, int32 defvalue, int32 minvalue);
        void setConfigMin(eConfigFloatValues index, char const* fieldname, float defvalue, float minvalue);
        void setConfigMinMax(eConfigUInt32Values index, char const* fieldname, uint32 defvalue, uint32 minvalue, uint32 maxvalue);
        void setConfigMinMax(eConfigInt32Values index, char const* fieldname, int32 defvalue, int32 minvalue, int32 maxvalue);
        void setConfigMinMax(eConfigFloatValues index, char const* fieldname, float defvalue, float minvalue, float maxvalue);
        bool configNoReload(bool reload, eConfigUInt32Values index, char const* fieldname, uint32 defvalue);
        bool configNoReload(bool reload, eConfigInt32Values index, char const* fieldname, int32 defvalue);
        bool configNoReload(bool reload, eConfigFloatValues index, char const* fieldname, float defvalue);
        bool configNoReload(bool reload, eConfigBoolValues index, char const* fieldname, bool defvalue);

        static volatile bool m_stopEvent;
        static uint8 m_ExitCode;
        uint32 m_ShutdownTimer;
        uint32 m_ShutdownMask;

        time_t m_startTime;
        time_t m_gameTime;
        IntervalTimer m_timers[WUPDATE_COUNT];
        uint32 mail_timer;
        uint32 mail_timer_expires;
        uint32 m_updateTime;

        typedef UNORDERED_MAP<uint32, Weather*> WeatherMap;
        WeatherMap m_weathers;
        typedef UNORDERED_MAP<uint32, WorldSession*> SessionMap;
        SessionMap m_sessions;
        uint32 m_maxActiveSessionCount;
        uint32 m_maxQueuedSessionCount;

        uint32 m_configUint32Values[CONFIG_UINT32_VALUE_COUNT];
        int32 m_configInt32Values[CONFIG_INT32_VALUE_COUNT];
        float m_configFloatValues[CONFIG_FLOAT_VALUE_COUNT];
        bool m_configBoolValues[CONFIG_BOOL_VALUE_COUNT];

        int32 m_playerLimit;
        LocaleConstant m_defaultDbcLocale;                     // from config for one from loaded DBC locales
        uint32 m_availableDbcLocaleMask;                       // by loaded DBC
        void DetectDBCLang();
        bool m_allowMovement;
        std::string m_motd;
        std::string m_dataPath;

        // for max speed access
        static float m_MaxVisibleDistanceOnContinents;
        static float m_MaxVisibleDistanceInInstances;
        static float m_MaxVisibleDistanceInBGArenas;

        static float m_MaxVisibleDistanceInFlight;
        static float m_VisibleUnitGreyDistance;
        static float m_VisibleObjectGreyDistance;

        static float  m_relocation_lower_limit_sq;
        static uint32 m_relocation_ai_notify_delay;

        // CLI command holder to be thread safe
        ACE_Based::LockedQueue<CliCommandHolder*,ACE_Thread_Mutex> cliCmdQueue;

        // next daily quests reset time
        time_t m_NextDailyQuestReset;
        time_t m_NextWeeklyQuestReset;
        time_t m_NextMonthlyQuestReset;

        time_t m_NextRandomBGReset;

        //Player Queue
        Queue m_QueuedSessions;

        //sessions that are added async
        void AddSession_(WorldSession* s);
        ACE_Based::LockedQueue<WorldSession*, ACE_Thread_Mutex> addSessQueue;

        //used versions
        std::string m_DBVersion;
        std::string m_CreatureEventAIVersion;

        // World locking for global (not-in-map) objects.
        mutable ObjectLockType   i_lock[MAP_LOCK_TYPE_MAX];

        // reset duel system
        std::set<uint32> areaEnabledIds; //set of areaIds where is enabled the Duel reset system
        // Disable dungeons for LFG system
        std::set<uint32> disabledMapIdForDungeonFinder; // set of MapIds which are disabled for DungeonFinder

};

extern uint32 realmID;

#define sWorld MaNGOS::Singleton<World>::Instance()
#endif
/// @}<|MERGE_RESOLUTION|>--- conflicted
+++ resolved
@@ -409,11 +409,8 @@
     CONFIG_BOOL_PET_ADVANCED_AI,
     CONFIG_BOOL_RESILENCE_ALTERNATIVE_CALCULATION,
     CONFIG_BOOL_BLINK_ANIMATION_TYPE,
-<<<<<<< HEAD
     CONFIG_BOOL_DYNAMIC_VMAP_DOUBLE_CHECK,
-=======
     CONFIG_BOOL_FACTION_AND_RACE_CHANGE_WITHOUT_RENAMING,
->>>>>>> dab2ed16
     CONFIG_BOOL_VALUE_COUNT
 };
 
