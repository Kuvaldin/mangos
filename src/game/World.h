/*
 * Copyright (C) 2005-2010 MaNGOS <http://getmangos.com/>
 *
 * This program is free software; you can redistribute it and/or modify
 * it under the terms of the GNU General Public License as published by
 * the Free Software Foundation; either version 2 of the License, or
 * (at your option) any later version.
 *
 * This program is distributed in the hope that it will be useful,
 * but WITHOUT ANY WARRANTY; without even the implied warranty of
 * MERCHANTABILITY or FITNESS FOR A PARTICULAR PURPOSE.  See the
 * GNU General Public License for more details.
 *
 * You should have received a copy of the GNU General Public License
 * along with this program; if not, write to the Free Software
 * Foundation, Inc., 59 Temple Place, Suite 330, Boston, MA  02111-1307  USA
 */

/// \addtogroup world The World
/// @{
/// \file

#ifndef __WORLD_H
#define __WORLD_H

#include "Common.h"
#include "Timer.h"
#include "Policies/Singleton.h"
#include "SharedDefines.h"
#include "ace/Atomic_Op.h"

#include <map>
#include <set>
#include <list>

class Object;
class WorldPacket;
class WorldSession;
class Player;
class Weather;
struct ScriptAction;
struct ScriptInfo;
class SqlResultQueue;
class QueryResult;
class WorldSocket;

// ServerMessages.dbc
enum ServerMessageType
{
    SERVER_MSG_SHUTDOWN_TIME      = 1,
    SERVER_MSG_RESTART_TIME       = 2,
    SERVER_MSG_STRING             = 3,
    SERVER_MSG_SHUTDOWN_CANCELLED = 4,
    SERVER_MSG_RESTART_CANCELLED  = 5
};

enum ShutdownMask
{
    SHUTDOWN_MASK_RESTART = 1,
    SHUTDOWN_MASK_IDLE    = 2,
};

enum ShutdownExitCode
{
    SHUTDOWN_EXIT_CODE = 0,
    ERROR_EXIT_CODE    = 1,
    RESTART_EXIT_CODE  = 2,
};

/// Timers for different object refresh rates
enum WorldTimers
{
    WUPDATE_OBJECTS     = 0,
    WUPDATE_SESSIONS    = 1,
    WUPDATE_AUCTIONS    = 2,
    WUPDATE_WEATHERS    = 3,
    WUPDATE_UPTIME      = 4,
    WUPDATE_CORPSES     = 5,
    WUPDATE_EVENTS      = 6,
    WUPDATE_DELETECHARS = 7,
    WUPDATE_AUTOBROADCAST = 8,
    WUPDATE_COUNT       = 9
};

/// Configuration elements
enum eConfigUInt32Values
{
    CONFIG_UINT32_COMPRESSION = 0,
    CONFIG_UINT32_INTERVAL_SAVE,
    CONFIG_UINT32_INTERVAL_GRIDCLEAN,
    CONFIG_UINT32_INTERVAL_MAPUPDATE,
    CONFIG_UINT32_INTERVAL_CHANGEWEATHER,
    CONFIG_UINT32_PORT_WORLD,
    CONFIG_UINT32_SOCKET_SELECTTIME,
    CONFIG_UINT32_GAME_TYPE,
    CONFIG_UINT32_REALM_ZONE,
    CONFIG_UINT32_STRICT_PLAYER_NAMES,
    CONFIG_UINT32_STRICT_CHARTER_NAMES,
    CONFIG_UINT32_STRICT_PET_NAMES,
    CONFIG_UINT32_MIN_PLAYER_NAME,
    CONFIG_UINT32_MIN_CHARTER_NAME,
    CONFIG_UINT32_MIN_PET_NAME,
    CONFIG_UINT32_CHARACTERS_CREATING_DISABLED,
    CONFIG_UINT32_CHARACTERS_PER_ACCOUNT,
    CONFIG_UINT32_CHARACTERS_PER_REALM,
    CONFIG_UINT32_HEROIC_CHARACTERS_PER_REALM,
    CONFIG_UINT32_MIN_LEVEL_FOR_HEROIC_CHARACTER_CREATING,
    CONFIG_UINT32_SKIP_CINEMATICS,
    CONFIG_UINT32_MAX_PLAYER_LEVEL,
    CONFIG_UINT32_START_PLAYER_LEVEL,
    CONFIG_UINT32_START_HEROIC_PLAYER_LEVEL,
    CONFIG_UINT32_START_PLAYER_MONEY,
    CONFIG_UINT32_MAX_HONOR_POINTS,
    CONFIG_UINT32_START_HONOR_POINTS,
    CONFIG_UINT32_MAX_ARENA_POINTS,
    CONFIG_UINT32_START_ARENA_POINTS,
    CONFIG_UINT32_INSTANCE_RESET_TIME_HOUR,
    CONFIG_UINT32_INSTANCE_UNLOAD_DELAY,
    CONFIG_UINT32_MAX_SPELL_CASTS_IN_CHAIN,
    CONFIG_UINT32_MAX_PRIMARY_TRADE_SKILL,
    CONFIG_UINT32_MIN_PETITION_SIGNS,
    CONFIG_UINT32_GM_LOGIN_STATE,
    CONFIG_UINT32_GM_VISIBLE_STATE,
    CONFIG_UINT32_GM_ACCEPT_TICKETS,
    CONFIG_UINT32_GM_CHAT,
    CONFIG_UINT32_GM_WISPERING_TO,
    CONFIG_UINT32_GM_LEVEL_IN_GM_LIST,
    CONFIG_UINT32_GM_LEVEL_IN_WHO_LIST,
    CONFIG_UINT32_START_GM_LEVEL,
    CONFIG_UINT32_GROUP_VISIBILITY,
    CONFIG_UINT32_MAIL_DELIVERY_DELAY,
    CONFIG_UINT32_UPTIME_UPDATE,
    CONFIG_UINT32_SKILL_CHANCE_ORANGE,
    CONFIG_UINT32_SKILL_CHANCE_YELLOW,
    CONFIG_UINT32_SKILL_CHANCE_GREEN,
    CONFIG_UINT32_SKILL_CHANCE_GREY,
    CONFIG_UINT32_SKILL_CHANCE_MINING_STEPS,
    CONFIG_UINT32_SKILL_CHANCE_SKINNING_STEPS,
    CONFIG_UINT32_SKILL_GAIN_CRAFTING,
    CONFIG_UINT32_SKILL_GAIN_DEFENSE,
    CONFIG_UINT32_SKILL_GAIN_GATHERING,
    CONFIG_UINT32_SKILL_GAIN_WEAPON,
    CONFIG_UINT32_MAX_OVERSPEED_PINGS,
    CONFIG_UINT32_EXPANSION,
    CONFIG_UINT32_CHATFLOOD_MESSAGE_COUNT,
    CONFIG_UINT32_CHATFLOOD_MESSAGE_DELAY,
    CONFIG_UINT32_CHATFLOOD_MUTE_TIME,
    CONFIG_UINT32_CREATURE_FAMILY_ASSISTANCE_DELAY,
    CONFIG_UINT32_CREATURE_FAMILY_FLEE_DELAY,
    CONFIG_UINT32_WORLD_BOSS_LEVEL_DIFF,
    CONFIG_UINT32_QUEST_LOW_LEVEL_HIDE_DIFF,
    CONFIG_UINT32_QUEST_HIGH_LEVEL_HIDE_DIFF,
    CONFIG_UINT32_QUEST_DAILY_RESET_HOUR,
    CONFIG_UINT32_QUEST_WEEKLY_RESET_WEEK_DAY,
    CONFIG_UINT32_QUEST_WEEKLY_RESET_HOUR,
    CONFIG_UINT32_CHAT_STRICT_LINK_CHECKING_SEVERITY,
    CONFIG_UINT32_CHAT_STRICT_LINK_CHECKING_KICK,
    CONFIG_UINT32_CORPSE_DECAY_NORMAL,
    CONFIG_UINT32_CORPSE_DECAY_RARE,
    CONFIG_UINT32_CORPSE_DECAY_ELITE,
    CONFIG_UINT32_CORPSE_DECAY_RAREELITE,
    CONFIG_UINT32_CORPSE_DECAY_WORLDBOSS,
    CONFIG_UINT32_INSTANT_LOGOUT,
    CONFIG_UINT32_BATTLEGROUND_INVITATION_TYPE,
    CONFIG_UINT32_BATTLEGROUND_PREMATURE_FINISH_TIMER,
    CONFIG_UINT32_BATTLEGROUND_PREMADE_GROUP_WAIT_FOR_MATCH,
    CONFIG_UINT32_BATTLEGROUND_QUEUE_ANNOUNCER_JOIN,
    CONFIG_UINT32_ARENA_MAX_RATING_DIFFERENCE,
    CONFIG_UINT32_ARENA_RATING_DISCARD_TIMER,
    CONFIG_UINT32_ARENA_AUTO_DISTRIBUTE_INTERVAL_DAYS,
    CONFIG_UINT32_ARENA_SEASON_ID,
    CONFIG_UINT32_CLIENTCACHE_VERSION,
    CONFIG_UINT32_GUILD_EVENT_LOG_COUNT,
    CONFIG_UINT32_GUILD_BANK_EVENT_LOG_COUNT,
    CONFIG_UINT32_TIMERBAR_FATIGUE_GMLEVEL,
    CONFIG_UINT32_TIMERBAR_FATIGUE_MAX,
    CONFIG_UINT32_TIMERBAR_BREATH_GMLEVEL,
    CONFIG_UINT32_TIMERBAR_BREATH_MAX,
    CONFIG_UINT32_TIMERBAR_FIRE_GMLEVEL,
    CONFIG_UINT32_TIMERBAR_FIRE_MAX,
    CONFIG_UINT32_MIN_DUALSPEC_LEVEL,
    CONFIG_UINT32_ANTICHEAT_TELEPORTTOPLANE_ALARMS,
    CONFIG_UINT32_ANTICHEAT_MISTIMING_DELTA,
    CONFIG_UINT32_ANTICHEAT_MISTIMING_ALARMS,
    CONFIG_UINT32_MIN_LEVEL_STAT_SAVE,
    CONFIG_UINT32_CHARDELETE_KEEP_DAYS,
    CONFIG_UINT32_CHARDELETE_METHOD,
    CONFIG_UINT32_CHARDELETE_MIN_LEVEL,
    CONFIG_UINT32_RANDOM_BG_RESET_HOUR,
    CONFIG_UINT32_VALUE_COUNT
};

/// Configuration elements
enum eConfigInt32Values
{
    CONFIG_INT32_DEATH_SICKNESS_LEVEL = 0,
    CONFIG_INT32_VALUE_COUNT
};

/// Server config
enum eConfigFloatValues
{
    CONFIG_FLOAT_RATE_HEALTH = 0,
    CONFIG_FLOAT_RATE_POWER_MANA,
    CONFIG_FLOAT_RATE_POWER_RAGE_INCOME,
    CONFIG_FLOAT_RATE_POWER_RAGE_LOSS,
    CONFIG_FLOAT_RATE_POWER_RUNICPOWER_INCOME,
    CONFIG_FLOAT_RATE_POWER_RUNICPOWER_LOSS,
    CONFIG_FLOAT_RATE_POWER_FOCUS,
    CONFIG_FLOAT_RATE_SKILL_DISCOVERY,
    CONFIG_FLOAT_RATE_DROP_ITEM_POOR,
    CONFIG_FLOAT_RATE_DROP_ITEM_NORMAL,
    CONFIG_FLOAT_RATE_DROP_ITEM_UNCOMMON,
    CONFIG_FLOAT_RATE_DROP_ITEM_RARE,
    CONFIG_FLOAT_RATE_DROP_ITEM_EPIC,
    CONFIG_FLOAT_RATE_DROP_ITEM_LEGENDARY,
    CONFIG_FLOAT_RATE_DROP_ITEM_ARTIFACT,
    CONFIG_FLOAT_RATE_DROP_ITEM_REFERENCED,
    CONFIG_FLOAT_RATE_DROP_MONEY,
    CONFIG_FLOAT_RATE_XP_KILL,
    CONFIG_FLOAT_RATE_XP_QUEST,
    CONFIG_FLOAT_RATE_XP_EXPLORE,
    CONFIG_FLOAT_RATE_REPUTATION_GAIN,
    CONFIG_FLOAT_RATE_REPUTATION_LOWLEVEL_KILL,
    CONFIG_FLOAT_RATE_REPUTATION_LOWLEVEL_QUEST,
    CONFIG_FLOAT_RATE_CREATURE_NORMAL_HP,
    CONFIG_FLOAT_RATE_CREATURE_ELITE_ELITE_HP,
    CONFIG_FLOAT_RATE_CREATURE_ELITE_RAREELITE_HP,
    CONFIG_FLOAT_RATE_CREATURE_ELITE_WORLDBOSS_HP,
    CONFIG_FLOAT_RATE_CREATURE_ELITE_RARE_HP,
    CONFIG_FLOAT_RATE_CREATURE_NORMAL_DAMAGE,
    CONFIG_FLOAT_RATE_CREATURE_ELITE_ELITE_DAMAGE,
    CONFIG_FLOAT_RATE_CREATURE_ELITE_RAREELITE_DAMAGE,
    CONFIG_FLOAT_RATE_CREATURE_ELITE_WORLDBOSS_DAMAGE,
    CONFIG_FLOAT_RATE_CREATURE_ELITE_RARE_DAMAGE,
    CONFIG_FLOAT_RATE_CREATURE_NORMAL_SPELLDAMAGE,
    CONFIG_FLOAT_RATE_CREATURE_ELITE_ELITE_SPELLDAMAGE,
    CONFIG_FLOAT_RATE_CREATURE_ELITE_RAREELITE_SPELLDAMAGE,
    CONFIG_FLOAT_RATE_CREATURE_ELITE_WORLDBOSS_SPELLDAMAGE,
    CONFIG_FLOAT_RATE_CREATURE_ELITE_RARE_SPELLDAMAGE,
    CONFIG_FLOAT_RATE_CREATURE_AGGRO,
    CONFIG_FLOAT_RATE_REST_INGAME,
    CONFIG_FLOAT_RATE_REST_OFFLINE_IN_TAVERN_OR_CITY,
    CONFIG_FLOAT_RATE_REST_OFFLINE_IN_WILDERNESS,
    CONFIG_FLOAT_RATE_DAMAGE_FALL,
    CONFIG_FLOAT_RATE_AUCTION_TIME,
    CONFIG_FLOAT_RATE_AUCTION_DEPOSIT,
    CONFIG_FLOAT_RATE_AUCTION_CUT,
    CONFIG_FLOAT_RATE_HONOR,
    CONFIG_FLOAT_RATE_MINING_AMOUNT,
    CONFIG_FLOAT_RATE_MINING_NEXT,
    CONFIG_FLOAT_RATE_TALENT,
    CONFIG_FLOAT_RATE_CORPSE_DECAY_LOOTED,
    CONFIG_FLOAT_RATE_INSTANCE_RESET_TIME,
    CONFIG_FLOAT_RATE_TARGET_POS_RECALCULATION_RANGE,
    CONFIG_FLOAT_RATE_DURABILITY_LOSS_DAMAGE,
    CONFIG_FLOAT_RATE_DURABILITY_LOSS_PARRY,
    CONFIG_FLOAT_RATE_DURABILITY_LOSS_ABSORB,
    CONFIG_FLOAT_RATE_DURABILITY_LOSS_BLOCK,
    CONFIG_FLOAT_SIGHT_GUARDER,
    CONFIG_FLOAT_SIGHT_MONSTER,
    CONFIG_FLOAT_LISTEN_RANGE_SAY,
    CONFIG_FLOAT_LISTEN_RANGE_YELL,
    CONFIG_FLOAT_LISTEN_RANGE_TEXTEMOTE,
    CONFIG_FLOAT_CREATURE_FAMILY_FLEE_ASSISTANCE_RADIUS,
    CONFIG_FLOAT_CREATURE_FAMILY_ASSISTANCE_RADIUS,
    CONFIG_FLOAT_GROUP_XP_DISTANCE,
    CONFIG_FLOAT_THREAT_RADIUS,
    CONFIG_FLOAT_VALUE_COUNT
};

/// Configuration elements
enum eConfigBoolValues
{
    CONFIG_BOOL_GRID_UNLOAD = 0,
    CONFIG_BOOL_SAVE_RESPAWN_TIME_IMMEDIATLY,
    CONFIG_BOOL_OFFHAND_CHECK_AT_TALENTS_RESET,
    CONFIG_BOOL_ARENA_SEASON_IN_PROGRESS,
    CONFIG_BOOL_ALLOW_TWO_SIDE_ACCOUNTS,
    CONFIG_BOOL_ALLOW_TWO_SIDE_INTERACTION_CHAT,
    CONFIG_BOOL_ALLOW_TWO_SIDE_INTERACTION_CHANNEL,
    CONFIG_BOOL_ALLOW_TWO_SIDE_INTERACTION_GROUP,
    CONFIG_BOOL_ALLOW_TWO_SIDE_INTERACTION_GUILD,
    CONFIG_BOOL_ALLOW_TWO_SIDE_INTERACTION_AUCTION,
    CONFIG_BOOL_ALLOW_TWO_SIDE_INTERACTION_MAIL,
    CONFIG_BOOL_ALLOW_TWO_SIDE_WHO_LIST,
    CONFIG_BOOL_ALLOW_TWO_SIDE_ADD_FRIEND,
    CONFIG_BOOL_INSTANCE_IGNORE_LEVEL,
    CONFIG_BOOL_INSTANCE_IGNORE_RAID,
    CONFIG_BOOL_CAST_UNSTUCK,
    CONFIG_BOOL_GM_LOG_TRADE,
    CONFIG_BOOL_GM_LOWER_SECURITY,
    CONFIG_BOOL_GM_ALLOW_ACHIEVEMENT_GAINS,
    CONFIG_BOOL_SKILL_PROSPECTING,
    CONFIG_BOOL_ALWAYS_MAX_SKILL_FOR_LEVEL,
    CONFIG_BOOL_WEATHER,
    CONFIG_BOOL_EVENT_ANNOUNCE,
    CONFIG_BOOL_DETECT_POS_COLLISION,
    CONFIG_BOOL_RESTRICTED_LFG_CHANNEL,
    CONFIG_BOOL_SILENTLY_GM_JOIN_TO_CHANNEL,
    CONFIG_BOOL_TALENTS_INSPECTING,
    CONFIG_BOOL_CHAT_FAKE_MESSAGE_PREVENTING,
    CONFIG_BOOL_CHAT_STRICT_LINK_CHECKING_SEVERITY,
    CONFIG_BOOL_CHAT_STRICT_LINK_CHECKING_KICK,
    CONFIG_BOOL_ADDON_CHANNEL,
    CONFIG_BOOL_CORPSE_EMPTY_LOOT_SHOW,
    CONFIG_BOOL_DEATH_CORPSE_RECLAIM_DELAY_PVP,
    CONFIG_BOOL_DEATH_CORPSE_RECLAIM_DELAY_PVE,
    CONFIG_BOOL_DEATH_BONES_WORLD,
    CONFIG_BOOL_DEATH_BONES_BG_OR_ARENA,
    CONFIG_BOOL_ALL_TAXI_PATHS,
    CONFIG_BOOL_DECLINED_NAMES_USED,
    CONFIG_BOOL_SKILL_MILLING,
    CONFIG_BOOL_BATTLEGROUND_CAST_DESERTER,
    CONFIG_BOOL_BATTLEGROUND_QUEUE_ANNOUNCER_START,
    CONFIG_BOOL_ARENA_AUTO_DISTRIBUTE_POINTS,
    CONFIG_BOOL_ANTICHEAT_ENABLE,
    CONFIG_BOOL_ARENA_QUEUE_ANNOUNCER_JOIN,
    CONFIG_BOOL_ARENA_QUEUE_ANNOUNCER_EXIT,
    CONFIG_BOOL_KICK_PLAYER_ON_BAD_PACKET,
    CONFIG_BOOL_STATS_SAVE_ONLY_ON_LOGOUT,
    CONFIG_BOOL_CLEAN_CHARACTER_DB,
    CONFIG_BOOL_VALUE_COUNT
};

/// Can be used in SMSG_AUTH_RESPONSE packet
enum BillingPlanFlags
{
    SESSION_NONE            = 0x00,
    SESSION_UNUSED          = 0x01,
    SESSION_RECURRING_BILL  = 0x02,
    SESSION_FREE_TRIAL      = 0x04,
    SESSION_IGR             = 0x08,
    SESSION_USAGE           = 0x10,
    SESSION_TIME_MIXTURE    = 0x20,
    SESSION_RESTRICTED      = 0x40,
    SESSION_ENABLE_CAIS     = 0x80,
};

/// Type of server, this is values from second column of Cfg_Configs.dbc (1.12.1 have another numeration)
enum RealmType
{
    REALM_TYPE_NORMAL   = 0,
    REALM_TYPE_PVP      = 1,
    REALM_TYPE_NORMAL2  = 4,
    REALM_TYPE_RP       = 6,
    REALM_TYPE_RPPVP    = 8,
    REALM_TYPE_FFA_PVP  = 16                                // custom, free for all pvp mode like arena PvP in all zones except rest activated places and sanctuaries
                                                            // replaced by REALM_PVP in realm list
};

/// This is values from first column of Cfg_Categories.dbc (1.12.1 have another numeration)
enum RealmZone
{
    REALM_ZONE_UNKNOWN       = 0,                           // any language
    REALM_ZONE_DEVELOPMENT   = 1,                           // any language
    REALM_ZONE_UNITED_STATES = 2,                           // extended-Latin
    REALM_ZONE_OCEANIC       = 3,                           // extended-Latin
    REALM_ZONE_LATIN_AMERICA = 4,                           // extended-Latin
    REALM_ZONE_TOURNAMENT_5  = 5,                           // basic-Latin at create, any at login
    REALM_ZONE_KOREA         = 6,                           // East-Asian
    REALM_ZONE_TOURNAMENT_7  = 7,                           // basic-Latin at create, any at login
    REALM_ZONE_ENGLISH       = 8,                           // extended-Latin
    REALM_ZONE_GERMAN        = 9,                           // extended-Latin
    REALM_ZONE_FRENCH        = 10,                          // extended-Latin
    REALM_ZONE_SPANISH       = 11,                          // extended-Latin
    REALM_ZONE_RUSSIAN       = 12,                          // Cyrillic
    REALM_ZONE_TOURNAMENT_13 = 13,                          // basic-Latin at create, any at login
    REALM_ZONE_TAIWAN        = 14,                          // East-Asian
    REALM_ZONE_TOURNAMENT_15 = 15,                          // basic-Latin at create, any at login
    REALM_ZONE_CHINA         = 16,                          // East-Asian
    REALM_ZONE_CN1           = 17,                          // basic-Latin at create, any at login
    REALM_ZONE_CN2           = 18,                          // basic-Latin at create, any at login
    REALM_ZONE_CN3           = 19,                          // basic-Latin at create, any at login
    REALM_ZONE_CN4           = 20,                          // basic-Latin at create, any at login
    REALM_ZONE_CN5           = 21,                          // basic-Latin at create, any at login
    REALM_ZONE_CN6           = 22,                          // basic-Latin at create, any at login
    REALM_ZONE_CN7           = 23,                          // basic-Latin at create, any at login
    REALM_ZONE_CN8           = 24,                          // basic-Latin at create, any at login
    REALM_ZONE_TOURNAMENT_25 = 25,                          // basic-Latin at create, any at login
    REALM_ZONE_TEST_SERVER   = 26,                          // any language
    REALM_ZONE_TOURNAMENT_27 = 27,                          // basic-Latin at create, any at login
    REALM_ZONE_QA_SERVER     = 28,                          // any language
    REALM_ZONE_CN9           = 29,                          // basic-Latin at create, any at login
    REALM_ZONE_TEST_SERVER_2 = 30,                          // any language
    // in 3.x
    REALM_ZONE_CN10          = 31,                          // basic-Latin at create, any at login
    REALM_ZONE_CTC           = 32,
    REALM_ZONE_CNC           = 33,
    REALM_ZONE_CN1_4         = 34,                          // basic-Latin at create, any at login
    REALM_ZONE_CN2_6_9       = 35,                          // basic-Latin at create, any at login
    REALM_ZONE_CN3_7         = 36,                          // basic-Latin at create, any at login
    REALM_ZONE_CN5_8         = 37                           // basic-Latin at create, any at login
};

// DB scripting commands
#define SCRIPT_COMMAND_TALK                  0              // source = WorldObject, target = any/none, datalong (see enum ChatType for supported CHAT_TYPE_'s)
                                                            // datalong2 = creature entry (searching for a buddy, closest to source), datalong3 = creature search radius
                                                            // data_flags = flag_target_player_as_source    = 0x01
                                                            //              flag_original_source_as_target  = 0x02
                                                            //              flag_buddy_as_target            = 0x04
#define SCRIPT_COMMAND_EMOTE                 1              // source = unit, datalong = anim_id
#define SCRIPT_COMMAND_FIELD_SET             2              // source = any, datalong = field_id, datalog2 = value
#define SCRIPT_COMMAND_MOVE_TO               3              // source = Creature, datalog2 = time, x/y/z
#define SCRIPT_COMMAND_FLAG_SET              4              // source = any, datalong = field_id, datalog2 = bitmask
#define SCRIPT_COMMAND_FLAG_REMOVE           5              // source = any, datalong = field_id, datalog2 = bitmask
#define SCRIPT_COMMAND_TELEPORT_TO           6              // source or target with Player, datalong = map_id, x/y/z
#define SCRIPT_COMMAND_QUEST_EXPLORED        7              // one from source or target must be Player, another GO/Creature, datalong=quest_id, datalong2=distance or 0
#define SCRIPT_COMMAND_KILL_CREDIT           8              // source or target with Player, datalong = creature entry, datalong2 = bool (0=personal credit, 1=group credit)
#define SCRIPT_COMMAND_RESPAWN_GAMEOBJECT    9              // source = any (summoner), datalong=db_guid, datalong2=despawn_delay
#define SCRIPT_COMMAND_TEMP_SUMMON_CREATURE 10              // source = any (summoner), datalong=creature entry, datalong2=despawn_delay
#define SCRIPT_COMMAND_OPEN_DOOR            11              // source = unit, datalong=db_guid, datalong2=reset_delay
#define SCRIPT_COMMAND_CLOSE_DOOR           12              // source = unit, datalong=db_guid, datalong2=reset_delay
#define SCRIPT_COMMAND_ACTIVATE_OBJECT      13              // source = unit, target=GO
#define SCRIPT_COMMAND_REMOVE_AURA          14              // source (datalong2!=0) or target (datalong==0) unit, datalong = spell_id
#define SCRIPT_COMMAND_CAST_SPELL           15              // source/target cast spell at target/source (script->datalong2: 0: s->t 1: s->s 2: t->t 3: t->s
#define SCRIPT_COMMAND_PLAY_SOUND           16              // source = any object, target=any/player, datalong (sound_id), datalong2 (bitmask: 0/1=anyone/target, 0/2=with distance dependent, so 1|2 = 3 is target with distance dependent)
#define SCRIPT_COMMAND_CREATE_ITEM          17              // source or target must be player, datalong = item entry, datalong2 = amount
#define SCRIPT_COMMAND_DESPAWN_SELF         18              // source or target must be creature, datalong = despawn delay

/// Storage class for commands issued for delayed execution
struct CliCommandHolder
{
    typedef void Print(void*, const char*);
    typedef void CommandFinished(void*, bool success);

    uint32 m_cliAccountId;                                  // 0 for console and real account id for RA/soap
    AccountTypes m_cliAccessLevel;
    void* m_callbackArg;
    char *m_command;
    Print* m_print;
    CommandFinished* m_commandFinished;

    CliCommandHolder(uint32 accountId, AccountTypes cliAccessLevel, void* callbackArg, const char *command, Print* zprint, CommandFinished* commandFinished)
        : m_cliAccountId(accountId), m_cliAccessLevel(cliAccessLevel), m_callbackArg(callbackArg), m_print(zprint), m_commandFinished(commandFinished)
    {
        size_t len = strlen(command)+1;
        m_command = new char[len];
        memcpy(m_command, command, len);
    }

    ~CliCommandHolder() { delete[] m_command; }
};

/// The World
class World
{
    public:
        static volatile uint32 m_worldLoopCounter;

        World();
        ~World();

        WorldSession* FindSession(uint32 id) const;
        void AddSession(WorldSession *s);
        void SendBroadcast();
        bool RemoveSession(uint32 id);
        /// Get the number of current active sessions
        void UpdateMaxSessionCounters();
        uint32 GetActiveAndQueuedSessionCount() const { return m_sessions.size(); }
        uint32 GetActiveSessionCount() const { return m_sessions.size() - m_QueuedPlayer.size(); }
        uint32 GetQueuedSessionCount() const { return m_QueuedPlayer.size(); }
        /// Get the maximum number of parallel sessions on the server since last reboot
        uint32 GetMaxQueuedSessionCount() const { return m_maxQueuedSessionCount; }
        uint32 GetMaxActiveSessionCount() const { return m_maxActiveSessionCount; }
        Player* FindPlayerInZone(uint32 zone);

        Weather* FindWeather(uint32 id) const;
        Weather* AddWeather(uint32 zone_id);
        void RemoveWeather(uint32 zone_id);

        /// Get the active session server limit (or security level limitations)
        uint32 GetPlayerAmountLimit() const { return m_playerLimit >= 0 ? m_playerLimit : 0; }
        AccountTypes GetPlayerSecurityLimit() const { return m_playerLimit <= 0 ? AccountTypes(-m_playerLimit) : SEC_PLAYER; }

        /// Set the active session server limit (or security level limitation)
        void SetPlayerLimit(int32 limit, bool needUpdate = false);

        //player Queue
        typedef std::list<WorldSession*> Queue;
        void AddQueuedPlayer(WorldSession*);
        bool RemoveQueuedPlayer(WorldSession* session);
        int32 GetQueuePos(WorldSession*);
        uint32 GetQueueSize() const { return m_QueuedPlayer.size(); }

        /// \todo Actions on m_allowMovement still to be implemented
        /// Is movement allowed?
        bool getAllowMovement() const { return m_allowMovement; }
        /// Allow/Disallow object movements
        void SetAllowMovement(bool allow) { m_allowMovement = allow; }

        /// Set a new Message of the Day
        void SetMotd(const std::string& motd) { m_motd = motd; }
        /// Get the current Message of the Day
        const char* GetMotd() const { return m_motd.c_str(); }

        LocaleConstant GetDefaultDbcLocale() const { return m_defaultDbcLocale; }

        /// Get the path where data (dbc, maps) are stored on disk
        std::string GetDataPath() const { return m_dataPath; }

        /// When server started?
        time_t const& GetStartTime() const { return m_startTime; }
        /// What time is it?
        time_t const& GetGameTime() const { return m_gameTime; }
        /// Uptime (in secs)
        uint32 GetUptime() const { return uint32(m_gameTime - m_startTime); }
        /// Next daily quests reset time
        time_t GetNextDailyQuestsResetTime() const { return m_NextDailyQuestReset; }
        time_t GetNextWeeklyQuestsResetTime() const { return m_NextWeeklyQuestReset; }
        time_t GetNextRandomBGResetTime() const { return m_NextRandomBGReset; }

        /// Get the maximum skill level a player can reach
        uint16 GetConfigMaxSkillValue() const
        {
            uint32 lvl = getConfig(CONFIG_UINT32_MAX_PLAYER_LEVEL);
            return lvl > 60 ? 300 + ((lvl - 60) * 75) / 10 : lvl*5;
        }

        void SetInitialWorldSettings();
        void LoadConfigSettings(bool reload = false);

        void SendWorldText(int32 string_id, ...);
        void SendGlobalText(const char* text, WorldSession *self);
        void SendGlobalMessage(WorldPacket *packet, WorldSession *self = 0, uint32 team = 0);
        void SendZoneMessage(uint32 zone, WorldPacket *packet, WorldSession *self = 0, uint32 team = 0);
        void SendZoneText(uint32 zone, const char *text, WorldSession *self = 0, uint32 team = 0);
        void SendServerMessage(ServerMessageType type, const char *text = "", Player* player = NULL);

        /// Are we in the middle of a shutdown?
        bool IsShutdowning() const { return m_ShutdownTimer > 0; }
        void ShutdownServ(uint32 time, uint32 options, uint8 exitcode);
        void ShutdownCancel();
        void ShutdownMsg(bool show = false, Player* player = NULL);
        static uint8 GetExitCode() { return m_ExitCode; }
        static void StopNow(uint8 exitcode) { m_stopEvent = true; m_ExitCode = exitcode; }
        static bool IsStopped() { return m_stopEvent; }

        void Update(uint32 diff);

        void UpdateSessions( uint32 diff );

        /// et a server configuration element (see #eConfigFloatValues)
        void setConfig(eConfigFloatValues index,float value) { m_configFloatValues[index]=value; }
        /// Get a server configuration element (see #eConfigFloatValues)
        float getConfig(eConfigFloatValues rate) const { return m_configFloatValues[rate]; }

        /// Set a server configuration element (see #eConfigUInt32Values)
        void setConfig(eConfigUInt32Values index, uint32 value) { m_configUint32Values[index]=value; }
        /// Get a server configuration element (see #eConfigUInt32Values)
        uint32 getConfig(eConfigUInt32Values index) const { return m_configUint32Values[index]; }

        /// Set a server configuration element (see #eConfigInt32Values)
        void setConfig(eConfigInt32Values index, int32 value) { m_configInt32Values[index]=value; }
        /// Get a server configuration element (see #eConfigInt32Values)
        int32 getConfig(eConfigInt32Values index) const { return m_configInt32Values[index]; }

        /// Set a server configuration element (see #eConfigBoolValues)
        void setConfig(eConfigBoolValues index, bool value) { m_configBoolValues[index]=value; }
        /// Get a server configuration element (see #eConfigBoolValues)
        bool getConfig(eConfigBoolValues index) const { return m_configBoolValues[index]; }

        /// Are we on a "Player versus Player" server?
        bool IsPvPRealm() { return (getConfig(CONFIG_UINT32_GAME_TYPE) == REALM_TYPE_PVP || getConfig(CONFIG_UINT32_GAME_TYPE) == REALM_TYPE_RPPVP || getConfig(CONFIG_UINT32_GAME_TYPE) == REALM_TYPE_FFA_PVP); }
        bool IsFFAPvPRealm() { return getConfig(CONFIG_UINT32_GAME_TYPE) == REALM_TYPE_FFA_PVP; }

        void KickAll();
        void KickAllLess(AccountTypes sec);
        BanReturn BanAccount(BanMode mode, std::string nameOrIP, std::string duration, std::string reason, std::string author);
        bool RemoveBanAccount(BanMode mode, std::string nameOrIP);

        uint32 IncreaseScheduledScriptsCount() { return (uint32)++m_scheduledScripts; }
        uint32 DecreaseScheduledScriptCount() { return (uint32)--m_scheduledScripts; }
        uint32 DecreaseScheduledScriptCount(size_t count) { return (uint32)(m_scheduledScripts -= count); }
        bool IsScriptScheduled() const { return m_scheduledScripts > 0; }

        // for max speed access
        static float GetMaxVisibleDistanceOnContinents()    { return m_MaxVisibleDistanceOnContinents; }
        static float GetMaxVisibleDistanceInInstances()     { return m_MaxVisibleDistanceInInctances;  }
        static float GetMaxVisibleDistanceInBGArenas()      { return m_MaxVisibleDistanceInBGArenas;   }
        static float GetMaxVisibleDistanceForObject()       { return m_MaxVisibleDistanceForObject;   }

        static float GetMaxVisibleDistanceInFlight()        { return m_MaxVisibleDistanceInFlight;    }
        static float GetVisibleUnitGreyDistance()           { return m_VisibleUnitGreyDistance;       }
        static float GetVisibleObjectGreyDistance()         { return m_VisibleObjectGreyDistance;     }

<<<<<<< HEAD
        //movement anticheat
        static bool GetEnableMvAnticheat()          {return m_EnableMvAnticheat;}
        static uint32 GetTeleportToPlaneAlarms()    {return m_TeleportToPlaneAlarms;}
        static uint32 GetMistimingDelta()           {return m_MistimingDelta;}
        static uint32 GetMistimingAlarms()          {return m_MistimingAlarms;}
        //end movement anticheat
=======
        //movement anticheat enable flag
        inline bool GetMvAnticheatEnable()             {return m_MvAnticheatEnable;}
        inline bool GetMvAnticheatKick()               {return m_MvAnticheatKick;}
        inline bool GetMvAnticheatAnnounce()           {return m_MvAnticheatAnnounce;}
        inline uint32 GetMvAnticheatAlarmCount()       {return m_MvAnticheatAlarmCount;}
        inline uint32 GetMvAnticheatAlarmPeriod()      {return m_MvAnticheatAlarmPeriod;}
        inline unsigned char GetMvAnticheatBan()       {return m_MvAntiCheatBan;}
        inline std::string GetMvAnticheatBanTime()     {return m_MvAnticheatBanTime;}
        inline unsigned char GetMvAnticheatGmLevel()   {return m_MvAnticheatGmLevel;}
        inline bool GetMvAnticheatKill()               {return m_MvAnticheatKill;}
        inline float GetMvAnticheatMaxXYT()            {return m_MvAnticheatMaxXYT;}
        inline uint16 GetMvAnticheatIgnoreAfterTeleport()   {return m_MvAnticheatIgnoreAfterTeleport;}

        inline bool GetMvAnticheatSpeedCheck()         {return m_MvAnticheatSpeedCheck;}
        inline bool GetMvAnticheatWaterCheck()         {return m_MvAnticheatWaterCheck;}
        inline bool GetMvAnticheatFlyCheck()           {return m_MvAnticheatFlyCheck;}
        inline bool GetMvAnticheatMountainCheck()      {return m_MvAnticheatMountainCheck;}
        inline bool GetMvAnticheatJumpCheck()          {return m_MvAnticheatJumpCheck;}
        inline bool GetMvAnticheatTeleportCheck()      {return m_MvAnticheatTeleportCheck;}
        inline bool GetMvAnticheatTeleport2PlaneCheck()  {return m_MvAnticheatTeleport2PlaneCheck;}

>>>>>>> b63c8ace

        void ProcessCliCommands();
        void QueueCliCommand(CliCommandHolder* commandHolder) { cliCmdQueue.add(commandHolder); }

        void UpdateResultQueue();
        void InitResultQueue();

        void UpdateRealmCharCount(uint32 accid);

        LocaleConstant GetAvailableDbcLocale(LocaleConstant locale) const { if(m_availableDbcLocaleMask & (1 << locale)) return locale; else return m_defaultDbcLocale; }

        //used World DB version
        void LoadDBVersion();
        char const* GetDBVersion() { return m_DBVersion.c_str(); }
        char const* GetCreatureEventAIVersion() { return m_CreatureEventAIVersion.c_str(); }

        //used Script version
        void SetScriptsVersion(char const* version) { m_ScriptsVersion = version ? version : "unknown scripting library"; }
        char const* GetScriptsVersion() { return m_ScriptsVersion.c_str(); }

    protected:
        void _UpdateGameTime();
        // callback for UpdateRealmCharacters
        void _UpdateRealmCharCount(QueryResult *resultCharCount, uint32 accountId);

        void InitDailyQuestResetTime();
        void InitWeeklyQuestResetTime();
        void InitRandomBGResetTime();
        void ResetDailyQuests();
        void ResetWeeklyQuests();
        void ResetRandomBG();
    private:
        void setConfig(eConfigUInt32Values index, char const* fieldname, uint32 defvalue);
        void setConfig(eConfigInt32Values index, char const* fieldname, int32 defvalue);
        void setConfig(eConfigFloatValues index, char const* fieldname, float defvalue);
        void setConfig(eConfigBoolValues index, char const* fieldname, bool defvalue);
        void setConfigPos(eConfigUInt32Values index, char const* fieldname, uint32 defvalue);
        void setConfigPos(eConfigFloatValues index, char const* fieldname, float defvalue);
        void setConfigMin(eConfigUInt32Values index, char const* fieldname, uint32 defvalue, uint32 minvalue);
        void setConfigMin(eConfigInt32Values index, char const* fieldname, int32 defvalue, int32 minvalue);
        void setConfigMin(eConfigFloatValues index, char const* fieldname, float defvalue, float minvalue);
        void setConfigMinMax(eConfigUInt32Values index, char const* fieldname, uint32 defvalue, uint32 minvalue, uint32 maxvalue);
        void setConfigMinMax(eConfigInt32Values index, char const* fieldname, int32 defvalue, int32 minvalue, int32 maxvalue);
        void setConfigMinMax(eConfigFloatValues index, char const* fieldname, float defvalue, float minvalue, float maxvalue);
        bool configNoReload(bool reload, eConfigUInt32Values index, char const* fieldname, uint32 defvalue);
        bool configNoReload(bool reload, eConfigInt32Values index, char const* fieldname, int32 defvalue);
        bool configNoReload(bool reload, eConfigFloatValues index, char const* fieldname, float defvalue);
        bool configNoReload(bool reload, eConfigBoolValues index, char const* fieldname, bool defvalue);

        static volatile bool m_stopEvent;
        static uint8 m_ExitCode;
        uint32 m_ShutdownTimer;
        uint32 m_ShutdownMask;

        //atomic op counter for active scripts amount
        ACE_Atomic_Op<ACE_Thread_Mutex, long> m_scheduledScripts;

        time_t m_startTime;
        time_t m_gameTime;
        IntervalTimer m_timers[WUPDATE_COUNT];
        uint32 mail_timer;
        uint32 mail_timer_expires;

        typedef UNORDERED_MAP<uint32, Weather*> WeatherMap;
        WeatherMap m_weathers;
        typedef UNORDERED_MAP<uint32, WorldSession*> SessionMap;
        SessionMap m_sessions;
        uint32 m_maxActiveSessionCount;
        uint32 m_maxQueuedSessionCount;


        uint32 m_configUint32Values[CONFIG_UINT32_VALUE_COUNT];
        int32 m_configInt32Values[CONFIG_INT32_VALUE_COUNT];
        float m_configFloatValues[CONFIG_FLOAT_VALUE_COUNT];
        bool m_configBoolValues[CONFIG_BOOL_VALUE_COUNT];

        int32 m_playerLimit;
        LocaleConstant m_defaultDbcLocale;                     // from config for one from loaded DBC locales
        uint32 m_availableDbcLocaleMask;                       // by loaded DBC
        void DetectDBCLang();
        bool m_allowMovement;
        std::string m_motd;
        std::string m_dataPath;

        // for max speed access
        static float m_MaxVisibleDistanceOnContinents;
        static float m_MaxVisibleDistanceInInctances;
        static float m_MaxVisibleDistanceInBGArenas;
        static float m_MaxVisibleDistanceForObject;

        static float m_MaxVisibleDistanceInFlight;
        static float m_VisibleUnitGreyDistance;
        static float m_VisibleObjectGreyDistance;

<<<<<<< HEAD
        // for movement anticheat
        static bool m_EnableMvAnticheat;
        static uint32 m_TeleportToPlaneAlarms;
        static uint32 m_MistimingDelta;
        static uint32 m_MistimingAlarms;
=======
        //movement anticheat enable flag
        bool m_MvAnticheatEnable;
        bool m_MvAnticheatKick;
        bool m_MvAnticheatAnnounce;
        uint32 m_MvAnticheatAlarmCount;
        uint32 m_MvAnticheatAlarmPeriod;
        unsigned char m_MvAntiCheatBan;
        std::string m_MvAnticheatBanTime;
        unsigned char m_MvAnticheatGmLevel;
        bool m_MvAnticheatKill;
        float m_MvAnticheatMaxXYT;
        uint16 m_MvAnticheatIgnoreAfterTeleport;
        bool m_MvAnticheatSpeedCheck;
        bool m_MvAnticheatWaterCheck;
        bool m_MvAnticheatFlyCheck;
        bool m_MvAnticheatMountainCheck;
        bool m_MvAnticheatJumpCheck;
        bool m_MvAnticheatTeleportCheck;
        bool m_MvAnticheatTeleport2PlaneCheck;
>>>>>>> b63c8ace

        // CLI command holder to be thread safe
        ACE_Based::LockedQueue<CliCommandHolder*,ACE_Thread_Mutex> cliCmdQueue;
        SqlResultQueue *m_resultQueue;

        // next daily quests reset time
        time_t m_NextDailyQuestReset;
        time_t m_NextWeeklyQuestReset;
        time_t m_NextRandomBGReset;

        //Player Queue
        Queue m_QueuedPlayer;

        //sessions that are added async
        void AddSession_(WorldSession* s);
        ACE_Based::LockedQueue<WorldSession*, ACE_Thread_Mutex> addSessQueue;

        //used versions
        std::string m_DBVersion;
        std::string m_CreatureEventAIVersion;
        std::string m_ScriptsVersion;
};

extern uint32 realmID;

#define sWorld MaNGOS::Singleton<World>::Instance()
#endif
/// @}<|MERGE_RESOLUTION|>--- conflicted
+++ resolved
@@ -584,36 +584,12 @@
         static float GetVisibleUnitGreyDistance()           { return m_VisibleUnitGreyDistance;       }
         static float GetVisibleObjectGreyDistance()         { return m_VisibleObjectGreyDistance;     }
 
-<<<<<<< HEAD
         //movement anticheat
         static bool GetEnableMvAnticheat()          {return m_EnableMvAnticheat;}
         static uint32 GetTeleportToPlaneAlarms()    {return m_TeleportToPlaneAlarms;}
         static uint32 GetMistimingDelta()           {return m_MistimingDelta;}
         static uint32 GetMistimingAlarms()          {return m_MistimingAlarms;}
         //end movement anticheat
-=======
-        //movement anticheat enable flag
-        inline bool GetMvAnticheatEnable()             {return m_MvAnticheatEnable;}
-        inline bool GetMvAnticheatKick()               {return m_MvAnticheatKick;}
-        inline bool GetMvAnticheatAnnounce()           {return m_MvAnticheatAnnounce;}
-        inline uint32 GetMvAnticheatAlarmCount()       {return m_MvAnticheatAlarmCount;}
-        inline uint32 GetMvAnticheatAlarmPeriod()      {return m_MvAnticheatAlarmPeriod;}
-        inline unsigned char GetMvAnticheatBan()       {return m_MvAntiCheatBan;}
-        inline std::string GetMvAnticheatBanTime()     {return m_MvAnticheatBanTime;}
-        inline unsigned char GetMvAnticheatGmLevel()   {return m_MvAnticheatGmLevel;}
-        inline bool GetMvAnticheatKill()               {return m_MvAnticheatKill;}
-        inline float GetMvAnticheatMaxXYT()            {return m_MvAnticheatMaxXYT;}
-        inline uint16 GetMvAnticheatIgnoreAfterTeleport()   {return m_MvAnticheatIgnoreAfterTeleport;}
-
-        inline bool GetMvAnticheatSpeedCheck()         {return m_MvAnticheatSpeedCheck;}
-        inline bool GetMvAnticheatWaterCheck()         {return m_MvAnticheatWaterCheck;}
-        inline bool GetMvAnticheatFlyCheck()           {return m_MvAnticheatFlyCheck;}
-        inline bool GetMvAnticheatMountainCheck()      {return m_MvAnticheatMountainCheck;}
-        inline bool GetMvAnticheatJumpCheck()          {return m_MvAnticheatJumpCheck;}
-        inline bool GetMvAnticheatTeleportCheck()      {return m_MvAnticheatTeleportCheck;}
-        inline bool GetMvAnticheatTeleport2PlaneCheck()  {return m_MvAnticheatTeleport2PlaneCheck;}
-
->>>>>>> b63c8ace
 
         void ProcessCliCommands();
         void QueueCliCommand(CliCommandHolder* commandHolder) { cliCmdQueue.add(commandHolder); }
@@ -708,33 +684,11 @@
         static float m_VisibleUnitGreyDistance;
         static float m_VisibleObjectGreyDistance;
 
-<<<<<<< HEAD
         // for movement anticheat
         static bool m_EnableMvAnticheat;
         static uint32 m_TeleportToPlaneAlarms;
         static uint32 m_MistimingDelta;
         static uint32 m_MistimingAlarms;
-=======
-        //movement anticheat enable flag
-        bool m_MvAnticheatEnable;
-        bool m_MvAnticheatKick;
-        bool m_MvAnticheatAnnounce;
-        uint32 m_MvAnticheatAlarmCount;
-        uint32 m_MvAnticheatAlarmPeriod;
-        unsigned char m_MvAntiCheatBan;
-        std::string m_MvAnticheatBanTime;
-        unsigned char m_MvAnticheatGmLevel;
-        bool m_MvAnticheatKill;
-        float m_MvAnticheatMaxXYT;
-        uint16 m_MvAnticheatIgnoreAfterTeleport;
-        bool m_MvAnticheatSpeedCheck;
-        bool m_MvAnticheatWaterCheck;
-        bool m_MvAnticheatFlyCheck;
-        bool m_MvAnticheatMountainCheck;
-        bool m_MvAnticheatJumpCheck;
-        bool m_MvAnticheatTeleportCheck;
-        bool m_MvAnticheatTeleport2PlaneCheck;
->>>>>>> b63c8ace
 
         // CLI command holder to be thread safe
         ACE_Based::LockedQueue<CliCommandHolder*,ACE_Thread_Mutex> cliCmdQueue;
