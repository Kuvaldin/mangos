/*
 * Copyright (C) 2005-2010 MaNGOS <http://getmangos.com/>
 *
 * This program is free software; you can redistribute it and/or modify
 * it under the terms of the GNU General Public License as published by
 * the Free Software Foundation; either version 2 of the License, or
 * (at your option) any later version.
 *
 * This program is distributed in the hope that it will be useful,
 * but WITHOUT ANY WARRANTY; without even the implied warranty of
 * MERCHANTABILITY or FITNESS FOR A PARTICULAR PURPOSE.  See the
 * GNU General Public License for more details.
 *
 * You should have received a copy of the GNU General Public License
 * along with this program; if not, write to the Free Software
 * Foundation, Inc., 59 Temple Place, Suite 330, Boston, MA  02111-1307  USA
 */

/// \addtogroup world The World
/// @{
/// \file

#ifndef __WORLD_H
#define __WORLD_H

#include "Common.h"
#include "Timer.h"
#include "Policies/Singleton.h"
#include "SharedDefines.h"
#include "ace/Atomic_Op.h"

#include <map>
#include <set>
#include <list>

class Object;
class WorldPacket;
class WorldSession;
class Player;
class Weather;
struct ScriptAction;
struct ScriptInfo;
class SqlResultQueue;
class QueryResult;
class WorldSocket;

// ServerMessages.dbc
enum ServerMessageType
{
    SERVER_MSG_SHUTDOWN_TIME      = 1,
    SERVER_MSG_RESTART_TIME       = 2,
    SERVER_MSG_STRING             = 3,
    SERVER_MSG_SHUTDOWN_CANCELLED = 4,
    SERVER_MSG_RESTART_CANCELLED  = 5
};

enum ShutdownMask
{
    SHUTDOWN_MASK_RESTART = 1,
    SHUTDOWN_MASK_IDLE    = 2,
};

enum ShutdownExitCode
{
    SHUTDOWN_EXIT_CODE = 0,
    ERROR_EXIT_CODE    = 1,
    RESTART_EXIT_CODE  = 2,
};

/// Timers for different object refresh rates
enum WorldTimers
{
    WUPDATE_OBJECTS     = 0,
    WUPDATE_SESSIONS    = 1,
    WUPDATE_AUCTIONS    = 2,
    WUPDATE_WEATHERS    = 3,
    WUPDATE_UPTIME      = 4,
    WUPDATE_CORPSES     = 5,
    WUPDATE_EVENTS      = 6,
    WUPDATE_DELETECHARS = 7,
    WUPDATE_AUTOBROADCAST = 8,
    WUPDATE_COUNT       = 9
};

/// Configuration elements
enum eConfigUInt32Values
{
    CONFIG_UINT32_COMPRESSION = 0,
    CONFIG_UINT32_INTERVAL_SAVE,
    CONFIG_UINT32_INTERVAL_GRIDCLEAN,
    CONFIG_UINT32_INTERVAL_MAPUPDATE,
    CONFIG_UINT32_INTERVAL_CHANGEWEATHER,
    CONFIG_UINT32_PORT_WORLD,
    CONFIG_UINT32_SOCKET_SELECTTIME,
    CONFIG_UINT32_GAME_TYPE,
    CONFIG_UINT32_REALM_ZONE,
    CONFIG_UINT32_STRICT_PLAYER_NAMES,
    CONFIG_UINT32_STRICT_CHARTER_NAMES,
    CONFIG_UINT32_STRICT_PET_NAMES,
    CONFIG_UINT32_MIN_PLAYER_NAME,
    CONFIG_UINT32_MIN_CHARTER_NAME,
    CONFIG_UINT32_MIN_PET_NAME,
    CONFIG_UINT32_CHARACTERS_CREATING_DISABLED,
    CONFIG_UINT32_CHARACTERS_PER_ACCOUNT,
    CONFIG_UINT32_CHARACTERS_PER_REALM,
    CONFIG_UINT32_HEROIC_CHARACTERS_PER_REALM,
    CONFIG_UINT32_MIN_LEVEL_FOR_HEROIC_CHARACTER_CREATING,
    CONFIG_UINT32_SKIP_CINEMATICS,
    CONFIG_UINT32_MAX_PLAYER_LEVEL,
    CONFIG_UINT32_START_PLAYER_LEVEL,
    CONFIG_UINT32_START_HEROIC_PLAYER_LEVEL,
    CONFIG_UINT32_START_PLAYER_MONEY,
    CONFIG_UINT32_MAX_HONOR_POINTS,
    CONFIG_UINT32_START_HONOR_POINTS,
    CONFIG_UINT32_MAX_ARENA_POINTS,
    CONFIG_UINT32_START_ARENA_POINTS,
    CONFIG_UINT32_INSTANCE_RESET_TIME_HOUR,
    CONFIG_UINT32_INSTANCE_UNLOAD_DELAY,
    CONFIG_UINT32_MAX_SPELL_CASTS_IN_CHAIN,
    CONFIG_UINT32_MAX_PRIMARY_TRADE_SKILL,
    CONFIG_UINT32_MIN_PETITION_SIGNS,
    CONFIG_UINT32_GM_LOGIN_STATE,
    CONFIG_UINT32_GM_VISIBLE_STATE,
    CONFIG_UINT32_GM_ACCEPT_TICKETS,
    CONFIG_UINT32_GM_CHAT,
    CONFIG_UINT32_GM_WISPERING_TO,
    CONFIG_UINT32_GM_LEVEL_IN_GM_LIST,
    CONFIG_UINT32_GM_LEVEL_IN_WHO_LIST,
    CONFIG_UINT32_START_GM_LEVEL,
    CONFIG_UINT32_GROUP_VISIBILITY,
    CONFIG_UINT32_MAIL_DELIVERY_DELAY,
    CONFIG_UINT32_UPTIME_UPDATE,
    CONFIG_UINT32_AUCTION_DEPOSIT_MIN,
    CONFIG_UINT32_SKILL_CHANCE_ORANGE,
    CONFIG_UINT32_SKILL_CHANCE_YELLOW,
    CONFIG_UINT32_SKILL_CHANCE_GREEN,
    CONFIG_UINT32_SKILL_CHANCE_GREY,
    CONFIG_UINT32_SKILL_CHANCE_MINING_STEPS,
    CONFIG_UINT32_SKILL_CHANCE_SKINNING_STEPS,
    CONFIG_UINT32_SKILL_GAIN_CRAFTING,
    CONFIG_UINT32_SKILL_GAIN_DEFENSE,
    CONFIG_UINT32_SKILL_GAIN_GATHERING,
    CONFIG_UINT32_SKILL_GAIN_WEAPON,
    CONFIG_UINT32_MAX_OVERSPEED_PINGS,
    CONFIG_UINT32_EXPANSION,
    CONFIG_UINT32_CHATFLOOD_MESSAGE_COUNT,
    CONFIG_UINT32_CHATFLOOD_MESSAGE_DELAY,
    CONFIG_UINT32_CHATFLOOD_MUTE_TIME,
    CONFIG_UINT32_CREATURE_FAMILY_ASSISTANCE_DELAY,
    CONFIG_UINT32_CREATURE_FAMILY_FLEE_DELAY,
    CONFIG_UINT32_WORLD_BOSS_LEVEL_DIFF,
    CONFIG_UINT32_QUEST_LOW_LEVEL_HIDE_DIFF,
    CONFIG_UINT32_QUEST_HIGH_LEVEL_HIDE_DIFF,
    CONFIG_UINT32_QUEST_DAILY_RESET_HOUR,
    CONFIG_UINT32_QUEST_WEEKLY_RESET_WEEK_DAY,
    CONFIG_UINT32_QUEST_WEEKLY_RESET_HOUR,
    CONFIG_UINT32_CHAT_STRICT_LINK_CHECKING_SEVERITY,
    CONFIG_UINT32_CHAT_STRICT_LINK_CHECKING_KICK,
    CONFIG_UINT32_CORPSE_DECAY_NORMAL,
    CONFIG_UINT32_CORPSE_DECAY_RARE,
    CONFIG_UINT32_CORPSE_DECAY_ELITE,
    CONFIG_UINT32_CORPSE_DECAY_RAREELITE,
    CONFIG_UINT32_CORPSE_DECAY_WORLDBOSS,
    CONFIG_UINT32_INSTANT_LOGOUT,
    CONFIG_UINT32_BATTLEGROUND_INVITATION_TYPE,
    CONFIG_UINT32_BATTLEGROUND_PREMATURE_FINISH_TIMER,
    CONFIG_UINT32_BATTLEGROUND_PREMADE_GROUP_WAIT_FOR_MATCH,
    CONFIG_UINT32_BATTLEGROUND_QUEUE_ANNOUNCER_JOIN,
    CONFIG_UINT32_ARENA_MAX_RATING_DIFFERENCE,
    CONFIG_UINT32_ARENA_RATING_DISCARD_TIMER,
    CONFIG_UINT32_ARENA_AUTO_DISTRIBUTE_INTERVAL_DAYS,
    CONFIG_UINT32_ARENA_SEASON_ID,
    CONFIG_UINT32_ARENA_SEASON_PREVIOUS_ID,
    CONFIG_UINT32_CLIENTCACHE_VERSION,
    CONFIG_UINT32_GUILD_EVENT_LOG_COUNT,
    CONFIG_UINT32_GUILD_BANK_EVENT_LOG_COUNT,
    CONFIG_UINT32_TIMERBAR_FATIGUE_GMLEVEL,
    CONFIG_UINT32_TIMERBAR_FATIGUE_MAX,
    CONFIG_UINT32_TIMERBAR_BREATH_GMLEVEL,
    CONFIG_UINT32_TIMERBAR_BREATH_MAX,
    CONFIG_UINT32_TIMERBAR_FIRE_GMLEVEL,
    CONFIG_UINT32_TIMERBAR_FIRE_MAX,
    CONFIG_UINT32_MIN_LEVEL_STAT_SAVE,
    CONFIG_UINT32_CHARDELETE_KEEP_DAYS,
    CONFIG_UINT32_CHARDELETE_METHOD,
    CONFIG_UINT32_CHARDELETE_MIN_LEVEL,
    CONFIG_UINT32_RANDOM_BG_RESET_HOUR,
    CONFIG_UINT32_VALUE_COUNT
};

/// Configuration elements
enum eConfigInt32Values
{
    CONFIG_INT32_DEATH_SICKNESS_LEVEL = 0,
    CONFIG_INT32_ARENA_STARTRATING,
    CONFIG_INT32_ARENA_STARTPERSONALRATING,
    CONFIG_INT32_VALUE_COUNT
};

/// Server config
enum eConfigFloatValues
{
    CONFIG_FLOAT_RATE_HEALTH = 0,
    CONFIG_FLOAT_RATE_POWER_MANA,
    CONFIG_FLOAT_RATE_POWER_RAGE_INCOME,
    CONFIG_FLOAT_RATE_POWER_RAGE_LOSS,
    CONFIG_FLOAT_RATE_POWER_RUNICPOWER_INCOME,
    CONFIG_FLOAT_RATE_POWER_RUNICPOWER_LOSS,
    CONFIG_FLOAT_RATE_POWER_FOCUS,
    CONFIG_FLOAT_RATE_POWER_ENERGY,
    CONFIG_FLOAT_RATE_SKILL_DISCOVERY,
    CONFIG_FLOAT_RATE_DROP_ITEM_POOR,
    CONFIG_FLOAT_RATE_DROP_ITEM_NORMAL,
    CONFIG_FLOAT_RATE_DROP_ITEM_UNCOMMON,
    CONFIG_FLOAT_RATE_DROP_ITEM_RARE,
    CONFIG_FLOAT_RATE_DROP_ITEM_EPIC,
    CONFIG_FLOAT_RATE_DROP_ITEM_LEGENDARY,
    CONFIG_FLOAT_RATE_DROP_ITEM_ARTIFACT,
    CONFIG_FLOAT_RATE_DROP_ITEM_REFERENCED,
    CONFIG_FLOAT_RATE_DROP_MONEY,
    CONFIG_FLOAT_RATE_XP_KILL,
    CONFIG_FLOAT_RATE_XP_QUEST,
    CONFIG_FLOAT_RATE_XP_EXPLORE,
    CONFIG_FLOAT_RATE_REPUTATION_GAIN,
    CONFIG_FLOAT_RATE_REPUTATION_LOWLEVEL_KILL,
    CONFIG_FLOAT_RATE_REPUTATION_LOWLEVEL_QUEST,
    CONFIG_FLOAT_RATE_CREATURE_NORMAL_HP,
    CONFIG_FLOAT_RATE_CREATURE_ELITE_ELITE_HP,
    CONFIG_FLOAT_RATE_CREATURE_ELITE_RAREELITE_HP,
    CONFIG_FLOAT_RATE_CREATURE_ELITE_WORLDBOSS_HP,
    CONFIG_FLOAT_RATE_CREATURE_ELITE_RARE_HP,
    CONFIG_FLOAT_RATE_CREATURE_NORMAL_DAMAGE,
    CONFIG_FLOAT_RATE_CREATURE_ELITE_ELITE_DAMAGE,
    CONFIG_FLOAT_RATE_CREATURE_ELITE_RAREELITE_DAMAGE,
    CONFIG_FLOAT_RATE_CREATURE_ELITE_WORLDBOSS_DAMAGE,
    CONFIG_FLOAT_RATE_CREATURE_ELITE_RARE_DAMAGE,
    CONFIG_FLOAT_RATE_CREATURE_NORMAL_SPELLDAMAGE,
    CONFIG_FLOAT_RATE_CREATURE_ELITE_ELITE_SPELLDAMAGE,
    CONFIG_FLOAT_RATE_CREATURE_ELITE_RAREELITE_SPELLDAMAGE,
    CONFIG_FLOAT_RATE_CREATURE_ELITE_WORLDBOSS_SPELLDAMAGE,
    CONFIG_FLOAT_RATE_CREATURE_ELITE_RARE_SPELLDAMAGE,
    CONFIG_FLOAT_RATE_CREATURE_AGGRO,
    CONFIG_FLOAT_RATE_REST_INGAME,
    CONFIG_FLOAT_RATE_REST_OFFLINE_IN_TAVERN_OR_CITY,
    CONFIG_FLOAT_RATE_REST_OFFLINE_IN_WILDERNESS,
    CONFIG_FLOAT_RATE_DAMAGE_FALL,
    CONFIG_FLOAT_RATE_AUCTION_TIME,
    CONFIG_FLOAT_RATE_AUCTION_DEPOSIT,
    CONFIG_FLOAT_RATE_AUCTION_CUT,
    CONFIG_FLOAT_RATE_HONOR,
    CONFIG_FLOAT_RATE_MINING_AMOUNT,
    CONFIG_FLOAT_RATE_MINING_NEXT,
    CONFIG_FLOAT_RATE_TALENT,
    CONFIG_FLOAT_RATE_CORPSE_DECAY_LOOTED,
    CONFIG_FLOAT_RATE_INSTANCE_RESET_TIME,
    CONFIG_FLOAT_RATE_TARGET_POS_RECALCULATION_RANGE,
    CONFIG_FLOAT_RATE_DURABILITY_LOSS_DAMAGE,
    CONFIG_FLOAT_RATE_DURABILITY_LOSS_PARRY,
    CONFIG_FLOAT_RATE_DURABILITY_LOSS_ABSORB,
    CONFIG_FLOAT_RATE_DURABILITY_LOSS_BLOCK,
    CONFIG_FLOAT_SIGHT_GUARDER,
    CONFIG_FLOAT_SIGHT_MONSTER,
    CONFIG_FLOAT_LISTEN_RANGE_SAY,
    CONFIG_FLOAT_LISTEN_RANGE_YELL,
    CONFIG_FLOAT_LISTEN_RANGE_TEXTEMOTE,
    CONFIG_FLOAT_CREATURE_FAMILY_FLEE_ASSISTANCE_RADIUS,
    CONFIG_FLOAT_CREATURE_FAMILY_ASSISTANCE_RADIUS,
    CONFIG_FLOAT_GROUP_XP_DISTANCE,
    CONFIG_FLOAT_THREAT_RADIUS,
    CONFIG_FLOAT_VALUE_COUNT
};

/// Configuration elements
enum eConfigBoolValues
{
    CONFIG_BOOL_GRID_UNLOAD = 0,
    CONFIG_BOOL_SAVE_RESPAWN_TIME_IMMEDIATLY,
    CONFIG_BOOL_OFFHAND_CHECK_AT_TALENTS_RESET,
    CONFIG_BOOL_ALLOW_TWO_SIDE_ACCOUNTS,
    CONFIG_BOOL_ALLOW_TWO_SIDE_INTERACTION_CHAT,
    CONFIG_BOOL_ALLOW_TWO_SIDE_INTERACTION_CHANNEL,
    CONFIG_BOOL_ALLOW_TWO_SIDE_INTERACTION_GROUP,
    CONFIG_BOOL_ALLOW_TWO_SIDE_INTERACTION_GUILD,
    CONFIG_BOOL_ALLOW_TWO_SIDE_INTERACTION_AUCTION,
    CONFIG_BOOL_ALLOW_TWO_SIDE_INTERACTION_MAIL,
    CONFIG_BOOL_ALLOW_TWO_SIDE_WHO_LIST,
    CONFIG_BOOL_ALLOW_TWO_SIDE_ADD_FRIEND,
    CONFIG_BOOL_INSTANCE_IGNORE_LEVEL,
    CONFIG_BOOL_INSTANCE_IGNORE_RAID,
    CONFIG_BOOL_CAST_UNSTUCK,
    CONFIG_BOOL_GM_LOG_TRADE,
    CONFIG_BOOL_GM_LOWER_SECURITY,
    CONFIG_BOOL_GM_ALLOW_ACHIEVEMENT_GAINS,
    CONFIG_BOOL_SKILL_PROSPECTING,
    CONFIG_BOOL_ALWAYS_MAX_SKILL_FOR_LEVEL,
    CONFIG_BOOL_WEATHER,
    CONFIG_BOOL_EVENT_ANNOUNCE,
    CONFIG_BOOL_QUEST_IGNORE_RAID,
    CONFIG_BOOL_DETECT_POS_COLLISION,
    CONFIG_BOOL_RESTRICTED_LFG_CHANNEL,
    CONFIG_BOOL_SILENTLY_GM_JOIN_TO_CHANNEL,
    CONFIG_BOOL_TALENTS_INSPECTING,
    CONFIG_BOOL_CHAT_FAKE_MESSAGE_PREVENTING,
    CONFIG_BOOL_CHAT_STRICT_LINK_CHECKING_SEVERITY,
    CONFIG_BOOL_CHAT_STRICT_LINK_CHECKING_KICK,
    CONFIG_BOOL_ADDON_CHANNEL,
    CONFIG_BOOL_CORPSE_EMPTY_LOOT_SHOW,
    CONFIG_BOOL_DEATH_CORPSE_RECLAIM_DELAY_PVP,
    CONFIG_BOOL_DEATH_CORPSE_RECLAIM_DELAY_PVE,
    CONFIG_BOOL_DEATH_BONES_WORLD,
    CONFIG_BOOL_DEATH_BONES_BG_OR_ARENA,
    CONFIG_BOOL_ALL_TAXI_PATHS,
    CONFIG_BOOL_DECLINED_NAMES_USED,
    CONFIG_BOOL_SKILL_MILLING,
    CONFIG_BOOL_BATTLEGROUND_CAST_DESERTER,
    CONFIG_BOOL_BATTLEGROUND_QUEUE_ANNOUNCER_START,
    CONFIG_BOOL_ARENA_AUTO_DISTRIBUTE_POINTS,
    CONFIG_BOOL_ARENA_QUEUE_ANNOUNCER_JOIN,
    CONFIG_BOOL_ARENA_QUEUE_ANNOUNCER_EXIT,
    CONFIG_BOOL_KICK_PLAYER_ON_BAD_PACKET,
    CONFIG_BOOL_STATS_SAVE_ONLY_ON_LOGOUT,
    CONFIG_BOOL_CLEAN_CHARACTER_DB,
    CONFIG_BOOL_VMAP_INDOOR_CHECK,
    CONFIG_BOOL_LOOT_CHESTS_IGNORE_DB,
    CONFIG_BOOL_PET_UNSUMMON_AT_MOUNT,
    CONFIG_BOOL_VALUE_COUNT
};

/// Can be used in SMSG_AUTH_RESPONSE packet
enum BillingPlanFlags
{
    SESSION_NONE            = 0x00,
    SESSION_UNUSED          = 0x01,
    SESSION_RECURRING_BILL  = 0x02,
    SESSION_FREE_TRIAL      = 0x04,
    SESSION_IGR             = 0x08,
    SESSION_USAGE           = 0x10,
    SESSION_TIME_MIXTURE    = 0x20,
    SESSION_RESTRICTED      = 0x40,
    SESSION_ENABLE_CAIS     = 0x80,
};

/// Type of server, this is values from second column of Cfg_Configs.dbc (1.12.1 have another numeration)
enum RealmType
{
    REALM_TYPE_NORMAL   = 0,
    REALM_TYPE_PVP      = 1,
    REALM_TYPE_NORMAL2  = 4,
    REALM_TYPE_RP       = 6,
    REALM_TYPE_RPPVP    = 8,
    REALM_TYPE_FFA_PVP  = 16                                // custom, free for all pvp mode like arena PvP in all zones except rest activated places and sanctuaries
                                                            // replaced by REALM_PVP in realm list
};

/// This is values from first column of Cfg_Categories.dbc (1.12.1 have another numeration)
enum RealmZone
{
    REALM_ZONE_UNKNOWN       = 0,                           // any language
    REALM_ZONE_DEVELOPMENT   = 1,                           // any language
    REALM_ZONE_UNITED_STATES = 2,                           // extended-Latin
    REALM_ZONE_OCEANIC       = 3,                           // extended-Latin
    REALM_ZONE_LATIN_AMERICA = 4,                           // extended-Latin
    REALM_ZONE_TOURNAMENT_5  = 5,                           // basic-Latin at create, any at login
    REALM_ZONE_KOREA         = 6,                           // East-Asian
    REALM_ZONE_TOURNAMENT_7  = 7,                           // basic-Latin at create, any at login
    REALM_ZONE_ENGLISH       = 8,                           // extended-Latin
    REALM_ZONE_GERMAN        = 9,                           // extended-Latin
    REALM_ZONE_FRENCH        = 10,                          // extended-Latin
    REALM_ZONE_SPANISH       = 11,                          // extended-Latin
    REALM_ZONE_RUSSIAN       = 12,                          // Cyrillic
    REALM_ZONE_TOURNAMENT_13 = 13,                          // basic-Latin at create, any at login
    REALM_ZONE_TAIWAN        = 14,                          // East-Asian
    REALM_ZONE_TOURNAMENT_15 = 15,                          // basic-Latin at create, any at login
    REALM_ZONE_CHINA         = 16,                          // East-Asian
    REALM_ZONE_CN1           = 17,                          // basic-Latin at create, any at login
    REALM_ZONE_CN2           = 18,                          // basic-Latin at create, any at login
    REALM_ZONE_CN3           = 19,                          // basic-Latin at create, any at login
    REALM_ZONE_CN4           = 20,                          // basic-Latin at create, any at login
    REALM_ZONE_CN5           = 21,                          // basic-Latin at create, any at login
    REALM_ZONE_CN6           = 22,                          // basic-Latin at create, any at login
    REALM_ZONE_CN7           = 23,                          // basic-Latin at create, any at login
    REALM_ZONE_CN8           = 24,                          // basic-Latin at create, any at login
    REALM_ZONE_TOURNAMENT_25 = 25,                          // basic-Latin at create, any at login
    REALM_ZONE_TEST_SERVER   = 26,                          // any language
    REALM_ZONE_TOURNAMENT_27 = 27,                          // basic-Latin at create, any at login
    REALM_ZONE_QA_SERVER     = 28,                          // any language
    REALM_ZONE_CN9           = 29,                          // basic-Latin at create, any at login
    REALM_ZONE_TEST_SERVER_2 = 30,                          // any language
    // in 3.x
    REALM_ZONE_CN10          = 31,                          // basic-Latin at create, any at login
    REALM_ZONE_CTC           = 32,
    REALM_ZONE_CNC           = 33,
    REALM_ZONE_CN1_4         = 34,                          // basic-Latin at create, any at login
    REALM_ZONE_CN2_6_9       = 35,                          // basic-Latin at create, any at login
    REALM_ZONE_CN3_7         = 36,                          // basic-Latin at create, any at login
    REALM_ZONE_CN5_8         = 37                           // basic-Latin at create, any at login
};

/// Storage class for commands issued for delayed execution
struct CliCommandHolder
{
    typedef void Print(void*, const char*);
    typedef void CommandFinished(void*, bool success);

    uint32 m_cliAccountId;                                  // 0 for console and real account id for RA/soap
    AccountTypes m_cliAccessLevel;
    void* m_callbackArg;
    char *m_command;
    Print* m_print;
    CommandFinished* m_commandFinished;

    CliCommandHolder(uint32 accountId, AccountTypes cliAccessLevel, void* callbackArg, const char *command, Print* zprint, CommandFinished* commandFinished)
        : m_cliAccountId(accountId), m_cliAccessLevel(cliAccessLevel), m_callbackArg(callbackArg), m_print(zprint), m_commandFinished(commandFinished)
    {
        size_t len = strlen(command)+1;
        m_command = new char[len];
        memcpy(m_command, command, len);
    }

    ~CliCommandHolder() { delete[] m_command; }
};

/// The World
class World
{
    public:
        static volatile uint32 m_worldLoopCounter;

        World();
        ~World();

        WorldSession* FindSession(uint32 id) const;
        void AddSession(WorldSession *s);
        void SendBroadcast();
        bool RemoveSession(uint32 id);
        /// Get the number of current active sessions
        void UpdateMaxSessionCounters();
        uint32 GetActiveAndQueuedSessionCount() const { return m_sessions.size(); }
        uint32 GetActiveSessionCount() const { return m_sessions.size() - m_QueuedPlayer.size(); }
        uint32 GetQueuedSessionCount() const { return m_QueuedPlayer.size(); }
        /// Get the maximum number of parallel sessions on the server since last reboot
        uint32 GetMaxQueuedSessionCount() const { return m_maxQueuedSessionCount; }
        uint32 GetMaxActiveSessionCount() const { return m_maxActiveSessionCount; }
        Player* FindPlayerInZone(uint32 zone);

        Weather* FindWeather(uint32 id) const;
        Weather* AddWeather(uint32 zone_id);
        void RemoveWeather(uint32 zone_id);

        /// Get the active session server limit (or security level limitations)
        uint32 GetPlayerAmountLimit() const { return m_playerLimit >= 0 ? m_playerLimit : 0; }
        AccountTypes GetPlayerSecurityLimit() const { return m_playerLimit <= 0 ? AccountTypes(-m_playerLimit) : SEC_PLAYER; }

        /// Set the active session server limit (or security level limitation)
        void SetPlayerLimit(int32 limit, bool needUpdate = false);

        //player Queue
        typedef std::list<WorldSession*> Queue;
        void AddQueuedPlayer(WorldSession*);
        bool RemoveQueuedPlayer(WorldSession* session);
        int32 GetQueuePos(WorldSession*);
        uint32 GetQueueSize() const { return m_QueuedPlayer.size(); }

        /// \todo Actions on m_allowMovement still to be implemented
        /// Is movement allowed?
        bool getAllowMovement() const { return m_allowMovement; }
        /// Allow/Disallow object movements
        void SetAllowMovement(bool allow) { m_allowMovement = allow; }

        /// Set a new Message of the Day
        void SetMotd(const std::string& motd) { m_motd = motd; }
        /// Get the current Message of the Day
        const char* GetMotd() const { return m_motd.c_str(); }

        LocaleConstant GetDefaultDbcLocale() const { return m_defaultDbcLocale; }

        /// Get the path where data (dbc, maps) are stored on disk
        std::string GetDataPath() const { return m_dataPath; }

        /// When server started?
        time_t const& GetStartTime() const { return m_startTime; }
        /// What time is it?
        time_t const& GetGameTime() const { return m_gameTime; }
        /// Uptime (in secs)
        uint32 GetUptime() const { return uint32(m_gameTime - m_startTime); }
        /// Next daily quests reset time
        time_t GetNextDailyQuestsResetTime() const { return m_NextDailyQuestReset; }
        time_t GetNextWeeklyQuestsResetTime() const { return m_NextWeeklyQuestReset; }
        time_t GetNextRandomBGResetTime() const { return m_NextRandomBGReset; }

        /// Get the maximum skill level a player can reach
        uint16 GetConfigMaxSkillValue() const
        {
            uint32 lvl = getConfig(CONFIG_UINT32_MAX_PLAYER_LEVEL);
            return lvl > 60 ? 300 + ((lvl - 60) * 75) / 10 : lvl*5;
        }

        void SetInitialWorldSettings();
        void LoadConfigSettings(bool reload = false);

        void SendWorldText(int32 string_id, ...);
        void SendGlobalText(const char* text, WorldSession *self);
        void SendGlobalMessage(WorldPacket *packet, WorldSession *self = 0, uint32 team = 0);
        void SendZoneMessage(uint32 zone, WorldPacket *packet, WorldSession *self = 0, uint32 team = 0);
        void SendZoneText(uint32 zone, const char *text, WorldSession *self = 0, uint32 team = 0);
        void SendServerMessage(ServerMessageType type, const char *text = "", Player* player = NULL);

        /// Are we in the middle of a shutdown?
        bool IsShutdowning() const { return m_ShutdownTimer > 0; }
        void ShutdownServ(uint32 time, uint32 options, uint8 exitcode);
        void ShutdownCancel();
        void ShutdownMsg(bool show = false, Player* player = NULL);
        static uint8 GetExitCode() { return m_ExitCode; }
        static void StopNow(uint8 exitcode) { m_stopEvent = true; m_ExitCode = exitcode; }
        static bool IsStopped() { return m_stopEvent; }

        void Update(uint32 diff);

        void UpdateSessions( uint32 diff );

        /// Get a server configuration element (see #eConfigFloatValues)
        void setConfig(eConfigFloatValues index,float value) { m_configFloatValues[index]=value; }
        /// Get a server configuration element (see #eConfigFloatValues)
        float getConfig(eConfigFloatValues rate) const { return m_configFloatValues[rate]; }

        /// Set a server configuration element (see #eConfigUInt32Values)
        void setConfig(eConfigUInt32Values index, uint32 value) { m_configUint32Values[index]=value; }
        /// Get a server configuration element (see #eConfigUInt32Values)
        uint32 getConfig(eConfigUInt32Values index) const { return m_configUint32Values[index]; }

        /// Set a server configuration element (see #eConfigInt32Values)
        void setConfig(eConfigInt32Values index, int32 value) { m_configInt32Values[index]=value; }
        /// Get a server configuration element (see #eConfigInt32Values)
        int32 getConfig(eConfigInt32Values index) const { return m_configInt32Values[index]; }

        /// Set a server configuration element (see #eConfigBoolValues)
        void setConfig(eConfigBoolValues index, bool value) { m_configBoolValues[index]=value; }
        /// Get a server configuration element (see #eConfigBoolValues)
        bool getConfig(eConfigBoolValues index) const { return m_configBoolValues[index]; }

        /// Are we on a "Player versus Player" server?
        bool IsPvPRealm() { return (getConfig(CONFIG_UINT32_GAME_TYPE) == REALM_TYPE_PVP || getConfig(CONFIG_UINT32_GAME_TYPE) == REALM_TYPE_RPPVP || getConfig(CONFIG_UINT32_GAME_TYPE) == REALM_TYPE_FFA_PVP); }
        bool IsFFAPvPRealm() { return getConfig(CONFIG_UINT32_GAME_TYPE) == REALM_TYPE_FFA_PVP; }

        void KickAll();
        void KickAllLess(AccountTypes sec);
        BanReturn BanAccount(BanMode mode, std::string nameOrIP, uint32 duration_secs, std::string reason, std::string author);
        bool RemoveBanAccount(BanMode mode, std::string nameOrIP);

        uint32 IncreaseScheduledScriptsCount() { return (uint32)++m_scheduledScripts; }
        uint32 DecreaseScheduledScriptCount() { return (uint32)--m_scheduledScripts; }
        uint32 DecreaseScheduledScriptCount(size_t count) { return (uint32)(m_scheduledScripts -= count); }
        bool IsScriptScheduled() const { return m_scheduledScripts > 0; }

        // for max speed access
        static float GetMaxVisibleDistanceOnContinents()    { return m_MaxVisibleDistanceOnContinents; }
        static float GetMaxVisibleDistanceInInstances()     { return m_MaxVisibleDistanceInInstances;  }
        static float GetMaxVisibleDistanceInBGArenas()      { return m_MaxVisibleDistanceInBGArenas;   }
        static float GetMaxVisibleDistanceForObject()       { return m_MaxVisibleDistanceForObject;   }

        static float GetMaxVisibleDistanceInFlight()        { return m_MaxVisibleDistanceInFlight;    }
        static float GetVisibleUnitGreyDistance()           { return m_VisibleUnitGreyDistance;       }
        static float GetVisibleObjectGreyDistance()         { return m_VisibleObjectGreyDistance;     }

        //movement anticheat enable flag
        inline bool GetMvAnticheatEnable()             {return m_MvAnticheatEnable;}
        inline bool GetMvAnticheatKick()               {return m_MvAnticheatKick;}
        inline bool GetMvAnticheatAnnounce()           {return m_MvAnticheatAnnounce;}
        inline uint32 GetMvAnticheatAlarmCount()       {return m_MvAnticheatAlarmCount;}
        inline uint32 GetMvAnticheatAlarmPeriod()      {return m_MvAnticheatAlarmPeriod;}
        inline unsigned char GetMvAnticheatBan()       {return m_MvAntiCheatBan;}
        inline std::string GetMvAnticheatBanTime()     {return m_MvAnticheatBanTime;}
        inline unsigned char GetMvAnticheatGmLevel()   {return m_MvAnticheatGmLevel;}
        inline bool GetMvAnticheatKill()               {return m_MvAnticheatKill;}
        inline float GetMvAnticheatMaxXYT()            {return m_MvAnticheatMaxXYT;}
        inline uint16 GetMvAnticheatIgnoreAfterTeleport()   {return m_MvAnticheatIgnoreAfterTeleport;}

        inline bool GetMvAnticheatSpeedCheck()         {return m_MvAnticheatSpeedCheck;}
        inline bool GetMvAnticheatWaterCheck()         {return m_MvAnticheatWaterCheck;}
        inline bool GetMvAnticheatFlyCheck()           {return m_MvAnticheatFlyCheck;}
        inline bool GetMvAnticheatMountainCheck()      {return m_MvAnticheatMountainCheck;}
        inline bool GetMvAnticheatJumpCheck()          {return m_MvAnticheatJumpCheck;}
        inline bool GetMvAnticheatTeleportCheck()      {return m_MvAnticheatTeleportCheck;}
        inline bool GetMvAnticheatTeleport2PlaneCheck()  {return m_MvAnticheatTeleport2PlaneCheck;}


        void ProcessCliCommands();
        void QueueCliCommand(CliCommandHolder* commandHolder) { cliCmdQueue.add(commandHolder); }

        void UpdateResultQueue();
        void InitResultQueue();

        void UpdateRealmCharCount(uint32 accid);

        LocaleConstant GetAvailableDbcLocale(LocaleConstant locale) const { if(m_availableDbcLocaleMask & (1 << locale)) return locale; else return m_defaultDbcLocale; }

        //used World DB version
        void LoadDBVersion();
        char const* GetDBVersion() { return m_DBVersion.c_str(); }
        char const* GetCreatureEventAIVersion() { return m_CreatureEventAIVersion.c_str(); }

        //used Script version
        void SetScriptsVersion(char const* version) { m_ScriptsVersion = version ? version : "unknown scripting library"; }
        char const* GetScriptsVersion() { return m_ScriptsVersion.c_str(); }

    protected:
        void _UpdateGameTime();
        // callback for UpdateRealmCharacters
        void _UpdateRealmCharCount(QueryResult *resultCharCount, uint32 accountId);

        void InitDailyQuestResetTime();
        void InitWeeklyQuestResetTime();
<<<<<<< HEAD
        void InitRandomBGResetTime();
        void ResetDailyQuests();
        void ResetWeeklyQuests();
        void ResetRandomBG();
=======
        void SetMonthlyQuestResetTime(bool initialize = true);
        void ResetDailyQuests();
        void ResetWeeklyQuests();
        void ResetMonthlyQuests();

>>>>>>> 637129e5
    private:
        void setConfig(eConfigUInt32Values index, char const* fieldname, uint32 defvalue);
        void setConfig(eConfigInt32Values index, char const* fieldname, int32 defvalue);
        void setConfig(eConfigFloatValues index, char const* fieldname, float defvalue);
        void setConfig(eConfigBoolValues index, char const* fieldname, bool defvalue);
        void setConfigPos(eConfigUInt32Values index, char const* fieldname, uint32 defvalue);
        void setConfigPos(eConfigFloatValues index, char const* fieldname, float defvalue);
        void setConfigMin(eConfigUInt32Values index, char const* fieldname, uint32 defvalue, uint32 minvalue);
        void setConfigMin(eConfigInt32Values index, char const* fieldname, int32 defvalue, int32 minvalue);
        void setConfigMin(eConfigFloatValues index, char const* fieldname, float defvalue, float minvalue);
        void setConfigMinMax(eConfigUInt32Values index, char const* fieldname, uint32 defvalue, uint32 minvalue, uint32 maxvalue);
        void setConfigMinMax(eConfigInt32Values index, char const* fieldname, int32 defvalue, int32 minvalue, int32 maxvalue);
        void setConfigMinMax(eConfigFloatValues index, char const* fieldname, float defvalue, float minvalue, float maxvalue);
        bool configNoReload(bool reload, eConfigUInt32Values index, char const* fieldname, uint32 defvalue);
        bool configNoReload(bool reload, eConfigInt32Values index, char const* fieldname, int32 defvalue);
        bool configNoReload(bool reload, eConfigFloatValues index, char const* fieldname, float defvalue);
        bool configNoReload(bool reload, eConfigBoolValues index, char const* fieldname, bool defvalue);

        static volatile bool m_stopEvent;
        static uint8 m_ExitCode;
        uint32 m_ShutdownTimer;
        uint32 m_ShutdownMask;

        //atomic op counter for active scripts amount
        ACE_Atomic_Op<ACE_Thread_Mutex, long> m_scheduledScripts;

        time_t m_startTime;
        time_t m_gameTime;
        IntervalTimer m_timers[WUPDATE_COUNT];
        uint32 mail_timer;
        uint32 mail_timer_expires;

        typedef UNORDERED_MAP<uint32, Weather*> WeatherMap;
        WeatherMap m_weathers;
        typedef UNORDERED_MAP<uint32, WorldSession*> SessionMap;
        SessionMap m_sessions;
        uint32 m_maxActiveSessionCount;
        uint32 m_maxQueuedSessionCount;


        uint32 m_configUint32Values[CONFIG_UINT32_VALUE_COUNT];
        int32 m_configInt32Values[CONFIG_INT32_VALUE_COUNT];
        float m_configFloatValues[CONFIG_FLOAT_VALUE_COUNT];
        bool m_configBoolValues[CONFIG_BOOL_VALUE_COUNT];

        int32 m_playerLimit;
        LocaleConstant m_defaultDbcLocale;                     // from config for one from loaded DBC locales
        uint32 m_availableDbcLocaleMask;                       // by loaded DBC
        void DetectDBCLang();
        bool m_allowMovement;
        std::string m_motd;
        std::string m_dataPath;

        // for max speed access
        static float m_MaxVisibleDistanceOnContinents;
        static float m_MaxVisibleDistanceInInstances;
        static float m_MaxVisibleDistanceInBGArenas;
        static float m_MaxVisibleDistanceForObject;

        static float m_MaxVisibleDistanceInFlight;
        static float m_VisibleUnitGreyDistance;
        static float m_VisibleObjectGreyDistance;

        //movement anticheat enable flag
        bool m_MvAnticheatEnable;
        bool m_MvAnticheatKick;
        bool m_MvAnticheatAnnounce;
        uint32 m_MvAnticheatAlarmCount;
        uint32 m_MvAnticheatAlarmPeriod;
        unsigned char m_MvAntiCheatBan;
        std::string m_MvAnticheatBanTime;
        unsigned char m_MvAnticheatGmLevel;
        bool m_MvAnticheatKill;
        float m_MvAnticheatMaxXYT;
        uint16 m_MvAnticheatIgnoreAfterTeleport;
        bool m_MvAnticheatSpeedCheck;
        bool m_MvAnticheatWaterCheck;
        bool m_MvAnticheatFlyCheck;
        bool m_MvAnticheatMountainCheck;
        bool m_MvAnticheatJumpCheck;
        bool m_MvAnticheatTeleportCheck;
        bool m_MvAnticheatTeleport2PlaneCheck;

        // CLI command holder to be thread safe
        ACE_Based::LockedQueue<CliCommandHolder*,ACE_Thread_Mutex> cliCmdQueue;
        SqlResultQueue *m_resultQueue;

        // next daily quests reset time
        time_t m_NextDailyQuestReset;
        time_t m_NextWeeklyQuestReset;
<<<<<<< HEAD
        time_t m_NextRandomBGReset;
=======
        time_t m_NextMonthlyQuestReset;
>>>>>>> 637129e5

        //Player Queue
        Queue m_QueuedPlayer;

        //sessions that are added async
        void AddSession_(WorldSession* s);
        ACE_Based::LockedQueue<WorldSession*, ACE_Thread_Mutex> addSessQueue;

        //used versions
        std::string m_DBVersion;
        std::string m_CreatureEventAIVersion;
        std::string m_ScriptsVersion;
};

extern uint32 realmID;

#define sWorld MaNGOS::Singleton<World>::Instance()
#endif
/// @}<|MERGE_RESOLUTION|>--- conflicted
+++ resolved
@@ -610,18 +610,15 @@
 
         void InitDailyQuestResetTime();
         void InitWeeklyQuestResetTime();
-<<<<<<< HEAD
-        void InitRandomBGResetTime();
-        void ResetDailyQuests();
-        void ResetWeeklyQuests();
-        void ResetRandomBG();
-=======
+
         void SetMonthlyQuestResetTime(bool initialize = true);
         void ResetDailyQuests();
         void ResetWeeklyQuests();
         void ResetMonthlyQuests();
 
->>>>>>> 637129e5
+        void InitRandomBGResetTime();
+        void ResetRandomBG();
+
     private:
         void setConfig(eConfigUInt32Values index, char const* fieldname, uint32 defvalue);
         void setConfig(eConfigInt32Values index, char const* fieldname, int32 defvalue);
@@ -712,11 +709,9 @@
         // next daily quests reset time
         time_t m_NextDailyQuestReset;
         time_t m_NextWeeklyQuestReset;
-<<<<<<< HEAD
+        time_t m_NextMonthlyQuestReset;
+
         time_t m_NextRandomBGReset;
-=======
-        time_t m_NextMonthlyQuestReset;
->>>>>>> 637129e5
 
         //Player Queue
         Queue m_QueuedPlayer;
