/*
 * Copyright (C) 2005-2012 MaNGOS <http://getmangos.com/>
 *
 * This program is free software; you can redistribute it and/or modify
 * it under the terms of the GNU General Public License as published by
 * the Free Software Foundation; either version 2 of the License, or
 * (at your option) any later version.
 *
 * This program is distributed in the hope that it will be useful,
 * but WITHOUT ANY WARRANTY; without even the implied warranty of
 * MERCHANTABILITY or FITNESS FOR A PARTICULAR PURPOSE.  See the
 * GNU General Public License for more details.
 *
 * You should have received a copy of the GNU General Public License
 * along with this program; if not, write to the Free Software
 * Foundation, Inc., 59 Temple Place, Suite 330, Boston, MA  02111-1307  USA
 */

#ifndef MANGOS_MAP_H
#define MANGOS_MAP_H

#include "Common.h"
#include "Platform/Define.h"
#include "Policies/ThreadingModel.h"

#include "DBCStructure.h"
#include "GridDefines.h"
#include "Cell.h"
#include "Object.h"
#include "ObjectGuid.h"
#include "Timer.h"
#include "SharedDefines.h"
#include "GridMap.h"
#include "GameSystem/GridRefManager.h"
#include "MapRefManager.h"
#include "Utilities/TypeList.h"
#include "ScriptMgr.h"
#include "Weather.h"
#include "CreatureLinkingMgr.h"
#include "ObjectLock.h"
#include "vmap/DynamicTree.h"
#include "WorldObjectEvents.h"

#include <bitset>
#include <list>

struct CreatureInfo;
class Creature;
class Unit;
class WorldPacket;
class InstanceData;
class Group;
class Transport;
class MapPersistentState;
class WorldPersistentState;
class DungeonPersistentState;
class BattleGroundPersistentState;
struct ScriptInfo;
class BattleGround;
class GridMap;
class GameObjectModel;
class TerrainInfo;

// GCC have alternative #pragma pack(N) syntax and old gcc version not support pack(push,N), also any gcc version not support it at some platform
#if defined( __GNUC__ )
#pragma pack(1)
#else
#pragma pack(push,1)
#endif

struct InstanceTemplate
{
    uint32 map;                                             // instance map
    uint32 parent;                                          // non-continent parent instance (for instance with entrance in another instances)
                                                            // or 0 (not related to continent 0 map id)
    uint32 levelMin;
    uint32 levelMax;
    uint32 script_id;
};

struct WorldTemplate
{
    uint32 map;                                             // non-instance map
    uint32 script_id;
};

enum LevelRequirementVsMode
{
    LEVELREQUIREMENT_HEROIC = 70
};

#if defined( __GNUC__ )
#pragma pack()
#else
#pragma pack(pop)
#endif

#define MIN_UNLOAD_DELAY      1                             // immediate unload

typedef std::map<ObjectGuid,GuidSet>  AttackersMap;

struct LoadingObjectQueueMember
{
    explicit LoadingObjectQueueMember(uint32 _guid, TypeID _objectTypeID, GridType& _grid) :
        guid(_guid), objectTypeID(_objectTypeID), grid(_grid)
    {}
    uint32 guid;
    TypeID objectTypeID;
    GridType& grid;
};

class LoadingObjectsCompare
{
    public:
        LoadingObjectsCompare()
        {}

        bool operator() (LoadingObjectQueueMember const* lqm, LoadingObjectQueueMember const* rqm) const
        {
            return lqm->objectTypeID < rqm->objectTypeID;
        };
};

typedef std::priority_queue<LoadingObjectQueueMember*, std::vector<LoadingObjectQueueMember*>, LoadingObjectsCompare> LoadingObjectsQueue;

class MANGOS_DLL_SPEC Map : public GridRefManager<NGridType>
{
    friend class MapReference;
    friend class ObjectGridLoader;
    friend class ObjectWorldLoader;

    protected:
        Map(uint32 id, time_t, uint32 InstanceId, uint8 SpawnMode);

    public:
        virtual ~Map();

        // currently unused for normal maps
        bool CanUnload(uint32 diff)
        {
            if(!m_unloadTimer)
                return false;
            if(m_unloadTimer <= diff)
                return true;
            m_unloadTimer -= diff;
            return false;
        }

        virtual bool Add(Player *);
        virtual void Remove(Player *, bool);
        template<class T> void Add(T *);
        template<class T> void Remove(T *, bool);

        void DeleteFromWorld(Player* player);                   // player object will deleted at call

        virtual void Update(const uint32&);

        void MessageBroadcast(Player *, WorldPacket *, bool to_self);
        void MessageBroadcast(WorldObject *, WorldPacket *);
        void MessageDistBroadcast(Player *, WorldPacket *, float dist, bool to_self, bool own_team_only = false);
        void MessageDistBroadcast(WorldObject *, WorldPacket *, float dist);

        float GetVisibilityDistance(WorldObject* obj = NULL) const;
        //function for setting up visibility distance for maps on per-type/per-Id basis
        virtual void InitVisibilityDistance();

        void PlayerRelocation(Player *, float x, float y, float z, float angl);
        void CreatureRelocation(Creature *creature, float x, float y, float z, float orientation);

        template<class T, class CONTAINER> void Visit(const Cell& cell, TypeContainerVisitor<T, CONTAINER> &visitor);

        bool IsRemovalGrid(float x, float y) const
        {
            GridPair p = MaNGOS::ComputeGridPair(x, y);
            return( !getNGrid(p.x_coord, p.y_coord) || getNGrid(p.x_coord, p.y_coord)->GetGridState() == GRID_STATE_REMOVAL );
        }

        bool IsLoaded(float x, float y) const
        {
            GridPair p = MaNGOS::ComputeGridPair(x, y);
            return loaded(p);
        }
        bool PreloadGrid(float x, float y);

        bool GetUnloadLock(const GridPair &p) const { return getNGrid(p.x_coord, p.y_coord)->getUnloadLock(); }
        void SetUnloadLock(const GridPair &p, bool on) { getNGrid(p.x_coord, p.y_coord)->setUnloadExplicitLock(on); }
        void LoadGrid(const Cell& cell, bool no_unload = false);
        bool UnloadGrid(const uint32 &x, const uint32 &y, bool pForce);
        virtual void UnloadAll(bool pForce);

        void ResetGridExpiry(NGridType &grid, float factor = 1) const
        {
            grid.ResetTimeTracker((time_t)((float)i_gridExpiry*factor));
        }

        time_t GetGridExpiry(void) const { return i_gridExpiry; }
        uint32 GetId(void) const { return i_id; }

        // some calls like isInWater should not use vmaps due to processor power
        // can return INVALID_HEIGHT if under z+2 z coord not found height

        virtual void RemoveAllObjectsInRemoveList();

        bool CreatureRespawnRelocation(Creature *c);        // used only in CreatureRelocation and ObjectGridUnloader

        bool CheckGridIntegrity(Creature* c, bool moved) const;

        uint32 GetInstanceId() const { return i_InstanceId; }
        virtual bool CanEnter(Player* /*player*/) { return true; }
        const char* GetMapName() const;

        // have meaning only for instanced map (that have set real difficulty), NOT USE its for BaseMap
        // _currently_ spawnmode == difficulty, but this can be changes later, so use appropriate spawmmode/difficult functions
        // for simplify later code support
        // regular difficulty = continent/dungeon normal/first raid normal difficulty
        uint8 GetSpawnMode() const { return (i_spawnMode); }
        Difficulty GetDifficulty() const { return Difficulty(GetSpawnMode()); }
        bool IsRegularDifficulty() const { return GetDifficulty() == REGULAR_DIFFICULTY; }
        uint32 GetMaxPlayers() const;                       // dependent from map difficulty
        uint32 GetMaxResetDelay() const;                    // dependent from map difficulty
        MapDifficultyEntry const* GetMapDifficulty() const; // dependent from map difficulty

        bool Instanceable() const { return i_mapEntry && i_mapEntry->Instanceable(); }
        // NOTE: this duplicate of Instanceable(), but Instanceable() can be changed when BG also will be instanceable
        bool IsDungeon() const { return i_mapEntry && i_mapEntry->IsDungeon(); }
        bool IsRaid() const { return i_mapEntry && i_mapEntry->IsRaid(); }
        bool IsRaidOrHeroicDungeon() const { return IsRaid() || GetDifficulty() > DUNGEON_DIFFICULTY_NORMAL; }
        bool IsBattleGround() const { return i_mapEntry && i_mapEntry->IsBattleGround(); }
        bool IsBattleArena() const { return i_mapEntry && i_mapEntry->IsBattleArena(); }
        bool IsBattleGroundOrArena() const { return i_mapEntry && i_mapEntry->IsBattleGroundOrArena(); }

        // can't be NULL for loaded map
        MapPersistentState* GetPersistentState() const;

        void AddObjectToRemoveList(WorldObject *obj, bool immediateCleanup = false);
        void RemoveObjectFromRemoveList(WorldObject* obj);

        void UpdateObjectVisibility(WorldObject* obj, Cell cell, CellPair cellpair);

        void resetMarkedCells() { marked_cells.reset(); }
        bool isCellMarked(uint32 pCellId) { return marked_cells.test(pCellId); }
        void markCell(uint32 pCellId) { marked_cells.set(pCellId); }

        bool HavePlayers() const { return !m_mapRefManager.isEmpty(); }
        uint32 GetPlayersCountExceptGMs() const;
        bool ActiveObjectsNearGrid(uint32 x,uint32 y) const;

        void SendToPlayers(WorldPacket const* data) const;

        typedef MapRefManager PlayerList;
        PlayerList const& GetPlayers() const { return m_mapRefManager; }

        //per-map script storage
        bool ScriptsStart(ScriptMapMapName const& scripts, uint32 id, Object* source, Object* target);
        void ScriptCommandStart(ScriptInfo const& script, uint32 delay, Object* source, Object* target);

        // must called with AddToWorld
        void AddToActive(WorldObject* obj);
        // must called with RemoveFromWorld
        void RemoveFromActive(WorldObject* obj);

        Player* GetPlayer(ObjectGuid guid, bool globalSearch = false);
        Creature* GetCreature(ObjectGuid guid);
        Pet* GetPet(ObjectGuid guid);
        Creature* GetAnyTypeCreature(ObjectGuid guid);      // normal creature or pet or vehicle
        GameObject* GetGameObject(ObjectGuid guid);
        DynamicObject* GetDynamicObject(ObjectGuid guid);
        Transport* GetTransport(ObjectGuid guid);
        Corpse* GetCorpse(ObjectGuid guid);                 // !!! find corpse can be not in world
        Unit* GetUnit(ObjectGuid guid);                     // only use if sure that need objects at current map, specially for player case
        WorldObject* GetWorldObject(ObjectGuid guid);       // only use if sure that need objects at current map, specially for player case

        // Container maked without any locks (for faster search), need make external locks!
        typedef UNORDERED_MAP<ObjectGuid, WorldObject*> MapStoredObjectTypesContainer;
        MapStoredObjectTypesContainer const& GetObjectsStore() { return m_objectsStore; }
        void InsertObject(WorldObject* object);
        void EraseObject(WorldObject* object);
        void EraseObject(ObjectGuid guid);
        WorldObject* FindObject(ObjectGuid guid);

        // Manipulation with objects update queue
        void AddUpdateObject(ObjectGuid const& guid);
        void RemoveUpdateObject(ObjectGuid const& guid);
        GuidSet const* GetObjectsUpdateQueue() { return &i_objectsToClientUpdate; };

        // DynObjects currently
        uint32 GenerateLocalLowGuid(HighGuid guidhigh);

        //get corresponding TerrainData object for this particular map
        const TerrainInfo * GetTerrain() const { return m_TerrainData; }

        void CreateInstanceData(bool load);
        InstanceData* GetInstanceData() { return i_data; }
        uint32 GetScriptId() const { return i_script_id; }

        void MonsterYellToMap(ObjectGuid guid, int32 textId, uint32 language, Unit* target);
        void MonsterYellToMap(CreatureInfo const* cinfo, int32 textId, uint32 language, Unit* target, uint32 senderLowGuid = 0);
        void PlayDirectSoundToMap(uint32 soundId, uint32 zoneId = 0);

        // Weather
        void SetMapWeather(WeatherState state, float grade);
        bool SetZoneWeather(uint32 zoneId, WeatherType type, float grade);

        // WorldState operations
        void UpdateWorldState(uint32 state, uint32 value);

        // Attacker per-map storage operations
        void AddAttackerFor(ObjectGuid targetGuid, ObjectGuid attackerGuid);
        void RemoveAttackerFor(ObjectGuid targetGuid, ObjectGuid attackerGuid);
        void RemoveAllAttackersFor(ObjectGuid targetGuid);
        GuidSet& GetAttackersFor(ObjectGuid targetGuid);
        void CreateAttackersStorageFor(ObjectGuid targetGuid);
        void RemoveAttackersStorageFor(ObjectGuid targetGuid);

        // multithread locking
        ObjectLockType& GetLock(MapLockType _locktype = MAP_LOCK_TYPE_DEFAULT) { return i_lock[_locktype]; }

        // Get Holder for Creature Linking
        CreatureLinkingHolder* GetCreatureLinkingHolder() { return &m_creatureLinkingHolder; }

        // map restarting system
        bool const IsBroken() { return m_broken; };
        void SetBroken( bool _value = true ) { m_broken = _value; };
        void ForcedUnload();

        // dynamic VMaps
        float GetHeight(uint32 phasemask, float x, float y, float z, bool pCheckVMap=true, float maxSearchDist=DEFAULT_HEIGHT_SEARCH) const;
        bool IsInLineOfSight(float x1, float y1, float z1, float x2, float y2, float z2, uint32 phasemask) const;
        bool GetHitPosition(float srcX, float srcY, float srcZ, float& destX, float& destY, float& destZ, uint32 phasemask, float modifyDist) const;

        void InsertGameObjectModel(const GameObjectModel& mdl);
        void RemoveGameObjectModel(const GameObjectModel& mdl);
        bool ContainsGameObjectModel(const GameObjectModel& mdl) const;

        void AddLoadingObject(LoadingObjectQueueMember* obj)
        {
            i_loadingObjectQueue.push(obj);
        }
        LoadingObjectsQueue const& GetLoadingObjectsQueue() { return i_loadingObjectQueue; };
        bool IsLoadingObjectsQueueEmpty() const { return i_loadingObjectQueue.empty(); };

        // Event handler
        WorldObjectEventProcessor* GetEvents();
        void UpdateEvents(uint32 update_diff);
        void KillAllEvents(bool force);
        void AddEvent(BasicEvent* Event, uint64 e_time, bool set_addtime = true);


    private:
        void LoadMapAndVMap(int gx, int gy);

        void SetTimer(uint32 t) { i_gridExpiry = t < MIN_GRID_DELAY ? MIN_GRID_DELAY : t; }

        void SendInitSelf( Player * player );

        void SendInitTransports( Player * player );
        void SendRemoveTransports( Player * player );

        bool CreatureCellRelocation(Creature *creature, Cell new_cell);

        bool loaded(const GridPair &) const;
        void EnsureGridCreated(const GridPair &);
        bool EnsureGridLoaded(Cell const&);
        void EnsureGridLoadedAtEnter(Cell const&, Player* player = NULL);

        void buildNGridLinkage(NGridType* pNGridType) { pNGridType->link(this); }

        template<class T> void AddType(T *obj);
        template<class T> void RemoveType(T *obj, bool);

        NGridType* getNGrid(uint32 x, uint32 y) const
        {
            MANGOS_ASSERT(x < MAX_NUMBER_OF_GRIDS);
            MANGOS_ASSERT(y < MAX_NUMBER_OF_GRIDS);
            return i_grids[x][y];
        }

        template<class T> void LoadObjectToGrid(uint32& guid, GridType& grid, BattleGround* bg);
        template<class T> void setUnitCell(T* /*obj*/) {}
        void setUnitCell(Creature* obj);

        bool isGridObjectDataLoaded(uint32 x, uint32 y) const { return getNGrid(x,y) ? getNGrid(x,y)->isGridObjectDataLoaded() : false; }
        void setGridObjectDataLoaded(bool pLoaded, uint32 x, uint32 y) { getNGrid(x,y)->setGridObjectDataLoaded(pLoaded); }

        void setNGrid(NGridType* grid, uint32 x, uint32 y);
        void ScriptsProcess();

        void SendObjectUpdates();
<<<<<<< HEAD
=======

>>>>>>> 259a5748
        GuidSet i_objectsToClientUpdate;

        LoadingObjectsQueue i_loadingObjectQueue;

    protected:
        MapEntry const* i_mapEntry;
        uint8 i_spawnMode;
        uint32 i_id;
        uint32 i_InstanceId;
        uint32 m_unloadTimer;
        float m_VisibleDistance;

        MapRefManager m_mapRefManager;
        MapRefManager::iterator m_mapRefIter;

        typedef UNORDERED_SET<WorldObject*> ActiveNonPlayers;
        ActiveNonPlayers m_activeNonPlayers;
        ActiveNonPlayers::iterator m_activeNonPlayersIter;
        MapStoredObjectTypesContainer m_objectsStore;

    private:
        time_t i_gridExpiry;

        NGridType* i_grids[MAX_NUMBER_OF_GRIDS][MAX_NUMBER_OF_GRIDS];

        //Shared geodata object with map coord info...
        TerrainInfo* const m_TerrainData;
        DynamicMapTree m_dyn_tree;

        bool m_bLoadedGrids[MAX_NUMBER_OF_GRIDS][MAX_NUMBER_OF_GRIDS];

        std::bitset<TOTAL_NUMBER_OF_CELLS_PER_MAP*TOTAL_NUMBER_OF_CELLS_PER_MAP> marked_cells;

        UNORDERED_SET<WorldObject*> i_objectsToRemove;

        typedef std::multimap<time_t, ScriptAction> ScriptScheduleMap;
        ScriptScheduleMap m_scriptSchedule;

        InstanceData* i_data;
        uint32 i_script_id;

        // Map local low guid counters
        ObjectGuidGenerator<HIGHGUID_UNIT> m_CreatureGuids;
        ObjectGuidGenerator<HIGHGUID_GAMEOBJECT> m_GameObjectGuids;
        ObjectGuidGenerator<HIGHGUID_DYNAMICOBJECT> m_DynObjectGuids;
        ObjectGuidGenerator<HIGHGUID_PET> m_PetGuids;

        // Type specific code for add/remove to/from grid
        template<class T>
            void AddToGrid(T*, NGridType *, Cell const&);

        template<class T>
            void RemoveFromGrid(T*, NGridType *, Cell const&);

        // Holder for information about linked mobs
        CreatureLinkingHolder m_creatureLinkingHolder;

        mutable ObjectLockType  i_lock[MAP_LOCK_TYPE_MAX];
        AttackersMap        m_attackersMap;
        bool                m_broken;

        WorldObjectEventProcessor m_Events;

};

class MANGOS_DLL_SPEC WorldMap : public Map
{
    private:
        using Map::GetPersistentState;                      // hide in subclass for overwrite
    public:
        WorldMap(uint32 id, time_t expiry) : Map(id, expiry, 0, REGULAR_DIFFICULTY) {}
        ~WorldMap() {}

        // can't be NULL for loaded map
        WorldPersistentState* GetPersistanceState() const;
};

class MANGOS_DLL_SPEC DungeonMap : public Map
{
    private:
        using Map::GetPersistentState;                      // hide in subclass for overwrite
    public:
        DungeonMap(uint32 id, time_t, uint32 InstanceId, uint8 SpawnMode);
        ~DungeonMap();
        bool Add(Player *);
        void Remove(Player *, bool);
        void Update(const uint32&);
        bool Reset(InstanceResetMethod method);
        void PermBindAllPlayers(Player *player, bool permanent = true);
        void UnloadAll(bool pForce);
        bool CanEnter(Player* player);
        void SendResetWarnings(uint32 timeLeft) const;
        void SetResetSchedule(bool on);

        // can't be NULL for loaded map
        DungeonPersistentState* GetPersistanceState() const;

        virtual void InitVisibilityDistance();
    private:
        bool m_resetAfterUnload;
        bool m_unloadWhenEmpty;
};

class MANGOS_DLL_SPEC BattleGroundMap : public Map
{
    private:
        using Map::GetPersistentState;                      // hide in subclass for overwrite
    public:
        BattleGroundMap(uint32 id, time_t, uint32 InstanceId, uint8 spawnMode);
        ~BattleGroundMap();

        void Update(const uint32&);
        bool Add(Player *);
        void Remove(Player *, bool);
        bool CanEnter(Player* player);
        void SetUnload();
        void UnloadAll(bool pForce);

        virtual void InitVisibilityDistance();
        BattleGround* GetBG() { return m_bg; }
        void SetBG(BattleGround* bg) { m_bg = bg; }

        // can't be NULL for loaded map
        BattleGroundPersistentState* GetPersistanceState() const;

    private:
        BattleGround* m_bg;
};

template<class T, class CONTAINER>
inline void
Map::Visit(const Cell& cell, TypeContainerVisitor<T, CONTAINER> &visitor)
{
    const uint32 x = cell.GridX();
    const uint32 y = cell.GridY();
    const uint32 cell_x = cell.CellX();
    const uint32 cell_y = cell.CellY();

    if( !cell.NoCreate() || loaded(GridPair(x,y)) )
    {
        EnsureGridLoaded(cell);
        getNGrid(x, y)->Visit(cell_x, cell_y, visitor);
    }
}

#endif<|MERGE_RESOLUTION|>--- conflicted
+++ resolved
@@ -386,10 +386,7 @@
         void ScriptsProcess();
 
         void SendObjectUpdates();
-<<<<<<< HEAD
-=======
-
->>>>>>> 259a5748
+
         GuidSet i_objectsToClientUpdate;
 
         LoadingObjectsQueue i_loadingObjectQueue;
