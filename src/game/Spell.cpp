--- conflicted
+++ resolved
@@ -4668,11 +4668,7 @@
             }
             // TODO: this check can be applied and for player to prevent cheating when IsPositiveSpell will return always correct result.
             // check target for pet/charmed casts (not self targeted), self targeted cast used for area effects and etc
-<<<<<<< HEAD
-            if (!explicit_target_mode && m_caster->GetTypeId() == TYPEID_UNIT && m_caster->GetCharmerOrOwnerGUID() && !IsDispelSpell(m_spellInfo))
-=======
-            if (!explicit_target_mode && m_caster->GetTypeId() == TYPEID_UNIT && !m_caster->GetCharmerOrOwnerGuid().IsEmpty())
->>>>>>> 2cceb937
+            if (!explicit_target_mode && m_caster->GetTypeId() == TYPEID_UNIT && !m_caster->GetCharmerOrOwnerGuid().IsEmpty() && !IsDispelSpell(m_spellInfo))
             {
                 // check correctness positive/negative cast target (pet cast real check and cheating check)
                 if(IsPositiveSpell(m_spellInfo->Id))
@@ -6600,7 +6596,7 @@
             return false;
     }
 
-    if (target != m_caster && m_caster->GetCharmerOrOwnerGUID() == target->GetGUID())
+    if (target != m_caster && m_caster->GetCharmerOrOwnerGuid() == target->GetObjectGuid())
     {
         if (m_spellInfo->EffectImplicitTargetA[eff] == TARGET_MASTER ||
             m_spellInfo->EffectImplicitTargetB[eff] == TARGET_MASTER)
@@ -7116,8 +7112,8 @@
         // Apply stats
         pSummon->SetUInt32Value(UNIT_CREATED_BY_SPELL, m_spellInfo->Id);
         pSummon->SetUInt32Value(UNIT_FIELD_FLAGS, UNIT_FLAG_PVP_ATTACKABLE | UNIT_FLAG_PET_IN_COMBAT | UNIT_FLAG_PVP);
-        pSummon->SetCreatorGUID(m_caster->GetGUID());
-        pSummon->SetOwnerGUID(m_caster->GetGUID());
+        pSummon->SetCreatorGuid(m_caster->GetObjectGuid());
+        pSummon->SetOwnerGuid(m_caster->GetObjectGuid());
         pSummon->setFaction(m_caster->getFaction());
         pSummon->SetLevel(m_caster->getLevel());
         pSummon->SetMaxHealth(m_caster->getLevel()+ urand(20,30));
