--- conflicted
+++ resolved
@@ -5557,25 +5557,16 @@
         {
             if (m_spellInfo->EffectImplicitTargetA[j] == TARGET_PET)
             {
-<<<<<<< HEAD
                 Pet *pet = m_caster->GetPet();
                 if (!pet || (!pet->isAlive() && !IsSpellAllowDeadTarget(m_spellInfo)))
                 {
                     if (m_triggeredByAuraSpell)              // not report pet not existence for triggered spells
-=======
-                Pet* pet = m_caster->GetPet();
-                if (!pet)
-                {
-                    if (m_triggeredByAuraSpell)             // not report pet not existence for triggered spells
->>>>>>> 65e675ee
                         return SPELL_FAILED_DONT_REPORT;
                     else if (!pet)
                         return SPELL_FAILED_NO_PET;
                     else
                         return SPELL_FAILED_TARGETS_DEAD;
                 }
-                else if (!pet->isAlive())
-                    return SPELL_FAILED_TARGETS_DEAD;
                 break;
             }
         }
