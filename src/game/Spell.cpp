/*
 * Copyright (C) 2005-2012 MaNGOS <http://getmangos.com/>
 *
 * This program is free software; you can redistribute it and/or modify
 * it under the terms of the GNU General Public License as published by
 * the Free Software Foundation; either version 2 of the License, or
 * (at your option) any later version.
 *
 * This program is distributed in the hope that it will be useful,
 * but WITHOUT ANY WARRANTY; without even the implied warranty of
 * MERCHANTABILITY or FITNESS FOR A PARTICULAR PURPOSE.  See the
 * GNU General Public License for more details.
 *
 * You should have received a copy of the GNU General Public License
 * along with this program; if not, write to the Free Software
 * Foundation, Inc., 59 Temple Place, Suite 330, Boston, MA  02111-1307  USA
 */

#include "Spell.h"
#include "Database/DatabaseEnv.h"
#include "WorldPacket.h"
#include "WorldSession.h"
#include "GridNotifiers.h"
#include "GridNotifiersImpl.h"
#include "Opcodes.h"
#include "Log.h"
#include "UpdateMask.h"
#include "World.h"
#include "ObjectMgr.h"
#include "SpellMgr.h"
#include "Player.h"
#include "Pet.h"
#include "Unit.h"
#include "DynamicObject.h"
#include "Group.h"
#include "UpdateData.h"
#include "MapManager.h"
#include "ObjectAccessor.h"
#include "CellImpl.h"
#include "Policies/SingletonImp.h"
#include "SharedDefines.h"
#include "LootMgr.h"
#include "VMapFactory.h"
#include "BattleGround.h"
#include "Util.h"
#include "Vehicle.h"
#include "Chat.h"

#define SPELL_CHANNEL_UPDATE_INTERVAL (1 * IN_MILLISECONDS)

extern pEffect SpellEffects[TOTAL_SPELL_EFFECTS];

class PrioritizeManaUnitWraper
{
    public:
        explicit PrioritizeManaUnitWraper(Unit* unit) : i_unit(unit)
        {
            uint32 maxmana = unit->GetMaxPower(POWER_MANA);
            i_percent = maxmana ? unit->GetPower(POWER_MANA) * 100 / maxmana : 101;
        }
        Unit* getUnit() const { return i_unit; }
        uint32 getPercent() const { return i_percent; }
    private:
        Unit* i_unit;
        uint32 i_percent;
};

struct PrioritizeMana
{
    int operator()( PrioritizeManaUnitWraper const& x, PrioritizeManaUnitWraper const& y ) const
    {
        return x.getPercent() > y.getPercent();
    }
};

typedef std::priority_queue<PrioritizeManaUnitWraper, std::vector<PrioritizeManaUnitWraper>, PrioritizeMana> PrioritizeManaUnitQueue;

class PrioritizeHealthUnitWraper
{
public:
    explicit PrioritizeHealthUnitWraper(Unit* unit) : i_unit(unit)
    {
        if (!unit || unit->GetMaxHealth() == 0)
            i_percent = 100;
        else
            i_percent = unit->GetHealth() * 100 / unit->GetMaxHealth();
    }
    Unit* getUnit() const { return i_unit; }
    uint32 getPercent() const { return i_percent; }
private:
    Unit* i_unit;
    uint32 i_percent;
};

struct PrioritizeHealth
{
    int operator()( PrioritizeHealthUnitWraper const& x, PrioritizeHealthUnitWraper const& y ) const
    {
        return x.getPercent() > y.getPercent();
    }
};

typedef std::priority_queue<PrioritizeHealthUnitWraper, std::vector<PrioritizeHealthUnitWraper>, PrioritizeHealth> PrioritizeHealthUnitQueue;

bool IsQuestTameSpell(uint32 spellId)
{
    SpellEntry const *spellproto = sSpellStore.LookupEntry(spellId);
    if (!spellproto)
        return false;

    return spellproto->Effect[EFFECT_INDEX_0] == SPELL_EFFECT_THREAT
        && spellproto->Effect[EFFECT_INDEX_1] == SPELL_EFFECT_APPLY_AURA && spellproto->EffectApplyAuraName[EFFECT_INDEX_1] == SPELL_AURA_DUMMY;
}

SpellCastTargets::SpellCastTargets()
{
    m_unitTarget = NULL;
    m_itemTarget = NULL;
    m_GOTarget   = NULL;

    m_itemTargetEntry  = 0;

    m_srcX = m_srcY = m_srcZ = m_destX = m_destY = m_destZ = 0.0f;
    m_strTarget = "";
    m_targetMask = 0;
    m_elevation = 0.0f;
    m_speed = 0.0f;
}

SpellCastTargets::~SpellCastTargets()
{
}

void SpellCastTargets::setUnitTarget(Unit *target)
{
    if (!target)
        return;

    m_destX = target->GetPositionX();
    m_destY = target->GetPositionY();
    m_destZ = target->GetPositionZ();
    m_unitTarget = target;
    m_unitTargetGUID = target->GetObjectGuid();
    m_targetMask |= TARGET_FLAG_UNIT;
}

void SpellCastTargets::setDestination(float x, float y, float z)
{
    m_destX = x;
    m_destY = y;
    m_destZ = z;
    m_targetMask |= TARGET_FLAG_DEST_LOCATION;
}

void SpellCastTargets::setSource(float x, float y, float z)
{
    m_srcX = x;
    m_srcY = y;
    m_srcZ = z;
    m_targetMask |= TARGET_FLAG_SOURCE_LOCATION;
}

void SpellCastTargets::setGOTarget(GameObject *target)
{
    m_GOTarget = target;
    m_GOTargetGUID = target->GetObjectGuid();
    //    m_targetMask |= TARGET_FLAG_OBJECT;
}

void SpellCastTargets::setItemTarget(Item* item)
{
    if(!item)
        return;

    m_itemTarget = item;
    m_itemTargetGUID = item->GetObjectGuid();
    m_itemTargetEntry = item->GetEntry();
    m_targetMask |= TARGET_FLAG_ITEM;
}

void SpellCastTargets::setTradeItemTarget(Player* caster)
{
    m_itemTargetGUID = ObjectGuid(uint64(TRADE_SLOT_NONTRADED));
    m_itemTargetEntry = 0;
    m_targetMask |= TARGET_FLAG_TRADE_ITEM;

    Update(caster);
}

void SpellCastTargets::setCorpseTarget(Corpse* corpse)
{
    m_CorpseTargetGUID = corpse->GetObjectGuid();
}

void SpellCastTargets::Update(Unit* caster)
{
    m_GOTarget   = m_GOTargetGUID ? caster->GetMap()->GetGameObject(m_GOTargetGUID) : NULL;
    m_unitTarget = m_unitTargetGUID ?
        ( m_unitTargetGUID == caster->GetObjectGuid() ? caster : ObjectAccessor::GetUnit(*caster, m_unitTargetGUID) ) :
        NULL;

    m_itemTarget = NULL;
    if (caster->GetTypeId() == TYPEID_PLAYER)
    {
        Player *player = ((Player*)caster);

        if (m_targetMask & TARGET_FLAG_ITEM)
            m_itemTarget = player->GetItemByGuid(m_itemTargetGUID);
        else if (m_targetMask & TARGET_FLAG_TRADE_ITEM)
        {
            if (TradeData* pTrade = player->GetTradeData())
                if (m_itemTargetGUID.GetRawValue() < TRADE_SLOT_COUNT)
                    m_itemTarget = pTrade->GetTraderData()->GetItem(TradeSlots(m_itemTargetGUID.GetRawValue()));
        }

        if (m_itemTarget)
            m_itemTargetEntry = m_itemTarget->GetEntry();
    }
}

void SpellCastTargets::read( ByteBuffer& data, Unit *caster )
{
    data >> m_targetMask;

    if (m_targetMask == TARGET_FLAG_SELF)
    {
        m_destX = caster->GetPositionX();
        m_destY = caster->GetPositionY();
        m_destZ = caster->GetPositionZ();
        m_unitTarget = caster;
        m_unitTargetGUID = caster->GetObjectGuid();
        return;
    }

    // TARGET_FLAG_UNK2 is used for non-combat pets, maybe other?
    if ( m_targetMask & ( TARGET_FLAG_UNIT | TARGET_FLAG_UNK2 ))
        data >> m_unitTargetGUID.ReadAsPacked();

    if ( m_targetMask & ( TARGET_FLAG_OBJECT ))
        data >> m_GOTargetGUID.ReadAsPacked();

    if(( m_targetMask & ( TARGET_FLAG_ITEM | TARGET_FLAG_TRADE_ITEM )) && caster->GetTypeId() == TYPEID_PLAYER)
        data >> m_itemTargetGUID.ReadAsPacked();

    if ( m_targetMask & (TARGET_FLAG_CORPSE | TARGET_FLAG_PVP_CORPSE ) )
        data >> m_CorpseTargetGUID.ReadAsPacked();

    if (m_targetMask & TARGET_FLAG_SOURCE_LOCATION)
    {
        data >> m_srcTransportGUID.ReadAsPacked();
        data >> m_srcX >> m_srcY >> m_srcZ;
        if(!MaNGOS::IsValidMapCoord(m_srcX, m_srcY, m_srcZ))
            throw ByteBufferException(false, data.rpos(), 0, data.size());
    }

    if (m_targetMask & TARGET_FLAG_DEST_LOCATION)
    {
        data >> m_destTransportGUID.ReadAsPacked();
        data >> m_destX >> m_destY >> m_destZ;
        if(!MaNGOS::IsValidMapCoord(m_destX, m_destY, m_destZ))
            throw ByteBufferException(false, data.rpos(), 0, data.size());
    }

    if ( m_targetMask & TARGET_FLAG_STRING )
        data >> m_strTarget;

    // find real units/GOs
    Update(caster);
}

void SpellCastTargets::write( ByteBuffer& data ) const
{
    data << uint32(m_targetMask);

    if ( m_targetMask & ( TARGET_FLAG_UNIT | TARGET_FLAG_PVP_CORPSE | TARGET_FLAG_OBJECT | TARGET_FLAG_CORPSE | TARGET_FLAG_UNK2 ) )
    {
        if (m_targetMask & TARGET_FLAG_UNIT)
        {
            if (m_unitTarget)
                data << m_unitTarget->GetPackGUID();
            else
                data << uint8(0);
        }
        else if ( m_targetMask & TARGET_FLAG_OBJECT )
        {
            if (m_GOTarget)
                data << m_GOTarget->GetPackGUID();
            else
                data << uint8(0);
        }
        else if ( m_targetMask & ( TARGET_FLAG_CORPSE | TARGET_FLAG_PVP_CORPSE ) )
            data << m_CorpseTargetGUID.WriteAsPacked();
        else
            data << uint8(0);
    }

    if ( m_targetMask & ( TARGET_FLAG_ITEM | TARGET_FLAG_TRADE_ITEM ) )
    {
        if (m_itemTarget)
            data << m_itemTarget->GetPackGUID();
        else
            data << uint8(0);
    }

    if (m_targetMask & TARGET_FLAG_SOURCE_LOCATION)
    {
        data << m_srcTransportGUID.WriteAsPacked();
        data << m_srcX << m_srcY << m_srcZ;
    }

    if (m_targetMask & TARGET_FLAG_DEST_LOCATION)
    {
        data << m_destTransportGUID.WriteAsPacked();
        data << m_destX << m_destY << m_destZ;
    }

    if ( m_targetMask & TARGET_FLAG_STRING )
        data << m_strTarget;
}

void SpellCastTargets::ReadAdditionalData(ByteBuffer& data)
{
    data >> m_elevation;
    data >> m_speed;

    uint8 moveFlag;
    data >> moveFlag;

    if (moveFlag)
    {
        ObjectGuid guid;                                // unk guid (possible - active mover) - unused
        MovementInfo movementInfo;                      // MovementInfo

        data >> Unused<uint32>();                       // >> MSG_MOVE_STOP
        data >> guid.ReadAsPacked();
        data >> movementInfo;
        setSource(movementInfo.GetPos()->x,movementInfo.GetPos()->y,movementInfo.GetPos()->z);
    }
}

Spell::Spell( Unit* caster, SpellEntry const *info, bool triggered, ObjectGuid originalCasterGUID, SpellEntry const* triggeredBy )
{
    MANGOS_ASSERT( caster != NULL && info != NULL );
    MANGOS_ASSERT( info == sSpellStore.LookupEntry( info->Id ) && "`info` must be pointer to sSpellStore element");

    if (info->SpellDifficultyId && caster->IsInWorld() && caster->GetMap()->IsDungeon())
    {
        if (SpellEntry const* spellEntry = GetSpellEntryByDifficulty(info->SpellDifficultyId, caster->GetMap()->GetDifficulty(), caster->GetMap()->IsRaid()))
            m_spellInfo = spellEntry;
        else
            m_spellInfo = info;
    }
    else
        m_spellInfo = info;

    m_triggeredBySpellInfo = triggeredBy;
    m_caster = caster;
    m_selfContainer = NULL;
    m_referencedFromCurrentSpell = false;
    m_executedCurrently = false;
    m_delayStart = 0;
    m_delayAtDamageCount = 0;
    m_damage = 0;

    m_applyMultiplierMask = 0;

    // Get data for type of attack
    m_attackType = GetWeaponAttackType(m_spellInfo);

    m_spellSchoolMask = GetSpellSchoolMask(info);           // Can be override for some spell (wand shoot for example)

    if (m_attackType == RANGED_ATTACK)
    {
        // wand case
        if((m_caster->getClassMask() & CLASSMASK_WAND_USERS) != 0 && m_caster->GetTypeId() == TYPEID_PLAYER)
        {
            if (Item* pItem = ((Player*)m_caster)->GetWeaponForAttack(RANGED_ATTACK))
                m_spellSchoolMask = SpellSchoolMask(1 << pItem->GetProto()->Damage[0].DamageType);
        }
    }
    // Set health leech amount to zero
    m_healthLeech = 0;

    m_originalCasterGUID = originalCasterGUID ? originalCasterGUID : m_caster->GetObjectGuid();

    UpdateOriginalCasterPointer();

    for(int i = 0; i < MAX_EFFECT_INDEX; ++i)
        m_currentBasePoints[i] = m_spellInfo->CalculateSimpleValue(SpellEffectIndex(i));

    m_spellState = SPELL_STATE_PREPARING;

    m_castPositionX = m_castPositionY = m_castPositionZ = 0;
    m_TriggerSpells.clear();
    m_preCastSpells.clear();
    m_IsTriggeredSpell = triggered;
    //m_AreaAura = false;
    m_CastItem = NULL;

    unitTarget = NULL;
    itemTarget = NULL;
    gameObjTarget = NULL;
    focusObject = NULL;
    m_cast_count = 0;
    m_glyphIndex = 0;
    m_triggeredByAuraSpell  = NULL;

    //Auto Shot & Shoot (wand)
    m_autoRepeat = IsAutoRepeatRangedSpell(m_spellInfo);

    m_runesState = 0;
    m_powerCost = 0;                                        // setup to correct value in Spell::prepare, don't must be used before.
    m_casttime = 0;                                         // setup to correct value in Spell::prepare, don't must be used before.
    m_timer = 0;                                            // will set to cast time in prepare
    m_duration = 0;

    m_needAliveTargetMask = 0;

    // determine reflection
    m_canReflect = false;

    m_spellFlags = SPELL_FLAG_NORMAL;

//    if(m_spellInfo->DmgClass == SPELL_DAMAGE_CLASS_MAGIC && !(m_spellInfo->AttributesEx2 & SPELL_ATTR_EX2_CANT_REFLECTED))

    // AoE spells, spells with non-magic DmgClass or SchoolMask or with SPELL_ATTR_EX2_CANT_REFLECTED cannot be reflected
    if (m_spellInfo->DmgClass == SPELL_DAMAGE_CLASS_MAGIC &&
        m_spellInfo->SchoolMask != SPELL_SCHOOL_MASK_NORMAL &&
        !(m_spellInfo->AttributesEx2 & SPELL_ATTR_EX2_IGNORE_LOS) &&
        !IsAreaOfEffectSpell(m_spellInfo))
    {
        for(int j = 0; j < MAX_EFFECT_INDEX; ++j)
        {
            if (m_spellInfo->Effect[j] == 0)
                continue;

            if (IsPositiveTarget(m_spellInfo->EffectImplicitTargetA[j], m_spellInfo->EffectImplicitTargetB[j]) && !(m_spellInfo->AttributesEx & SPELL_ATTR_EX_NEGATIVE))
                continue;
            else
                m_canReflect = true;

            if (m_canReflect)
                break;
        }
    }

    CleanupTargetList();
}

Spell::~Spell()
{
}

template<typename T>
WorldObject* Spell::FindCorpseUsing()
{
    // non-standard target selection
    SpellRangeEntry const* srange = sSpellRangeStore.LookupEntry(m_spellInfo->rangeIndex);
    float max_range = GetSpellMaxRange(srange);

    WorldObject* result = NULL;

    T u_check((Player*)m_caster, max_range);
    MaNGOS::WorldObjectSearcher<T> searcher(result, u_check);

    Cell::VisitGridObjects(m_caster, searcher, max_range);

    if (!result)
        Cell::VisitWorldObjects(m_caster, searcher, max_range);

    return result;
}

// explicitly instantiate for use in SpellEffects.cpp
template WorldObject* Spell::FindCorpseUsing<MaNGOS::RaiseDeadObjectCheck>();

void Spell::FillTargetMap()
{
    // TODO: ADD the correct target FILLS!!!!!!

    for(int i = 0; i < MAX_EFFECT_INDEX; ++i)
    {
        // not call for empty effect.
        // Also some spells use not used effect targets for store targets for dummy effect in triggered spells
        if (m_spellInfo->Effect[i] == 0)
            continue;

        // targets for TARGET_SCRIPT_COORDINATES (A) and TARGET_SCRIPT
        // for TARGET_FOCUS_OR_SCRIPTED_GAMEOBJECT (A) all is checked in Spell::CheckCast and in Spell::CheckItem
        // filled in Spell::CheckCast call
        if (m_spellInfo->EffectImplicitTargetA[i] == TARGET_SCRIPT_COORDINATES ||
           m_spellInfo->EffectImplicitTargetA[i] == TARGET_SCRIPT ||
           m_spellInfo->EffectImplicitTargetA[i] == TARGET_FOCUS_OR_SCRIPTED_GAMEOBJECT ||
           (m_spellInfo->EffectImplicitTargetB[i] == TARGET_SCRIPT && m_spellInfo->EffectImplicitTargetA[i] != TARGET_SELF))
            continue;

        // TODO: find a way so this is not needed?
        // for area auras always add caster as target (needed for totems for example)
        if (IsAreaAuraEffect(m_spellInfo->Effect[i]))
            AddUnitTarget(m_caster, SpellEffectIndex(i));

        UnitList tmpUnitMap;

        if (!FillCustomTargetMap(SpellEffectIndex(i),tmpUnitMap))
        // TargetA/TargetB dependent from each other, we not switch to full support this dependences
        // but need it support in some know cases
        switch(m_spellInfo->EffectImplicitTargetA[i])
        {
            case TARGET_NONE:
                switch(m_spellInfo->EffectImplicitTargetB[i])
                {
                    case TARGET_NONE:
                        if (m_caster->GetObjectGuid().IsPet())
                            SetTargetMap(SpellEffectIndex(i), TARGET_SELF, tmpUnitMap);
                        else
                            SetTargetMap(SpellEffectIndex(i), TARGET_EFFECT_SELECT, tmpUnitMap);
                        break;
                    default:
                        SetTargetMap(SpellEffectIndex(i), m_spellInfo->EffectImplicitTargetB[i], tmpUnitMap);
                        break;
                }
                break;
            case TARGET_SELF:
                switch(m_spellInfo->EffectImplicitTargetB[i])
                {
                    case TARGET_NONE:
                    case TARGET_EFFECT_SELECT:
                        SetTargetMap(SpellEffectIndex(i), m_spellInfo->EffectImplicitTargetA[i], tmpUnitMap);
                        break;
                    case TARGET_AREAEFFECT_INSTANT:         // use B case that not dependent from from A in fact
                        if((m_targets.m_targetMask & TARGET_FLAG_DEST_LOCATION) == 0)
                            m_targets.setDestination(m_caster->GetPositionX(), m_caster->GetPositionY(), m_caster->GetPositionZ());
                        SetTargetMap(SpellEffectIndex(i), m_spellInfo->EffectImplicitTargetB[i], tmpUnitMap);
                        break;
                    case TARGET_BEHIND_VICTIM:              // use B case that not dependent from from A in fact
                        SetTargetMap(SpellEffectIndex(i), m_spellInfo->EffectImplicitTargetB[i], tmpUnitMap);
                        break;
                    default:
                        SetTargetMap(SpellEffectIndex(i), m_spellInfo->EffectImplicitTargetA[i], tmpUnitMap);
                        SetTargetMap(SpellEffectIndex(i), m_spellInfo->EffectImplicitTargetB[i], tmpUnitMap);
                        break;
                }
                break;
            case TARGET_EFFECT_SELECT:
                switch(m_spellInfo->EffectImplicitTargetB[i])
                {
                    case TARGET_NONE:
                    case TARGET_EFFECT_SELECT:
                        SetTargetMap(SpellEffectIndex(i), m_spellInfo->EffectImplicitTargetA[i], tmpUnitMap);
                        break;
                    // dest point setup required
                    case TARGET_AREAEFFECT_INSTANT:
                    case TARGET_AREAEFFECT_CUSTOM:
                    case TARGET_ALL_ENEMY_IN_AREA:
                    case TARGET_ALL_ENEMY_IN_AREA_INSTANT:
                    case TARGET_ALL_ENEMY_IN_AREA_CHANNELED:
                    case TARGET_ALL_FRIENDLY_UNITS_IN_AREA:
                    case TARGET_AREAEFFECT_GO_AROUND_DEST:
                        // triggered spells get dest point from default target set, ignore it
                        if (!(m_targets.m_targetMask & TARGET_FLAG_DEST_LOCATION) || m_IsTriggeredSpell)
                            if (WorldObject* castObject = GetCastingObject())
                                m_targets.setDestination(castObject->GetPositionX(), castObject->GetPositionY(), castObject->GetPositionZ());
                        SetTargetMap(SpellEffectIndex(i), m_spellInfo->EffectImplicitTargetB[i], tmpUnitMap);
                        break;
                    // target pre-selection required
                    case TARGET_INNKEEPER_COORDINATES:
                    case TARGET_TABLE_X_Y_Z_COORDINATES:
                    case TARGET_CASTER_COORDINATES:
                    case TARGET_SCRIPT_COORDINATES:
                    case TARGET_CURRENT_ENEMY_COORDINATES:
                    case TARGET_DUELVSPLAYER_COORDINATES:
                    case TARGET_DYNAMIC_OBJECT_COORDINATES:
                    case TARGET_POINT_AT_NORTH:
                    case TARGET_POINT_AT_SOUTH:
                    case TARGET_POINT_AT_EAST:
                    case TARGET_POINT_AT_WEST:
                    case TARGET_POINT_AT_NE:
                    case TARGET_POINT_AT_NW:
                    case TARGET_POINT_AT_SE:
                    case TARGET_POINT_AT_SW:
                    case TARGET_RANDOM_NEARBY_DEST:
                        // need some target for processing
                        SetTargetMap(SpellEffectIndex(i), m_spellInfo->EffectImplicitTargetA[i], tmpUnitMap);
                        SetTargetMap(SpellEffectIndex(i), m_spellInfo->EffectImplicitTargetB[i], tmpUnitMap);
                        break;
                    default:
                        SetTargetMap(SpellEffectIndex(i), m_spellInfo->EffectImplicitTargetB[i], tmpUnitMap);
                        break;
                }
                break;
            case TARGET_CASTER_COORDINATES:
                switch(m_spellInfo->EffectImplicitTargetB[i])
                {
                    case TARGET_ALL_ENEMY_IN_AREA:
                        // Note: this hack with search required until GO casting not implemented
                        // environment damage spells already have around enemies targeting but this not help in case nonexistent GO casting support
                        // currently each enemy selected explicitly and self cast damage
                        if (m_spellInfo->Effect[i] == SPELL_EFFECT_ENVIRONMENTAL_DAMAGE)
                        {
                            if (m_targets.getUnitTarget())
                                tmpUnitMap.push_back(m_targets.getUnitTarget());
                        }
                        else
                        {
                            SetTargetMap(SpellEffectIndex(i), m_spellInfo->EffectImplicitTargetA[i], tmpUnitMap);
                            SetTargetMap(SpellEffectIndex(i), m_spellInfo->EffectImplicitTargetB[i], tmpUnitMap);
                        }
                        break;
                    case 0:
                        SetTargetMap(SpellEffectIndex(i), m_spellInfo->EffectImplicitTargetA[i], tmpUnitMap);
                        tmpUnitMap.push_back(m_caster);
                        break;
                    default:
                        SetTargetMap(SpellEffectIndex(i), m_spellInfo->EffectImplicitTargetA[i], tmpUnitMap);
                        SetTargetMap(SpellEffectIndex(i), m_spellInfo->EffectImplicitTargetB[i], tmpUnitMap);
                        break;
                }
                break;
            case TARGET_TABLE_X_Y_Z_COORDINATES:
                switch(m_spellInfo->EffectImplicitTargetB[i])
                {
                    case 0:
                        SetTargetMap(SpellEffectIndex(i), m_spellInfo->EffectImplicitTargetA[i], tmpUnitMap);

                        // need some target for processing
                        SetTargetMap(SpellEffectIndex(i), TARGET_EFFECT_SELECT, tmpUnitMap);
                        break;
                    case TARGET_AREAEFFECT_INSTANT:         // All 17/7 pairs used for dest teleportation, A processed in effect code
                        SetTargetMap(SpellEffectIndex(i), m_spellInfo->EffectImplicitTargetB[i], tmpUnitMap);
                        break;
                    default:
                        SetTargetMap(SpellEffectIndex(i), m_spellInfo->EffectImplicitTargetA[i], tmpUnitMap);
                        SetTargetMap(SpellEffectIndex(i), m_spellInfo->EffectImplicitTargetB[i], tmpUnitMap);
                    break;
                }
                break;
            case TARGET_SELF2:
                switch(m_spellInfo->EffectImplicitTargetB[i])
                {
                    case 0:
                    case TARGET_EFFECT_SELECT:
                        SetTargetMap(SpellEffectIndex(i), m_spellInfo->EffectImplicitTargetA[i], tmpUnitMap);
                        break;
                    case TARGET_RANDOM_NEARBY_DEST:
                        SetTargetMap(SpellEffectIndex(i), m_spellInfo->EffectImplicitTargetA[i], tmpUnitMap);
                    break;
                    // most A/B target pairs is self->negative and not expect adding caster to target list
                    default:
                        SetTargetMap(SpellEffectIndex(i), m_spellInfo->EffectImplicitTargetB[i], tmpUnitMap);
                        break;
                }
                break;
            case TARGET_DUELVSPLAYER_COORDINATES:
                switch(m_spellInfo->EffectImplicitTargetB[i])
                {
                    case 0:
                    case TARGET_EFFECT_SELECT:
                        SetTargetMap(SpellEffectIndex(i), m_spellInfo->EffectImplicitTargetA[i], tmpUnitMap);
                        if (Unit* currentTarget = m_targets.getUnitTarget())
                            tmpUnitMap.push_back(currentTarget);
                        break;
                    default:
                        SetTargetMap(SpellEffectIndex(i), m_spellInfo->EffectImplicitTargetA[i], tmpUnitMap);
                        SetTargetMap(SpellEffectIndex(i), m_spellInfo->EffectImplicitTargetB[i], tmpUnitMap);
                        break;
                }
                break;
            case TARGET_AREAEFFECT_CUSTOM:
            case TARGET_DUELVSPLAYER:
            default:
                switch(m_spellInfo->EffectImplicitTargetB[i])
                {
                    case 0:
                    case TARGET_EFFECT_SELECT:
                        SetTargetMap(SpellEffectIndex(i), m_spellInfo->EffectImplicitTargetA[i], tmpUnitMap);
                        break;
                    case TARGET_SCRIPT_COORDINATES:         // B case filled in CheckCast but we need fill unit list base at A case
                        SetTargetMap(SpellEffectIndex(i), m_spellInfo->EffectImplicitTargetA[i], tmpUnitMap);
                        break;
                    default:
                        SetTargetMap(SpellEffectIndex(i), m_spellInfo->EffectImplicitTargetA[i], tmpUnitMap);
                        SetTargetMap(SpellEffectIndex(i), m_spellInfo->EffectImplicitTargetB[i], tmpUnitMap);
                        break;
                }
                break;
        }

        if (m_caster->GetTypeId() == TYPEID_PLAYER)
        {
            Player *me = (Player*)m_caster;
            for (UnitList::const_iterator itr = tmpUnitMap.begin(); itr != tmpUnitMap.end(); ++itr)
            {
                Player *targetOwner = (*itr)->GetCharmerOrOwnerPlayerOrPlayerItself();
                if (targetOwner && targetOwner != me && targetOwner->IsPvP() && !me->IsInDuelWith(targetOwner))
                {
                    me->UpdatePvP(true);
                    me->RemoveAurasWithInterruptFlags(AURA_INTERRUPT_FLAG_ENTER_PVP_COMBAT);
                    break;
                }
            }
        }

        if (tmpUnitMap.size() == 1 && *tmpUnitMap.begin() == m_caster->getVictim())
        {
            if (Unit* pMagnetTarget = m_caster->SelectMagnetTarget(*tmpUnitMap.begin(), this, SpellEffectIndex(i)))
                if (pMagnetTarget != *tmpUnitMap.begin())
                {
                    tmpUnitMap.clear();
                    tmpUnitMap.push_back(pMagnetTarget);
                }
        }

        for (UnitList::iterator itr = tmpUnitMap.begin(); itr != tmpUnitMap.end();)
        {
            if (!CheckTarget (*itr, SpellEffectIndex(i)))
            {
                itr = tmpUnitMap.erase(itr);
                continue;
            }
            else
                ++itr;
        }

        for(UnitList::const_iterator iunit = tmpUnitMap.begin(); iunit != tmpUnitMap.end(); ++iunit)
            AddUnitTarget((*iunit), SpellEffectIndex(i));
    }
}

void Spell::prepareDataForTriggerSystem()
{
    //==========================================================================================
    // Now fill data for trigger system, need know:
    // an spell trigger another or not ( m_canTrigger )
    // Create base triggers flags for Attacker and Victim ( m_procAttacker and  m_procVictim)
    //==========================================================================================
    // Fill flag can spell trigger or not
    // TODO: possible exist spell attribute for this
    m_canTrigger = false;

    if (m_CastItem)
        m_canTrigger = false;                               // Do not trigger from item cast spell
    else if (!m_IsTriggeredSpell)
        m_canTrigger = true;                                // Normal cast - can trigger
    else if (!m_triggeredByAuraSpell)
        m_canTrigger = true;                                // Triggered from SPELL_EFFECT_TRIGGER_SPELL - can trigger

    if (!m_canTrigger)                                      // Exceptions (some periodic triggers)
    {
        switch (m_spellInfo->SpellFamilyName)
        {
            case SPELLFAMILY_MAGE:
                // Arcane Missiles / Blizzard triggers need do it
                if (m_spellInfo->SpellFamilyFlags.test<CF_MAGE_BLIZZARD, CF_MAGE_ARCANE_MISSILES2>() || m_spellInfo->SpellIconID == 212)
                    m_canTrigger = true;
                // Clearcasting trigger need do it
                // Replenish Mana, item spell with triggered cases (Mana Agate, etc mana gems)
                // Fingers of Frost: triggered by Frost/Ice Armor
                // Living Bomb - can trigger Hot Streak
                else if (m_spellInfo->SpellFamilyFlags.test<CF_MAGE_CLEARCASTING, CF_MAGE_REPLENISH_MANA, CF_MAGE_CHILLED, CF_MAGE_LIVING_BOMB_AOE>())
                    m_canTrigger = true;
                break;
            case SPELLFAMILY_WARLOCK:
                // For Hellfire Effect / Rain of Fire / Seed of Corruption triggers need do it
                if (m_spellInfo->SpellFamilyFlags.test<CF_WARLOCK_RAIN_OF_FIRE, CF_WARLOCK_HELLFIRE, CF_WARLOCK_SEED_OF_CORRUPTION2>())
                    m_canTrigger = true;
                break;
            case SPELLFAMILY_PRIEST:
                // For Penance,Mind Sear,Mind Flay,Improved Devouring Plague heal/damage triggers need do it
                if (m_spellInfo->SpellFamilyFlags.test<CF_PRIEST_MIND_FLAY1, CF_PRIEST_PENANCE_DMG, CF_PRIEST_PENANCE_HEAL, CF_PRIEST_IMP_DEVOURING_PLAGUE, CF_PRIEST_MIND_FLAY2>())
                    m_canTrigger = true;
                break;
            case SPELLFAMILY_ROGUE:
                // For poisons need do it
                if (m_spellInfo->SpellFamilyFlags.test<CF_ROGUE_INSTANT_POISON, CF_ROGUE_CRIPPLING_POISON, CF_ROGUE_MIND_NUMBING_POISON, CF_ROGUE_DEADLY_POISON, CF_ROGUE_WOUND_POISON, CF_ROGUE_ANESTHETIC_POISON>())
                    m_canTrigger = true;
                break;
            case SPELLFAMILY_HUNTER:
                // Hunter Rapid Killing/Explosive Trap Effect/Immolation Trap Effect/Frost Trap Aura/Snake Trap Effect/Explosive Shot
                if (m_spellInfo->SpellFamilyFlags.test<CF_HUNTER_FIRE_TRAP_EFFECTS, CF_HUNTER_FROST_TRAP_EFFECTS, CF_HUNTER_SNAKE_TRAP_EFFECT, CF_HUNTER_RAPID_KILLING, CF_HUNTER_EXPLOSIVE_SHOT2>())
                    m_canTrigger = true;
                break;
            case SPELLFAMILY_PALADIN:
                // For Judgements (all) / Holy Shock triggers need do it
                if (m_spellInfo->SpellFamilyFlags.test<CF_PALADIN_JUDGEMENT_OF_RIGHT, CF_PALADIN_JUDGEMENT_OF_WISDOM_LIGHT, CF_PALADIN_JUDGEMENT_OF_JUSTICE, CF_PALADIN_HOLY_SHOCK1, CF_PALADIN_JUDGEMENT_ACTIVATE, CF_PALADIN_JUDGEMENT_OF_LIGHT, CF_PALADIN_JUDGEMENT_OF_BLOOD_MARTYR, CF_PALADIN_HOLY_SHOCK>())
                    m_canTrigger = true;
                break;
            case SPELLFAMILY_WARRIOR:
                break;
            default:
                break;
        }
    }

    // Get data for type of attack and fill base info for trigger
    switch (m_spellInfo->DmgClass)
    {
        case SPELL_DAMAGE_CLASS_MELEE:
            m_procAttacker = PROC_FLAG_SUCCESSFUL_MELEE_SPELL_HIT;
            if (m_attackType == OFF_ATTACK)
                m_procAttacker |= PROC_FLAG_SUCCESSFUL_OFFHAND_HIT;
            m_procVictim   = PROC_FLAG_TAKEN_MELEE_SPELL_HIT;
            break;
        case SPELL_DAMAGE_CLASS_RANGED:
            // Auto attack
            if (m_spellInfo->AttributesEx2 & SPELL_ATTR_EX2_AUTOREPEAT_FLAG)
            {
                m_procAttacker = PROC_FLAG_SUCCESSFUL_RANGED_HIT;
                m_procVictim   = PROC_FLAG_TAKEN_RANGED_HIT;
            }
            else // Ranged spell attack
            {
                m_procAttacker = PROC_FLAG_SUCCESSFUL_RANGED_SPELL_HIT;
                m_procVictim   = PROC_FLAG_TAKEN_RANGED_SPELL_HIT;
            }
            break;
        default:
            if (IsPositiveSpell(m_spellInfo->Id))                                 // Check for positive spell
            {
                m_procAttacker = PROC_FLAG_SUCCESSFUL_POSITIVE_SPELL;
                m_procVictim   = PROC_FLAG_TAKEN_POSITIVE_SPELL;
            }
            else if (m_spellInfo->AttributesEx2 & SPELL_ATTR_EX2_AUTOREPEAT_FLAG) // Wands auto attack
            {
                m_procAttacker = PROC_FLAG_SUCCESSFUL_RANGED_HIT;
                m_procVictim   = PROC_FLAG_TAKEN_RANGED_HIT;
            }
            else                                           // Negative spell
            {
                m_procAttacker = PROC_FLAG_SUCCESSFUL_NEGATIVE_SPELL_HIT;
                m_procVictim   = PROC_FLAG_TAKEN_NEGATIVE_SPELL_HIT;
            }
            break;
    }

    // some negative spells have positive effects to another or same targets
    // avoid triggering negative hit for only positive targets
    m_negativeEffectMask = 0x0;
    for (int i = 0; i < MAX_EFFECT_INDEX; ++i)
        if (!IsPositiveEffect(m_spellInfo, SpellEffectIndex(i)))
            m_negativeEffectMask |= (1<<i);

    // Hunter traps spells: Immolation Trap Effect, Frost Trap (triggering spell!!),
    // Freezing Trap Effect(+ Freezing Arrow Effect), Explosive Trap Effect, Snake Trap Effect
    if (m_spellInfo->IsFitToFamily<SPELLFAMILY_HUNTER, CF_HUNTER_FREEZING_TRAP_EFFECT, CF_HUNTER_MISC_TRAPS, CF_HUNTER_SNAKE_TRAP_EFFECT, CF_HUNTER_EXPLOSIVE_TRAP_EFFECT, CF_HUNTER_IMMOLATION_TRAP, CF_HUNTER_FROST_TRAP>())
        m_procAttacker |= PROC_FLAG_ON_TRAP_ACTIVATION;
}

void Spell::CleanupTargetList()
{
    m_UniqueTargetInfo.clear();
    m_UniqueGOTargetInfo.clear();
    m_UniqueItemInfo.clear();
    m_delayMoment = 0;
}

void Spell::AddUnitTarget(Unit* pVictim, SpellEffectIndex effIndex)
{
    if (m_spellInfo->Effect[effIndex] == 0)
        return;

    // Check for effect immune skip if immuned
    bool immuned = pVictim->IsImmuneToSpellEffect(m_spellInfo, effIndex);

    if (pVictim->GetTypeId() == TYPEID_UNIT && ((Creature*)pVictim)->IsTotem() && (m_spellFlags & SPELL_FLAG_REDIRECTED))
        immuned = false;

    ObjectGuid targetGUID = pVictim->GetObjectGuid();

    // Lookup target in already in list
    for(TargetList::iterator ihit = m_UniqueTargetInfo.begin(); ihit != m_UniqueTargetInfo.end(); ++ihit)
    {
        if (targetGUID == ihit->targetGUID)                 // Found in list
        {
            if (!immuned)
                ihit->effectMask |= (1 << effIndex);        // Add only effect mask if not immuned
            return;
        }
    }

    // This is new target calculate data for him

    // Get spell hit result on target
    TargetInfo target;
    target.targetGUID = targetGUID;                         // Store target GUID
    target.effectMask = immuned ? 0 : (1 << effIndex);      // Store index of effect if not immuned
    target.processed  = false;                              // Effects not apply on target

    // Calculate hit result
    target.missCondition = m_caster->SpellHitResult(pVictim, m_spellInfo, m_canReflect);

    // spell fly from visual cast object
    WorldObject* affectiveObject = GetAffectiveCasterObject();

    // Spell have trajectory - need calculate incoming time
    if (affectiveObject && m_targets.GetSpeed() > 0.0f)
    {
        float dist = 5.0f;
        if (m_targets.m_targetMask & TARGET_FLAG_DEST_LOCATION)
            dist = affectiveObject->GetDistance(m_targets.m_destX, m_targets.m_destY, m_targets.m_destZ);
        else
            dist = affectiveObject->GetDistance(pVictim->GetPositionX(), pVictim->GetPositionY(), pVictim->GetPositionZ());
        float speed = m_targets.GetSpeed() * cos(m_targets.GetElevation());

        target.timeDelay = (uint64) floor(dist / speed * 1000.0f);
    }
    // Spell have speed - need calculate incoming time
    else if (m_spellInfo->speed > 0.0f && affectiveObject && pVictim != affectiveObject)
    {
        // calculate spell incoming interval
        float dist = affectiveObject->GetDistance(pVictim->GetPositionX(), pVictim->GetPositionY(), pVictim->GetPositionZ());
        if (dist < 5.0f)
            dist = 5.0f;
        target.timeDelay = (uint64) floor(dist / m_spellInfo->speed * 1000.0f);

    }
    // Spell cast on self - mostly TRIGGER_MISSILE code
    else if (m_spellInfo->speed > 0.0f && affectiveObject && pVictim == affectiveObject)
    {
        float dist = 0.0f;
        if (m_targets.m_targetMask & TARGET_FLAG_DEST_LOCATION)
            dist = affectiveObject->GetDistance(m_targets.m_destX, m_targets.m_destY, m_targets.m_destZ);

        target.timeDelay = (uint64) floor(dist / m_spellInfo->speed * 1000.0f);
    }
    else
        target.timeDelay = UI64LIT(0);

    // Calculate minimum incoming time
    if (m_delayMoment == 0 || m_delayMoment > target.timeDelay)
        m_delayMoment = target.timeDelay;

    // If target reflect spell back to caster
    if (target.missCondition == SPELL_MISS_REFLECT)
    {
        // Calculate reflected spell result on caster
        target.reflectResult =  m_caster->SpellHitResult(m_caster, m_spellInfo, m_canReflect);

        if (target.reflectResult == SPELL_MISS_REFLECT)     // Impossible reflect again, so simply deflect spell
            target.reflectResult = SPELL_MISS_PARRY;

        // Increase time interval for reflected spells by 1.5
        target.timeDelay += target.timeDelay >> 1;

        m_spellFlags |= SPELL_FLAG_REFLECTED;
    }
    else
        target.reflectResult = SPELL_MISS_NONE;

    // Add target to list
    m_UniqueTargetInfo.push_back(target);
}

void Spell::AddUnitTarget(ObjectGuid unitGuid, SpellEffectIndex effIndex)
{
    if (Unit* unit = m_caster->GetObjectGuid() == unitGuid ? m_caster : ObjectAccessor::GetUnit(*m_caster, unitGuid))
        AddUnitTarget(unit, effIndex);
}

void Spell::AddGOTarget(GameObject* pVictim, SpellEffectIndex effIndex)
{
    if (m_spellInfo->Effect[effIndex] == 0)
        return;

    ObjectGuid targetGUID = pVictim->GetObjectGuid();

    // Lookup target in already in list
    for(GOTargetList::iterator ihit = m_UniqueGOTargetInfo.begin(); ihit != m_UniqueGOTargetInfo.end(); ++ihit)
    {
        if (targetGUID == ihit->targetGUID)                 // Found in list
        {
            ihit->effectMask |= (1 << effIndex);            // Add only effect mask
            return;
        }
    }

    // This is new target calculate data for him

    GOTargetInfo target;
    target.targetGUID = targetGUID;
    target.effectMask = (1 << effIndex);
    target.processed  = false;                              // Effects not apply on target

    // spell fly from visual cast object
    WorldObject* affectiveObject = GetAffectiveCasterObject();

    // Spell have trajectory - need calculate incoming time
    if (affectiveObject && m_targets.GetSpeed() > 0.0f)
    {
        float dist = 5.0f;
        if (m_targets.m_targetMask & TARGET_FLAG_DEST_LOCATION)
            dist = affectiveObject->GetDistance(m_targets.m_destX, m_targets.m_destY, m_targets.m_destZ);
        else
            dist = affectiveObject->GetDistance(pVictim->GetPositionX(), pVictim->GetPositionY(), pVictim->GetPositionZ());

        float speed = m_targets.GetSpeed() * cos(m_targets.GetElevation());

        target.timeDelay = (uint64) floor(dist / speed * 1000.0f);
    }
    // Spell have speed - need calculate incoming time
    else if (m_spellInfo->speed > 0.0f && affectiveObject && pVictim != affectiveObject)
    {
        // calculate spell incoming interval
        float dist = affectiveObject->GetDistance(pVictim->GetPositionX(), pVictim->GetPositionY(), pVictim->GetPositionZ());
        if (dist < 5.0f)
            dist = 5.0f;
        target.timeDelay = (uint64) floor(dist / m_spellInfo->speed * 1000.0f);
    }
    else
        target.timeDelay = UI64LIT(0);

    if (m_delayMoment == 0 || m_delayMoment > target.timeDelay)
        m_delayMoment = target.timeDelay;

    // Add target to list
    m_UniqueGOTargetInfo.push_back(target);
}

void Spell::AddGOTarget(ObjectGuid goGuid, SpellEffectIndex effIndex)
{
    if (GameObject* go = m_caster->GetMap()->GetGameObject(goGuid))
        AddGOTarget(go, effIndex);
}

void Spell::AddItemTarget(Item* pitem, SpellEffectIndex effIndex)
{
    if (m_spellInfo->Effect[effIndex] == 0)
        return;

    // Lookup target in already in list
    for(ItemTargetList::iterator ihit = m_UniqueItemInfo.begin(); ihit != m_UniqueItemInfo.end(); ++ihit)
    {
        if (pitem == ihit->item)                            // Found in list
        {
            ihit->effectMask |= (1 << effIndex);            // Add only effect mask
            return;
        }
    }

    // This is new target add data

    ItemTargetInfo target;
    target.item       = pitem;
    target.effectMask = (1 << effIndex);
    m_UniqueItemInfo.push_back(target);
}

void Spell::DoAllEffectOnTarget(TargetInfo *target)
{
    if (!target || target->processed)                       // Check target
        return;

    target->processed = true;                               // Target checked in apply effects procedure

    // Get mask of effects for target
    uint32 mask = target->effectMask;

    Unit* unit = m_caster->GetObjectGuid() == target->targetGUID ? m_caster : ObjectAccessor::GetUnit(*m_caster, target->targetGUID);
    if (!unit)
        return;

    // Get original caster (if exist) and calculate damage/healing from him data
    Unit *real_caster = GetAffectiveCaster();
    // FIXME: in case wild GO heal/damage spells will be used target bonuses
    Unit *caster = real_caster ? real_caster : m_caster;

    SpellMissInfo missInfo = target->missCondition;
    // Need init unitTarget by default unit (can changed in code on reflect)
    // Or on missInfo!=SPELL_MISS_NONE unitTarget undefined (but need in trigger subsystem)
    unitTarget = unit;

    // Reset damage/healing counter
    ResetEffectDamageAndHeal();

    // Fill base trigger info
    uint32 procAttacker = m_procAttacker;
    uint32 procVictim   = m_procVictim;
    uint32 procEx       = PROC_EX_NONE;

    // drop proc flags in case target not affected negative effects in negative spell
    // for example caster bonus or animation,
    // except miss case where will assigned PROC_EX_* flags later
    if (((procAttacker | procVictim) & NEGATIVE_TRIGGER_MASK) &&
        !(target->effectMask & m_negativeEffectMask) && missInfo == SPELL_MISS_NONE)
    {
        procAttacker = PROC_FLAG_NONE;
        procVictim   = PROC_FLAG_NONE;
    }

    if (m_spellInfo->speed > 0)
    {
        // mark effects that were already handled in Spell::HandleDelayedSpellLaunch on spell launch as processed
        for (int32 i = 0; i < MAX_EFFECT_INDEX; ++i)
            if (IsEffectHandledOnDelayedSpellLaunch(m_spellInfo, SpellEffectIndex(i)))
                mask &= ~(1<<i);

        // maybe used in effects that are handled on hit
        m_damage += target->damage;
    }

    // recheck for visibility of target
    if ((m_spellInfo->speed > 0.0f ||
        (m_spellInfo->EffectImplicitTargetA[0] == TARGET_CHAIN_DAMAGE && GetSpellCastTime(m_spellInfo, this) > 0)) &&
        (!unit->isVisibleForOrDetect(m_caster, m_caster, false) && !m_IsTriggeredSpell))
    {
        caster->SendSpellMiss(unit, m_spellInfo->Id, SPELL_MISS_EVADE);
        missInfo = SPELL_MISS_EVADE;
        return;
    }

    if (missInfo==SPELL_MISS_NONE)                          // In case spell hit target, do all effect on that target
        DoSpellHitOnUnit(unit, mask);
    else if (missInfo == SPELL_MISS_REFLECT)                // In case spell reflect from target, do all effect on caster (if hit)
    {
        if (target->reflectResult == SPELL_MISS_NONE)       // If reflected spell hit caster -> do all effect on him
        {
            DoSpellHitOnUnit(m_caster, mask);
            unitTarget = m_caster;
        }
    }
    else if (missInfo == SPELL_MISS_MISS || missInfo == SPELL_MISS_RESIST)
    {
        if (real_caster && real_caster != unit)
        {
            // can cause back attack (if detected)
            if (!(m_spellInfo->AttributesEx3 & SPELL_ATTR_EX3_NO_INITIAL_AGGRO) && !(m_spellInfo->AttributesEx & SPELL_ATTR_EX_NO_THREAT) && !IsPositiveSpell(m_spellInfo->Id) &&
                (m_caster->isVisibleForOrDetect(unit, unit, false) && !m_IsTriggeredSpell))
            {
                if (!unit->isInCombat() && unit->GetTypeId() != TYPEID_PLAYER && ((Creature*)unit)->AI())
                    unit->AttackedBy(real_caster);
            }
        }
    }

    // All calculated do it!
    // Do healing and triggers
    if (m_healing)
    {
        bool crit = real_caster && real_caster->IsSpellCrit(unitTarget, m_spellInfo, m_spellSchoolMask);
        uint32 addhealth = m_healing;
        if (crit)
        {
            procEx |= PROC_EX_CRITICAL_HIT;
            addhealth = caster->SpellCriticalHealingBonus(m_spellInfo, addhealth, NULL);
        }
        else
            procEx |= PROC_EX_NORMAL_HIT;

        uint32 absorb = 0;
        unitTarget->CalculateHealAbsorb(addhealth, &absorb);
        addhealth -= absorb;

        // Do triggers for unit (reflect triggers passed on hit phase for correct drop charge)
        if (m_canTrigger && missInfo != SPELL_MISS_REFLECT)
        {
            caster->ProcDamageAndSpell(unitTarget, real_caster ? procAttacker : PROC_FLAG_NONE, procVictim, procEx, addhealth, m_attackType, m_spellInfo);
        }

        int32 gain = caster->DealHeal(unitTarget, addhealth, m_spellInfo, crit, absorb);

        if (real_caster)
            unitTarget->getHostileRefManager().threatAssist(real_caster, float(gain) * 0.5f * sSpellMgr.GetSpellThreatMultiplier(m_spellInfo), m_spellInfo);
    }
    // Do damage and triggers
    else if (m_damage)
    {
        // Fill base damage struct (unitTarget - is real spell target)
        SpellNonMeleeDamage damageInfo(caster, unitTarget, m_spellInfo->Id, m_spellSchoolMask);

        if (m_spellInfo->speed > 0)
        {
            damageInfo.damage = m_damage;
            damageInfo.HitInfo = target->HitInfo;
        }
        // Add bonuses and fill damageInfo struct
        else
        {
            float dmgMultiplier = 1.0f;
            if (m_damageIndex >= 0 && m_applyMultiplierMask & (1 << m_damageIndex))
                dmgMultiplier = m_damageMultipliers[m_damageIndex];

            caster->CalculateSpellDamage(&damageInfo, m_damage, m_spellInfo, m_attackType, dmgMultiplier);
        }

        unitTarget->CalculateAbsorbResistBlock(caster, &damageInfo, m_spellInfo);

        caster->DealDamageMods(damageInfo.target, damageInfo.damage, &damageInfo.absorb);

        // Send log damage message to client
        caster->SendSpellNonMeleeDamageLog(&damageInfo);

        procEx = createProcExtendMask(&damageInfo, missInfo);
        procVictim |= PROC_FLAG_TAKEN_ANY_DAMAGE;

        if (damageInfo.absorb)
            procEx &= ~PROC_EX_DIRECT_DAMAGE;

        // Do triggers for unit (reflect triggers passed on hit phase for correct drop charge)
        if (m_canTrigger && missInfo != SPELL_MISS_REFLECT)
            caster->ProcDamageAndSpell(unitTarget, real_caster ? procAttacker : PROC_FLAG_NONE, procVictim, procEx, damageInfo.damage, m_attackType, m_spellInfo);

        // trigger weapon enchants for weapon based spells; exclude spells that stop attack, because may break CC
        if (m_caster->GetTypeId() == TYPEID_PLAYER && m_spellInfo->EquippedItemClass == ITEM_CLASS_WEAPON &&
            !(m_spellInfo->Attributes & SPELL_ATTR_STOP_ATTACK_TARGET))
            ((Player*)m_caster)->CastItemCombatSpell(unitTarget, m_attackType);

        // Haunt (NOTE: for avoid use additional field damage stored in dummy value (replace unused 100%)
        // apply before deal damage because aura can be removed at target kill
        if (m_spellInfo->SpellFamilyName == SPELLFAMILY_WARLOCK && m_spellInfo->SpellIconID == 3172 &&
            m_spellInfo->SpellFamilyFlags.test<CF_WARLOCK_HAUNT>())
            if (Aura* dummy = unitTarget->GetDummyAura(m_spellInfo->Id))
                dummy->GetModifier()->m_amount = damageInfo.damage + damageInfo.absorb;

        /* process anticheat check */
        if (caster->GetObjectGuid().IsPlayer())
            ((Player*)caster)->GetAntiCheat()->DoAntiCheatCheck(CHECK_DAMAGE_SPELL, m_spellInfo->Id, 0, damageInfo.damage);

        caster->DealSpellDamage(&damageInfo, true);

        // Scourge Strike, here because needs to use final damage in second part of the spell
        if (m_spellInfo->IsFitToFamily<SPELLFAMILY_DEATHKNIGHT, CF_DEATHKNIGHT_SCOURGE_STRIKE>())
        {
            uint32 count = 0;
            Unit::SpellAuraHolderMap const& auras = unitTarget->GetSpellAuraHolderMap();
            for(Unit::SpellAuraHolderMap::const_iterator itr = auras.begin(); itr!=auras.end(); ++itr)
            {
                if (itr->second->GetSpellProto()->Dispel == DISPEL_DISEASE &&
                    itr->second->GetCasterGuid() == caster->GetObjectGuid())
                    ++count;
            }

            if (count)
            {
                int32 bp = count * CalculateDamage(EFFECT_INDEX_2, unitTarget) * damageInfo.damage / 100;
                if (Aura* dummy = caster->GetDummyAura(64736)) // Item - Death Knight T8 Melee 4P Bonus
                    bp *= ((float)dummy->GetModifier()->m_amount+100.0f)/100.0f;

                if (bp)
                    caster->CastCustomSpell(unitTarget, 70890, &bp, NULL, NULL, true);
            }
        }
    }
    // Passive spell hits/misses or active spells only misses (only triggers if proc flags set)
    else if (procAttacker || procVictim)
    {
        // Fill base damage struct (unitTarget - is real spell target)
        SpellNonMeleeDamage damageInfo(caster, unitTarget, m_spellInfo->Id, m_spellSchoolMask);
        procEx = createProcExtendMask(&damageInfo, missInfo);
        // Do triggers for unit (reflect triggers passed on hit phase for correct drop charge)
        if (m_canTrigger && missInfo != SPELL_MISS_REFLECT)
            caster->ProcDamageAndSpell(unit, real_caster ? procAttacker : PROC_FLAG_NONE, procVictim, procEx, 0, m_attackType, m_spellInfo);
    }

    // Update damage multipliers
    for (uint8 effectNumber = 0; effectNumber < MAX_EFFECT_INDEX; ++effectNumber)
        if (mask & (1 << effectNumber) && m_applyMultiplierMask & (1 << effectNumber))
        {
            // Get multiplier
            float multiplier = m_spellInfo->DmgMultiplier[effectNumber];
            // Apply multiplier mods
            if (real_caster)
                if (Player* modOwner = real_caster->GetSpellModOwner())
                    modOwner->ApplySpellMod(m_spellInfo->Id, SPELLMOD_EFFECT_PAST_FIRST, multiplier, this);
            m_damageMultipliers[effectNumber] *= multiplier;
        }

    // Call scripted function for AI if this spell is casted upon a creature
    if (unit->GetTypeId() == TYPEID_UNIT)
    {
        // cast at creature (or GO) quest objectives update at successful cast finished (+channel finished)
        // ignore pets or autorepeat/melee casts for speed (not exist quest for spells (hm... )
        if (real_caster && !((Creature*)unit)->IsPet() && !IsAutoRepeat() && !IsNextMeleeSwingSpell() && !IsChannelActive())
            if (Player* p = real_caster->GetCharmerOrOwnerPlayerOrPlayerItself())
                p->RewardPlayerAndGroupAtCast(unit, m_spellInfo->Id);

        if(((Creature*)unit)->AI())
            ((Creature*)unit)->AI()->SpellHit(m_caster, m_spellInfo);
    }

    // Call scripted function for AI if this spell is casted by a creature
    if (m_caster->GetTypeId() == TYPEID_UNIT && ((Creature*)m_caster)->AI())
        ((Creature*)m_caster)->AI()->SpellHitTarget(unit, m_spellInfo);
    if (real_caster && real_caster != m_caster && real_caster->GetTypeId() == TYPEID_UNIT && ((Creature*)real_caster)->AI())
        ((Creature*)real_caster)->AI()->SpellHitTarget(unit, m_spellInfo);
}

void Spell::DoSpellHitOnUnit(Unit *unit, uint32 effectMask)
{
    if (!unit || (!effectMask && !damage))
        return;

    Unit* realCaster = GetAffectiveCaster();

    // Recheck immune (only for delayed spells)
    if (m_spellInfo->speed && (
        (IsSpellCauseDamage(m_spellInfo) && unit->IsImmunedToDamage(GetSpellSchoolMask(m_spellInfo))) ||
        unit->IsImmuneToSpell(m_spellInfo)) &&
        !(m_spellInfo->Attributes & SPELL_ATTR_UNAFFECTED_BY_INVULNERABILITY))
    {
        if (realCaster)
            realCaster->SendSpellMiss(unit, m_spellInfo->Id, SPELL_MISS_IMMUNE);

        ResetEffectDamageAndHeal();
        return;
    }

    if (unit->GetTypeId() == TYPEID_PLAYER && unit->IsInWorld())
    {
        ((Player*)unit)->GetAchievementMgr().UpdateAchievementCriteria(ACHIEVEMENT_CRITERIA_TYPE_BE_SPELL_TARGET, m_spellInfo->Id);
        ((Player*)unit)->GetAchievementMgr().UpdateAchievementCriteria(ACHIEVEMENT_CRITERIA_TYPE_BE_SPELL_TARGET2, m_spellInfo->Id);
    }

    if (realCaster && realCaster->GetTypeId() == TYPEID_PLAYER && realCaster->IsInWorld())
        ((Player*)realCaster)->GetAchievementMgr().UpdateAchievementCriteria(ACHIEVEMENT_CRITERIA_TYPE_CAST_SPELL2, m_spellInfo->Id, 0, unit);

    if (realCaster && realCaster != unit)
    {
        // Recheck  UNIT_FLAG_NON_ATTACKABLE for delayed spells
        if (m_spellInfo->speed > 0.0f &&
            unit->HasFlag(UNIT_FIELD_FLAGS, UNIT_FLAG_NON_ATTACKABLE) &&
            unit->GetCharmerOrOwnerGuid() != m_caster->GetObjectGuid())
        {
            realCaster->SendSpellMiss(unit, m_spellInfo->Id, SPELL_MISS_EVADE);
            ResetEffectDamageAndHeal();
            return;
        }

        if (!realCaster->IsFriendlyTo(unit))
        {
            // for delayed spells ignore not visible explicit target
            if (m_spellInfo->speed > 0.0f && unit == m_targets.getUnitTarget() &&
                (!unit->isVisibleForOrDetect(m_caster, m_caster, false) && !m_IsTriggeredSpell))
            {
                realCaster->SendSpellMiss(unit, m_spellInfo->Id, SPELL_MISS_EVADE);
                ResetEffectDamageAndHeal();
                return;
            }

            // can cause back attack (if detected), stealth removed at Spell::cast if spell break it
            if (!(m_spellInfo->AttributesEx3 & SPELL_ATTR_EX3_NO_INITIAL_AGGRO) && !(m_spellInfo->AttributesEx & SPELL_ATTR_EX_NO_THREAT) && !IsPositiveSpell(m_spellInfo->Id) &&
                m_caster->isVisibleForOrDetect(unit, unit, false))
            {
                // caster can be detected but have stealth aura
                m_caster->RemoveSpellsCausingAura(SPELL_AURA_MOD_STEALTH);

                if (!unit->IsStandState() && !unit->hasUnitState(UNIT_STAT_STUNNED))
                    unit->SetStandState(UNIT_STAND_STATE_STAND);

                if (!(m_spellInfo->AttributesEx & SPELL_ATTR_EX_NO_THREAT) &&
                    !unit->isInCombat() && unit->GetTypeId() != TYPEID_PLAYER && ((Creature*)unit)->AI())
                    unit->AttackedBy(realCaster);

                if (Player *attackedPlayer = unit->GetCharmerOrOwnerPlayerOrPlayerItself())
                    realCaster->SetContestedPvP(attackedPlayer);
            }
        }
        else
        {
            // for delayed spells ignore negative spells (after duel end) for friendly targets
            if (m_spellInfo->speed > 0.0f && !IsPositiveSpell(m_spellInfo->Id))
            {
                realCaster->SendSpellMiss(unit, m_spellInfo->Id, SPELL_MISS_EVADE);
                ResetEffectDamageAndHeal();
                return;
            }

            // assisting case, healing and resurrection
            if (unit->hasUnitState(UNIT_STAT_ATTACK_PLAYER))
                realCaster->SetContestedPvP();

            if (unit->isInCombat() && !(m_spellInfo->AttributesEx3 & SPELL_ATTR_EX3_NO_INITIAL_AGGRO))
            {
                realCaster->SetInCombatState(unit->GetCombatTimer() > 0);
                unit->getHostileRefManager().threatAssist(realCaster, 0.0f, m_spellInfo);
            }
        }
    }

    // Get Data Needed for Diminishing Returns, some effects may have multiple auras, so this must be done on spell hit, not aura add
    // Diminishing must not affect spells, casted on self
    if ((realCaster && unit && realCaster != unit) || (m_spellFlags & SPELL_FLAG_REFLECTED))
    {
        m_diminishGroup = GetDiminishingReturnsGroupForSpell(m_spellInfo,m_triggeredByAuraSpell);
        m_diminishLevel = unit->GetDiminishing(m_diminishGroup);
        // Increase Diminishing on unit, current informations for actually casts will use values above
        if ((GetDiminishingReturnsGroupType(m_diminishGroup) == DRTYPE_PLAYER && unit->GetCharmerOrOwnerPlayerOrPlayerItself()) ||
            GetDiminishingReturnsGroupType(m_diminishGroup) >= DRTYPE_ALL)
            unit->IncrDiminishing(m_diminishGroup);
    }

    // Apply additional spell effects to target
    CastPreCastSpells(unit);

    if (IsSpellAppliesAura(m_spellInfo, effectMask))
    {
        m_spellAuraHolder = CreateSpellAuraHolder(m_spellInfo, unit, realCaster, m_CastItem);
        m_spellAuraHolder->setDiminishGroup(m_diminishGroup);
        m_spellAuraHolder->SetInUse(true);
    }
    else
        m_spellAuraHolder = SpellAuraHolderPtr(NULL);

    for(int effectNumber = 0; effectNumber < MAX_EFFECT_INDEX; ++effectNumber)
    {
        if (effectMask & (1 << effectNumber))
        {
            HandleEffects(unit, NULL, NULL, SpellEffectIndex(effectNumber));
        }
    }

    // now apply all created auras
    if (m_spellAuraHolder)
    {
        // normally shouldn't happen
        if (!m_spellAuraHolder->IsEmptyHolder())
        {
            int32 duration = m_spellAuraHolder->GetAuraMaxDuration();
            int32 originalDuration = duration;

            if (duration > 0)
            {
                int32 limitduration = GetDiminishingReturnsLimitDuration(m_diminishGroup, m_spellInfo);
                unit->ApplyDiminishingToDuration(m_diminishGroup, duration, m_caster, m_diminishLevel, limitduration, m_spellFlags & SPELL_FLAG_REFLECTED);

                // Fully diminished
                if (duration == 0)
                {
                    return;
                }
            }

            duration = unit->CalculateAuraDuration(m_spellInfo, effectMask, duration, m_caster);

            if (duration != originalDuration)
            {
                m_spellAuraHolder->SetAuraMaxDuration(duration);
                m_spellAuraHolder->SetAuraDuration(duration);
            }

            unit->AddSpellAuraHolder(m_spellAuraHolder);
            m_spellAuraHolder->SetInUse(false);
        }
        else
        {
            m_spellAuraHolder->SetInUse(false);
            if (!unit->AddSpellAuraHolderToRemoveList(m_spellAuraHolder))
                DEBUG_LOG("Spell::DoSpellHitOnUnit cannot insert SpellAuraHolder (spell %u) to remove list!", m_spellAuraHolder ? m_spellAuraHolder->GetId() : 0);
        }
    }
}

void Spell::DoAllEffectOnTarget(GOTargetInfo *target)
{

    if (!target || target->processed)                       // Check target
        return;

    target->processed = true;                               // Target checked in apply effects procedure

    uint32 effectMask = target->effectMask;
    if(!effectMask)
        return;

    GameObject* go = m_caster->GetMap()->GetGameObject(target->targetGUID);
    if(!go)
        return;

    for(int effectNumber = 0; effectNumber < MAX_EFFECT_INDEX; ++effectNumber)
        if (effectMask & (1 << effectNumber))
            HandleEffects(NULL, NULL, go, SpellEffectIndex(effectNumber));

    // cast at creature (or GO) quest objectives update at successful cast finished (+channel finished)
    // ignore autorepeat/melee casts for speed (not exist quest for spells (hm... )
    if ( !IsAutoRepeat() && !IsNextMeleeSwingSpell() && !IsChannelActive() )
    {
        if ( Player* p = m_caster->GetCharmerOrOwnerPlayerOrPlayerItself() )
            p->RewardPlayerAndGroupAtCast(go, m_spellInfo->Id);
    }
}

void Spell::DoAllEffectOnTarget(ItemTargetInfo *target)
{
    uint32 effectMask = target->effectMask;
    if(!target->item || !effectMask)
        return;

    for(int effectNumber = 0; effectNumber < MAX_EFFECT_INDEX; ++effectNumber)
        if (effectMask & (1 << effectNumber))
            HandleEffects(NULL, target->item, NULL, SpellEffectIndex(effectNumber));
}

void Spell::HandleDelayedSpellLaunch(TargetInfo *target)
{
     // Get mask of effects for target
    uint32 mask = target->effectMask;

    Unit* unit = m_caster->GetObjectGuid() == target->targetGUID ? m_caster : ObjectAccessor::GetUnit(*m_caster, target->targetGUID);
    if (!unit)
        return;

    // Get original caster (if exist) and calculate damage/healing from him data
    Unit *real_caster = GetAffectiveCaster();
    // FIXME: in case wild GO heal/damage spells will be used target bonuses
    Unit *caster = real_caster ? real_caster : m_caster;

    SpellMissInfo missInfo = target->missCondition;
    // Need init unitTarget by default unit (can changed in code on reflect)
    // Or on missInfo!=SPELL_MISS_NONE unitTarget undefined (but need in trigger subsystem)
    unitTarget = unit;

    // Reset damage/healing counter
    ResetEffectDamageAndHeal(); // healing maybe not needed at this point

    // Fill base damage struct (unitTarget - is real spell target)
    SpellNonMeleeDamage damageInfo(caster, unitTarget, m_spellInfo->Id, m_spellSchoolMask);

    // keep damage amount for reflected spells
    if (missInfo == SPELL_MISS_NONE || (missInfo == SPELL_MISS_REFLECT && target->reflectResult == SPELL_MISS_NONE))
    {
        std::bitset<MAX_EFFECT_INDEX> update_mult;

        for (int32 effectNumber = 0; effectNumber < MAX_EFFECT_INDEX; ++effectNumber)
        {
            if (mask & (1 << effectNumber) && IsEffectHandledOnDelayedSpellLaunch(m_spellInfo, SpellEffectIndex(effectNumber)))
            {
                HandleEffects(unit, NULL, NULL, SpellEffectIndex(effectNumber));
                if ( m_applyMultiplierMask & (1 << effectNumber) )
                {
                    update_mult[effectNumber] = true;
                }
            }
        }

        if (m_damage > 0)
        {
            float dmgMultiplier = 1.0f;
            if (m_damageIndex >= 0 && m_applyMultiplierMask & (1 << m_damageIndex))
                dmgMultiplier = m_damageMultipliers[m_damageIndex];
            caster->CalculateSpellDamage(&damageInfo, m_damage, m_spellInfo, m_attackType, dmgMultiplier);
        }

        // Update damage multipliers
        for (int32 effectNumber = 0; effectNumber < MAX_EFFECT_INDEX; ++effectNumber)
            if (update_mult[effectNumber])
            {
                // Get multiplier
                float multiplier = m_spellInfo->DmgMultiplier[effectNumber];
                // Apply multiplier mods
                if (real_caster)
                    if (Player* modOwner = real_caster->GetSpellModOwner())
                        modOwner->ApplySpellMod(m_spellInfo->Id, SPELLMOD_EFFECT_PAST_FIRST, multiplier, this);
                m_damageMultipliers[effectNumber] *= multiplier;
            }
    }

    target->damage = damageInfo.damage;
    target->HitInfo = damageInfo.HitInfo;
}

void Spell::InitializeDamageMultipliers()
{
    for (int32 i = 0; i < MAX_EFFECT_INDEX; ++i)
    {
        if (m_spellInfo->Effect[i] == 0)
            continue;

        uint32 EffectChainTarget = m_spellInfo->EffectChainTarget[i];
        if (Unit* realCaster = GetAffectiveCaster())
            if (Player* modOwner = realCaster->GetSpellModOwner())
                modOwner->ApplySpellMod(m_spellInfo->Id, SPELLMOD_JUMP_TARGETS, EffectChainTarget, this);

        m_damageMultipliers[i] = 1.0f;
        if ( (m_spellInfo->EffectImplicitTargetA[i] == TARGET_CHAIN_DAMAGE || m_spellInfo->EffectImplicitTargetA[i] == TARGET_CHAIN_HEAL) &&
            (EffectChainTarget > 1) )
            m_applyMultiplierMask |= (1 << i);
    }
}

bool Spell::IsAliveUnitPresentInTargetList()
{
    // Not need check return true
    if (m_needAliveTargetMask == 0)
        return true;

    uint8 needAliveTargetMask = m_needAliveTargetMask;

    for(TargetList::const_iterator ihit = m_UniqueTargetInfo.begin(); ihit != m_UniqueTargetInfo.end(); ++ihit)
    {
        if (ihit->missCondition == SPELL_MISS_NONE && (needAliveTargetMask & ihit->effectMask))
        {
            Unit *unit = m_caster->GetObjectGuid() == ihit->targetGUID ? m_caster : ObjectAccessor::GetUnit(*m_caster, ihit->targetGUID);

            // either unit is alive and normal spell, or unit dead and deathonly-spell
            if (unit && (unit->isAlive() != IsDeathOnlySpell(m_spellInfo)))
                needAliveTargetMask &= ~ihit->effectMask;   // remove from need alive mask effect that have alive target
        }
    }

    // is all effects from m_needAliveTargetMask have alive targets
    return needAliveTargetMask == 0;
}

// Helper for Chain Healing
// Spell target first
// Raidmates then descending by injury suffered (MaxHealth - Health)
// Other players/mobs then descending by injury suffered (MaxHealth - Health)
struct ChainHealingOrder : public std::binary_function<const Unit*, const Unit*, bool>
{
    const Unit* MainTarget;
    ChainHealingOrder(Unit const* Target) : MainTarget(Target) {};
    // functor for operator ">"
    bool operator()(Unit const* _Left, Unit const* _Right) const
    {
        return (ChainHealingHash(_Left) < ChainHealingHash(_Right));
    }
    int32 ChainHealingHash(Unit const* Target) const
    {
        if (Target == MainTarget)
            return 0;
        else if (Target->GetTypeId() == TYPEID_PLAYER && MainTarget->GetTypeId() == TYPEID_PLAYER &&
            ((Player const*)Target)->IsInSameRaidWith((Player const*)MainTarget))
        {
            if (Target->GetHealth() == Target->GetMaxHealth())
                return 40000;
            else
                return 20000 - Target->GetMaxHealth() + Target->GetHealth();
        }
        else
            return 40000 - Target->GetMaxHealth() + Target->GetHealth();
    }
};

class ChainHealingFullHealth: std::unary_function<const Unit*, bool>
{
    public:
        const Unit* MainTarget;
        ChainHealingFullHealth(const Unit* Target) : MainTarget(Target) {};

        bool operator()(const Unit* Target)
        {
            return (Target != MainTarget && Target->GetHealth() == Target->GetMaxHealth());
        }
};

// Helper for targets nearest to the spell target
// The spell target is always first unless there is a target at _completely_ the same position (unbelievable case)
struct TargetDistanceOrderNear : public std::binary_function<const Unit, const Unit, bool>
{
    const Unit* MainTarget;
    TargetDistanceOrderNear(const Unit* Target) : MainTarget(Target) {};
    // functor for operator ">"
    bool operator()(const Unit* _Left, const Unit* _Right) const
    {
        return MainTarget->GetDistanceOrder(_Left, _Right);
    }
};

// Helper for targets furthest away to the spell target
// The spell target is always first unless there is a target at _completely_ the same position (unbelievable case)
struct TargetDistanceOrderFarAway : public std::binary_function<const Unit, const Unit, bool>
{
    const Unit* MainTarget;
    TargetDistanceOrderFarAway(const Unit* Target) : MainTarget(Target) {};
    // functor for operator "<"
    bool operator()(const Unit* _Left, const Unit* _Right) const
    {
        return !MainTarget->GetDistanceOrder(_Left, _Right);
    }
};

void Spell::SetTargetMap(SpellEffectIndex effIndex, uint32 targetMode, UnitList& targetUnitMap)
{
    float radius;
    if (m_spellInfo->EffectRadiusIndex[effIndex])
        radius = GetSpellRadius(sSpellRadiusStore.LookupEntry(m_spellInfo->EffectRadiusIndex[effIndex]));
    else
        radius = GetSpellMaxRange(sSpellRangeStore.LookupEntry(m_spellInfo->rangeIndex));

    uint32 EffectChainTarget = m_spellInfo->EffectChainTarget[effIndex];

    if (Unit* realCaster = GetAffectiveCaster())
    {
        if (Player* modOwner = realCaster->GetSpellModOwner())
        {
            modOwner->ApplySpellMod(m_spellInfo->Id, SPELLMOD_RADIUS, radius, this);
            modOwner->ApplySpellMod(m_spellInfo->Id, SPELLMOD_JUMP_TARGETS, EffectChainTarget, this);
        }
    }

    // Get spell max affected targets
    uint32 unMaxTargets = m_spellInfo->MaxAffectedTargets;

    // custom target amount cases
    switch(m_spellInfo->SpellFamilyName)
    {
        case SPELLFAMILY_GENERIC:
        {
            switch(m_spellInfo->Id)
            {
                case 802:                                   // Mutate Bug
                case 804:                                   // Explode Bug
                case 23138:                                 // Gate of Shazzrah
                case 28560:                                 // Summon Blizzard
                case 31347:                                 // Doom TODO: exclude top threat target from target selection
                case 33711:                                 // Murmur's Touch
                case 38794:                                 // Murmur's Touch (h)
                case 44869:                                 // Spectral Blast
                case 45976:                                 // Open Portal
                case 48278:                                 // Paralyze (Utgarde Pinnacle)
                case 50988:                                 // Glare of the Tribunal (Halls of Stone)
                case 54148:                                 // Svala Get Random Target
                case 55479:                                 // Forced Obedience (Naxxramas - Razovius encounter)
                case 59870:                                 // Glare of the Tribunal (h) (Halls of Stone)
                case 62016:                                 // Charge Orb (Thorim)
                case 62301:                                 // Cosmic Smash (Algalon)
                case 62488:                                 // Activate Construct (Ulduar - Ignis encounter)
                case 63018:                                 // Searing Light nonhero
                case 63024:                                 // Gravity Bomb (XT-002)
                case 63387:                                 // Rapid Burst
                case 63545:                                 // Icicle Hodir(trigger spell from 62227)
                case 63795:                                 // Psychosis (Yogg-Saron)
                case 62042:                                 // Stormhammer (Thorim)
                case 64218:                                 // Overcharge
                case 64234:                                 // Gravity Bomb (h) (XT-002)
                case 64531:                                 // Rapid Burst (h)
                case 65121:                                 // Searing Light hero
                case 65301:                                 // Psychosis (Yogg-Saron)
                case 65950:                                 // Touch of Light
                case 66001:                                 // Touch of Darkness
                case 66152:                                 // Bullet Foced Cast (Trial of the Crusader, ->
                case 66153:
                case 66336:                                 // Mistress' Kiss (Trial of the Crusader, ->
                case 66339:                                 // Summon Scarab (Trial of the Crusader, Anub'arak encounter)
                case 67077:                                 // -> Lord Jaraxxus encounter, 10 and 10 heroic)
                case 67281:
                case 67282:
                case 67283:
                case 67296:
                case 67297:
                case 67298:
                case 68950:                                 // Fear (ICC: Forge of Souls)
                case 68912:                                 // Wailing Souls (FoS)
                case 69048:                                 // Mirrored Soul (FoS)
                case 69674:                                 // Mutated Infection (Rotface)
                case 70882:                                 // Slime Spray Summon Trigger (Rotface)
                case 70920:                                 // Unbound Plague Search Effect (Putricide)
                case 71224:                                 // Mutated Infection (Rotface)
                case 72091:                                 // Frozen Orb (Vault of Archavon, Toravon encounter, normal)
                case 73022:                                 // Mutated Infection (heroic)
                case 73023:                                 // Mutated Infection (heroic)
                case 51146:                                 // Searching Gaze (Halls Of Stone)
                    unMaxTargets = 1;
                    break;
                case 28542:                                 // Life Drain
                case 62476:                                 // Icicle (Hodir 10man)
                case 66013:                                 // Penetrating Cold (10 man)
                case 66332:                                 // Nerubian Burrower (Trial of the Crusader, ->
                case 67755:                                 // -> Anub'arak encounter, 10 and 10 heroic)
                case 68509:                                 // Penetrating Cold (10 man heroic)
                case 69055:                                 // Bone Slice (Icecrown Citadel, Lord Marrowgar, normal)
                case 69278:                                 // Gas spore - 10 (Festergut)
                case 70341:                                 // Slime Puddle (Putricide)
                case 71336:                                 // Pact of the Darkfallen
                case 71390:                                 // Pact of the Darkfallen
                case 63476:                                 // Icicle (Hodir - 10)
                    unMaxTargets = 2;
                    break;
                case 28796:                                 // Poison Bolt Volley
                case 29213:                                 // Curse of the Plaguebringer
                case 31298:                                 // Sleep
                case 39992:                                 // Needle Spine Targeting (Warlord Najentus)
                case 51904:                                 // Limiting the count of Summoned Ghouls
                case 54522:
                case 60936:                                 // Surge of Power (h) (Malygos)
                case 61693:                                 // Arcane Storm (Malygos) (N)
                case 62477:                                 // Icicle (Hodir 25man)
                case 64598:                                 // Cosmic Smash (Algalon 25man) 
                case 70814:                                 // Bone Slice (Icecrown Citadel, Lord Marrowgar, heroic)
                case 72095:                                 // Frozen Orb (Vault of Archavon, Toravon encounter, heroic)
                    unMaxTargets = 3;
                    break;
                case 61916:                                 // Lightning Whirl (Stormcaller Brundir - Ulduar)
                    unMaxTargets = urand(2, 3);
                    break;
                case 63482:                                 // Lightning Whirl (h) (Stormcaller Brundir - Ulduar)
                    unMaxTargets = urand(3, 6);
                    break;
                case 67756:                                 // Nerubian Burrower (Trial of the Crusader, ->
                case 67757:                                 // -> Anub'arak encounter, 25 and 25 heroic)
                case 71221:                                 // Gas spore - 25 (Festergut)
                    unMaxTargets = 4;
                    break;
                case 30843:                                 // Enfeeble TODO: exclude top threat target from target selection
                case 42005:                                 // Bloodboil
                case 55665:                                 // Life Drain (h)
                case 58917:                                 // Consume Minions
                case 64604:                                 // Nature Bomb Freya
                case 67076:                                 // Mistress' Kiss (Trial of the Crusader, ->
                case 67078:                                 // -> Lord Jaraxxus encounter, 25 and 25 heroic)
                case 67700:                                 // Penetrating Cold (25 man)
                case 68510:                                 // Penetrating Cold (25 man, heroic)
                    unMaxTargets = 5;
                    break;
                case 61694:                                 // Arcane Storm(H) (25 man) (Malygos)
                    unMaxTargets = 7;
                    break;
                case 54098:                                 // Poison Bolt Volley (h)
                case 54835:                                 // Curse of the Plaguebringer (h)
                    unMaxTargets = 10;
                    break;
                case 25991:                                 // Poison Bolt Volley (Pincess Huhuran)
                    unMaxTargets = 15;
                    break;
                default:
                    break;
            }
            break;
        }
        case SPELLFAMILY_MAGE:
        {
            if (m_spellInfo->Id == 38194)                   // Blink
                unMaxTargets = 1;
            break;
        }
        case SPELLFAMILY_WARRIOR:
        {
            // Sunder Armor (triggered spell)
            if (m_spellInfo->SpellFamilyFlags.test<CF_WARRIOR_SUNDER_ARMOR>() && m_spellInfo->SpellVisual[0] == 0)
                if (m_caster->HasAura(58387))               // Glyph of Sunder Armor
                    EffectChainTarget = 2;
            break;
        }
        case SPELLFAMILY_DRUID:
        {
            // Starfall
            if (m_spellInfo->SpellFamilyFlags.test<CF_DRUID_STARFALL2>())
                unMaxTargets = 2;
            break;
        }
        case SPELLFAMILY_DEATHKNIGHT:
        {
            if (m_spellInfo->SpellIconID == 1737)           // Corpse Explosion
                unMaxTargets = 1;
            break;
        }
        case SPELLFAMILY_PALADIN:
            if (m_spellInfo->Id == 20424)                   // Seal of Command (2 more target for single targeted spell)
            {
                // overwrite EffectChainTarget for non single target spell
                if (Spell* currSpell = m_caster->GetCurrentSpell(CURRENT_GENERIC_SPELL))
                    if (currSpell->m_spellInfo->MaxAffectedTargets > 0 ||
                        currSpell->m_spellInfo->EffectChainTarget[EFFECT_INDEX_0] > 0 ||
                        currSpell->m_spellInfo->EffectChainTarget[EFFECT_INDEX_1] > 0 ||
                        currSpell->m_spellInfo->EffectChainTarget[EFFECT_INDEX_2] > 0)
                        EffectChainTarget = 0;              // no chain targets
            }
            break;
        default:
            break;
    }

    // custom radius cases
    switch(m_spellInfo->SpellFamilyName)
    {
        case SPELLFAMILY_GENERIC:
        {
            switch(m_spellInfo->Id)
            {
                case 69075:                                 // Bone Storm
                case 69832:                                 // Unstable Ooze Explosion (Rotface)
                case 70341:                                 // Slime Puddle (Putricide)
                case 70541:                                 // Infest (Lich King)
                case 73779:
                case 73780:
                case 73781:
                case 70834:                                 // Bone Storm
                case 70835:                                 // Bone Storm
                case 70836:                                 // Bone Storm
                case 71518:                                 // Unholy infusion credit
                case 72289:                                 // Frost infusion credit
                case 72706:                                 // Valithria event credit
                case 72769:                                 // Scent of Blood (Saurfang)
                case 72771:
                case 72934:                                 // Blood infusion credit
                    radius = DEFAULT_VISIBILITY_INSTANCE;
                    break;
                case 69845:                                 // Sindragosa Frost bomb (hack!)
                case 71053:
                case 71054:
                case 71055:
                    radius = 50;
                    break;
                case 72350:                                 // Fury of Frostmourne
                case 72351:                                 // Fury of Frostmourne
                    radius = 300;
                    break;
                case 72754:                                 // Defile. Radius depended from scale.
                case 73708:                                 // Defile 25
                case 73709:                                 // Defile 10H
                case 73710:                                 // Defile 25H
                    if (Unit* realCaster = GetAffectiveCaster())
                        radius = realCaster->GetObjectScale() * 6;
                    break;
                case 66881:                                 // Slime Pool (Acidmaw & Dreadscale encounter)
                case 67638:                                 // (Trial of the Crusader, all difficulties)
                case 67639:                                 // ----- // -----
                case 67640:                                 // ----- // -----
                    if (m_caster->HasAura(66882))
                    {
                        if (Aura* pAura = m_caster->GetAura(66882, EFFECT_INDEX_0))
                            radius = 0.5*(60-(pAura->GetAuraDuration()/IN_MILLISECONDS));
                    }
                    break;
                case 67732:                                 // Destroy all Frost Patches (Trial of the Crusader, Anub'arak)
                    radius = 9.0f;
                    break;
                default:
                    break;
            }
            break;
        }
        default:
            break;
    }

    Unit::AuraList const& mod = m_caster->GetAurasByType(SPELL_AURA_MOD_MAX_AFFECTED_TARGETS);
    for(Unit::AuraList::const_iterator m = mod.begin(); m != mod.end(); ++m)
    {
        if (!(*m)->isAffectedOnSpell(m_spellInfo))
            continue;
        unMaxTargets += (*m)->GetModifier()->m_amount;
    }

    switch (targetMode)
    {
        case TARGET_RANDOM_NEARBY_LOC:
            // Get a random point in circle. Use sqrt(rand) to correct distribution when converting polar to Cartesian coordinates.
            radius *= sqrtf(rand_norm_f());
            // no 'break' expected since we use code in case TARGET_RANDOM_CIRCUMFERENCE_POINT!!!
        case TARGET_RANDOM_CIRCUMFERENCE_POINT:
        {
            // Get a random point AT the circumference
            float angle = 2.0f * M_PI_F * rand_norm_f();
            float dest_x, dest_y, dest_z;
            m_caster->GetClosePoint(dest_x, dest_y, dest_z, 0.0f, radius, angle);
            m_targets.setDestination(dest_x, dest_y, dest_z);

            targetUnitMap.push_back(m_caster);
            break;
        }
        case TARGET_91:
        case TARGET_RANDOM_NEARBY_DEST:
        {
            // Get a random point IN the CIRCEL around current M_TARGETS COORDINATES(!).
            if (radius > 0.0f)
            {
                // Use sqrt(rand) to correct distribution when converting polar to Cartesian coordinates.
                radius *= sqrtf(rand_norm_f());
                float angle = 2.0f * M_PI_F * rand_norm_f();
                float dest_x = m_targets.m_destX + cos(angle) * radius;
                float dest_y = m_targets.m_destY + sin(angle) * radius;
                float dest_z = m_caster->GetPositionZ();
                m_caster->UpdateGroundPositionZ(dest_x, dest_y, dest_z);
                m_targets.setDestination(dest_x, dest_y, dest_z);
            }
<<<<<<< HEAD
            else if (IsPositiveSpell(m_spellInfo->Id))
                    targetUnitMap.push_back(m_caster);
            // This targetMode is often used as 'last' implicitTarget for positive spells, that just require coordinates
            // and no unitTarget (e.g. summon effects). As MaNGOS always needs a unitTarget we add just the caster here.

            // Prevent multiple summons
            if (m_spellInfo->Effect[effIndex] == SPELL_EFFECT_SUMMON || m_spellInfo->Effect[effIndex] == SPELL_EFFECT_SUMMON_OBJECT_WILD)
                unMaxTargets = m_spellInfo->CalculateSimpleValue(effIndex);

            break;
        }
        case TARGET_LEAP_FORWARD:
        {
            Unit* target = m_targets.getUnitTarget();
            if (!target)
                target = m_caster;

            float ox, oy, oz;
            target->GetPosition(ox, oy, oz);
            float direction = target->GetOrientation();
            float distance = radius;

            //Glyph of blink or etc this type
            if (m_caster->GetTypeId() == TYPEID_PLAYER)
                ((Player*)m_caster)->ApplySpellMod(m_spellInfo->Id, SPELLMOD_RADIUS, distance, this);

            float fx = target->GetPositionX() + distance * cos(direction);
            float fy = target->GetPositionY() + distance * sin(direction);
            float fz = oz + 5.0f;

            MaNGOS::NormalizeMapCoord(fx);
            MaNGOS::NormalizeMapCoord(fy);
            target->UpdateAllowedPositionZ(fx, fy, fz);
=======

            // This targetMode is often used as 'last' implicitTarget for positive spells, that just require coordinates
            // and no unitTarget (e.g. summon effects). As MaNGOS always needs a unitTarget we add just the caster here.
            if (IsPositiveSpell(m_spellInfo))
                targetUnitMap.push_back(m_caster);
>>>>>>> ed5fe2ec

            TerrainInfo const* terrain = target->GetTerrain();
            if (terrain)
            {
                if (terrain->CheckPathAccurate(ox,oy,oz,fx,fy,fz, sWorld.getConfig(CONFIG_BOOL_CHECK_GO_IN_PATH) ? target : NULL ))
                    DEBUG_LOG("Spell::EffectLeap/Teleport unit %u forwarded on %f", target->GetObjectGuid().GetCounter(), target->GetDistance(fx,fy,fz));
                else
                    DEBUG_LOG("Spell::EffectLeap/Teleport unit %u NOT forwarded on %f, real distance is %f", target->GetObjectGuid().GetCounter(), distance, target->GetDistance(fx,fy,fz));
            }
            m_targets.setDestination(fx,fy,fz);

            break;
        }
        case TARGET_RANDOM_POINT_NEAR_TARGET:
        case TARGET_RANDOM_POINT_NEAR_TARGET_2:
        {
            // First effect already may set TARGET_FLAG_DEST_LOCATION - use his for source (and set source point)
            if (m_targets.m_targetMask & TARGET_FLAG_DEST_LOCATION)
            {
                m_targets.setSource(m_targets.m_destX, m_targets.m_destY, m_targets.m_destZ);
                m_caster->GetRandomPoint(m_targets.m_srcX, m_targets.m_srcY, m_targets.m_srcZ, radius, m_targets.m_destX, m_targets.m_destY, m_targets.m_destZ);
                targetUnitMap.push_back(m_caster);
            }
            else
            {
                Unit* target = m_targets.getUnitTarget();
                if (!target)
                    target = m_caster;
                float angle = 2.0f * M_PI_F * rand_norm_f();
                float dest_x, dest_y, dest_z;
                target->GetClosePoint(dest_x, dest_y, dest_z, 0.0f, radius, angle);
                m_targets.setDestination(dest_x, dest_y, dest_z);
                targetUnitMap.push_back(target);
            }
            break;
        }
        case TARGET_TOTEM_EARTH:
        case TARGET_TOTEM_WATER:
        case TARGET_TOTEM_AIR:
        case TARGET_TOTEM_FIRE:
        {
            float angle = m_caster->GetOrientation();
            switch(targetMode)
            {
                case TARGET_TOTEM_EARTH:                       break;
                case TARGET_TOTEM_WATER: angle += M_PI_F;      break;
                case TARGET_TOTEM_AIR:   angle += M_PI_F / 2;  break;
                case TARGET_TOTEM_FIRE:  angle -= M_PI_F / 2;  break;
            }
            float dest_x, dest_y;
            m_caster->GetNearPoint2D(dest_x, dest_y, radius, angle);
            m_targets.setDestination(dest_x, dest_y, m_caster->GetPositionZ());

            if (radius > 0.0f)
            {
                // caster included here?
                FillAreaTargets(targetUnitMap, radius, PUSH_DEST_CENTER, SPELL_TARGETS_ALL);

                if (targetUnitMap.empty())
                    targetUnitMap.push_back(m_caster);
            }
            else if (IsPositiveSpell(m_spellInfo->Id))
                    targetUnitMap.push_back(m_caster);

            if (m_spellInfo->Effect[effIndex] == SPELL_EFFECT_SUMMON || m_spellInfo->Effect[effIndex] == SPELL_EFFECT_SUMMON_OBJECT_WILD)
                unMaxTargets = m_spellInfo->CalculateSimpleValue(effIndex);
            break;
        }
        case TARGET_SELF:
        case TARGET_SELF2:
            targetUnitMap.push_back(m_caster);
            break;
        case TARGET_RANDOM_ENEMY_CHAIN_IN_AREA:
        {
            m_targets.m_targetMask = 0;
            unMaxTargets = EffectChainTarget;
            float max_range = radius + unMaxTargets * CHAIN_SPELL_JUMP_RADIUS;

            UnitList tempTargetUnitMap;

            {
                MaNGOS::AnyAoETargetUnitInObjectRangeCheck u_check(m_caster, max_range);
                MaNGOS::UnitListSearcher<MaNGOS::AnyAoETargetUnitInObjectRangeCheck> searcher(tempTargetUnitMap, u_check);
                Cell::VisitAllObjects(m_caster, searcher, max_range);
            }

            if (tempTargetUnitMap.empty())
                break;

            tempTargetUnitMap.sort(TargetDistanceOrderNear(m_caster));

            //Now to get us a random target that's in the initial range of the spell
            uint32 t = 0;
            UnitList::iterator itr = tempTargetUnitMap.begin();
            while(itr!= tempTargetUnitMap.end() && (*itr)->IsWithinDist(m_caster, radius))
                ++t, ++itr;

            if(!t)
                break;

            itr = tempTargetUnitMap.begin();
            std::advance(itr, rand() % t);
            Unit *pUnitTarget = *itr;
            targetUnitMap.push_back(pUnitTarget);

            tempTargetUnitMap.erase(itr);

            tempTargetUnitMap.sort(TargetDistanceOrderNear(pUnitTarget));

            t = unMaxTargets - 1;
            Unit *prev = pUnitTarget;
            UnitList::iterator next = tempTargetUnitMap.begin();

            while(t && next != tempTargetUnitMap.end())
            {
                if(!prev->IsWithinDist(*next, CHAIN_SPELL_JUMP_RADIUS))
                    break;

                if((!prev->IsWithinLOSInMap(*next) && !(m_spellInfo->AttributesEx2 & SPELL_ATTR_EX2_IGNORE_LOS)) || ((m_spellInfo->AttributesEx6 & SPELL_ATTR_EX6_IGNORE_CCED_TARGETS) && !(*next)->CanFreeMove()))
                {
                    ++next;
                    continue;
                }

                prev = *next;
                targetUnitMap.push_back(prev);
                tempTargetUnitMap.erase(next);
                tempTargetUnitMap.sort(TargetDistanceOrderNear(prev));
                next = tempTargetUnitMap.begin();

                --t;
            }
            break;
        }
        case TARGET_RANDOM_FRIEND_CHAIN_IN_AREA:
        {
            m_targets.m_targetMask = 0;
            unMaxTargets = EffectChainTarget;
            float max_range = radius + unMaxTargets * CHAIN_SPELL_JUMP_RADIUS;
            UnitList tempTargetUnitMap;
            {
                MaNGOS::AnyFriendlyUnitInObjectRangeCheck u_check(m_caster, max_range);
                MaNGOS::UnitListSearcher<MaNGOS::AnyFriendlyUnitInObjectRangeCheck> searcher(tempTargetUnitMap, u_check);
                Cell::VisitAllObjects(m_caster, searcher, max_range);
            }

            if (tempTargetUnitMap.empty())
                break;

            tempTargetUnitMap.sort(TargetDistanceOrderNear(m_caster));

            //Now to get us a random target that's in the initial range of the spell
            uint32 t = 0;
            UnitList::iterator itr = tempTargetUnitMap.begin();
            while(itr != tempTargetUnitMap.end() && (*itr)->IsWithinDist(m_caster, radius))
                ++t, ++itr;

            if(!t)
                break;

            itr = tempTargetUnitMap.begin();
            std::advance(itr, rand() % t);
            Unit *pUnitTarget = *itr;
            targetUnitMap.push_back(pUnitTarget);

            tempTargetUnitMap.erase(itr);

            tempTargetUnitMap.sort(TargetDistanceOrderNear(pUnitTarget));

            t = unMaxTargets - 1;
            Unit *prev = pUnitTarget;
            UnitList::iterator next = tempTargetUnitMap.begin();

            while(t && next != tempTargetUnitMap.end())
            {
                if(!prev->IsWithinDist(*next, CHAIN_SPELL_JUMP_RADIUS))
                    break;

                if (!(m_spellInfo->AttributesEx2 & SPELL_ATTR_EX2_IGNORE_LOS) && !prev->IsWithinLOSInMap (*next))
                {
                    ++next;
                    continue;
                }
                prev = *next;
                targetUnitMap.push_back(prev);
                tempTargetUnitMap.erase(next);
                tempTargetUnitMap.sort(TargetDistanceOrderNear(prev));
                next = tempTargetUnitMap.begin();
                --t;
            }
            break;
        }
        case TARGET_PET:
        {
            Pet* tmpUnit = m_caster->GetPet();
            if (!tmpUnit) break;
            GroupPetList m_groupPets = m_caster->GetPets();
            if (!m_groupPets.empty())
            {
                for (GroupPetList::const_iterator itr = m_groupPets.begin(); itr != m_groupPets.end(); ++itr)
                    if (Pet* _pet = m_caster->GetMap()->GetPet(*itr))
                        targetUnitMap.push_back(_pet);
            }
            break;
        }
        case TARGET_CHAIN_DAMAGE:
        {
            if (EffectChainTarget <= 1)
            {
                if (Unit* pUnitTarget = m_caster->SelectMagnetTarget(m_targets.getUnitTarget(), this, effIndex))
                {
                    m_targets.setUnitTarget(pUnitTarget);
                    m_spellFlags |= SPELL_FLAG_REDIRECTED;
                    targetUnitMap.push_back(pUnitTarget);
                }
            }
            else
            {
                Unit* pUnitTarget = m_targets.getUnitTarget();
                WorldObject* originalCaster = GetAffectiveCasterObject();
                if(!pUnitTarget || !originalCaster)
                    break;

                unMaxTargets = EffectChainTarget;

                float max_range;
                if (m_spellInfo->DmgClass == SPELL_DAMAGE_CLASS_MELEE)
                    max_range = radius;
                else
                    //FIXME: This very like horrible hack and wrong for most spells
                    max_range = radius + unMaxTargets * CHAIN_SPELL_JUMP_RADIUS;

                UnitList tempTargetUnitMap;
                {
                    MaNGOS::AnyAoEVisibleTargetUnitInObjectRangeCheck u_check(pUnitTarget, originalCaster, max_range);
                    MaNGOS::UnitListSearcher<MaNGOS::AnyAoEVisibleTargetUnitInObjectRangeCheck> searcher(tempTargetUnitMap, u_check);
                    Cell::VisitAllObjects(m_caster, searcher, max_range);
                }
                if (tempTargetUnitMap.empty())
                    break;

                tempTargetUnitMap.sort(TargetDistanceOrderNear(pUnitTarget));

                if (*tempTargetUnitMap.begin() == pUnitTarget)
                    tempTargetUnitMap.erase(tempTargetUnitMap.begin());

                targetUnitMap.push_back(pUnitTarget);
                uint32 t = unMaxTargets - 1;
                Unit *prev = pUnitTarget;
                UnitList::iterator next = tempTargetUnitMap.begin();

                while (t && next != tempTargetUnitMap.end())
                {
                    if (!prev->IsWithinDist (*next,CHAIN_SPELL_JUMP_RADIUS))
                        break;

                    if (prev == (Unit*)m_caster)
                        break;

                    if ((!(m_spellInfo->AttributesEx2 & SPELL_ATTR_EX2_IGNORE_LOS) && !prev->IsWithinLOSInMap (*next)) || ((m_spellInfo->AttributesEx6 & SPELL_ATTR_EX6_IGNORE_CCED_TARGETS) && !(*next)->CanFreeMove()))
                    {
                        ++next;
                        continue;
                    }
                    prev = *next;
                    targetUnitMap.push_back(prev);
                    tempTargetUnitMap.erase(next);
                    tempTargetUnitMap.sort(TargetDistanceOrderNear(prev));
                    next = tempTargetUnitMap.begin();
                    --t;
                }
            }
            break;
        }
        case TARGET_ALL_ENEMY_IN_AREA:
        {
            FillAreaTargets(targetUnitMap, radius, PUSH_DEST_CENTER, SPELL_TARGETS_AOE_DAMAGE);
            if (m_spellInfo->Id == 62240 || m_spellInfo->Id == 62920)      // Solar Flare
            {
                if (SpellAuraHolderPtr holder = m_caster->GetSpellAuraHolder(62239))
                    unMaxTargets = holder->GetStackAmount();
                else
                    unMaxTargets = 1;
            }
            else if (m_spellInfo->Id == 42005)                   // Bloodboil
            {
                // manually cuting, because the spell hits only the 5 furthest away targets
                if (targetUnitMap.size() > unMaxTargets)
                {
                    targetUnitMap.sort(TargetDistanceOrderFarAway(m_caster));
                    targetUnitMap.resize(unMaxTargets);
                }
            }
            break;
        }
        case TARGET_AREAEFFECT_INSTANT:
        {
            SpellTargets targetB = SPELL_TARGETS_AOE_DAMAGE;

            // Select friendly targets for positive effect
            if (IsPositiveEffect(m_spellInfo, effIndex))
                targetB = SPELL_TARGETS_FRIENDLY;

            UnitList tempTargetUnitMap;
            SpellScriptTargetBounds bounds = sSpellMgr.GetSpellScriptTargetBounds(m_spellInfo->Id);

            // fill real target list if no spell script target defined
            FillAreaTargets(bounds.first != bounds.second ? tempTargetUnitMap : targetUnitMap,
                radius, PUSH_DEST_CENTER, bounds.first != bounds.second ? SPELL_TARGETS_ALL : targetB);

            if (!tempTargetUnitMap.empty())
            {
                for (UnitList::const_iterator iter = tempTargetUnitMap.begin(); iter != tempTargetUnitMap.end(); ++iter)
                {
                    if ((*iter)->GetTypeId() != TYPEID_UNIT)
                        continue;

                    for(SpellScriptTarget::const_iterator i_spellST = bounds.first; i_spellST != bounds.second; ++i_spellST)
                    {
                        // only creature entries supported for this target type
                        if (i_spellST->second.type == SPELL_TARGET_TYPE_GAMEOBJECT)
                            continue;

                        if ((*iter)->GetEntry() == i_spellST->second.targetEntry)
                        {
                            if (i_spellST->second.type == SPELL_TARGET_TYPE_DEAD && ((Creature*)(*iter))->IsCorpse())
                            {
                                targetUnitMap.push_back((*iter));
                            }
                            else if (i_spellST->second.type == SPELL_TARGET_TYPE_CREATURE && (*iter)->isAlive())
                            {
                                targetUnitMap.push_back((*iter));
                            }

                            break;
                        }
                    }
                }
            }

            // exclude caster
            targetUnitMap.remove(m_caster);
            break;
        }
        case TARGET_AREAEFFECT_CUSTOM:
        {
            if (m_spellInfo->Effect[effIndex] == SPELL_EFFECT_PERSISTENT_AREA_AURA)
                break;
            else if (m_spellInfo->Effect[effIndex] == SPELL_EFFECT_SUMMON)
            {
                targetUnitMap.push_back(m_caster);
                break;
            }

            UnitList tempTargetUnitMap;
            SpellScriptTargetBounds bounds = sSpellMgr.GetSpellScriptTargetBounds(m_spellInfo->Id);
            // fill real target list if no spell script target defined
            FillAreaTargets(bounds.first != bounds.second ? tempTargetUnitMap : targetUnitMap, radius, PUSH_DEST_CENTER, SPELL_TARGETS_ALL);

            if (!tempTargetUnitMap.empty())
            {
                for (UnitList::const_iterator iter = tempTargetUnitMap.begin(); iter != tempTargetUnitMap.end(); ++iter)
                {
                    if ((*iter)->GetTypeId() != TYPEID_UNIT)
                        continue;

                    for(SpellScriptTarget::const_iterator i_spellST = bounds.first; i_spellST != bounds.second; ++i_spellST)
                    {
                        // only creature entries supported for this target type
                        if (i_spellST->second.type == SPELL_TARGET_TYPE_GAMEOBJECT)
                            continue;

                        if ((*iter)->GetEntry() == i_spellST->second.targetEntry)
                        {
                            if (i_spellST->second.type == SPELL_TARGET_TYPE_DEAD && ((Creature*)(*iter))->IsCorpse())
                            {
                                targetUnitMap.push_back((*iter));
                            }
                            else if (i_spellST->second.type == SPELL_TARGET_TYPE_CREATURE && (*iter)->isAlive())
                            {
                                targetUnitMap.push_back((*iter));
                            }

                            break;
                        }
                    }
                }
            }
            else
            {
                // remove not targetable units if spell has no script targets
                for (UnitList::iterator itr = targetUnitMap.begin(); itr != targetUnitMap.end(); )
                {
                    if (!(*itr)->isTargetableForAttack(m_spellInfo->AttributesEx3 & SPELL_ATTR_EX3_CAST_ON_DEAD))
                        targetUnitMap.erase(itr++);
                    else
                        ++itr;
                }
            }
            break;
        }
        case TARGET_GO_IN_FRONT_OF_CASTER_90:
        case TARGET_OBJECT_AREA_SRC:
        case TARGET_AREAEFFECT_GO_AROUND_DEST:
        {
            // It may be possible to fill targets for some spell effects
            // automatically (SPELL_EFFECT_WMO_REPAIR(88) for example) but
            // for some/most spells we clearly need/want to limit with spell_target_script

            // Some spells untested, for affected GO type 33. May need further adjustments for spells related.

            float x, y, z;
            if (targetMode == TARGET_OBJECT_AREA_SRC)
            {
                if (m_targets.m_targetMask & TARGET_FLAG_SOURCE_LOCATION)
                {
                    x = m_targets.m_srcX;
                    y = m_targets.m_srcY;
                    z = m_targets.m_srcZ;
                }
                else
                    break;
            }
            else if (m_targets.m_targetMask & TARGET_FLAG_DEST_LOCATION)
            {
                x = m_targets.m_destX;
                y = m_targets.m_destY;
                z = m_targets.m_destZ;
            }
            else
                m_caster->GetPosition(x, y, z);

            // It may be possible to fill targets for some spell effects
            // automatically (SPELL_EFFECT_WMO_REPAIR(88) for example) but
            // for some/most spells we clearly need/want to limit with spell_target_script
            // Some spells untested, for affected GO type 33. May need further adjustments for spells related.

            SpellScriptTargetBounds bounds = sSpellMgr.GetSpellScriptTargetBounds(m_spellInfo->Id);
            std::list<GameObject*> tempTargetGOList;

            float fSearchDistance = GetSpellMaxRange(sSpellRangeStore.LookupEntry(m_spellInfo->rangeIndex));

            if (bounds.first !=  bounds.second)
            {
                for(SpellScriptTarget::const_iterator i_spellST = bounds.first; i_spellST != bounds.second; ++i_spellST)
                {
                    if (i_spellST->second.type == SPELL_TARGET_TYPE_GAMEOBJECT)
                    {
                        // search all GO's with entry, within range of m_destN
                        MaNGOS::GameObjectEntryInPosRangeCheck go_check(*m_caster, i_spellST->second.targetEntry, m_targets.m_destX, m_targets.m_destY, m_targets.m_destZ, radius);
                        MaNGOS::GameObjectListSearcher<MaNGOS::GameObjectEntryInPosRangeCheck> checker(tempTargetGOList, go_check);
                        Cell::VisitGridObjects(m_caster, checker, radius + fSearchDistance);
                    }
                }
            }
            else
            {
                MaNGOS::GameObjectInRangeCheck check(m_caster, x, y, z, radius);
                MaNGOS::GameObjectListSearcher<MaNGOS::GameObjectInRangeCheck> searcher(tempTargetGOList, check);
                Cell::VisitAllObjects(m_caster, searcher, radius + fSearchDistance );
            }

            if (!tempTargetGOList.empty())
            {
                for (std::list<GameObject*>::iterator iter = tempTargetGOList.begin(); iter != tempTargetGOList.end(); ++iter)
                {
                    switch (targetMode)
                    {
                        case TARGET_GO_IN_FRONT_OF_CASTER_90:
                            if (m_caster->isInFront(*iter, radius, M_PI_F/2))
                                AddGOTarget(*iter, effIndex);
                            break;
                        case TARGET_OBJECT_AREA_SRC:
                        case TARGET_AREAEFFECT_GO_AROUND_DEST:
                        default:
                            AddGOTarget(*iter, effIndex);
                            break;
                    }
                }
            }

            break;
        }
        case TARGET_ALL_ENEMY_IN_AREA_INSTANT:
        {
            // targets the ground, not the units in the area
            switch(m_spellInfo->Effect[effIndex])
            {
                case SPELL_EFFECT_PERSISTENT_AREA_AURA:
                    break;
                case SPELL_EFFECT_SUMMON:
                    targetUnitMap.push_back(m_caster);
                    break;
                default:
                    FillAreaTargets(targetUnitMap, radius, PUSH_DEST_CENTER, SPELL_TARGETS_AOE_DAMAGE);

                    // Custom cases
                    if (m_spellInfo->IsFitToFamily<SPELLFAMILY_PRIEST, CF_PRIEST_MIND_SEAR1>()) // Mind Sear, triggered
                        if (Unit* unitTarget = m_targets.getUnitTarget())
                            targetUnitMap.remove(unitTarget);

                    break;
            }
            break;
        }
        case TARGET_DUELVSPLAYER_COORDINATES:
        {
            if (Unit* currentTarget = m_targets.getUnitTarget())
                m_targets.setDestination(currentTarget->GetPositionX(), currentTarget->GetPositionY(), currentTarget->GetPositionZ());
            break;
        }
        case TARGET_ALL_PARTY_AROUND_CASTER:
        {
            if (m_caster->GetObjectGuid().IsPet())
            {
                // only affect pet and owner
                targetUnitMap.push_back(m_caster);
                if (Unit* owner = m_caster->GetOwner())
                    targetUnitMap.push_back(owner);
            }
            else
            {
                FillRaidOrPartyTargets(targetUnitMap, m_caster, m_caster, radius, false, true, true);
            }
            break;
        }
        case TARGET_ALL_PARTY_AROUND_CASTER_2:
        case TARGET_ALL_PARTY:
        {
            FillRaidOrPartyTargets(targetUnitMap, m_caster, m_caster, radius, false, true, true);
            break;
        }
        case TARGET_ALL_RAID_AROUND_CASTER:
        {
            if (m_spellInfo->Id == 57669)                    // Replenishment (special target selection)
            {
                // in arena, target should be only caster
                if (m_caster->GetMap()->IsBattleArena())
                    targetUnitMap.push_back(m_caster);
                else
                    FillRaidOrPartyManaPriorityTargets(targetUnitMap, m_caster, m_caster, radius, 10, true, false, true);
            }
            else if (m_spellInfo->Id==52759)                // Ancestral Awakening (special target selection)
                FillRaidOrPartyHealthPriorityTargets(targetUnitMap, m_caster, m_caster, radius, 1, true, false, true);
            else if (m_spellInfo->Id == 54171)              // Divine Storm
                FillRaidOrPartyHealthPriorityTargets(targetUnitMap, m_caster, m_caster, radius, 3, true, false, true);
            else if (m_spellInfo->Id == 59725)              // Improved Spell Reflection
            {
                if (m_caster->HasAura(23920, EFFECT_INDEX_0) )
                    m_caster->RemoveAurasDueToSpell(23920); // will be replaced by imp. spell refl. aura

                Unit::AuraList const& lDummyAuras = m_caster->GetAurasByType(SPELL_AURA_DUMMY);
                for(Unit::AuraList::const_iterator i = lDummyAuras.begin(); i != lDummyAuras.end(); ++i)
                {
                    if((*i)->GetSpellProto()->SpellIconID == 1935)
                    {
                        unMaxTargets = (*i)->GetModifier()->m_amount + 1;   // +1 because we are also applying this to the caster
                        break;
                    }
                }

                radius = 20.0f;     // as mentioned in the spell's tooltip (data doesn't appear in dbc)

                FillRaidOrPartyTargets(targetUnitMap, m_caster, m_caster, radius, false, false, true);
                targetUnitMap.sort(TargetDistanceOrderNear(m_caster));
                if (targetUnitMap.size() > unMaxTargets)
                    targetUnitMap.resize(unMaxTargets);
                break;
            }
            else
                FillRaidOrPartyTargets(targetUnitMap, m_caster, m_caster, radius, true, true, IsPositiveSpell(m_spellInfo->Id));
            break;
        }
        case TARGET_SINGLE_FRIEND:
        case TARGET_SINGLE_FRIEND_2:
            if (m_targets.getUnitTarget())
                targetUnitMap.push_back(m_targets.getUnitTarget());
            break;
        case TARGET_NONCOMBAT_PET:
            if (Unit* target = m_targets.getUnitTarget())
                if ( target->GetTypeId() == TYPEID_UNIT && ((Creature*)target)->IsPet() && ((Pet*)target)->getPetType() == MINI_PET)
                    targetUnitMap.push_back(target);
            break;
        case TARGET_UNIT_CREATOR:
            if (Unit* target = m_caster->GetCreator())
                targetUnitMap.push_back(target);
            break;
        case TARGET_OWNED_VEHICLE:
            if (VehicleKit* vehicle = m_caster->GetVehicle())
                if (Unit* target = vehicle->GetBase())
                    targetUnitMap.push_back(target);
            break;
        case TARGET_UNIT_PASSENGER_0:
        case TARGET_UNIT_PASSENGER_1:
        case TARGET_UNIT_PASSENGER_2:
        case TARGET_UNIT_PASSENGER_3:
        case TARGET_UNIT_PASSENGER_4:
        case TARGET_UNIT_PASSENGER_5:
        case TARGET_UNIT_PASSENGER_6:
        case TARGET_UNIT_PASSENGER_7:
            if (m_caster->GetTypeId() == TYPEID_UNIT && m_caster->GetObjectGuid().IsVehicle())
                if (Unit *unit = m_caster->GetVehicleKit()->GetPassenger(targetMode - TARGET_UNIT_PASSENGER_0))
                    targetUnitMap.push_back(unit);
            break;
        case TARGET_CASTER_COORDINATES:
        {
            // Check original caster is GO - set its coordinates as dst cast
            if (WorldObject *caster = GetCastingObject())
                m_targets.setDestination(caster->GetPositionX(), caster->GetPositionY(), caster->GetPositionZ());
            break;
        }
        case TARGET_ALL_HOSTILE_UNITS_AROUND_CASTER:
            FillAreaTargets(targetUnitMap, radius, PUSH_SELF_CENTER, SPELL_TARGETS_HOSTILE);
            break;
        case TARGET_ALL_FRIENDLY_UNITS_AROUND_CASTER:
            switch (m_spellInfo->Id)
            {
                case 54171:                                 // Divine Storm
                    FillRaidOrPartyHealthPriorityTargets(targetUnitMap, m_caster, m_caster, radius, 3, true, false, true);
                    break;
                case 56153:                                 // Guardian Aura - Ahn'Kahet
                case 50811:                                 // Shatter Dmg N - Krystallus
                case 61547:                                 // Shatter Dmg H - Krystallus
                    FillAreaTargets(targetUnitMap, radius, PUSH_SELF_CENTER, SPELL_TARGETS_FRIENDLY);
                    targetUnitMap.remove(m_caster);
                    break;
                case 63881:                                 // Malady of the Mind   Ulduar Yogg Saron
                    FillAreaTargets(targetUnitMap, radius, PUSH_SELF_CENTER, SPELL_TARGETS_FRIENDLY, GetCastingObject());
                    targetUnitMap.remove(m_caster);
                    break;
                case 64844:                                 // Divine Hymn
                    // target amount stored in parent spell dummy effect but hard to access
                    FillRaidOrPartyHealthPriorityTargets(targetUnitMap, m_caster, m_caster, radius, 3, true, false, true);
                    break;
                case 64904:                                 // Hymn of Hope
                    // target amount stored in parent spell dummy effect but hard to access
                    FillRaidOrPartyManaPriorityTargets(targetUnitMap, m_caster, m_caster, radius, 3, true, false, true);
                    break;
                default:
                    // selected friendly units (for casting objects) around casting object
                    FillAreaTargets(targetUnitMap, radius, PUSH_SELF_CENTER, SPELL_TARGETS_FRIENDLY, GetCastingObject());
                    break;
            }
            break;
        case TARGET_ALL_FRIENDLY_UNITS_IN_AREA:
            // Circle of Healing
            if (m_spellInfo->SpellFamilyName == SPELLFAMILY_PRIEST && m_spellInfo->SpellVisual[0] == 8253)
            {
                Unit* target = m_targets.getUnitTarget();
                if(!target)
                    target = m_caster;

                uint32 count = 5;
                // Glyph of Circle of Healing
                if (Aura const* glyph = m_caster->GetDummyAura(55675))
                    count += glyph->GetModifier()->m_amount;

                FillRaidOrPartyHealthPriorityTargets(targetUnitMap, m_caster, target, radius, count, true, false, true);
            }
            // Wild Growth
            else if (m_spellInfo->SpellFamilyName == SPELLFAMILY_DRUID && m_spellInfo->SpellIconID == 2864)
            {
                Unit* target = m_targets.getUnitTarget();
                if(!target)
                    target = m_caster;
                uint32 count = CalculateDamage(EFFECT_INDEX_2,m_caster); // stored in dummy effect, affected by mods

                FillRaidOrPartyHealthPriorityTargets(targetUnitMap, m_caster, target, radius, count, true, false, true);
            }
            // Item - Icecrown 25 Heroic/Normal Healer Trinket 2
            else if (m_spellInfo->Id == 71641 || m_spellInfo->Id == 71610)
            {
                FillRaidOrPartyHealthPriorityTargets(targetUnitMap, m_caster, m_caster, radius, 1, true, false, false);
            }
            else
                FillAreaTargets(targetUnitMap, radius, PUSH_DEST_CENTER, SPELL_TARGETS_FRIENDLY);
            break;
        // TARGET_SINGLE_PARTY means that the spells can only be casted on a party member and not on the caster (some seals, fire shield from imp, etc..)
        case TARGET_SINGLE_PARTY:
        {
            Unit *target = m_targets.getUnitTarget();
            // Those spells apparently can't be casted on the caster.
            if ( target && target != m_caster)
            {
                // Can only be casted on group's members or its pets
                Group  *pGroup = NULL;

                Unit* owner = m_caster->GetCharmerOrOwner();
                Unit *targetOwner = target->GetCharmerOrOwner();
                if (owner)
                {
                    if (owner->GetTypeId() == TYPEID_PLAYER)
                    {
                        if ( target == owner )
                        {
                            targetUnitMap.push_back(target);
                            break;
                        }
                        pGroup = ((Player*)owner)->GetGroup();
                    }
                }
                else if (m_caster->GetTypeId() == TYPEID_PLAYER)
                {
                    if ( targetOwner == m_caster && target->GetTypeId() == TYPEID_UNIT && ((Creature*)target)->IsPet())
                    {
                        targetUnitMap.push_back(target);
                        break;
                    }
                    pGroup = ((Player*)m_caster)->GetGroup();
                }

                if (pGroup)
                {
                    // Our target can also be a player's pet who's grouped with us or our pet. But can't be controlled player
                    if (targetOwner)
                    {
                        if ( targetOwner->GetTypeId() == TYPEID_PLAYER &&
                            target->GetTypeId() == TYPEID_UNIT && (((Creature*)target)->IsPet()) &&
                            target->GetOwnerGuid() == targetOwner->GetObjectGuid() &&
                            pGroup->IsMember(((Player*)targetOwner)->GetObjectGuid()))
                        {
                            targetUnitMap.push_back(target);
                        }
                    }
                    // 1Our target can be a player who is on our group
                    else if (target->GetTypeId() == TYPEID_PLAYER && pGroup->IsMember(((Player*)target)->GetObjectGuid()))
                    {
                        targetUnitMap.push_back(target);
                    }
                }
            }
            break;
        }
        case TARGET_GAMEOBJECT:
            if (m_targets.getGOTarget())
                AddGOTarget(m_targets.getGOTarget(), effIndex);
            break;
        case TARGET_IN_FRONT_OF_CASTER:
        {
            bool inFront = m_spellInfo->SpellVisual[0] != 3879;
            FillAreaTargets(targetUnitMap, radius, inFront ? PUSH_IN_FRONT : PUSH_IN_BACK, SPELL_TARGETS_AOE_DAMAGE);
            break;
        }
        case TARGET_LARGE_FRONTAL_CONE:
            FillAreaTargets(targetUnitMap, radius, PUSH_IN_FRONT_90, SPELL_TARGETS_AOE_DAMAGE);
            break;
        case TARGET_NARROW_FRONTAL_CONE:
            FillAreaTargets(targetUnitMap, radius, PUSH_IN_FRONT_15, SPELL_TARGETS_AOE_DAMAGE);
            break;
        case TARGET_IN_FRONT_OF_CASTER_30:
            // Incorrect name for target. Must be _FRONTAL_CONE_90
            FillAreaTargets(targetUnitMap, radius, PUSH_IN_FRONT_90, SPELL_TARGETS_AOE_DAMAGE);
            break;
        case TARGET_DUELVSPLAYER:
        {
            Unit *target = m_targets.getUnitTarget();
            if (target)
            {
                if (m_caster->IsFriendlyTo(target))
                {
                    targetUnitMap.push_back(target);
                }
                else
                {
                    if (Unit* pUnitTarget = m_caster->SelectMagnetTarget(m_targets.getUnitTarget(), this, effIndex))
                    {
                        m_targets.setUnitTarget(pUnitTarget);
                        m_spellFlags |= SPELL_FLAG_REDIRECTED;
                        targetUnitMap.push_back(pUnitTarget);
                    }
                }
            }
            break;
        }
        case TARGET_GAMEOBJECT_ITEM:
            if (m_targets.getGOTargetGuid())
                AddGOTarget(m_targets.getGOTarget(), effIndex);
            else if (m_targets.getItemTarget())
                AddItemTarget(m_targets.getItemTarget(), effIndex);
            break;
        case TARGET_MASTER:
            if (Unit* owner = m_caster->GetCharmerOrOwner())
                targetUnitMap.push_back(owner);
            break;
        case TARGET_ALL_ENEMY_IN_AREA_CHANNELED:
            // targets the ground, not the units in the area
            if (m_spellInfo->Effect[effIndex]!=SPELL_EFFECT_PERSISTENT_AREA_AURA)
                FillAreaTargets(targetUnitMap, radius, PUSH_DEST_CENTER, SPELL_TARGETS_AOE_DAMAGE);
            break;
        case TARGET_MINION:
            if (m_spellInfo->Effect[effIndex] != SPELL_EFFECT_DUEL)
                targetUnitMap.push_back(m_caster);
            break;
        case TARGET_SINGLE_ENEMY:
        {
            if (Unit* pUnitTarget = m_caster->SelectMagnetTarget(m_targets.getUnitTarget(), this, effIndex))
            {
                m_targets.setUnitTarget(pUnitTarget);
                m_spellFlags |= SPELL_FLAG_REDIRECTED;
                targetUnitMap.push_back(pUnitTarget);
            }
            break;
        }
        case TARGET_AREAEFFECT_PARTY:
        {
            Unit* owner = m_caster->GetCharmerOrOwner();
            Player *pTarget = NULL;

            if (owner)
            {
                targetUnitMap.push_back(m_caster);
                if (owner->GetTypeId() == TYPEID_PLAYER)
                    pTarget = (Player*)owner;
            }
            else if (m_caster->GetTypeId() == TYPEID_PLAYER)
            {
                if (Unit* target = m_targets.getUnitTarget())
                {
                    if ( target->GetTypeId() != TYPEID_PLAYER)
                    {
                        if(((Creature*)target)->IsPet())
                        {
                            Unit *targetOwner = target->GetOwner();
                            if (targetOwner->GetTypeId() == TYPEID_PLAYER)
                                pTarget = (Player*)targetOwner;
                        }
                    }
                    else
                        pTarget = (Player*)target;
                }
            }

            Group* pGroup = pTarget ? pTarget->GetGroup() : NULL;

            if (pGroup)
            {
                uint8 subgroup = pTarget->GetSubGroup();

                for(GroupReference *itr = pGroup->GetFirstMember(); itr != NULL; itr = itr->next())
                {
                    Player* Target = itr->getSource();

                    // IsHostileTo check duel and controlled by enemy
                    if (Target && Target->GetSubGroup() == subgroup && !m_caster->IsHostileTo(Target))
                    {
                        if ( pTarget->IsWithinDistInMap(Target, radius) )
                            targetUnitMap.push_back(Target);

                        if (Target->GetPet())
                        {
                            GroupPetList m_groupPets = Target->GetPets();
                            if (!m_groupPets.empty())
                            {
                                for (GroupPetList::const_iterator itr = m_groupPets.begin(); itr != m_groupPets.end(); ++itr)
                                    if (Pet* _pet = Target->GetMap()->GetPet(*itr))
                                        if ( pTarget->IsWithinDistInMap(_pet, radius) )
                                            targetUnitMap.push_back(_pet);
                            }
                        }
                    }
                }
            }
            else if (owner)
            {
                if (m_caster->IsWithinDistInMap(owner, radius))
                    targetUnitMap.push_back(owner);
            }
            else if (pTarget)
            {
                targetUnitMap.push_back(pTarget);

                if (Pet* pet = pTarget->GetPet())
                    if ( m_caster->IsWithinDistInMap(pet, radius) )
                        targetUnitMap.push_back(pet);
            }
            break;
        }
        case TARGET_SCRIPT:
        {
            if (m_targets.getUnitTarget())
                targetUnitMap.push_back(m_targets.getUnitTarget());
            if (m_targets.getItemTarget())
                AddItemTarget(m_targets.getItemTarget(), effIndex);
            break;
        }
        case TARGET_SELF_FISHING:
            targetUnitMap.push_back(m_caster);
            break;
        case TARGET_CHAIN_HEAL:
        {
            Unit* pUnitTarget = m_targets.getUnitTarget();
            if(!pUnitTarget)
                break;

            if (EffectChainTarget <= 1)
                targetUnitMap.push_back(pUnitTarget);
            else
            {
                unMaxTargets = EffectChainTarget;
                float max_range = radius + unMaxTargets * CHAIN_SPELL_JUMP_RADIUS;

                UnitList tempTargetUnitMap;

                FillAreaTargets(tempTargetUnitMap, max_range, PUSH_SELF_CENTER, SPELL_TARGETS_FRIENDLY);

                if (m_caster != pUnitTarget && std::find(tempTargetUnitMap.begin(), tempTargetUnitMap.end(), m_caster) == tempTargetUnitMap.end())
                    tempTargetUnitMap.push_front(m_caster);

                tempTargetUnitMap.sort(TargetDistanceOrderNear(pUnitTarget));

                if (tempTargetUnitMap.empty())
                    break;

                if (*tempTargetUnitMap.begin() == pUnitTarget)
                    tempTargetUnitMap.erase(tempTargetUnitMap.begin());

                targetUnitMap.push_back(pUnitTarget);
                uint32 t = unMaxTargets - 1;
                Unit *prev = pUnitTarget;
                UnitList::iterator next = tempTargetUnitMap.begin();

                while(t && next != tempTargetUnitMap.end())
                {
                    if(!prev->IsWithinDist(*next, CHAIN_SPELL_JUMP_RADIUS))
                        break;

                    if (!(m_spellInfo->AttributesEx2 & SPELL_ATTR_EX2_IGNORE_LOS) && !prev->IsWithinLOSInMap (*next))
                    {
                        ++next;
                        continue;
                    }

                    if((*next)->GetHealth() == (*next)->GetMaxHealth())
                    {
                        next = tempTargetUnitMap.erase(next);
                        continue;
                    }

                    prev = *next;
                    targetUnitMap.push_back(prev);
                    tempTargetUnitMap.erase(next);
                    tempTargetUnitMap.sort(TargetDistanceOrderNear(prev));
                    next = tempTargetUnitMap.begin();

                    --t;
                }
            }
            break;
        }
        case TARGET_CURRENT_ENEMY_COORDINATES:
        {
            Unit* currentTarget = m_targets.getUnitTarget();
            if (currentTarget)
            {
                targetUnitMap.push_back(currentTarget);
                m_targets.setDestination(currentTarget->GetPositionX(), currentTarget->GetPositionY(), currentTarget->GetPositionZ());
            }
            break;
        }
        case TARGET_AREAEFFECT_PARTY_AND_CLASS:
        {
            Player* targetPlayer = m_targets.getUnitTarget() && m_targets.getUnitTarget()->GetTypeId() == TYPEID_PLAYER
                ? (Player*)m_targets.getUnitTarget() : NULL;

            Group* pGroup = targetPlayer ? targetPlayer->GetGroup() : NULL;
            if (pGroup)
            {
                for(GroupReference *itr = pGroup->GetFirstMember(); itr != NULL; itr = itr->next())
                {
                    Player* Target = itr->getSource();

                    // IsHostileTo check duel and controlled by enemy
                    if ( Target && targetPlayer->IsWithinDistInMap(Target, radius) &&
                        targetPlayer->getClass() == Target->getClass() &&
                        !m_caster->IsHostileTo(Target) )
                    {
                        targetUnitMap.push_back(Target);
                    }
                }
            }
            else if (m_targets.getUnitTarget())
                targetUnitMap.push_back(m_targets.getUnitTarget());
            break;
        }
        case TARGET_TABLE_X_Y_Z_COORDINATES:
        {
            SpellTargetPosition const* st = sSpellMgr.GetSpellTargetPosition(m_spellInfo->Id);
            if (st)
            {
                // teleport spells are handled in another way
                if (m_spellInfo->Effect[effIndex] == SPELL_EFFECT_TELEPORT_UNITS)
                    break;
                if (st->target_mapId == m_caster->GetMapId())
                    m_targets.setDestination(st->target_X, st->target_Y, st->target_Z);
                else
                    sLog.outError( "SPELL: wrong map (%u instead %u) target coordinates for spell ID %u", st->target_mapId, m_caster->GetMapId(), m_spellInfo->Id );
            }
            else
                sLog.outError( "SPELL: unknown target coordinates for spell ID %u", m_spellInfo->Id );
            break;
        }
        case TARGET_INFRONT_OF_VICTIM:
        case TARGET_BEHIND_VICTIM:
        case TARGET_RIGHT_FROM_VICTIM:
        case TARGET_LEFT_FROM_VICTIM:
        {
            Unit *pTarget = NULL;

            // explicit cast data from client or server-side cast
            // some spell at client send caster
            if (m_targets.getUnitTarget() && m_targets.getUnitTarget()!=m_caster)
                pTarget = m_targets.getUnitTarget();
            else if (m_caster->getVictim())
                pTarget = m_caster->getVictim();
            else if (m_caster->GetTypeId() == TYPEID_PLAYER)
                pTarget = ObjectAccessor::GetUnit(*m_caster, ((Player*)m_caster)->GetSelectionGuid());

            if (pTarget)
            {
                float angle = 0.0f;
                float dist = (radius && targetMode != TARGET_BEHIND_VICTIM) ? radius : CONTACT_DISTANCE;

                switch(targetMode)
                {
                    case TARGET_INFRONT_OF_VICTIM:                      break;
                    case TARGET_BEHIND_VICTIM:      angle = M_PI_F;       break;
                    case TARGET_RIGHT_FROM_VICTIM:  angle = -M_PI_F / 2;  break;
                    case TARGET_LEFT_FROM_VICTIM:   angle = M_PI_F / 2;   break;
                }

                float _target_x, _target_y, _target_z;
                pTarget->GetClosePoint(_target_x, _target_y, _target_z, pTarget->GetObjectBoundingRadius(), dist, angle, m_caster);
                if (pTarget->IsWithinLOS(_target_x, _target_y, _target_z))
                {
                    targetUnitMap.push_back(m_caster);
                    m_targets.setDestination(_target_x, _target_y, _target_z);
                }
            }
            break;
        }
        case TARGET_DYNAMIC_OBJECT_COORDINATES:
            // if parent spell create dynamic object extract area from it
            if (DynamicObject* dynObj = m_caster->GetDynObject(m_triggeredByAuraSpell ? m_triggeredByAuraSpell->Id : m_spellInfo->Id))
                m_targets.setDestination(dynObj->GetPositionX(), dynObj->GetPositionY(), dynObj->GetPositionZ());
            break;

        case TARGET_DYNAMIC_OBJECT_FRONT:
        case TARGET_DYNAMIC_OBJECT_BEHIND:
        case TARGET_DYNAMIC_OBJECT_LEFT_SIDE:
        case TARGET_DYNAMIC_OBJECT_RIGHT_SIDE:
        {
            if (!(m_targets.m_targetMask & TARGET_FLAG_DEST_LOCATION))
            {
                // General override, we don't want to use max spell range here.
                // Note: 0.0 radius is also for index 36. It is possible that 36 must be defined as
                // "at the base of", in difference to 0 which appear to be "directly in front of".
                // TODO: some summoned will make caster be half inside summoned object. Need to fix
                // that in the below code (nearpoint vs closepoint, etc).
                if (m_spellInfo->EffectRadiusIndex[effIndex] == 0)
                    radius = 0.0f;

                if (m_spellInfo->Id == 50019)               // Hawk Hunting, problematic 50K radius
                    radius = 10.0f;

                float angle = m_caster->GetOrientation();
                switch(targetMode)
                {
                    case TARGET_DYNAMIC_OBJECT_FRONT:                           break;
                    case TARGET_DYNAMIC_OBJECT_BEHIND:      angle += M_PI_F;      break;
                    case TARGET_DYNAMIC_OBJECT_LEFT_SIDE:   angle += M_PI_F / 2;  break;
                    case TARGET_DYNAMIC_OBJECT_RIGHT_SIDE:  angle -= M_PI_F / 2;  break;
                }

                float x, y;
                m_caster->GetNearPoint2D(x, y, radius, angle);
                m_targets.setDestination(x, y, m_caster->GetPositionZ());
            }

            targetUnitMap.push_back(m_caster);
            break;
        }
        case TARGET_POINT_AT_NORTH:
        case TARGET_POINT_AT_SOUTH:
        case TARGET_POINT_AT_EAST:
        case TARGET_POINT_AT_WEST:
        case TARGET_POINT_AT_NE:
        case TARGET_POINT_AT_NW:
        case TARGET_POINT_AT_SE:
        case TARGET_POINT_AT_SW:
        {

            if (!(m_targets.m_targetMask & TARGET_FLAG_DEST_LOCATION))
            {
                Unit* currentTarget = m_targets.getUnitTarget() ? m_targets.getUnitTarget() : m_caster;
                float angle = currentTarget != m_caster ? currentTarget->GetAngle(m_caster) : m_caster->GetOrientation();

                switch(targetMode)
                {
                    case TARGET_POINT_AT_NORTH:                         break;
                    case TARGET_POINT_AT_SOUTH: angle +=   M_PI_F;        break;
                    case TARGET_POINT_AT_EAST:  angle -=   M_PI_F / 2;    break;
                    case TARGET_POINT_AT_WEST:  angle +=   M_PI_F / 2;    break;
                    case TARGET_POINT_AT_NE:    angle -=   M_PI_F / 4;    break;
                    case TARGET_POINT_AT_NW:    angle +=   M_PI_F / 4;    break;
                    case TARGET_POINT_AT_SE:    angle -= 3*M_PI_F / 4;    break;
                    case TARGET_POINT_AT_SW:    angle += 3*M_PI_F / 4;    break;
                }

                float x, y;
                currentTarget->GetNearPoint2D(x, y, radius, angle);
                m_targets.setDestination(x, y, currentTarget->GetPositionZ());
            }
            break;
        }
        case TARGET_DIRECTLY_FORWARD:
        {
            if (!(m_targets.m_targetMask & TARGET_FLAG_DEST_LOCATION))
            {
                SpellRangeEntry const* rEntry = sSpellRangeStore.LookupEntry(m_spellInfo->rangeIndex);
                float minRange = GetSpellMinRange(rEntry);
                float maxRange = GetSpellMaxRange(rEntry);
                float dist = minRange+ rand_norm_f()*(maxRange-minRange);

                float _target_x, _target_y, _target_z;
                m_caster->GetClosePoint(_target_x, _target_y, _target_z, m_caster->GetObjectBoundingRadius(), dist);
                m_targets.setDestination(_target_x, _target_y, _target_z);
            }

            targetUnitMap.push_back(m_caster);
            break;
        }
        case TARGET_EFFECT_SELECT:
        {
            // add here custom effects that need default target.
            // FOR EVERY TARGET TYPE THERE IS A DIFFERENT FILL!!
            switch(m_spellInfo->Effect[effIndex])
            {
                case SPELL_EFFECT_DUMMY:
                {
                    switch(m_spellInfo->Id)
                    {
                        case 20577:                         // Cannibalize
                        {
                            WorldObject* result = FindCorpseUsing<MaNGOS::CannibalizeObjectCheck> ();

                            if (result)
                            {
                                switch(result->GetTypeId())
                                {
                                    case TYPEID_UNIT:
                                    case TYPEID_PLAYER:
                                        targetUnitMap.push_back((Unit*)result);
                                        break;
                                    case TYPEID_CORPSE:
                                        m_targets.setCorpseTarget((Corpse*)result);
                                        if (Player* owner = ObjectAccessor::FindPlayer(((Corpse*)result)->GetOwnerGuid()))
                                            targetUnitMap.push_back(owner);
                                        break;
                                }
                            }
                            else
                            {
                                // clear cooldown at fail
                                if (m_caster->GetTypeId() == TYPEID_PLAYER)
                                    ((Player*)m_caster)->RemoveSpellCooldown(m_spellInfo->Id, true);
                                SendCastResult(SPELL_FAILED_NO_EDIBLE_CORPSES);
                                finish(false);
                            }
                            break;
                        }
                        default:
                            if (m_targets.getUnitTarget())
                                targetUnitMap.push_back(m_targets.getUnitTarget());
                            break;
                    }
                    break;
                }
                case SPELL_EFFECT_BIND:
                case SPELL_EFFECT_RESURRECT:
                case SPELL_EFFECT_PARRY:
                case SPELL_EFFECT_BLOCK:
                case SPELL_EFFECT_CREATE_ITEM:
                case SPELL_EFFECT_TRIGGER_SPELL:
                case SPELL_EFFECT_TRIGGER_MISSILE:
                case SPELL_EFFECT_LEARN_SPELL:
                case SPELL_EFFECT_SKILL_STEP:
                case SPELL_EFFECT_PROFICIENCY:
                case SPELL_EFFECT_SUMMON_OBJECT_WILD:
                case SPELL_EFFECT_SELF_RESURRECT:
                case SPELL_EFFECT_REPUTATION:
                case SPELL_EFFECT_SEND_TAXI:
                    if (m_targets.getUnitTarget())
                        targetUnitMap.push_back(m_targets.getUnitTarget());
                    // Triggered spells have additional spell targets - cast them even if no explicit unit target is given (required for spell 50516 for example)
                    else if (m_spellInfo->Effect[effIndex] == SPELL_EFFECT_TRIGGER_SPELL)
                        targetUnitMap.push_back(m_caster);
                    break;
                case SPELL_EFFECT_FRIEND_SUMMON:
                case SPELL_EFFECT_SUMMON_PLAYER:
                    if (m_caster->GetTypeId()==TYPEID_PLAYER && ((Player*)m_caster)->GetSelectionGuid())
                        if (Player* target = sObjectMgr.GetPlayer(((Player*)m_caster)->GetSelectionGuid()))
                            targetUnitMap.push_back(target);
                    break;
                case SPELL_EFFECT_RESURRECT_NEW:
                    if (m_targets.getUnitTarget())
                        targetUnitMap.push_back(m_targets.getUnitTarget());
                    if (m_targets.getCorpseTargetGuid())
                    {
                        if (Corpse *corpse = m_caster->GetMap()->GetCorpse(m_targets.getCorpseTargetGuid()))
                            if (Player* owner = ObjectAccessor::FindPlayer(corpse->GetOwnerGuid()))
                                targetUnitMap.push_back(owner);
                    }
                    break;
                case SPELL_EFFECT_TELEPORT_UNITS:
                case SPELL_EFFECT_SUMMON:
                case SPELL_EFFECT_SUMMON_CHANGE_ITEM:
                case SPELL_EFFECT_TRANS_DOOR:
                case SPELL_EFFECT_ADD_FARSIGHT:
                case SPELL_EFFECT_APPLY_GLYPH:
                case SPELL_EFFECT_STUCK:
                case SPELL_EFFECT_BREAK_PLAYER_TARGETING:
                case SPELL_EFFECT_SUMMON_ALL_TOTEMS:
                case SPELL_EFFECT_FEED_PET:
                case SPELL_EFFECT_DESTROY_ALL_TOTEMS:
                case SPELL_EFFECT_SKILL:
                    targetUnitMap.push_back(m_caster);
                    break;
                case SPELL_EFFECT_PERSISTENT_AREA_AURA:
                    if (Unit* currentTarget = m_targets.getUnitTarget())
                        m_targets.setDestination(currentTarget->GetPositionX(), currentTarget->GetPositionY(), currentTarget->GetPositionZ());
                    break;
                case SPELL_EFFECT_LEARN_PET_SPELL:
                    if (Pet* pet = m_caster->GetPet())
                        targetUnitMap.push_back(pet);
                    break;
                case SPELL_EFFECT_ENCHANT_ITEM:
                case SPELL_EFFECT_ENCHANT_ITEM_TEMPORARY:
                case SPELL_EFFECT_ENCHANT_ITEM_PRISMATIC:
                case SPELL_EFFECT_DISENCHANT:
                case SPELL_EFFECT_PROSPECTING:
                case SPELL_EFFECT_MILLING:
                    if (m_targets.getItemTarget())
                        AddItemTarget(m_targets.getItemTarget(), effIndex);
                    break;
                case SPELL_EFFECT_APPLY_AURA:
                    switch(m_spellInfo->EffectApplyAuraName[effIndex])
                    {
                        case SPELL_AURA_ADD_FLAT_MODIFIER:  // some spell mods auras have 0 target modes instead expected TARGET_SELF(1) (and present for other ranks for same spell for example)
                        case SPELL_AURA_ADD_PCT_MODIFIER:
                        case SPELL_AURA_MOD_RANGED_ATTACK_POWER:
                        case SPELL_AURA_MOD_ATTACK_POWER:
                        case SPELL_AURA_MOD_HEALING_DONE:
                        case SPELL_AURA_MOD_DAMAGE_DONE:
                            targetUnitMap.push_back(m_caster);
                            break;
                        default:                            // apply to target in other case
                            if (m_targets.getUnitTarget())
                                targetUnitMap.push_back(m_targets.getUnitTarget());
                            break;
                    }
                    break;
                case SPELL_EFFECT_APPLY_AREA_AURA_PARTY:
                    // AreaAura
                    if (m_spellInfo->Attributes == 0x9050000 || m_spellInfo->Attributes == 0x10000)
                        SetTargetMap(effIndex, TARGET_AREAEFFECT_PARTY, targetUnitMap);
                    break;
                case SPELL_EFFECT_SKIN_PLAYER_CORPSE:
                    if (m_targets.getUnitTarget())
                        targetUnitMap.push_back(m_targets.getUnitTarget());
                    else if (m_targets.getCorpseTargetGuid())
                    {
                        if (Corpse *corpse = m_caster->GetMap()->GetCorpse(m_targets.getCorpseTargetGuid()))
                            if (Player* owner = ObjectAccessor::FindPlayer(corpse->GetOwnerGuid()))
                                targetUnitMap.push_back(owner);
                    }
                    break;
                default:
                    break;
            }
            break;
        }
        default:
            //sLog.outError( "SPELL: Unknown implicit target (%u) for spell ID %u", targetMode, m_spellInfo->Id );
            break;
    }

    if (unMaxTargets && targetUnitMap.size() > unMaxTargets)
    {
        // make sure one unit is always removed per iteration
        uint32 removed_utarget = 0;
        for (UnitList::iterator itr = targetUnitMap.begin(), next; itr != targetUnitMap.end(); itr = next)
        {
            next = itr;
            ++next;
            if (!*itr) continue;
            if ((*itr) == m_targets.getUnitTarget())
            {
                targetUnitMap.erase(itr);
                removed_utarget = 1;
                //        break;
            }
        }
        // remove random units from the map
        while (targetUnitMap.size() > unMaxTargets - removed_utarget)
        {
            uint32 poz = urand(0, targetUnitMap.size()-1);
            for (UnitList::iterator itr = targetUnitMap.begin(); itr != targetUnitMap.end(); ++itr, --poz)
            {
                if (!*itr) continue;

                if (!poz)
                {
                    targetUnitMap.erase(itr);
                    break;
                }
            }
        }
        // the player's target will always be added to the map
        if (removed_utarget && m_targets.getUnitTarget())
            targetUnitMap.push_back(m_targets.getUnitTarget());
    }
}

void Spell::prepare(SpellCastTargets const* targets, Aura* triggeredByAura)
{
    m_targets = *targets;

    m_spellState = SPELL_STATE_PREPARING;

    m_castPositionX = m_caster->GetPositionX();
    m_castPositionY = m_caster->GetPositionY();
    m_castPositionZ = m_caster->GetPositionZ();
    m_castOrientation = m_caster->GetOrientation();

    if (triggeredByAura)
        m_triggeredByAuraSpell  = triggeredByAura->GetSpellProto();

    // create and add update event for this spell
    SpellEvent* Event = new SpellEvent(this);
    m_caster->AddEvent(Event, 1);

    //Prevent casting at cast another spell (ServerSide check)
    if (m_caster->IsNonMeleeSpellCasted(false, true, true) && m_cast_count)
    {
        SendCastResult(SPELL_FAILED_SPELL_IN_PROGRESS);
        finish(false);
        return;
    }

    if (uint8 result = sObjectMgr.IsSpellDisabled(m_spellInfo->Id))
    {
        if (m_caster->GetTypeId() == TYPEID_PLAYER)
        {
            sLog.outDebug("Player %s cast a spell %u which was disabled by server administrator",   m_caster->GetName(), m_spellInfo->Id);
            if (result == 2)
            sLog.outChar("Player %s cast a spell %u which was disabled by server administrator and marked as CheatSpell",   m_caster->GetName(), m_spellInfo->Id);
        }
        SendCastResult(SPELL_FAILED_SPELL_UNAVAILABLE);
        finish(false);
        return;
    }

    // Fill cost data
    m_powerCost = CalculatePowerCost(m_spellInfo, m_caster, this, m_CastItem);

    SpellCastResult result = CheckCast(true);
    if (result != SPELL_CAST_OK && !IsAutoRepeat())          //always cast autorepeat dummy for triggering
    {
        if (triggeredByAura)
        {
            SendChannelUpdate(0);
            triggeredByAura->GetHolder()->SetAuraDuration(0);
        }
        SendCastResult(result);
        finish(false);
        return;
    }

    // Prepare data for triggers
    prepareDataForTriggerSystem();

    // calculate cast time (calculated after first CheckCast check to prevent charge counting for first CheckCast fail)
    m_casttime = GetSpellCastTime(m_spellInfo, this);
    m_duration = CalculateSpellDuration(m_spellInfo, m_caster);

    // set timer base at cast time
    ReSetTimer();

    // stealth must be removed at cast starting (at show channel bar)
    // skip triggered spell (item equip spell casting and other not explicit character casts/item uses)
    if ( !m_IsTriggeredSpell && isSpellBreakStealth(m_spellInfo) )
        m_caster->RemoveAurasWithInterruptFlags(AURA_INTERRUPT_FLAG_CAST);

    // add non-triggered (with cast time and without)
    if (!m_IsTriggeredSpell)
    {
        // add to cast type slot
        m_caster->SetCurrentCastedSpell( this );

        // will show cast bar
        SendSpellStart();

        TriggerGlobalCooldown();
    }
    // execute triggered or without cast time explicitly in call point
    else if (m_timer == 0 || m_IsTriggeredSpell)
        cast(true);
    // else triggered with cast time will execute execute at next tick or later
    // without adding to cast type slot
    // will not show cast bar but will show effects at casting time etc

    if (m_spellInfo->speed > 0.0f && GetCastTime())
    {
        Unit* procTarget = m_targets.getUnitTarget();
        if (!procTarget)
            procTarget = m_caster;

        m_caster->ProcDamageAndSpell(procTarget, m_procAttacker, 0, PROC_EX_CAST_END, 0, m_attackType, m_spellInfo);
    }
}

void Spell::cancel(bool force)
{
    if (m_spellState == SPELL_STATE_FINISHED)
        return;

    // channeled spells don't display interrupted message even if they are interrupted, possible other cases with no "Interrupted" message
    bool sendInterrupt = IsChanneledSpell(m_spellInfo) ? false : true;

    m_autoRepeat = false;
    switch (m_spellState)
    {
        case SPELL_STATE_PREPARING:
            CancelGlobalCooldown();

            //(no break)
        case SPELL_STATE_DELAYED:
        {
            SendInterrupted(0);

            if (sendInterrupt)
                SendCastResult(SPELL_FAILED_INTERRUPTED);
        } break;

        case SPELL_STATE_CASTING:
        {
            for(TargetList::iterator ihit = m_UniqueTargetInfo.begin(); ihit != m_UniqueTargetInfo.end(); ++ihit)
            {
                if (ihit->missCondition == SPELL_MISS_NONE)
                {
                    Unit* unit = m_caster->GetObjectGuid() == (*ihit).targetGUID ? m_caster : ObjectAccessor::GetUnit(*m_caster, ihit->targetGUID);
                    if (unit && unit->isAlive())
                        unit->RemoveAurasByCasterSpell(m_spellInfo->Id, m_caster->GetObjectGuid(), force ? AURA_REMOVE_BY_DELETE : AURA_REMOVE_BY_DEFAULT);

                    // prevent other effects applying if spell is already interrupted
                    // i.e. if effects have different targets and it was interrupted on one of them when
                    // haven't yet applied to another
                    ihit->processed = true;
                }
            }

            SendChannelUpdate(0);
            SendInterrupted(0);

            if (sendInterrupt)
                SendCastResult(SPELL_FAILED_INTERRUPTED);
        } break;

        default:
        {
        } break;
    }

    finish(false);
    m_caster->RemoveDynObject(m_spellInfo->Id);
    m_caster->RemoveGameObject(m_spellInfo->Id, true);
}

void Spell::cast(bool skipCheck)
{
    SetExecutedCurrently(true);

    if (!m_caster->CheckAndIncreaseCastCounter())
    {
        if (m_triggeredByAuraSpell)
            sLog.outError("Spell %u triggered by aura spell %u too deep in cast chain for cast. Cast not allowed for prevent overflow stack crash.", m_spellInfo->Id, m_triggeredByAuraSpell->Id);
        else
            sLog.outError("Spell %u too deep in cast chain for cast. Cast not allowed for prevent overflow stack crash.", m_spellInfo->Id);

        SendCastResult(SPELL_FAILED_ERROR);
        finish(false);
        SetExecutedCurrently(false);
        return;
    }

    // update pointers base at GUIDs to prevent access to already nonexistent object
    UpdatePointers();

    // cancel at lost main target unit
    if (!m_targets.getUnitTarget() && m_targets.getUnitTargetGuid() && m_targets.getUnitTargetGuid() != m_caster->GetObjectGuid())
    {
        cancel();
        m_caster->DecreaseCastCounter();
        SetExecutedCurrently(false);
        return;
    }

    if (m_caster->GetTypeId() != TYPEID_PLAYER && m_targets.getUnitTarget() && m_targets.getUnitTarget() != m_caster)
        m_caster->SetInFront(m_targets.getUnitTarget());

    SpellCastResult castResult = CheckPower();
    if (castResult != SPELL_CAST_OK)
    {
        SendCastResult(castResult);
        finish(false);
        m_caster->DecreaseCastCounter();
        SetExecutedCurrently(false);
        return;
    }

    // triggered cast called from Spell::prepare where it was already checked
    if (!skipCheck)
    {
        castResult = CheckCast(false);
        if (castResult != SPELL_CAST_OK)
        {
            SendCastResult(castResult);
            finish(false);
            m_caster->DecreaseCastCounter();
            SetExecutedCurrently(false);
            return;
        }
    }

    // Hack for Spirit of Redemption because wrong data in dbc
    if (m_spellInfo->Id == 27827)
        if (const SpellEntry* spellInfo = sSpellStore.LookupEntry(m_spellInfo->Id))
            const_cast<SpellEntry*>(spellInfo)->AuraInterruptFlags = 0;

    // different triggered (for caster and main target after main cast) and pre-cast (casted before apply effect to each target) cases
    switch(m_spellInfo->SpellFamilyName)
    {
        case SPELLFAMILY_GENERIC:
        {
            // Stoneskin
            if (m_spellInfo->Id == 20594)
                AddTriggeredSpell(65116);                   // Stoneskin - armor 10% for 8 sec
            // Chaos Bane strength buff
            else if (m_spellInfo->Id == 71904)
                AddTriggeredSpell(73422);
            else if (m_spellInfo->Id == 74607)
                AddTriggeredSpell(74610);                  // Fiery combustion
            else if (m_spellInfo->Id == 74799)
                AddTriggeredSpell(74800);                  // Soul consumption
            else if (m_spellInfo->Id == 61968)             // Flash Freeze (Hodir: Ulduar)
                AddTriggeredSpell(62148);                  // visual effect
            else if (m_spellInfo->Id == 69839)             // Unstable Ooze Explosion (Rotface)
                AddPrecastSpell(69832);                    // cast "cluster" before silence and pacify
            else if (m_spellInfo->Id == 58672)             // Impale, damage and loose threat effect (Vault of Archavon, Archavon the Stone Watcher)
                AddPrecastSpell(m_caster->GetMap()->IsRegularDifficulty() ? 58666 : 60882);
            else if (m_spellInfo->Id == 71265)             // Swarming Shadows DoT (Queen Lana'thel ICC)
                AddPrecastSpell(71277);
            else if (m_spellInfo->Id == 70923)             // Uncontrollable Frenzy (Queen Lana'thel ICC)
                AddTriggeredSpell(70924); // health buff etc.
            break;
        }
        case SPELLFAMILY_MAGE:
        {
            // Ice Block
            if (m_spellInfo->SpellFamilyFlags.test<CF_MAGE_ICE_BLOCK>())
                AddPrecastSpell(41425);                     // Hypothermia
            // Icy Veins
            else if (m_spellInfo->Id == 12472)
            {
                if (m_caster->HasAura(56374))               // Glyph of Icy Veins
                {
                    // not exist spell do it so apply directly
                    m_caster->RemoveSpellsCausingAura(SPELL_AURA_MOD_DECREASE_SPEED);
                    m_caster->RemoveSpellsCausingAura(SPELL_AURA_HASTE_SPELLS);
                }
            }
            // Fingers of Frost
            else if (m_spellInfo->Id == 44544)
                AddPrecastSpell(74396);                     // Fingers of Frost
            break;
        }
        case SPELLFAMILY_WARRIOR:
        {
            // Shield Slam
            if (m_spellInfo->SpellFamilyFlags.test<CF_WARRIOR_SHIELD_SLAM>() && m_spellInfo->Category==1209)
            {
                if (m_caster->HasAura(58375))               // Glyph of Blocking
                    AddTriggeredSpell(58374);               // Glyph of Blocking
            }
            // Bloodrage
            if (m_spellInfo->SpellFamilyFlags.test<CF_WARRIOR_BLOODRAGE>())
            {
                if (m_caster->HasAura(70844))               // Item - Warrior T10 Protection 4P Bonus
                    AddTriggeredSpell(70845);               // Stoicism
            }
            // Bloodsurge (triggered), Sudden Death (triggered)
            else if (m_spellInfo->Id == 46916 || m_spellInfo->Id == 52437)
            {
                // Item - Warrior T10 Melee 4P Bonus
                if (Aura *aur = m_caster->GetAura(70847, EFFECT_INDEX_0))
                {
                    if (roll_chance_i(aur->GetModifier()->m_amount))
                    {
                        AddTriggeredSpell(70849);           // Extra Charge!
                        // Slam! trigger Slam GCD Reduced . Sudden Death trigger Execute GCD Reduced
                        int32 gcd_spell=m_spellInfo->Id==46916 ? 71072 : 71069;
                        AddPrecastSpell(gcd_spell);
                    }
                }
            }
            break;
        }
        case SPELLFAMILY_PRIEST:
        {
            // Power Word: Shield
            if (m_spellInfo->Mechanic == MECHANIC_SHIELD &&
                m_spellInfo->SpellFamilyFlags.test<CF_PRIEST_POWER_WORD_SHIELD>())
                AddPrecastSpell(6788);                      // Weakened Soul
            // Prayer of Mending (jump animation), we need formal caster instead original for correct animation
            else if (m_spellInfo->SpellFamilyFlags.test<CF_PRIEST_PRAYER_OF_MENDING>())
                AddTriggeredSpell(41637);

            switch(m_spellInfo->Id)
            {
                case 15237: AddTriggeredSpell(23455); break;// Holy Nova, rank 1
                case 15430: AddTriggeredSpell(23458); break;// Holy Nova, rank 2
                case 15431: AddTriggeredSpell(23459); break;// Holy Nova, rank 3
                case 27799: AddTriggeredSpell(27803); break;// Holy Nova, rank 4
                case 27800: AddTriggeredSpell(27804); break;// Holy Nova, rank 5
                case 27801: AddTriggeredSpell(27805); break;// Holy Nova, rank 6
                case 25331: AddTriggeredSpell(25329); break;// Holy Nova, rank 7
                case 48077: AddTriggeredSpell(48075); break;// Holy Nova, rank 8
                case 48078: AddTriggeredSpell(48076); break;// Holy Nova, rank 9
                default:break;
            }
            break;
        }
        case SPELLFAMILY_DRUID:
        {
            // Faerie Fire (Feral)
            if (m_spellInfo->Id == 16857 && m_caster->GetShapeshiftForm() != FORM_CAT)
                AddTriggeredSpell(60089);
            // Clearcasting
            else if (m_spellInfo->Id == 16870)
            {
                if (m_caster->HasAura(70718))               // Item - Druid T10 Balance 2P Bonus
                    AddPrecastSpell(70721);                 // Omen of Doom
            }
            // Berserk (Bear Mangle part)
            else if (m_spellInfo->Id == 50334)
                AddTriggeredSpell(58923);
            break;
        }
        case SPELLFAMILY_ROGUE:
            // Fan of Knives (main hand)
            if (m_spellInfo->Id == 51723 && m_caster->GetTypeId() == TYPEID_PLAYER &&
                ((Player*)m_caster)->haveOffhandWeapon())
            {
                AddTriggeredSpell(52874);                   // Fan of Knives (offhand)
            }
            break;
        case SPELLFAMILY_HUNTER:
        {
            // Deterrence
            if (m_spellInfo->Id == 19263)
                AddPrecastSpell(67801);
            // Kill Command
            else if (m_spellInfo->Id == 34026)
            {
                if (m_caster->HasAura(37483))               // Improved Kill Command - Item set bonus
                    m_caster->CastSpell(m_caster, 37482, true);// Exploited Weakness
            }
            // Lock and Load
            else if (m_spellInfo->Id == 56453)
                AddPrecastSpell(67544);                     // Lock and Load Marker
            break;
        }
        case SPELLFAMILY_PALADIN:
        {
            // Divine Illumination
            if (m_spellInfo->Id == 31842)
            {
                if (m_caster->HasAura(70755))               // Item - Paladin T10 Holy 2P Bonus
                    AddPrecastSpell(71166);                 // Divine Illumination
            }
            // Hand of Reckoning
            else if (m_spellInfo->Id == 62124)
            {
                if (m_targets.getUnitTarget() && m_targets.getUnitTarget()->getVictim() != m_caster)
                    AddPrecastSpell(67485);                 // Hand of Reckoning
            }
            // Divine Shield, Divine Protection or Hand of Protection
            else if (m_spellInfo->SpellFamilyFlags.test<CF_PALADIN_HAND_OF_PROTECTION, CF_PALADIN_DIVINE_SHIELD>())
            {
                AddPrecastSpell(25771);                     // Forbearance

                // only for self cast
                if (m_caster == m_targets.getUnitTarget())
                    AddPrecastSpell(61987);                     // Avenging Wrath Marker
            }
            // Lay on Hands
            else if (m_spellInfo->SpellFamilyFlags.test<CF_PALADIN_LAY_ON_HANDS>())
            {
                // only for self cast
                if (m_caster == m_targets.getUnitTarget())
                {
                    AddPrecastSpell(25771);                     // Forbearance
                    AddPrecastSpell(61987);                     // Avenging Wrath Marker
                }
            }
            // Avenging Wrath
            else if (m_spellInfo->SpellFamilyFlags.test<CF_PALADIN_AVENGING_WRATH>())
                AddPrecastSpell(61987);                     // Avenging Wrath Marker
            break;
        }
        case SPELLFAMILY_SHAMAN:
        {
            // Bloodlust
            if (m_spellInfo->Id == 2825)
                AddPrecastSpell(57724);                     // Sated
            // Heroism
            else if (m_spellInfo->Id == 32182)
                AddPrecastSpell(57723);                     // Exhaustion
            // Spirit Walk
            else if (m_spellInfo->Id == 58875)
                AddPrecastSpell(58876);
            // Totem of Wrath
            else if (m_spellInfo->Effect[EFFECT_INDEX_0]==SPELL_EFFECT_APPLY_AREA_AURA_RAID && m_spellInfo->SpellFamilyFlags.test<CF_SHAMAN_TOTEM_OF_WRATH>())
                // only for main totem spell cast
                AddTriggeredSpell(30708);                   // Totem of Wrath
            break;
        }
        case SPELLFAMILY_DEATHKNIGHT:
        {
            // Chains of Ice
            if (m_spellInfo->Id == 45524)
                AddTriggeredSpell(55095);                   // Frost Fever
            break;
        }
        default:
            break;
    }

    // Linked spells (precast chain)
    SpellLinkedSet linkedSet = sSpellMgr.GetSpellLinked(m_spellInfo->Id, SPELL_LINKED_TYPE_PRECAST);
    if (linkedSet.size() > 0)
    {
        for (SpellLinkedSet::const_iterator itr = linkedSet.begin(); itr != linkedSet.end(); ++itr)
            AddPrecastSpell(*itr);
    }

    // Linked spells (triggered chain)
    linkedSet = sSpellMgr.GetSpellLinked(m_spellInfo->Id, SPELL_LINKED_TYPE_TRIGGERED);
    if (linkedSet.size() > 0)
    {
        for (SpellLinkedSet::const_iterator itr = linkedSet.begin(); itr != linkedSet.end(); ++itr)
            AddTriggeredSpell(*itr);
    }

    // traded items have trade slot instead of guid in m_itemTargetGUID
    // set to real guid to be sent later to the client
    m_targets.updateTradeSlotItem();

    if (m_caster->GetTypeId() == TYPEID_PLAYER)
    {
        if (!m_IsTriggeredSpell && m_CastItem)
            ((Player*)m_caster)->GetAchievementMgr().UpdateAchievementCriteria(ACHIEVEMENT_CRITERIA_TYPE_USE_ITEM, m_CastItem->GetEntry());

        ((Player*)m_caster)->GetAchievementMgr().UpdateAchievementCriteria(ACHIEVEMENT_CRITERIA_TYPE_CAST_SPELL, m_spellInfo->Id);
    }

    FillTargetMap();

    if (m_spellState == SPELL_STATE_FINISHED)                // stop cast if spell marked as finish somewhere in FillTargetMap
    {
        m_caster->DecreaseCastCounter();
        SetExecutedCurrently(false);
        return;
    }

    // CAST SPELL
    SendSpellCooldown();

    TakePower();
    TakeReagents();                                         // we must remove reagents before HandleEffects to allow place crafted item in same slot

    SendCastResult(castResult);
    SendSpellGo();                                          // we must send smsg_spell_go packet before m_castItem delete in TakeCastItem()...

    InitializeDamageMultipliers();

    Unit *procTarget = m_targets.getUnitTarget();
    if (!procTarget)
        procTarget = m_caster;

    // Okay, everything is prepared. Now we need to distinguish between immediate and evented delayed spells
    if (m_spellInfo->speed > 0.0f)
    {

        // Remove used for cast item if need (it can be already NULL after TakeReagents call
        // in case delayed spell remove item at cast delay start
        TakeCastItem();

        // fill initial spell damage from caster for delayed casted spells
        for(TargetList::iterator ihit = m_UniqueTargetInfo.begin(); ihit != m_UniqueTargetInfo.end(); ++ihit)
            HandleDelayedSpellLaunch(&(*ihit));

        // Okay, maps created, now prepare flags
        m_immediateHandled = false;
        m_spellState = SPELL_STATE_DELAYED;
        SetDelayStart(0);

        // on spell cast end proc,
        // critical hit related part is currently done on hit so proc there,
        // 0 damage since any damage based procs should be on hit
        // 0 victim proc since there is no victim proc dependent on successfull cast for caster
        // if m_casttime > 0  proc already maked in prepare()
        if (!GetCastTime())
            m_caster->ProcDamageAndSpell(procTarget, m_procAttacker, 0, PROC_EX_CAST_END, 0, m_attackType, m_spellInfo);
    }
    else
    {
        if (GetCastTime())
        {
            m_caster->ProcDamageAndSpell(procTarget, m_procAttacker, 0, PROC_EX_CAST_END, 0, m_attackType, m_spellInfo);
            // Immediate spell, no big deal
            handle_immediate();
        }
        else
        {
            handle_immediate();
            m_caster->ProcDamageAndSpell(procTarget, m_procAttacker, 0, PROC_EX_CAST_END, 0, m_attackType, m_spellInfo);
        }

    }

    m_caster->DecreaseCastCounter();
    SetExecutedCurrently(false);
}

void Spell::handle_immediate()
{
    // process immediate effects (items, ground, etc.) also initialize some variables
    _handle_immediate_phase();

    // start channeling if applicable (after _handle_immediate_phase for get persistent effect dynamic object for channel target
    if (IsChanneledSpell(m_spellInfo) && m_duration)
    {
        m_spellState = SPELL_STATE_CASTING;
        SendChannelStart(m_duration);
    }

    for(TargetList::iterator ihit = m_UniqueTargetInfo.begin(); ihit != m_UniqueTargetInfo.end();)
    {
        TargetInfo buffer = *ihit++;
        DoAllEffectOnTarget(&buffer);
    }

    for(GOTargetList::iterator ihit = m_UniqueGOTargetInfo.begin(); ihit != m_UniqueGOTargetInfo.end();)
    {
        GOTargetInfo buffer = *ihit++;
        DoAllEffectOnTarget(&buffer);
    }

    // spell is finished, perform some last features of the spell here
    _handle_finish_phase();

    // Remove used for cast item if need (it can be already NULL after TakeReagents call
    TakeCastItem();

    if (m_spellState != SPELL_STATE_CASTING)
        finish(true);                                       // successfully finish spell cast (not last in case autorepeat or channel spell)
}

uint64 Spell::handle_delayed(uint64 t_offset)
{
    uint64 next_time = 0;

    if (!m_immediateHandled)
    {
        _handle_immediate_phase();
        m_immediateHandled = true;
    }

    // now recheck units targeting correctness (need before any effects apply to prevent adding immunity at first effect not allow apply second spell effect and similar cases)
    for(TargetList::iterator ihit = m_UniqueTargetInfo.begin(); ihit != m_UniqueTargetInfo.end(); ++ihit)
    {
        if (!ihit->processed)
        {
            if (ihit->timeDelay <= t_offset)
                DoAllEffectOnTarget(&(*ihit));
            else if (next_time == 0 || ihit->timeDelay < next_time)
                next_time = ihit->timeDelay;
        }
    }

    // now recheck gameobject targeting correctness
    for(GOTargetList::iterator ighit = m_UniqueGOTargetInfo.begin(); ighit != m_UniqueGOTargetInfo.end(); ++ighit)
    {
        if (!ighit->processed)
        {
            if (ighit->timeDelay <= t_offset)
                DoAllEffectOnTarget(&(*ighit));
            else if (next_time == 0 || ighit->timeDelay < next_time)
                next_time = ighit->timeDelay;
        }
    }
    // All targets passed - need finish phase
    if (next_time == 0)
    {
        // spell is finished, perform some last features of the spell here
        _handle_finish_phase();

        finish(true);                                       // successfully finish spell cast

        // return zero, spell is finished now
        return 0;
    }
    else
    {
        // spell is unfinished, return next execution time
        return next_time;
    }
}

void Spell::_handle_immediate_phase()
{
    // handle some immediate features of the spell here
    HandleThreatSpells();

    m_needSpellLog = IsNeedSendToClient();
    for(int j = 0; j < MAX_EFFECT_INDEX; ++j)
    {
        if (m_spellInfo->Effect[j] == 0)
            continue;

        // apply Send Event effect to ground in case empty target lists
        if ( m_spellInfo->Effect[j] == SPELL_EFFECT_SEND_EVENT && !HaveTargetsForEffect(SpellEffectIndex(j)) )
        {
            HandleEffects(NULL, NULL, NULL, SpellEffectIndex(j));
            continue;
        }

        // Don't do spell log, if is school damage spell
        if (m_spellInfo->Effect[j] == SPELL_EFFECT_SCHOOL_DAMAGE || m_spellInfo->Effect[j] == 0)
            m_needSpellLog = false;
    }

    // initialize Diminishing Returns Data
    m_diminishLevel = DIMINISHING_LEVEL_1;
    m_diminishGroup = DIMINISHING_NONE;

    // process items
    for(ItemTargetList::iterator ihit = m_UniqueItemInfo.begin(); ihit != m_UniqueItemInfo.end(); ++ihit)
    {
        ItemTargetInfo buffer = *ihit;
        DoAllEffectOnTarget(&buffer);
    }

    // process ground
    for(int j = 0; j < MAX_EFFECT_INDEX; ++j)
    {
        // persistent area auras target only the ground
        if (m_spellInfo->Effect[j] == SPELL_EFFECT_PERSISTENT_AREA_AURA)
            HandleEffects(NULL, NULL, NULL, SpellEffectIndex(j));
    }
}

void Spell::_handle_finish_phase()
{
    // spell log
    if (m_needSpellLog)
        SendLogExecute();
}

void Spell::SendSpellCooldown()
{
    if (m_caster->GetTypeId() != TYPEID_PLAYER)
        return;

    Player* _player = (Player*)m_caster;

    // mana/health/etc potions, disabled by client (until combat out as declarate)
    if (m_CastItem && m_CastItem->IsPotion())
    {
        // need in some way provided data for Spell::finish SendCooldownEvent
        _player->SetLastPotionId(m_CastItem->GetEntry());
        return;
    }

    // (1) have infinity cooldown but set at aura apply, (2) passive cooldown at triggering
    if (m_spellInfo->Attributes & (SPELL_ATTR_DISABLED_WHILE_ACTIVE | SPELL_ATTR_PASSIVE))
        return;

    _player->AddSpellAndCategoryCooldowns(m_spellInfo, m_CastItem ? m_CastItem->GetEntry() : 0, this);
}

void Spell::update(uint32 difftime)
{
    // update pointers based at it's GUIDs
    UpdatePointers();

    if (m_targets.getUnitTargetGuid() && !m_targets.getUnitTarget())
    {
        cancel();
        return;
    }

    // check if the player caster has moved before the spell finished (exclude casting on vehicles)
    if (!m_caster->GetVehicle() && (m_caster->GetTypeId() == TYPEID_PLAYER && m_timer != 0) &&
        (m_castPositionX != m_caster->GetPositionX() || m_castPositionY != m_caster->GetPositionY() || m_castPositionZ != m_caster->GetPositionZ()) &&
        (m_spellInfo->Effect[EFFECT_INDEX_0] != SPELL_EFFECT_STUCK || !((Player*)m_caster)->m_movementInfo.HasMovementFlag(MOVEFLAG_FALLINGFAR)))
    {
        // always cancel for channeled spells
        if ( m_spellState == SPELL_STATE_CASTING )
            cancel();
        // don't cancel for melee, autorepeat, triggered and instant spells
        else if(!IsNextMeleeSwingSpell() && !IsAutoRepeat() && !m_IsTriggeredSpell && (m_spellInfo->InterruptFlags & SPELL_INTERRUPT_FLAG_MOVEMENT))
            cancel();
    }

    switch(m_spellState)
    {
        case SPELL_STATE_PREPARING:
        {
            if (m_timer)
            {
                if (m_targets.getUnitTarget() && m_targets.getUnitTarget()->isAlive() && !m_targets.getUnitTarget()->isVisibleForOrDetect(m_caster, m_caster, false) && !m_IsTriggeredSpell )
                    cancel();

                if (difftime >= m_timer)
                    m_timer = 0;
                else
                    m_timer -= difftime;
            }

            if (m_timer == 0 && !IsNextMeleeSwingSpell() && !IsAutoRepeat())
                cast();
        } break;
        case SPELL_STATE_CASTING:
        {
            if (m_timer > 0)
            {
                if ( m_caster->GetTypeId() == TYPEID_PLAYER )
                {
                    // check if player has jumped before the channeling finished
                    if(((Player*)m_caster)->m_movementInfo.HasMovementFlag(MOVEFLAG_FALLING))
                        cancel();

                    // check for incapacitating player states
                    if ( m_caster->hasUnitState(UNIT_STAT_CAN_NOT_REACT))
                        cancel();

                    // check if player has turned if flag is set
                    if ( m_spellInfo->ChannelInterruptFlags & CHANNEL_FLAG_TURNING && m_castOrientation != m_caster->GetOrientation() )
                        cancel();
                }

                // check if there are alive targets left
                if (!IsAliveUnitPresentInTargetList())
                {
                    SendChannelUpdate(0);
                    finish();
                }

                if (difftime >= m_timer)
                    m_timer = 0;
                else
                    m_timer -= difftime;
            }

            if (m_timer == 0)
            {
                SendChannelUpdate(0);

                // channeled spell processed independently for quest targeting
                // cast at creature (or GO) quest objectives update at successful cast channel finished
                // ignore autorepeat/melee casts for speed (not exist quest for spells (hm... )
                if ( !IsAutoRepeat() && !IsNextMeleeSwingSpell() )
                {
                    if ( Player* p = m_caster->GetCharmerOrOwnerPlayerOrPlayerItself() )
                    {
                        for(TargetList::const_iterator ihit = m_UniqueTargetInfo.begin(); ihit != m_UniqueTargetInfo.end(); ++ihit)
                        {
                            TargetInfo const& target = *ihit;
                            if (!target.targetGUID.IsCreatureOrVehicle())
                                continue;

                            Unit* unit = m_caster->GetObjectGuid() == target.targetGUID ? m_caster : ObjectAccessor::GetUnit(*m_caster, target.targetGUID);
                            if (unit == NULL)
                                continue;

                            p->RewardPlayerAndGroupAtCast(unit, m_spellInfo->Id);
                        }

                        for(GOTargetList::const_iterator ihit = m_UniqueGOTargetInfo.begin(); ihit != m_UniqueGOTargetInfo.end(); ++ihit)
                        {
                            GOTargetInfo const& target = *ihit;

                            GameObject* go = m_caster->GetMap()->GetGameObject(target.targetGUID);
                            if(!go)
                                continue;

                            p->RewardPlayerAndGroupAtCast(go, m_spellInfo->Id);
                        }
                    }
                }

                finish();
            }
        } break;
        default:
        {
        }break;
    }
}

void Spell::finish(bool ok)
{
    if (!m_caster)
        return;

    if (m_spellState == SPELL_STATE_FINISHED)
        return;

    m_spellState = SPELL_STATE_FINISHED;

    // other code related only to successfully finished spells
    if (!ok)
        return;

    // handle SPELL_AURA_ADD_TARGET_TRIGGER auras
    Unit::AuraList const& targetTriggers = m_caster->GetAurasByType(SPELL_AURA_ADD_TARGET_TRIGGER);
    for(Unit::AuraList::const_iterator i = targetTriggers.begin(); i != targetTriggers.end(); ++i)
    {
        if (!(*i)->isAffectedOnSpell(m_spellInfo))
            continue;
        for(TargetList::const_iterator ihit = m_UniqueTargetInfo.begin(); ihit != m_UniqueTargetInfo.end(); ++ihit)
        {
            if (ihit->missCondition == SPELL_MISS_NONE)
            {
                // check m_caster->GetObjectGuid() let load auras at login and speedup most often case
                Unit *unit = m_caster->GetObjectGuid() == ihit->targetGUID ? m_caster : ObjectAccessor::GetUnit(*m_caster, ihit->targetGUID);
                if (unit && unit->isAlive())
                {
                    SpellEntry const *auraSpellInfo = (*i)->GetSpellProto();
                    SpellEffectIndex auraSpellIdx = (*i)->GetEffIndex();
                    // Calculate chance at that moment (can be depend for example from combo points)
                    int32 auraBasePoints = (*i)->GetBasePoints();
                    int32 chance = m_caster->CalculateSpellDamage(unit, auraSpellInfo, auraSpellIdx, &auraBasePoints);
                    if (roll_chance_i(chance))
                        m_caster->CastSpell(unit, auraSpellInfo->EffectTriggerSpell[auraSpellIdx], true, NULL, (*i));
                }
            }
        }
    }

    // Heal caster for all health leech from all targets
    if (m_healthLeech)
    {
        uint32 absorb = 0;
        m_caster->CalculateHealAbsorb(uint32(m_healthLeech), &absorb);
        m_caster->DealHeal(m_caster, uint32(m_healthLeech) - absorb, m_spellInfo, false, absorb);
    }

    if (IsMeleeAttackResetSpell())
    {
        m_caster->resetAttackTimer(BASE_ATTACK);
        if (m_caster->haveOffhandWeapon())
            m_caster->resetAttackTimer(OFF_ATTACK);
    }

    /*if (IsRangedAttackResetSpell())
        m_caster->resetAttackTimer(RANGED_ATTACK);*/

    // Clear combo at finish state
    if (NeedsComboPoints(m_spellInfo))
    {
        // Not drop combopoints if negative spell and if any miss on enemy exist
        bool needDrop = true;
        if (!IsPositiveSpell(m_spellInfo->Id))
        {
            for(TargetList::const_iterator ihit = m_UniqueTargetInfo.begin(); ihit != m_UniqueTargetInfo.end(); ++ihit)
            {
                if (ihit->missCondition != SPELL_MISS_NONE && ihit->targetGUID != m_caster->GetObjectGuid())
                {
                    needDrop = false;
                    break;
                }
            }
        }
        if (needDrop)
            m_caster->ClearComboPoints();
    }

    // potions disabled by client, send event "not in combat" if need
    if (m_caster->GetTypeId() == TYPEID_PLAYER)
        ((Player*)m_caster)->UpdatePotionCooldown(this);

    // call triggered spell only at successful cast (after clear combo points -> for add some if need)
    if(!m_TriggerSpells.empty())
        CastTriggerSpells();

    // Stop Attack for some spells
    if ( m_spellInfo->Attributes & SPELL_ATTR_STOP_ATTACK_TARGET )
        m_caster->AttackStop();

    // update encounter state if needed
    Map* map = m_caster->GetMap();
    if (map && map->IsDungeon())
    {
        if (DungeonPersistentState* state = ((DungeonMap*)map)->GetPersistanceState())
            state->UpdateEncounterState(ENCOUNTER_CREDIT_CAST_SPELL, m_spellInfo->Id);
    }
}

void Spell::SendCastResult(SpellCastResult result)
{
    if (result == SPELL_CAST_OK)
        return;

    if (m_caster->GetTypeId() != TYPEID_PLAYER)
        return;

    if(((Player*)m_caster)->GetSession()->PlayerLoading())  // don't send cast results at loading time
        return;

    SendCastResult((Player*)m_caster, m_spellInfo, m_cast_count, result);
}

void Spell::SendCastResult(Player* caster, SpellEntry const* spellInfo, uint8 cast_count, SpellCastResult result)
{
    if (result == SPELL_CAST_OK)
        return;

    WorldPacket data(SMSG_CAST_FAILED, (4+1+1));
    data << uint8(cast_count);                              // single cast or multi 2.3 (0/1)
    data << uint32(spellInfo->Id);
    data << uint8(result);                                  // problem
    switch (result)
    {
        case SPELL_FAILED_NOT_READY:
            data << uint32(0);                              // unknown, value 1 seen for 14177 (update cooldowns on client flag)
            break;
        case SPELL_FAILED_REQUIRES_SPELL_FOCUS:
            data << uint32(spellInfo->RequiresSpellFocus);  // SpellFocusObject.dbc id
            break;
        case SPELL_FAILED_REQUIRES_AREA:                    // AreaTable.dbc id
            // hardcode areas limitation case
            switch(spellInfo->Id)
            {
                case 41617:                                 // Cenarion Mana Salve
                case 41619:                                 // Cenarion Healing Salve
                    data << uint32(3905);
                    break;
                case 41618:                                 // Bottled Nethergon Energy
                case 41620:                                 // Bottled Nethergon Vapor
                    data << uint32(3842);
                    break;
                case 45373:                                 // Bloodberry Elixir
                    data << uint32(4075);
                    break;
                default:                                    // default case (don't must be)
                    data << uint32(0);
                    break;
            }
            break;
        case SPELL_FAILED_TOTEMS:
            for(int i = 0; i < MAX_SPELL_TOTEMS; ++i)
                if(spellInfo->Totem[i])
                    data << uint32(spellInfo->Totem[i]);    // client needs only one id, not 2...
            break;
        case SPELL_FAILED_TOTEM_CATEGORY:
            for(int i = 0; i < MAX_SPELL_TOTEM_CATEGORIES; ++i)
                if(spellInfo->TotemCategory[i])
                    data << uint32(spellInfo->TotemCategory[i]);// client needs only one id, not 2...
            break;
        case SPELL_FAILED_EQUIPPED_ITEM_CLASS:
        case SPELL_FAILED_EQUIPPED_ITEM_CLASS_MAINHAND:
        case SPELL_FAILED_EQUIPPED_ITEM_CLASS_OFFHAND:
            data << uint32(spellInfo->EquippedItemClass);
            data << uint32(spellInfo->EquippedItemSubClassMask);
            break;
        case SPELL_FAILED_PREVENTED_BY_MECHANIC:
            data << uint32(0);                              // SpellMechanic.dbc id
            break;
        case SPELL_FAILED_CUSTOM_ERROR:
            data << uint32(0);                              // custom error id (see enum SpellCastResultCustom)
            break;
        case SPELL_FAILED_NEED_EXOTIC_AMMO:
            data << uint32(spellInfo->EquippedItemSubClassMask);// seems correct...
            break;
        case SPELL_FAILED_REAGENTS:
            // normally client checks reagents, just some script effects here
            if (spellInfo->Id == 46584)                      // Raise Dead
                data << uint32(37201);                      // Corpse Dust
            else
                data << uint32(0);                              // item id
            break;
        case SPELL_FAILED_NEED_MORE_ITEMS:
            data << uint32(0);                              // item id
            data << uint32(0);                              // item count?
            break;
        case SPELL_FAILED_MIN_SKILL:
            data << uint32(0);                              // SkillLine.dbc id
            data << uint32(0);                              // required skill value
            break;
        case SPELL_FAILED_TOO_MANY_OF_ITEM:
            data << uint32(0);                              // ItemLimitCategory.dbc id
            break;
        case SPELL_FAILED_FISHING_TOO_LOW:
            data << uint32(0);                              // required fishing skill
            break;
        default:
            break;
    }
    caster->GetSession()->SendPacket(&data);
}

void Spell::SendSpellStart()
{
    if (!IsNeedSendToClient())
        return;

    DEBUG_FILTER_LOG(LOG_FILTER_SPELL_CAST, "Sending SMSG_SPELL_START id=%u", m_spellInfo->Id);

    uint32 castFlags = CAST_FLAG_UNKNOWN2;
    if (IsRangedSpell())
        castFlags |= CAST_FLAG_AMMO;

    if (m_spellInfo->runeCostID)
        castFlags |= CAST_FLAG_UNKNOWN19;

    Unit *caster = m_triggeredByAuraSpell && IsChanneledSpell(m_triggeredByAuraSpell) ? GetAffectiveCaster() : m_caster;

    WorldPacket data(SMSG_SPELL_START, (8+8+4+4+2));
    if (m_CastItem)
        data << m_CastItem->GetPackGUID();
    else
        data << caster->GetPackGUID();

    data << m_caster->GetPackGUID();
    data << uint8(m_cast_count);                            // pending spell cast
    data << uint32(m_spellInfo->Id);                        // spellId
    data << uint32(castFlags);                              // cast flags
    data << uint32(m_timer);                                // delay?

    data << m_targets;

    if (castFlags & CAST_FLAG_PREDICTED_POWER)              // predicted power
        data << uint32(0);

    if (castFlags & CAST_FLAG_PREDICTED_RUNES)              // predicted runes
    {
        uint8 v1 = 0;//m_runesState;
        uint8 v2 = 0;//((Player*)m_caster)->GetRunesState();
        data << uint8(v1);                                  // runes state before
        data << uint8(v2);                                  // runes state after
        for(uint8 i = 0; i < MAX_RUNES; ++i)
        {
            uint8 m = (1 << i);
            if (m & v1)                                      // usable before...
                if(!(m & v2))                               // ...but on cooldown now...
                    data << uint8(0);                       // some unknown byte (time?)
        }
    }

    if (castFlags & CAST_FLAG_AMMO)                         // projectile info
        WriteAmmoToPacket(&data);

    if (castFlags & CAST_FLAG_IMMUNITY)                     // cast immunity
    {
        data << uint32(0);                                  // used for SetCastSchoolImmunities
        data << uint32(0);                                  // used for SetCastImmunities
    }

    m_caster->SendMessageToSet(&data, true);
}

void Spell::SendSpellGo()
{
    // not send invisible spell casting
    if (!IsNeedSendToClient())
        return;

    DEBUG_FILTER_LOG(LOG_FILTER_SPELL_CAST, "Sending SMSG_SPELL_GO id=%u", m_spellInfo->Id);

    uint32 castFlags = CAST_FLAG_UNKNOWN9;
    if (IsRangedSpell())
        castFlags |= CAST_FLAG_AMMO;                        // arrows/bullets visual

    if ((m_caster->GetTypeId() == TYPEID_PLAYER) && (m_caster->getClass() == CLASS_DEATH_KNIGHT) && m_spellInfo->runeCostID)
    {
        castFlags |= CAST_FLAG_UNKNOWN19;                   // same as in SMSG_SPELL_START
        castFlags |= CAST_FLAG_PREDICTED_POWER;             // makes cooldowns visible
        castFlags |= CAST_FLAG_PREDICTED_RUNES;             // rune cooldowns list
    }

    if (m_targets.m_targetMask & TARGET_FLAG_DEST_LOCATION && m_targets.GetSpeed() > 0.0f)
        castFlags |= CAST_FLAG_ADJUST_MISSILE;             // spell has trajectory (guess parameters)

    Unit *caster = m_triggeredByAuraSpell && IsChanneledSpell(m_triggeredByAuraSpell) ? GetAffectiveCaster() : m_caster;

    if (!caster)
        caster = m_caster;                                  // temporary. TODO - need find source of problem.

    WorldPacket data(SMSG_SPELL_GO, 50);                    // guess size

    if (m_CastItem)
        data << m_CastItem->GetPackGUID();
    else
        data << caster->GetPackGUID();

    data << caster->GetPackGUID();
    data << uint8(m_cast_count);                            // pending spell cast?
    data << uint32(m_spellInfo->Id);                        // spellId
    data << uint32(castFlags);                              // cast flags
    data << uint32(WorldTimer::getMSTime());                // timestamp

    WriteSpellGoTargets(&data);

    data << m_targets;

    if (castFlags & CAST_FLAG_PREDICTED_POWER)              // predicted power
        data << uint32(m_caster->GetPower(m_caster->getPowerType())); // Yes, it is really predicted power.

    if (castFlags & CAST_FLAG_PREDICTED_RUNES)              // predicted runes
    {
        uint8 v1 = m_runesState;
        uint8 v2 =  m_caster->getClass() == CLASS_DEATH_KNIGHT ? ((Player*)m_caster)->GetRunesState() : 0;
        data << uint8(v1);                                  // runes state before
        data << uint8(v2);                                  // runes state after
        for(uint8 i = 0; i < MAX_RUNES; ++i)
        {
            uint8 m = (1 << i);
            if (m & v1)                                      // usable before...
                if(!(m & v2))                               // ...but on cooldown now...
                    data << uint8(0);                       // some unknown byte (time?)
        }
    }

    if (castFlags & CAST_FLAG_ADJUST_MISSILE)               // adjust missile trajectory duration
    {
        data << float(m_targets.GetElevation());            // Elevation of missile
        data << uint32(m_delayMoment);                      // Calculated trajectory delay time.
    }

    if (castFlags & CAST_FLAG_AMMO)                         // projectile info
        WriteAmmoToPacket(&data);

    if (castFlags & CAST_FLAG_VISUAL_CHAIN)                 // spell visual chain effect
    {
        data << uint32(0);                                  // SpellVisual.dbc id?
        data << uint32(0);                                  // overrides previous field if > 0 and violencelevel client cvar < 2
    }

    if (m_targets.m_targetMask & TARGET_FLAG_DEST_LOCATION)
    {
        data << uint8(0);                                   // The value increase for each time, can remind of a cast count for the spell
    }

    if (m_targets.m_targetMask & TARGET_FLAG_VISUAL_CHAIN)  // probably used (or can be used) with CAST_FLAG_VISUAL_CHAIN flag
    {
        data << uint32(0);                                  // count

        //for(int = 0; i < count; ++i)
        //{
        //    // position and guid?
        //    data << float(0) << float(0) << float(0) << uint64(0);
        //}
    }

    m_caster->SendMessageToSet(&data, true);
}

void Spell::WriteAmmoToPacket(WorldPacket* data)
{
    uint32 ammoInventoryType = 0;
    uint32 ammoDisplayID = 0;

    if (m_caster->GetTypeId() == TYPEID_PLAYER)
    {
        Item *pItem = ((Player*)m_caster)->GetWeaponForAttack( RANGED_ATTACK );
        if (pItem)
        {
            ammoInventoryType = pItem->GetProto()->InventoryType;
            if ( ammoInventoryType == INVTYPE_THROWN )
                ammoDisplayID = pItem->GetProto()->DisplayInfoID;
            else
            {
                uint32 ammoID = ((Player*)m_caster)->GetUInt32Value(PLAYER_AMMO_ID);
                if (ammoID)
                {
                    ItemPrototype const *pProto = ObjectMgr::GetItemPrototype( ammoID );
                    if (pProto)
                    {
                        ammoDisplayID = pProto->DisplayInfoID;
                        ammoInventoryType = pProto->InventoryType;
                    }
                }
                else if (m_caster->GetDummyAura(46699))      // Requires No Ammo
                {
                    ammoDisplayID = 5996;                   // normal arrow
                    ammoInventoryType = INVTYPE_AMMO;
                }
            }
        }
    }
    else
    {
        for (uint8 i = 0; i < MAX_VIRTUAL_ITEM_SLOT; ++i)
        {
            if (uint32 item_id = m_caster->GetUInt32Value(UNIT_VIRTUAL_ITEM_SLOT_ID + i))
            {
                if (ItemEntry const * itemEntry = sItemStore.LookupEntry(item_id))
                {
                    if (itemEntry->Class == ITEM_CLASS_WEAPON)
                    {
                        switch(itemEntry->SubClass)
                        {
                            case ITEM_SUBCLASS_WEAPON_THROWN:
                                ammoDisplayID = itemEntry->DisplayId;
                                ammoInventoryType = itemEntry->InventoryType;
                                break;
                            case ITEM_SUBCLASS_WEAPON_BOW:
                            case ITEM_SUBCLASS_WEAPON_CROSSBOW:
                                ammoDisplayID = 5996;       // is this need fixing?
                                ammoInventoryType = INVTYPE_AMMO;
                                break;
                            case ITEM_SUBCLASS_WEAPON_GUN:
                                ammoDisplayID = 5998;       // is this need fixing?
                                ammoInventoryType = INVTYPE_AMMO;
                                break;
                        }

                        if (ammoDisplayID)
                            break;
                    }
                }
            }
        }
    }

    *data << uint32(ammoDisplayID);
    *data << uint32(ammoInventoryType);
}

void Spell::WriteSpellGoTargets(WorldPacket* data)
{
    size_t count_pos = data->wpos();
    *data << uint8(0);                                      // placeholder

    // This function also fill data for channeled spells:
    // m_needAliveTargetMask req for stop channeling if one target die
    uint32 hit  = m_UniqueGOTargetInfo.size();              // Always hits on GO
    uint32 miss = 0;

    for(TargetList::iterator ihit = m_UniqueTargetInfo.begin(); ihit != m_UniqueTargetInfo.end(); ++ihit)
    {
        if (ihit->effectMask == 0)                          // No effect apply - all immuned add state
        {
            // possibly SPELL_MISS_IMMUNE2 for this??
            ihit->missCondition = SPELL_MISS_IMMUNE2;
            ++miss;
        }
        else if (ihit->missCondition == SPELL_MISS_NONE)    // Add only hits
        {
            ++hit;
            *data << ihit->targetGUID;
            m_needAliveTargetMask |= ihit->effectMask;
        }
        else
            ++miss;
    }

    for(GOTargetList::const_iterator ighit = m_UniqueGOTargetInfo.begin(); ighit != m_UniqueGOTargetInfo.end(); ++ighit)
        *data << ighit->targetGUID;                         // Always hits

    data->put<uint8>(count_pos, hit);

    *data << (uint8)miss;
    for(TargetList::const_iterator ihit = m_UniqueTargetInfo.begin(); ihit != m_UniqueTargetInfo.end(); ++ihit)
    {
        if (ihit->missCondition != SPELL_MISS_NONE)         // Add only miss
        {
            *data << ihit->targetGUID;
            *data << uint8(ihit->missCondition);
            if (ihit->missCondition == SPELL_MISS_REFLECT)
                *data << uint8(ihit->reflectResult);
        }
    }
    // Reset m_needAliveTargetMask for non channeled spell
    if(!IsChanneledSpell(m_spellInfo))
        m_needAliveTargetMask = 0;
}

void Spell::SendLogExecute()
{
    Unit *target = m_targets.getUnitTarget() ? m_targets.getUnitTarget() : m_caster;

    WorldPacket data(SMSG_SPELLLOGEXECUTE, (8+4+4+4+4+8));

    if (m_caster->GetTypeId() == TYPEID_PLAYER)
        data << m_caster->GetPackGUID();
    else
        data << target->GetPackGUID();

    data << uint32(m_spellInfo->Id);
    uint32 count1 = 1;
    data << uint32(count1);                                 // count1 (effect count?)
    for(uint32 i = 0; i < count1; ++i)
    {
        data << uint32(m_spellInfo->Effect[EFFECT_INDEX_0]);// spell effect
        uint32 count2 = 1;
        data << uint32(count2);                             // count2 (target count?)
        for(uint32 j = 0; j < count2; ++j)
        {
            switch(m_spellInfo->Effect[EFFECT_INDEX_0])
            {
                case SPELL_EFFECT_POWER_DRAIN:
                    if (Unit *unit = m_targets.getUnitTarget())
                        data << unit->GetPackGUID();
                    else
                        data << uint8(0);
                    data << uint32(0);
                    data << uint32(0);
                    data << float(0);
                    break;
                case SPELL_EFFECT_ADD_EXTRA_ATTACKS:
                    if (Unit *unit = m_targets.getUnitTarget())
                        data << unit->GetPackGUID();
                    else
                        data << uint8(0);
                    data << uint32(0);                      // count?
                    break;
                case SPELL_EFFECT_INTERRUPT_CAST:
                    if (Unit *unit = m_targets.getUnitTarget())
                        data << unit->GetPackGUID();
                    else
                        data << uint8(0);
                    data << uint32(0);                      // spellid
                    break;
                case SPELL_EFFECT_DURABILITY_DAMAGE:
                    if (Unit *unit = m_targets.getUnitTarget())
                        data << unit->GetPackGUID();
                    else
                        data << uint8(0);
                    data << uint32(0);
                    data << uint32(0);
                    break;
                case SPELL_EFFECT_OPEN_LOCK:
                    if (Item *item = m_targets.getItemTarget())
                        data << item->GetPackGUID();
                    else
                        data << uint8(0);
                    break;
                case SPELL_EFFECT_CREATE_ITEM:
                case SPELL_EFFECT_CREATE_ITEM_2:
                    data << uint32(m_spellInfo->EffectItemType[EFFECT_INDEX_0]);
                    break;
                case SPELL_EFFECT_SUMMON:
                case SPELL_EFFECT_TRANS_DOOR:
                case SPELL_EFFECT_SUMMON_PET:
                case SPELL_EFFECT_SUMMON_OBJECT_WILD:
                case SPELL_EFFECT_CREATE_HOUSE:
                case SPELL_EFFECT_DUEL:
                case SPELL_EFFECT_SUMMON_OBJECT_SLOT1:
                case SPELL_EFFECT_SUMMON_OBJECT_SLOT2:
                case SPELL_EFFECT_SUMMON_OBJECT_SLOT3:
                case SPELL_EFFECT_SUMMON_OBJECT_SLOT4:
                    if (Unit *unit = m_targets.getUnitTarget())
                        data << unit->GetPackGUID();
                    else if (m_targets.getItemTargetGuid())
                        data << m_targets.getItemTargetGuid().WriteAsPacked();
                    else if (GameObject *go = m_targets.getGOTarget())
                        data << go->GetPackGUID();
                    else
                        data << uint8(0);                   // guid
                    break;
                case SPELL_EFFECT_FEED_PET:
                    data << uint32(m_targets.getItemTargetEntry());
                    break;
                case SPELL_EFFECT_DISMISS_PET:
                    if (Unit *unit = m_targets.getUnitTarget())
                        data << unit->GetPackGUID();
                    else
                        data << uint8(0);
                    break;
                case SPELL_EFFECT_RESURRECT:
                case SPELL_EFFECT_RESURRECT_NEW:
                    if (Unit *unit = m_targets.getUnitTarget())
                        data << unit->GetPackGUID();
                    else
                        data << uint8(0);
                    break;
                default:
                    return;
            }
        }
    }

    m_caster->SendMessageToSet(&data, true);
}

void Spell::SendInterrupted(uint8 result)
{
    if (!m_caster || !m_caster->IsInWorld())
        return;

    WorldPacket data(SMSG_SPELL_FAILURE, (8+4+1));
    data << m_caster->GetPackGUID();
    data << uint8(m_cast_count);
    data << uint32(m_spellInfo->Id);
    data << uint8(result);
    m_caster->SendMessageToSet(&data, true);

    data.Initialize(SMSG_SPELL_FAILED_OTHER, (8+4));
    data << m_caster->GetPackGUID();
    data << uint8(m_cast_count);
    data << uint32(m_spellInfo->Id);
    data << uint8(result);
    m_caster->SendMessageToSet(&data, true);
}

void Spell::SendChannelUpdate(uint32 time)
{
    if (time == 0)
    {
        m_caster->RemoveAurasByCasterSpell(m_spellInfo->Id, m_caster->GetObjectGuid());

        ObjectGuid target_guid = m_caster->GetChannelObjectGuid();
        if (target_guid != m_caster->GetObjectGuid() && target_guid.IsUnit())
            if (Unit* target = ObjectAccessor::GetUnit(*m_caster, target_guid))
                target->RemoveAurasByCasterSpell(m_spellInfo->Id, m_caster->GetObjectGuid());

        // Only finish channeling when latest channeled spell finishes
        if (m_caster->GetUInt32Value(UNIT_CHANNEL_SPELL) != m_spellInfo->Id)
            return;

        m_caster->SetChannelObjectGuid(ObjectGuid());
        m_caster->SetUInt32Value(UNIT_CHANNEL_SPELL, 0);
    }

    WorldPacket data( MSG_CHANNEL_UPDATE, 8+4 );
    data << m_caster->GetPackGUID();
    data << uint32(time);
    m_caster->SendMessageToSet(&data, true);
}

void Spell::SendChannelStart(uint32 duration)
{
    WorldObject* target = NULL;

    // select dynobject created by first effect if any
    if (m_spellInfo->Effect[EFFECT_INDEX_0] == SPELL_EFFECT_PERSISTENT_AREA_AURA)
        target = m_caster->GetDynObject(m_spellInfo->Id, EFFECT_INDEX_0);
    // select first not resisted target from target list for _0_ effect
    else if (!m_UniqueTargetInfo.empty())
    {
        for(TargetList::const_iterator itr = m_UniqueTargetInfo.begin(); itr != m_UniqueTargetInfo.end(); ++itr)
        {
            if ((itr->effectMask & (1 << EFFECT_INDEX_0)) && itr->reflectResult == SPELL_MISS_NONE &&
                itr->targetGUID != m_caster->GetObjectGuid())
            {
                target = ObjectAccessor::GetUnit(*m_caster, itr->targetGUID);
                break;
            }
        }
    }
    else if(!m_UniqueGOTargetInfo.empty())
    {
        for(GOTargetList::const_iterator itr = m_UniqueGOTargetInfo.begin(); itr != m_UniqueGOTargetInfo.end(); ++itr)
        {
            if (itr->effectMask & (1 << EFFECT_INDEX_0))
            {
                target = m_caster->GetMap()->GetGameObject(itr->targetGUID);
                break;
            }
        }
    }

    WorldPacket data( MSG_CHANNEL_START, (8+4+4) );
    data << m_caster->GetPackGUID();
    data << uint32(m_spellInfo->Id);
    data << uint32(duration);
    m_caster->SendMessageToSet(&data, true);

    m_timer = duration;

    if (target)
        m_caster->SetChannelObjectGuid(target->GetObjectGuid());

    m_caster->SetUInt32Value(UNIT_CHANNEL_SPELL, m_spellInfo->Id);
}

void Spell::SendResurrectRequest(Player* target)
{
    // get ressurector name for creature resurrections, otherwise packet will be not accepted
    // for player resurrections the name is looked up by guid
    char const* resurrectorName = m_caster->GetTypeId() == TYPEID_PLAYER ? "" : m_caster->GetNameForLocaleIdx(target->GetSession()->GetSessionDbLocaleIndex());

    WorldPacket data(SMSG_RESURRECT_REQUEST, (8+4+strlen(resurrectorName)+1+1+1+4));
    // resurrector guid
    data << m_caster->GetObjectGuid();
    data << uint32(strlen(resurrectorName) + 1);

    data << resurrectorName;
    // null terminator
    data << uint8(0);

    data << uint8(m_caster->GetTypeId() == TYPEID_PLAYER ? 0 : 1); // "you'll be afflicted with resurrection sickness"
    // override delay sent with SMSG_CORPSE_RECLAIM_DELAY, set instant resurrection for spells with this attribute
    if (m_spellInfo->AttributesEx3 & SPELL_ATTR_EX3_IGNORE_RESURRECTION_TIMER)
        data << uint32(0);
    target->GetSession()->SendPacket(&data);
}

void Spell::SendPlaySpellVisual(uint32 SpellID)
{
    if (m_caster->GetTypeId() != TYPEID_PLAYER)
        return;

    WorldPacket data(SMSG_PLAY_SPELL_VISUAL, 8 + 4);
    data << m_caster->GetObjectGuid();
    data << uint32(SpellID);                                // spell visual id?
    ((Player*)m_caster)->GetSession()->SendPacket(&data);
}

void Spell::TakeCastItem()
{
    if(!m_CastItem || m_caster->GetTypeId() != TYPEID_PLAYER)
        return;

    // not remove cast item at triggered spell (equipping, weapon damage, etc)
    if (m_IsTriggeredSpell && !(m_targets.m_targetMask & TARGET_FLAG_TRADE_ITEM))
        return;

    ItemPrototype const *proto = m_CastItem->GetProto();

    if(!proto)
    {
        // This code is to avoid a crash
        // I'm not sure, if this is really an error, but I guess every item needs a prototype
        sLog.outError("Cast item (%s) has no item prototype", m_CastItem->GetGuidStr().c_str());
        return;
    }

    bool expendable = false;
    bool withoutCharges = false;

    for (int i = 0; i < MAX_ITEM_PROTO_SPELLS; ++i)
    {
        if (proto->Spells[i].SpellId)
        {
            // item has limited charges
            if (proto->Spells[i].SpellCharges)
            {
                if (proto->Spells[i].SpellCharges < 0 && !(proto->ExtraFlags & ITEM_EXTRA_NON_CONSUMABLE))
                    expendable = true;

                int32 charges = m_CastItem->GetSpellCharges(i);

                // item has charges left
                if (charges)
                {
                    (charges > 0) ? --charges : ++charges;  // abs(charges) less at 1 after use
                    if (proto->Stackable == 1)
                        m_CastItem->SetSpellCharges(i, charges);
                    m_CastItem->SetState(ITEM_CHANGED, (Player*)m_caster);
                }

                // all charges used
                withoutCharges = (charges == 0);
            }
        }
    }

    if (expendable && withoutCharges)
    {
        uint32 count = 1;
        ((Player*)m_caster)->DestroyItemCount(m_CastItem, count, true);

        // prevent crash at access to deleted m_targets.getItemTarget
        ClearCastItem();
    }
}

void Spell::TakePower()
{
    if (m_CastItem || m_triggeredByAuraSpell)
        return;

    // health as power used
    if (m_spellInfo->powerType == POWER_HEALTH)
    {
        m_caster->ModifyHealth( -(int32)m_powerCost );
        return;
    }

    if (m_spellInfo->powerType >= MAX_POWERS)
    {
        sLog.outError("Spell::TakePower: Unknown power type '%d'", m_spellInfo->powerType);
        return;
    }

    Powers powerType = Powers(m_spellInfo->powerType);

    if (powerType == POWER_RUNE)
    {
        CheckOrTakeRunePower(true);
        return;
    }

    bool needApplyMod = false;
    for (TargetList::const_iterator itr = m_UniqueTargetInfo.begin(); itr != m_UniqueTargetInfo.end(); ++itr)
    {
        if (itr->missCondition != SPELL_MISS_NONE)
        {
            needApplyMod = true;
            break;
        }
    }

    if (needApplyMod)
        if (Player* modOwner = m_caster->GetSpellModOwner())
            modOwner->ApplySpellMod(m_spellInfo->Id, SPELLMOD_COST_ON_HIT_FAIL, m_powerCost, this);

    m_caster->ModifyPower(powerType, -(int32)m_powerCost);

    // Set the five second timer
    if (powerType == POWER_MANA && m_powerCost > 0)
        m_caster->SetLastManaUse();
}

SpellCastResult Spell::CheckOrTakeRunePower(bool take)
{
    if (m_caster->GetTypeId() != TYPEID_PLAYER)
        return SPELL_CAST_OK;

    Player *plr = (Player*)m_caster;

    if (plr->getClass() != CLASS_DEATH_KNIGHT)
        return SPELL_CAST_OK;

    SpellRuneCostEntry const *src = sSpellRuneCostStore.LookupEntry(m_spellInfo->runeCostID);

    if(!src)
        return SPELL_CAST_OK;

    if (src->NoRuneCost() && (!take || src->NoRunicPowerGain()))
        return SPELL_CAST_OK;

    if (take)
        m_runesState = plr->GetRunesState();                // store previous state

    // at this moment for rune cost exist only no cost mods, and no percent mods
    int32 runeCostMod = 10000;
    if (Player* modOwner = plr->GetSpellModOwner())
        modOwner->ApplySpellMod(m_spellInfo->Id, SPELLMOD_COST, runeCostMod, this);

    if (runeCostMod > 0)
    {
        int32 runeCost[NUM_RUNE_TYPES];                         // blood, frost, unholy, death

        // init cost data and apply mods
        for(uint32 i = 0; i < RUNE_DEATH; ++i)
            runeCost[i] = runeCostMod > 0 ? src->RuneCost[i] : 0;

        runeCost[RUNE_DEATH] = 0;                               // calculated later

        // scan non-death runes (death rune not used explicitly in rune costs)
        for(uint32 i = 0; i < MAX_RUNES; ++i)
        {
            RuneType rune = plr->GetCurrentRune(i);
            if (runeCost[rune] <= 0)
                continue;

            // already used
            if (plr->GetRuneCooldown(i) != 0)
                continue;

            if (take)
                plr->SetRuneCooldown(i, RUNE_COOLDOWN);         // 5*2=10 sec

            --runeCost[rune];
        }

        // collect all not counted rune costs to death runes cost
        for(uint32 i = 0; i < RUNE_DEATH; ++i)
            if (runeCost[i] > 0)
                runeCost[RUNE_DEATH] += runeCost[i];

        // scan death runes
        if (runeCost[RUNE_DEATH] > 0)
        {
            for(uint32 i = 0; i < MAX_RUNES && runeCost[RUNE_DEATH]; ++i)
            {
                RuneType rune = plr->GetCurrentRune(i);
                if (rune != RUNE_DEATH)
                    continue;

                // already used
                if (plr->GetRuneCooldown(i) != 0)
                    continue;

                if (take)
                    plr->SetRuneCooldown(i, RUNE_COOLDOWN); // 5*2=10 sec

                --runeCost[rune];

                if (take)
                {
                    plr->ConvertRune(i, plr->GetBaseRune(i));
                    plr->ClearConvertedBy(i);
                }
            }
        }

        if(!take && runeCost[RUNE_DEATH] > 0)
            return SPELL_FAILED_NO_POWER;                       // not sure if result code is correct
    }

    if (take)
    {
        // you can gain some runic power when use runes
        float rp = float(src->runePowerGain);
        rp *= sWorld.getConfig(CONFIG_FLOAT_RATE_POWER_RUNICPOWER_INCOME);
        plr->ModifyPower(POWER_RUNIC_POWER, (int32)rp);
    }

    return SPELL_CAST_OK;
}

void Spell::TakeReagents()
{
    if (m_caster->GetTypeId() != TYPEID_PLAYER)
        return;

    if (IgnoreItemRequirements())                           // reagents used in triggered spell removed by original spell or don't must be removed.
        return;

    Player* p_caster = (Player*)m_caster;
    if (p_caster->CanNoReagentCast(m_spellInfo) )
        return;

    for(uint32 x = 0; x < MAX_SPELL_REAGENTS; ++x)
    {
        if (m_spellInfo->Reagent[x] <= 0)
            continue;

        uint32 itemid = m_spellInfo->Reagent[x];
        uint32 itemcount = m_spellInfo->ReagentCount[x];

        // if CastItem is also spell reagent
        if (m_CastItem)
        {
            ItemPrototype const *proto = m_CastItem->GetProto();
            if ( proto && proto->ItemId == itemid )
            {
                for(int s = 0; s < MAX_ITEM_PROTO_SPELLS; ++s)
                {
                    // CastItem will be used up and does not count as reagent
                    int32 charges = m_CastItem->GetSpellCharges(s);
                    if (proto->Spells[s].SpellCharges < 0 && abs(charges) < 2)
                    {
                        ++itemcount;
                        break;
                    }
                }

                m_CastItem = NULL;
            }
        }

        // if getItemTarget is also spell reagent
        if (m_targets.getItemTargetEntry() == itemid)
            m_targets.setItemTarget(NULL);

        p_caster->DestroyItemCount(itemid, itemcount, true);
    }
}

void Spell::HandleThreatSpells()
{
    if (m_UniqueTargetInfo.empty())
        return;

    SpellThreatEntry const* threatEntry = sSpellMgr.GetSpellThreatEntry(m_spellInfo->Id);

    if (!threatEntry || (!threatEntry->threat && fabs(threatEntry->ap_bonus) < M_NULL_F))
        return;

    float threat = threatEntry->threat;
    if (fabs(threatEntry->ap_bonus) > M_NULL_F)
        threat += threatEntry->ap_bonus * m_caster->GetTotalAttackPowerValue(GetWeaponAttackType(m_spellInfo));

    bool positive = true;
    uint8 effectMask = 0;
    for (int i = 0; i < MAX_EFFECT_INDEX; ++i)
        if (m_spellInfo->Effect[i])
            effectMask |= (1<<i);

    if (m_negativeEffectMask & effectMask)
    {
        // can only handle spells with clearly defined positive/negative effect, check at spell_threat loading probably not perfect
        // so abort when only some effects are negative.
        if ((m_negativeEffectMask & effectMask) != effectMask)
        {
            DEBUG_FILTER_LOG(LOG_FILTER_SPELL_CAST, "Spell %u, rank %u, is not clearly positive or negative, ignoring bonus threat", m_spellInfo->Id, sSpellMgr.GetSpellRank(m_spellInfo->Id));
            return;
        }
        positive = false;
    }

    // since 2.0.1 threat from positive effects also is distributed among all targets, so the overall caused threat is at most the defined bonus
    threat /= m_UniqueTargetInfo.size();

    for (TargetList::const_iterator ihit = m_UniqueTargetInfo.begin(); ihit != m_UniqueTargetInfo.end(); ++ihit)
    {
        if (ihit->missCondition != SPELL_MISS_NONE)
            continue;

        Unit* target = m_caster->GetObjectGuid() == ihit->targetGUID ? m_caster : ObjectAccessor::GetUnit(*m_caster, ihit->targetGUID);
        if (!target)
            continue;

        // positive spells distribute threat among all units that are in combat with target, like healing
        if (positive)
        {
            target->getHostileRefManager().threatAssist(m_caster /*real_caster ??*/, threat, m_spellInfo);
        }
        // for negative spells threat gets distributed among affected targets
        else
        {
            if (!target->CanHaveThreatList())
                continue;

            target->AddThreat(m_caster, threat, false, GetSpellSchoolMask(m_spellInfo), m_spellInfo);
        }
    }

    DEBUG_FILTER_LOG(LOG_FILTER_SPELL_CAST, "Spell %u added an additional %f threat for %s %u target(s)", m_spellInfo->Id, threat, positive ? "assisting" : "harming", uint32(m_UniqueTargetInfo.size()));
}

void Spell::HandleEffects(Unit *pUnitTarget, Item *pItemTarget, GameObject *pGOTarget, SpellEffectIndex i)
{
    unitTarget = pUnitTarget;
    itemTarget = pItemTarget;
    gameObjTarget = pGOTarget;

    uint8 eff = m_spellInfo->Effect[i];

    damage = CalculateDamage(i, unitTarget);

    DEBUG_FILTER_LOG(LOG_FILTER_SPELL_CAST, "Spell %u Effect%d : %u Targets: %s, %s, %s",
        m_spellInfo->Id, i, eff,
        unitTarget ? unitTarget->GetGuidStr().c_str() : "-",
        itemTarget ? itemTarget->GetGuidStr().c_str() : "-",
        gameObjTarget ? gameObjTarget->GetGuidStr().c_str() : "-");

    if (eff < TOTAL_SPELL_EFFECTS)
    {
        (*this.*SpellEffects[eff])(i);
    }
    else
    {
        sLog.outError("WORLD: Spell FX %d > TOTAL_SPELL_EFFECTS ", eff);
    }

    // store effect index who did the damage (for picking correct damage multiplier)
    if (m_damage > 0)
        m_damageIndex = i;
}

void Spell::AddTriggeredSpell( uint32 spellId )
{
    SpellEntry const *spellInfo = sSpellStore.LookupEntry(spellId );

    if(!spellInfo)
    {
        sLog.outError("Spell::AddTriggeredSpell: unknown spell id %u used as triggred spell for spell %u)", spellId, m_spellInfo->Id);
        return;
    }

    m_TriggerSpells.push_back(spellInfo);
}

void Spell::AddPrecastSpell( uint32 spellId )
{
    SpellEntry const *spellInfo = sSpellStore.LookupEntry(spellId );

    if(!spellInfo)
    {
        sLog.outError("Spell::AddPrecastSpell: unknown spell id %u used as pre-cast spell for spell %u)", spellId, m_spellInfo->Id);
        return;
    }

    m_preCastSpells.push_back(spellInfo);
}

void Spell::CastTriggerSpells()
{
    for(SpellInfoList::const_iterator si = m_TriggerSpells.begin(); si != m_TriggerSpells.end(); ++si)
    {
        Spell* spell = new Spell(m_caster, (*si), true, m_originalCasterGUID);
        spell->prepare(&m_targets);                         // use original spell original targets
    }
}

void Spell::CastPreCastSpells(Unit* target)
{
    for(SpellInfoList::const_iterator si = m_preCastSpells.begin(); si != m_preCastSpells.end(); ++si)
        m_caster->CastSpell(target, (*si), true, m_CastItem);
}

SpellCastResult Spell::CheckCast(bool strict)
{
    // check cooldowns to prevent cheating (ignore passive spells, that client side visual only)
    if (m_caster->GetTypeId()==TYPEID_PLAYER && !(m_spellInfo->Attributes & SPELL_ATTR_PASSIVE) &&
        ((Player*)m_caster)->HasSpellCooldown(m_spellInfo->Id))
    {
        if (m_triggeredByAuraSpell)
            return SPELL_FAILED_DONT_REPORT;
        else
            return SPELL_FAILED_NOT_READY;
    }

    // check global cooldown
    if (strict && !m_IsTriggeredSpell && HasGlobalCooldown())
        return SPELL_FAILED_NOT_READY;

    // only allow triggered spells if at an ended battleground
    if (!m_IsTriggeredSpell && m_caster->GetTypeId() == TYPEID_PLAYER)
        if (BattleGround * bg = ((Player*)m_caster)->GetBattleGround())
            if (bg->GetStatus() == STATUS_WAIT_LEAVE)
                return SPELL_FAILED_DONT_REPORT;

    if (!m_IsTriggeredSpell && IsNonCombatSpell(m_spellInfo) &&
        m_caster->isInCombat() && !m_caster->IsIgnoreUnitState(m_spellInfo, IGNORE_UNIT_COMBAT_STATE))
        return SPELL_FAILED_AFFECTING_COMBAT;

    if (m_caster->GetTypeId() == TYPEID_PLAYER && !((Player*)m_caster)->isGameMaster() &&
        sWorld.getConfig(CONFIG_BOOL_VMAP_INDOOR_CHECK) &&
        VMAP::VMapFactory::createOrGetVMapManager()->isLineOfSightCalcEnabled())
    {
        if (m_spellInfo->Attributes & SPELL_ATTR_OUTDOORS_ONLY &&
                !m_caster->GetTerrain()->IsOutdoors(m_caster->GetPositionX(), m_caster->GetPositionY(), m_caster->GetPositionZ()))
            return SPELL_FAILED_ONLY_OUTDOORS;

        if (m_spellInfo->Attributes & SPELL_ATTR_INDOORS_ONLY &&
                m_caster->GetTerrain()->IsOutdoors(m_caster->GetPositionX(), m_caster->GetPositionY(), m_caster->GetPositionZ()))
            return SPELL_FAILED_ONLY_INDOORS;
    }
    // only check at first call, Stealth auras are already removed at second call
    // for now, ignore triggered spells
    if (strict && !m_IsTriggeredSpell)
    {
        // Ignore form req aura
        if (!m_caster->HasAffectedAura(SPELL_AURA_MOD_IGNORE_SHAPESHIFT, m_spellInfo))
        {
            // Cannot be used in this stance/form
            SpellCastResult shapeError = GetErrorAtShapeshiftedCast(m_spellInfo, m_caster->GetShapeshiftForm());
            if (shapeError != SPELL_CAST_OK)
                return shapeError;

            if ((m_spellInfo->Attributes & SPELL_ATTR_ONLY_STEALTHED) && !(m_caster->HasStealthAura()))
                return SPELL_FAILED_ONLY_STEALTHED;
        }
    }

    // caster state requirements
    if (m_spellInfo->CasterAuraState && !m_caster->HasAuraState(AuraState(m_spellInfo->CasterAuraState)))
        return SPELL_FAILED_CASTER_AURASTATE;
    if (m_spellInfo->CasterAuraStateNot && m_caster->HasAuraState(AuraState(m_spellInfo->CasterAuraStateNot)))
        return SPELL_FAILED_CASTER_AURASTATE;

    // Caster aura req check if need
    if (m_spellInfo->casterAuraSpell && !m_caster->HasAura(m_spellInfo->casterAuraSpell))
        return SPELL_FAILED_CASTER_AURASTATE;
    if (m_spellInfo->excludeCasterAuraSpell)
    {
        // Special cases of non existing auras handling
        if (m_spellInfo->excludeCasterAuraSpell == 61988)
        {
            // Avenging Wrath Marker
            if (m_caster->HasAura(61987))
                return SPELL_FAILED_CASTER_AURASTATE;
        }
        else if (m_caster->HasAura(m_spellInfo->excludeCasterAuraSpell))
            return SPELL_FAILED_CASTER_AURASTATE;
    }

    if (m_caster->GetTypeId() == TYPEID_PLAYER)
    {
        // cancel autorepeat spells if cast start when moving
        // (not wand currently autorepeat cast delayed to moving stop anyway in spell update code)
        if (((Player*)m_caster)->isMoving() )
        {
            // skip stuck spell to allow use it in falling case and apply spell limitations at movement
            if ((!((Player*)m_caster)->m_movementInfo.HasMovementFlag(MOVEFLAG_FALLINGFAR) || m_spellInfo->Effect[EFFECT_INDEX_0] != SPELL_EFFECT_STUCK) &&
                (IsAutoRepeat() || (m_spellInfo->AuraInterruptFlags & AURA_INTERRUPT_FLAG_NOT_SEATED) != 0))
                return SPELL_FAILED_MOVING;
        }

        if (((Player*)m_caster)->hasUnitState(UNIT_STAT_STUNNED))
        {
            if (m_spellInfo->SpellFamilyName == SPELLFAMILY_PRIEST && m_spellInfo->SpellIconID == 2178)
            {
                // Glyph of Desperation
                if (m_caster->HasAura(63248))
                    return SPELL_CAST_OK;
                else return SPELL_FAILED_STUNNED;
            }
        }

        if (!m_IsTriggeredSpell && NeedsComboPoints(m_spellInfo) && !m_caster->IsIgnoreUnitState(m_spellInfo, IGNORE_UNIT_TARGET_STATE) &&
            (!m_targets.getUnitTarget() || m_targets.getUnitTarget()->GetObjectGuid() != ((Player*)m_caster)->GetComboTargetGuid()))
            // warrior not have real combo-points at client side but use this way for mark allow Overpower use
            return m_caster->getClass() == CLASS_WARRIOR ? SPELL_FAILED_CASTER_AURASTATE : SPELL_FAILED_NO_COMBO_POINTS;
    }

    Unit *target = m_targets.getUnitTarget();
    if (target && target->IsInWorld())
    {
        MAPLOCK_READ(target,MAP_LOCK_TYPE_AURAS);
        // target state requirements (not allowed state), apply to self also
        // This check not need - checked in CheckTarget()
        // if (m_spellInfo->TargetAuraStateNot && target->HasAuraState(AuraState(m_spellInfo->TargetAuraStateNot)))
        //    return SPELL_FAILED_TARGET_AURASTATE;

        if (!m_IsTriggeredSpell && IsDeathOnlySpell(m_spellInfo) && target->isAlive())
            return SPELL_FAILED_TARGET_NOT_DEAD;

        // Target aura req check if need
        // This check fully not need - checked in CheckTarget()
        // if (m_spellInfo->targetAuraSpell && !target->HasAura(m_spellInfo->targetAuraSpell))
        //    return SPELL_FAILED_CASTER_AURASTATE;

        if (m_spellInfo->excludeTargetAuraSpell)
        {
            // Special cases of non existing auras handling
            if (m_spellInfo->excludeTargetAuraSpell == 61988)
            {
                // Avenging Wrath Marker
                if (target->HasAura(61987))
                    return SPELL_FAILED_CASTER_AURASTATE;

            }
            else if (target->HasAura(m_spellInfo->excludeTargetAuraSpell))
                return SPELL_FAILED_CASTER_AURASTATE;
        }

        // totem immunity for channeled spells(needs to be before spell cast)
        // spell attribs for player channeled spells
        // (from rsa - very strange attributes set...)
        if ((m_spellInfo->AttributesEx & SPELL_ATTR_EX_CHANNEL_TRACKING_TARGET)
            && (m_spellInfo->AttributesEx5 & SPELL_ATTR_EX5_AFFECTED_BY_HASTE)
            && target->GetTypeId() == TYPEID_UNIT
            && ((Creature*)target)->IsTotem())
            return SPELL_FAILED_IMMUNE;

        bool non_caster_target = target != m_caster && !IsSpellWithCasterSourceTargetsOnly(m_spellInfo);

        if (non_caster_target)
        {
            // target state requirements (apply to non-self only), to allow cast affects to self like Dirty Deeds
            if (m_spellInfo->TargetAuraState && !target->HasAuraStateForCaster(AuraState(m_spellInfo->TargetAuraState), m_caster->GetObjectGuid()) &&
                !m_caster->IsIgnoreUnitState(m_spellInfo, m_spellInfo->TargetAuraState == AURA_STATE_FROZEN ? IGNORE_UNIT_TARGET_NON_FROZEN : IGNORE_UNIT_TARGET_STATE))
                return SPELL_FAILED_TARGET_AURASTATE;

            // Not allow casting on flying player
            if (target->IsTaxiFlying())
                return SPELL_FAILED_BAD_TARGETS;

            if(!m_IsTriggeredSpell && !(m_spellInfo->AttributesEx2 & SPELL_ATTR_EX2_IGNORE_LOS) && VMAP::VMapFactory::checkSpellForLoS(m_spellInfo->Id) && !m_caster->IsWithinLOSInMap(target))
                return SPELL_FAILED_LINE_OF_SIGHT;

            // auto selection spell rank implemented in WorldSession::HandleCastSpellOpcode
            // this case can be triggered if rank not found (too low-level target for first rank)
            if (m_caster->GetTypeId() == TYPEID_PLAYER && !m_CastItem && !m_IsTriggeredSpell)
            {
                // spell expected to be auto-downranking in cast handle, so must be same
                if (m_spellInfo != sSpellMgr.SelectAuraRankForLevel(m_spellInfo, target->getLevel()))
                    return SPELL_FAILED_LOWLEVEL;
            }
        }
        else if (m_caster == target)
        {
            if (m_caster->GetTypeId() == TYPEID_PLAYER && m_caster->IsInWorld())
            {
                // Additional check for some spells
                // If 0 spell effect empty - client not send target data (need use selection)
                // TODO: check it on next client version
                if (m_targets.m_targetMask == TARGET_FLAG_SELF &&
                    m_spellInfo->EffectImplicitTargetA[EFFECT_INDEX_1] == TARGET_CHAIN_DAMAGE)
                {
                    target = m_caster->GetMap()->GetUnit(((Player *)m_caster)->GetSelectionGuid());
                    if (!target)
                        return SPELL_FAILED_BAD_TARGETS;

                    m_targets.setUnitTarget(target);
                }
            }

            // Some special spells with non-caster only mode

            // Fire Shield
            if (m_spellInfo->SpellFamilyName == SPELLFAMILY_WARLOCK &&
                m_spellInfo->SpellIconID == 16)
                return SPELL_FAILED_BAD_TARGETS;

            // Focus Magic (main spell)
            if (m_spellInfo->Id == 54646)
                return SPELL_FAILED_BAD_TARGETS;

            // Lay on Hands (self cast)
            if (m_spellInfo->SpellFamilyName == SPELLFAMILY_PALADIN &&
                m_spellInfo->SpellFamilyFlags.test<CF_PALADIN_LAY_ON_HANDS>())
            {
                if (target->HasAura(25771))                 // Forbearance
                    return SPELL_FAILED_CASTER_AURASTATE;
                if (target->HasAura(61987))                 // Avenging Wrath Marker
                    return SPELL_FAILED_CASTER_AURASTATE;
            }
        }

        // check pet presents
        for(int j = 0; j < MAX_EFFECT_INDEX; ++j)
        {
            if (m_spellInfo->EffectImplicitTargetA[j] == TARGET_PET)
            {
                Pet *pet = m_caster->GetPet();
                if (!pet || (!pet->isAlive() && !IsSpellAllowDeadTarget(m_spellInfo)))
                {
                    if (m_triggeredByAuraSpell)              // not report pet not existence for triggered spells
                        return SPELL_FAILED_DONT_REPORT;
                    else
                        return SPELL_FAILED_NO_PET;
                }
                break;
            }
        }

        //check creature type
        //ignore self casts (including area casts when caster selected as target)
        if (non_caster_target)
        {
            if(!CheckTargetCreatureType(target))
            {
                if (target->GetTypeId() == TYPEID_PLAYER)
                    return SPELL_FAILED_TARGET_IS_PLAYER;
                else
                    return SPELL_FAILED_BAD_TARGETS;
            }
        }

        if (non_caster_target)
        {
            // simple cases
            bool explicit_target_mode = false;
            bool target_hostile = false;
            bool target_hostile_checked = false;
            bool target_friendly = false;
            bool target_friendly_checked = false;
            for(int k = 0; k < MAX_EFFECT_INDEX;  ++k)
            {
                if (IsExplicitPositiveTarget(m_spellInfo->EffectImplicitTargetA[k]))
                {
                    if (!target_hostile_checked)
                    {
                        target_hostile_checked = true;
                        target_hostile = m_caster->IsHostileTo(target);
                    }

                    if (target_hostile)
                        return SPELL_FAILED_BAD_TARGETS;

                    explicit_target_mode = true;
                }
                else if (IsExplicitNegativeTarget(m_spellInfo->EffectImplicitTargetA[k]))
                {
                    if (!target_friendly_checked)
                    {
                        target_friendly_checked = true;
                        target_friendly = m_caster->IsFriendlyTo(target);
                    }

                    if (target_friendly)
                        return SPELL_FAILED_BAD_TARGETS;

                    explicit_target_mode = true;
                }
            }
            // TODO: this check can be applied and for player to prevent cheating when IsPositiveSpell will return always correct result.
            // check target for pet/charmed casts (not self targeted), self targeted cast used for area effects and etc
            if (!explicit_target_mode && m_caster->GetTypeId() == TYPEID_UNIT && !m_caster->GetCharmerOrOwnerGuid().IsEmpty() && !IsDispelSpell(m_spellInfo))
            {
                // check correctness positive/negative cast target (pet cast real check and cheating check)
                if (IsPositiveSpell(m_spellInfo->Id))
                {
                    if (!target_hostile_checked)
                    {
                        target_hostile_checked = true;
                        target_hostile = m_caster->IsHostileTo(target);
                    }

                    if (target_hostile)
                        return SPELL_FAILED_BAD_TARGETS;
                }
                else
                {
                    if (!target_friendly_checked)
                    {
                        target_friendly_checked = true;
                        target_friendly = m_caster->IsFriendlyTo(target);
                    }

                    if (target_friendly)
                        return SPELL_FAILED_BAD_TARGETS;
                }
            }
        }

        if (IsPositiveSpell(m_spellInfo->Id))
        {
            if (target->IsImmuneToSpell(m_spellInfo))
                return SPELL_FAILED_TARGET_AURASTATE;

            if (target->IsInWorld() && target->IsInMap(m_caster))
                if (target->HasMorePoweredBuff(m_spellInfo->Id))
                    return m_IsTriggeredSpell ? SPELL_FAILED_DONT_REPORT : SPELL_FAILED_AURA_BOUNCED;
        }

        //Must be behind the target.
        if ( m_spellInfo->AttributesEx2 == 0x100000 && (m_spellInfo->AttributesEx & 0x200) == 0x200 && target->HasInArc(M_PI_F, m_caster) )
        {
            // Exclusion for Pounce:  Facing Limitation was removed in 2.0.1, but it still uses the same, old Ex-Flags
            // Exclusion for Mutilate:Facing Limitation was removed in 2.0.1 and 3.0.3, but they still use the same, old Ex-Flags
            // Exclusion for Throw: Facing limitation was added in 3.2.x, but that shouldn't be
            if (!m_spellInfo->IsFitToFamily<SPELLFAMILY_DRUID, CF_DRUID_POUNCE>() &&
                !m_spellInfo->IsFitToFamily<SPELLFAMILY_ROGUE, CF_ROGUE_MUTILATE>() &&
                m_spellInfo->Id != 2764)
            {
                SendInterrupted(2);
                return SPELL_FAILED_NOT_BEHIND;
            }
        }

        //Target must be facing you.
        if((m_spellInfo->Attributes == 0x150010) && !target->HasInArc(M_PI_F, m_caster) )
        {
            SendInterrupted(2);
            return SPELL_FAILED_NOT_INFRONT;
        }

        // check if target is in combat
        if (non_caster_target && (m_spellInfo->AttributesEx & SPELL_ATTR_EX_NOT_IN_COMBAT_TARGET) && target->isInCombat())
            return SPELL_FAILED_TARGET_AFFECTING_COMBAT;
    }
    // zone check
    if (!m_caster->GetMap() || !m_caster->GetTerrain())
        return SPELL_FAILED_DONT_REPORT;

    uint32 zone, area;
    m_caster->GetZoneAndAreaId(zone, area);

    SpellCastResult locRes= sSpellMgr.GetSpellAllowedInLocationError(m_spellInfo, m_caster->GetMapId(), zone, area,
        m_caster->GetCharmerOrOwnerPlayerOrPlayerItself());
    if (locRes != SPELL_CAST_OK)
    {
        if (!m_IsTriggeredSpell)
            return locRes;
        else
            return SPELL_FAILED_DONT_REPORT;
    }

    bool castOnVehicleAllowed = false;

    if (m_caster->GetVehicle())
        if ( VehicleSeatEntry const* seatInfo = m_caster->GetVehicle()->GetSeatInfo(m_caster))
            if (seatInfo->m_flags & SEAT_FLAG_CAN_CAST || seatInfo->m_flags & SEAT_FLAG_CAN_ATTACK)
                castOnVehicleAllowed = true;


    // not let players cast spells at mount (and let do it to creatures)
    if ((m_caster->IsMounted() || (m_caster->GetVehicle() && !castOnVehicleAllowed)) && m_caster->GetTypeId() == TYPEID_PLAYER && !m_IsTriggeredSpell &&
        !IsPassiveSpell(m_spellInfo) && !(m_spellInfo->Attributes & SPELL_ATTR_CASTABLE_WHILE_MOUNTED))
    {
        if (m_caster->IsTaxiFlying())
            return SPELL_FAILED_NOT_ON_TAXI;
        else
            return SPELL_FAILED_NOT_MOUNTED;
    }

    // always (except passive spells) check items (focus object can be required for any type casts)
    if (!IsPassiveSpell(m_spellInfo))
    {
        SpellCastResult castResult = CheckItems();
        if (castResult != SPELL_CAST_OK)
            return castResult;
    }

    // Database based targets from spell_target_script
    if (m_UniqueTargetInfo.empty())                         // skip second CheckCast apply (for delayed spells for example)
    {
        for(int j = 0; j < MAX_EFFECT_INDEX; ++j)
        {
            if (m_spellInfo->EffectImplicitTargetA[j] == TARGET_SCRIPT ||
               (m_spellInfo->EffectImplicitTargetB[j] == TARGET_SCRIPT && m_spellInfo->EffectImplicitTargetA[j] != TARGET_SELF) ||
               m_spellInfo->EffectImplicitTargetA[j] == TARGET_SCRIPT_COORDINATES ||
               m_spellInfo->EffectImplicitTargetB[j] == TARGET_SCRIPT_COORDINATES ||
               m_spellInfo->EffectImplicitTargetA[j] == TARGET_FOCUS_OR_SCRIPTED_GAMEOBJECT)
            {

                SpellScriptTargetBounds bounds = sSpellMgr.GetSpellScriptTargetBounds(m_spellInfo->Id);

                if (bounds.first == bounds.second)
                {
                    if (m_spellInfo->EffectImplicitTargetA[j] == TARGET_SCRIPT || m_spellInfo->EffectImplicitTargetB[j] == TARGET_SCRIPT)
                        sLog.outErrorDb("Spell entry %u, effect %i has EffectImplicitTargetA/EffectImplicitTargetB = TARGET_SCRIPT, but creature are not defined in `spell_script_target`", m_spellInfo->Id, j);

                    if (m_spellInfo->EffectImplicitTargetA[j] == TARGET_SCRIPT_COORDINATES || m_spellInfo->EffectImplicitTargetB[j] == TARGET_SCRIPT_COORDINATES)
                        sLog.outErrorDb("Spell entry %u, effect %i has EffectImplicitTargetA/EffectImplicitTargetB = TARGET_SCRIPT_COORDINATES, but gameobject or creature are not defined in `spell_script_target`", m_spellInfo->Id, j);

                    if (m_spellInfo->EffectImplicitTargetA[j] == TARGET_FOCUS_OR_SCRIPTED_GAMEOBJECT)
                        sLog.outErrorDb("Spell entry %u, effect %i has EffectImplicitTargetA/EffectImplicitTargetB = TARGET_FOCUS_OR_SCRIPTED_GAMEOBJECT, but gameobject are not defined in `spell_script_target`", m_spellInfo->Id, j);
                }

                SpellRangeEntry const* srange = sSpellRangeStore.LookupEntry(m_spellInfo->rangeIndex);
                float range = GetSpellMaxRange(srange);

                Creature* targetExplicit = NULL;            // used for cases where a target is provided (by script for example)
                Creature* creatureScriptTarget = NULL;
                GameObject* goScriptTarget = NULL;

                for(SpellScriptTarget::const_iterator i_spellST = bounds.first; i_spellST != bounds.second; ++i_spellST)
                {
                    switch(i_spellST->second.type)
                    {
                        case SPELL_TARGET_TYPE_GAMEOBJECT:
                        {
                            GameObject* p_GameObject = NULL;

                            if (i_spellST->second.targetEntry)
                            {
                                MaNGOS::NearestGameObjectEntryInObjectRangeCheck go_check(*m_caster, i_spellST->second.targetEntry, range);
                                MaNGOS::GameObjectLastSearcher<MaNGOS::NearestGameObjectEntryInObjectRangeCheck> checker(p_GameObject, go_check);
                                Cell::VisitGridObjects(m_caster, checker, range);

                                if (p_GameObject)
                                {
                                    // remember found target and range, next attempt will find more near target with another entry
                                    creatureScriptTarget = NULL;
                                    goScriptTarget = p_GameObject;
                                    range = go_check.GetLastRange();
                                }
                            }
                            else if (focusObject)           // Focus Object
                            {
                                float frange = m_caster->GetDistance(focusObject);
                                if (range >= frange)
                                {
                                    creatureScriptTarget = NULL;
                                    goScriptTarget = focusObject;
                                    range = frange;
                                }
                            }
                            break;
                        }
                        case SPELL_TARGET_TYPE_CREATURE:
                        case SPELL_TARGET_TYPE_DEAD:
                        default:
                        {
                            Creature *p_Creature = NULL;

                            // check if explicit target is provided and check it up against database valid target entry/state
                            if (Unit* pTarget = m_targets.getUnitTarget())
                            {
                                if (pTarget->GetTypeId() == TYPEID_UNIT && pTarget->GetEntry() == i_spellST->second.targetEntry)
                                {
                                    if (i_spellST->second.type == SPELL_TARGET_TYPE_DEAD && ((Creature*)pTarget)->IsCorpse())
                                    {
                                        // always use spellMaxRange, in case GetLastRange returned different in a previous pass
                                        if (pTarget->IsWithinDistInMap(m_caster, GetSpellMaxRange(srange)))
                                            targetExplicit = (Creature*)pTarget;
                                    }
                                    else if (i_spellST->second.type == SPELL_TARGET_TYPE_CREATURE && pTarget->isAlive())
                                    {
                                        // always use spellMaxRange, in case GetLastRange returned different in a previous pass
                                        if (pTarget->IsWithinDistInMap(m_caster, GetSpellMaxRange(srange)))
                                            targetExplicit = (Creature*)pTarget;
                                    }
                                }
                            }

                            // no target provided or it was not valid, so use closest in range
                            if (!targetExplicit)
                            {
                                MaNGOS::NearestCreatureEntryWithLiveStateInObjectRangeCheck u_check(*m_caster, i_spellST->second.targetEntry, i_spellST->second.type != SPELL_TARGET_TYPE_DEAD, range);
                                MaNGOS::CreatureLastSearcher<MaNGOS::NearestCreatureEntryWithLiveStateInObjectRangeCheck> searcher(p_Creature, u_check);

                                // Visit all, need to find also Pet* objects
                                Cell::VisitAllObjects(m_caster, searcher, range);

                                range = u_check.GetLastRange();
                            }

                            // always prefer provided target if it's valid
                            if (targetExplicit)
                                creatureScriptTarget = targetExplicit;
                            else if (p_Creature)
                                creatureScriptTarget = p_Creature;

                            if (creatureScriptTarget)
                                goScriptTarget = NULL;

                            break;
                        }
                    }
                }

                if (creatureScriptTarget)
                {
                    // store coordinates for TARGET_SCRIPT_COORDINATES
                    if (m_spellInfo->EffectImplicitTargetA[j] == TARGET_SCRIPT_COORDINATES ||
                        m_spellInfo->EffectImplicitTargetB[j] == TARGET_SCRIPT_COORDINATES)
                    {
                        m_targets.setDestination(creatureScriptTarget->GetPositionX(),creatureScriptTarget->GetPositionY(),creatureScriptTarget->GetPositionZ());

                        if (m_spellInfo->EffectImplicitTargetA[j] == TARGET_SCRIPT_COORDINATES && m_spellInfo->Effect[j] != SPELL_EFFECT_PERSISTENT_AREA_AURA)
                            AddUnitTarget(creatureScriptTarget, SpellEffectIndex(j));
                    }
                    // store explicit target for TARGET_SCRIPT
                    else
                    {
                        if (m_spellInfo->EffectImplicitTargetA[j] == TARGET_SCRIPT ||
                            m_spellInfo->EffectImplicitTargetB[j] == TARGET_SCRIPT)
                            AddUnitTarget(creatureScriptTarget, SpellEffectIndex(j));
                    }
                }
                else if (goScriptTarget)
                {
                    // store coordinates for TARGET_SCRIPT_COORDINATES
                    if (m_spellInfo->EffectImplicitTargetA[j] == TARGET_SCRIPT_COORDINATES ||
                        m_spellInfo->EffectImplicitTargetB[j] == TARGET_SCRIPT_COORDINATES)
                    {
                        m_targets.setDestination(goScriptTarget->GetPositionX(),goScriptTarget->GetPositionY(),goScriptTarget->GetPositionZ());

                        if (m_spellInfo->EffectImplicitTargetA[j] == TARGET_SCRIPT_COORDINATES && m_spellInfo->Effect[j] != SPELL_EFFECT_PERSISTENT_AREA_AURA)
                            AddGOTarget(goScriptTarget, SpellEffectIndex(j));
                    }
                    // store explicit target for TARGET_FOCUS_OR_SCRIPTED_GAMEOBJECT
                    else
                    {
                        if (m_spellInfo->EffectImplicitTargetA[j] == TARGET_FOCUS_OR_SCRIPTED_GAMEOBJECT ||
                            m_spellInfo->EffectImplicitTargetB[j] == TARGET_FOCUS_OR_SCRIPTED_GAMEOBJECT)
                            AddGOTarget(goScriptTarget, SpellEffectIndex(j));
                    }
                }
                //Missing DB Entry or targets for this spellEffect.
                else
                {
                    /* For TARGET_FOCUS_OR_SCRIPTED_GAMEOBJECT makes DB targets optional not required for now
                     * TODO: Makes more research for this target type
                     */
                    if (m_spellInfo->EffectImplicitTargetA[j] != TARGET_FOCUS_OR_SCRIPTED_GAMEOBJECT)
                    {
                        // not report target not existence for triggered spells
                        if (m_triggeredByAuraSpell || m_IsTriggeredSpell)
                            return SPELL_FAILED_DONT_REPORT;
                        else
                            return SPELL_FAILED_BAD_TARGETS;
                    }
                }
            }
        }
    }

    if(!m_IsTriggeredSpell)
    {
        SpellCastResult castResult = CheckRange(strict);
        if (castResult != SPELL_CAST_OK)
            return castResult;
    }

    {
        SpellCastResult castResult = CheckPower();
        if (castResult != SPELL_CAST_OK)
            return castResult;
    }

    if(!m_IsTriggeredSpell)                             // triggered spell not affected by stun/etc
    {
        SpellCastResult castResult = CheckCasterAuras();
        if (castResult != SPELL_CAST_OK)
            return castResult;
    }

    for (int i = 0; i < MAX_EFFECT_INDEX; ++i)
    {
        // for effects of spells that have only one target
        switch(m_spellInfo->Effect[i])
        {
            case SPELL_EFFECT_INSTAKILL:
                break;
            case SPELL_EFFECT_DUMMY:
            {
                if (m_spellInfo->Id == 51582)          // Rocket Boots Engaged
                {
                    if (m_caster->IsInWater())
                        return SPELL_FAILED_ONLY_ABOVEWATER;
                }
                else if (m_spellInfo->SpellFamilyName == SPELLFAMILY_DEATHKNIGHT && m_spellInfo->SpellFamilyFlags.test<CF_DEATHKNIGHT_DEATH_COIL>()) // Death Coil (DeathKnight)
                {
                    Unit* target = m_targets.getUnitTarget();
                    if (!target || (target->IsFriendlyTo(m_caster) && target->GetCreatureType() != CREATURE_TYPE_UNDEAD))
                        return SPELL_FAILED_BAD_TARGETS;
                }
                else if (m_spellInfo->SpellIconID == 156)    // Holy Shock
                {
                    // spell different for friends and enemies
                    // hart version required facing
                    if (m_targets.getUnitTarget() && !m_caster->IsFriendlyTo(m_targets.getUnitTarget()) && !m_caster->HasInArc(M_PI_F, m_targets.getUnitTarget()))
                        return SPELL_FAILED_UNIT_NOT_INFRONT;
                }
                else if(m_spellInfo->Id == 49576)           // Death Grip
                {
                    if(m_caster->m_movementInfo.HasMovementFlag(MovementFlags(MOVEFLAG_FALLING | MOVEFLAG_FALLINGFAR)))
                        return SPELL_FAILED_MOVING;
                }
                else if (m_spellInfo->SpellFamilyName == SPELLFAMILY_SHAMAN && m_spellInfo->SpellIconID == 33) // Fire Nova
                {
                    // fire totems slot
                    if (!m_caster->GetTotemGuid(TOTEM_SLOT_FIRE))
                        return SPELL_FAILED_TOTEMS;
                }
                break;
            }
            case SPELL_EFFECT_SCHOOL_DAMAGE:
            {
                // Hammer of Wrath
                if (m_spellInfo->IsFitToFamily<SPELLFAMILY_PALADIN, CF_PALADIN_HAMMER_OF_WRATH>())
                {
                    if (!m_targets.getUnitTarget())
                        return SPELL_FAILED_BAD_IMPLICIT_TARGETS;

                    if (m_targets.getUnitTarget()->GetHealth() > m_targets.getUnitTarget()->GetMaxHealth()*0.2)
                        return SPELL_FAILED_BAD_TARGETS;
                }
                break;
            }
            case SPELL_EFFECT_TAMECREATURE:
            {
                // Spell can be triggered, we need to check original caster prior to caster
                Unit* caster = GetAffectiveCaster();
                if (!caster || caster->GetTypeId() != TYPEID_PLAYER ||
                    !m_targets.getUnitTarget() ||
                    m_targets.getUnitTarget()->GetTypeId() == TYPEID_PLAYER)
                    return SPELL_FAILED_BAD_TARGETS;

                Player* plrCaster = (Player*)caster;

                bool gmmode = m_triggeredBySpellInfo == NULL;

                if (gmmode && !ChatHandler(plrCaster).FindCommand("npc tame"))
                {
                    plrCaster->SendPetTameFailure(PETTAME_UNKNOWNERROR);
                    return SPELL_FAILED_DONT_REPORT;
                }

                if (plrCaster->getClass() != CLASS_HUNTER && !gmmode)
                {
                    plrCaster->SendPetTameFailure(PETTAME_UNITSCANTTAME);
                    return SPELL_FAILED_DONT_REPORT;
                }

                Creature* target = (Creature*)m_targets.getUnitTarget();

                if (target->IsPet() || target->isCharmed())
                {
                    plrCaster->SendPetTameFailure(PETTAME_CREATUREALREADYOWNED);
                    return SPELL_FAILED_DONT_REPORT;
                }

                if (target->getLevel() > plrCaster->getLevel() && !gmmode)
                {
                    plrCaster->SendPetTameFailure(PETTAME_TOOHIGHLEVEL);
                    return SPELL_FAILED_DONT_REPORT;
                }

                if (target->GetCreatureInfo()->IsExotic() && !plrCaster->CanTameExoticPets() && !gmmode)
                {
                    plrCaster->SendPetTameFailure(PETTAME_CANTCONTROLEXOTIC);
                    return SPELL_FAILED_DONT_REPORT;
                }

                if (!target->GetCreatureInfo()->isTameable(plrCaster->CanTameExoticPets()))
                {
                    plrCaster->SendPetTameFailure(PETTAME_NOTTAMEABLE);
                    return SPELL_FAILED_DONT_REPORT;
                }

                if (plrCaster->GetPetGuid() || plrCaster->GetCharmGuid())
                {
                    plrCaster->SendPetTameFailure(PETTAME_ANOTHERSUMMONACTIVE);
                    return SPELL_FAILED_DONT_REPORT;
                }

                break;
            }
            case SPELL_EFFECT_LEARN_SPELL:
            {
                if (m_spellInfo->EffectImplicitTargetA[i] != TARGET_PET)
                    break;

                Pet* pet = m_caster->GetPet();

                if(!pet)
                    return SPELL_FAILED_NO_PET;

                SpellEntry const *learn_spellproto = sSpellStore.LookupEntry(m_spellInfo->EffectTriggerSpell[i]);

                if(!learn_spellproto)
                    return SPELL_FAILED_NOT_KNOWN;

                if (m_spellInfo->spellLevel > pet->getLevel())
                    return SPELL_FAILED_LOWLEVEL;

                break;
            }
            case SPELL_EFFECT_LEARN_PET_SPELL:
            {
                Pet* pet = m_caster->GetPet();

                if(!pet)
                    return SPELL_FAILED_NO_PET;

                SpellEntry const *learn_spellproto = sSpellStore.LookupEntry(m_spellInfo->EffectTriggerSpell[i]);

                if(!learn_spellproto)
                    return SPELL_FAILED_NOT_KNOWN;

                if (m_spellInfo->spellLevel > pet->getLevel())
                    return SPELL_FAILED_LOWLEVEL;

                break;
            }
            case SPELL_EFFECT_APPLY_GLYPH:
            {
                uint32 glyphId = m_spellInfo->EffectMiscValue[i];
                if (GlyphPropertiesEntry const *gp = sGlyphPropertiesStore.LookupEntry(glyphId))
                    if (m_caster->HasAura(gp->SpellId))
                        return SPELL_FAILED_UNIQUE_GLYPH;
                break;
            }
            case SPELL_EFFECT_FEED_PET:
            {
                if (m_caster->GetTypeId() != TYPEID_PLAYER)
                    return SPELL_FAILED_BAD_TARGETS;

                Item* foodItem = m_targets.getItemTarget();
                if(!foodItem)
                    return SPELL_FAILED_BAD_TARGETS;

                Pet* pet = m_caster->GetPet();

                if(!pet)
                    return SPELL_FAILED_NO_PET;

                if(!pet->HaveInDiet(foodItem->GetProto()))
                    return SPELL_FAILED_WRONG_PET_FOOD;

                if(!pet->GetCurrentFoodBenefitLevel(foodItem->GetProto()->ItemLevel))
                    return SPELL_FAILED_FOOD_LOWLEVEL;

                if (pet->isInCombat())
                    return SPELL_FAILED_AFFECTING_COMBAT;

                break;
            }
            case SPELL_EFFECT_POWER_BURN:
            case SPELL_EFFECT_POWER_DRAIN:
            {
                // Can be area effect, Check only for players and not check if target - caster (spell can have multiply drain/burn effects)
                if (m_caster->GetTypeId() == TYPEID_PLAYER)
                    if (Unit* target = m_targets.getUnitTarget())
                        if (target != m_caster && int32(target->getPowerType()) != m_spellInfo->EffectMiscValue[i])
                            return SPELL_FAILED_BAD_TARGETS;
                break;
            }
            case SPELL_EFFECT_CHARGE:
            {
                if (m_caster->hasUnitState(UNIT_STAT_ROOT))
                {
                    // Intervene with Warbringer talent
                    if (m_spellInfo->Id == 3411 && m_caster->HasAura(57499))
                        m_caster->RemoveAurasAtMechanicImmunity(IMMUNE_TO_ROOT_AND_SNARE_MASK, 0);
                    else
                        return SPELL_FAILED_ROOTED;
                }

                break;
            }
            case SPELL_EFFECT_SKINNING:
            {
                if (m_caster->GetTypeId() != TYPEID_PLAYER || !m_targets.getUnitTarget() || m_targets.getUnitTarget()->GetTypeId() != TYPEID_UNIT)
                    return SPELL_FAILED_BAD_TARGETS;

                if (!m_targets.getUnitTarget()->HasFlag(UNIT_FIELD_FLAGS, UNIT_FLAG_SKINNABLE))
                    return SPELL_FAILED_TARGET_UNSKINNABLE;

                Creature* creature = (Creature*)m_targets.getUnitTarget();
                if ( creature->GetCreatureType() != CREATURE_TYPE_CRITTER && ( !creature->lootForBody || creature->lootForSkin || !creature->loot.empty() ) )
                {
                    return SPELL_FAILED_TARGET_NOT_LOOTED;
                }

                uint32 skill = creature->GetCreatureInfo()->GetRequiredLootSkill();

                int32 skillValue = ((Player*)m_caster)->GetSkillValue(skill);
                int32 TargetLevel = m_targets.getUnitTarget()->getLevel();
                int32 ReqValue = (skillValue < 100 ? (TargetLevel-10) * 10 : TargetLevel * 5);
                if (ReqValue > skillValue)
                    return SPELL_FAILED_LOW_CASTLEVEL;

                // chance for fail at orange skinning attempt
                if ( (m_selfContainer && (*m_selfContainer) == this) &&
                    skillValue < sWorld.GetConfigMaxSkillValue() &&
                    (ReqValue < 0 ? 0 : ReqValue) > irand(skillValue - 25, skillValue + 37) )
                    return SPELL_FAILED_TRY_AGAIN;

                break;
            }
            case SPELL_EFFECT_OPEN_LOCK:
            {
                if (m_caster->GetTypeId() != TYPEID_PLAYER)  // only players can open locks, gather etc.
                    return SPELL_FAILED_BAD_TARGETS;

                // we need a go target in case of TARGET_GAMEOBJECT (for other targets acceptable GO and items)
                if (m_spellInfo->EffectImplicitTargetA[i] == TARGET_GAMEOBJECT)
                {
                    if (!m_targets.getGOTarget())
                        return SPELL_FAILED_BAD_TARGETS;
                }

                // get the lock entry
                uint32 lockId = 0;
                if (GameObject* go = m_targets.getGOTarget())
                {
                    // In BattleGround players can use only flags and banners
                    if ( ((Player*)m_caster)->InBattleGround() &&
                        !((Player*)m_caster)->CanUseBattleGroundObject() && m_spellInfo->Id!= 1842 ) // Disarm Trap can be used
                        return SPELL_FAILED_TRY_AGAIN;

                    lockId = go->GetGOInfo()->GetLockId();
                    if (!lockId)
                        return SPELL_FAILED_ALREADY_OPEN;
                }
                else if (Item* item = m_targets.getItemTarget())
                {
                    // not own (trade?)
                    if (item->GetOwner() != m_caster)
                        return SPELL_FAILED_ITEM_GONE;

                    lockId = item->GetProto()->LockID;

                    // if already unlocked
                    if (!lockId || item->HasFlag(ITEM_FIELD_FLAGS, ITEM_DYNFLAG_UNLOCKED))
                        return SPELL_FAILED_ALREADY_OPEN;
                }
                else
                    return SPELL_FAILED_BAD_TARGETS;

                SkillType skillId = SKILL_NONE;
                int32 reqSkillValue = 0;
                int32 skillValue = 0;

                // check lock compatibility
                SpellCastResult res = CanOpenLock(SpellEffectIndex(i), lockId, skillId, reqSkillValue, skillValue);
                if (res != SPELL_CAST_OK)
                    return res;

                // chance for fail at orange mining/herb/LockPicking gathering attempt
                // second check prevent fail at rechecks
                if (skillId != SKILL_NONE && (!m_selfContainer || ((*m_selfContainer) != this)))
                {
                    bool canFailAtMax = skillId != SKILL_HERBALISM && skillId != SKILL_MINING;

                    // chance for failure in orange gather / lockpick (gathering skill can't fail at maxskill)
                    if((canFailAtMax || skillValue < sWorld.GetConfigMaxSkillValue()) && reqSkillValue > irand(skillValue - 25, skillValue + 37))
                        return SPELL_FAILED_TRY_AGAIN;
                }
                break;
            }
            case SPELL_EFFECT_SUMMON_DEAD_PET:
            {
                Creature *pet = m_caster->GetPet();
                if(!pet)
                    return SPELL_FAILED_NO_PET;

                if (pet->isAlive())
                    return SPELL_FAILED_ALREADY_HAVE_SUMMON;

                break;
            }
            // This is generic summon effect
            case SPELL_EFFECT_SUMMON:
            {
                if (SummonPropertiesEntry const *summon_prop = sSummonPropertiesStore.LookupEntry(m_spellInfo->EffectMiscValueB[i]))
                {
                    if (summon_prop->Group == SUMMON_PROP_GROUP_PETS)
                    {
                        if (m_caster->GetPetGuid())
                            return SPELL_FAILED_ALREADY_HAVE_SUMMON;

                        if (m_caster->GetCharmGuid())
                            return SPELL_FAILED_ALREADY_HAVE_CHARM;
                    }
                }

                break;
            }
            case SPELL_EFFECT_SUMMON_OBJECT_SLOT1:
            case SPELL_EFFECT_SUMMON_OBJECT_SLOT2:
            case SPELL_EFFECT_SUMMON_OBJECT_SLOT3:
            case SPELL_EFFECT_SUMMON_OBJECT_SLOT4:
            {
                if (m_caster->GetTypeId() == TYPEID_PLAYER)
                    if (((Player*)m_caster)->HasMovementFlag(MOVEFLAG_ONTRANSPORT))
                        return SPELL_FAILED_CANT_DO_THAT_RIGHT_NOW;

                break;
            }
            case SPELL_EFFECT_SUMMON_PET:
            {
                if (m_caster->GetPetGuid())                 // let warlock do a replacement summon
                {

                    Pet* pet = ((Player*)m_caster)->GetPet();

                    if (m_caster->GetTypeId() == TYPEID_PLAYER && m_caster->getClass() == CLASS_WARLOCK)
                    {
                        if (strict)                         //Summoning Disorientation, trigger pet stun (cast by pet so it doesn't attack player)
                            pet->CastSpell(pet, 32752, true, NULL, NULL, pet->GetObjectGuid());
                    }
                    else
                        return SPELL_FAILED_ALREADY_HAVE_SUMMON;
                }

                if (m_caster->GetCharmGuid())
                    return SPELL_FAILED_ALREADY_HAVE_CHARM;

                break;
            }
            case SPELL_EFFECT_SUMMON_PLAYER:
            {
                if (m_caster->GetTypeId() != TYPEID_PLAYER)
                    return SPELL_FAILED_BAD_TARGETS;

                if(((Player*)m_caster)->GetSelectionGuid().IsEmpty())
                    return SPELL_FAILED_BAD_TARGETS;

                Player* target = sObjectMgr.GetPlayer(((Player*)m_caster)->GetSelectionGuid());

                if ( !target || ((Player*)m_caster) == target)
                    return SPELL_FAILED_BAD_TARGETS;

                if (!target->IsInSameRaidWith((Player*)m_caster) && m_spellInfo->Id != 48955)
                    return SPELL_FAILED_BAD_TARGETS;

                // check if our map is dungeon
                if ( sMapStore.LookupEntry(m_caster->GetMapId())->IsDungeon() )
                {
                    InstanceTemplate const* instance = ObjectMgr::GetInstanceTemplate(m_caster->GetMapId());
                    if(!instance)
                        return SPELL_FAILED_TARGET_NOT_IN_INSTANCE;
                    if ( instance->levelMin > target->getLevel() )
                        return SPELL_FAILED_LOWLEVEL;
                    if ( instance->levelMax && instance->levelMax < target->getLevel() )
                        return SPELL_FAILED_HIGHLEVEL;
                }
                break;
            }
            case SPELL_EFFECT_FRIEND_SUMMON:
            {
                if (m_caster->GetTypeId() != TYPEID_PLAYER)
                    return SPELL_FAILED_BAD_TARGETS;

                if(((Player*)m_caster)->GetSelectionGuid().IsEmpty())
                    return SPELL_FAILED_BAD_TARGETS;

                Player* target = sObjectMgr.GetPlayer(((Player*)m_caster)->GetSelectionGuid());

                if (!target || !target->IsReferAFriendLinked(((Player*)m_caster)))
                    return SPELL_FAILED_BAD_TARGETS;

                break;
            }
            case SPELL_EFFECT_LEAP:
            {
                // Check destination point (if setted it SetTargetMap())
                if (m_targets.m_targetMask & TARGET_FLAG_DEST_LOCATION)
                {
                    // spell failed, if distance less then 1.0f
                    if (m_caster->GetDistance2d(m_targets.m_destX,m_targets.m_destY) < 1.0f)
                        return SPELL_FAILED_TRY_AGAIN;

                    if (fabs(m_caster->GetPositionZ() - m_targets.m_destZ) > 8.0f)
                        return SPELL_FAILED_TRY_AGAIN;
                }
                // Target point setted after first time check
            }
            // no break here!
            case SPELL_EFFECT_LEAP_BACK:
            {
                if (m_spellInfo->Id == 781)
                    if(!m_caster->isInCombat())
                        return SPELL_FAILED_CANT_DO_THAT_RIGHT_NOW;
            }
            // no break here!
            case SPELL_EFFECT_TELEPORT_UNITS_FACE_CASTER:
            {
                if (m_caster->hasUnitState(UNIT_STAT_ROOT))
                    return SPELL_FAILED_ROOTED;

                // not allow use this effect at battleground until battleground start
                if (m_caster->GetTypeId() == TYPEID_PLAYER)
                {
                    if (BattleGround const *bg = ((Player*)m_caster)->GetBattleGround())
                        if (bg->GetStatus() != STATUS_IN_PROGRESS)
                            return SPELL_FAILED_TRY_AGAIN;

                    if(((Player*)m_caster)->HasMovementFlag(MOVEFLAG_ONTRANSPORT))
                        return SPELL_FAILED_CANT_DO_THAT_RIGHT_NOW;
                }
                break;
            }
            case SPELL_EFFECT_STEAL_BENEFICIAL_BUFF:
            {
                if (m_targets.getUnitTarget() == m_caster)
                    return SPELL_FAILED_BAD_TARGETS;
                break;
            }
            case SPELL_EFFECT_JUMP:
            case SPELL_EFFECT_JUMP2:
            case SPELL_EFFECT_CHARGE2:
            {
                if (m_caster->hasUnitState(UNIT_STAT_ROOT))
                    return SPELL_FAILED_ROOTED;
                break;
            }
            default:
                break;
        }
    }

    for (int i = 0; i < MAX_EFFECT_INDEX; ++i)
    {
        switch(m_spellInfo->EffectApplyAuraName[i])
        {
            case SPELL_AURA_DUMMY:
            {
                //custom check
                switch(m_spellInfo->Id)
                {
                    case 34026:                             // Kill Command
                        if (!m_caster->GetPet())
                            return SPELL_FAILED_NO_PET;
                        break;
                    case 61336:                             // Survival Instincts
                        if (m_caster->GetTypeId() != TYPEID_PLAYER || !((Player*)m_caster)->IsInFeralForm())
                            return SPELL_FAILED_ONLY_SHAPESHIFT;
                        break;
                    default:
                        break;
                }
                break;
            }
            case SPELL_AURA_MOD_POSSESS:
            {
                if (m_caster->GetTypeId() != TYPEID_PLAYER)
                    return SPELL_FAILED_UNKNOWN;

                if (m_targets.getUnitTarget() == m_caster)
                    return SPELL_FAILED_BAD_TARGETS;

                if (m_caster->GetPetGuid())
                    return SPELL_FAILED_ALREADY_HAVE_SUMMON;

                if (m_caster->GetCharmGuid())
                    return SPELL_FAILED_ALREADY_HAVE_CHARM;

                if (m_caster->GetCharmerGuid())
                    return SPELL_FAILED_CHARMED;

                if (!m_targets.getUnitTarget())
                    return SPELL_FAILED_BAD_IMPLICIT_TARGETS;

                if (m_targets.getUnitTarget()->GetCharmerGuid())
                    return SPELL_FAILED_CHARMED;

                if (int32(m_targets.getUnitTarget()->getLevel()) > CalculateDamage(SpellEffectIndex(i),m_targets.getUnitTarget()))
                    return SPELL_FAILED_HIGHLEVEL;

                break;
            }
            case SPELL_AURA_MOD_CHARM:
            {
                if (m_targets.getUnitTarget() == m_caster)
                    return SPELL_FAILED_BAD_TARGETS;

                if (m_caster->GetPetGuid())
                    return SPELL_FAILED_ALREADY_HAVE_SUMMON;

                if (m_caster->GetCharmGuid())
                    return SPELL_FAILED_ALREADY_HAVE_CHARM;

                if (m_caster->GetCharmerGuid())
                    return SPELL_FAILED_CHARMED;

                if (!m_targets.getUnitTarget())
                    return SPELL_FAILED_BAD_IMPLICIT_TARGETS;

                if (m_targets.getUnitTarget()->GetCharmerGuid())
                    return SPELL_FAILED_CHARMED;

                if (int32(m_targets.getUnitTarget()->getLevel()) > CalculateDamage(SpellEffectIndex(i),m_targets.getUnitTarget()))
                    return SPELL_FAILED_HIGHLEVEL;

                break;
            }
            case SPELL_AURA_MOD_POSSESS_PET:
            {
                if (m_caster->GetTypeId() != TYPEID_PLAYER)
                    return SPELL_FAILED_UNKNOWN;

                if (m_caster->GetCharmGuid())
                    return SPELL_FAILED_ALREADY_HAVE_CHARM;

                if (m_caster->GetCharmerGuid())
                    return SPELL_FAILED_CHARMED;

                Pet* pet = m_caster->GetPet();
                if (!pet)
                    return SPELL_FAILED_NO_PET;

                if (pet->GetCharmerGuid())
                    return SPELL_FAILED_CHARMED;

                break;
            }
            case SPELL_AURA_MOUNTED:
            {
                if (m_caster->IsInWater())
                    return SPELL_FAILED_ONLY_ABOVEWATER;

                if (m_caster->GetTypeId() == TYPEID_PLAYER && ((Player*)m_caster)->GetTransport())
                    return SPELL_FAILED_NO_MOUNTS_ALLOWED;

                // Ignore map check if spell have AreaId. AreaId already checked and this prevent special mount spells
                if (m_caster->GetTypeId() == TYPEID_PLAYER && !sMapStore.LookupEntry(m_caster->GetMapId())->IsMountAllowed() && !m_IsTriggeredSpell && !m_spellInfo->AreaGroupId)
                    return SPELL_FAILED_NO_MOUNTS_ALLOWED;

                if (m_caster->IsInDisallowedMountForm())
                    return SPELL_FAILED_NOT_SHAPESHIFT;

                break;
            }
            case SPELL_AURA_RANGED_ATTACK_POWER_ATTACKER_BONUS:
            {
                if(!m_targets.getUnitTarget())
                    return SPELL_FAILED_BAD_IMPLICIT_TARGETS;

                // can be casted at non-friendly unit or own pet/charm
                if (m_caster->IsFriendlyTo(m_targets.getUnitTarget()))
                    return SPELL_FAILED_TARGET_FRIENDLY;

                break;
            }
            case SPELL_AURA_FLY:
            case SPELL_AURA_MOD_FLIGHT_SPEED_MOUNTED:
            {
                // not allow cast fly spells if not have req. skills  (all spells is self target)
                // allow always ghost flight spells
                if (m_caster->GetTypeId() == TYPEID_PLAYER && m_caster->isAlive())
                {
                    if (!((Player*)m_caster)->CanStartFlyInArea(m_caster->GetMapId(), zone, area))
                        return m_IsTriggeredSpell ? SPELL_FAILED_DONT_REPORT : SPELL_FAILED_NOT_HERE;
                }
                break;
            }
            case SPELL_AURA_PERIODIC_MANA_LEECH:
            {
                if (!m_targets.getUnitTarget())
                    return SPELL_FAILED_BAD_IMPLICIT_TARGETS;

                if (m_caster->GetTypeId() != TYPEID_PLAYER || m_CastItem)
                    break;

                if (m_targets.getUnitTarget()->getPowerType() != POWER_MANA)
                    return SPELL_FAILED_BAD_TARGETS;

                break;
            }
            case SPELL_AURA_MIRROR_IMAGE:
            {
                Unit* pTarget = m_targets.getUnitTarget();

                // In case of TARGET_SCRIPT, we have already added a target. Use it here (and find a better solution)
                if (m_UniqueTargetInfo.size() == 1)
                    pTarget = m_caster->GetMap()->GetAnyTypeCreature(m_UniqueTargetInfo.front().targetGUID);

                if (!pTarget)
                    return SPELL_FAILED_BAD_TARGETS;

                // It is assumed that target can not be cloned if already cloned by same or other clone auras
                if (pTarget->HasAuraType(SPELL_AURA_MIRROR_IMAGE))
                    return SPELL_FAILED_BAD_TARGETS;

                break;
            }
            case SPELL_AURA_CONTROL_VEHICLE:
            {
                Unit* pTarget = m_targets.getUnitTarget();

                if (!pTarget || !pTarget->GetVehicleKit())
                    return SPELL_FAILED_BAD_TARGETS;

                int32 seat = m_spellInfo->EffectApplyAuraName[i] < 8 ? m_spellInfo->EffectApplyAuraName[i] : -1;

                if (!pTarget->GetVehicleKit()->HasEmptySeat(seat))
                {
                    if (seat == -1)
                        return SPELL_FAILED_BAD_TARGETS;

                    if (!seat && m_caster->GetTypeId() == TYPEID_PLAYER && !pTarget->GetVehicleKit()->HasEmptySeat(-1))
                        return SPELL_FAILED_BAD_TARGETS;

                    if (m_caster->GetTypeId() != TYPEID_PLAYER)
                        return SPELL_FAILED_BAD_TARGETS;
                }
                break;
            }
            default:
                break;
        }
    }

    // check trade slot case (last, for allow catch any another cast problems)
    if (m_targets.m_targetMask & TARGET_FLAG_TRADE_ITEM)
    {
        if (m_caster->GetTypeId() != TYPEID_PLAYER)
            return SPELL_FAILED_NOT_TRADING;

        Player *pCaster = ((Player*)m_caster);
        TradeData* my_trade = pCaster->GetTradeData();

        if (!my_trade)
            return SPELL_FAILED_NOT_TRADING;

        TradeSlots slot = TradeSlots(m_targets.getItemTargetGuid().GetRawValue());
        if (slot != TRADE_SLOT_NONTRADED)
            return SPELL_FAILED_ITEM_NOT_READY;

        // if trade not complete then remember it in trade data
        if (!my_trade->IsInAcceptProcess())
        {
            // Spell will be casted at completing the trade. Silently ignore at this place
            my_trade->SetSpell(m_spellInfo->Id, m_CastItem);
            return SPELL_FAILED_DONT_REPORT;
        }
    }

    // check LOS for ground targeted spells
    if (!(m_spellInfo->AttributesEx2 & SPELL_ATTR_EX2_IGNORE_LOS) && !m_targets.getUnitTarget() && !m_targets.getGOTarget() && !m_targets.getItemTarget())
    {
        if (m_targets.m_destX && m_targets.m_destY && m_targets.m_destZ && !m_caster->IsWithinLOS(m_targets.m_destX, m_targets.m_destY, m_targets.m_destZ))
            return SPELL_FAILED_LINE_OF_SIGHT;
    }

    // all ok
    return SPELL_CAST_OK;
}

SpellCastResult Spell::CheckPetCast(Unit* target)
{
    if(!m_caster->isAlive())
        return SPELL_FAILED_CASTER_DEAD;

    if (m_caster->IsNonMeleeSpellCasted(false))              //prevent spellcast interruption by another spellcast
        return SPELL_FAILED_SPELL_IN_PROGRESS;
    if (m_caster->isInCombat() && IsNonCombatSpell(m_spellInfo))
        return SPELL_FAILED_AFFECTING_COMBAT;

    if (m_caster->GetTypeId()==TYPEID_UNIT && (((Creature*)m_caster)->IsPet() || m_caster->isCharmed()))
    {
                                                            //dead owner (pets still alive when owners ressed?)
        if (m_caster->GetCharmerOrOwner() && (!m_caster->GetCharmerOrOwner()->isAlive() && !(m_caster->GetCharmerOrOwner()->getDeathState() == GHOULED)))
            return SPELL_FAILED_CASTER_DEAD;

        if(!target && m_targets.getUnitTarget())
            target = m_targets.getUnitTarget();

        bool need = false;
        for(int i = 0; i < MAX_EFFECT_INDEX; ++i)
        {
            if (m_spellInfo->EffectImplicitTargetA[i] == TARGET_CHAIN_DAMAGE ||
                m_spellInfo->EffectImplicitTargetA[i] == TARGET_SINGLE_FRIEND ||
                m_spellInfo->EffectImplicitTargetA[i] == TARGET_SINGLE_FRIEND_2 ||
                m_spellInfo->EffectImplicitTargetA[i] == TARGET_DUELVSPLAYER ||
                m_spellInfo->EffectImplicitTargetA[i] == TARGET_SINGLE_PARTY ||
                m_spellInfo->EffectImplicitTargetA[i] == TARGET_CURRENT_ENEMY_COORDINATES)
            {
                need = true;
                if(!target)
                {
                    DEBUG_LOG("Charmed creature attempt to cast spell %u, but no required target",m_spellInfo->Id);
                    return SPELL_FAILED_BAD_IMPLICIT_TARGETS;
                }
                break;
            }
        }
        if (need)
            m_targets.setUnitTarget(target);

        Unit* _target = m_targets.getUnitTarget();

        if (_target)                                         //for target dead/target not valid
        {
            if (IsPositiveSpell(m_spellInfo->Id) && !IsDispelSpell(m_spellInfo))
            {
                if (m_caster->IsHostileTo(_target))
                {
                    DEBUG_LOG("Charmed creature attempt to cast positive spell %u, but target (guid %s) is hostile",m_spellInfo->Id, target->GetObjectGuid().GetString().c_str());
                    return SPELL_FAILED_BAD_TARGETS;
                }
            }
            else if (!_target->isTargetableForAttack() || (!_target->isVisibleForOrDetect(m_caster,m_caster,true) && !m_IsTriggeredSpell))
            {
                DEBUG_LOG("Charmed creature attempt to cast spell %u, but target (guid %s) is not targetable or not detectable",m_spellInfo->Id,target->GetObjectGuid().GetString().c_str());
                return SPELL_FAILED_BAD_TARGETS;            // guessed error
            }
            else
            {
                bool dualEffect = false;
                for(int j = 0; j < MAX_EFFECT_INDEX; ++j)
                {
                                                            // This effects is positive AND negative. Need for vehicles cast.
                    dualEffect |= (m_spellInfo->EffectImplicitTargetA[j] == TARGET_DUELVSPLAYER
                                   || m_spellInfo->EffectImplicitTargetA[j] == TARGET_IN_FRONT_OF_CASTER_30
                                   || m_spellInfo->EffectImplicitTargetA[j] == TARGET_MASTER
                                   || m_spellInfo->EffectImplicitTargetA[j] == TARGET_IN_FRONT_OF_CASTER
                                   || m_spellInfo->EffectImplicitTargetA[j] == TARGET_EFFECT_SELECT
                                   || m_spellInfo->EffectImplicitTargetA[j] == TARGET_CASTER_COORDINATES);
                }
                if (!dualEffect && m_caster->getVictim() && (!IsPositiveSpell(m_spellInfo->Id) || IsDispelSpell(m_spellInfo)))
                {
                    if (!m_caster->IsHostileTo(_target) && (m_caster->GetCharmerOrOwner() && m_caster->GetCharmerOrOwner()->IsFriendlyTo(_target)))
                    {
                        DEBUG_LOG("Charmed creature attempt to cast negative spell %u, but target (guid %s) is friendly",m_spellInfo->Id, target->GetObjectGuid().GetString().c_str());
                        return SPELL_FAILED_BAD_TARGETS;
                    }
                }
                else if (!m_caster->GetVehicleKit() && m_caster->IsFriendlyTo(_target) && !(!m_caster->GetCharmerOrOwner() || !m_caster->GetCharmerOrOwner()->IsFriendlyTo(_target))
                     && !dualEffect && !IsDispelSpell(m_spellInfo))
                {
                    DEBUG_LOG("Charmed creature attempt to cast spell %u, but target (guid %s) is not valid",m_spellInfo->Id,_target->GetObjectGuid().GetString().c_str());
                    return SPELL_FAILED_BAD_TARGETS;
                }

                if (m_caster->GetObjectGuid() == _target->GetObjectGuid() && dualEffect && !IsPositiveSpell(m_spellInfo->Id))
                {
                    DEBUG_LOG("Charmed creature %s attempt to cast negative spell %u on self",_target->GetObjectGuid().GetString().c_str(), m_spellInfo->Id);
//                    return SPELL_FAILED_BAD_TARGETS;
                }
            }
        }
                                                            //cooldown
        if(((Creature*)m_caster)->HasSpellCooldown(m_spellInfo->Id))
            return SPELL_FAILED_NOT_READY;
    }

    return CheckCast(true);
}

SpellCastResult Spell::CheckCasterAuras() const
{
    // Flag drop spells totally immuned to caster auras
    // FIXME: find more nice check for all totally immuned spells
    // AttributesEx3 & 0x10000000?
    if (m_spellInfo->Id == 23336 ||                         // Alliance Flag Drop
        m_spellInfo->Id == 23334 ||                         // Horde Flag Drop
        m_spellInfo->Id == 34991)                           // Summon Netherstorm Flag
        return SPELL_CAST_OK;

    uint8 school_immune = 0;
    uint32 mechanic_immune = 0;
    uint32 dispel_immune = 0;

    // Check if the spell grants school or mechanic immunity.
    // We use bitmasks so the loop is done only once and not on every aura check below.
    if ( m_spellInfo->AttributesEx & SPELL_ATTR_EX_DISPEL_AURAS_ON_IMMUNITY )
    {
        for(int i = 0; i < MAX_EFFECT_INDEX; ++i)
        {
            if (m_spellInfo->EffectApplyAuraName[i] == SPELL_AURA_SCHOOL_IMMUNITY)
                school_immune |= uint32(m_spellInfo->EffectMiscValue[i]);
            else if (m_spellInfo->EffectApplyAuraName[i] == SPELL_AURA_MECHANIC_IMMUNITY)
                mechanic_immune |= 1 << uint32(m_spellInfo->EffectMiscValue[i]-1);
            else if (m_spellInfo->EffectApplyAuraName[i] == SPELL_AURA_MECHANIC_IMMUNITY_MASK)
                mechanic_immune |= uint32(m_spellInfo->EffectMiscValue[i]);
            else if (m_spellInfo->EffectApplyAuraName[i] == SPELL_AURA_DISPEL_IMMUNITY)
                dispel_immune |= GetDispellMask(DispelType(m_spellInfo->EffectMiscValue[i]));
        }

        // immune movement impairment and loss of control (spell data have special structure for mark this case)
        if (IsSpellRemoveAllMovementAndControlLossEffects(m_spellInfo))
            mechanic_immune = IMMUNE_TO_MOVEMENT_IMPAIRMENT_AND_LOSS_CONTROL_MASK;
    }

    // Check whether the cast should be prevented by any state you might have.
    SpellCastResult prevented_reason = SPELL_CAST_OK;
    bool spellUsableWhileStunned = m_spellInfo->AttributesEx5 & SPELL_ATTR_EX5_USABLE_WHILE_STUNNED;

    // Have to check if there is a stun aura. Otherwise will have problems with ghost aura apply while logging out
    uint32 unitflag = m_caster->GetUInt32Value(UNIT_FIELD_FLAGS);     // Get unit state
    if (unitflag & UNIT_FLAG_STUNNED)
    {
        // Pain Suppression (have SPELL_ATTR_EX5_USABLE_WHILE_STUNNED that must be used only with glyph)
        if (m_spellInfo->SpellFamilyName == SPELLFAMILY_PRIEST && m_spellInfo->SpellIconID == 2178)
        {
            if (!m_caster->HasAura(63248))                  // Glyph of Pain Suppression
                spellUsableWhileStunned = false;
        }

        // spell is usable while stunned, check if caster has only mechanic stun auras, another stun types must prevent cast spell
        if (spellUsableWhileStunned)
        {
            bool is_stun_mechanic = true;
            Unit::AuraList const& stunAuras = m_caster->GetAurasByType(SPELL_AURA_MOD_STUN);
            for (Unit::AuraList::const_iterator itr = stunAuras.begin(); itr != stunAuras.end(); ++itr)
                if (!(*itr)->HasMechanic(MECHANIC_STUN))
                {
                    is_stun_mechanic = false;
                    break;
                }
            if (!is_stun_mechanic)
                prevented_reason = SPELL_FAILED_STUNNED;
        }
        else
            prevented_reason = SPELL_FAILED_STUNNED;
    }
    else if (unitflag & UNIT_FLAG_CONFUSED && !(m_spellInfo->AttributesEx5 & SPELL_ATTR_EX5_USABLE_WHILE_CONFUSED))
        prevented_reason = SPELL_FAILED_CONFUSED;
    else if (unitflag & UNIT_FLAG_FLEEING && !(m_spellInfo->AttributesEx5 & SPELL_ATTR_EX5_USABLE_WHILE_FEARED))
        prevented_reason = SPELL_FAILED_FLEEING;
    else if (unitflag & UNIT_FLAG_SILENCED && m_spellInfo->PreventionType == SPELL_PREVENTION_TYPE_SILENCE)
        prevented_reason = SPELL_FAILED_SILENCED;
    else if (unitflag & UNIT_FLAG_PACIFIED && m_spellInfo->PreventionType == SPELL_PREVENTION_TYPE_PACIFY)
        prevented_reason = SPELL_FAILED_PACIFIED;
    else if (m_caster->HasAuraType(SPELL_AURA_ALLOW_ONLY_ABILITY))
    {
        Unit::AuraList const& casingLimit = m_caster->GetAurasByType(SPELL_AURA_ALLOW_ONLY_ABILITY);
        for(Unit::AuraList::const_iterator itr = casingLimit.begin(); itr != casingLimit.end(); ++itr)
        {
            if(!(*itr)->isAffectedOnSpell(m_spellInfo))
            {
                prevented_reason = SPELL_FAILED_CASTER_AURASTATE;
                break;
            }
        }
    }

    // Attr must make flag drop spell totally immune from all effects
    if (prevented_reason != SPELL_CAST_OK)
    {
        if (school_immune || mechanic_immune || dispel_immune)
        {
            //Checking auras is needed now, because you are prevented by some state but the spell grants immunity.
            MAPLOCK_READ(m_caster, MAP_LOCK_TYPE_AURAS);
            Unit::SpellAuraHolderMap const& auras = m_caster->GetSpellAuraHolderMap();
            for(Unit::SpellAuraHolderMap::const_iterator itr = auras.begin(); itr != auras.end(); ++itr)
            {
                SpellEntry const * pEntry = itr->second->GetSpellProto();

                if ((GetSpellSchoolMask(pEntry) & school_immune) && !(pEntry->AttributesEx & SPELL_ATTR_EX_UNAFFECTED_BY_SCHOOL_IMMUNE))
                    continue;
                if ((1<<(pEntry->Dispel)) & dispel_immune)
                    continue;

                for (int32 i = 0; i < MAX_EFFECT_INDEX; ++i)
                {
                    Aura *aura = itr->second->GetAuraByEffectIndex(SpellEffectIndex(i));
                    if (!aura)
                        continue;

                    if (GetSpellMechanicMask(pEntry, 1 << i) & mechanic_immune)
                        continue;
                    // Make a second check for spell failed so the right SPELL_FAILED message is returned.
                    // That is needed when your casting is prevented by multiple states and you are only immune to some of them.
                    switch(aura->GetModifier()->m_auraname)
                    {
                        case SPELL_AURA_MOD_STUN:
                            if (!spellUsableWhileStunned || !aura->HasMechanic(MECHANIC_STUN))
                                return SPELL_FAILED_STUNNED;
                            break;
                        case SPELL_AURA_MOD_CONFUSE:
                            if (!(m_spellInfo->AttributesEx5 & SPELL_ATTR_EX5_USABLE_WHILE_CONFUSED))
                                return SPELL_FAILED_CONFUSED;
                            break;
                        case SPELL_AURA_MOD_FEAR:
                            if (!(m_spellInfo->AttributesEx5 & SPELL_ATTR_EX5_USABLE_WHILE_FEARED))
                                return SPELL_FAILED_FLEEING;
                            break;
                        case SPELL_AURA_MOD_SILENCE:
                        case SPELL_AURA_MOD_PACIFY:
                        case SPELL_AURA_MOD_PACIFY_SILENCE:
                            if ( m_spellInfo->PreventionType == SPELL_PREVENTION_TYPE_PACIFY)
                                return SPELL_FAILED_PACIFIED;
                            else if ( m_spellInfo->PreventionType == SPELL_PREVENTION_TYPE_SILENCE)
                                return SPELL_FAILED_SILENCED;
                            break;
                        default: break;
                    }
                }
            }
        }
        // You are prevented from casting and the spell casted does not grant immunity. Return a failed error.
        else
            return prevented_reason;
    }
    return SPELL_CAST_OK;
}

bool Spell::CanAutoCast(Unit* target)
{
    ObjectGuid targetguid = target->GetObjectGuid();

    for(int j = 0; j < MAX_EFFECT_INDEX; ++j)
    {
        if (m_spellInfo->Effect[j] == SPELL_EFFECT_APPLY_AURA)
        {
            if ( m_spellInfo->StackAmount <= 1)
            {
                if ( target->HasAura(m_spellInfo->Id, SpellEffectIndex(j)) )
                    return false;
            }
            else
            {
                if (Aura* aura = target->GetAura(m_spellInfo->Id, SpellEffectIndex(j)))
                    if (aura->GetStackAmount() >= m_spellInfo->StackAmount)
                        return false;
            }
        }
        else if ( IsAreaAuraEffect( m_spellInfo->Effect[j] ))
        {
                if ( target->HasAura(m_spellInfo->Id, SpellEffectIndex(j)) )
                    return false;
        }
    }

    SpellCastResult result = CheckPetCast(target);

    if (result == SPELL_CAST_OK || result == SPELL_FAILED_UNIT_NOT_INFRONT)
    {
        FillTargetMap();
        //check if among target units, our WANTED target is as well (->only self cast spells return false)
        for(TargetList::const_iterator ihit = m_UniqueTargetInfo.begin(); ihit != m_UniqueTargetInfo.end(); ++ihit)
            if (ihit->targetGUID == targetguid)
                return true;
    }
    return false;                                           //target invalid
}

SpellCastResult Spell::CheckRange(bool strict)
{
    Unit *target = m_targets.getUnitTarget();
    GameObject *pGoTarget = m_targets.getGOTarget();

    // special range cases
    switch(m_spellInfo->rangeIndex)
    {
        // self cast doesn't need range checking -- also for Starshards fix
        // spells that can be cast anywhere also need no check
        case SPELL_RANGE_IDX_SELF_ONLY:
        case SPELL_RANGE_IDX_ANYWHERE:
            return SPELL_CAST_OK;
        // combat range spells are treated differently
        case SPELL_RANGE_IDX_COMBAT:
        {
            if (target)
            {
                if (target == m_caster)
                    return SPELL_CAST_OK;

                if (m_caster->GetTypeId() == TYPEID_PLAYER &&
                    (m_spellInfo->FacingCasterFlags & SPELL_FACING_FLAG_INFRONT) && !m_caster->HasInArc(M_PI_F, target))
                    return SPELL_FAILED_UNIT_NOT_INFRONT;

                float range_mod = strict ? 0.0f : 5.0f;
                float base = ATTACK_DISTANCE;
                if (Player* modOwner = m_caster->GetSpellModOwner())
                    range_mod += modOwner->ApplySpellMod(m_spellInfo->Id, SPELLMOD_RANGE, base, this);

                // with additional 5 dist for non stricted case (some melee spells have delay in apply
                return m_caster->CanReachWithMeleeAttack(target, range_mod) ? SPELL_CAST_OK : SPELL_FAILED_OUT_OF_RANGE;
            }
            break;                                          // let continue in generic way for no target
        }
    }

    //add radius of caster and ~5 yds "give" for non stricred (landing) check
    float range_mod = strict ? 1.25f : 6.25;

    SpellRangeEntry const* srange = sSpellRangeStore.LookupEntry(m_spellInfo->rangeIndex);
    bool friendly = target ? target->IsFriendlyTo(m_caster) : false;
    float max_range = GetSpellMaxRange(srange, friendly) + range_mod;
    float min_range = GetSpellMinRange(srange, friendly);

    if (Player* modOwner = m_caster->GetSpellModOwner())
        modOwner->ApplySpellMod(m_spellInfo->Id, SPELLMOD_RANGE, max_range, this);

    if (target && target != m_caster)
    {
        // distance from target in checks
        float dist = m_caster->GetCombatDistance(target);

        if(dist > max_range)
            return SPELL_FAILED_OUT_OF_RANGE;
        if(min_range && dist < min_range)
            return SPELL_FAILED_TOO_CLOSE;
        if ( m_caster->GetTypeId() == TYPEID_PLAYER &&
            (m_spellInfo->FacingCasterFlags & SPELL_FACING_FLAG_INFRONT) && !m_caster->HasInArc( M_PI_F, target ) )
            return SPELL_FAILED_UNIT_NOT_INFRONT;
    }

    if (pGoTarget)
    {
        // distance from target in checks
        float dist = m_caster->GetDistance(pGoTarget);

        if (dist > max_range)
            return SPELL_FAILED_OUT_OF_RANGE;
        if (min_range && dist < min_range)
            return SPELL_FAILED_TOO_CLOSE;
        if ( m_caster->GetTypeId() == TYPEID_PLAYER &&
            (m_spellInfo->FacingCasterFlags & SPELL_FACING_FLAG_INFRONT) && !m_caster->HasInArc( M_PI_F, pGoTarget ) )
            return SPELL_FAILED_NOT_INFRONT;
    }

    // TODO verify that such spells really use bounding radius
    if (m_targets.m_targetMask == TARGET_FLAG_DEST_LOCATION && m_targets.m_destX != 0 && m_targets.m_destY != 0 && m_targets.m_destZ != 0)
    {
        if(!m_caster->IsWithinDist3d(m_targets.m_destX, m_targets.m_destY, m_targets.m_destZ, max_range))
            return SPELL_FAILED_OUT_OF_RANGE;
        if (min_range && m_caster->IsWithinDist3d(m_targets.m_destX, m_targets.m_destY, m_targets.m_destZ, min_range))
            return SPELL_FAILED_TOO_CLOSE;
    }

    return SPELL_CAST_OK;
}

uint32 Spell::CalculatePowerCost(SpellEntry const* spellInfo, Unit* caster, Spell const* spell, Item* castItem)
{
    // item cast not used power
    if (castItem)
        return 0;

    // Spell drain all exist power on cast (Only paladin lay of Hands)
    if (spellInfo->AttributesEx & SPELL_ATTR_EX_DRAIN_ALL_POWER)
    {
        // If power type - health drain all
        if (spellInfo->powerType == POWER_HEALTH)
            return caster->GetHealth();
        // Else drain all power
        if (spellInfo->powerType < MAX_POWERS)
            return caster->GetPower(Powers(spellInfo->powerType));
        sLog.outError("Spell::CalculateManaCost: Unknown power type '%d' in spell %d", spellInfo->powerType, spellInfo->Id);
        return 0;
    }

    // Base powerCost
    int32 powerCost = spellInfo->manaCost;
    // PCT cost from total amount
    if (spellInfo->ManaCostPercentage)
    {
        switch (spellInfo->powerType)
        {
            // health as power used
            case POWER_HEALTH:
                powerCost += spellInfo->ManaCostPercentage * caster->GetCreateHealth() / 100;
                break;
            case POWER_MANA:
                powerCost += spellInfo->ManaCostPercentage * caster->GetCreateMana() / 100;
                break;
            case POWER_RAGE:
            case POWER_FOCUS:
            case POWER_ENERGY:
            case POWER_HAPPINESS:
                powerCost += spellInfo->ManaCostPercentage * caster->GetMaxPower(Powers(spellInfo->powerType)) / 100;
                break;
            case POWER_RUNE:
            case POWER_RUNIC_POWER:
                DEBUG_LOG("Spell::CalculateManaCost: Not implemented yet!");
                break;
            default:
                sLog.outError("Spell::CalculateManaCost: Unknown power type '%d' in spell %d", spellInfo->powerType, spellInfo->Id);
                return 0;
        }
    }
    SpellSchools school = GetFirstSchoolInMask(spell ? spell->m_spellSchoolMask : GetSpellSchoolMask(spellInfo));
    // Flat mod from caster auras by spell school
    powerCost += caster->GetInt32Value(UNIT_FIELD_POWER_COST_MODIFIER + school);
    // Shiv - costs 20 + weaponSpeed*10 energy (apply only to non-triggered spell with energy cost)
    if (spellInfo->AttributesEx4 & SPELL_ATTR_EX4_SPELL_VS_EXTEND_COST)
        powerCost += caster->GetAttackTime(OFF_ATTACK) / 100;
    // Apply cost mod by spell
    if (spell)
        if (Player* modOwner = caster->GetSpellModOwner())
            modOwner->ApplySpellMod(spellInfo->Id, SPELLMOD_COST, powerCost, spell);

    if (spellInfo->Attributes & SPELL_ATTR_LEVEL_DAMAGE_CALCULATION)
        powerCost = int32(powerCost/ (1.117f * spellInfo->spellLevel / caster->getLevel() -0.1327f));

    // PCT mod from user auras by school
    powerCost = int32(powerCost * (1.0f + caster->GetFloatValue(UNIT_FIELD_POWER_COST_MULTIPLIER + school)));
    if (powerCost < 0)
        powerCost = 0;
    return powerCost;
}

SpellCastResult Spell::CheckPower()
{
    // item cast not used power
    if (m_CastItem)
        return SPELL_CAST_OK;

    // Do precise power regen on spell cast
    if (m_powerCost > 0 && m_caster->GetTypeId() == TYPEID_PLAYER)
    {
        Player* playerCaster = (Player*)m_caster;
        uint32 diff = REGEN_TIME_FULL - m_caster->GetRegenTimer();
        if (diff >= REGEN_TIME_PRECISE)
            playerCaster->RegenerateAll(diff);
    }

    // health as power used - need check health amount
    if (m_spellInfo->powerType == POWER_HEALTH)
    {
        if (m_caster->GetHealth() <= m_powerCost)
            return SPELL_FAILED_CASTER_AURASTATE;
        return SPELL_CAST_OK;
    }
    // Check valid power type
    if (m_spellInfo->powerType >= MAX_POWERS)
    {
        sLog.outError("Spell::CheckMana: Unknown power type '%d'", m_spellInfo->powerType);
        return SPELL_FAILED_UNKNOWN;
    }

    //check rune cost only if a spell has PowerType == POWER_RUNE
    if (m_spellInfo->powerType == POWER_RUNE)
    {
        SpellCastResult failReason = CheckOrTakeRunePower(false);
        if (failReason != SPELL_CAST_OK)
            return failReason;
    }

    // Check power amount
    Powers powerType = Powers(m_spellInfo->powerType);
    if (m_caster->GetPower(powerType) < m_powerCost)
        return SPELL_FAILED_NO_POWER;

    return SPELL_CAST_OK;
}

bool Spell::IgnoreItemRequirements() const
{
    /// Check if it's an enchant scroll. These have no required reagents even though their spell does.
    if (m_CastItem && (m_CastItem->GetProto()->Flags & ITEM_FLAG_ENCHANT_SCROLL))
        return true;

    if (m_IsTriggeredSpell)
    {
        /// Not own traded item (in trader trade slot) req. reagents including triggered spell case
        if (Item* targetItem = m_targets.getItemTarget())
            if (targetItem->GetOwnerGuid() != m_caster->GetObjectGuid())
                return false;

        /// Some triggered spells have same reagents that have master spell
        /// expected in test: master spell have reagents in first slot then triggered don't must use own
        if (m_triggeredBySpellInfo && !m_triggeredBySpellInfo->Reagent[0])
            return false;

        return true;
    }

    return false;
}

SpellCastResult Spell::CheckItems()
{
    if (m_caster->GetTypeId() != TYPEID_PLAYER)
        return SPELL_CAST_OK;

    Player* p_caster = (Player*)m_caster;
    bool isScrollItem = false;
    bool isVellumTarget = false;

    // cast item checks
    if (m_CastItem)
    {
        if (m_CastItem->IsInTrade())
            return SPELL_FAILED_ITEM_NOT_FOUND;

        uint32 itemid = m_CastItem->GetEntry();
        if ( !p_caster->HasItemCount(itemid, 1) )
            return SPELL_FAILED_ITEM_NOT_FOUND;

        ItemPrototype const *proto = m_CastItem->GetProto();
        if(!proto)
            return SPELL_FAILED_ITEM_NOT_FOUND;

        if (proto->Flags & ITEM_FLAG_ENCHANT_SCROLL)
            isScrollItem = true;

        for (int i = 0; i < 5; ++i)
            if (proto->Spells[i].SpellCharges)
                if (m_CastItem->GetSpellCharges(i) == 0)
                    return SPELL_FAILED_NO_CHARGES_REMAIN;

        // consumable cast item checks
        if (proto->Class == ITEM_CLASS_CONSUMABLE && m_targets.getUnitTarget())
        {
            // such items should only fail if there is no suitable effect at all - see Rejuvenation Potions for example
            SpellCastResult failReason = SPELL_CAST_OK;
            for (int i = 0; i < MAX_EFFECT_INDEX; ++i)
            {
                // skip check, pet not required like checks, and for TARGET_PET m_targets.getUnitTarget() is not the real target but the caster
                if (m_spellInfo->EffectImplicitTargetA[i] == TARGET_PET)
                    continue;

                if (m_spellInfo->Effect[i] == SPELL_EFFECT_HEAL)
                {
                    if (m_targets.getUnitTarget()->GetHealth() == m_targets.getUnitTarget()->GetMaxHealth())
                    {
                        failReason = SPELL_FAILED_ALREADY_AT_FULL_HEALTH;
                        continue;
                    }
                    else
                    {
                        failReason = SPELL_CAST_OK;
                        break;
                    }
                }

                // Mana Potion, Rage Potion, Thistle Tea(Rogue), ...
                if (m_spellInfo->Effect[i] == SPELL_EFFECT_ENERGIZE)
                {
                    if (m_spellInfo->EffectMiscValue[i] < 0 || m_spellInfo->EffectMiscValue[i] >= MAX_POWERS)
                    {
                        failReason = SPELL_FAILED_ALREADY_AT_FULL_POWER;
                        continue;
                    }

                    Powers power = Powers(m_spellInfo->EffectMiscValue[i]);
                    if (m_targets.getUnitTarget()->GetPower(power) == m_targets.getUnitTarget()->GetMaxPower(power))
                    {
                        failReason = SPELL_FAILED_ALREADY_AT_FULL_POWER;
                        continue;
                    }
                    else
                    {
                        failReason = SPELL_CAST_OK;
                        break;
                    }
                }
            }
            if (failReason != SPELL_CAST_OK)
                return failReason;
        }
    }

    // check target item (for triggered case not report error)
    if (m_targets.getItemTargetGuid())
    {
        if (m_caster->GetTypeId() != TYPEID_PLAYER)
            return m_IsTriggeredSpell && !(m_targets.m_targetMask & TARGET_FLAG_TRADE_ITEM)
                ? SPELL_FAILED_DONT_REPORT : SPELL_FAILED_BAD_TARGETS;

        if (!m_targets.getItemTarget())
            return m_IsTriggeredSpell  && !(m_targets.m_targetMask & TARGET_FLAG_TRADE_ITEM)
                ? SPELL_FAILED_DONT_REPORT : SPELL_FAILED_ITEM_GONE;

        isVellumTarget = m_targets.getItemTarget()->GetProto()->IsVellum();
        if (!m_targets.getItemTarget()->IsFitToSpellRequirements(m_spellInfo))
            return m_IsTriggeredSpell  && !(m_targets.m_targetMask & TARGET_FLAG_TRADE_ITEM)
                ? SPELL_FAILED_DONT_REPORT : SPELL_FAILED_EQUIPPED_ITEM_CLASS;

        // Do not enchant vellum with scroll
        if (isVellumTarget && isScrollItem)
            return m_IsTriggeredSpell  && !(m_targets.m_targetMask & TARGET_FLAG_TRADE_ITEM)
                ? SPELL_FAILED_DONT_REPORT : SPELL_FAILED_BAD_TARGETS;
    }
    // if not item target then required item must be equipped (for triggered case not report error)
    else
    {
        if (m_caster->GetTypeId() == TYPEID_PLAYER && !((Player*)m_caster)->HasItemFitToSpellReqirements(m_spellInfo))
            return m_IsTriggeredSpell ? SPELL_FAILED_DONT_REPORT : SPELL_FAILED_EQUIPPED_ITEM_CLASS;
    }

    // check spell focus object
    if (m_spellInfo->RequiresSpellFocus)
    {
        GameObject* ok = NULL;
        MaNGOS::GameObjectFocusCheck go_check(m_caster,m_spellInfo->RequiresSpellFocus);
        MaNGOS::GameObjectSearcher<MaNGOS::GameObjectFocusCheck> checker(ok, go_check);
        Cell::VisitGridObjects(m_caster, checker, m_caster->GetMap()->GetVisibilityDistance());

        if(!ok)
            return SPELL_FAILED_REQUIRES_SPELL_FOCUS;

        focusObject = ok;                                   // game object found in range
    }

    // check reagents (ignore triggered spells with reagents processed by original spell) and special reagent ignore case.
    if (!IgnoreItemRequirements())
    {
        if (!p_caster->CanNoReagentCast(m_spellInfo))
        {
            for(uint32 i = 0; i < MAX_SPELL_REAGENTS; ++i)
            {
                if (m_spellInfo->Reagent[i] <= 0)
                    continue;

                uint32 itemid    = m_spellInfo->Reagent[i];
                uint32 itemcount = m_spellInfo->ReagentCount[i];

                // if CastItem is also spell reagent
                if (m_CastItem && m_CastItem->GetEntry() == itemid)
                {
                    ItemPrototype const *proto = m_CastItem->GetProto();
                    if (!proto)
                        return SPELL_FAILED_REAGENTS;
                    for(int s = 0; s < MAX_ITEM_PROTO_SPELLS; ++s)
                    {
                        // CastItem will be used up and does not count as reagent
                        int32 charges = m_CastItem->GetSpellCharges(s);
                        if (proto->Spells[s].SpellCharges < 0 && !(proto->ExtraFlags & ITEM_EXTRA_NON_CONSUMABLE) && abs(charges) < 2)
                        {
                            ++itemcount;
                            break;
                        }
                    }
                }

                if (!p_caster->HasItemCount(itemid, itemcount))
                    return SPELL_FAILED_REAGENTS;
            }
        }

        // check totem-item requirements (items presence in inventory)
        uint32 totems = MAX_SPELL_TOTEMS;
        for(int i = 0; i < MAX_SPELL_TOTEMS ; ++i)
        {
            if (m_spellInfo->Totem[i] != 0)
            {
                if (p_caster->HasItemCount(m_spellInfo->Totem[i], 1))
                {
                    totems -= 1;
                    continue;
                }
            }
            else
                totems -= 1;
        }

        if (totems != 0)
            return SPELL_FAILED_TOTEMS;

        // Check items for TotemCategory  (items presence in inventory)
        uint32 TotemCategory = MAX_SPELL_TOTEM_CATEGORIES;
        for(int i= 0; i < MAX_SPELL_TOTEM_CATEGORIES; ++i)
        {
            if (m_spellInfo->TotemCategory[i] != 0)
            {
                if (p_caster->HasItemTotemCategory(m_spellInfo->TotemCategory[i]))
                {
                    TotemCategory -= 1;
                    continue;
                }
            }
            else
                TotemCategory -= 1;
        }

        if (TotemCategory != 0)
            return SPELL_FAILED_TOTEM_CATEGORY;
    }

    // special checks for spell effects
    for(int i = 0; i < MAX_EFFECT_INDEX; ++i)
    {
        switch (m_spellInfo->Effect[i])
        {
            case SPELL_EFFECT_CREATE_ITEM:
            {
                if (!m_IsTriggeredSpell && m_spellInfo->EffectItemType[i])
                {
                    // Conjure Mana Gem (skip same or low level ranks for later recharge)
                    if (i == EFFECT_INDEX_0 && m_spellInfo->Effect[EFFECT_INDEX_1] == SPELL_EFFECT_DUMMY)
                    {
                        if (ItemPrototype const* itemProto = ObjectMgr::GetItemPrototype(m_spellInfo->EffectItemType[i]))
                        {
                            if (Item* item = p_caster->GetItemByLimitedCategory(itemProto->ItemLimitCategory))
                            {
                                if (item->GetProto()->ItemLevel <= itemProto->ItemLevel)
                                {
                                    if (item->HasMaxCharges())
                                        return SPELL_FAILED_ITEM_AT_MAX_CHARGES;

                                    // will recharge in next effect
                                    continue;
                                }
                            }
                        }
                    }

                    ItemPosCountVec dest;
                    InventoryResult msg = p_caster->CanStoreNewItem(NULL_BAG, NULL_SLOT, dest, m_spellInfo->EffectItemType[i], 1 );
                    if (msg != EQUIP_ERR_OK )
                    {
                        p_caster->SendEquipError( msg, NULL, NULL, m_spellInfo->EffectItemType[i] );
                        return SPELL_FAILED_DONT_REPORT;
                    }
                }
                break;
            }
            case SPELL_EFFECT_RESTORE_ITEM_CHARGES:
            {
                if (Item* item = p_caster->GetItemByEntry(m_spellInfo->EffectItemType[i]))
                    if (item->HasMaxCharges())
                        return SPELL_FAILED_ITEM_AT_MAX_CHARGES;

                break;
            }
            case SPELL_EFFECT_ENCHANT_ITEM:
            case SPELL_EFFECT_ENCHANT_ITEM_PRISMATIC:
            {
                Item* targetItem = m_targets.getItemTarget();
                if(!targetItem)
                    return SPELL_FAILED_ITEM_NOT_FOUND;

                if ( targetItem->GetProto()->ItemLevel < m_spellInfo->baseLevel )
                    return SPELL_FAILED_LOWLEVEL;
                // Check if we can store a new scroll, enchanting vellum has implicit SPELL_EFFECT_CREATE_ITEM
                if (isVellumTarget && m_spellInfo->EffectItemType[i])
                {
                    ItemPosCountVec dest;
                    InventoryResult msg = p_caster->CanStoreNewItem( NULL_BAG, NULL_SLOT, dest, m_spellInfo->EffectItemType[i], 1 );
                    if (msg != EQUIP_ERR_OK)
                    {
                        p_caster->SendEquipError( msg, NULL, NULL );
                        return SPELL_FAILED_DONT_REPORT;
                    }
                }
                // Not allow enchant in trade slot for some enchant type
                if ( targetItem->GetOwner() != m_caster )
                {
                    uint32 enchant_id = m_spellInfo->EffectMiscValue[i];
                    SpellItemEnchantmentEntry const *pEnchant = sSpellItemEnchantmentStore.LookupEntry(enchant_id);
                    if(!pEnchant)
                        return SPELL_FAILED_ERROR;
                    if (pEnchant->slot & ENCHANTMENT_CAN_SOULBOUND)
                        return SPELL_FAILED_NOT_TRADEABLE;
                    // cannot replace vellum with scroll in trade slot
                    if (isVellumTarget)
                        return SPELL_FAILED_ITEM_ENCHANT_TRADE_WINDOW;
                }
                break;
            }
            case SPELL_EFFECT_ENCHANT_ITEM_TEMPORARY:
            {
                Item *item = m_targets.getItemTarget();
                if(!item)
                    return SPELL_FAILED_ITEM_NOT_FOUND;
                // Not allow enchant in trade slot for some enchant type
                if ( item->GetOwner() != m_caster )
                {
                    uint32 enchant_id = m_spellInfo->EffectMiscValue[i];
                    SpellItemEnchantmentEntry const *pEnchant = sSpellItemEnchantmentStore.LookupEntry(enchant_id);
                    if(!pEnchant)
                        return SPELL_FAILED_ERROR;
                    if (pEnchant->slot & ENCHANTMENT_CAN_SOULBOUND)
                        return SPELL_FAILED_NOT_TRADEABLE;
                }
                break;
            }
            case SPELL_EFFECT_ENCHANT_HELD_ITEM:
                // check item existence in effect code (not output errors at offhand hold item effect to main hand for example
                break;
            case SPELL_EFFECT_DISENCHANT:
            {
                if(!m_targets.getItemTarget())
                    return SPELL_FAILED_CANT_BE_DISENCHANTED;

                // prevent disenchanting in trade slot
                if ( m_targets.getItemTarget()->GetOwnerGuid() != m_caster->GetObjectGuid() )
                    return SPELL_FAILED_CANT_BE_DISENCHANTED;

                ItemPrototype const* itemProto = m_targets.getItemTarget()->GetProto();
                if(!itemProto)
                    return SPELL_FAILED_CANT_BE_DISENCHANTED;

                // must have disenchant loot (other static req. checked at item prototype loading)
                if (!itemProto->DisenchantID)
                    return SPELL_FAILED_CANT_BE_DISENCHANTED;

                // 2.0.x addon: Check player enchanting level against the item disenchanting requirements
                int32 item_disenchantskilllevel = itemProto->RequiredDisenchantSkill;
                if (item_disenchantskilllevel > int32(p_caster->GetSkillValue(SKILL_ENCHANTING)))
                    return SPELL_FAILED_LOW_CASTLEVEL;
                break;
            }
            case SPELL_EFFECT_PROSPECTING:
            {
                if(!m_targets.getItemTarget())
                    return SPELL_FAILED_CANT_BE_PROSPECTED;
                // ensure item is a prospectable ore
                if (!(m_targets.getItemTarget()->GetProto()->Flags & ITEM_FLAG_PROSPECTABLE))
                    return SPELL_FAILED_CANT_BE_PROSPECTED;
                // prevent prospecting in trade slot
                if (m_targets.getItemTarget()->GetOwnerGuid() != m_caster->GetObjectGuid())
                    return SPELL_FAILED_CANT_BE_PROSPECTED;
                // Check for enough skill in jewelcrafting
                uint32 item_prospectingskilllevel = m_targets.getItemTarget()->GetProto()->RequiredSkillRank;
                if (item_prospectingskilllevel >p_caster->GetSkillValue(SKILL_JEWELCRAFTING))
                    return SPELL_FAILED_LOW_CASTLEVEL;
                // make sure the player has the required ores in inventory
                if (int32(m_targets.getItemTarget()->GetCount()) < CalculateDamage(SpellEffectIndex(i), m_caster))
                    return SPELL_FAILED_NEED_MORE_ITEMS;

                if (!LootTemplates_Prospecting.HaveLootFor(m_targets.getItemTargetEntry()))
                    return SPELL_FAILED_CANT_BE_PROSPECTED;

                break;
            }
            case SPELL_EFFECT_MILLING:
            {
                if(!m_targets.getItemTarget())
                    return SPELL_FAILED_CANT_BE_MILLED;
                // ensure item is a millable herb
                if (!(m_targets.getItemTarget()->GetProto()->Flags & ITEM_FLAG_MILLABLE))
                    return SPELL_FAILED_CANT_BE_MILLED;
                // prevent milling in trade slot
                if (m_targets.getItemTarget()->GetOwnerGuid() != m_caster->GetObjectGuid())
                    return SPELL_FAILED_CANT_BE_MILLED;
                // Check for enough skill in inscription
                uint32 item_millingskilllevel = m_targets.getItemTarget()->GetProto()->RequiredSkillRank;
                if (item_millingskilllevel >p_caster->GetSkillValue(SKILL_INSCRIPTION))
                    return SPELL_FAILED_LOW_CASTLEVEL;
                // make sure the player has the required herbs in inventory
                if (int32(m_targets.getItemTarget()->GetCount()) < CalculateDamage(SpellEffectIndex(i), m_caster))
                    return SPELL_FAILED_NEED_MORE_ITEMS;

                if(!LootTemplates_Milling.HaveLootFor(m_targets.getItemTargetEntry()))
                    return SPELL_FAILED_CANT_BE_MILLED;

                break;
            }
            case SPELL_EFFECT_WEAPON_DAMAGE:
            case SPELL_EFFECT_WEAPON_DAMAGE_NOSCHOOL:
            {
                if (m_caster->GetTypeId() != TYPEID_PLAYER) return SPELL_FAILED_TARGET_NOT_PLAYER;
                if ( m_attackType != RANGED_ATTACK )
                    break;
                Item *pItem = ((Player*)m_caster)->GetWeaponForAttack(m_attackType,true,false);
                if (!pItem)
                    return SPELL_FAILED_EQUIPPED_ITEM;

                switch(pItem->GetProto()->SubClass)
                {
                    case ITEM_SUBCLASS_WEAPON_THROWN:
                    {
                        uint32 ammo = pItem->GetEntry();
                        if ( !((Player*)m_caster)->HasItemCount( ammo, 1 ) )
                            return SPELL_FAILED_NO_AMMO;
                    };  break;
                    case ITEM_SUBCLASS_WEAPON_GUN:
                    case ITEM_SUBCLASS_WEAPON_BOW:
                    case ITEM_SUBCLASS_WEAPON_CROSSBOW:
                    {
                        uint32 ammo = ((Player*)m_caster)->GetUInt32Value(PLAYER_AMMO_ID);
                        if(!ammo)
                        {
                            // Requires No Ammo
                            if (m_caster->GetDummyAura(46699))
                                break;                      // skip other checks

                            return SPELL_FAILED_NO_AMMO;
                        }

                        ItemPrototype const *ammoProto = ObjectMgr::GetItemPrototype( ammo );
                        if(!ammoProto)
                            return SPELL_FAILED_NO_AMMO;

                        if (ammoProto->Class != ITEM_CLASS_PROJECTILE)
                            return SPELL_FAILED_NO_AMMO;

                        // check ammo ws. weapon compatibility
                        switch(pItem->GetProto()->SubClass)
                        {
                            case ITEM_SUBCLASS_WEAPON_BOW:
                            case ITEM_SUBCLASS_WEAPON_CROSSBOW:
                                if (ammoProto->SubClass != ITEM_SUBCLASS_ARROW)
                                    return SPELL_FAILED_NO_AMMO;
                                break;
                            case ITEM_SUBCLASS_WEAPON_GUN:
                                if (ammoProto->SubClass != ITEM_SUBCLASS_BULLET)
                                    return SPELL_FAILED_NO_AMMO;
                                break;
                            default:
                                return SPELL_FAILED_NO_AMMO;
                        }

                        if ( !((Player*)m_caster)->HasItemCount( ammo, 1 ) )
                            return SPELL_FAILED_NO_AMMO;
                    };  break;
                    case ITEM_SUBCLASS_WEAPON_WAND:
                        break;
                    default:
                        break;
                }
                break;
            }
            default:break;
        }
    }

    return SPELL_CAST_OK;
}

void Spell::Delayed()
{
    if(!m_caster || m_caster->GetTypeId() != TYPEID_PLAYER)
        return;

    if (m_spellState == SPELL_STATE_DELAYED)
        return;                                             // spell is active and can't be time-backed

    if (isDelayableNoMore())                                 // Spells may only be delayed twice
        return;

    // spells not loosing casting time ( slam, dynamites, bombs.. )
    if(!(m_spellInfo->InterruptFlags & SPELL_INTERRUPT_FLAG_DAMAGE))
        return;

    // check pushback reduce
    int32 delaytime = 500;                                  // spellcasting delay is normally 500ms
    int32 delayReduce = 100;                                // must be initialized to 100 for percent modifiers
    ((Player*)m_caster)->ApplySpellMod(m_spellInfo->Id, SPELLMOD_NOT_LOSE_CASTING_TIME, delayReduce, this);
    delayReduce += m_caster->GetTotalAuraModifier(SPELL_AURA_REDUCE_PUSHBACK) - 100;
    if (delayReduce >= 100)
        return;

    delaytime = delaytime * (100 - delayReduce) / 100;

    if (int32(m_timer) + delaytime > m_casttime)
    {
        delaytime = m_casttime - m_timer;
        m_timer = m_casttime;
    }
    else
        m_timer += delaytime;

    DETAIL_FILTER_LOG(LOG_FILTER_SPELL_CAST, "Spell %u partially interrupted for (%d) ms at damage", m_spellInfo->Id, delaytime);

    WorldPacket data(SMSG_SPELL_DELAYED, 8+4);
    data << m_caster->GetPackGUID();
    data << uint32(delaytime);

    m_caster->SendMessageToSet(&data, true);
}

void Spell::DelayedChannel()
{
    if(!m_caster || m_caster->GetTypeId() != TYPEID_PLAYER || getState() != SPELL_STATE_CASTING)
        return;

    if (isDelayableNoMore())                                 // Spells may only be delayed twice
        return;

    // check pushback reduce
    int32 delaytime = GetSpellDuration(m_spellInfo) * 25 / 100;// channeling delay is normally 25% of its time per hit
    int32 delayReduce = 100;                                // must be initialized to 100 for percent modifiers
    ((Player*)m_caster)->ApplySpellMod(m_spellInfo->Id, SPELLMOD_NOT_LOSE_CASTING_TIME, delayReduce, this);
    delayReduce += m_caster->GetTotalAuraModifier(SPELL_AURA_REDUCE_PUSHBACK) - 100;
    if (delayReduce >= 100)
        return;

    delaytime = delaytime * (100 - delayReduce) / 100;

    if (int32(m_timer) < delaytime)
    {
        delaytime = m_timer;
        m_timer = 0;
    }
    else
        m_timer -= delaytime;

    DEBUG_FILTER_LOG(LOG_FILTER_SPELL_CAST, "Spell %u partially interrupted for %i ms, new duration: %u ms", m_spellInfo->Id, delaytime, m_timer);

    for(TargetList::const_iterator ihit = m_UniqueTargetInfo.begin(); ihit != m_UniqueTargetInfo.end(); ++ihit)
    {
        if ((*ihit).missCondition == SPELL_MISS_NONE)
        {
            if (Unit* unit = m_caster->GetObjectGuid() == ihit->targetGUID ? m_caster : ObjectAccessor::GetUnit(*m_caster, ihit->targetGUID))
                unit->DelaySpellAuraHolder(m_spellInfo->Id, delaytime, unit->GetObjectGuid());
        }
    }

    for(int j = 0; j < MAX_EFFECT_INDEX; ++j)
    {
        // partially interrupt persistent area auras
        if (DynamicObject* dynObj = m_caster->GetDynObject(m_spellInfo->Id, SpellEffectIndex(j)))
            dynObj->Delay(delaytime);
    }

    SendChannelUpdate(m_timer);
}

void Spell::UpdateOriginalCasterPointer()
{
    if (m_originalCasterGUID == m_caster->GetObjectGuid())
        m_originalCaster = m_caster;
    else if (m_originalCasterGUID.IsGameObject())
    {
        GameObject* go = m_caster->IsInWorld() ? m_caster->GetMap()->GetGameObject(m_originalCasterGUID) : NULL;
        m_originalCaster = go ? go->GetOwner() : NULL;
    }
    else
    {
        Unit* unit = ObjectAccessor::GetUnit(*m_caster, m_originalCasterGUID);
        m_originalCaster = unit && unit->IsInWorld() ? unit : NULL;
    }
}

void Spell::UpdatePointers()
{
    UpdateOriginalCasterPointer();

    m_targets.Update(m_caster);
}

bool Spell::CheckTargetCreatureType(Unit* target) const
{
    uint32 spellCreatureTargetMask = m_spellInfo->TargetCreatureType;

    // Curse of Doom: not find another way to fix spell target check :/
    if (m_spellInfo->SpellFamilyName == SPELLFAMILY_WARLOCK && m_spellInfo->Category == 1179)
    {
        // not allow cast at player
        if (target->GetTypeId() == TYPEID_PLAYER)
            return false;

        spellCreatureTargetMask = 0x7FF;
    }

    // Dismiss Pet and Taming Lesson skipped
    if (m_spellInfo->Id == 2641 || m_spellInfo->Id == 23356)
        spellCreatureTargetMask =  0;

    // skip creature type check for Grounding Totem
    if (target->GetUInt32Value(UNIT_CREATED_BY_SPELL) == 8177)
        return true;

    if (spellCreatureTargetMask)
    {
        uint32 TargetCreatureType = target->GetCreatureTypeMask();

        return !TargetCreatureType || (spellCreatureTargetMask & TargetCreatureType);
    }
    return true;
}

CurrentSpellTypes Spell::GetCurrentContainer()
{
    if (IsNextMeleeSwingSpell())
        return(CURRENT_MELEE_SPELL);
    else if (IsAutoRepeat())
        return(CURRENT_AUTOREPEAT_SPELL);
    else if (IsChanneledSpell(m_spellInfo))
        return(CURRENT_CHANNELED_SPELL);
    else
        return(CURRENT_GENERIC_SPELL);
}

bool Spell::CheckTarget( Unit* target, SpellEffectIndex eff )
{
    // Check targets for creature type mask and remove not appropriate (skip explicit self target case, maybe need other explicit targets)
    if (m_spellInfo->EffectImplicitTargetA[eff] != TARGET_SELF )
    {
        if (!CheckTargetCreatureType(target))
            return false;
    }

    // Check Aura spell req (need for AoE spells)
    if (m_spellInfo->targetAuraSpell && !target->HasAura(m_spellInfo->targetAuraSpell))
        return false;
    if (m_spellInfo->excludeTargetAuraSpell && target->HasAura(m_spellInfo->excludeTargetAuraSpell))
        return false;
    if (m_spellInfo->TargetAuraStateNot && target->HasAura(m_spellInfo->TargetAuraStateNot))
        return false;

    // Check targets for not_selectable unit flag and remove
    // A player can cast spells on his pet (or other controlled unit) though in any state
    if (target != m_caster && target->GetCharmerOrOwnerGuid() != m_caster->GetObjectGuid())
    {
        // any unattackable target skipped
        if (target->HasFlag(UNIT_FIELD_FLAGS, UNIT_FLAG_NON_ATTACKABLE) && target->GetObjectGuid() != m_caster->GetCharmerOrOwnerGuid())
            return false;

        // unselectable targets skipped in all cases except TARGET_SCRIPT targeting
        // in case TARGET_SCRIPT target selected by server always and can't be cheated
        if ((!m_IsTriggeredSpell || target != m_targets.getUnitTarget()) &&
            target->HasFlag(UNIT_FIELD_FLAGS, UNIT_FLAG_NOT_SELECTABLE) &&
            m_spellInfo->EffectImplicitTargetA[eff] != TARGET_SCRIPT &&
            m_spellInfo->EffectImplicitTargetB[eff] != TARGET_SCRIPT &&
            m_spellInfo->EffectImplicitTargetA[eff] != TARGET_AREAEFFECT_INSTANT &&
            m_spellInfo->EffectImplicitTargetB[eff] != TARGET_AREAEFFECT_INSTANT &&
            m_spellInfo->EffectImplicitTargetA[eff] != TARGET_AREAEFFECT_CUSTOM &&
            m_spellInfo->EffectImplicitTargetB[eff] != TARGET_AREAEFFECT_CUSTOM )
            return false;
    }

    if (target != m_caster && m_caster->GetCharmerOrOwnerGuid() == target->GetObjectGuid())
    {
        if (m_spellInfo->EffectImplicitTargetA[eff] == TARGET_MASTER ||
            m_spellInfo->EffectImplicitTargetB[eff] == TARGET_MASTER)
            return true;
    }

    // Check player targets and remove if in GM mode or GM invisibility (for not self casting case)
    if ( target != m_caster && target->GetTypeId() == TYPEID_PLAYER)
    {
        if(((Player*)target)->GetVisibility() == VISIBILITY_OFF)
            return false;

        if(((Player*)target)->isGameMaster() && !IsPositiveSpell(m_spellInfo->Id))
            return false;
    }

    // Check Sated & Exhaustion debuffs
    if (((m_spellInfo->Id == 2825) && (target->HasAura(57724))) ||
        ((m_spellInfo->Id == 32182) && (target->HasAura(57723))))
        return false;

    // Check vampiric bite
    if (m_spellInfo->Id == 70946 && target->HasAura(70867))
        return false;

    if (m_spellInfo->EffectImplicitTargetA[eff] == TARGET_ALL_RAID_AROUND_CASTER ||
        m_spellInfo->EffectImplicitTargetB[eff] == TARGET_ALL_RAID_AROUND_CASTER)
        return true;

    // Check targets for LOS visibility (except spells without range limitations )
    switch(m_spellInfo->Effect[eff])
    {
        case SPELL_EFFECT_FRIEND_SUMMON:
        case SPELL_EFFECT_SUMMON_PLAYER:                    // from anywhere
            break;
        case SPELL_EFFECT_THREAT:
        case SPELL_EFFECT_THREAT_ALL:
            if ( target->GetTypeId() == TYPEID_PLAYER && !target->GetCharmer() )
                return false;
            break;
        case SPELL_EFFECT_DUMMY:
            if (m_spellInfo->Id != 20577)                    // Cannibalize
                break;
            // fall through
        case SPELL_EFFECT_RESURRECT_NEW:
            // player far away, maybe his corpse near?
            if (target != m_caster && !(m_spellInfo->AttributesEx2 & SPELL_ATTR_EX2_IGNORE_LOS) && !target->IsWithinLOSInMap(m_caster))
            {
                if (!m_targets.getCorpseTargetGuid())
                    return false;

                Corpse *corpse = m_caster->GetMap()->GetCorpse(m_targets.getCorpseTargetGuid());
                if(!corpse)
                    return false;

                if (target->GetObjectGuid() != corpse->GetOwnerGuid())
                    return false;

                if(!(m_spellInfo->AttributesEx2 & SPELL_ATTR_EX2_IGNORE_LOS) && !corpse->IsWithinLOSInMap(m_caster))
                    return false;
            }

            // all ok by some way or another, skip normal check
            break;
        default:                                            // normal case
            // Get GO cast coordinates if original caster -> GO
            if (target != m_caster)
                if (WorldObject *caster = GetCastingObject())
                    if (!(m_spellInfo->AttributesEx2 & SPELL_ATTR_EX2_IGNORE_LOS) && !target->IsWithinLOSInMap(caster))
                        return false;
            break;
    }

    switch (m_spellInfo->Id)
    {
        case 37433:                                         // Spout (The Lurker Below), only players affected if its not in water
            if (target->GetTypeId() != TYPEID_PLAYER || target->IsInWater())
                return false;
        default: break;
    }

    return true;
}

bool Spell::IsNeedSendToClient() const
{
    return m_spellInfo->SpellVisual[0] || m_spellInfo->SpellVisual[1] || IsChanneledSpell(m_spellInfo) ||
        m_spellInfo->speed > 0.0f || (!m_triggeredByAuraSpell && !m_IsTriggeredSpell);
}

bool Spell::IsTriggeredSpellWithRedundentData() const
{
    return m_triggeredByAuraSpell || m_triggeredBySpellInfo ||
        // possible not need after above check?
        (m_IsTriggeredSpell && (m_spellInfo->manaCost || m_spellInfo->ManaCostPercentage));
}

bool Spell::HaveTargetsForEffect(SpellEffectIndex effect) const
{
    for(TargetList::const_iterator itr = m_UniqueTargetInfo.begin(); itr != m_UniqueTargetInfo.end(); ++itr)
        if (itr->effectMask & (1 << effect))
            return true;

    for(GOTargetList::const_iterator itr = m_UniqueGOTargetInfo.begin(); itr != m_UniqueGOTargetInfo.end(); ++itr)
        if (itr->effectMask & (1 << effect))
            return true;

    for(ItemTargetList::const_iterator itr = m_UniqueItemInfo.begin(); itr != m_UniqueItemInfo.end(); ++itr)
        if (itr->effectMask & (1 << effect))
            return true;

    return false;
}

SpellEvent::SpellEvent(Spell* spell) : BasicEvent()
{
    m_Spell = spell;
}

SpellEvent::~SpellEvent()
{
    if (m_Spell->getState() != SPELL_STATE_FINISHED)
        m_Spell->cancel();

    if (m_Spell->IsDeletable())
    {
        delete m_Spell;
    }
    else
    {
        sLog.outError("~SpellEvent: %s %u tried to delete non-deletable spell %u. Was not deleted, causes memory leak.",
            (m_Spell->GetCaster()->GetTypeId() == TYPEID_PLAYER ? "Player" : "Creature"), m_Spell->GetCaster()->GetGUIDLow(), m_Spell->m_spellInfo->Id);
    }
}

bool SpellEvent::Execute(uint64 e_time, uint32 p_time)
{
    // update spell if it is not finished
    if (m_Spell->getState() != SPELL_STATE_FINISHED)
        m_Spell->update(p_time);

    // check spell state to process
    switch (m_Spell->getState())
    {
        case SPELL_STATE_FINISHED:
        {
            // spell was finished, check deletable state
            if (m_Spell->IsDeletable())
            {
                // check, if we do have unfinished triggered spells
                return true;                                // spell is deletable, finish event
            }
            // event will be re-added automatically at the end of routine)
        } break;

        case SPELL_STATE_CASTING:
        {
            // this spell is in channeled state, process it on the next update
            // event will be re-added automatically at the end of routine)
        } break;

        case SPELL_STATE_DELAYED:
        {
            // first, check, if we have just started
            if (m_Spell->GetDelayStart() != 0)
            {
                // no, we aren't, do the typical update
                // check, if we have channeled spell on our hands
                if (IsChanneledSpell(m_Spell->m_spellInfo))
                {
                    // evented channeled spell is processed separately, casted once after delay, and not destroyed till finish
                    // check, if we have casting anything else except this channeled spell and autorepeat
                    if (m_Spell->GetCaster()->IsNonMeleeSpellCasted(false, true, true))
                    {
                        // another non-melee non-delayed spell is casted now, abort
                        m_Spell->cancel();
                    }
                    else
                    {
                        // do the action (pass spell to channeling state)
                        m_Spell->handle_immediate();
                    }
                    // event will be re-added automatically at the end of routine)
                }
                else
                {
                    // run the spell handler and think about what we can do next
                    uint64 t_offset = e_time - m_Spell->GetDelayStart();
                    uint64 n_offset = m_Spell->handle_delayed(t_offset);
                    if (n_offset)
                    {
                        // re-add us to the queue
                        m_Spell->GetCaster()->AddEvent(this, m_Spell->GetDelayStart() + n_offset, false);
                        return false;                       // event not complete
                    }
                    // event complete
                    // finish update event will be re-added automatically at the end of routine)
                }
            }
            else
            {
                // delaying had just started, record the moment
                m_Spell->SetDelayStart(e_time);
                // re-plan the event for the delay moment
                m_Spell->GetCaster()->AddEvent(this, e_time + m_Spell->GetDelayMoment(), false);
                return false;                               // event not complete
            }
        } break;

        default:
        {
            // all other states
            // event will be re-added automatically at the end of routine)
        } break;
    }

    // spell processing not complete, plan event on the next update interval
    m_Spell->GetCaster()->AddEvent(this, e_time + 1, false);
    return false;                                           // event not complete
}

void SpellEvent::Abort(uint64 /*e_time*/)
{
    // oops, the spell we try to do is aborted
    if (m_Spell->getState() != SPELL_STATE_FINISHED)
        m_Spell->cancel(true);
}

bool SpellEvent::IsDeletable() const
{
    return m_Spell->IsDeletable();
}

SpellCastResult Spell::CanOpenLock(SpellEffectIndex effIndex, uint32 lockId, SkillType& skillId, int32& reqSkillValue, int32& skillValue)
{
    if(!lockId)                                             // possible case for GO and maybe for items.
        return SPELL_CAST_OK;

    // Get LockInfo
    LockEntry const *lockInfo = sLockStore.LookupEntry(lockId);

    if (!lockInfo)
        return SPELL_FAILED_BAD_TARGETS;

    bool reqKey = false;                                    // some locks not have reqs

    for(int j = 0; j < 8; ++j)
    {
        switch(lockInfo->Type[j])
        {
            // check key item (many fit cases can be)
            case LOCK_KEY_ITEM:
                if (lockInfo->Index[j] && m_CastItem && m_CastItem->GetEntry()==lockInfo->Index[j])
                    return SPELL_CAST_OK;
                reqKey = true;
                break;
                // check key skill (only single first fit case can be)
            case LOCK_KEY_SKILL:
            {
                reqKey = true;

                // wrong locktype, skip
                if (uint32(m_spellInfo->EffectMiscValue[effIndex]) != lockInfo->Index[j])
                    continue;

                skillId = SkillByLockType(LockType(lockInfo->Index[j]));

                if ( skillId != SKILL_NONE )
                {
                    // skill bonus provided by casting spell (mostly item spells)
                    // add the damage modifier from the spell casted (cheat lock / skeleton key etc.) (use m_currentBasePoints, CalculateDamage returns wrong value)
                    uint32 spellSkillBonus = uint32(m_currentBasePoints[effIndex]);
                    reqSkillValue = lockInfo->Skill[j];

                    // castitem check: rogue using skeleton keys. the skill values should not be added in this case.
                    skillValue = m_CastItem || m_caster->GetTypeId()!= TYPEID_PLAYER ?
                        0 : ((Player*)m_caster)->GetSkillValue(skillId);

                    skillValue += spellSkillBonus;

                    if (skillValue < reqSkillValue)
                        return SPELL_FAILED_LOW_CASTLEVEL;
                }

                return SPELL_CAST_OK;
            }
        }
    }

    if (reqKey)
        return SPELL_FAILED_BAD_TARGETS;

    return SPELL_CAST_OK;
}

/**
 * Fill target list by units around (x,y) points at radius distance

 * @param targetUnitMap        Reference to target list that filled by function
 * @param x                    X coordinates of center point for target search
 * @param y                    Y coordinates of center point for target search
 * @param radius               Radius around (x,y) for target search
 * @param pushType             Additional rules for target area selection (in front, angle, etc)
 * @param spellTargets         Additional rules for target selection base at hostile/friendly state to original spell caster
 * @param originalCaster       If provided set alternative original caster, if =NULL then used Spell::GetAffectiveObject() return
 */
void Spell::FillAreaTargets(UnitList &targetUnitMap, float radius, SpellNotifyPushType pushType, SpellTargets spellTargets, WorldObject* originalCaster /*=NULL*/)
{
    MaNGOS::SpellNotifierCreatureAndPlayer notifier(*this, targetUnitMap, radius, pushType, spellTargets, originalCaster);
    Cell::VisitAllObjects(notifier.GetCenterX(), notifier.GetCenterY(), m_caster->GetMap(), notifier, radius);
}

void Spell::FillRaidOrPartyTargets(UnitList &targetUnitMap, Unit* member, Unit* center, float radius, bool raid, bool withPets, bool withcaster)
{
    Player *pMember = member->GetCharmerOrOwnerPlayerOrPlayerItself();
    Group *pGroup = pMember ? pMember->GetGroup() : NULL;

    if (pGroup)
    {
        uint8 subgroup = pMember->GetSubGroup();

        for(GroupReference *itr = pGroup->GetFirstMember(); itr != NULL; itr = itr->next())
        {
            Player* Target = itr->getSource();

            // IsHostileTo check duel and controlled by enemy
            if (Target && (raid || subgroup==Target->GetSubGroup())
                && !m_caster->IsHostileTo(Target))
            {
                if ((Target == center || center->IsWithinDistInMap(Target, radius)) &&
                    (withcaster || Target != m_caster))
                    targetUnitMap.push_back(Target);

                if (withPets)
                    if (Target->GetPet())
                    {
                        GroupPetList m_groupPets = Target->GetPets();
                        if (!m_groupPets.empty())
                        {
                            for (GroupPetList::const_iterator itr = m_groupPets.begin(); itr != m_groupPets.end(); ++itr)
                                if (Pet* _pet = Target->GetMap()->GetPet(*itr))
                                    if ((_pet == center || center->IsWithinDistInMap(_pet, radius)) &&
                                    (withcaster || _pet != m_caster))
                                         targetUnitMap.push_back(_pet);
                        }
                    }
            }
        }
    }
    else
    {
        Unit* ownerOrSelf = pMember ? pMember : member->GetCharmerOrOwnerOrSelf();
        if ((ownerOrSelf == center || center->IsWithinDistInMap(ownerOrSelf, radius)) &&
            (withcaster || ownerOrSelf != m_caster))
            targetUnitMap.push_back(ownerOrSelf);

        if (withPets)
            if (Pet* pet = ownerOrSelf->GetPet())
                if ((pet == center || center->IsWithinDistInMap(pet, radius)) &&
                    (withcaster || pet != m_caster))
                    targetUnitMap.push_back(pet);
    }
}

void Spell::FillRaidOrPartyManaPriorityTargets(UnitList &targetUnitMap, Unit* member, Unit* center, float radius, uint32 count, bool raid, bool withPets, bool withCaster)
{
    FillRaidOrPartyTargets(targetUnitMap, member, center, radius, raid, withPets, withCaster);

    PrioritizeManaUnitQueue manaUsers;
    for(UnitList::const_iterator itr = targetUnitMap.begin(); itr != targetUnitMap.end(); ++itr)
        if ((*itr)->getPowerType() == POWER_MANA && !(*itr)->isDead())
            manaUsers.push(PrioritizeManaUnitWraper(*itr));

    targetUnitMap.clear();
    while(!manaUsers.empty() && targetUnitMap.size() < count)
    {
        targetUnitMap.push_back(manaUsers.top().getUnit());
        manaUsers.pop();
    }
}

void Spell::FillRaidOrPartyHealthPriorityTargets(UnitList &targetUnitMap, Unit* member, Unit* center, float radius, uint32 count, bool raid, bool withPets, bool withCaster)
{
    FillRaidOrPartyTargets(targetUnitMap, member, center, radius, raid, withPets, withCaster);

    PrioritizeHealthUnitQueue healthQueue;
    for (UnitList::const_iterator itr = targetUnitMap.begin(); itr != targetUnitMap.end(); ++itr)
    {
        Unit* unit = *itr;
        if (!unit)
            continue;
        if (unit->isDead() || !unit->IsInWorld())
            continue;
        healthQueue.push(PrioritizeHealthUnitWraper(unit));
    }

    targetUnitMap.clear();
    while(!healthQueue.empty() && targetUnitMap.size() < count)
    {
        targetUnitMap.push_back(healthQueue.top().getUnit());
        healthQueue.pop();
    }
}

WorldObject* Spell::GetAffectiveCasterObject() const
{
    if (!m_originalCasterGUID)
        return m_caster;

    if (m_originalCasterGUID.IsGameObject() && m_caster->IsInWorld())
        return m_caster->GetMap()->GetGameObject(m_originalCasterGUID);
    return m_originalCaster;
}

WorldObject* Spell::GetCastingObject() const
{
    if (m_originalCasterGUID.IsGameObject())
        return m_caster->IsInWorld() ? m_caster->GetMap()->GetGameObject(m_originalCasterGUID) : NULL;
    else
        return m_caster;
}

void Spell::ResetEffectDamageAndHeal()
{
    m_damage = 0;
    m_healing = 0;
    m_damageIndex = -1;
}

void Spell::SelectMountByAreaAndSkill(Unit* target, SpellEntry const* parentSpell, uint32 spellId75, uint32 spellId150, uint32 spellId225, uint32 spellId300, uint32 spellIdSpecial)
{
    if (!target || target->GetTypeId() != TYPEID_PLAYER)
        return;

    // Prevent stacking of mounts
    target->RemoveSpellsCausingAura(SPELL_AURA_MOUNTED);
    uint16 skillval = ((Player*)target)->GetSkillValue(SKILL_RIDING);
    if (!skillval)
        return;

    if (skillval >= 225 && (spellId300 > 0 || spellId225 > 0))
    {
        uint32 spellid = skillval >= 300 ? spellId300 : spellId225;
        SpellEntry const *pSpell = sSpellStore.LookupEntry(spellid);
        if (!pSpell)
        {
            sLog.outError("SelectMountByAreaAndSkill: unknown spell id %i by caster: %s", spellid, target->GetGuidStr().c_str());
            return;
        }

        // zone check
        uint32 zone, area;
        target->GetZoneAndAreaId(zone, area);

        SpellCastResult locRes= sSpellMgr.GetSpellAllowedInLocationError(pSpell, target->GetMapId(), zone, area, target->GetCharmerOrOwnerPlayerOrPlayerItself());
        if (locRes != SPELL_CAST_OK || !((Player*)target)->CanStartFlyInArea(target->GetMapId(), zone, area))
            target->CastSpell(target, spellId150, true, NULL, NULL, ObjectGuid(), parentSpell);
        else if (spellIdSpecial > 0)
        {
            for (PlayerSpellMap::const_iterator iter = ((Player*)target)->GetSpellMap().begin(); iter != ((Player*)target)->GetSpellMap().end(); ++iter)
            {
                if (iter->second.state != PLAYERSPELL_REMOVED)
                {
                    SpellEntry const *spellInfo = sSpellStore.LookupEntry(iter->first);
                    for(int i = 0; i < MAX_EFFECT_INDEX; ++i)
                    {
                        if (spellInfo->EffectApplyAuraName[i] == SPELL_AURA_MOD_FLIGHT_SPEED_MOUNTED)
                        {
                            int32 mountSpeed = spellInfo->CalculateSimpleValue(SpellEffectIndex(i));

                            // speed higher than 280 replace it
                            if (mountSpeed > 280)
                            {
                                target->CastSpell(target, spellIdSpecial, true, NULL, NULL, ObjectGuid(), parentSpell);
                                return;
                            }
                        }
                    }
                }
            }
            target->CastSpell(target, pSpell, true, NULL, NULL, ObjectGuid(), parentSpell);
        }
        else
            target->CastSpell(target, pSpell, true, NULL, NULL, ObjectGuid(), parentSpell);
    }
    else if (skillval >= 150 && spellId150 > 0)
        target->CastSpell(target, spellId150, true, NULL, NULL, ObjectGuid(), parentSpell);
    else if (spellId75 > 0)
        target->CastSpell(target, spellId75, true, NULL, NULL, ObjectGuid(), parentSpell);

    return;
}

void Spell::ClearCastItem()
{
    if (m_CastItem==m_targets.getItemTarget())
        m_targets.setItemTarget(NULL);

    m_CastItem = NULL;
}

// Used only for snake trap
void Spell::DoSummonSnakes(SpellEffectIndex eff_idx)
{
    uint32 creature_entry = m_spellInfo->EffectMiscValue[eff_idx];
    if (!creature_entry || !m_caster)
        return;

    // Find trap GO and get it coordinates to spawn snakes
    GameObject* pTrap = m_caster->GetMap()->GetGameObject(m_originalCasterGUID);
    if (!pTrap)
    {
        sLog.outError("EffectSummonSnakes faild to find trap for caster %s (GUID: %u)", m_caster->GetName(), m_caster->GetObjectGuid().GetCounter());
        return;
    }

    float position_x, position_y, position_z;
    pTrap->GetPosition(position_x, position_y, position_z);

    // Find summon duration based on DBC
    int32 duration = GetSpellDuration(m_spellInfo);
    if (Player* modOwner = m_caster->GetSpellModOwner())
        modOwner->ApplySpellMod(m_spellInfo->Id, SPELLMOD_DURATION, duration);

    int32 amount = damage > 0 ? damage : 1;

    for(int32 count = 0; count < amount; ++count)
    {
        // Summon snakes
        Creature *pSummon = m_caster->SummonCreature(creature_entry, position_x, position_y, position_z, m_caster->GetOrientation(), TEMPSUMMON_TIMED_DESPAWN, duration);
        if (!pSummon)
            return;
        // Valid position
        if (!pSummon->IsPositionValid())
        {
            sLog.outError("EffectSummonSnakes failed to summon snakes for Unit %s (GUID: %u) bacause of invalid position (x = %f, y = %f, z = %f map = %u)"
                ,m_caster->GetName(), m_caster->GetObjectGuid().GetCounter(), position_x, position_y, position_z, m_caster->GetMapId());
            delete pSummon;
            continue;
        }

        // Apply stats
        pSummon->SetUInt32Value(UNIT_CREATED_BY_SPELL, m_spellInfo->Id);
        pSummon->SetUInt32Value(UNIT_FIELD_FLAGS, UNIT_FLAG_PVP_ATTACKABLE | UNIT_FLAG_PET_IN_COMBAT | UNIT_FLAG_PVP);
        pSummon->SetCreatorGuid(m_caster->GetObjectGuid());
        pSummon->SetOwnerGuid(m_caster->GetObjectGuid());
        pSummon->setFaction(m_caster->getFaction());
        pSummon->SetLevel(m_caster->getLevel());
        pSummon->SetMaxHealth(m_caster->getLevel()+ urand(20,30));
    }
}

bool Spell::HasGlobalCooldown()
{
    // global cooldown have only player or controlled units
    if (m_caster->GetCharmInfo())
        return m_caster->GetCharmInfo()->GetGlobalCooldownMgr().HasGlobalCooldown(m_spellInfo);
    else if (m_caster->GetTypeId() == TYPEID_PLAYER)
        return ((Player*)m_caster)->GetGlobalCooldownMgr().HasGlobalCooldown(m_spellInfo);
    else
        return false;
}

void Spell::TriggerGlobalCooldown()
{
    int32 gcd = m_spellInfo->StartRecoveryTime;
    if (!gcd)
        return;

    // global cooldown can't leave range 1..1.5 secs (if it it)
    // exist some spells (mostly not player directly casted) that have < 1 sec and > 1.5 sec global cooldowns
    // but its as test show not affected any spell mods.
    if (gcd >= 1000 && gcd <= 1500)
    {
        // gcd modifier auras applied only to self spells and only player have mods for this
        if (m_caster->GetTypeId() == TYPEID_PLAYER)
            ((Player*)m_caster)->ApplySpellMod(m_spellInfo->Id, SPELLMOD_GLOBAL_COOLDOWN, gcd, this);

        // apply haste rating
        gcd = int32(float(gcd) * m_caster->GetFloatValue(UNIT_MOD_CAST_SPEED));

        if (gcd < 1000)
            gcd = 1000;
        else if (gcd > 1500)
            gcd = 1500;
    }

    // global cooldown have only player or controlled units
    if (m_caster->GetCharmInfo())
        m_caster->GetCharmInfo()->GetGlobalCooldownMgr().AddGlobalCooldown(m_spellInfo, gcd);
    else if (m_caster->GetTypeId() == TYPEID_PLAYER)
        ((Player*)m_caster)->GetGlobalCooldownMgr().AddGlobalCooldown(m_spellInfo, gcd);
}

void Spell::CancelGlobalCooldown()
{
    if (!m_spellInfo->StartRecoveryTime)
        return;

    // cancel global cooldown when interrupting current cast
    if (m_caster->GetCurrentSpell(CURRENT_GENERIC_SPELL) != this)
        return;

    // global cooldown have only player or controlled units
    if (m_caster->GetCharmInfo())
        m_caster->GetCharmInfo()->GetGlobalCooldownMgr().CancelGlobalCooldown(m_spellInfo);
    else if (m_caster->GetTypeId() == TYPEID_PLAYER)
        ((Player*)m_caster)->GetGlobalCooldownMgr().CancelGlobalCooldown(m_spellInfo);
}

bool Spell::FillCustomTargetMap(SpellEffectIndex i, UnitList &targetUnitMap)
{
    float radius;

    if (m_spellInfo->EffectRadiusIndex[i])
        radius = GetSpellRadius(sSpellRadiusStore.LookupEntry(m_spellInfo->EffectRadiusIndex[i]));
    else
        radius = GetSpellMaxRange(sSpellRangeStore.LookupEntry(m_spellInfo->rangeIndex));

    // Resulting effect depends on spell that we want to cast
    switch (m_spellInfo->Id)
    {
        case 19185: // Entrapment
        case 64803:
        case 64804:
        {
            FillAreaTargets(targetUnitMap, radius, PUSH_DEST_CENTER, SPELL_TARGETS_AOE_DAMAGE);
            break;
        }
        case 28374: // Decimate - Gluth encounter
        {
            FillAreaTargets(targetUnitMap, radius, PUSH_DEST_CENTER, SPELL_TARGETS_ALL);
            targetUnitMap.remove(m_caster);
            break;
        }
        case 43263: // Ghoul Taunt (Army of the Dead)
        {           // exclude Player and WorldBoss targets
            FillAreaTargets(targetUnitMap, radius, PUSH_DEST_CENTER, SPELL_TARGETS_AOE_DAMAGE);
            for (UnitList::iterator itr = targetUnitMap.begin(); itr != targetUnitMap.end();)
            {
                if (!*itr || (*itr)->GetTypeId() == TYPEID_PLAYER || static_cast<Creature*>(*itr)->IsWorldBoss())
                    itr = targetUnitMap.erase(itr);
                else
                    ++itr;
            }
            if (!targetUnitMap.empty())
                return true;
            break;
        }
        case 46584: // Raise Dead
        {
            Unit* pCorpseTarget = NULL;
            MaNGOS::NearestCorpseInObjectRangeCheck u_check(*m_caster, radius);
            MaNGOS::UnitLastSearcher<MaNGOS::NearestCorpseInObjectRangeCheck> searcher(pCorpseTarget, u_check);
            Cell::VisitGridObjects(m_caster, searcher, radius);

            if (pCorpseTarget)
                targetUnitMap.push_back(pCorpseTarget);
            else
                targetUnitMap.push_back((Unit*)m_caster);
            break;
        }
        case 47496: // Ghoul's explode
        case 50444:
        {
            FillAreaTargets(targetUnitMap, radius, PUSH_DEST_CENTER, SPELL_TARGETS_AOE_DAMAGE);
            break;
        }
        case 48018: // Demonic Circle: Summon
        case 60854: // Demonic Circle: Clear
        {
            targetUnitMap.push_back(m_caster);
            break;
        }
        case 48743: // Death Pact
        {
            if (i != EFFECT_INDEX_1)
                return false;

            Unit* unitTarget = m_targets.getUnitTarget();
            if (unitTarget && (unitTarget->GetEntry() == 26125 || unitTarget->GetEntry() == 24207) &&
                unitTarget->GetObjectGuid().IsPet() && unitTarget->GetOwnerGuid() == m_caster->GetObjectGuid())
            {
                targetUnitMap.push_back(unitTarget);
            }
            else
            {
                unitTarget = NULL;
                GuardianPetList const* petList = &m_caster->GetGuardians();

                if (petList)
                {

                    for (GuardianPetList::const_iterator itr = petList->begin(); itr != petList->end(); ++itr)
                        if (Unit* ghoul = m_caster->GetMap()->GetUnit(*itr))
                            if (ghoul->GetEntry() == 24207 || ghoul->GetEntry() == 26125)
                                targetUnitMap.push_back(ghoul);

                    if (targetUnitMap.size() > 1)
                    {
                        targetUnitMap.sort(TargetDistanceOrderNear(m_caster));
                        targetUnitMap.resize(1);
                    }
                }

                if (targetUnitMap.empty())
                   if (m_caster->GetPet() && m_caster->GetPet()->GetEntry() == 26125)
                       targetUnitMap.push_back((Unit*)m_caster->GetPet());
            }

            if (targetUnitMap.empty())
            {
                // no valid targets, clear cooldown at fail
                if (m_caster->GetTypeId() == TYPEID_PLAYER)
                    ((Player*)m_caster)->RemoveSpellCooldown(m_spellInfo->Id, true);
                SendCastResult(SPELL_FAILED_NO_VALID_TARGETS);
                finish(false);
            }
            break;

        }
        case 49158: // Corpse explosion
        case 51325:
        case 51326:
        case 51327:
        case 51328:
        {
            Unit* unitTarget = NULL;

            targetUnitMap.remove(m_caster);
            unitTarget = m_targets.getUnitTarget();

            // Cast on corpses...
            if ((unitTarget &&
                unitTarget->getDeathState() == CORPSE &&
                (unitTarget->GetCreatureTypeMask() & CREATURE_TYPEMASK_MECHANICAL_OR_ELEMENTAL) == 0) ||
                    // ...or own Risen Ghoul pet - self explode effect
                (unitTarget && unitTarget->GetEntry() == 26125 &&
                unitTarget->GetCreatorGuid() == m_caster->GetObjectGuid()))
            {
                targetUnitMap.push_back(unitTarget);
            }
            else
            {
                Unit* pCorpseTarget = NULL;
                MaNGOS::NearestCorpseInObjectRangeCheck u_check(*m_caster, radius);
                MaNGOS::UnitLastSearcher<MaNGOS::NearestCorpseInObjectRangeCheck> searcher(pCorpseTarget, u_check);
                Cell::VisitGridObjects(m_caster, searcher, radius);

                if (pCorpseTarget)
                    targetUnitMap.push_back(pCorpseTarget);
            }

            if (targetUnitMap.empty())
            {
                // no valid targets, clear cooldown at fail
                if (m_caster->GetTypeId() == TYPEID_PLAYER)
                    ((Player*)m_caster)->RemoveSpellCooldown(m_spellInfo->Id, true);
                SendCastResult(SPELL_FAILED_NO_VALID_TARGETS);
                finish(false);
            }
            break;
        }
        case 49821: // Mind Sear
        case 53022:
        {
            Unit* unitTarget = m_targets.getUnitTarget();
            FillAreaTargets(targetUnitMap, radius, PUSH_DEST_CENTER, SPELL_TARGETS_AOE_DAMAGE);
            if  (unitTarget)
                targetUnitMap.remove(unitTarget);
            return true;
        }
        case 57143: // Life Burst (Wyrmrest Skytalon)
        {
            // hack - spell is AoE but implicitTargets dont match here :/
            SetTargetMap(SpellEffectIndex(i), TARGET_ALL_FRIENDLY_UNITS_AROUND_CASTER, targetUnitMap);
            targetUnitMap.push_back(m_caster);
            break;
        }
        case 57557: // Pyrobuffet (Sartharion encounter) - don't target Range Markered units
        {
            UnitList tempTargetUnitMap;
            FillAreaTargets(tempTargetUnitMap, radius, PUSH_DEST_CENTER, SPELL_TARGETS_HOSTILE);
            if (!tempTargetUnitMap.empty())
            {
                for (UnitList::const_iterator iter = tempTargetUnitMap.begin(); iter != tempTargetUnitMap.end(); ++iter)
                {
                    if ((*iter) && !(*iter)->HasAura(m_spellInfo->CalculateSimpleValue(EFFECT_INDEX_2)))
                        targetUnitMap.push_back(*iter);
                }
            }

            if (!targetUnitMap.empty())
                return true;

            break;
        }
        case 48278: //Svala - Banshee Paralize
        {
            UnitList tmpUnitMap;
            FillAreaTargets(tmpUnitMap, radius, PUSH_DEST_CENTER, SPELL_TARGETS_AOE_DAMAGE);

            if (tmpUnitMap.empty())
                break;

            for (UnitList::const_iterator itr = tmpUnitMap.begin(); itr != tmpUnitMap.end(); ++itr)
            {
                 if (!*itr) continue;

                 if ((*itr)->HasAura(48267))
                     targetUnitMap.push_back(*itr);
            }
            break;
        }
        case 54148: // Svala Choose Only Player
        {
            UnitList tmpUnitMap;
            FillAreaTargets(tmpUnitMap, radius, PUSH_DEST_CENTER, SPELL_TARGETS_AOE_DAMAGE);

            if (tmpUnitMap.empty())
                break;

            for (UnitList::const_iterator itr = tmpUnitMap.begin(); itr != tmpUnitMap.end(); ++itr)
            {
                 if (!*itr) continue;

                 if ((*itr)->GetTypeId() == TYPEID_PLAYER)
                     targetUnitMap.push_back(*itr);
            }

            break;
        }
        case 58912: // Deathstorm
        {
            if (!m_caster->GetObjectGuid().IsVehicle())
                break;

            SetTargetMap(SpellEffectIndex(i), TARGET_RANDOM_ENEMY_CHAIN_IN_AREA, targetUnitMap);
            break;
        }
        case 57496: // Volazj Insanity
        {
            UnitList PlayerList;
            FillAreaTargets(targetUnitMap, radius, PUSH_DEST_CENTER, SPELL_TARGETS_AOE_DAMAGE);

            if (targetUnitMap.empty())
                break;

            for (UnitList::const_iterator itr = targetUnitMap.begin(); itr != targetUnitMap.end(); ++itr)
            {
                 if (!*itr) continue;

                 if ((*itr)->GetTypeId() == TYPEID_PLAYER)
                     PlayerList.push_back(*itr);
            }

            if (PlayerList.empty() || PlayerList.size() > 5 || PlayerList.size() < 2)
                break;

            uint32 uiPhaseIndex = 0;
            uint32 uiSummonIndex;
            for (UnitList::const_iterator itr = PlayerList.begin(); itr != PlayerList.end(); ++itr)
            {
                if (!*itr) continue;

                (*itr)->CastSpell((*itr), 57508+uiPhaseIndex, true);

                uiSummonIndex = 0;
                for (UnitList::const_iterator iter = PlayerList.begin(); iter != PlayerList.end(); ++iter)
                {
                    if (!*iter) continue;

                    if ((*itr) != (*iter))
                        (*itr)->CastSpell((*itr), 57500+uiSummonIndex, true);
                    uiSummonIndex++;
                }
                uiPhaseIndex++;
            }
            break;
        }
        case 59754:                    //Rune Tap triggered from Glyph of Rune Tap
        {
            FillRaidOrPartyTargets(targetUnitMap, m_caster, m_caster, radius, false, true, false);
            break;
        }
        case 61999: // Raise ally
        {
            WorldObject* result = FindCorpseUsing<MaNGOS::RaiseAllyObjectCheck>();
            if (result)
                targetUnitMap.push_back((Unit*)result);
            else
                targetUnitMap.push_back((Unit*)m_caster);
            break;
        }
        case 62166: // Stone Grip (Kologarn)
        case 63342: // Focused Eyebeam Summon Trigger (Kologarn)
        case 63981: // Stone Grip (Kologarn)
        {
            if (m_caster->getVictim())
                targetUnitMap.push_back(m_caster->getVictim());
            else
            {
                FillAreaTargets(targetUnitMap, radius, PUSH_DEST_CENTER, SPELL_TARGETS_AOE_DAMAGE);
                targetUnitMap.sort(TargetDistanceOrderNear(m_caster));
                targetUnitMap.resize(1);
            }
            if (!targetUnitMap.empty())
                return true;
            break;
        }
        case 62343: // Heat (remove all except active iron constructs)
        {
            UnitList tempTargetUnitMap;
            FillAreaTargets(tempTargetUnitMap, radius, PUSH_DEST_CENTER, SPELL_TARGETS_ALL);

            for (UnitList::iterator itr = tempTargetUnitMap.begin(),next; itr != tempTargetUnitMap.end(); ++itr)
            {
                if ((*itr) && (*itr)->GetEntry() == 33121 &&
                    !(*itr)->HasAura(62468) && !(*itr)->HasAura(62373) &&
                    !(*itr)->HasAura(62382) && !(*itr)->HasAura(67114)
                    )
                {
                    targetUnitMap.push_back(*itr);
                }
            }
            break;
        }
        case 62488: // Activate Constructs (remove all except inactive constructs)
        {
            UnitList tempTargetUnitMap;
            FillAreaTargets(tempTargetUnitMap, radius, PUSH_DEST_CENTER, SPELL_TARGETS_NOT_HOSTILE);

            for (UnitList::iterator itr = tempTargetUnitMap.begin(),next; itr != tempTargetUnitMap.end(); ++itr)
            {
                if ((*itr) && (*itr)->GetEntry() == 33121 && (*itr)->HasAura(62468)) // check for stun aura
                    targetUnitMap.push_back(*itr);
            }
            break;
        }
        case 63025:  // Gravity Bomb (XT-002 in Ulduar) - exclude caster from pull and double damage
        case 64233:
        {
            FillAreaTargets(targetUnitMap, radius, PUSH_DEST_CENTER, SPELL_TARGETS_FRIENDLY);
            targetUnitMap.remove(m_caster);
            break;
        }
        case 63278: // Mark of Faceless
        {
            if (i != EFFECT_INDEX_1)
                return false;

            Unit* currentTarget = m_targets.getUnitTarget();
            if (currentTarget)
            {
                m_targets.setDestination(currentTarget->GetPositionX(), currentTarget->GetPositionY(), currentTarget->GetPositionZ());
                FillAreaTargets(targetUnitMap, radius, PUSH_DEST_CENTER, SPELL_TARGETS_AOE_DAMAGE);
                targetUnitMap.remove(currentTarget);
            }
            break;
        }
        case 65044: // Flames
        case 65045: // Flame of demolisher
        {
            FillAreaTargets(targetUnitMap, radius, PUSH_DEST_CENTER, SPELL_TARGETS_AOE_DAMAGE);
            break;
        }
        case 65919: // Anub'arak Cast Check Ice Spell (Trial of the Crusader - Anub'arak)
        case 67858:
        case 67859:
        case 67860:
        {
            m_caster->CastSpell(m_caster, 66181, true);
            FillAreaTargets(targetUnitMap, radius, PUSH_DEST_CENTER, SPELL_TARGETS_AOE_DAMAGE);
            break;
        }
        case 67470: // Pursuing Spikes (Check Aura and Summon Spikes) (Trial Of The Crusader - Anub'arak)
        {
            UnitList tmpUnitMap;
            bool m_bOneTargetHaveAura = false;

            FillAreaTargets(tmpUnitMap, radius, PUSH_DEST_CENTER, SPELL_TARGETS_AOE_DAMAGE);
            if (!tmpUnitMap.empty())
            {
                for (UnitList::const_iterator itr = tmpUnitMap.begin(); itr != tmpUnitMap.end(); ++itr)
                {
                    if ((*itr)->HasAura(67574))
                    {
                        m_bOneTargetHaveAura = true;
                        break;
                    }
                    else
                    {
                        if ((*itr)->GetTypeId() == TYPEID_PLAYER)
                            targetUnitMap.push_back(*itr);
                    }
                }
                if (!m_bOneTargetHaveAura && !targetUnitMap.empty())
                {
                    uint32 t = 0;
                    UnitList::iterator iter = targetUnitMap.begin();
                    while (iter != targetUnitMap.end() && (*iter)->IsWithinDist(m_caster, radius))
                    {
                        ++t;
                        ++iter;
                    }

                    iter = targetUnitMap.begin();
                    std::advance(iter, urand(0, t-1));
                    if (*iter)
                        (*iter)->CastSpell((*iter), 67574, true);
                }
            }
            break;
        }
        case 68921: case 69049: // Soulstorm (Forge of Souls - Bronjahm)
        {
            UnitList tmpUnitMap;
            FillAreaTargets(tmpUnitMap, radius, PUSH_DEST_CENTER, SPELL_TARGETS_AOE_DAMAGE);
            if (!tmpUnitMap.empty())
            {
                for (UnitList::const_iterator itr = tmpUnitMap.begin(); itr != tmpUnitMap.end(); ++itr)
                {
                    if (*itr && !(*itr)->IsWithinDistInMap(m_caster, 10.0f))
                        targetUnitMap.push_back(*itr);
                }
            }
            break;
        }
        case 66862: // Radiance (Trial of the Champion - Eadric the Pure)
        case 67681:
        {
            UnitList tmpUnitMap;
            FillAreaTargets(tmpUnitMap, radius, PUSH_DEST_CENTER, SPELL_TARGETS_AOE_DAMAGE);
            if (!tmpUnitMap.empty())
            {
                for (UnitList::const_iterator itr = tmpUnitMap.begin(); itr != tmpUnitMap.end(); ++itr)
                {
                    if (*itr && (*itr)->isInFrontInMap(m_caster, DEFAULT_VISIBILITY_DISTANCE) && (*itr)->IsWithinLOSInMap(m_caster))
                        targetUnitMap.push_back(*itr);
                }
            }
            break;
        }
        case 69057:                                 // Bone Spike Graveyard (Icecrown Citadel, Lord Marrowgar encounter, 10N)
        case 70826:                                 // Bone Spike Graveyard (Icecrown Citadel, Lord Marrowgar encounter, 25N)
        case 72088:                                 // Bone Spike Graveyard (Icecrown Citadel, Lord Marrowgar encounter, 10H)
        case 72089:                                 // Bone Spike Graveyard (Icecrown Citadel, Lord Marrowgar encounter, 25H)
        case 73142:                                 // Bone Spike Graveyard (during Bone Storm) (Icecrown Citadel, Lord Marrowgar encounter, 10N)
        case 73143:                                 // Bone Spike Graveyard (during Bone Storm) (Icecrown Citadel, Lord Marrowgar encounter, 25N)
        case 73144:                                 // Bone Spike Graveyard (during Bone Storm) (Icecrown Citadel, Lord Marrowgar encounter, 10H)
        case 73145:                                 // Bone Spike Graveyard (during Bone Storm) (Icecrown Citadel, Lord Marrowgar encounter, 25H)
        {
            uint32 maxTargets = 1;
            switch (m_spellInfo->Id)
            {
                case 72089:
                case 70826:
                case 73143:
                case 73145:
                    maxTargets = 3;
            }

            radius = DEFAULT_VISIBILITY_INSTANCE;

            UnitList tmpUnitMap;
            FillAreaTargets(tmpUnitMap, radius, PUSH_DEST_CENTER, SPELL_TARGETS_AOE_DAMAGE);
            if (!tmpUnitMap.empty())
            {
                for (UnitList::const_iterator itr = tmpUnitMap.begin(); itr != tmpUnitMap.end(); ++itr)
                {
                    if ((*itr) && (*itr)->GetTypeId() == TYPEID_PLAYER && // target players only
                        m_caster->getVictim() &&                        // don't target tank
                        m_caster->getVictim()->GetObjectGuid() != (*itr)->GetObjectGuid())
                    {
                        targetUnitMap.push_back(*itr);
                    }
                }
            }

            if (!targetUnitMap.empty())
            {
                // remove random units from the map
                while (targetUnitMap.size() > maxTargets)
                {
                    uint32 poz = urand(0, targetUnitMap.size()-1);
                    for (UnitList::iterator itr = targetUnitMap.begin(); itr != targetUnitMap.end(); ++itr, --poz)
                    {
                        if (!*itr) continue;

                        if (!poz)
                        {
                            targetUnitMap.erase(itr);
                            break;
                        }
                    }
                }
            }
            break;
        }
        case 69099: // Ice Pulse (Lich King)
        case 73776:
        case 73777:
        case 73778:
        {
            FillAreaTargets(targetUnitMap, radius, PUSH_DEST_CENTER, SPELL_TARGETS_AOE_DAMAGE, GetAffectiveCaster());
            break;
        }
        case 69278:                                 // Gas spore - 10 (Festergut)
        case 71221:                                 // Gas spore - 25 (Festergut)
        {
            uint32 maxTargets = 2;
            if (m_spellInfo->Id == 71221)
                maxTargets = 3;

            UnitList tmpUnitMap;
            FillAreaTargets(tmpUnitMap, radius, PUSH_DEST_CENTER, SPELL_TARGETS_AOE_DAMAGE);
            if (!tmpUnitMap.empty())
            {
                for (UnitList::const_iterator itr = tmpUnitMap.begin(); itr != tmpUnitMap.end(); ++itr)
                {
                    if ((*itr) && (*itr)->GetTypeId() == TYPEID_PLAYER)
                        targetUnitMap.push_back(*itr);
                }
            }

            if (!targetUnitMap.empty())
            {
                // remove random units from the map
                while (targetUnitMap.size() > maxTargets)
                {
                    uint32 poz = urand(0, targetUnitMap.size()-1);
                    for (UnitList::iterator itr = targetUnitMap.begin(); itr != targetUnitMap.end(); ++itr, --poz)
                    {
                        if (!*itr) continue;

                        if (!poz)
                        {
                            targetUnitMap.erase(itr);
                            break;
                        }
                    }
                }
            }
            break;
        }
        case 69298: // Cancel Resistant To Blight (Festergut)
        {
            UnitList tmpUnitMap;
            FillAreaTargets(tmpUnitMap, radius, PUSH_DEST_CENTER, SPELL_TARGETS_AOE_DAMAGE);
            if (!tmpUnitMap.empty())
            {
                for (UnitList::const_iterator itr = tmpUnitMap.begin(); itr != tmpUnitMap.end(); ++itr)
                {
                    if ((*itr) && (*itr)->GetTypeId() == TYPEID_PLAYER)
                        targetUnitMap.push_back(*itr);
                }
            }
            break;
        }
        case 69782: // Ooze Flood (Rotface)
        {
            UnitList tempTargetUnitMap;
            UnitList oozesMap;

            targetUnitMap.clear();
            FillAreaTargets(tempTargetUnitMap, radius, PUSH_SELF_CENTER, SPELL_TARGETS_ALL);
            if (!tempTargetUnitMap.empty())
            {
                // stalkers in valves
                for (UnitList::const_iterator iter = tempTargetUnitMap.begin(); iter != tempTargetUnitMap.end(); ++iter)
                {
                    // Puddle Stalker
                    if ((*iter)->GetEntry() == 37013 && (*iter)->GetPositionZ() < m_caster->GetPositionZ() + 3.0f)
                        oozesMap.push_back((*iter));
                }
            }

            UnitList::iterator i;

            // 2 random targets
            if (!oozesMap.empty())
            {
                i = oozesMap.begin();
                std::advance(i, urand(0, oozesMap.size() - 1));

                // first Ooze Flood
                targetUnitMap.push_back(*i);
                oozesMap.remove(*i);

                // now find the second - closest one
                if (!oozesMap.empty())
                {
                    oozesMap.sort(TargetDistanceOrderNear(*i));
                    i = oozesMap.begin();
                    targetUnitMap.push_back(*i);
                }

                return true;
            }

            return false;
        }
        case 69538: // Small Ooze Combine (Rotface)
        {
            UnitList tempTargetUnitMap;
            FillAreaTargets(tempTargetUnitMap, radius, PUSH_SELF_CENTER, SPELL_TARGETS_ALL);
            if (!tempTargetUnitMap.empty())
            {
                for (UnitList::const_iterator iter = tempTargetUnitMap.begin(); iter != tempTargetUnitMap.end(); ++iter)
                {
                    if ((*iter)->GetEntry() == 36897)
                        targetUnitMap.push_back((*iter));
                }
            }

            targetUnitMap.remove(m_caster);

            if (!targetUnitMap.empty())
                targetUnitMap.resize(1);

            break;
        }
        case 69553: // Large Ooze Combine (Rotface)
        {
            UnitList tempTargetUnitMap;
            FillAreaTargets(tempTargetUnitMap, radius, PUSH_SELF_CENTER, SPELL_TARGETS_ALL);
            if (!tempTargetUnitMap.empty())
            {
                for (UnitList::const_iterator iter = tempTargetUnitMap.begin(); iter != tempTargetUnitMap.end(); ++iter)
                {
                    if ((*iter)->GetEntry() == 36899)
                        targetUnitMap.push_back((*iter));
                }
            }

            targetUnitMap.remove(m_caster);

            if (!targetUnitMap.empty())
                targetUnitMap.resize(1);

            break;
        }
        case 69610: // Large Ooze Buff Combine (Rotface)
        {
            UnitList tempTargetUnitMap;
            FillAreaTargets(tempTargetUnitMap, radius, PUSH_SELF_CENTER, SPELL_TARGETS_ALL);
            if (!tempTargetUnitMap.empty())
            {
                for (UnitList::const_iterator iter = tempTargetUnitMap.begin(); iter != tempTargetUnitMap.end(); ++iter)
                {
                    if ((*iter)->GetEntry() == 36897)
                        targetUnitMap.push_back((*iter));
                }
            }

            targetUnitMap.remove(m_caster);

            if (!targetUnitMap.empty())
                targetUnitMap.resize(1);

            break;
        }
        case 69674:                                 // Mutated Infection (Rotface)
        case 71224:                                 // Mutated Infection (Rotface)
        case 73023:                                 // Mutated Infection (heroic)
        case 73022:                                 // Mutated Infection (heroic)
        {
            UnitList tempTargetUnitMap;
            FillAreaTargets(tempTargetUnitMap, radius, PUSH_SELF_CENTER, SPELL_TARGETS_AOE_DAMAGE);
            if (!tempTargetUnitMap.empty())
            {
                for (UnitList::const_iterator iter = tempTargetUnitMap.begin(); iter != tempTargetUnitMap.end(); ++iter)
                {
                    if ((*iter)->GetTypeId() == TYPEID_PLAYER &&
                        (*iter) != m_caster->getVictim())
                        targetUnitMap.push_back(*iter);
                }
            }

            if (targetUnitMap.size() > 1)
            {
                // remove random units from the map
                while (targetUnitMap.size() > 1)
                {
                    uint32 poz = urand(0, targetUnitMap.size()-1);
                    for (UnitList::iterator itr = targetUnitMap.begin(); itr != targetUnitMap.end(); ++itr, --poz)
                    {
                        if (!*itr) continue;

                        if (!poz)
                        {
                            targetUnitMap.erase(itr);
                            break;
                        }
                    }
                }
            }
            break;
        }
        case 69762: // Unchained Magic (Sindragosa)
        {
            UnitList tempTargetUnitMap;
            FillAreaTargets(tempTargetUnitMap, radius, PUSH_SELF_CENTER, SPELL_TARGETS_AOE_DAMAGE);
            if (!tempTargetUnitMap.empty())
            {
                for (UnitList::const_iterator iter = tempTargetUnitMap.begin(); iter != tempTargetUnitMap.end(); ++iter)
                {
                    if ((*iter)->getPowerType() == POWER_MANA)
                        targetUnitMap.push_back(*iter);
                }
            }
            break;
        }
        case 69832: // Unstable Ooze Explosion (Rotface)
        {
            UnitList tempTargetUnitMap;
            FillAreaTargets(tempTargetUnitMap, radius, PUSH_SELF_CENTER, SPELL_TARGETS_ALL);
            if (!tempTargetUnitMap.empty())
            {
                for (UnitList::const_iterator iter = tempTargetUnitMap.begin(); iter != tempTargetUnitMap.end(); ++iter)
                {
                    if ((*iter)->GetEntry() == 38107)
                        targetUnitMap.push_back((*iter));
                }
            }
            targetUnitMap.push_back(m_caster);
            break;
        }
        case 69839: // Unstable Ooze Explosion (Rotface)
        {
            UnitList tempTargetUnitMap;
            FillAreaTargets(tempTargetUnitMap, radius, PUSH_DEST_CENTER, SPELL_TARGETS_ALL);
            if (!tempTargetUnitMap.empty())
            {
                for (UnitList::const_iterator iter = tempTargetUnitMap.begin(); iter != tempTargetUnitMap.end(); ++iter)
                {
                    if ((*iter)->GetCharmerOrOwnerPlayerOrPlayerItself() || (*iter)->GetEntry() == 36899)
                        targetUnitMap.push_back((*iter));
                }
            }

            if (targetUnitMap.size() > 3)
            {
                // remove random units from the map
                while (targetUnitMap.size() > 3)
                {
                    uint32 poz = urand(0, targetUnitMap.size()-1);
                    for (UnitList::iterator itr = targetUnitMap.begin(); itr != targetUnitMap.end(); ++itr, --poz)
                    {
                        if (!*itr) continue;

                        if (!poz)
                        {
                            targetUnitMap.erase(itr);
                            break;
                        }
                    }
                }
            }

            break;
        }
        case 70117: // Icy grip (Sindragosa encounter)
        {
            UnitList tempTargetUnitMap;
            FillAreaTargets(tempTargetUnitMap, radius, PUSH_DEST_CENTER, SPELL_TARGETS_AOE_DAMAGE);
            if (!tempTargetUnitMap.empty())
            {
                for (UnitList::const_iterator iter = tempTargetUnitMap.begin(); iter != tempTargetUnitMap.end(); ++iter)
                {
                    if (!(*iter)->GetCharmerOrOwnerPlayerOrPlayerItself())
                        continue;

                    targetUnitMap.push_back((*iter));
                }
            }
            break;
        }
        case 70346: // Slime Puddle
        case 72868:
        case 72869:
        {
            radius = 5.0f;

            if (SpellAuraHolderPtr holder = m_caster->GetSpellAuraHolder(70347))
                radius += holder->GetStackAmount() * 0.2f;

            FillAreaTargets(targetUnitMap, radius, PUSH_SELF_CENTER, SPELL_TARGETS_AOE_DAMAGE);
            break;
        }
        case 70127: // Mystic Buffet (Sindragosa)
        case 72528:
        case 72529:
        case 72530:
        {
            FillAreaTargets(targetUnitMap, radius, PUSH_SELF_CENTER, SPELL_TARGETS_AOE_DAMAGE);
            targetUnitMap.remove(m_caster);
            break;
        }
        case 70338: // Necrotic Plague
        case 73785:
        case 73786:
        case 73787:
        {
            FillAreaTargets(targetUnitMap, radius, PUSH_SELF_CENTER, SPELL_TARGETS_ALL);
            targetUnitMap.remove(m_caster);
            for (UnitList::iterator itr = targetUnitMap.begin(); itr != targetUnitMap.end();)
            {
                // Lich King has Plague Avoidance aura
                if (!(*itr) || (*itr)->GetDummyAura(72846))
                    itr = targetUnitMap.erase(itr);
                else
                    ++itr;
            }
            if (!targetUnitMap.empty() && targetUnitMap.size() > 1)
            {
                targetUnitMap.sort(TargetDistanceOrderNear(m_caster));
                targetUnitMap.resize(1);
            }
            break;
        }
        case 70402: // Mutated Transformation (Putricide)
        case 72511:
        case 72512:
        case 72513:
        {
            UnitList tempTargetUnitMap;
            FillAreaTargets(tempTargetUnitMap, radius, PUSH_SELF_CENTER, SPELL_TARGETS_FRIENDLY);
            for (UnitList::iterator itr = tempTargetUnitMap.begin(); itr != tempTargetUnitMap.end(); ++itr)
            {
                if ((*itr) && !(*itr)->GetObjectGuid().IsVehicle())
                    targetUnitMap.push_back(*itr);
            }
            break;
        }
        case 70447: // Volatile Ooze Adhesive (Putricide)
        case 72836:
        case 72837:
        case 72838:
        case 70672: // Gaseous Bloat (Putricide)
        case 72455:
        case 72832:
        case 72833:
        {
            targetUnitMap.push_back(m_targets.getUnitTarget());
            break;
        }
        case 70499: // Vile Spirits Visual Effect (Lich King)
        {
            radius = 100.0f;
            FillAreaTargets(targetUnitMap, radius, PUSH_SELF_CENTER, SPELL_TARGETS_ALL);
            for (UnitList::iterator itr = targetUnitMap.begin(); itr != targetUnitMap.end();)
            {
                if (!(*itr) || (*itr)->GetEntry() != 37799)
                    itr = targetUnitMap.erase(itr);
                else
                    ++itr;
            }

            // random 1 target
            if (!targetUnitMap.empty())
            {
                // remove random units from the map
                while (targetUnitMap.size() > 1)
                {
                    uint32 poz = urand(0, targetUnitMap.size()-1);
                    for (UnitList::iterator itr = targetUnitMap.begin(); itr != targetUnitMap.end(); ++itr, --poz)
                    {
                        if (!*itr) continue;

                        if (!poz)
                        {
                            targetUnitMap.erase(itr);
                            break;
                        }
                    }
                }
            }
            break;
        }
        case 70701: // Expunged Gas (Putricide)
        {
            UnitList tempTargetUnitMap;
            FillAreaTargets(tempTargetUnitMap, radius, PUSH_SELF_CENTER, SPELL_TARGETS_FRIENDLY);
            for (UnitList::iterator itr = tempTargetUnitMap.begin(); itr != tempTargetUnitMap.end(); ++itr)
            {
                if ((*itr) && !(*itr)->GetObjectGuid().IsVehicle())
                    targetUnitMap.push_back(*itr);
            }
            break;
        }
        case 70728: // Exploit Weakness triggered
        case 70840: // Devious Minds triggered
        {
            targetUnitMap.push_back(m_caster);
            if (m_caster->GetObjectGuid().IsPet())
            {
                if (Unit* owner = m_caster->GetOwner())
                    targetUnitMap.push_back(owner);
            }
            else
            {
               GroupPetList const& groupPets = m_caster->GetPets();
               if (!groupPets.empty())
                   for (GroupPetList::const_iterator itr = groupPets.begin(); itr != groupPets.end(); ++itr)
                       if (Pet* pet = m_caster->GetMap()->GetPet(*itr))
                           targetUnitMap.push_back((Unit*)pet);
            }
            break;
        }
        case 70911: // Unbound Plague (Putricide)
        case 72854:
        case 72855:
        case 72856:
        {
            if (m_targets.getUnitTarget())
                targetUnitMap.push_back(m_targets.getUnitTarget());

            break;
        }
        case 70920: // Unbound Plague Search Effect (Putricide)
        {
            UnitList tempTargetUnitMap;
            FillAreaTargets(tempTargetUnitMap, radius, PUSH_SELF_CENTER, SPELL_TARGETS_ALL);
            for (UnitList::const_iterator iter = tempTargetUnitMap.begin(); iter != tempTargetUnitMap.end(); ++iter)
            {
                // target only other players which dont have Mutated Transformation aura on self
                if ((*iter) && (*iter)->GetTypeId() == TYPEID_PLAYER &&
                    !(*iter)->GetDummyAura(70308))
                {
                    targetUnitMap.push_back(*iter);
                }
            }
            
            targetUnitMap.remove(m_caster);

            // random 1 target
            if (!targetUnitMap.empty())
            {
                // remove random units from the map
                while (targetUnitMap.size() > 1)
                {
                    uint32 poz = urand(0, targetUnitMap.size()-1);
                    for (UnitList::iterator itr = targetUnitMap.begin(); itr != targetUnitMap.end(); ++itr, --poz)
                    {
                        if (!*itr) continue;

                        if (!poz)
                        {
                            targetUnitMap.erase(itr);
                            break;
                        }
                    }
                }
            }

            break;
        }
        case 71075: // Invocation of Blood (V) Move
        case 71079: // Invocation of Blood (K) Move
        case 71082: // Invocation of Blood (T) Move
        {
            UnitList tempTargetUnitMap;
            FillAreaTargets(tempTargetUnitMap, radius, PUSH_SELF_CENTER, SPELL_TARGETS_ALL);
            if (!tempTargetUnitMap.empty())
            {
                for (UnitList::const_iterator iter = tempTargetUnitMap.begin(); iter != tempTargetUnitMap.end(); ++iter)
                {
                    // target the one with Invocation of Blood aura
                    if ((*iter)->HasAura(70952) ||
                        (*iter)->HasAura(70981) ||
                        (*iter)->HasAura(70982))
                    {
                        targetUnitMap.push_back(*iter);
                        break;
                    }
                }
            }
            break;
        }
        case 71307: // Vile Gas (Festergut)
        case 71908:
        case 72270:
        case 72271:
        {
            UnitList tempTargetUnitMap;
            FillAreaTargets(tempTargetUnitMap, radius, PUSH_SELF_CENTER, SPELL_TARGETS_ALL);
            if (!tempTargetUnitMap.empty())
            {
                for (UnitList::const_iterator iter = tempTargetUnitMap.begin(); iter != tempTargetUnitMap.end(); ++iter)
                {
                    if ((*iter)->GetEntry() == 38548)
                        targetUnitMap.push_back(*iter);
                }
            }
            if (!targetUnitMap.empty())
            {
                // remove random units from the map
                while (targetUnitMap.size() > 1)
                {
                    uint32 poz = urand(0, targetUnitMap.size()-1);
                    for (UnitList::iterator itr = targetUnitMap.begin(); itr != targetUnitMap.end(); ++itr, --poz)
                    {
                        if (!*itr) continue;

                        if (!poz)
                        {
                            targetUnitMap.erase(itr);
                            break;
                        }
                    }
                }
            }
            break;
        }
        case 72873: // Malleable Goo (Putricide)
        case 72874:
        case 72550:
        case 72458:
        case 72549:
        case 70853:
        case 72297:
        case 72548:
        {
            UnitList tempTargetUnitMap;
            FillAreaTargets(tempTargetUnitMap, radius, PUSH_SELF_CENTER, SPELL_TARGETS_ALL);
            for (UnitList::iterator itr = tempTargetUnitMap.begin(); itr != tempTargetUnitMap.end(); ++itr)
            {
                if ((*itr) && !(*itr)->GetObjectGuid().IsVehicle())
                    targetUnitMap.push_back(*itr);
            }
            targetUnitMap.remove(m_caster);
            break;
        }
        case 72038: // Empowered Shock Vortex (Blood Council)
        case 72815:
        case 72816:
        case 72817:
        {
            FillAreaTargets(targetUnitMap, radius, PUSH_DEST_CENTER, SPELL_TARGETS_AOE_DAMAGE);
            targetUnitMap.remove(m_caster);
        }
        case 72905: // Frostbolt Volley (Lady Deathwhisper)
        case 72906:
        case 72907:
        case 72908:
        {
            UnitList tempTargetUnitMap;
            FillAreaTargets(tempTargetUnitMap, radius, PUSH_DEST_CENTER, SPELL_TARGETS_AOE_DAMAGE);
            if (!tempTargetUnitMap.empty())
            {
                for (UnitList::const_iterator iter = tempTargetUnitMap.begin(); iter != tempTargetUnitMap.end(); ++iter)
                {
                    if (!(*iter)->GetCharmerOrOwnerPlayerOrPlayerItself())
                        continue;

                    targetUnitMap.push_back((*iter));
                }
            }
            break;
        }
        case 72378: // Blood Nova (Saurfang)
        case 73058:
        {
            UnitList tempTargetUnitMap;
            FillAreaTargets(tempTargetUnitMap, radius, PUSH_DEST_CENTER, SPELL_TARGETS_AOE_DAMAGE);
            if (!tempTargetUnitMap.empty())
            {
                for (UnitList::const_iterator iter = tempTargetUnitMap.begin(); iter != tempTargetUnitMap.end(); ++iter)
                {
                    if (!(*iter)->GetObjectGuid().IsPlayer())
                        continue;

                    if (m_caster->GetDistance(*iter) < 10.0f) // stored in 72379 radius?
                        continue;

                    targetUnitMap.push_back((*iter));
                }
            }

            if (!targetUnitMap.empty())
            {
                UnitList::iterator i = targetUnitMap.begin();
                Unit *pTmp;

                advance(i, urand(0, targetUnitMap.size() - 1));
                pTmp = *i;
                targetUnitMap.clear();
                targetUnitMap.push_back(pTmp);
            }
            break;
        }
        case 72385:                                     // Boiling Blood
        case 72441:
        case 72442:
        case 72443:
        {
            UnitList tempTargetUnitMap;
            FillAreaTargets(tempTargetUnitMap, radius, PUSH_SELF_CENTER, SPELL_TARGETS_AOE_DAMAGE);
            if (!tempTargetUnitMap.empty())
            {
                for (UnitList::const_iterator iter = tempTargetUnitMap.begin(); iter != tempTargetUnitMap.end(); ++iter)
                {
                    if (!(*iter)->GetObjectGuid().IsPlayer())
                        continue;

                    if ((*iter) == m_caster->getVictim())
                        continue;

                    targetUnitMap.push_back((*iter));
                }
            }

            if (!targetUnitMap.empty())
            {
                UnitList::iterator i = targetUnitMap.begin();
                Unit *pTmp;

                advance(i, urand(0, targetUnitMap.size() - 1));
                pTmp = *i;
                targetUnitMap.clear();
                targetUnitMap.push_back(pTmp);
            }

            break;
        }
        case 71336:                                     // Pact of the Darkfallen
        {
            UnitList tempTargetUnitMap;
            FillAreaTargets(tempTargetUnitMap, radius, PUSH_DEST_CENTER, SPELL_TARGETS_AOE_DAMAGE);
            if (!tempTargetUnitMap.empty())
            {
                for (UnitList::const_iterator iter = tempTargetUnitMap.begin(); iter != tempTargetUnitMap.end(); ++iter)
                {
                    if (!(*iter)->GetObjectGuid().IsPlayer())
                        continue;
                    targetUnitMap.push_back((*iter));
                }
            }

            if (!targetUnitMap.empty())
            {
                uint32 max = 2;
                if (m_caster->GetMap()->GetDifficulty() == RAID_DIFFICULTY_25MAN_NORMAL ||
                    m_caster->GetMap()->GetDifficulty() == RAID_DIFFICULTY_25MAN_HEROIC)
                {
                    max = 3;
                }

                // remove random units from the map
                while (targetUnitMap.size() > max)
                {
                    uint32 poz = urand(0, targetUnitMap.size()-1);
                    for (UnitList::iterator itr = targetUnitMap.begin(); itr != targetUnitMap.end(); ++itr, --poz)
                    {
                        if (!*itr) continue;

                        if (!poz)
                        {
                            targetUnitMap.erase(itr);
                            break;
                        }
                    }
                }
            }
            break;
        }
        case 71341:
        {
            if (i != EFFECT_INDEX_1)
                return false;
            // no break
        }
        case 71390:                                     // Pact of the Darkfallen
        {
            UnitList tempTargetUnitMap;
            FillAreaTargets(tempTargetUnitMap, radius, PUSH_DEST_CENTER, SPELL_TARGETS_FRIENDLY);
            if (!tempTargetUnitMap.empty())
            {
                for (UnitList::const_iterator iter = tempTargetUnitMap.begin(); iter != tempTargetUnitMap.end(); ++iter)
                {
                    if (!(*iter)->GetObjectGuid().IsPlayer())
                        continue;

                    if (!(*iter)->HasAura(71340))
                        continue;

                    targetUnitMap.push_back((*iter));
                }
            }
            break;
        }
        case 71447:                                 // Bloodbolt Splash 10N
        case 71481:                                 // Bloodbolt Splash 25N
        case 71482:                                 // Bloodbolt Splash 10H
        case 71483:                                 // Bloodbolt Splash 25H
        {
            FillAreaTargets(targetUnitMap, radius, PUSH_SELF_CENTER, SPELL_TARGETS_AOE_DAMAGE, GetAffectiveCaster());
            targetUnitMap.remove(m_caster);
            break;
        }
        case 72133:                                 // Pain and Suffering (Lich King)
        case 73788:
        case 73789:
        case 73790:
        {
            // keep standard chain targeting for dummy effect
            if (i == EFFECT_INDEX_0)
                return false;

            FillAreaTargets(targetUnitMap, radius, PUSH_IN_FRONT_15, SPELL_TARGETS_AOE_DAMAGE);

            break;
        }
        case 72376:                                 // Raise Dead (Lich King)
        case 72429:                                 // Mass Resurrection (Lich King)
        {
            radius = DEFAULT_VISIBILITY_INSTANCE;
            UnitList tempTargetUnitMap;
            FillAreaTargets(tempTargetUnitMap, radius, PUSH_SELF_CENTER, SPELL_TARGETS_ALL);
            for (UnitList::iterator itr = tempTargetUnitMap.begin(); itr != tempTargetUnitMap.end();++itr)
            {
                if ((*itr) && (*itr)->GetTypeId() == TYPEID_PLAYER && !(*itr)->isAlive())
                    targetUnitMap.push_back(*itr);
            }
            break;
        }
        case 72454:                                 // Mutated Plague (Putricide)
        case 72464:
        case 72506:
        case 72507:
        {
            radius = DEFAULT_VISIBILITY_INSTANCE;
            UnitList tempTargetUnitMap;
            FillAreaTargets(tempTargetUnitMap, radius, PUSH_SELF_CENTER, SPELL_TARGETS_AOE_DAMAGE, GetAffectiveCaster());
            for (UnitList::iterator itr = tempTargetUnitMap.begin(); itr != tempTargetUnitMap.end(); ++itr)
            {
                if ((*itr) && !(*itr)->GetObjectGuid().IsVehicle())
                    targetUnitMap.push_back(*itr);
            }
            break;
        }
        case 73529:                                     // Shadow Trap triggered knockback (Lich King)
        {
            radius = 10.0f;
            FillAreaTargets(targetUnitMap, radius, PUSH_SELF_CENTER, SPELL_TARGETS_AOE_DAMAGE);
            break;
        }
        case 74086:                                     // Destroy Soul (Lich King)
        {
            radius = 50.0f;
            UnitList tempTargetUnitMap;
            FillAreaTargets(tempTargetUnitMap, radius, PUSH_SELF_CENTER, SPELL_TARGETS_ALL);
            for (UnitList::iterator itr = tempTargetUnitMap.begin(); itr != tempTargetUnitMap.end();++itr)
            {
                // target Terenas
                if ((*itr) && ((*itr)->GetEntry() == 36823 ||
                    (*itr)->GetTypeId() == TYPEID_PLAYER)) // and target player inside Frostmourne
                    targetUnitMap.push_back(*itr);
            }
            // and self
            targetUnitMap.push_back(m_caster);
            break;
        }
        case 74282:                                     // Shadow Trap (search target) (Lich King)
        {
            radius = 5.0f;
            FillAreaTargets(targetUnitMap, radius, PUSH_SELF_CENTER, SPELL_TARGETS_AOE_DAMAGE);
            break;
        }
        case 74960:                                     // Infrigidate
        {
            UnitList tempTargetUnitMap;
            FillAreaTargets(tempTargetUnitMap, 20.0f, PUSH_SELF_CENTER, SPELL_TARGETS_FRIENDLY);
            tempTargetUnitMap.remove(m_caster);
            if (!tempTargetUnitMap.empty())
            {
                UnitList::iterator i = tempTargetUnitMap.begin();
                advance(i, urand(0, tempTargetUnitMap.size() - 1));
                targetUnitMap.push_back(*i);
                return true;
            }
            return false;
        }
        default:
            return false;
    }
    return true;
}<|MERGE_RESOLUTION|>--- conflicted
+++ resolved
@@ -1962,11 +1962,11 @@
                 m_caster->UpdateGroundPositionZ(dest_x, dest_y, dest_z);
                 m_targets.setDestination(dest_x, dest_y, dest_z);
             }
-<<<<<<< HEAD
-            else if (IsPositiveSpell(m_spellInfo->Id))
-                    targetUnitMap.push_back(m_caster);
+
             // This targetMode is often used as 'last' implicitTarget for positive spells, that just require coordinates
             // and no unitTarget (e.g. summon effects). As MaNGOS always needs a unitTarget we add just the caster here.
+            if (IsPositiveSpell(m_spellInfo))
+                targetUnitMap.push_back(m_caster);
 
             // Prevent multiple summons
             if (m_spellInfo->Effect[effIndex] == SPELL_EFFECT_SUMMON || m_spellInfo->Effect[effIndex] == SPELL_EFFECT_SUMMON_OBJECT_WILD)
@@ -1996,13 +1996,6 @@
             MaNGOS::NormalizeMapCoord(fx);
             MaNGOS::NormalizeMapCoord(fy);
             target->UpdateAllowedPositionZ(fx, fy, fz);
-=======
-
-            // This targetMode is often used as 'last' implicitTarget for positive spells, that just require coordinates
-            // and no unitTarget (e.g. summon effects). As MaNGOS always needs a unitTarget we add just the caster here.
-            if (IsPositiveSpell(m_spellInfo))
-                targetUnitMap.push_back(m_caster);
->>>>>>> ed5fe2ec
 
             TerrainInfo const* terrain = target->GetTerrain();
             if (terrain)
