--- conflicted
+++ resolved
@@ -1075,13 +1075,8 @@
     // Recheck immune (only for delayed spells)
     if (m_spellInfo->speed && (
         unit->IsImmunedToDamage(GetSpellSchoolMask(m_spellInfo)) ||
-<<<<<<< HEAD
-        unit->IsImmunedToSpell(m_spellInfo)) && !(m_spellInfo->Id == 64380 || m_spellInfo->Id == 64382 ||
-        m_spellInfo->Id == 32375 || m_spellInfo->Id == 32592 || m_spellInfo->Id == 39897))
-=======
         unit->IsImmunedToSpell(m_spellInfo)) && 
         !(m_spellInfo->Attributes & SPELL_ATTR_UNAFFECTED_BY_INVULNERABILITY))
->>>>>>> 1c9c4879
     {
         if (realCaster)
             realCaster->SendSpellMiss(unit, m_spellInfo->Id, SPELL_MISS_IMMUNE);
@@ -2492,13 +2487,7 @@
     // stealth must be removed at cast starting (at show channel bar)
     // skip triggered spell (item equip spell casting and other not explicit character casts/item uses)
     if ( !m_IsTriggeredSpell && isSpellBreakStealth(m_spellInfo) )
-<<<<<<< HEAD
-    {
         m_caster->RemoveAurasWithInterruptFlags(AURA_INTERRUPT_FLAG_CAST);
-    }
-=======
-        m_caster->RemoveAurasWithInterruptFlags(AURA_INTERRUPT_FLAG_CAST);
->>>>>>> 1c9c4879
 
     // add non-triggered (with cast time and without)
     if (!m_IsTriggeredSpell)
@@ -2721,11 +2710,7 @@
         {
             // Shattering Throw
             if (m_spellInfo->Id == 64382)
-<<<<<<< HEAD
-                AddPrecastSpell(64380);                     // Shattering Throw
-=======
                 AddTriggeredSpell(64380);                     // Shattering Throw
->>>>>>> 1c9c4879
             break;
         }
         default:
