--- conflicted
+++ resolved
@@ -2806,13 +2806,7 @@
         // will show cast bar
         SendSpellStart();
 
-<<<<<<< HEAD
-        // trigger global cooldown
-        if (m_caster->GetTypeId() == TYPEID_PLAYER)
-            static_cast<Player*>(m_caster)->AddGlobalCooldown(m_spellInfo);
-=======
         TriggerGlobalCooldown();
->>>>>>> defa0629
     }
     // execute triggered without cast time explicitly in call point
     else if(m_timer == 0)
@@ -2834,14 +2828,8 @@
     switch (m_spellState)
     {
         case SPELL_STATE_PREPARING:
-<<<<<<< HEAD
-            // cancel global cooldown when interrupting current cast
-            if (m_caster->GetTypeId() == TYPEID_PLAYER && m_caster->GetCurrentSpell(CURRENT_GENERIC_SPELL) == this)
-                static_cast<Player*>(m_caster)->CancelGlobalCooldown(m_spellInfo);
-=======
             CancelGlobalCooldown();
 
->>>>>>> defa0629
             //(no break)
         case SPELL_STATE_DELAYED:
         {
@@ -4436,12 +4424,7 @@
     }
 
     // check global cooldown
-<<<<<<< HEAD
-    if (strict && !m_IsTriggeredSpell && m_caster->GetTypeId() == TYPEID_PLAYER &&
-        static_cast<Player*>(m_caster)->HasGlobalCooldown(m_spellInfo))
-=======
     if (strict && !m_IsTriggeredSpell && HasGlobalCooldown())
->>>>>>> defa0629
         return SPELL_FAILED_NOT_READY;
 
     // only allow triggered spells if at an ended battleground
@@ -7064,7 +7047,6 @@
     m_CastItem = NULL;
 }
 
-<<<<<<< HEAD
 // Used only for snake trap
 void Spell::DoSummonSnakes(SpellEffectIndex eff_idx)
 {
@@ -7114,7 +7096,8 @@
         pSummon->SetLevel(m_caster->getLevel());
         pSummon->SetMaxHealth(m_caster->getLevel()+ urand(20,30));
     }
-=======
+}
+
 bool Spell::HasGlobalCooldown()
 {
     // global cooldown have only player or controlled units
@@ -7171,5 +7154,4 @@
         m_caster->GetCharmInfo()->GetGlobalCooldownMgr().CancelGlobalCooldown(m_spellInfo);
     else if (m_caster->GetTypeId() == TYPEID_PLAYER)
         ((Player*)m_caster)->GetGlobalCooldownMgr().CancelGlobalCooldown(m_spellInfo);
->>>>>>> defa0629
 }