/*
 * Copyright (C) 2005-2011 MaNGOS <http://getmangos.com/>
 *
 * This program is free software; you can redistribute it and/or modify
 * it under the terms of the GNU General Public License as published by
 * the Free Software Foundation; either version 2 of the License, or
 * (at your option) any later version.
 *
 * This program is distributed in the hope that it will be useful,
 * but WITHOUT ANY WARRANTY; without even the implied warranty of
 * MERCHANTABILITY or FITNESS FOR A PARTICULAR PURPOSE.  See the
 * GNU General Public License for more details.
 *
 * You should have received a copy of the GNU General Public License
 * along with this program; if not, write to the Free Software
 * Foundation, Inc., 59 Temple Place, Suite 330, Boston, MA  02111-1307  USA
 */

#include "Spell.h"
#include "Database/DatabaseEnv.h"
#include "WorldPacket.h"
#include "WorldSession.h"
#include "GridNotifiers.h"
#include "GridNotifiersImpl.h"
#include "Opcodes.h"
#include "Log.h"
#include "UpdateMask.h"
#include "World.h"
#include "ObjectMgr.h"
#include "SpellMgr.h"
#include "Player.h"
#include "Pet.h"
#include "Unit.h"
#include "DynamicObject.h"
#include "Group.h"
#include "UpdateData.h"
#include "MapManager.h"
#include "ObjectAccessor.h"
#include "CellImpl.h"
#include "Policies/SingletonImp.h"
#include "SharedDefines.h"
#include "LootMgr.h"
#include "VMapFactory.h"
#include "BattleGround.h"
#include "Util.h"
#include "Vehicle.h"
#include "Chat.h"

#define SPELL_CHANNEL_UPDATE_INTERVAL (1 * IN_MILLISECONDS)

extern pEffect SpellEffects[TOTAL_SPELL_EFFECTS];

class PrioritizeManaUnitWraper
{
    public:
        explicit PrioritizeManaUnitWraper(Unit* unit) : i_unit(unit)
        {
            uint32 maxmana = unit->GetMaxPower(POWER_MANA);
            i_percent = maxmana ? unit->GetPower(POWER_MANA) * 100 / maxmana : 101;
        }
        Unit* getUnit() const { return i_unit; }
        uint32 getPercent() const { return i_percent; }
    private:
        Unit* i_unit;
        uint32 i_percent;
};

struct PrioritizeMana
{
    int operator()( PrioritizeManaUnitWraper const& x, PrioritizeManaUnitWraper const& y ) const
    {
        return x.getPercent() > y.getPercent();
    }
};

typedef std::priority_queue<PrioritizeManaUnitWraper, std::vector<PrioritizeManaUnitWraper>, PrioritizeMana> PrioritizeManaUnitQueue;

class PrioritizeHealthUnitWraper
{
public:
    explicit PrioritizeHealthUnitWraper(Unit* unit) : i_unit(unit)
    {
        i_percent = unit->GetHealth() * 100 / unit->GetMaxHealth();
    }
    Unit* getUnit() const { return i_unit; }
    uint32 getPercent() const { return i_percent; }
private:
    Unit* i_unit;
    uint32 i_percent;
};

struct PrioritizeHealth
{
    int operator()( PrioritizeHealthUnitWraper const& x, PrioritizeHealthUnitWraper const& y ) const
    {
        return x.getPercent() > y.getPercent();
    }
};

typedef std::priority_queue<PrioritizeHealthUnitWraper, std::vector<PrioritizeHealthUnitWraper>, PrioritizeHealth> PrioritizeHealthUnitQueue;

bool IsQuestTameSpell(uint32 spellId)
{
    SpellEntry const *spellproto = sSpellStore.LookupEntry(spellId);
    if (!spellproto)
        return false;

    return spellproto->Effect[EFFECT_INDEX_0] == SPELL_EFFECT_THREAT
        && spellproto->Effect[EFFECT_INDEX_1] == SPELL_EFFECT_APPLY_AURA && spellproto->EffectApplyAuraName[EFFECT_INDEX_1] == SPELL_AURA_DUMMY;
}

SpellCastTargets::SpellCastTargets()
{
    m_unitTarget = NULL;
    m_itemTarget = NULL;
    m_GOTarget   = NULL;

    m_itemTargetEntry  = 0;

    m_srcX = m_srcY = m_srcZ = m_destX = m_destY = m_destZ = 0.0f;
    m_strTarget = "";
    m_targetMask = 0;
}

SpellCastTargets::~SpellCastTargets()
{
}

void SpellCastTargets::setUnitTarget(Unit *target)
{
    if (!target)
        return;

    m_destX = target->GetPositionX();
    m_destY = target->GetPositionY();
    m_destZ = target->GetPositionZ();
    m_unitTarget = target;
    m_unitTargetGUID = target->GetGUID();
    m_targetMask |= TARGET_FLAG_UNIT;
}

void SpellCastTargets::setDestination(float x, float y, float z)
{
    m_destX = x;
    m_destY = y;
    m_destZ = z;
    m_targetMask |= TARGET_FLAG_DEST_LOCATION;
}

void SpellCastTargets::setSource(float x, float y, float z)
{
    m_srcX = x;
    m_srcY = y;
    m_srcZ = z;
    m_targetMask |= TARGET_FLAG_SOURCE_LOCATION;
}

void SpellCastTargets::setGOTarget(GameObject *target)
{
    m_GOTarget = target;
    m_GOTargetGUID = target->GetGUID();
    //    m_targetMask |= TARGET_FLAG_OBJECT;
}

void SpellCastTargets::setItemTarget(Item* item)
{
    if(!item)
        return;

    m_itemTarget = item;
    m_itemTargetGUID = item->GetGUID();
    m_itemTargetEntry = item->GetEntry();
    m_targetMask |= TARGET_FLAG_ITEM;
}

void SpellCastTargets::setTradeItemTarget(Player* caster)
{
    m_itemTargetGUID = ObjectGuid(uint64(TRADE_SLOT_NONTRADED));
    m_itemTargetEntry = 0;
    m_targetMask |= TARGET_FLAG_TRADE_ITEM;

    Update(caster);
}

void SpellCastTargets::setCorpseTarget(Corpse* corpse)
{
    m_CorpseTargetGUID = corpse->GetGUID();
}

void SpellCastTargets::Update(Unit* caster)
{
    m_GOTarget   = !m_GOTargetGUID.IsEmpty() ? caster->GetMap()->GetGameObject(m_GOTargetGUID) : NULL;
    m_unitTarget = !m_unitTargetGUID.IsEmpty() ?
        ( m_unitTargetGUID == caster->GetObjectGuid() ? caster : ObjectAccessor::GetUnit(*caster, m_unitTargetGUID) ) :
    NULL;

    m_itemTarget = NULL;
    if (caster->GetTypeId() == TYPEID_PLAYER)
    {
        Player *player = ((Player*)caster);

        if (m_targetMask & TARGET_FLAG_ITEM)
            m_itemTarget = player->GetItemByGuid(m_itemTargetGUID);
        else if (m_targetMask & TARGET_FLAG_TRADE_ITEM)
        {
            if (TradeData* pTrade = player->GetTradeData())
                if (m_itemTargetGUID.GetRawValue() < TRADE_SLOT_COUNT)
                    m_itemTarget = pTrade->GetTraderData()->GetItem(TradeSlots(m_itemTargetGUID.GetRawValue()));
        }

        if (m_itemTarget)
            m_itemTargetEntry = m_itemTarget->GetEntry();
    }
}

void SpellCastTargets::read( ByteBuffer& data, Unit *caster )
{
    data >> m_targetMask;

    if(m_targetMask == TARGET_FLAG_SELF)
    {
        m_destX = caster->GetPositionX();
        m_destY = caster->GetPositionY();
        m_destZ = caster->GetPositionZ();
        m_unitTarget = caster;
        m_unitTargetGUID = caster->GetGUID();
        return;
    }

    // TARGET_FLAG_UNK2 is used for non-combat pets, maybe other?
    if( m_targetMask & ( TARGET_FLAG_UNIT | TARGET_FLAG_UNK2 ))
        data >> m_unitTargetGUID.ReadAsPacked();

    if( m_targetMask & ( TARGET_FLAG_OBJECT ))
        data >> m_GOTargetGUID.ReadAsPacked();

    if(( m_targetMask & ( TARGET_FLAG_ITEM | TARGET_FLAG_TRADE_ITEM )) && caster->GetTypeId() == TYPEID_PLAYER)
        data >> m_itemTargetGUID.ReadAsPacked();

    if( m_targetMask & (TARGET_FLAG_CORPSE | TARGET_FLAG_PVP_CORPSE ) )
        data >> m_CorpseTargetGUID.ReadAsPacked();

    if (m_targetMask & TARGET_FLAG_SOURCE_LOCATION)
    {
        data >> m_srcTransportGUID.ReadAsPacked();
        data >> m_srcX >> m_srcY >> m_srcZ;
        if(!MaNGOS::IsValidMapCoord(m_srcX, m_srcY, m_srcZ))
            throw ByteBufferException(false, data.rpos(), 0, data.size());
    }

    if (m_targetMask & TARGET_FLAG_DEST_LOCATION)
    {
        data >> m_destTransportGUID.ReadAsPacked();
        data >> m_destX >> m_destY >> m_destZ;
        if(!MaNGOS::IsValidMapCoord(m_destX, m_destY, m_destZ))
            throw ByteBufferException(false, data.rpos(), 0, data.size());
    }

    if( m_targetMask & TARGET_FLAG_STRING )
        data >> m_strTarget;

    // find real units/GOs
    Update(caster);
}

void SpellCastTargets::write( ByteBuffer& data ) const
{
    data << uint32(m_targetMask);

    if( m_targetMask & ( TARGET_FLAG_UNIT | TARGET_FLAG_PVP_CORPSE | TARGET_FLAG_OBJECT | TARGET_FLAG_CORPSE | TARGET_FLAG_UNK2 ) )
    {
        if(m_targetMask & TARGET_FLAG_UNIT)
        {
            if(m_unitTarget)
                data << m_unitTarget->GetPackGUID();
            else
                data << uint8(0);
        }
        else if( m_targetMask & TARGET_FLAG_OBJECT )
        {
            if(m_GOTarget)
                data << m_GOTarget->GetPackGUID();
            else
                data << uint8(0);
        }
        else if( m_targetMask & ( TARGET_FLAG_CORPSE | TARGET_FLAG_PVP_CORPSE ) )
            data << m_CorpseTargetGUID.WriteAsPacked();
        else
            data << uint8(0);
    }

    if( m_targetMask & ( TARGET_FLAG_ITEM | TARGET_FLAG_TRADE_ITEM ) )
    {
        if(m_itemTarget)
            data << m_itemTarget->GetPackGUID();
        else
            data << uint8(0);
    }

    if (m_targetMask & TARGET_FLAG_SOURCE_LOCATION)
    {
        data << m_srcTransportGUID.WriteAsPacked();
        data << m_srcX << m_srcY << m_srcZ;
    }

    if (m_targetMask & TARGET_FLAG_DEST_LOCATION)
    {
        data << m_destTransportGUID.WriteAsPacked();
        data << m_destX << m_destY << m_destZ;
    }

    if( m_targetMask & TARGET_FLAG_STRING )
        data << m_strTarget;
}

Spell::Spell( Unit* caster, SpellEntry const *info, bool triggered, ObjectGuid originalCasterGUID, SpellEntry const* triggeredBy )
{
    MANGOS_ASSERT( caster != NULL && info != NULL );
    MANGOS_ASSERT( info == sSpellStore.LookupEntry( info->Id ) && "`info` must be pointer to sSpellStore element");

    if (info->SpellDifficultyId && caster->GetTypeId() != TYPEID_PLAYER && caster->IsInWorld() && caster->GetMap()->IsDungeon())
    {
        if (SpellEntry const* spellEntry = GetSpellEntryByDifficulty(info->SpellDifficultyId, caster->GetMap()->GetDifficulty()))
            m_spellInfo = spellEntry;
        else
            m_spellInfo = info;
    }
    else
        m_spellInfo = info;

    m_triggeredBySpellInfo = triggeredBy;
    m_caster = caster;
    m_selfContainer = NULL;
    m_referencedFromCurrentSpell = false;
    m_executedCurrently = false;
    m_delayStart = 0;
    m_delayAtDamageCount = 0;

    m_applyMultiplierMask = 0;

    // Get data for type of attack
    m_attackType = GetWeaponAttackType(m_spellInfo);

    m_spellSchoolMask = GetSpellSchoolMask(info);           // Can be override for some spell (wand shoot for example)

    if(m_attackType == RANGED_ATTACK)
    {
        // wand case
        if((m_caster->getClassMask() & CLASSMASK_WAND_USERS) != 0 && m_caster->GetTypeId() == TYPEID_PLAYER)
        {
            if(Item* pItem = ((Player*)m_caster)->GetWeaponForAttack(RANGED_ATTACK))
                m_spellSchoolMask = SpellSchoolMask(1 << pItem->GetProto()->Damage[0].DamageType);
        }
    }
    // Set health leech amount to zero
    m_healthLeech = 0;

    if(!originalCasterGUID.IsEmpty())
        m_originalCasterGUID = originalCasterGUID;
    else
        m_originalCasterGUID = m_caster->GetObjectGuid();

    UpdateOriginalCasterPointer();

    for(int i = 0; i < MAX_EFFECT_INDEX; ++i)
        m_currentBasePoints[i] = m_spellInfo->CalculateSimpleValue(SpellEffectIndex(i));

    m_spellState = SPELL_STATE_NULL;

    m_castPositionX = m_castPositionY = m_castPositionZ = 0;
    m_TriggerSpells.clear();
    m_preCastSpells.clear();
    m_IsTriggeredSpell = triggered;
    //m_AreaAura = false;
    m_CastItem = NULL;

    unitTarget = NULL;
    itemTarget = NULL;
    gameObjTarget = NULL;
    focusObject = NULL;
    m_cast_count = 0;
    m_glyphIndex = 0;
    m_triggeredByAuraSpell  = NULL;

    //Auto Shot & Shoot (wand)
    m_autoRepeat = IsAutoRepeatRangedSpell(m_spellInfo);

    m_runesState = 0;
    m_powerCost = 0;                                        // setup to correct value in Spell::prepare, don't must be used before.
    m_casttime = 0;                                         // setup to correct value in Spell::prepare, don't must be used before.
    m_timer = 0;                                            // will set to cast time in prepare

    m_needAliveTargetMask = 0;

    // determine reflection
    m_canReflect = false;

    if(m_spellInfo->DmgClass == SPELL_DAMAGE_CLASS_MAGIC && !(m_spellInfo->AttributesEx & SPELL_ATTR_EX_CANT_REFLECTED))
    {
        for(int j = 0; j < MAX_EFFECT_INDEX; ++j)
        {
            if (m_spellInfo->Effect[j] == 0)
                continue;

            if(!IsPositiveTarget(m_spellInfo->EffectImplicitTargetA[j], m_spellInfo->EffectImplicitTargetB[j]))
                m_canReflect = true;
            else
                m_canReflect = (m_spellInfo->AttributesEx & SPELL_ATTR_EX_NEGATIVE) ? true : false;

            if(m_canReflect)
                continue;
            else
                break;
        }
    }

    CleanupTargetList();
}

Spell::~Spell()
{
}

template<typename T>
WorldObject* Spell::FindCorpseUsing()
{
    // non-standard target selection
    SpellRangeEntry const* srange = sSpellRangeStore.LookupEntry(m_spellInfo->rangeIndex);
    float max_range = GetSpellMaxRange(srange);

    WorldObject* result = NULL;

    T u_check((Player*)m_caster, max_range);
    MaNGOS::WorldObjectSearcher<T> searcher(result, u_check);

    Cell::VisitGridObjects(m_caster, searcher, max_range);

    if (!result)
        Cell::VisitWorldObjects(m_caster, searcher, max_range);

    return result;
}

bool Spell::FillCustomTargetMap(SpellEffectIndex i, UnitList &targetUnitMap)
{
    float radius;

    if (m_spellInfo->EffectRadiusIndex[i])
        radius = GetSpellRadius(sSpellRadiusStore.LookupEntry(m_spellInfo->EffectRadiusIndex[i]));
    else
        radius = GetSpellMaxRange(sSpellRangeStore.LookupEntry(m_spellInfo->rangeIndex));

    // Resulting effect depends on spell that we want to cast
    switch (m_spellInfo->Id)
    {
        case 46584: // Raise Dead
        {
            WorldObject* result = FindCorpseUsing <MaNGOS::RaiseDeadObjectCheck>  ();
            if (result)
            {
                switch(result->GetTypeId())
                {
                    case TYPEID_UNIT:
                    case TYPEID_PLAYER:
                        targetUnitMap.push_back((Unit*)result);
                        break;
                    case TYPEID_CORPSE:
                        m_targets.setCorpseTarget((Corpse*)result);
                        if (Player* owner = ObjectAccessor::FindPlayer(((Corpse*)result)->GetOwnerGuid()))
                            targetUnitMap.push_back(owner);
                        break;
                    default:
                        targetUnitMap.push_back((Unit*)m_caster);
                        break;
                };
            }
            else
                targetUnitMap.push_back((Unit*)m_caster);
            break;
        }
        case 47496: // Ghoul's explode
        {
            FillAreaTargets(targetUnitMap,m_targets.m_destX, m_targets.m_destY,radius,PUSH_DEST_CENTER,SPELL_TARGETS_AOE_DAMAGE);
            break;
        }
        case 58912: // Deathstorm
        {
            if (!m_caster->GetObjectGuid().IsVehicle())
                return false;

            SetTargetMap(SpellEffectIndex(i), TARGET_RANDOM_ENEMY_CHAIN_IN_AREA, targetUnitMap);
            return true;
        }
        case 61999: // Raise ally
        {
            WorldObject* result = FindCorpseUsing <MaNGOS::RaiseAllyObjectCheck>  ();
            if (result)
                targetUnitMap.push_back((Unit*)result);
            else
                targetUnitMap.push_back((Unit*)m_caster);
            break;
        }
        case 65045: // Flame of demolisher
        {
            FillAreaTargets(targetUnitMap,m_targets.m_destX, m_targets.m_destY,radius,PUSH_DEST_CENTER,SPELL_TARGETS_AOE_DAMAGE);
            break;
        }
        default:
            return false;
        break;
    }
    return true;
}

// explicitly instantiate for use in SpellEffects.cpp
template WorldObject* Spell::FindCorpseUsing<MaNGOS::RaiseDeadObjectCheck>();

void Spell::FillTargetMap()
{
    // TODO: ADD the correct target FILLS!!!!!!

    for(int i = 0; i < MAX_EFFECT_INDEX; ++i)
    {
        // not call for empty effect.
        // Also some spells use not used effect targets for store targets for dummy effect in triggered spells
        if(m_spellInfo->Effect[i] == 0)
            continue;

        // targets for TARGET_SCRIPT_COORDINATES (A) and TARGET_SCRIPT
        // for TARGET_FOCUS_OR_SCRIPTED_GAMEOBJECT (A) all is checked in Spell::CheckCast and in Spell::CheckItem
        // filled in Spell::CheckCast call
        if(m_spellInfo->EffectImplicitTargetA[i] == TARGET_SCRIPT_COORDINATES ||
           m_spellInfo->EffectImplicitTargetA[i] == TARGET_SCRIPT ||
           m_spellInfo->EffectImplicitTargetA[i] == TARGET_FOCUS_OR_SCRIPTED_GAMEOBJECT ||
           (m_spellInfo->EffectImplicitTargetB[i] == TARGET_SCRIPT && m_spellInfo->EffectImplicitTargetA[i] != TARGET_SELF))
            continue;

        // TODO: find a way so this is not needed?
        // for area auras always add caster as target (needed for totems for example)
        if(IsAreaAuraEffect(m_spellInfo->Effect[i]))
            AddUnitTarget(m_caster, SpellEffectIndex(i));

        std::list<Unit*> tmpUnitMap;

        // TargetA/TargetB dependent from each other, we not switch to full support this dependences
        // but need it support in some know cases
        switch(m_spellInfo->EffectImplicitTargetA[i])
        {
            case 0:
                switch(m_spellInfo->EffectImplicitTargetB[i])
                {
                    case 0:
                        SetTargetMap(SpellEffectIndex(i), TARGET_EFFECT_SELECT, tmpUnitMap);
                        break;
                    default:
                        SetTargetMap(SpellEffectIndex(i), m_spellInfo->EffectImplicitTargetB[i], tmpUnitMap);
                        break;
                }
                break;
            case TARGET_SELF:
                switch(m_spellInfo->EffectImplicitTargetB[i])
                {
                    case 0:
                    case TARGET_EFFECT_SELECT:
                        SetTargetMap(SpellEffectIndex(i), m_spellInfo->EffectImplicitTargetA[i], tmpUnitMap);
                        break;
                    case TARGET_AREAEFFECT_INSTANT:         // use B case that not dependent from from A in fact
                        if((m_targets.m_targetMask & TARGET_FLAG_DEST_LOCATION) == 0)
                            m_targets.setDestination(m_caster->GetPositionX(), m_caster->GetPositionY(), m_caster->GetPositionZ());
                        SetTargetMap(SpellEffectIndex(i), m_spellInfo->EffectImplicitTargetB[i], tmpUnitMap);
                        break;
                    case TARGET_BEHIND_VICTIM:              // use B case that not dependent from from A in fact
                        SetTargetMap(SpellEffectIndex(i), m_spellInfo->EffectImplicitTargetB[i], tmpUnitMap);
                        break;
                    default:
                        SetTargetMap(SpellEffectIndex(i), m_spellInfo->EffectImplicitTargetA[i], tmpUnitMap);
                        SetTargetMap(SpellEffectIndex(i), m_spellInfo->EffectImplicitTargetB[i], tmpUnitMap);
                        break;
                }
                break;
            case TARGET_EFFECT_SELECT:
                switch(m_spellInfo->EffectImplicitTargetB[i])
                {
                    case 0:
                    case TARGET_EFFECT_SELECT:
                        SetTargetMap(SpellEffectIndex(i), m_spellInfo->EffectImplicitTargetA[i], tmpUnitMap);
                        break;
                    // dest point setup required
                    case TARGET_AREAEFFECT_INSTANT:
                    case TARGET_AREAEFFECT_CUSTOM:
                    case TARGET_ALL_ENEMY_IN_AREA:
                    case TARGET_ALL_ENEMY_IN_AREA_INSTANT:
                        if (FillCustomTargetMap(SpellEffectIndex(i),tmpUnitMap)) break;
                    case TARGET_ALL_ENEMY_IN_AREA_CHANNELED:
                    case TARGET_ALL_FRIENDLY_UNITS_IN_AREA:
                    case TARGET_AREAEFFECT_GO_AROUND_DEST:
                        // triggered spells get dest point from default target set, ignore it
                        if (!(m_targets.m_targetMask & TARGET_FLAG_DEST_LOCATION) || m_IsTriggeredSpell)
                            if (WorldObject* castObject = GetCastingObject())
                                m_targets.setDestination(castObject->GetPositionX(), castObject->GetPositionY(), castObject->GetPositionZ());
                        SetTargetMap(SpellEffectIndex(i), m_spellInfo->EffectImplicitTargetB[i], tmpUnitMap);
                        break;
                    // target pre-selection required
                    case TARGET_INNKEEPER_COORDINATES:
                    case TARGET_TABLE_X_Y_Z_COORDINATES:
                    case TARGET_CASTER_COORDINATES:
                    case TARGET_SCRIPT_COORDINATES:
                    case TARGET_CURRENT_ENEMY_COORDINATES:
                    case TARGET_DUELVSPLAYER_COORDINATES:
                    case TARGET_DYNAMIC_OBJECT_COORDINATES:
                    case TARGET_POINT_AT_NORTH:
                    case TARGET_POINT_AT_SOUTH:
                    case TARGET_POINT_AT_EAST:
                    case TARGET_POINT_AT_WEST:
                    case TARGET_POINT_AT_NE:
                    case TARGET_POINT_AT_NW:
                    case TARGET_POINT_AT_SE:
                    case TARGET_POINT_AT_SW:
                    case TARGET_RANDOM_NEARBY_DEST:
                        // need some target for processing
                        SetTargetMap(SpellEffectIndex(i), m_spellInfo->EffectImplicitTargetA[i], tmpUnitMap);
                        SetTargetMap(SpellEffectIndex(i), m_spellInfo->EffectImplicitTargetB[i], tmpUnitMap);
                        break;
                    default:
                        SetTargetMap(SpellEffectIndex(i), m_spellInfo->EffectImplicitTargetB[i], tmpUnitMap);
                        break;
                }
                break;
            case TARGET_CASTER_COORDINATES:
                switch(m_spellInfo->EffectImplicitTargetB[i])
                {
                    case TARGET_ALL_ENEMY_IN_AREA:
                        // Note: this hack with search required until GO casting not implemented
                        // environment damage spells already have around enemies targeting but this not help in case nonexistent GO casting support
                        // currently each enemy selected explicitly and self cast damage
                        if (m_spellInfo->Effect[i] == SPELL_EFFECT_ENVIRONMENTAL_DAMAGE)
                        {
                            if(m_targets.getUnitTarget())
                                tmpUnitMap.push_back(m_targets.getUnitTarget());
                        }
                        else
                        {
                            SetTargetMap(SpellEffectIndex(i), m_spellInfo->EffectImplicitTargetA[i], tmpUnitMap);
                            SetTargetMap(SpellEffectIndex(i), m_spellInfo->EffectImplicitTargetB[i], tmpUnitMap);
                        }
                        break;
                    case 0:
                        SetTargetMap(SpellEffectIndex(i), m_spellInfo->EffectImplicitTargetA[i], tmpUnitMap);
                        tmpUnitMap.push_back(m_caster);
                        break;
                    default:
                        SetTargetMap(SpellEffectIndex(i), m_spellInfo->EffectImplicitTargetA[i], tmpUnitMap);
                        SetTargetMap(SpellEffectIndex(i), m_spellInfo->EffectImplicitTargetB[i], tmpUnitMap);
                        break;
                }
                break;
            case TARGET_TABLE_X_Y_Z_COORDINATES:
                switch(m_spellInfo->EffectImplicitTargetB[i])
                {
                    case 0:
                        SetTargetMap(SpellEffectIndex(i), m_spellInfo->EffectImplicitTargetA[i], tmpUnitMap);

                        // need some target for processing
                        SetTargetMap(SpellEffectIndex(i), TARGET_EFFECT_SELECT, tmpUnitMap);
                        break;
                    case TARGET_AREAEFFECT_INSTANT:         // All 17/7 pairs used for dest teleportation, A processed in effect code
                        SetTargetMap(SpellEffectIndex(i), m_spellInfo->EffectImplicitTargetB[i], tmpUnitMap);
                        break;
                    default:
                        SetTargetMap(SpellEffectIndex(i), m_spellInfo->EffectImplicitTargetA[i], tmpUnitMap);
                        SetTargetMap(SpellEffectIndex(i), m_spellInfo->EffectImplicitTargetB[i], tmpUnitMap);
                    break;
                }
                break;
            case TARGET_SELF2:
                switch(m_spellInfo->EffectImplicitTargetB[i])
                {
                    case 0:
                    case TARGET_EFFECT_SELECT:
                        SetTargetMap(SpellEffectIndex(i), m_spellInfo->EffectImplicitTargetA[i], tmpUnitMap);
                        break;
                    case TARGET_RANDOM_NEARBY_DEST: 
                        SetTargetMap(SpellEffectIndex(i), m_spellInfo->EffectImplicitTargetA[i], tmpUnitMap);
                    break;
                    // most A/B target pairs is self->negative and not expect adding caster to target list
                    default:
                        SetTargetMap(SpellEffectIndex(i), m_spellInfo->EffectImplicitTargetB[i], tmpUnitMap);
                        break;
                }
                break;
            case TARGET_DUELVSPLAYER_COORDINATES:
                switch(m_spellInfo->EffectImplicitTargetB[i])
                {
                    case 0:
                    case TARGET_EFFECT_SELECT:
                        SetTargetMap(SpellEffectIndex(i), m_spellInfo->EffectImplicitTargetA[i], tmpUnitMap);
                        if (Unit* currentTarget = m_targets.getUnitTarget())
                            tmpUnitMap.push_back(currentTarget);
                        break;
                    default:
                        SetTargetMap(SpellEffectIndex(i), m_spellInfo->EffectImplicitTargetA[i], tmpUnitMap);
                        SetTargetMap(SpellEffectIndex(i), m_spellInfo->EffectImplicitTargetB[i], tmpUnitMap);
                        break;
                }
                break;
            case TARGET_AREAEFFECT_CUSTOM:
            case TARGET_DUELVSPLAYER:
                if (FillCustomTargetMap(SpellEffectIndex(i),tmpUnitMap)) break;
            default:
                switch(m_spellInfo->EffectImplicitTargetB[i])
                {
                    case 0:
                    case TARGET_EFFECT_SELECT:
                        SetTargetMap(SpellEffectIndex(i), m_spellInfo->EffectImplicitTargetA[i], tmpUnitMap);
                        break;
                    case TARGET_SCRIPT_COORDINATES:         // B case filled in CheckCast but we need fill unit list base at A case
                        SetTargetMap(SpellEffectIndex(i), m_spellInfo->EffectImplicitTargetA[i], tmpUnitMap);
                        break;
                    default:
                        SetTargetMap(SpellEffectIndex(i), m_spellInfo->EffectImplicitTargetA[i], tmpUnitMap);
                        SetTargetMap(SpellEffectIndex(i), m_spellInfo->EffectImplicitTargetB[i], tmpUnitMap);
                        break;
                }
                break;
        }

        if(m_caster->GetTypeId() == TYPEID_PLAYER)
        {
            Player *me = (Player*)m_caster;
            for (std::list<Unit*>::const_iterator itr = tmpUnitMap.begin(); itr != tmpUnitMap.end(); ++itr)
            {
                Unit *owner = (*itr)->GetOwner();
                Unit *u = owner ? owner : (*itr);
                if(u!=m_caster && u->IsPvP() && (!me->duel || me->duel->opponent != u))
                {
                    me->UpdatePvP(true);
                    me->RemoveAurasWithInterruptFlags(AURA_INTERRUPT_FLAG_ENTER_PVP_COMBAT);
                    break;
                }
            }
        }

        for (std::list<Unit*>::iterator itr = tmpUnitMap.begin(); itr != tmpUnitMap.end();)
        {
            if (!CheckTarget (*itr, SpellEffectIndex(i)))
            {
                itr = tmpUnitMap.erase(itr);
                continue;
            }
            else
                ++itr;
        }

        for(std::list<Unit*>::const_iterator iunit = tmpUnitMap.begin(); iunit != tmpUnitMap.end(); ++iunit)
            AddUnitTarget((*iunit), SpellEffectIndex(i));
    }
}

void Spell::prepareDataForTriggerSystem()
{
    //==========================================================================================
    // Now fill data for trigger system, need know:
    // an spell trigger another or not ( m_canTrigger )
    // Create base triggers flags for Attacker and Victim ( m_procAttacker and  m_procVictim)
    //==========================================================================================
    // Fill flag can spell trigger or not
    // TODO: possible exist spell attribute for this
    m_canTrigger = false;

    if (m_CastItem)
        m_canTrigger = false;                               // Do not trigger from item cast spell
    else if (!m_IsTriggeredSpell)
        m_canTrigger = true;                                // Normal cast - can trigger
    else if (!m_triggeredByAuraSpell)
        m_canTrigger = true;                                // Triggered from SPELL_EFFECT_TRIGGER_SPELL - can trigger

    if (!m_canTrigger)                                      // Exceptions (some periodic triggers)
    {
        switch (m_spellInfo->SpellFamilyName)
        {
            case SPELLFAMILY_MAGE:
                // Arcane Missles / Blizzard triggers need do it
                if (m_spellInfo->SpellFamilyFlags & UI64LIT(0x0000000000200080)|| m_spellInfo->SpellIconID == 212)
                    m_canTrigger = true;
                // Clearcasting trigger need do it
                else if (m_spellInfo->SpellFamilyFlags & UI64LIT(0x0000000200000000) && m_spellInfo->SpellFamilyFlags2 & 0x8)
                    m_canTrigger = true;
                // Replenish Mana, item spell with triggered cases (Mana Agate, etc mana gems)
                else if (m_spellInfo->SpellFamilyFlags & UI64LIT(0x0000010000000000))
                    m_canTrigger = true;
                // Living Bomb - can trigger Hot Streak
                else if (m_spellInfo->SpellFamilyFlags & UI64LIT(0x1000000000000))
                    m_canTrigger = true;
                break;
            case SPELLFAMILY_WARLOCK:
                // For Hellfire Effect / Rain of Fire / Seed of Corruption triggers need do it
                if (m_spellInfo->SpellFamilyFlags & UI64LIT(0x0000800000000060))
                    m_canTrigger = true;
                break;
            case SPELLFAMILY_PRIEST:
                // For Penance,Mind Sear,Mind Flay heal/damage triggers need do it
                if (m_spellInfo->SpellFamilyFlags & UI64LIT(0x0001800000800000) || (m_spellInfo->SpellFamilyFlags2 & 0x00000040))
                    m_canTrigger = true;
                break;
            case SPELLFAMILY_ROGUE:
                // For poisons need do it
                if (m_spellInfo->SpellFamilyFlags & UI64LIT(0x000000101001E000))
                    m_canTrigger = true;
                break;
            case SPELLFAMILY_HUNTER:
                // Hunter Rapid Killing/Explosive Trap Effect/Immolation Trap Effect/Frost Trap Aura/Snake Trap Effect/Explosive Shot
                if ((m_spellInfo->SpellFamilyFlags & UI64LIT(0x0100000000000000)) || m_spellInfo->SpellFamilyFlags2 & 0x200)
                    m_canTrigger = true;
                break;
            case SPELLFAMILY_PALADIN:
                // For Judgements (all) / Holy Shock triggers need do it
                if (m_spellInfo->SpellFamilyFlags & UI64LIT(0x0001000900B80400))
                    m_canTrigger = true;
                break;
            case SPELLFAMILY_WARRIOR:
                //For Whirlwind triggers need do it
                if (m_spellInfo->Id== 50622)
                    m_canTrigger = true;
                break;
            default:
                break;
        }
    }

    // Get data for type of attack and fill base info for trigger
    switch (m_spellInfo->DmgClass)
    {
        case SPELL_DAMAGE_CLASS_MELEE:
            m_procAttacker = PROC_FLAG_SUCCESSFUL_MELEE_SPELL_HIT;
            if (m_attackType == OFF_ATTACK)
                m_procAttacker |= PROC_FLAG_SUCCESSFUL_OFFHAND_HIT;
            m_procVictim   = PROC_FLAG_TAKEN_MELEE_SPELL_HIT;
            break;
        case SPELL_DAMAGE_CLASS_RANGED:
            // Auto attack
            if (m_spellInfo->AttributesEx2 & SPELL_ATTR_EX2_AUTOREPEAT_FLAG)
            {
                m_procAttacker = PROC_FLAG_SUCCESSFUL_RANGED_HIT;
                m_procVictim   = PROC_FLAG_TAKEN_RANGED_HIT;
            }
            else // Ranged spell attack
            {
                m_procAttacker = PROC_FLAG_SUCCESSFUL_RANGED_SPELL_HIT;
                m_procVictim   = PROC_FLAG_TAKEN_RANGED_SPELL_HIT;
            }
            break;
        default:
            if (IsPositiveSpell(m_spellInfo->Id))                                 // Check for positive spell
            {
                m_procAttacker = PROC_FLAG_SUCCESSFUL_POSITIVE_SPELL;
                m_procVictim   = PROC_FLAG_TAKEN_POSITIVE_SPELL;
            }
            else if (m_spellInfo->AttributesEx2 & SPELL_ATTR_EX2_AUTOREPEAT_FLAG) // Wands auto attack
            {
                m_procAttacker = PROC_FLAG_SUCCESSFUL_RANGED_HIT;
                m_procVictim   = PROC_FLAG_TAKEN_RANGED_HIT;
            }
            else                                           // Negative spell
            {
                m_procAttacker = PROC_FLAG_SUCCESSFUL_NEGATIVE_SPELL_HIT;
                m_procVictim   = PROC_FLAG_TAKEN_NEGATIVE_SPELL_HIT;
            }
            break;
    }

    // some negative spells have positive effects to another or same targets
    // avoid triggering negative hit for only positive targets
    m_negativeEffectMask = 0x0;
    for (int i = 0; i < MAX_EFFECT_INDEX; ++i)
        if (!IsPositiveEffect(m_spellInfo, SpellEffectIndex(i)))
            m_negativeEffectMask |= (1<<i);

    // Hunter traps spells: Immolation Trap Effect, Frost Trap (triggering spell!!),
    // Freezing Trap Effect(+ Freezing Arrow Effect), Explosive Trap Effect, Snake Trap Effect
    if (m_spellInfo->SpellFamilyName == SPELLFAMILY_HUNTER && (m_spellInfo->SpellFamilyFlags & UI64LIT(0x0000200000002008) || m_spellInfo->SpellFamilyFlags2 & 0x00064000))
        m_procAttacker |= PROC_FLAG_ON_TRAP_ACTIVATION;
}

void Spell::CleanupTargetList()
{
    m_UniqueTargetInfo.clear();
    m_UniqueGOTargetInfo.clear();
    m_UniqueItemInfo.clear();
    m_delayMoment = 0;
}

void Spell::AddUnitTarget(Unit* pVictim, SpellEffectIndex effIndex)
{
    if (m_spellInfo->Effect[effIndex] == 0)
        return;

    // Check for effect immune skip if immuned
    bool immuned = pVictim->IsImmuneToSpellEffect(m_spellInfo, effIndex);

    ObjectGuid targetGUID = pVictim->GetObjectGuid();

    // Lookup target in already in list
    for(TargetList::iterator ihit = m_UniqueTargetInfo.begin(); ihit != m_UniqueTargetInfo.end(); ++ihit)
    {
        if (targetGUID == ihit->targetGUID)                 // Found in list
        {
            if (!immuned)
                ihit->effectMask |= (1 << effIndex);        // Add only effect mask if not immuned
            return;
        }
    }

    // This is new target calculate data for him

    // Get spell hit result on target
    TargetInfo target;
    target.targetGUID = targetGUID;                         // Store target GUID
    target.effectMask = immuned ? 0 : (1 << effIndex);      // Store index of effect if not immuned
    target.processed  = false;                              // Effects not apply on target

    // Calculate hit result
    target.missCondition = m_caster->SpellHitResult(pVictim, m_spellInfo, m_canReflect);

    // spell fly from visual cast object
    WorldObject* affectiveObject = GetAffectiveCasterObject();

    // Spell have speed - need calculate incoming time
    if (m_spellInfo->speed > 0.0f && affectiveObject && pVictim != affectiveObject)
    {
        // calculate spell incoming interval
        float dist = affectiveObject->GetDistance(pVictim->GetPositionX(), pVictim->GetPositionY(), pVictim->GetPositionZ());
        if (dist < 5.0f)
            dist = 5.0f;
        target.timeDelay = (uint64) floor(dist / m_spellInfo->speed * 1000.0f);

        // Calculate minimum incoming time
        if (m_delayMoment == 0 || m_delayMoment>target.timeDelay)
            m_delayMoment = target.timeDelay;
    }
    else
        target.timeDelay = UI64LIT(0);

    // If target reflect spell back to caster
    if (target.missCondition == SPELL_MISS_REFLECT)
    {
        // Calculate reflected spell result on caster
        target.reflectResult =  m_caster->SpellHitResult(m_caster, m_spellInfo, m_canReflect);

        if (target.reflectResult == SPELL_MISS_REFLECT)     // Impossible reflect again, so simply deflect spell
            target.reflectResult = SPELL_MISS_PARRY;

        // Increase time interval for reflected spells by 1.5
        target.timeDelay += target.timeDelay >> 1;
    }
    else
        target.reflectResult = SPELL_MISS_NONE;

    // Add target to list
    m_UniqueTargetInfo.push_back(target);
}

void Spell::AddUnitTarget(uint64 unitGUID, SpellEffectIndex effIndex)
{
    Unit* unit = m_caster->GetGUID() == unitGUID ? m_caster : ObjectAccessor::GetUnit(*m_caster, unitGUID);
    if (unit)
        AddUnitTarget(unit, effIndex);
}

void Spell::AddGOTarget(GameObject* pVictim, SpellEffectIndex effIndex)
{
    if (m_spellInfo->Effect[effIndex] == 0)
        return;

    ObjectGuid targetGUID = pVictim->GetObjectGuid();

    // Lookup target in already in list
    for(GOTargetList::iterator ihit = m_UniqueGOTargetInfo.begin(); ihit != m_UniqueGOTargetInfo.end(); ++ihit)
    {
        if (targetGUID == ihit->targetGUID)                 // Found in list
        {
            ihit->effectMask |= (1 << effIndex);            // Add only effect mask
            return;
        }
    }

    // This is new target calculate data for him

    GOTargetInfo target;
    target.targetGUID = targetGUID;
    target.effectMask = (1 << effIndex);
    target.processed  = false;                              // Effects not apply on target

    // spell fly from visual cast object
    WorldObject* affectiveObject = GetAffectiveCasterObject();

    // Spell have speed - need calculate incoming time
    if (m_spellInfo->speed > 0.0f && affectiveObject && pVictim != affectiveObject)
    {
        // calculate spell incoming interval
        float dist = affectiveObject->GetDistance(pVictim->GetPositionX(), pVictim->GetPositionY(), pVictim->GetPositionZ());
        if (dist < 5.0f)
            dist = 5.0f;
        target.timeDelay = (uint64) floor(dist / m_spellInfo->speed * 1000.0f);
        if (m_delayMoment == 0 || m_delayMoment > target.timeDelay)
            m_delayMoment = target.timeDelay;
    }
    else
        target.timeDelay = UI64LIT(0);

    // Add target to list
    m_UniqueGOTargetInfo.push_back(target);
}

void Spell::AddGOTarget(uint64 goGUID, SpellEffectIndex effIndex)
{
    GameObject* go = m_caster->GetMap()->GetGameObject(goGUID);
    if (go)
        AddGOTarget(go, effIndex);
}

void Spell::AddItemTarget(Item* pitem, SpellEffectIndex effIndex)
{
    if (m_spellInfo->Effect[effIndex] == 0)
        return;

    // Lookup target in already in list
    for(ItemTargetList::iterator ihit = m_UniqueItemInfo.begin(); ihit != m_UniqueItemInfo.end(); ++ihit)
    {
        if (pitem == ihit->item)                            // Found in list
        {
            ihit->effectMask |= (1 << effIndex);            // Add only effect mask
            return;
        }
    }

    // This is new target add data

    ItemTargetInfo target;
    target.item       = pitem;
    target.effectMask = (1 << effIndex);
    m_UniqueItemInfo.push_back(target);
}

void Spell::DoAllEffectOnTarget(TargetInfo *target)
{
    if (target->processed)                                  // Check target
        return;
    target->processed = true;                               // Target checked in apply effects procedure

    // Get mask of effects for target
    uint32 mask = target->effectMask;

    Unit* unit = m_caster->GetObjectGuid() == target->targetGUID ? m_caster : ObjectAccessor::GetUnit(*m_caster, target->targetGUID);
    if (!unit)
        return;

    // Get original caster (if exist) and calculate damage/healing from him data
    Unit *real_caster = GetAffectiveCaster();
    // FIXME: in case wild GO heal/damage spells will be used target bonuses
    Unit *caster = real_caster ? real_caster : m_caster;

    SpellMissInfo missInfo = target->missCondition;
    // Need init unitTarget by default unit (can changed in code on reflect)
    // Or on missInfo!=SPELL_MISS_NONE unitTarget undefined (but need in trigger subsystem)
    unitTarget = unit;

    // Reset damage/healing counter
    ResetEffectDamageAndHeal();

    // Fill base trigger info
    uint32 procAttacker = m_procAttacker;
    uint32 procVictim   = m_procVictim;
    uint32 procEx       = PROC_EX_NONE;

    // drop proc flags in case target not affected negative effects in negative spell
    // for example caster bonus or animation,
    // except miss case where will assigned PROC_EX_* flags later
    if (((procAttacker | procVictim) & NEGATIVE_TRIGGER_MASK) &&
        !(target->effectMask & m_negativeEffectMask) && missInfo == SPELL_MISS_NONE)
    {
        procAttacker = PROC_FLAG_NONE;
        procVictim   = PROC_FLAG_NONE;
    }

    if (m_spellInfo->speed > 0)
    {
        // mark effects that were already handled in Spell::HandleDelayedSpellLaunch on spell launch as processed
        for (int32 i = 0; i < MAX_EFFECT_INDEX; ++i)
            if (IsEffectHandledOnDelayedSpellLaunch(m_spellInfo, SpellEffectIndex(i)))
                mask &= ~(1<<i);

        // maybe used in effects that are handled on hit
        m_damage += target->damage;
    }

    // recheck for visibility of target
    if ((m_spellInfo->speed > 0.0f || 
        (m_spellInfo->EffectImplicitTargetA[0] == TARGET_CHAIN_DAMAGE && GetSpellCastTime(m_spellInfo, this) > 0)) &&
        !unit->isVisibleForOrDetect(m_caster, m_caster, false))
    {
        caster->SendSpellMiss(unit, m_spellInfo->Id, SPELL_MISS_EVADE);
        missInfo = SPELL_MISS_EVADE;
        return;
    }

    if (missInfo==SPELL_MISS_NONE)                          // In case spell hit target, do all effect on that target
        DoSpellHitOnUnit(unit, mask);
    else if (missInfo == SPELL_MISS_REFLECT)                // In case spell reflect from target, do all effect on caster (if hit)
    {
        if (target->reflectResult == SPELL_MISS_NONE)       // If reflected spell hit caster -> do all effect on him
            DoSpellHitOnUnit(m_caster, mask);
    }
    else if(missInfo == SPELL_MISS_MISS || missInfo == SPELL_MISS_RESIST)
    {
        if(real_caster && real_caster != unit)
        {
            // can cause back attack (if detected)
            if (!(m_spellInfo->AttributesEx3 & SPELL_ATTR_EX3_NO_INITIAL_AGGRO) && !IsPositiveSpell(m_spellInfo->Id) &&
                m_caster->isVisibleForOrDetect(unit, unit, false))
            {
                if (!unit->isInCombat() && unit->GetTypeId() != TYPEID_PLAYER && ((Creature*)unit)->AI())
                    ((Creature*)unit)->AI()->AttackedBy(real_caster);

                unit->AddThreat(real_caster);
                unit->SetInCombatWith(real_caster);
                real_caster->SetInCombatWith(unit);
            }
        }
    }

    // All calculated do it!
    // Do healing and triggers
    if (m_healing)
    {
        bool crit = real_caster && real_caster->IsSpellCrit(unitTarget, m_spellInfo, m_spellSchoolMask);
        uint32 addhealth = m_healing;
        if (crit)
        {
            procEx |= PROC_EX_CRITICAL_HIT;
            addhealth = caster->SpellCriticalHealingBonus(m_spellInfo, addhealth, NULL);
        }
        else
            procEx |= PROC_EX_NORMAL_HIT;

        uint32 absorb = 0;
        unitTarget->CalculateHealAbsorb(addhealth, &absorb);
        addhealth -= absorb;

        // Do triggers for unit (reflect triggers passed on hit phase for correct drop charge)
        if (m_canTrigger && missInfo != SPELL_MISS_REFLECT)
        {
            caster->ProcDamageAndSpell(unitTarget, real_caster ? procAttacker : PROC_FLAG_NONE, procVictim, procEx, addhealth, m_attackType, m_spellInfo);
        }

        int32 gain = caster->DealHeal(unitTarget, addhealth, m_spellInfo, crit, absorb);

        if (real_caster)
            unitTarget->getHostileRefManager().threatAssist(real_caster, float(gain) * 0.5f * sSpellMgr.GetSpellThreatMultiplier(m_spellInfo), m_spellInfo);
    }
    // Do damage and triggers
    else if (m_damage)
    {
        // Fill base damage struct (unitTarget - is real spell target)
        SpellNonMeleeDamage damageInfo(caster, unitTarget, m_spellInfo->Id, m_spellSchoolMask);

        if (m_spellInfo->speed > 0)
        {
            damageInfo.damage = m_damage;
            damageInfo.HitInfo = target->HitInfo;
        }
        // Add bonuses and fill damageInfo struct
        else
            caster->CalculateSpellDamage(&damageInfo, m_damage, m_spellInfo, m_attackType);

        unitTarget->CalculateAbsorbResistBlock(caster, &damageInfo, m_spellInfo);

        caster->DealDamageMods(damageInfo.target, damageInfo.damage, &damageInfo.absorb);

        // Send log damage message to client
        caster->SendSpellNonMeleeDamageLog(&damageInfo);

        procEx = createProcExtendMask(&damageInfo, missInfo);
        procVictim |= PROC_FLAG_TAKEN_ANY_DAMAGE;

        // Do triggers for unit (reflect triggers passed on hit phase for correct drop charge)
        if (m_canTrigger && missInfo != SPELL_MISS_REFLECT)
            caster->ProcDamageAndSpell(unitTarget, real_caster ? procAttacker : PROC_FLAG_NONE, procVictim, procEx, damageInfo.damage, m_attackType, m_spellInfo);

        // trigger weapon enchants for weapon based spells; exclude spells that stop attack, because may break CC
        if (m_caster->GetTypeId() == TYPEID_PLAYER && m_spellInfo->EquippedItemClass == ITEM_CLASS_WEAPON &&
            !(m_spellInfo->Attributes & SPELL_ATTR_STOP_ATTACK_TARGET))
            ((Player*)m_caster)->CastItemCombatSpell(unitTarget, m_attackType);

        // Haunt (NOTE: for avoid use additional field damage stored in dummy value (replace unused 100%)
        // apply before deal damage because aura can be removed at target kill
        if (m_spellInfo->SpellFamilyName == SPELLFAMILY_WARLOCK && m_spellInfo->SpellIconID == 3172 &&
            (m_spellInfo->SpellFamilyFlags & UI64LIT(0x0004000000000000)))
            if(Aura* dummy = unitTarget->GetDummyAura(m_spellInfo->Id))
                dummy->GetModifier()->m_amount = damageInfo.damage;

        /* process anticheat check */
        if (caster->GetObjectGuid().IsPlayer())
            ((Player*)caster)->GetAntiCheat()->DoAntiCheatCheck(CHECK_DAMAGE_SPELL, m_spellInfo->Id, 0, damageInfo.damage);

        caster->DealSpellDamage(&damageInfo, true);

        // Scourge Strike, here because needs to use final damage in second part of the spell
        if (m_spellInfo->SpellFamilyName == SPELLFAMILY_DEATHKNIGHT && m_spellInfo->SpellFamilyFlags & UI64LIT(0x0800000000000000))
        {
            uint32 count = 0;
            Unit::SpellAuraHolderMap const& auras = unitTarget->GetSpellAuraHolderMap();
            for(Unit::SpellAuraHolderMap::const_iterator itr = auras.begin(); itr!=auras.end(); ++itr)
            {
                if(itr->second->GetSpellProto()->Dispel == DISPEL_DISEASE &&
                    itr->second->GetCasterGuid() == caster->GetObjectGuid())
                    ++count;
            }

            if (count)
            {
                int32 bp = count * CalculateDamage(EFFECT_INDEX_2, unitTarget) * damageInfo.damage / 100;
                if (bp)
                    caster->CastCustomSpell(unitTarget, 70890, &bp, NULL, NULL, true);
            }
        }
    }
    // Passive spell hits/misses or active spells only misses (only triggers if proc flags set)
    else if (procAttacker || procVictim)
    {
        // Fill base damage struct (unitTarget - is real spell target)
        SpellNonMeleeDamage damageInfo(caster, unitTarget, m_spellInfo->Id, m_spellSchoolMask);
        procEx = createProcExtendMask(&damageInfo, missInfo);
        // Do triggers for unit (reflect triggers passed on hit phase for correct drop charge)
        if (m_canTrigger && missInfo != SPELL_MISS_REFLECT)
            caster->ProcDamageAndSpell(unit, real_caster ? procAttacker : PROC_FLAG_NONE, procVictim, procEx, 0, m_attackType, m_spellInfo);
    }

    // Call scripted function for AI if this spell is casted upon a creature
    if (unit->GetTypeId() == TYPEID_UNIT)
    {
        // cast at creature (or GO) quest objectives update at successful cast finished (+channel finished)
        // ignore pets or autorepeat/melee casts for speed (not exist quest for spells (hm... )
        if (real_caster && !((Creature*)unit)->IsPet() && !IsAutoRepeat() && !IsNextMeleeSwingSpell() && !IsChannelActive())
            if (Player* p = real_caster->GetCharmerOrOwnerPlayerOrPlayerItself())
                p->RewardPlayerAndGroupAtCast(unit, m_spellInfo->Id);

        if(((Creature*)unit)->AI())
            ((Creature*)unit)->AI()->SpellHit(m_caster, m_spellInfo);
    }

    // Call scripted function for AI if this spell is casted by a creature
    if (m_caster->GetTypeId() == TYPEID_UNIT && ((Creature*)m_caster)->AI())
        ((Creature*)m_caster)->AI()->SpellHitTarget(unit, m_spellInfo);
}

void Spell::DoSpellHitOnUnit(Unit *unit, const uint32 effectMask)
{
    if (!unit || !effectMask && !damage)
        return;

    Unit* realCaster = GetAffectiveCaster();

    // Recheck immune (only for delayed spells)
    if (m_spellInfo->speed && (
        unit->IsImmunedToDamage(GetSpellSchoolMask(m_spellInfo)) ||
        unit->IsImmuneToSpell(m_spellInfo)) &&
        !(m_spellInfo->Attributes & SPELL_ATTR_UNAFFECTED_BY_INVULNERABILITY))
    {
        if (realCaster)
            realCaster->SendSpellMiss(unit, m_spellInfo->Id, SPELL_MISS_IMMUNE);

        ResetEffectDamageAndHeal();
        return;
    }

    if (unit->GetTypeId() == TYPEID_PLAYER)
    {
        ((Player*)unit)->GetAchievementMgr().UpdateAchievementCriteria(ACHIEVEMENT_CRITERIA_TYPE_BE_SPELL_TARGET, m_spellInfo->Id);
        ((Player*)unit)->GetAchievementMgr().UpdateAchievementCriteria(ACHIEVEMENT_CRITERIA_TYPE_BE_SPELL_TARGET2, m_spellInfo->Id);
    }

    if (realCaster && realCaster->GetTypeId() == TYPEID_PLAYER)
        ((Player*)realCaster)->GetAchievementMgr().UpdateAchievementCriteria(ACHIEVEMENT_CRITERIA_TYPE_CAST_SPELL2, m_spellInfo->Id, 0, unit);

    if (realCaster && realCaster != unit)
    {
        // Recheck  UNIT_FLAG_NON_ATTACKABLE for delayed spells
        if (m_spellInfo->speed > 0.0f &&
            unit->HasFlag(UNIT_FIELD_FLAGS, UNIT_FLAG_NON_ATTACKABLE) &&
            unit->GetCharmerOrOwnerGuid() != m_caster->GetObjectGuid())
        {
            realCaster->SendSpellMiss(unit, m_spellInfo->Id, SPELL_MISS_EVADE);
            ResetEffectDamageAndHeal();
            return;
        }

        if (!realCaster->IsFriendlyTo(unit))
        {
            // for delayed spells ignore not visible explicit target
            if (m_spellInfo->speed > 0.0f && unit == m_targets.getUnitTarget() &&
                !unit->isVisibleForOrDetect(m_caster, m_caster, false))
            {
                realCaster->SendSpellMiss(unit, m_spellInfo->Id, SPELL_MISS_EVADE);
                ResetEffectDamageAndHeal();
                return;
            }

            // not break stealth by cast targeting
            if (!(m_spellInfo->AttributesEx & SPELL_ATTR_EX_NOT_BREAK_STEALTH) && m_spellInfo->Id != 51690 && m_spellInfo->Id != 53055)
                unit->RemoveSpellsCausingAura(SPELL_AURA_MOD_STEALTH);

            // can cause back attack (if detected), stealth removed at Spell::cast if spell break it
            if (!(m_spellInfo->AttributesEx3 & SPELL_ATTR_EX3_NO_INITIAL_AGGRO) && !IsPositiveSpell(m_spellInfo->Id) &&
                m_caster->isVisibleForOrDetect(unit, unit, false))
            {
                // use speedup check to avoid re-remove after above lines
                if (m_spellInfo->AttributesEx & SPELL_ATTR_EX_NOT_BREAK_STEALTH)
                    unit->RemoveSpellsCausingAura(SPELL_AURA_MOD_STEALTH);

                // caster can be detected but have stealth aura
                m_caster->RemoveSpellsCausingAura(SPELL_AURA_MOD_STEALTH);

                if (!unit->IsStandState() && !unit->hasUnitState(UNIT_STAT_STUNNED))
                    unit->SetStandState(UNIT_STAND_STATE_STAND);

                if (!unit->isInCombat() && unit->GetTypeId() != TYPEID_PLAYER && ((Creature*)unit)->AI())
                    unit->AttackedBy(realCaster);

                unit->AddThreat(realCaster);
                unit->SetInCombatWith(realCaster);
                realCaster->SetInCombatWith(unit);

                if (Player *attackedPlayer = unit->GetCharmerOrOwnerPlayerOrPlayerItself())
                    realCaster->SetContestedPvP(attackedPlayer);
            }
        }
        else
        {
            // for delayed spells ignore negative spells (after duel end) for friendly targets
            if (m_spellInfo->speed > 0.0f && !IsPositiveSpell(m_spellInfo->Id))
            {
                realCaster->SendSpellMiss(unit, m_spellInfo->Id, SPELL_MISS_EVADE);
                ResetEffectDamageAndHeal();
                return;
            }

            // assisting case, healing and resurrection
            if (unit->hasUnitState(UNIT_STAT_ATTACK_PLAYER))
                realCaster->SetContestedPvP();

            if (unit->isInCombat() && !(m_spellInfo->AttributesEx3 & SPELL_ATTR_EX3_NO_INITIAL_AGGRO))
            {
                realCaster->SetInCombatState(unit->GetCombatTimer() > 0);
                unit->getHostileRefManager().threatAssist(realCaster, 0.0f, m_spellInfo);
            }
        }
    }

    // Get Data Needed for Diminishing Returns, some effects may have multiple auras, so this must be done on spell hit, not aura add
    // Diminishing must not affect spells, casted on self
    if (realCaster && unit && realCaster != unit)
    {
        m_diminishGroup = GetDiminishingReturnsGroupForSpell(m_spellInfo,m_triggeredByAuraSpell);
        m_diminishLevel = unit->GetDiminishing(m_diminishGroup);
        // Increase Diminishing on unit, current informations for actually casts will use values above
        if ((GetDiminishingReturnsGroupType(m_diminishGroup) == DRTYPE_PLAYER && unit->GetTypeId() == TYPEID_PLAYER) ||
            GetDiminishingReturnsGroupType(m_diminishGroup) == DRTYPE_ALL)
            unit->IncrDiminishing(m_diminishGroup);
    }

    // Apply additional spell effects to target
    CastPreCastSpells(unit);

    if (IsSpellAppliesAura(m_spellInfo, effectMask))
        spellAuraHolder = CreateSpellAuraHolder(m_spellInfo, unit, realCaster, m_CastItem);
    else
        spellAuraHolder = NULL;

    for(int effectNumber = 0; effectNumber < MAX_EFFECT_INDEX; ++effectNumber)
    {
        if (effectMask & (1 << effectNumber))
        {
            HandleEffects(unit, NULL, NULL, SpellEffectIndex(effectNumber), m_damageMultipliers[effectNumber]);
            if ( m_applyMultiplierMask & (1 << effectNumber) )
            {
                // Get multiplier
                float multiplier = m_spellInfo->DmgMultiplier[effectNumber];
                // Apply multiplier mods
                if (realCaster)
                    if(Player* modOwner = realCaster->GetSpellModOwner())
                        modOwner->ApplySpellMod(m_spellInfo->Id, SPELLMOD_EFFECT_PAST_FIRST, multiplier, this);
                m_damageMultipliers[effectNumber] *= multiplier;
            }
        }
    }

    // now apply all created auras
    if (spellAuraHolder)
    {
        // normally shouldn't happen
        if (!spellAuraHolder->IsEmptyHolder())
            unit->AddSpellAuraHolder(spellAuraHolder);
        else
            delete spellAuraHolder;
    }
}

void Spell::DoAllEffectOnTarget(GOTargetInfo *target)
{
    if (target->processed)                                  // Check target
        return;
    target->processed = true;                               // Target checked in apply effects procedure

    uint32 effectMask = target->effectMask;
    if(!effectMask)
        return;

    GameObject* go = m_caster->GetMap()->GetGameObject(target->targetGUID);
    if(!go)
        return;

    for(int effectNumber = 0; effectNumber < MAX_EFFECT_INDEX; ++effectNumber)
        if (effectMask & (1 << effectNumber))
            HandleEffects(NULL, NULL, go, SpellEffectIndex(effectNumber));

    // cast at creature (or GO) quest objectives update at successful cast finished (+channel finished)
    // ignore autorepeat/melee casts for speed (not exist quest for spells (hm... )
    if( !IsAutoRepeat() && !IsNextMeleeSwingSpell() && !IsChannelActive() )
    {
        if ( Player* p = m_caster->GetCharmerOrOwnerPlayerOrPlayerItself() )
            p->RewardPlayerAndGroupAtCast(go, m_spellInfo->Id);
    }
}

void Spell::DoAllEffectOnTarget(ItemTargetInfo *target)
{
    uint32 effectMask = target->effectMask;
    if(!target->item || !effectMask)
        return;

    for(int effectNumber = 0; effectNumber < MAX_EFFECT_INDEX; ++effectNumber)
        if (effectMask & (1 << effectNumber))
            HandleEffects(NULL, target->item, NULL, SpellEffectIndex(effectNumber));
}

void Spell::HandleDelayedSpellLaunch(TargetInfo *target)
{
     // Get mask of effects for target
    uint32 mask = target->effectMask;

    Unit* unit = m_caster->GetObjectGuid() == target->targetGUID ? m_caster : ObjectAccessor::GetUnit(*m_caster, target->targetGUID);
    if (!unit)
        return;

    // Get original caster (if exist) and calculate damage/healing from him data
    Unit *real_caster = GetAffectiveCaster();
    // FIXME: in case wild GO heal/damage spells will be used target bonuses
    Unit *caster = real_caster ? real_caster : m_caster;

    SpellMissInfo missInfo = target->missCondition;
    // Need init unitTarget by default unit (can changed in code on reflect)
    // Or on missInfo!=SPELL_MISS_NONE unitTarget undefined (but need in trigger subsystem)
    unitTarget = unit;

    // Reset damage/healing counter
    m_damage = 0;
    m_healing = 0; // healing maybe not needed at this point

    // Fill base damage struct (unitTarget - is real spell target)
    SpellNonMeleeDamage damageInfo(caster, unitTarget, m_spellInfo->Id, m_spellSchoolMask);

    if (missInfo == SPELL_MISS_NONE)
    {
        for (int32 effectNumber = 0; effectNumber < MAX_EFFECT_INDEX; ++effectNumber)
        {
            if (mask & (1 << effectNumber) && IsEffectHandledOnDelayedSpellLaunch(m_spellInfo, SpellEffectIndex(effectNumber)))
            {
                HandleEffects(unit, NULL, NULL, SpellEffectIndex(effectNumber), m_damageMultipliers[effectNumber]);
                if ( m_applyMultiplierMask & (1 << effectNumber) )
                {
                    // Get multiplier
                    float multiplier = m_spellInfo->DmgMultiplier[effectNumber];
                    // Apply multiplier mods
                    if (real_caster)
                        if(Player* modOwner = real_caster->GetSpellModOwner())
                            modOwner->ApplySpellMod(m_spellInfo->Id, SPELLMOD_EFFECT_PAST_FIRST, multiplier, this);
                    m_damageMultipliers[effectNumber] *= multiplier;
                }
            }
        }

        if (m_damage > 0)
            caster->CalculateSpellDamage(&damageInfo, m_damage, m_spellInfo, m_attackType);
    }

    target->damage = damageInfo.damage;
    target->HitInfo = damageInfo.HitInfo;
}

void Spell::InitializeDamageMultipliers()
{
    for (int32 i = 0; i < MAX_EFFECT_INDEX; ++i)
    {
        if (m_spellInfo->Effect[i] == 0)
            continue;

        uint32 EffectChainTarget = m_spellInfo->EffectChainTarget[i];
        if (Unit* realCaster = GetAffectiveCaster())
            if(Player* modOwner = realCaster->GetSpellModOwner())
                modOwner->ApplySpellMod(m_spellInfo->Id, SPELLMOD_JUMP_TARGETS, EffectChainTarget, this);

        m_damageMultipliers[i] = 1.0f;
        if( (m_spellInfo->EffectImplicitTargetA[i] == TARGET_CHAIN_DAMAGE || m_spellInfo->EffectImplicitTargetA[i] == TARGET_CHAIN_HEAL) &&
            (EffectChainTarget > 1) )
            m_applyMultiplierMask |= (1 << i);
    }
}

bool Spell::IsAliveUnitPresentInTargetList()
{
    // Not need check return true
    if (m_needAliveTargetMask == 0)
        return true;

    uint8 needAliveTargetMask = m_needAliveTargetMask;

    for(TargetList::const_iterator ihit = m_UniqueTargetInfo.begin(); ihit != m_UniqueTargetInfo.end(); ++ihit)
    {
        if (ihit->missCondition == SPELL_MISS_NONE && (needAliveTargetMask & ihit->effectMask))
        {
            Unit *unit = m_caster->GetObjectGuid() == ihit->targetGUID ? m_caster : ObjectAccessor::GetUnit(*m_caster, ihit->targetGUID);

            // either unit is alive and normal spell, or unit dead and deathonly-spell
            if (unit && (unit->isAlive() != IsDeathOnlySpell(m_spellInfo)))
                needAliveTargetMask &= ~ihit->effectMask;   // remove from need alive mask effect that have alive target
        }
    }

    // is all effects from m_needAliveTargetMask have alive targets
    return needAliveTargetMask == 0;
}

// Helper for Chain Healing
// Spell target first
// Raidmates then descending by injury suffered (MaxHealth - Health)
// Other players/mobs then descending by injury suffered (MaxHealth - Health)
struct ChainHealingOrder : public std::binary_function<const Unit*, const Unit*, bool>
{
    const Unit* MainTarget;
    ChainHealingOrder(Unit const* Target) : MainTarget(Target) {};
    // functor for operator ">"
    bool operator()(Unit const* _Left, Unit const* _Right) const
    {
        return (ChainHealingHash(_Left) < ChainHealingHash(_Right));
    }
    int32 ChainHealingHash(Unit const* Target) const
    {
        if (Target == MainTarget)
            return 0;
        else if (Target->GetTypeId() == TYPEID_PLAYER && MainTarget->GetTypeId() == TYPEID_PLAYER &&
            ((Player const*)Target)->IsInSameRaidWith((Player const*)MainTarget))
        {
            if (Target->GetHealth() == Target->GetMaxHealth())
                return 40000;
            else
                return 20000 - Target->GetMaxHealth() + Target->GetHealth();
        }
        else
            return 40000 - Target->GetMaxHealth() + Target->GetHealth();
    }
};

class ChainHealingFullHealth: std::unary_function<const Unit*, bool>
{
    public:
        const Unit* MainTarget;
        ChainHealingFullHealth(const Unit* Target) : MainTarget(Target) {};

        bool operator()(const Unit* Target)
        {
            return (Target != MainTarget && Target->GetHealth() == Target->GetMaxHealth());
        }
};

// Helper for targets nearest to the spell target
// The spell target is always first unless there is a target at _completely_ the same position (unbelievable case)
struct TargetDistanceOrder : public std::binary_function<const Unit, const Unit, bool>
{
    const Unit* MainTarget;
    TargetDistanceOrder(const Unit* Target) : MainTarget(Target) {};
    // functor for operator ">"
    bool operator()(const Unit* _Left, const Unit* _Right) const
    {
        return MainTarget->GetDistanceOrder(_Left, _Right);
    }
};

void Spell::SetTargetMap(SpellEffectIndex effIndex, uint32 targetMode, UnitList& targetUnitMap)
{
    float radius;
    if (m_spellInfo->EffectRadiusIndex[effIndex])
        radius = GetSpellRadius(sSpellRadiusStore.LookupEntry(m_spellInfo->EffectRadiusIndex[effIndex]));
    else
        radius = GetSpellMaxRange(sSpellRangeStore.LookupEntry(m_spellInfo->rangeIndex));

    uint32 EffectChainTarget = m_spellInfo->EffectChainTarget[effIndex];

    if (Unit* realCaster = GetAffectiveCaster())
    {
        if(Player* modOwner = realCaster->GetSpellModOwner())
        {
            modOwner->ApplySpellMod(m_spellInfo->Id, SPELLMOD_RADIUS, radius, this);
            modOwner->ApplySpellMod(m_spellInfo->Id, SPELLMOD_JUMP_TARGETS, EffectChainTarget, this);
        }
    }

    // Get spell max affected targets
    uint32 unMaxTargets = m_spellInfo->MaxAffectedTargets;

    // custom target amount cases
    switch(m_spellInfo->SpellFamilyName)
    {
        case SPELLFAMILY_GENERIC:
        {
            switch(m_spellInfo->Id)
            {
                case 802:                                   // Mutate Bug
                case 804:                                   // Explode Bug
                case 23138:                                 // Gate of Shazzrah
                case 31347:                                 // Doom TODO: exclude top threat target from target selection
                case 33711:                                 // Murmur's Touch
                case 38794:                                 // Murmur's Touch (h)
                case 50988:                                 // Glare of the Tribunal (Halls of Stone)
                case 59870:                                 // Glare of the Tribunal (h) (Halls of Stone)
                case 66001:                                 // Touch of Darkness
                case 67281:
                case 67282:
                case 67283:
                case 65950:                                 // Touch of Light
                case 67296:
                case 67297:
                case 67298:
                case 68950:                                 // Fear
                    unMaxTargets = 1;
                    break;
                case 28542:                                 // Life Drain
                case 66013:                                 // Penetrating Cold (10 man)
                case 68509:                                 // Penetrating Cold (10 man heroic)
                    unMaxTargets = 2;
                    break;
                case 28796:                                 // Poison Bolt Volley
                case 29213:                                 // Curse of the Plaguebringer
                case 31298:                                 // Sleep
                case 39992:                                 // Needle Spine Targeting (Warlord Najentus)
                case 51904:                                 // Limiting the count of Summoned Ghouls
                case 54522:
                    unMaxTargets = 3;
                    break;
                case 30843:                                 // Enfeeble TODO: exclude top threat target from target selection
                case 42005:                                 // Bloodboil TODO: need to be 5 targets(players) furthest away from caster
                case 55665:                                 // Life Drain (h)
                case 58917:                                 // Consume Minions
                case 67700:                                 // Penetrating Cold (25 man)
                case 68510:                                 // Penetrating Cold (25 man, heroic)
                    unMaxTargets = 5;
                    break;
                case 54098:                                 // Poison Bolt Volley (h)
                case 54835:                                 // Curse of the Plaguebringer (h)
                    unMaxTargets = 10;
                    break;
                case 25991:                                 // Poison Bolt Volley (Pincess Huhuran)
                    unMaxTargets = 15;
                    break;
                case 69075:                                 // Bone Storm
                case 70834:                                 // Bone Storm
                case 70835:                                 // Bone Storm
                case 70836:                                 // Bone Storm
                case 71518:                                 // Unholy infusion credit
                case 72289:                                 // Frost infusion credit
                case 72706:                                 // Valithria event credit
                case 72934:                                 // Blood infusion credit
                    radius = DEFAULT_VISIBILITY_INSTANCE;
                    break;
                case 69845:                                 // Sindragosa Frost bomb (hack!)
                case 71053:
                case 71054:
                case 71055:
                    radius = 50;
                    break;
                case 72350:                                 // Fury of Frostmourne
                case 72351:                                 // Fury of Frostmourne 
                    radius = 300;
                    break;
                case 72754:                                 // Defile. Radius depended from scale.
                case 73708:                                 // Defile 25
                case 73709:                                 // Defile 10H
                case 73710:                                 // Defile 25H
                    if (Unit* realCaster = GetAffectiveCaster())
                        radius = realCaster->GetFloatValue(OBJECT_FIELD_SCALE_X) * 6;
                    break;
                case 69278:                                 // Gas spore - 10
                    unMaxTargets = 2;
                    break;
                case 71221:                                 // Gas spore - 25
                    unMaxTargets = 4;
                    break;
                case 71340:                                 // Pact of darkfallen (hack for script work)
                    unMaxTargets = 1;
                    break;
            }
            break;
        }
        case SPELLFAMILY_MAGE:
        {
            if (m_spellInfo->Id == 38194)                   // Blink
                unMaxTargets = 1;
            break;
        }
        case SPELLFAMILY_DRUID:
        {
            if (m_spellInfo->SpellFamilyFlags2 & 0x00000100)// Starfall
                unMaxTargets = 2;
            break;
        }
        case SPELLFAMILY_PALADIN:
            if (m_spellInfo->Id == 20424)                   // Seal of Command (2 more target for single targeted spell)
            {
                // overwrite EffectChainTarget for non single target spell
                if (Spell* currSpell = m_caster->GetCurrentSpell(CURRENT_GENERIC_SPELL))
                    if (currSpell->m_spellInfo->MaxAffectedTargets > 0 ||
                        currSpell->m_spellInfo->EffectChainTarget[EFFECT_INDEX_0] > 0 ||
                        currSpell->m_spellInfo->EffectChainTarget[EFFECT_INDEX_1] > 0 ||
                        currSpell->m_spellInfo->EffectChainTarget[EFFECT_INDEX_2] > 0)
                        EffectChainTarget = 0;              // no chain targets
            }
            break;
        default:
            break;
    }

    Unit::AuraList const& mod = m_caster->GetAurasByType(SPELL_AURA_MOD_MAX_AFFECTED_TARGETS);
    for(Unit::AuraList::const_iterator m = mod.begin(); m != mod.end(); ++m)
    {
        if (!(*m)->isAffectedOnSpell(m_spellInfo))
            continue;
        unMaxTargets += (*m)->GetModifier()->m_amount;
    }

    switch(targetMode)
    {
        case TARGET_RANDOM_NEARBY_LOC:
            radius *= sqrtf(rand_norm_f()); // Get a random point in circle. Use sqrt(rand) to correct distribution when converting polar to Cartesian coordinates.
                                         // no 'break' expected since we use code in case TARGET_RANDOM_CIRCUMFERENCE_POINT!!!
        case TARGET_RANDOM_CIRCUMFERENCE_POINT:
        {
            float angle = 2.0f * M_PI_F * rand_norm_f();
            float dest_x, dest_y, dest_z;
            m_caster->GetClosePoint(dest_x, dest_y, dest_z, 0.0f, radius, angle);
            m_targets.setDestination(dest_x, dest_y, dest_z);

            targetUnitMap.push_back(m_caster);
            break;
        }
        case TARGET_RANDOM_NEARBY_DEST:
        {
            radius *= sqrtf(rand_norm_f()); // Get a random point in circle. Use sqrt(rand) to correct distribution when converting polar to Cartesian coordinates.
            float angle = 2.0f * M_PI_F * rand_norm_f();
            float dest_x = m_targets.m_destX + cos(angle) * radius;
            float dest_y = m_targets.m_destY + sin(angle) * radius;
            float dest_z = m_targets.m_destZ;
            m_caster->UpdateGroundPositionZ(dest_x, dest_y, dest_z);
            m_targets.setDestination(dest_x, dest_y, dest_z);

            if (radius > 0.0f)
            {
                // caster included here?
                FillAreaTargets(targetUnitMap, dest_x, dest_y, radius, PUSH_DEST_CENTER, SPELL_TARGETS_AOE_DAMAGE);
            }
            else if (IsPositiveSpell(m_spellInfo->Id))
                    targetUnitMap.push_back(m_caster);
            // This targetMode is often used as 'last' implicitTarget for positive spells, that just require coordinates
            // and no unitTarget (e.g. summon effects). As MaNGOS always needs a unitTarget we add just the caster here.

            break;
        }
        case TARGET_TOTEM_EARTH:
        case TARGET_TOTEM_WATER:
        case TARGET_TOTEM_AIR:
        case TARGET_TOTEM_FIRE:
        case TARGET_SELF:
        case TARGET_SELF2:
            targetUnitMap.push_back(m_caster);
            break;
        case TARGET_RANDOM_ENEMY_CHAIN_IN_AREA:
        {
            m_targets.m_targetMask = 0;
            unMaxTargets = EffectChainTarget;
            float max_range = radius + unMaxTargets * CHAIN_SPELL_JUMP_RADIUS;

            std::list<Unit *> tempTargetUnitMap;

            {
                MaNGOS::AnyAoETargetUnitInObjectRangeCheck u_check(m_caster, max_range);
                MaNGOS::UnitListSearcher<MaNGOS::AnyAoETargetUnitInObjectRangeCheck> searcher(tempTargetUnitMap, u_check);
                Cell::VisitAllObjects(m_caster, searcher, max_range);
            }

            if(tempTargetUnitMap.empty())
                break;

            tempTargetUnitMap.sort(TargetDistanceOrder(m_caster));

            //Now to get us a random target that's in the initial range of the spell
            uint32 t = 0;
            std::list<Unit*>::iterator itr = tempTargetUnitMap.begin();
            while(itr!= tempTargetUnitMap.end() && (*itr)->IsWithinDist(m_caster, radius))
                ++t, ++itr;

            if(!t)
                break;

            itr = tempTargetUnitMap.begin();
            std::advance(itr, rand() % t);
            Unit *pUnitTarget = *itr;
            targetUnitMap.push_back(pUnitTarget);

            tempTargetUnitMap.erase(itr);

            tempTargetUnitMap.sort(TargetDistanceOrder(pUnitTarget));

            t = unMaxTargets - 1;
            Unit *prev = pUnitTarget;
            std::list<Unit*>::iterator next = tempTargetUnitMap.begin();

            while(t && next != tempTargetUnitMap.end())
            {
                if(!prev->IsWithinDist(*next, CHAIN_SPELL_JUMP_RADIUS))
                    break;

                if((!prev->IsWithinLOSInMap(*next) && !(m_spellInfo->AttributesEx2 & SPELL_ATTR_EX2_IGNORE_LOS)) || ((m_spellInfo->AttributesEx6 & SPELL_ATTR_EX6_IGNORE_CCED_TARGETS) && !(*next)->CanFreeMove()))
                {
                    ++next;
                    continue;
                }

                prev = *next;
                targetUnitMap.push_back(prev);
                tempTargetUnitMap.erase(next);
                tempTargetUnitMap.sort(TargetDistanceOrder(prev));
                next = tempTargetUnitMap.begin();

                --t;
            }
            break;
        }
        case TARGET_RANDOM_FRIEND_CHAIN_IN_AREA:
        {
            m_targets.m_targetMask = 0;
            unMaxTargets = EffectChainTarget;
            float max_range = radius + unMaxTargets * CHAIN_SPELL_JUMP_RADIUS;
            std::list<Unit*> tempTargetUnitMap;
            {
                MaNGOS::AnyFriendlyUnitInObjectRangeCheck u_check(m_caster, max_range);
                MaNGOS::UnitListSearcher<MaNGOS::AnyFriendlyUnitInObjectRangeCheck> searcher(tempTargetUnitMap, u_check);
                Cell::VisitAllObjects(m_caster, searcher, max_range);
            }

            if(tempTargetUnitMap.empty())
                break;

            tempTargetUnitMap.sort(TargetDistanceOrder(m_caster));

            //Now to get us a random target that's in the initial range of the spell
            uint32 t = 0;
            std::list<Unit*>::iterator itr = tempTargetUnitMap.begin();
            while(itr != tempTargetUnitMap.end() && (*itr)->IsWithinDist(m_caster, radius))
                ++t, ++itr;

            if(!t)
                break;

            itr = tempTargetUnitMap.begin();
            std::advance(itr, rand() % t);
            Unit *pUnitTarget = *itr;
            targetUnitMap.push_back(pUnitTarget);

            tempTargetUnitMap.erase(itr);

            tempTargetUnitMap.sort(TargetDistanceOrder(pUnitTarget));

            t = unMaxTargets - 1;
            Unit *prev = pUnitTarget;
            std::list<Unit*>::iterator next = tempTargetUnitMap.begin();

            while(t && next != tempTargetUnitMap.end())
            {
                if(!prev->IsWithinDist(*next, CHAIN_SPELL_JUMP_RADIUS))
                    break;

                if (!(m_spellInfo->AttributesEx2 & SPELL_ATTR_EX2_IGNORE_LOS) && !prev->IsWithinLOSInMap (*next))
                {
                    ++next;
                    continue;
                }
                prev = *next;
                targetUnitMap.push_back(prev);
                tempTargetUnitMap.erase(next);
                tempTargetUnitMap.sort(TargetDistanceOrder(prev));
                next = tempTargetUnitMap.begin();
                --t;
            }
            break;
        }
        case TARGET_PET:
        {
            Pet* tmpUnit = m_caster->GetPet();
            if (!tmpUnit) break;
            GroupPetList m_groupPets = m_caster->GetPets();
            if (!m_groupPets.empty())
            {
                for (GroupPetList::const_iterator itr = m_groupPets.begin(); itr != m_groupPets.end(); ++itr)
                    if (Pet* _pet = m_caster->GetMap()->GetPet(*itr))
                        targetUnitMap.push_back(_pet);
            }
            break;
        }
        case TARGET_CHAIN_DAMAGE:
        {
            if (EffectChainTarget <= 1)
            {
                if(Unit* pUnitTarget = m_caster->SelectMagnetTarget(m_targets.getUnitTarget(), this, effIndex))
                {
                    m_targets.setUnitTarget(pUnitTarget);
                    targetUnitMap.push_back(pUnitTarget);
                }
            }
            else
            {
                Unit* pUnitTarget = m_targets.getUnitTarget();
                WorldObject* originalCaster = GetAffectiveCasterObject();
                if(!pUnitTarget || !originalCaster)
                    break;

                unMaxTargets = EffectChainTarget;

                float max_range;
                if(m_spellInfo->DmgClass == SPELL_DAMAGE_CLASS_MELEE)
                    max_range = radius;
                else
                    //FIXME: This very like horrible hack and wrong for most spells
                    max_range = radius + unMaxTargets * CHAIN_SPELL_JUMP_RADIUS;

                std::list<Unit *> tempTargetUnitMap;
                {
                    MaNGOS::AnyAoEVisibleTargetUnitInObjectRangeCheck u_check(pUnitTarget, originalCaster, max_range);
                    MaNGOS::UnitListSearcher<MaNGOS::AnyAoEVisibleTargetUnitInObjectRangeCheck> searcher(tempTargetUnitMap, u_check);
                    Cell::VisitAllObjects(m_caster, searcher, max_range);
                }
                if (tempTargetUnitMap.empty())
                    break;

                tempTargetUnitMap.sort(TargetDistanceOrder(pUnitTarget));

                if (*tempTargetUnitMap.begin() == pUnitTarget)
                    tempTargetUnitMap.erase(tempTargetUnitMap.begin());

                targetUnitMap.push_back(pUnitTarget);
                uint32 t = unMaxTargets - 1;
                Unit *prev = pUnitTarget;
                std::list<Unit*>::iterator next = tempTargetUnitMap.begin();

                while (t && next != tempTargetUnitMap.end())
                {
                    if (!prev->IsWithinDist (*next,CHAIN_SPELL_JUMP_RADIUS))
                        break;

                    if (prev == (Unit*)m_caster)
                        break;

                    if ((!(m_spellInfo->AttributesEx2 & SPELL_ATTR_EX2_IGNORE_LOS) && !prev->IsWithinLOSInMap (*next)) || ((m_spellInfo->AttributesEx6 & SPELL_ATTR_EX6_IGNORE_CCED_TARGETS) && !(*next)->CanFreeMove()))
                    {
                        ++next;
                        continue;
                    }
                    prev = *next;
                    targetUnitMap.push_back(prev);
                    tempTargetUnitMap.erase(next);
                    tempTargetUnitMap.sort(TargetDistanceOrder(prev));
                    next = tempTargetUnitMap.begin();
                    --t;
                }
            }
            break;
        }
        case TARGET_ALL_ENEMY_IN_AREA:
            FillAreaTargets(targetUnitMap, m_targets.m_destX, m_targets.m_destY, radius, PUSH_DEST_CENTER, SPELL_TARGETS_AOE_DAMAGE);
            break;
        case TARGET_AREAEFFECT_INSTANT:
        {
            SpellTargets targetB = SPELL_TARGETS_AOE_DAMAGE;

            // Select friendly targets for positive effect
            if (IsPositiveEffect(m_spellInfo, effIndex))
                targetB = SPELL_TARGETS_FRIENDLY;

            UnitList tempTargetUnitMap;
            SpellScriptTargetBounds bounds = sSpellMgr.GetSpellScriptTargetBounds(m_spellInfo->Id);

            // fill real target list if no spell script target defined
            FillAreaTargets(bounds.first != bounds.second ? tempTargetUnitMap : targetUnitMap,
                m_caster->GetPositionX(), m_caster->GetPositionY(), radius, PUSH_DEST_CENTER, bounds.first != bounds.second ? SPELL_TARGETS_ALL : targetB);

            if (!tempTargetUnitMap.empty())
            {
                for (UnitList::const_iterator iter = tempTargetUnitMap.begin(); iter != tempTargetUnitMap.end(); ++iter)
                {
                    if ((*iter)->GetTypeId() != TYPEID_UNIT)
                        continue;

                    for(SpellScriptTarget::const_iterator i_spellST = bounds.first; i_spellST != bounds.second; ++i_spellST)
                    {
                        // only creature entries supported for this target type
                        if (i_spellST->second.type == SPELL_TARGET_TYPE_GAMEOBJECT)
                            continue;

                        if ((*iter)->GetEntry() == i_spellST->second.targetEntry)
                        {
                            if (i_spellST->second.type == SPELL_TARGET_TYPE_DEAD && ((Creature*)(*iter))->IsCorpse())
                            {
                                targetUnitMap.push_back((*iter));
                            }
                            else if (i_spellST->second.type == SPELL_TARGET_TYPE_CREATURE && (*iter)->isAlive())
                            {
                                targetUnitMap.push_back((*iter));
                            }

                            break;
                        }
                    }
                }
            }

            // exclude caster
            targetUnitMap.remove(m_caster);
            break;
        }
        case TARGET_AREAEFFECT_CUSTOM:
        {
            if (m_spellInfo->Effect[effIndex] == SPELL_EFFECT_PERSISTENT_AREA_AURA)
                break;
            else if (m_spellInfo->Effect[effIndex] == SPELL_EFFECT_SUMMON)
            {
                targetUnitMap.push_back(m_caster);
                break;
            }

            UnitList tempTargetUnitMap;
            SpellScriptTargetBounds bounds = sSpellMgr.GetSpellScriptTargetBounds(m_spellInfo->Id);
            // fill real target list if no spell script target defined
            FillAreaTargets(bounds.first != bounds.second ? tempTargetUnitMap : targetUnitMap, m_targets.m_destX, m_targets.m_destY, radius, PUSH_DEST_CENTER, SPELL_TARGETS_ALL);

            if (!tempTargetUnitMap.empty())
            {
                for (UnitList::const_iterator iter = tempTargetUnitMap.begin(); iter != tempTargetUnitMap.end(); ++iter)
                {
                    if ((*iter)->GetTypeId() != TYPEID_UNIT)
                        continue;

                    for(SpellScriptTarget::const_iterator i_spellST = bounds.first; i_spellST != bounds.second; ++i_spellST)
                    {
                        // only creature entries supported for this target type
                        if (i_spellST->second.type == SPELL_TARGET_TYPE_GAMEOBJECT)
                            continue;

                        if ((*iter)->GetEntry() == i_spellST->second.targetEntry)
                        {
                            if (i_spellST->second.type == SPELL_TARGET_TYPE_DEAD && ((Creature*)(*iter))->IsCorpse())
                            {
                                targetUnitMap.push_back((*iter));
                            }
                            else if (i_spellST->second.type == SPELL_TARGET_TYPE_CREATURE && (*iter)->isAlive())
                            {
                                targetUnitMap.push_back((*iter));
                            }

                            break;
                        }
                    }
                }
            }
            else
            {
                // remove not targetable units if spell has no script targets
                for (UnitList::iterator itr = targetUnitMap.begin(); itr != targetUnitMap.end(); )
                {
                    if (!(*itr)->isTargetableForAttack(m_spellInfo->AttributesEx3 & SPELL_ATTR_EX3_CAST_ON_DEAD))
                        targetUnitMap.erase(itr++);
                    else
                        ++itr;
                }
            }
            break;
        }
        case TARGET_OBJECT_AREA_SRC:
        case TARGET_AREAEFFECT_GO_AROUND_DEST:
        {
            // It may be possible to fill targets for some spell effects
            // automatically (SPELL_EFFECT_WMO_REPAIR(88) for example) but
            // for some/most spells we clearly need/want to limit with spell_target_script

            // Some spells untested, for affected GO type 33. May need further adjustments for spells related.

            float x, y, z;
            if (targetMode == TARGET_OBJECT_AREA_SRC)
            {
                if (m_targets.m_targetMask & TARGET_FLAG_SOURCE_LOCATION)
                {
                    x = m_targets.m_srcX;
                    y = m_targets.m_srcY;
                    z = m_targets.m_srcZ;
                }
                else
                    break;
            }
            else if (m_targets.m_targetMask & TARGET_FLAG_DEST_LOCATION)
            {
                x = m_targets.m_destX;
                y = m_targets.m_destY;
                z = m_targets.m_destZ;
            }
            else
                break;

            MaNGOS::GameObjectInRangeCheck check(m_caster, x, y, z, radius + 15.0f);
            std::list<GameObject*> goList;
            MaNGOS::GameObjectListSearcher<MaNGOS::GameObjectInRangeCheck> searcher(goList, check);
            Cell::VisitAllObjects(m_caster, searcher, radius);
            if (!goList.empty())
            {
                for (std::list<GameObject*>::const_iterator itr = goList.begin(); itr != goList.end(); ++itr)
                    AddGOTarget(*itr, effIndex);
            }

            if (targetMode == TARGET_OBJECT_AREA_SRC || !goList.empty() )
                break;

            // It may be possible to fill targets for some spell effects
            // automatically (SPELL_EFFECT_WMO_REPAIR(88) for example) but
            // for some/most spells we clearly need/want to limit with spell_target_script

            // Some spells untested, for affected GO type 33. May need further adjustments for spells related.

            SpellScriptTargetBounds bounds = sSpellMgr.GetSpellScriptTargetBounds(m_spellInfo->Id);

            std::list<GameObject*> tempTargetGOList;

            for(SpellScriptTarget::const_iterator i_spellST = bounds.first; i_spellST != bounds.second; ++i_spellST)
            {
                if (i_spellST->second.type == SPELL_TARGET_TYPE_GAMEOBJECT)
                {
                    // search all GO's with entry, within range of m_destN
                    MaNGOS::GameObjectEntryInPosRangeCheck go_check(*m_caster, i_spellST->second.targetEntry, m_targets.m_destX, m_targets.m_destY, m_targets.m_destZ, radius);
                    MaNGOS::GameObjectListSearcher<MaNGOS::GameObjectEntryInPosRangeCheck> checker(tempTargetGOList, go_check);
                    Cell::VisitGridObjects(m_caster, checker, radius);
                }
            }

            if (!tempTargetGOList.empty())
            {
                for(std::list<GameObject*>::iterator iter = tempTargetGOList.begin(); iter != tempTargetGOList.end(); ++iter)
                    AddGOTarget(*iter, effIndex);
            }

            break;
        }
        case TARGET_ALL_ENEMY_IN_AREA_INSTANT:
        {
            // targets the ground, not the units in the area
            switch(m_spellInfo->Effect[effIndex])
            {
                case SPELL_EFFECT_PERSISTENT_AREA_AURA:
                    break;
                case SPELL_EFFECT_SUMMON:
                    targetUnitMap.push_back(m_caster);
                    break;
                default:
                    FillAreaTargets(targetUnitMap, m_targets.m_destX, m_targets.m_destY, radius, PUSH_DEST_CENTER, SPELL_TARGETS_AOE_DAMAGE);
                    break;
            }
            break;
        }
        case TARGET_DUELVSPLAYER_COORDINATES:
        {
            if(Unit* currentTarget = m_targets.getUnitTarget())
                m_targets.setDestination(currentTarget->GetPositionX(), currentTarget->GetPositionY(), currentTarget->GetPositionZ());
            break;
        }
        case TARGET_ALL_PARTY_AROUND_CASTER:
        case TARGET_ALL_PARTY_AROUND_CASTER_2:
        case TARGET_ALL_PARTY:
        {
            switch(m_spellInfo->Id)
            {
                case 70893:                                 // Culling the Herd
                case 53434:                                 // Call of the Wild
                {
                    if (Unit *owner = m_caster->GetOwner())
                        targetUnitMap.push_back(owner);
                    break;
                }
                default:
                {
                    FillRaidOrPartyTargets(targetUnitMap, m_caster, m_caster, radius, false, true, true);
                    break;
                }
            }
            break;
        }
        case TARGET_ALL_RAID_AROUND_CASTER:
        {
            if(m_spellInfo->Id == 57669)                    // Replenishment (special target selection)
            {
                // in arena, target should be only caster
                if (m_caster->GetMap()->IsBattleArena())
                    targetUnitMap.push_back(m_caster);
                else
                    FillRaidOrPartyManaPriorityTargets(targetUnitMap, m_caster, m_caster, radius, 10, true, false, true);
            }
            else if (m_spellInfo->Id==52759)                // Ancestral Awakening (special target selection)
                FillRaidOrPartyHealthPriorityTargets(targetUnitMap, m_caster, m_caster, radius, 1, true, false, true);
            else if (m_spellInfo->Id == 54171)              // Divine Storm
                FillRaidOrPartyHealthPriorityTargets(targetUnitMap, m_caster, m_caster, radius, 3, true, false, true);
            else if (m_spellInfo->Id == 59725)              // Improved Spell Reflection
            {
                if (m_caster->HasAura(23920, EFFECT_INDEX_0) )
                    m_caster->RemoveAurasDueToSpell(23920); // will be replaced by imp. spell refl. aura

                Unit::AuraList const& lDummyAuras = m_caster->GetAurasByType(SPELL_AURA_DUMMY);
                for(Unit::AuraList::const_iterator i = lDummyAuras.begin(); i != lDummyAuras.end(); ++i)
                {
                    if((*i)->GetSpellProto()->SpellIconID == 1935)
                    {
                        unMaxTargets = (*i)->GetModifier()->m_amount + 1;   // +1 because we are also applying this to the caster
                        break;
                    }
                }

                radius = 20.0f;     // as mentioned in the spell's tooltip (data doesn't appear in dbc)

                FillRaidOrPartyTargets(targetUnitMap, m_caster, m_caster, radius, false, false, true);
                targetUnitMap.sort(TargetDistanceOrder(m_caster));
                if (targetUnitMap.size() > unMaxTargets)
                    targetUnitMap.resize(unMaxTargets);
                break;
            }
            else
                FillRaidOrPartyTargets(targetUnitMap, m_caster, m_caster, radius, true, true, IsPositiveSpell(m_spellInfo->Id));
            break;
        }
        case TARGET_SINGLE_FRIEND:
        case TARGET_SINGLE_FRIEND_2:
            if(m_targets.getUnitTarget())
                targetUnitMap.push_back(m_targets.getUnitTarget());
            break;
        case TARGET_NONCOMBAT_PET:
            if(Unit* target = m_targets.getUnitTarget())
                if( target->GetTypeId() == TYPEID_UNIT && ((Creature*)target)->IsPet() && ((Pet*)target)->getPetType() == MINI_PET)
                    targetUnitMap.push_back(target);
            break;
        case TARGET_OWNED_VEHICLE:
            if (VehicleKit* vehicle = m_caster->GetVehicle())
                if (Unit* target = vehicle->GetBase())
                    targetUnitMap.push_back(target);
            break;
        case TARGET_UNIT_PASSENGER_0:
        case TARGET_UNIT_PASSENGER_1:
        case TARGET_UNIT_PASSENGER_2:
        case TARGET_UNIT_PASSENGER_3:
        case TARGET_UNIT_PASSENGER_4:
        case TARGET_UNIT_PASSENGER_5:
        case TARGET_UNIT_PASSENGER_6:
        case TARGET_UNIT_PASSENGER_7:
            if (m_caster->GetTypeId() == TYPEID_UNIT && m_caster->GetObjectGuid().IsVehicle())
                if (Unit *unit = m_caster->GetVehicleKit()->GetPassenger(targetMode - TARGET_UNIT_PASSENGER_0))
                    targetUnitMap.push_back(unit);
            break;
        case TARGET_CASTER_COORDINATES:
        {
            // Check original caster is GO - set its coordinates as dst cast
            if (WorldObject *caster = GetCastingObject())
                m_targets.setDestination(caster->GetPositionX(), caster->GetPositionY(), caster->GetPositionZ());
            break;
        }
        case TARGET_ALL_HOSTILE_UNITS_AROUND_CASTER:
            FillAreaTargets(targetUnitMap, m_targets.m_destX, m_targets.m_destY, radius, PUSH_SELF_CENTER, SPELL_TARGETS_HOSTILE);
            break;
        case TARGET_ALL_FRIENDLY_UNITS_AROUND_CASTER:
            switch (m_spellInfo->Id)
            {
                case 54171:                                     // Divine Storm
                    FillRaidOrPartyHealthPriorityTargets(targetUnitMap, m_caster, m_caster, radius, 3, true, false, true);
                    break;
                case 56153:                                 // Guardian Aura - Ahn'Kahet
                    FillAreaTargets(targetUnitMap, m_targets.m_destX, m_targets.m_destY, radius, PUSH_SELF_CENTER, SPELL_TARGETS_FRIENDLY);
                    targetUnitMap.remove(m_caster);
                    break;
                case 64844:                                 // Divine Hymn
                    // target amount stored in parent spell dummy effect but hard to access
                    FillRaidOrPartyHealthPriorityTargets(targetUnitMap, m_caster, m_caster, radius, 3, true, false, true);
                    break;
                case 64904:                                 // Hymn of Hope
                    // target amount stored in parent spell dummy effect but hard to access
                    FillRaidOrPartyManaPriorityTargets(targetUnitMap, m_caster, m_caster, radius, 3, true, false, true);
                    break;
                case 71447:                                 // Bloodbolt Splash 10N
                case 71481:                                 // Bloodbolt Splash 25N
                case 71482:                                 // Bloodbolt Splash 10H
                case 71483:                                 // Bloodbolt Splash 25H
                    FillAreaTargets(targetUnitMap, m_targets.m_destX, m_targets.m_destY, radius, PUSH_SELF_CENTER, SPELL_TARGETS_FRIENDLY);
                    targetUnitMap.remove(m_caster);
                    break;
                default:
                    // selected friendly units (for casting objects) around casting object
                    FillAreaTargets(targetUnitMap, m_targets.m_destX, m_targets.m_destY, radius, PUSH_SELF_CENTER, SPELL_TARGETS_FRIENDLY, GetCastingObject());
                    break;
            }
            break;
        case TARGET_ALL_FRIENDLY_UNITS_IN_AREA:
            // Death Pact (in fact selection by player selection)
            if (m_spellInfo->Id == 48743)
            {
                // checked in Spell::CheckCast
                if (m_caster->GetTypeId()==TYPEID_PLAYER)
                    if (Unit* target = m_caster->GetMap()->GetPet(((Player*)m_caster)->GetSelectionGuid()))
                        targetUnitMap.push_back(target);
            }
            // Circle of Healing
            else if (m_spellInfo->SpellFamilyName == SPELLFAMILY_PRIEST && m_spellInfo->SpellVisual[0] == 8253)
            {
                Unit* target = m_targets.getUnitTarget();
                if(!target)
                    target = m_caster;

                uint32 count = 5;
                // Glyph of Circle of Healing
                if(Aura const* glyph = m_caster->GetDummyAura(55675))
                    count += glyph->GetModifier()->m_amount;

                FillRaidOrPartyHealthPriorityTargets(targetUnitMap, m_caster, target, radius, count, true, false, true);
            }
            // Wild Growth
            else if (m_spellInfo->SpellFamilyName == SPELLFAMILY_DRUID && m_spellInfo->SpellIconID == 2864)
            {
                Unit* target = m_targets.getUnitTarget();
                if(!target)
                    target = m_caster;
                uint32 count = CalculateDamage(EFFECT_INDEX_2,m_caster); // stored in dummy effect, affected by mods

                FillRaidOrPartyHealthPriorityTargets(targetUnitMap, m_caster, target, radius, count, true, false, true);
            }
            // Item - Icecrown 25 Heroic/Normal Healer Trinket 2
            else if (m_spellInfo->Id == 71641 || m_spellInfo->Id == 71610)
            {
                FillRaidOrPartyHealthPriorityTargets(targetUnitMap, m_caster, m_caster, radius, 1, true, false, false);
            }
            else
                FillAreaTargets(targetUnitMap, m_targets.m_destX, m_targets.m_destY, radius, PUSH_DEST_CENTER, SPELL_TARGETS_FRIENDLY);
            break;
        // TARGET_SINGLE_PARTY means that the spells can only be casted on a party member and not on the caster (some seals, fire shield from imp, etc..)
        case TARGET_SINGLE_PARTY:
        {
            Unit *target = m_targets.getUnitTarget();
            // Those spells apparently can't be casted on the caster.
            if( target && target != m_caster)
            {
                // Can only be casted on group's members or its pets
                Group  *pGroup = NULL;

                Unit* owner = m_caster->GetCharmerOrOwner();
                Unit *targetOwner = target->GetCharmerOrOwner();
                if(owner)
                {
                    if(owner->GetTypeId() == TYPEID_PLAYER)
                    {
                        if( target == owner )
                        {
                            targetUnitMap.push_back(target);
                            break;
                        }
                        pGroup = ((Player*)owner)->GetGroup();
                    }
                }
                else if (m_caster->GetTypeId() == TYPEID_PLAYER)
                {
                    if( targetOwner == m_caster && target->GetTypeId() == TYPEID_UNIT && ((Creature*)target)->IsPet())
                    {
                        targetUnitMap.push_back(target);
                        break;
                    }
                    pGroup = ((Player*)m_caster)->GetGroup();
                }

                if(pGroup)
                {
                    // Our target can also be a player's pet who's grouped with us or our pet. But can't be controlled player
                    if(targetOwner)
                    {
                        if( targetOwner->GetTypeId() == TYPEID_PLAYER &&
                            target->GetTypeId() == TYPEID_UNIT && (((Creature*)target)->IsPet()) &&
                            target->GetOwnerGuid() == targetOwner->GetObjectGuid() &&
                            pGroup->IsMember(((Player*)targetOwner)->GetObjectGuid()))
                        {
                            targetUnitMap.push_back(target);
                        }
                    }
                    // 1Our target can be a player who is on our group
                    else if (target->GetTypeId() == TYPEID_PLAYER && pGroup->IsMember(((Player*)target)->GetObjectGuid()))
                    {
                        targetUnitMap.push_back(target);
                    }
                }
            }
            break;
        }
        case TARGET_GAMEOBJECT:
            if(m_targets.getGOTarget())
                AddGOTarget(m_targets.getGOTarget(), effIndex);
            break;
        case TARGET_IN_FRONT_OF_CASTER:
        {
            bool inFront = m_spellInfo->SpellVisual[0] != 3879;
            FillAreaTargets(targetUnitMap, m_caster->GetPositionX(), m_caster->GetPositionY(), radius, inFront ? PUSH_IN_FRONT : PUSH_IN_BACK, SPELL_TARGETS_AOE_DAMAGE);
            break;
        }
        case TARGET_LARGE_FRONTAL_CONE:
            FillAreaTargets(targetUnitMap, m_caster->GetPositionX(), m_caster->GetPositionY(), radius, PUSH_IN_FRONT_90, SPELL_TARGETS_AOE_DAMAGE);
            break;
        case TARGET_NARROW_FRONTAL_CONE:
            FillAreaTargets(targetUnitMap, m_caster->GetPositionX(), m_caster->GetPositionY(), radius, PUSH_IN_FRONT_15, SPELL_TARGETS_AOE_DAMAGE);
            break;
        case TARGET_IN_FRONT_OF_CASTER_30:
        {
            if (m_spellInfo->SpellFamilyName == SPELLFAMILY_GENERIC)
                FillAreaTargets(targetUnitMap, m_caster->GetPositionX(), m_caster->GetPositionY(), radius, PUSH_IN_FRONT_30, SPELL_TARGETS_AOE_DAMAGE);
            else
                FillAreaTargets(targetUnitMap, m_caster->GetPositionX(), m_caster->GetPositionY(), radius, PUSH_IN_FRONT_90, SPELL_TARGETS_AOE_DAMAGE);
            break;
        }
        case TARGET_DUELVSPLAYER:
        {
            Unit *target = m_targets.getUnitTarget();
            if(target)
            {
                if(m_caster->IsFriendlyTo(target))
                {
                    targetUnitMap.push_back(target);
                }
                else
                {
                    if(Unit* pUnitTarget = m_caster->SelectMagnetTarget(m_targets.getUnitTarget(), this, effIndex))
                    {
                        m_targets.setUnitTarget(pUnitTarget);
                        targetUnitMap.push_back(pUnitTarget);
                    }
                }
            }
            break;
        }
        case TARGET_GAMEOBJECT_ITEM:
            if(m_targets.getGOTargetGUID())
                AddGOTarget(m_targets.getGOTarget(), effIndex);
            else if(m_targets.getItemTarget())
                AddItemTarget(m_targets.getItemTarget(), effIndex);
            break;
        case TARGET_MASTER:
            if(Unit* owner = m_caster->GetCharmerOrOwner())
                targetUnitMap.push_back(owner);
            break;
        case TARGET_ALL_ENEMY_IN_AREA_CHANNELED:
            // targets the ground, not the units in the area
            if (m_spellInfo->Effect[effIndex]!=SPELL_EFFECT_PERSISTENT_AREA_AURA)
                FillAreaTargets(targetUnitMap, m_targets.m_destX, m_targets.m_destY, radius, PUSH_DEST_CENTER, SPELL_TARGETS_AOE_DAMAGE);
            break;
        case TARGET_MINION:
            if(m_spellInfo->Effect[effIndex] != SPELL_EFFECT_DUEL)
                targetUnitMap.push_back(m_caster);
            break;
        case TARGET_SINGLE_ENEMY:
        {
            if(Unit* pUnitTarget = m_caster->SelectMagnetTarget(m_targets.getUnitTarget(), this, effIndex))
            {
                m_targets.setUnitTarget(pUnitTarget);
                targetUnitMap.push_back(pUnitTarget);
            }
            break;
        }
        case TARGET_AREAEFFECT_PARTY:
        {
            Unit* owner = m_caster->GetCharmerOrOwner();
            Player *pTarget = NULL;

            if(owner)
            {
                targetUnitMap.push_back(m_caster);
                if(owner->GetTypeId() == TYPEID_PLAYER)
                    pTarget = (Player*)owner;
            }
            else if (m_caster->GetTypeId() == TYPEID_PLAYER)
            {
                if(Unit* target = m_targets.getUnitTarget())
                {
                    if( target->GetTypeId() != TYPEID_PLAYER)
                    {
                        if(((Creature*)target)->IsPet())
                        {
                            Unit *targetOwner = target->GetOwner();
                            if(targetOwner->GetTypeId() == TYPEID_PLAYER)
                                pTarget = (Player*)targetOwner;
                        }
                    }
                    else
                        pTarget = (Player*)target;
                }
            }

            Group* pGroup = pTarget ? pTarget->GetGroup() : NULL;

            if(pGroup)
            {
                uint8 subgroup = pTarget->GetSubGroup();

                for(GroupReference *itr = pGroup->GetFirstMember(); itr != NULL; itr = itr->next())
                {
                    Player* Target = itr->getSource();

                    // IsHostileTo check duel and controlled by enemy
                    if(Target && Target->GetSubGroup() == subgroup && !m_caster->IsHostileTo(Target))
                    {
                        if( pTarget->IsWithinDistInMap(Target, radius) )
                            targetUnitMap.push_back(Target);

                        if(Pet* pet = Target->GetPet())
                        {
                            GroupPetList m_groupPets = Target->GetPets();
                            if (!m_groupPets.empty())
                            {
                                for (GroupPetList::const_iterator itr = m_groupPets.begin(); itr != m_groupPets.end(); ++itr)
                                    if (Pet* _pet = Target->GetMap()->GetPet(*itr))
                                        if( pTarget->IsWithinDistInMap(_pet, radius) )
                                            targetUnitMap.push_back(_pet);
                            }
                        }
                    }
                }
            }
            else if (owner)
            {
                if(m_caster->IsWithinDistInMap(owner, radius))
                    targetUnitMap.push_back(owner);
            }
            else if(pTarget)
            {
                targetUnitMap.push_back(pTarget);

                if(Pet* pet = pTarget->GetPet())
                    if( m_caster->IsWithinDistInMap(pet, radius) )
                        targetUnitMap.push_back(pet);
            }
            break;
        }
        case TARGET_SCRIPT:
        {
            if(m_targets.getUnitTarget())
                targetUnitMap.push_back(m_targets.getUnitTarget());
            if(m_targets.getItemTarget())
                AddItemTarget(m_targets.getItemTarget(), effIndex);
            break;
        }
        case TARGET_SELF_FISHING:
            targetUnitMap.push_back(m_caster);
            break;
        case TARGET_CHAIN_HEAL:
        {
            Unit* pUnitTarget = m_targets.getUnitTarget();
            if(!pUnitTarget)
                break;

            if (EffectChainTarget <= 1)
                targetUnitMap.push_back(pUnitTarget);
            else
            {
                unMaxTargets = EffectChainTarget;
                float max_range = radius + unMaxTargets * CHAIN_SPELL_JUMP_RADIUS;

                UnitList tempTargetUnitMap;

                FillAreaTargets(tempTargetUnitMap, m_caster->GetPositionX(), m_caster->GetPositionY(), max_range, PUSH_SELF_CENTER, SPELL_TARGETS_FRIENDLY);

                if (m_caster != pUnitTarget && std::find(tempTargetUnitMap.begin(), tempTargetUnitMap.end(), m_caster) == tempTargetUnitMap.end())
                    tempTargetUnitMap.push_front(m_caster);

                tempTargetUnitMap.sort(TargetDistanceOrder(pUnitTarget));

                if (tempTargetUnitMap.empty())
                    break;

                if (*tempTargetUnitMap.begin() == pUnitTarget)
                    tempTargetUnitMap.erase(tempTargetUnitMap.begin());

                targetUnitMap.push_back(pUnitTarget);
                uint32 t = unMaxTargets - 1;
                Unit *prev = pUnitTarget;
                std::list<Unit*>::iterator next = tempTargetUnitMap.begin();

                while(t && next != tempTargetUnitMap.end())
                {
                    if(!prev->IsWithinDist(*next, CHAIN_SPELL_JUMP_RADIUS))
                        break;

                    if (!(m_spellInfo->AttributesEx2 & SPELL_ATTR_EX2_IGNORE_LOS) && !prev->IsWithinLOSInMap (*next))
                    {
                        ++next;
                        continue;
                    }

                    if((*next)->GetHealth() == (*next)->GetMaxHealth())
                    {
                        next = tempTargetUnitMap.erase(next);
                        continue;
                    }

                    prev = *next;
                    targetUnitMap.push_back(prev);
                    tempTargetUnitMap.erase(next);
                    tempTargetUnitMap.sort(TargetDistanceOrder(prev));
                    next = tempTargetUnitMap.begin();

                    --t;
                }
            }
            break;
        }
        case TARGET_CURRENT_ENEMY_COORDINATES:
        {
            Unit* currentTarget = m_targets.getUnitTarget();
            if(currentTarget)
            {
                targetUnitMap.push_back(currentTarget);
                m_targets.setDestination(currentTarget->GetPositionX(), currentTarget->GetPositionY(), currentTarget->GetPositionZ());
                if(m_spellInfo->EffectImplicitTargetB[effIndex] == TARGET_ALL_ENEMY_IN_AREA_INSTANT)
                    FillAreaTargets(targetUnitMap, currentTarget->GetPositionX(), currentTarget->GetPositionY(), radius, PUSH_TARGET_CENTER, SPELL_TARGETS_AOE_DAMAGE);
            }
            break;
        }
        case TARGET_AREAEFFECT_PARTY_AND_CLASS:
        {
            Player* targetPlayer = m_targets.getUnitTarget() && m_targets.getUnitTarget()->GetTypeId() == TYPEID_PLAYER
                ? (Player*)m_targets.getUnitTarget() : NULL;

            Group* pGroup = targetPlayer ? targetPlayer->GetGroup() : NULL;
            if(pGroup)
            {
                for(GroupReference *itr = pGroup->GetFirstMember(); itr != NULL; itr = itr->next())
                {
                    Player* Target = itr->getSource();

                    // IsHostileTo check duel and controlled by enemy
                    if( Target && targetPlayer->IsWithinDistInMap(Target, radius) &&
                        targetPlayer->getClass() == Target->getClass() &&
                        !m_caster->IsHostileTo(Target) )
                    {
                        targetUnitMap.push_back(Target);
                    }
                }
            }
            else if(m_targets.getUnitTarget())
                targetUnitMap.push_back(m_targets.getUnitTarget());
            break;
        }
        case TARGET_TABLE_X_Y_Z_COORDINATES:
        {
            SpellTargetPosition const* st = sSpellMgr.GetSpellTargetPosition(m_spellInfo->Id);
            if(st)
            {
                // teleport spells are handled in another way
                if (m_spellInfo->Effect[effIndex] == SPELL_EFFECT_TELEPORT_UNITS)
                    break;
                if (st->target_mapId == m_caster->GetMapId())
                    m_targets.setDestination(st->target_X, st->target_Y, st->target_Z);
                else
                    sLog.outError( "SPELL: wrong map (%u instead %u) target coordinates for spell ID %u", st->target_mapId, m_caster->GetMapId(), m_spellInfo->Id );
            }
            else
                sLog.outError( "SPELL: unknown target coordinates for spell ID %u", m_spellInfo->Id );
            break;
        }
        case TARGET_INFRONT_OF_VICTIM:
        case TARGET_BEHIND_VICTIM:
        case TARGET_RIGHT_FROM_VICTIM:
        case TARGET_LEFT_FROM_VICTIM:
        {
            Unit *pTarget = NULL;

            // explicit cast data from client or server-side cast
            // some spell at client send caster
            if(m_targets.getUnitTarget() && m_targets.getUnitTarget()!=m_caster)
                pTarget = m_targets.getUnitTarget();
            else if(m_caster->getVictim())
                pTarget = m_caster->getVictim();
            else if(m_caster->GetTypeId() == TYPEID_PLAYER)
                pTarget = ObjectAccessor::GetUnit(*m_caster, ((Player*)m_caster)->GetSelectionGuid());

            if(pTarget)
            {
                float angle = 0.0f;
                float dist = (radius && targetMode != TARGET_BEHIND_VICTIM) ? radius : CONTACT_DISTANCE;

                switch(targetMode)
                {
                    case TARGET_INFRONT_OF_VICTIM:                      break;
                    case TARGET_BEHIND_VICTIM:      angle = M_PI_F;       break;
                    case TARGET_RIGHT_FROM_VICTIM:  angle = -M_PI_F / 2;  break;
                    case TARGET_LEFT_FROM_VICTIM:   angle = M_PI_F / 2;   break;
                }

                float _target_x, _target_y, _target_z;
                pTarget->GetClosePoint(_target_x, _target_y, _target_z, pTarget->GetObjectBoundingRadius(), dist, angle);
                if(pTarget->IsWithinLOS(_target_x, _target_y, _target_z))
                {
                    targetUnitMap.push_back(m_caster);
                    m_targets.setDestination(_target_x, _target_y, _target_z);
                }
            }
            break;
        }
        case TARGET_DYNAMIC_OBJECT_COORDINATES:
            // if parent spell create dynamic object extract area from it
            if(DynamicObject* dynObj = m_caster->GetDynObject(m_triggeredByAuraSpell ? m_triggeredByAuraSpell->Id : m_spellInfo->Id))
                m_targets.setDestination(dynObj->GetPositionX(), dynObj->GetPositionY(), dynObj->GetPositionZ());
            break;

        case TARGET_DYNAMIC_OBJECT_FRONT:
        case TARGET_DYNAMIC_OBJECT_BEHIND:
        case TARGET_DYNAMIC_OBJECT_LEFT_SIDE:
        case TARGET_DYNAMIC_OBJECT_RIGHT_SIDE:
        {
            if (!(m_targets.m_targetMask & TARGET_FLAG_DEST_LOCATION))
            {
                // General override, we don't want to use max spell range here.
                // Note: 0.0 radius is also for index 36. It is possible that 36 must be defined as
                // "at the base of", in difference to 0 which appear to be "directly in front of".
                // TODO: some summoned will make caster be half inside summoned object. Need to fix
                // that in the below code (nearpoint vs closepoint, etc).
                if (m_spellInfo->EffectRadiusIndex[effIndex] == 0)
                    radius = 0.0f;

                if (m_spellInfo->Id == 50019)               // Hawk Hunting, problematic 50K radius
                    radius = 10.0f;

                float angle = m_caster->GetOrientation();
                switch(targetMode)
                {
                    case TARGET_DYNAMIC_OBJECT_FRONT:                           break;
                    case TARGET_DYNAMIC_OBJECT_BEHIND:      angle += M_PI_F;      break;
                    case TARGET_DYNAMIC_OBJECT_LEFT_SIDE:   angle += M_PI_F / 2;  break;
                    case TARGET_DYNAMIC_OBJECT_RIGHT_SIDE:  angle -= M_PI_F / 2;  break;
                }

                float x, y;
                m_caster->GetNearPoint2D(x, y, radius, angle);
                m_targets.setDestination(x, y, m_caster->GetPositionZ());
            }

            targetUnitMap.push_back(m_caster);
            break;
        }
        case TARGET_POINT_AT_NORTH:
        case TARGET_POINT_AT_SOUTH:
        case TARGET_POINT_AT_EAST:
        case TARGET_POINT_AT_WEST:
        case TARGET_POINT_AT_NE:
        case TARGET_POINT_AT_NW:
        case TARGET_POINT_AT_SE:
        case TARGET_POINT_AT_SW:
        {

            if (!(m_targets.m_targetMask & TARGET_FLAG_DEST_LOCATION))
            {
                Unit* currentTarget = m_targets.getUnitTarget() ? m_targets.getUnitTarget() : m_caster;
                float angle = currentTarget != m_caster ? currentTarget->GetAngle(m_caster) : m_caster->GetOrientation();

                switch(targetMode)
                {
                    case TARGET_POINT_AT_NORTH:                         break;
                    case TARGET_POINT_AT_SOUTH: angle +=   M_PI_F;        break;
                    case TARGET_POINT_AT_EAST:  angle -=   M_PI_F / 2;    break;
                    case TARGET_POINT_AT_WEST:  angle +=   M_PI_F / 2;    break;
                    case TARGET_POINT_AT_NE:    angle -=   M_PI_F / 4;    break;
                    case TARGET_POINT_AT_NW:    angle +=   M_PI_F / 4;    break;
                    case TARGET_POINT_AT_SE:    angle -= 3*M_PI_F / 4;    break;
                    case TARGET_POINT_AT_SW:    angle += 3*M_PI_F / 4;    break;
                }

                float x, y;
                currentTarget->GetNearPoint2D(x, y, radius, angle);
                m_targets.setDestination(x, y, currentTarget->GetPositionZ());
            }
            break;
        }
        case TARGET_DIRECTLY_FORWARD:
        {
            if (!(m_targets.m_targetMask & TARGET_FLAG_DEST_LOCATION))
            {
                SpellRangeEntry const* rEntry = sSpellRangeStore.LookupEntry(m_spellInfo->rangeIndex);
                float minRange = GetSpellMinRange(rEntry);
                float maxRange = GetSpellMaxRange(rEntry);
                float dist = minRange+ rand_norm_f()*(maxRange-minRange);

                float _target_x, _target_y, _target_z;
                m_caster->GetClosePoint(_target_x, _target_y, _target_z, m_caster->GetObjectBoundingRadius(), dist);
                m_targets.setDestination(_target_x, _target_y, _target_z);
            }

            targetUnitMap.push_back(m_caster);
            break;
        }
        case TARGET_EFFECT_SELECT:
        {
            // add here custom effects that need default target.
            // FOR EVERY TARGET TYPE THERE IS A DIFFERENT FILL!!
            if (m_spellInfo->SpellFamilyFlags2 & UI64LIT (0x00000020) && m_spellInfo->SpellIconID == 3217)
            {
                targetUnitMap.push_back(m_caster);
                break;
            }
            switch(m_spellInfo->Effect[effIndex])
            {
                case SPELL_EFFECT_DUMMY:
                {
                    switch(m_spellInfo->Id)
                    {
                        case 20577:                         // Cannibalize
                        {
                            WorldObject* result = FindCorpseUsing<MaNGOS::CannibalizeObjectCheck> ();

                            if(result)
                            {
                                switch(result->GetTypeId())
                                {
                                    case TYPEID_UNIT:
                                    case TYPEID_PLAYER:
                                        targetUnitMap.push_back((Unit*)result);
                                        break;
                                    case TYPEID_CORPSE:
                                        m_targets.setCorpseTarget((Corpse*)result);
                                        if (Player* owner = ObjectAccessor::FindPlayer(((Corpse*)result)->GetOwnerGuid()))
                                            targetUnitMap.push_back(owner);
                                        break;
                                }
                            }
                            else
                            {
                                // clear cooldown at fail
                                if (m_caster->GetTypeId() == TYPEID_PLAYER)
                                    ((Player*)m_caster)->RemoveSpellCooldown(m_spellInfo->Id, true);
                                SendCastResult(SPELL_FAILED_NO_EDIBLE_CORPSES);
                                finish(false);
                            }
                            break;
                        }
                        default:
                            if (m_targets.getUnitTarget())
                                targetUnitMap.push_back(m_targets.getUnitTarget());
                            break;
                    }
                    break;
                }
                case SPELL_EFFECT_BIND:
                case SPELL_EFFECT_RESURRECT:
                case SPELL_EFFECT_PARRY:
                case SPELL_EFFECT_BLOCK:
                case SPELL_EFFECT_CREATE_ITEM:
                case SPELL_EFFECT_TRIGGER_SPELL:
                case SPELL_EFFECT_TRIGGER_MISSILE:
                case SPELL_EFFECT_LEARN_SPELL:
                case SPELL_EFFECT_SKILL_STEP:
                case SPELL_EFFECT_PROFICIENCY:
                case SPELL_EFFECT_SUMMON_OBJECT_WILD:
                case SPELL_EFFECT_SELF_RESURRECT:
                case SPELL_EFFECT_REPUTATION:
                case SPELL_EFFECT_SEND_TAXI:
                    if (m_targets.getUnitTarget())
                        targetUnitMap.push_back(m_targets.getUnitTarget());
                    // Triggered spells have additional spell targets - cast them even if no explicit unit target is given (required for spell 50516 for example)
                    else if (m_spellInfo->Effect[effIndex] == SPELL_EFFECT_TRIGGER_SPELL)
                        targetUnitMap.push_back(m_caster);
                    break;
                case SPELL_EFFECT_FRIEND_SUMMON:
                case SPELL_EFFECT_SUMMON_PLAYER:
                    if (m_caster->GetTypeId()==TYPEID_PLAYER && !((Player*)m_caster)->GetSelectionGuid().IsEmpty())
                        if (Player* target = sObjectMgr.GetPlayer(((Player*)m_caster)->GetSelectionGuid()))
                            targetUnitMap.push_back(target);
                    break;
                case SPELL_EFFECT_RESURRECT_NEW:
                    if (m_targets.getUnitTarget())
                        targetUnitMap.push_back(m_targets.getUnitTarget());
                    if (m_targets.getCorpseTargetGUID())
                    {
                        Corpse *corpse = m_caster->GetMap()->GetCorpse(m_targets.getCorpseTargetGUID());
                        if(corpse)
                        {
                            Player* owner = ObjectAccessor::FindPlayer(corpse->GetOwnerGuid());
                            if(owner)
                                targetUnitMap.push_back(owner);
                        }
                    }
                    break;
                case SPELL_EFFECT_SUMMON:
                case SPELL_EFFECT_SUMMON_CHANGE_ITEM:
                case SPELL_EFFECT_TRANS_DOOR:
                case SPELL_EFFECT_ADD_FARSIGHT:
                case SPELL_EFFECT_APPLY_GLYPH:
                case SPELL_EFFECT_STUCK:
                case SPELL_EFFECT_BREAK_PLAYER_TARGETING:
                case SPELL_EFFECT_SUMMON_ALL_TOTEMS:
                case SPELL_EFFECT_FEED_PET:
                case SPELL_EFFECT_DESTROY_ALL_TOTEMS:
                case SPELL_EFFECT_SKILL:
                    targetUnitMap.push_back(m_caster);
                    break;
                case SPELL_EFFECT_PERSISTENT_AREA_AURA:
                    if(Unit* currentTarget = m_targets.getUnitTarget())
                        m_targets.setDestination(currentTarget->GetPositionX(), currentTarget->GetPositionY(), currentTarget->GetPositionZ());
                    break;
                case SPELL_EFFECT_LEARN_PET_SPELL:
                    if (Pet* pet = m_caster->GetPet())
                        targetUnitMap.push_back(pet);
                    break;
                case SPELL_EFFECT_ENCHANT_ITEM:
                case SPELL_EFFECT_ENCHANT_ITEM_TEMPORARY:
                case SPELL_EFFECT_ENCHANT_ITEM_PRISMATIC:
                case SPELL_EFFECT_DISENCHANT:
                case SPELL_EFFECT_PROSPECTING:
                case SPELL_EFFECT_MILLING:
                    if (m_targets.getItemTarget())
                        AddItemTarget(m_targets.getItemTarget(), effIndex);
                    break;
                case SPELL_EFFECT_APPLY_AURA:
                    switch(m_spellInfo->EffectApplyAuraName[effIndex])
                    {
                        case SPELL_AURA_ADD_FLAT_MODIFIER:  // some spell mods auras have 0 target modes instead expected TARGET_SELF(1) (and present for other ranks for same spell for example)
                        case SPELL_AURA_ADD_PCT_MODIFIER:
                        case SPELL_AURA_MOD_RANGED_ATTACK_POWER:
                        case SPELL_AURA_MOD_ATTACK_POWER:
                        case SPELL_AURA_MOD_HEALING_DONE:
                        case SPELL_AURA_MOD_DAMAGE_DONE:
                            targetUnitMap.push_back(m_caster);
                            break;
                        default:                            // apply to target in other case
                            if (m_targets.getUnitTarget())
                                targetUnitMap.push_back(m_targets.getUnitTarget());
                            break;
                    }
                    break;
                case SPELL_EFFECT_APPLY_AREA_AURA_PARTY:
                    // AreaAura
                    if(m_spellInfo->Attributes == 0x9050000 || m_spellInfo->Attributes == 0x10000)
                        SetTargetMap(effIndex, TARGET_AREAEFFECT_PARTY, targetUnitMap);
                    break;
                case SPELL_EFFECT_SKIN_PLAYER_CORPSE:
                    if (m_targets.getUnitTarget())
                        targetUnitMap.push_back(m_targets.getUnitTarget());
                    else if (m_targets.getCorpseTargetGUID())
                    {
                        if (Corpse *corpse = m_caster->GetMap()->GetCorpse(m_targets.getCorpseTargetGUID()))
                            if (Player* owner = ObjectAccessor::FindPlayer(corpse->GetOwnerGuid()))
                                targetUnitMap.push_back(owner);
                    }
                    break;
                default:
                    break;
            }
            break;
        }
        default:
            //sLog.outError( "SPELL: Unknown implicit target (%u) for spell ID %u", targetMode, m_spellInfo->Id );
            break;
    }

    if (unMaxTargets && targetUnitMap.size() > unMaxTargets)
    {
        // make sure one unit is always removed per iteration
        uint32 removed_utarget = 0;
        for (UnitList::iterator itr = targetUnitMap.begin(), next; itr != targetUnitMap.end(); itr = next)
        {
            next = itr;
            ++next;
            if (!*itr) continue;
            if ((*itr) == m_targets.getUnitTarget())
            {
                targetUnitMap.erase(itr);
                removed_utarget = 1;
                //        break;
            }
        }
        // remove random units from the map
        while (targetUnitMap.size() > unMaxTargets - removed_utarget)
        {
            uint32 poz = urand(0, targetUnitMap.size()-1);
            for (UnitList::iterator itr = targetUnitMap.begin(); itr != targetUnitMap.end(); ++itr, --poz)
            {
                if (!*itr) continue;

                if (!poz)
                {
                    targetUnitMap.erase(itr);
                    break;
                }
            }
        }
        // the player's target will always be added to the map
        if (removed_utarget && m_targets.getUnitTarget())
            targetUnitMap.push_back(m_targets.getUnitTarget());
    }
}

void Spell::prepare(SpellCastTargets const* targets, Aura* triggeredByAura)
{
    m_targets = *targets;

    m_spellState = SPELL_STATE_PREPARING;

    m_castPositionX = m_caster->GetPositionX();
    m_castPositionY = m_caster->GetPositionY();
    m_castPositionZ = m_caster->GetPositionZ();
    m_castOrientation = m_caster->GetOrientation();

    if(triggeredByAura)
        m_triggeredByAuraSpell  = triggeredByAura->GetSpellProto();

    // create and add update event for this spell
    SpellEvent* Event = new SpellEvent(this);
    m_caster->m_Events.AddEvent(Event, m_caster->m_Events.CalculateTime(1));

    //Prevent casting at cast another spell (ServerSide check)
    if(m_caster->IsNonMeleeSpellCasted(false, true, true) && m_cast_count)
    {
        SendCastResult(SPELL_FAILED_SPELL_IN_PROGRESS);
        finish(false);
        return;
    }

    if(uint8 result = sObjectMgr.IsSpellDisabled(m_spellInfo->Id))
    {
        if(m_caster->GetTypeId() == TYPEID_PLAYER)
        {
            sLog.outDebug("Player %s cast a spell %u which was disabled by server administrator",   m_caster->GetName(), m_spellInfo->Id);
            if(result == 2)
            sLog.outChar("Player %s cast a spell %u which was disabled by server administrator and marked as CheatSpell",   m_caster->GetName(), m_spellInfo->Id);
        }
        SendCastResult(SPELL_FAILED_SPELL_UNAVAILABLE);
        finish(false);
        return;
    }

    // Fill cost data
    m_powerCost = CalculatePowerCost(m_spellInfo, m_caster, this, m_CastItem);

    SpellCastResult result = CheckCast(true);
    if(result != SPELL_CAST_OK && !IsAutoRepeat())          //always cast autorepeat dummy for triggering
    {
        if(triggeredByAura)
        {
            SendChannelUpdate(0);
            triggeredByAura->SetAuraDuration(0);
        }
        SendCastResult(result);
        finish(false);
        return;
    }

    // Prepare data for triggers
    prepareDataForTriggerSystem();

    // calculate cast time (calculated after first CheckCast check to prevent charge counting for first CheckCast fail)
    m_casttime = GetSpellCastTime(m_spellInfo, this);

    // set timer base at cast time
    ReSetTimer();

    // stealth must be removed at cast starting (at show channel bar)
    // skip triggered spell (item equip spell casting and other not explicit character casts/item uses)
    if ( !m_IsTriggeredSpell && isSpellBreakStealth(m_spellInfo) )
        m_caster->RemoveAurasWithInterruptFlags(AURA_INTERRUPT_FLAG_CAST);

    // add non-triggered (with cast time and without)
    if (!m_IsTriggeredSpell)
    {
        // add to cast type slot
        m_caster->SetCurrentCastedSpell( this );

        // will show cast bar
        SendSpellStart();

        TriggerGlobalCooldown();
    }
    // execute triggered without cast time explicitly in call point
    else if(m_timer == 0)
        cast(true);
    // else triggered with cast time will execute execute at next tick or later
    // without adding to cast type slot
    // will not show cast bar but will show effects at casting time etc
}

void Spell::cancel()
{
    if(m_spellState == SPELL_STATE_FINISHED)
        return;

    // channeled spells don't display interrupted message even if they are interrupted, possible other cases with no "Interrupted" message
    bool sendInterrupt = IsChanneledSpell(m_spellInfo) ? false : true;

    m_autoRepeat = false;
    switch (m_spellState)
    {
        case SPELL_STATE_PREPARING:
            CancelGlobalCooldown();

            //(no break)
        case SPELL_STATE_DELAYED:
        {
            SendInterrupted(0);

            if (sendInterrupt)
                SendCastResult(SPELL_FAILED_INTERRUPTED);
        } break;

        case SPELL_STATE_CASTING:
        {
            for(TargetList::const_iterator ihit = m_UniqueTargetInfo.begin(); ihit != m_UniqueTargetInfo.end(); ++ihit)
            {
                if (ihit->missCondition == SPELL_MISS_NONE)
                {
                    Unit* unit = m_caster->GetObjectGuid() == (*ihit).targetGUID ? m_caster : ObjectAccessor::GetUnit(*m_caster, ihit->targetGUID);
                    if (unit && unit->isAlive())
                        unit->RemoveAurasByCasterSpell(m_spellInfo->Id, m_caster->GetGUID());
                }
            }

            SendChannelUpdate(0);
            SendInterrupted(0);

            if (sendInterrupt)
                SendCastResult(SPELL_FAILED_INTERRUPTED);
        } break;

        default:
        {
        } break;
    }

    finish(false);
    m_caster->RemoveDynObject(m_spellInfo->Id);
    m_caster->RemoveGameObject(m_spellInfo->Id, true);
}

void Spell::cast(bool skipCheck)
{
    SetExecutedCurrently(true);

    if (!m_caster->CheckAndIncreaseCastCounter())
    {
        if (m_triggeredByAuraSpell)
            sLog.outError("Spell %u triggered by aura spell %u too deep in cast chain for cast. Cast not allowed for prevent overflow stack crash.", m_spellInfo->Id, m_triggeredByAuraSpell->Id);
        else
            sLog.outError("Spell %u too deep in cast chain for cast. Cast not allowed for prevent overflow stack crash.", m_spellInfo->Id);

        SendCastResult(SPELL_FAILED_ERROR);
        finish(false);
        SetExecutedCurrently(false);
        return;
    }

    // update pointers base at GUIDs to prevent access to already nonexistent object
    UpdatePointers();

    // cancel at lost main target unit
    if(!m_targets.getUnitTarget() && m_targets.getUnitTargetGUID() && m_targets.getUnitTargetGUID() != m_caster->GetGUID())
    {
        cancel();
        m_caster->DecreaseCastCounter();
        SetExecutedCurrently(false);
        return;
    }

    if(m_caster->GetTypeId() != TYPEID_PLAYER && m_targets.getUnitTarget() && m_targets.getUnitTarget() != m_caster)
        m_caster->SetInFront(m_targets.getUnitTarget());

    SpellCastResult castResult = CheckPower();
    if(castResult != SPELL_CAST_OK)
    {
        SendCastResult(castResult);
        finish(false);
        m_caster->DecreaseCastCounter();
        SetExecutedCurrently(false);
        return;
    }

    // triggered cast called from Spell::prepare where it was already checked
    if(!skipCheck)
    {
        castResult = CheckCast(false);
        if(castResult != SPELL_CAST_OK)
        {
            SendCastResult(castResult);
            finish(false);
            m_caster->DecreaseCastCounter();
            SetExecutedCurrently(false);
            return;
        }
    }

    if (m_spellInfo->Id == 32592)
        if(const SpellEntry* spellInfo = sSpellStore.LookupEntry(m_spellInfo->Id))
            const_cast<SpellEntry*>(spellInfo)->Attributes |= SPELL_ATTR_UNAFFECTED_BY_INVULNERABILITY;

    if (m_spellInfo->Id == 64380) //hack for faster Shattering Throw trigering
        if(const SpellEntry* spellInfo = sSpellStore.LookupEntry(m_spellInfo->Id))
            const_cast<SpellEntry*>(spellInfo)->CastingTimeIndex = 1;

    // Hack for Spirit of Redemption because wrong data in dbc
    if (m_spellInfo->Id == 27827)
        if(const SpellEntry* spellInfo = sSpellStore.LookupEntry(m_spellInfo->Id))
            const_cast<SpellEntry*>(spellInfo)->AuraInterruptFlags = 0;

    if (m_spellInfo->Id == 32592)                           // Mass Dispel - immunity bypass hack
        if(const SpellEntry* spellInfo = sSpellStore.LookupEntry(m_spellInfo->Id))
            const_cast<SpellEntry*>(spellInfo)->Attributes |= SPELL_ATTR_UNAFFECTED_BY_INVULNERABILITY;

    // different triggred (for caster) and precast (casted before apply effect to target) cases
    switch(m_spellInfo->SpellFamilyName)
    {
        case SPELLFAMILY_GENERIC:
        {
            // Bandages
            if (m_spellInfo->Mechanic == MECHANIC_BANDAGE)
                AddPrecastSpell(11196);                     // Recently Bandaged
            // Stoneskin
            else if (m_spellInfo->Id == 20594)
                AddTriggeredSpell(65116);                   // Stoneskin - armor 10% for 8 sec
            // Chaos Bane strength buff
            else if (m_spellInfo->Id == 71904)
                AddTriggeredSpell(73422);
            else if (m_spellInfo->Id == 74607)
                AddTriggeredSpell(74610);                  // Fiery combustion
            else if (m_spellInfo->Id == 74799)
                AddTriggeredSpell(74800);                  // Soul consumption
            break;
        }
        case SPELLFAMILY_MAGE:
        {
            // Ice Block
            if (m_spellInfo->SpellFamilyFlags & UI64LIT(0x0000008000000000))
                AddPrecastSpell(41425);                     // Hypothermia
            // Fingers of Frost
            else if (m_spellInfo->Id == 44544)
                AddPrecastSpell(74396);                     // Fingers of Frost
            break;
        }
        case SPELLFAMILY_WARRIOR:
        {
            // Shattering Throw
            if (m_spellInfo->Id == 64382)
                AddTriggeredSpell(64380);                    // Shattering Throw
            // Shield Slam
            else if ((m_spellInfo->SpellFamilyFlags & UI64LIT(0x0000020000000000)) && m_spellInfo->Category==1209)
            {
                if (m_caster->HasAura(58375))               // Glyph of Blocking
                    AddTriggeredSpell(58374);               // Glyph of Blocking
            }
            // Shattering Throw
            else if (m_spellInfo->Id == 64382)
                AddTriggeredSpell(64380);                     // Shattering Throw
            break;
        }
        case SPELLFAMILY_PRIEST:
        {
            // Power Word: Shield
            if (m_spellInfo->Mechanic == MECHANIC_SHIELD &&
                (m_spellInfo->SpellFamilyFlags & UI64LIT(0x0000000000000001)))
                AddPrecastSpell(6788);                      // Weakened Soul
            // Prayer of Mending (jump animation), we need formal caster instead original for correct animation
            else if (m_spellInfo->SpellFamilyFlags & UI64LIT(0x0000002000000000))
                AddTriggeredSpell(41637);

            switch(m_spellInfo->Id)
            {
                case 15237: AddTriggeredSpell(23455); break;// Holy Nova, rank 1
                case 15430: AddTriggeredSpell(23458); break;// Holy Nova, rank 2
                case 15431: AddTriggeredSpell(23459); break;// Holy Nova, rank 3
                case 27799: AddTriggeredSpell(27803); break;// Holy Nova, rank 4
                case 27800: AddTriggeredSpell(27804); break;// Holy Nova, rank 5
                case 27801: AddTriggeredSpell(27805); break;// Holy Nova, rank 6
                case 25331: AddTriggeredSpell(25329); break;// Holy Nova, rank 7
                case 48077: AddTriggeredSpell(48075); break;// Holy Nova, rank 8
                case 48078: AddTriggeredSpell(48076); break;// Holy Nova, rank 9
                default:break;
            }
            break;
        }
        case SPELLFAMILY_DRUID:
        {
            // Faerie Fire (Feral)
            if (m_spellInfo->Id == 16857 && m_caster->GetShapeshiftForm() != FORM_CAT)
                AddTriggeredSpell(60089);
            // Berserk (Bear Mangle part)
            else if (m_spellInfo->Id == 50334)
                AddTriggeredSpell(58923);
            break;
        }
        case SPELLFAMILY_ROGUE:
            // Fan of Knives (main hand)
            if (m_spellInfo->Id == 51723 && m_caster->GetTypeId() == TYPEID_PLAYER &&
                ((Player*)m_caster)->haveOffhandWeapon())
            {
                AddTriggeredSpell(52874);                   // Fan of Knives (offhand)
            }
            break;
        case SPELLFAMILY_HUNTER:
        {
            // Lock and Load
            if (m_spellInfo->Id == 56453)
                AddPrecastSpell(67544);                     // Lock and Load Marker
            break;
        }
        case SPELLFAMILY_PALADIN:
        {
            // Hand of Reckoning
            if (m_spellInfo->Id == 62124)
            {
                if (m_targets.getUnitTarget() && m_targets.getUnitTarget()->getVictim() != m_caster)
                    AddPrecastSpell(67485);                 // Hand of Rekoning (no typos in name ;) )
            }
            // Divine Shield, Divine Protection or Hand of Protection
            else if (m_spellInfo->SpellFamilyFlags & UI64LIT(0x0000000000400080))
            {
                AddPrecastSpell(25771);                     // Forbearance
                AddPrecastSpell(61987);                     // Avenging Wrath Marker
            }
            // Lay on Hands
            else if (m_spellInfo->SpellFamilyFlags & UI64LIT(0x0000000000008000))
            {
                // only for self cast
                if (m_caster == m_targets.getUnitTarget())
                    AddPrecastSpell(25771);                     // Forbearance
            }
            // Avenging Wrath
            else if (m_spellInfo->SpellFamilyFlags & UI64LIT(0x0000200000000000))
                AddPrecastSpell(61987);                     // Avenging Wrath Marker
            break;
        }
        case SPELLFAMILY_SHAMAN:
        {
            // Bloodlust
            if (m_spellInfo->Id == 2825)
                AddPrecastSpell(57724);                     // Sated
            // Heroism
            else if (m_spellInfo->Id == 32182)
                AddPrecastSpell(57723);                     // Exhaustion
            // Spirit Walk
            else if (m_spellInfo->Id == 58875)
                AddPrecastSpell(58876);
            // Totem of Wrath
            else if (m_spellInfo->Effect[EFFECT_INDEX_0]==SPELL_EFFECT_APPLY_AREA_AURA_RAID && m_spellInfo->SpellFamilyFlags & UI64LIT(0x0000000004000000))
                // only for main totem spell cast
                AddTriggeredSpell(30708);                   // Totem of Wrath
            break;
        }
        case SPELLFAMILY_DEATHKNIGHT:
        {
            // Chains of Ice
            if (m_spellInfo->Id == 45524)
                AddTriggeredSpell(55095);                   // Frost Fever
            break;
        }
        default:
            break;
    }

    // traded items have trade slot instead of guid in m_itemTargetGUID
    // set to real guid to be sent later to the client
    m_targets.updateTradeSlotItem();

    if (m_caster->GetTypeId() == TYPEID_PLAYER)
    {
        if (!m_IsTriggeredSpell && m_CastItem)
            ((Player*)m_caster)->GetAchievementMgr().UpdateAchievementCriteria(ACHIEVEMENT_CRITERIA_TYPE_USE_ITEM, m_CastItem->GetEntry());

        ((Player*)m_caster)->GetAchievementMgr().UpdateAchievementCriteria(ACHIEVEMENT_CRITERIA_TYPE_CAST_SPELL, m_spellInfo->Id);
    }

    FillTargetMap();

    if(m_spellState == SPELL_STATE_FINISHED)                // stop cast if spell marked as finish somewhere in FillTargetMap
    {
        m_caster->DecreaseCastCounter();
        SetExecutedCurrently(false);
        return;
    }

    // CAST SPELL
    SendSpellCooldown();

    TakePower();
    TakeReagents();                                         // we must remove reagents before HandleEffects to allow place crafted item in same slot

    SendCastResult(castResult);
    SendSpellGo();                                          // we must send smsg_spell_go packet before m_castItem delete in TakeCastItem()...

    InitializeDamageMultipliers();

    // Okay, everything is prepared. Now we need to distinguish between immediate and evented delayed spells
    if (m_spellInfo->speed > 0.0f)
    {

        // Remove used for cast item if need (it can be already NULL after TakeReagents call
        // in case delayed spell remove item at cast delay start
        TakeCastItem();

        // fill initial spell damage from caster for delayed casted spells
        for(TargetList::iterator ihit = m_UniqueTargetInfo.begin(); ihit != m_UniqueTargetInfo.end(); ++ihit)
            HandleDelayedSpellLaunch(&(*ihit));

        // Okay, maps created, now prepare flags
        m_immediateHandled = false;
        m_spellState = SPELL_STATE_DELAYED;
        SetDelayStart(0);
    }
    else
    {
        // Immediate spell, no big deal
        handle_immediate();
    }

    m_caster->DecreaseCastCounter();
    SetExecutedCurrently(false);
}

void Spell::handle_immediate()
{
    // start channeling if applicable
    if(IsChanneledSpell(m_spellInfo))
    {
        int32 duration = m_caster->CalculateBaseSpellDuration(m_spellInfo);
        if (duration)
        {
            m_spellState = SPELL_STATE_CASTING;
            SendChannelStart(duration);
        }
    }

    // process immediate effects (items, ground, etc.) also initialize some variables
    _handle_immediate_phase();

    for(TargetList::iterator ihit = m_UniqueTargetInfo.begin(); ihit != m_UniqueTargetInfo.end(); ++ihit)
        DoAllEffectOnTarget(&(*ihit));

    for(GOTargetList::iterator ihit = m_UniqueGOTargetInfo.begin(); ihit != m_UniqueGOTargetInfo.end(); ++ihit)
        DoAllEffectOnTarget(&(*ihit));

    // spell is finished, perform some last features of the spell here
    _handle_finish_phase();

    // Remove used for cast item if need (it can be already NULL after TakeReagents call
    TakeCastItem();

    if(m_spellState != SPELL_STATE_CASTING)
        finish(true);                                       // successfully finish spell cast (not last in case autorepeat or channel spell)
}

uint64 Spell::handle_delayed(uint64 t_offset)
{
    uint64 next_time = 0;

    if (!m_immediateHandled)
    {
        _handle_immediate_phase();
        m_immediateHandled = true;
    }

    // now recheck units targeting correctness (need before any effects apply to prevent adding immunity at first effect not allow apply second spell effect and similar cases)
    for(TargetList::iterator ihit = m_UniqueTargetInfo.begin(); ihit != m_UniqueTargetInfo.end(); ++ihit)
    {
        if (!ihit->processed)
        {
            if (ihit->timeDelay <= t_offset)
                DoAllEffectOnTarget(&(*ihit));
            else if (next_time == 0 || ihit->timeDelay < next_time)
                next_time = ihit->timeDelay;
        }
    }

    // now recheck gameobject targeting correctness
    for(GOTargetList::iterator ighit = m_UniqueGOTargetInfo.begin(); ighit != m_UniqueGOTargetInfo.end(); ++ighit)
    {
        if (!ighit->processed)
        {
            if (ighit->timeDelay <= t_offset)
                DoAllEffectOnTarget(&(*ighit));
            else if (next_time == 0 || ighit->timeDelay < next_time)
                next_time = ighit->timeDelay;
        }
    }
    // All targets passed - need finish phase
    if (next_time == 0)
    {
        // spell is finished, perform some last features of the spell here
        _handle_finish_phase();

        finish(true);                                       // successfully finish spell cast

        // return zero, spell is finished now
        return 0;
    }
    else
    {
        // spell is unfinished, return next execution time
        return next_time;
    }
}

void Spell::_handle_immediate_phase()
{
    // handle some immediate features of the spell here
    HandleThreatSpells();

    m_needSpellLog = IsNeedSendToClient();
    for(int j = 0; j < MAX_EFFECT_INDEX; ++j)
    {
        if(m_spellInfo->Effect[j] == 0)
            continue;

        // apply Send Event effect to ground in case empty target lists
        if( m_spellInfo->Effect[j] == SPELL_EFFECT_SEND_EVENT && !HaveTargetsForEffect(SpellEffectIndex(j)) )
        {
            HandleEffects(NULL, NULL, NULL, SpellEffectIndex(j));
            continue;
        }

        // Don't do spell log, if is school damage spell
        if(m_spellInfo->Effect[j] == SPELL_EFFECT_SCHOOL_DAMAGE || m_spellInfo->Effect[j] == 0)
            m_needSpellLog = false;
    }

    // initialize Diminishing Returns Data
    m_diminishLevel = DIMINISHING_LEVEL_1;
    m_diminishGroup = DIMINISHING_NONE;

    // process items
    for(ItemTargetList::iterator ihit = m_UniqueItemInfo.begin(); ihit != m_UniqueItemInfo.end(); ++ihit)
        DoAllEffectOnTarget(&(*ihit));

    // process ground
    for(int j = 0; j < MAX_EFFECT_INDEX; ++j)
    {
        // persistent area auras target only the ground
        if(m_spellInfo->Effect[j] == SPELL_EFFECT_PERSISTENT_AREA_AURA)
            HandleEffects(NULL, NULL, NULL, SpellEffectIndex(j));
    }
}

void Spell::_handle_finish_phase()
{
    // spell log
    if(m_needSpellLog)
        SendLogExecute();
}

void Spell::SendSpellCooldown()
{
    if(m_caster->GetTypeId() != TYPEID_PLAYER)
        return;

    Player* _player = (Player*)m_caster;

    // mana/health/etc potions, disabled by client (until combat out as declarate)
    if (m_CastItem && m_CastItem->IsPotion())
    {
        // need in some way provided data for Spell::finish SendCooldownEvent
        _player->SetLastPotionId(m_CastItem->GetEntry());
        return;
    }

    // (1) have infinity cooldown but set at aura apply, (2) passive cooldown at triggering
    if(m_spellInfo->Attributes & (SPELL_ATTR_DISABLED_WHILE_ACTIVE | SPELL_ATTR_PASSIVE))
        return;

    _player->AddSpellAndCategoryCooldowns(m_spellInfo, m_CastItem ? m_CastItem->GetEntry() : 0, this);
}

void Spell::update(uint32 difftime)
{
    // update pointers based at it's GUIDs
    UpdatePointers();

    if(m_targets.getUnitTargetGUID() && !m_targets.getUnitTarget())
    {
        cancel();
        return;
    }

    // check if the player caster has moved before the spell finished
    if ((m_caster->GetTypeId() == TYPEID_PLAYER && m_timer != 0) &&
        (m_castPositionX != m_caster->GetPositionX() || m_castPositionY != m_caster->GetPositionY() || m_castPositionZ != m_caster->GetPositionZ()) &&
        (m_spellInfo->Effect[EFFECT_INDEX_0] != SPELL_EFFECT_STUCK || !((Player*)m_caster)->m_movementInfo.HasMovementFlag(MOVEFLAG_FALLINGFAR)))
    {
        // always cancel for channeled spells
        if( m_spellState == SPELL_STATE_CASTING )
            cancel();
        // don't cancel for melee, autorepeat, triggered and instant spells
        else if(!IsNextMeleeSwingSpell() && !IsAutoRepeat() && !m_IsTriggeredSpell && (m_spellInfo->InterruptFlags & SPELL_INTERRUPT_FLAG_MOVEMENT))
            cancel();
    }

    switch(m_spellState)
    {
        case SPELL_STATE_PREPARING:
        {
            if(m_timer)
            {
                if (m_targets.getUnitTarget() && m_targets.getUnitTarget()->isAlive() && !m_targets.getUnitTarget()->isVisibleForOrDetect(m_caster, m_caster, false))
                    cancel();

                if(difftime >= m_timer)
                    m_timer = 0;
                else
                    m_timer -= difftime;
            }

            if(m_timer == 0 && !IsNextMeleeSwingSpell() && !IsAutoRepeat())
                cast();
        } break;
        case SPELL_STATE_CASTING:
        {
            if(m_timer > 0)
            {
                if( m_caster->GetTypeId() == TYPEID_PLAYER )
                {
                    // check if player has jumped before the channeling finished
                    if(((Player*)m_caster)->m_movementInfo.HasMovementFlag(MOVEFLAG_FALLING))
                        cancel();

                    // check for incapacitating player states
                    if( m_caster->hasUnitState(UNIT_STAT_CAN_NOT_REACT))
                        cancel();

                    // check if player has turned if flag is set
                    if( m_spellInfo->ChannelInterruptFlags & CHANNEL_FLAG_TURNING && m_castOrientation != m_caster->GetOrientation() )
                        cancel();
                }

                // check if there are alive targets left
                if (!IsAliveUnitPresentInTargetList())
                {
                    SendChannelUpdate(0);
                    finish();
                }

                if(difftime >= m_timer)
                    m_timer = 0;
                else
                    m_timer -= difftime;
            }

            if(m_timer == 0)
            {
                SendChannelUpdate(0);

                // channeled spell processed independently for quest targeting
                // cast at creature (or GO) quest objectives update at successful cast channel finished
                // ignore autorepeat/melee casts for speed (not exist quest for spells (hm... )
                if( !IsAutoRepeat() && !IsNextMeleeSwingSpell() )
                {
                    if ( Player* p = m_caster->GetCharmerOrOwnerPlayerOrPlayerItself() )
                    {
                        for(TargetList::const_iterator ihit = m_UniqueTargetInfo.begin(); ihit != m_UniqueTargetInfo.end(); ++ihit)
                        {
<<<<<<< HEAD
                            TargetInfo* target = &*ihit;
                            if(!target->targetGUID.IsCreatureOrVehicle())
=======
                            TargetInfo const& target = *ihit;
                            if (!target.targetGUID.IsCreature())
>>>>>>> 335d9aa9
                                continue;

                            Unit* unit = m_caster->GetObjectGuid() == target.targetGUID ? m_caster : ObjectAccessor::GetUnit(*m_caster, target.targetGUID);
                            if (unit == NULL)
                                continue;

                            p->RewardPlayerAndGroupAtCast(unit, m_spellInfo->Id);
                        }

                        for(GOTargetList::const_iterator ihit = m_UniqueGOTargetInfo.begin(); ihit != m_UniqueGOTargetInfo.end(); ++ihit)
                        {
                            GOTargetInfo const& target = *ihit;

                            GameObject* go = m_caster->GetMap()->GetGameObject(target.targetGUID);
                            if(!go)
                                continue;

                            p->RewardPlayerAndGroupAtCast(go, m_spellInfo->Id);
                        }
                    }
                }

                finish();
            }
        } break;
        default:
        {
        }break;
    }
}

void Spell::finish(bool ok)
{
    if(!m_caster)
        return;

    if(m_spellState == SPELL_STATE_FINISHED)
        return;

    m_spellState = SPELL_STATE_FINISHED;

    // other code related only to successfully finished spells
    if(!ok)
        return;

    // remove spell mods
    if (m_caster->GetTypeId() == TYPEID_PLAYER)
        ((Player*)m_caster)->RemoveSpellMods(this);

    // handle SPELL_AURA_ADD_TARGET_TRIGGER auras
    Unit::AuraList const& targetTriggers = m_caster->GetAurasByType(SPELL_AURA_ADD_TARGET_TRIGGER);
    for(Unit::AuraList::const_iterator i = targetTriggers.begin(); i != targetTriggers.end(); ++i)
    {
        if (!(*i)->isAffectedOnSpell(m_spellInfo))
            continue;
        for(TargetList::const_iterator ihit = m_UniqueTargetInfo.begin(); ihit != m_UniqueTargetInfo.end(); ++ihit)
        {
            if (ihit->missCondition == SPELL_MISS_NONE)
            {
                // check m_caster->GetGUID() let load auras at login and speedup most often case
                Unit *unit = m_caster->GetObjectGuid() == ihit->targetGUID ? m_caster : ObjectAccessor::GetUnit(*m_caster, ihit->targetGUID);
                if (unit && unit->isAlive())
                {
                    SpellEntry const *auraSpellInfo = (*i)->GetSpellProto();
                    SpellEffectIndex auraSpellIdx = (*i)->GetEffIndex();
                    // Calculate chance at that moment (can be depend for example from combo points)
                    int32 auraBasePoints = (*i)->GetBasePoints();
                    int32 chance = m_caster->CalculateSpellDamage(unit, auraSpellInfo, auraSpellIdx, &auraBasePoints);
                    if(roll_chance_i(chance))
                        m_caster->CastSpell(unit, auraSpellInfo->EffectTriggerSpell[auraSpellIdx], true, NULL, (*i));
                }
            }
        }
    }

    // Heal caster for all health leech from all targets
    if (m_healthLeech)
    {
        uint32 absorb = 0;
        m_caster->CalculateHealAbsorb(uint32(m_healthLeech), &absorb);
        m_caster->DealHeal(m_caster, uint32(m_healthLeech) - absorb, m_spellInfo, false, absorb);
    }

    if (IsMeleeAttackResetSpell())
    {
        m_caster->resetAttackTimer(BASE_ATTACK);
        if(m_caster->haveOffhandWeapon())
            m_caster->resetAttackTimer(OFF_ATTACK);
    }

    /*if (IsRangedAttackResetSpell())
        m_caster->resetAttackTimer(RANGED_ATTACK);*/

    // Clear combo at finish state
    if(NeedsComboPoints(m_spellInfo))
    {
        // Not drop combopoints if negative spell and if any miss on enemy exist
        bool needDrop = true;
        if (!IsPositiveSpell(m_spellInfo->Id))
        {
            for(TargetList::const_iterator ihit = m_UniqueTargetInfo.begin(); ihit != m_UniqueTargetInfo.end(); ++ihit)
            {
                if (ihit->missCondition != SPELL_MISS_NONE && ihit->targetGUID != m_caster->GetObjectGuid())
                {
                    needDrop = false;
                    break;
                }
            }
        }
        if (needDrop)
            m_caster->ClearComboPoints();
    }

    // potions disabled by client, send event "not in combat" if need
    if (m_caster->GetTypeId() == TYPEID_PLAYER)
        ((Player*)m_caster)->UpdatePotionCooldown(this);

    // call triggered spell only at successful cast (after clear combo points -> for add some if need)
    if(!m_TriggerSpells.empty())
        CastTriggerSpells();

    // Stop Attack for some spells
    if( m_spellInfo->Attributes & SPELL_ATTR_STOP_ATTACK_TARGET )
        m_caster->AttackStop();
}

void Spell::SendCastResult(SpellCastResult result)
{
    if(result == SPELL_CAST_OK)
        return;

    if (m_caster->GetTypeId() != TYPEID_PLAYER)
        return;

    if(((Player*)m_caster)->GetSession()->PlayerLoading())  // don't send cast results at loading time
        return;

    SendCastResult((Player*)m_caster, m_spellInfo, m_cast_count, result);
}

void Spell::SendCastResult(Player* caster, SpellEntry const* spellInfo, uint8 cast_count, SpellCastResult result)
{
    if(result == SPELL_CAST_OK)
        return;

    WorldPacket data(SMSG_CAST_FAILED, (4+1+1));
    data << uint8(cast_count);                              // single cast or multi 2.3 (0/1)
    data << uint32(spellInfo->Id);
    data << uint8(result);                                  // problem
    switch (result)
    {
        case SPELL_FAILED_REQUIRES_SPELL_FOCUS:
            data << uint32(spellInfo->RequiresSpellFocus);
            break;
        case SPELL_FAILED_REQUIRES_AREA:
            // hardcode areas limitation case
            switch(spellInfo->Id)
            {
                case 41617:                                 // Cenarion Mana Salve
                case 41619:                                 // Cenarion Healing Salve
                    data << uint32(3905);
                    break;
                case 41618:                                 // Bottled Nethergon Energy
                case 41620:                                 // Bottled Nethergon Vapor
                    data << uint32(3842);
                    break;
                case 45373:                                 // Bloodberry Elixir
                    data << uint32(4075);
                    break;
                default:                                    // default case (don't must be)
                    data << uint32(0);
                    break;
            }
            break;
        case SPELL_FAILED_REAGENTS:
            // normally client checks reagents, just some script effects here
            if(spellInfo->Id == 46584)                      // Raise Dead
                data << uint32(37201);                      // Corpse Dust
            break;
        case SPELL_FAILED_TOTEMS:
            for(int i = 0; i < MAX_SPELL_TOTEMS; ++i)
                if(spellInfo->Totem[i])
                    data << uint32(spellInfo->Totem[i]);
            break;
        case SPELL_FAILED_TOTEM_CATEGORY:
            for(int i = 0; i < MAX_SPELL_TOTEM_CATEGORIES; ++i)
                if(spellInfo->TotemCategory[i])
                    data << uint32(spellInfo->TotemCategory[i]);
            break;
        case SPELL_FAILED_EQUIPPED_ITEM_CLASS:
            data << uint32(spellInfo->EquippedItemClass);
            data << uint32(spellInfo->EquippedItemSubClassMask);
            //data << uint32(spellInfo->EquippedItemInventoryTypeMask);
            break;
        default:
            break;
    }
    caster->GetSession()->SendPacket(&data);
}

void Spell::SendSpellStart()
{
    if (!IsNeedSendToClient())
        return;

    DEBUG_FILTER_LOG(LOG_FILTER_SPELL_CAST, "Sending SMSG_SPELL_START id=%u", m_spellInfo->Id);

    uint32 castFlags = CAST_FLAG_UNKNOWN1;
    if (IsRangedSpell())
        castFlags |= CAST_FLAG_AMMO;

    if (m_spellInfo->runeCostID)
        castFlags |= CAST_FLAG_UNKNOWN10;

    Unit *caster = m_IsTriggeredSpell && m_originalCaster ? m_originalCaster : m_caster;

    WorldPacket data(SMSG_SPELL_START, (8+8+4+4+2));
    if (m_CastItem)
        data << m_CastItem->GetPackGUID();
    else
        data << caster->GetPackGUID();

    data << caster->GetPackGUID();
    data << uint8(m_cast_count);                            // pending spell cast?
    data << uint32(m_spellInfo->Id);                        // spellId
    data << uint32(castFlags);                              // cast flags
    data << uint32(m_timer);                                // delay?
    data << m_targets;

    if ( castFlags & CAST_FLAG_UNKNOWN6 )                   // predicted power?
        data << uint32(0);

    if ( castFlags & CAST_FLAG_UNKNOWN7 )                   // rune cooldowns list
    {
        uint8 v1 = 0;//m_runesState;
        uint8 v2 = 0;//((Player*)m_caster)->GetRunesState();
        data << uint8(v1);                                  // runes state before
        data << uint8(v2);                                  // runes state after
        for(uint8 i = 0; i < MAX_RUNES; ++i)
        {
            uint8 m = (1 << i);
            if(m & v1)                                      // usable before...
                if(!(m & v2))                               // ...but on cooldown now...
                    data << uint8(0);                       // some unknown byte (time?)
        }
    }

    if ( castFlags & CAST_FLAG_AMMO )
        WriteAmmoToPacket(&data);

    if ( castFlags & CAST_FLAG_UNKNOWN21 )
    {
        data << uint32(0);
        data << uint32(0);
    }

    m_caster->SendMessageToSet(&data, true);
}

void Spell::SendSpellGo()
{
    // not send invisible spell casting
    if(!IsNeedSendToClient())
        return;

    DEBUG_FILTER_LOG(LOG_FILTER_SPELL_CAST, "Sending SMSG_SPELL_GO id=%u", m_spellInfo->Id);

    uint32 castFlags = CAST_FLAG_UNKNOWN3;
    if(IsRangedSpell())
        castFlags |= CAST_FLAG_AMMO;                        // arrows/bullets visual

    if((m_caster->GetTypeId() == TYPEID_PLAYER) && (m_caster->getClass() == CLASS_DEATH_KNIGHT) && m_spellInfo->runeCostID)
    {
        castFlags |= CAST_FLAG_UNKNOWN10;                   // same as in SMSG_SPELL_START
        castFlags |= CAST_FLAG_UNKNOWN6;                    // makes cooldowns visible
        castFlags |= CAST_FLAG_UNKNOWN7;                    // rune cooldowns list
    }

    Unit *caster = m_IsTriggeredSpell && m_originalCaster ? m_originalCaster : m_caster;

    WorldPacket data(SMSG_SPELL_GO, 50);                    // guess size

    if(m_CastItem)
        data << m_CastItem->GetPackGUID();
    else
        data << caster->GetPackGUID();

    data << caster->GetPackGUID();
    data << uint8(m_cast_count);                            // pending spell cast?
    data << uint32(m_spellInfo->Id);                        // spellId
    data << uint32(castFlags);                              // cast flags
    data << uint32(WorldTimer::getMSTime());                            // timestamp

    WriteSpellGoTargets(&data);

    data << m_targets;

    if ( castFlags & CAST_FLAG_UNKNOWN6 )                   // unknown wotlk, predicted power?
        data << uint32(m_caster->GetPower(m_caster->getPowerType())); // Yes, it is really predicted power.

    if ( castFlags & CAST_FLAG_UNKNOWN7 )                   // rune cooldowns list
    {
        uint8 v1 = m_runesState;
        uint8 v2 =  m_caster->getClass() == CLASS_DEATH_KNIGHT ? ((Player*)m_caster)->GetRunesState() : 0;
        data << uint8(v1);                                  // runes state before
        data << uint8(v2);                                  // runes state after
        for(uint8 i = 0; i < MAX_RUNES; ++i)
        {
            uint8 m = (1 << i);
            if(m & v1)                                      // usable before...
                if(!(m & v2))                               // ...but on cooldown now...
                    data << uint8(0);                       // some unknown byte (time?)
        }
    }

    if ( castFlags & CAST_FLAG_UNKNOWN4 )                   // unknown wotlk
    {
        data << float(0);
        data << uint32(0);
    }

    if ( castFlags & CAST_FLAG_AMMO )
        WriteAmmoToPacket(&data);

    if ( castFlags & CAST_FLAG_UNKNOWN5 )                   // unknown wotlk
    {
        data << uint32(0);
        data << uint32(0);
    }

    if ( m_targets.m_targetMask & TARGET_FLAG_DEST_LOCATION )
    {
        data << uint8(0);                                   // The value increase for each time, can remind of a cast count for the spell
    }

    m_caster->SendMessageToSet(&data, true);
}

void Spell::WriteAmmoToPacket(WorldPacket* data)
{
    uint32 ammoInventoryType = 0;
    uint32 ammoDisplayID = 0;

    if (m_caster->GetTypeId() == TYPEID_PLAYER)
    {
        Item *pItem = ((Player*)m_caster)->GetWeaponForAttack( RANGED_ATTACK );
        if(pItem)
        {
            ammoInventoryType = pItem->GetProto()->InventoryType;
            if( ammoInventoryType == INVTYPE_THROWN )
                ammoDisplayID = pItem->GetProto()->DisplayInfoID;
            else
            {
                uint32 ammoID = ((Player*)m_caster)->GetUInt32Value(PLAYER_AMMO_ID);
                if(ammoID)
                {
                    ItemPrototype const *pProto = ObjectMgr::GetItemPrototype( ammoID );
                    if(pProto)
                    {
                        ammoDisplayID = pProto->DisplayInfoID;
                        ammoInventoryType = pProto->InventoryType;
                    }
                }
                else if(m_caster->GetDummyAura(46699))      // Requires No Ammo
                {
                    ammoDisplayID = 5996;                   // normal arrow
                    ammoInventoryType = INVTYPE_AMMO;
                }
            }
        }
    }
    else
    {
        for (uint8 i = 0; i < MAX_VIRTUAL_ITEM_SLOT; ++i)
        {
            if(uint32 item_id = m_caster->GetUInt32Value(UNIT_VIRTUAL_ITEM_SLOT_ID + i))
            {
                if(ItemEntry const * itemEntry = sItemStore.LookupEntry(item_id))
                {
                    if(itemEntry->Class == ITEM_CLASS_WEAPON)
                    {
                        switch(itemEntry->SubClass)
                        {
                            case ITEM_SUBCLASS_WEAPON_THROWN:
                                ammoDisplayID = itemEntry->DisplayId;
                                ammoInventoryType = itemEntry->InventoryType;
                                break;
                            case ITEM_SUBCLASS_WEAPON_BOW:
                            case ITEM_SUBCLASS_WEAPON_CROSSBOW:
                                ammoDisplayID = 5996;       // is this need fixing?
                                ammoInventoryType = INVTYPE_AMMO;
                                break;
                            case ITEM_SUBCLASS_WEAPON_GUN:
                                ammoDisplayID = 5998;       // is this need fixing?
                                ammoInventoryType = INVTYPE_AMMO;
                                break;
                        }

                        if(ammoDisplayID)
                            break;
                    }
                }
            }
        }
    }

    *data << uint32(ammoDisplayID);
    *data << uint32(ammoInventoryType);
}

void Spell::WriteSpellGoTargets(WorldPacket* data)
{
    size_t count_pos = data->wpos();
    *data << uint8(0);                                      // placeholder

    // This function also fill data for channeled spells:
    // m_needAliveTargetMask req for stop channeling if one target die
    uint32 hit  = m_UniqueGOTargetInfo.size();              // Always hits on GO
    uint32 miss = 0;

    for(TargetList::iterator ihit = m_UniqueTargetInfo.begin(); ihit != m_UniqueTargetInfo.end(); ++ihit)
    {
        if (ihit->effectMask == 0)                          // No effect apply - all immuned add state
        {
            // possibly SPELL_MISS_IMMUNE2 for this??
            ihit->missCondition = SPELL_MISS_IMMUNE2;
            ++miss;
        }
        else if (ihit->missCondition == SPELL_MISS_NONE)    // Add only hits
        {
            ++hit;
            *data << ihit->targetGUID;
            m_needAliveTargetMask |= ihit->effectMask;
        }
        else
            ++miss;
    }

    for(GOTargetList::const_iterator ighit = m_UniqueGOTargetInfo.begin(); ighit != m_UniqueGOTargetInfo.end(); ++ighit)
        *data << ighit->targetGUID;                         // Always hits

    data->put<uint8>(count_pos, hit);

    *data << (uint8)miss;
    for(TargetList::const_iterator ihit = m_UniqueTargetInfo.begin(); ihit != m_UniqueTargetInfo.end(); ++ihit)
    {
        if (ihit->missCondition != SPELL_MISS_NONE)         // Add only miss
        {
            *data << ihit->targetGUID;
            *data << uint8(ihit->missCondition);
            if (ihit->missCondition == SPELL_MISS_REFLECT)
                *data << uint8(ihit->reflectResult);
        }
    }
    // Reset m_needAliveTargetMask for non channeled spell
    if(!IsChanneledSpell(m_spellInfo))
        m_needAliveTargetMask = 0;
}

void Spell::SendLogExecute()
{
    Unit *target = m_targets.getUnitTarget() ? m_targets.getUnitTarget() : m_caster;

    WorldPacket data(SMSG_SPELLLOGEXECUTE, (8+4+4+4+4+8));

    if(m_caster->GetTypeId() == TYPEID_PLAYER)
        data << m_caster->GetPackGUID();
    else
        data << target->GetPackGUID();

    data << uint32(m_spellInfo->Id);
    uint32 count1 = 1;
    data << uint32(count1);                                 // count1 (effect count?)
    for(uint32 i = 0; i < count1; ++i)
    {
        data << uint32(m_spellInfo->Effect[EFFECT_INDEX_0]);// spell effect
        uint32 count2 = 1;
        data << uint32(count2);                             // count2 (target count?)
        for(uint32 j = 0; j < count2; ++j)
        {
            switch(m_spellInfo->Effect[EFFECT_INDEX_0])
            {
                case SPELL_EFFECT_POWER_DRAIN:
                    if(Unit *unit = m_targets.getUnitTarget())
                        data << unit->GetPackGUID();
                    else
                        data << uint8(0);
                    data << uint32(0);
                    data << uint32(0);
                    data << float(0);
                    break;
                case SPELL_EFFECT_ADD_EXTRA_ATTACKS:
                    if(Unit *unit = m_targets.getUnitTarget())
                        data << unit->GetPackGUID();
                    else
                        data << uint8(0);
                    data << uint32(0);                      // count?
                    break;
                case SPELL_EFFECT_INTERRUPT_CAST:
                    if(Unit *unit = m_targets.getUnitTarget())
                        data << unit->GetPackGUID();
                    else
                        data << uint8(0);
                    data << uint32(0);                      // spellid
                    break;
                case SPELL_EFFECT_DURABILITY_DAMAGE:
                    if(Unit *unit = m_targets.getUnitTarget())
                        data << unit->GetPackGUID();
                    else
                        data << uint8(0);
                    data << uint32(0);
                    data << uint32(0);
                    break;
                case SPELL_EFFECT_OPEN_LOCK:
                    if(Item *item = m_targets.getItemTarget())
                        data << item->GetPackGUID();
                    else
                        data << uint8(0);
                    break;
                case SPELL_EFFECT_CREATE_ITEM:
                case SPELL_EFFECT_CREATE_ITEM_2:
                    data << uint32(m_spellInfo->EffectItemType[EFFECT_INDEX_0]);
                    break;
                case SPELL_EFFECT_SUMMON:
                case SPELL_EFFECT_TRANS_DOOR:
                case SPELL_EFFECT_SUMMON_PET:
                case SPELL_EFFECT_SUMMON_OBJECT_WILD:
                case SPELL_EFFECT_CREATE_HOUSE:
                case SPELL_EFFECT_DUEL:
                case SPELL_EFFECT_SUMMON_OBJECT_SLOT1:
                case SPELL_EFFECT_SUMMON_OBJECT_SLOT2:
                case SPELL_EFFECT_SUMMON_OBJECT_SLOT3:
                case SPELL_EFFECT_SUMMON_OBJECT_SLOT4:
                    if(Unit *unit = m_targets.getUnitTarget())
                        data << unit->GetPackGUID();
                    else if(m_targets.getItemTargetGUID())
                        data.appendPackGUID(m_targets.getItemTargetGUID());
                    else if(GameObject *go = m_targets.getGOTarget())
                        data << go->GetPackGUID();
                    else
                        data << uint8(0);                   // guid
                    break;
                case SPELL_EFFECT_FEED_PET:
                    data << uint32(m_targets.getItemTargetEntry());
                    break;
                case SPELL_EFFECT_DISMISS_PET:
                    if(Unit *unit = m_targets.getUnitTarget())
                        data << unit->GetPackGUID();
                    else
                        data << uint8(0);
                    break;
                case SPELL_EFFECT_RESURRECT:
                case SPELL_EFFECT_RESURRECT_NEW:
                    if(Unit *unit = m_targets.getUnitTarget())
                        data << unit->GetPackGUID();
                    else
                        data << uint8(0);
                    break;
                default:
                    return;
            }
        }
    }

    m_caster->SendMessageToSet(&data, true);
}

void Spell::SendInterrupted(uint8 result)
{
    WorldPacket data(SMSG_SPELL_FAILURE, (8+4+1));
    data << m_caster->GetPackGUID();
    data << uint8(m_cast_count);
    data << uint32(m_spellInfo->Id);
    data << uint8(result);
    m_caster->SendMessageToSet(&data, true);

    data.Initialize(SMSG_SPELL_FAILED_OTHER, (8+4));
    data << m_caster->GetPackGUID();
    data << uint8(m_cast_count);
    data << uint32(m_spellInfo->Id);
    data << uint8(result);
    m_caster->SendMessageToSet(&data, true);
}

void Spell::SendChannelUpdate(uint32 time)
{
    if(time == 0)
    {
        m_caster->RemoveAurasByCasterSpell(m_spellInfo->Id, m_caster->GetGUID());

        ObjectGuid target_guid = m_caster->GetChannelObjectGuid();
        if (target_guid != m_caster->GetObjectGuid() && target_guid.IsUnit())
            if (Unit* target = ObjectAccessor::GetUnit(*m_caster, target_guid))
                target->RemoveAurasByCasterSpell(m_spellInfo->Id, m_caster->GetGUID());

        m_caster->SetChannelObjectGuid(ObjectGuid());
        m_caster->SetUInt32Value(UNIT_CHANNEL_SPELL, 0);
    }

    WorldPacket data( MSG_CHANNEL_UPDATE, 8+4 );
    data << m_caster->GetPackGUID();
    data << uint32(time);
    m_caster->SendMessageToSet(&data, true);
}

void Spell::SendChannelStart(uint32 duration)
{
    WorldObject* target = NULL;

    // select first not resisted target from target list for _0_ effect
    if (!m_UniqueTargetInfo.empty())
    {
        for(TargetList::const_iterator itr = m_UniqueTargetInfo.begin(); itr != m_UniqueTargetInfo.end(); ++itr)
        {
            if ((itr->effectMask & (1 << EFFECT_INDEX_0)) && itr->reflectResult == SPELL_MISS_NONE &&
                itr->targetGUID != m_caster->GetObjectGuid())
            {
                target = ObjectAccessor::GetUnit(*m_caster, itr->targetGUID);
                break;
            }
        }
    }
    else if(!m_UniqueGOTargetInfo.empty())
    {
        for(GOTargetList::const_iterator itr = m_UniqueGOTargetInfo.begin(); itr != m_UniqueGOTargetInfo.end(); ++itr)
        {
            if (itr->effectMask & (1 << EFFECT_INDEX_0))
            {
                target = m_caster->GetMap()->GetGameObject(itr->targetGUID);
                break;
            }
        }
    }

    WorldPacket data( MSG_CHANNEL_START, (8+4+4) );
    data << m_caster->GetPackGUID();
    data << uint32(m_spellInfo->Id);
    data << uint32(duration);
    m_caster->SendMessageToSet(&data, true);

    m_timer = duration;

    if (target)
        m_caster->SetChannelObjectGuid(target->GetObjectGuid());

    m_caster->SetUInt32Value(UNIT_CHANNEL_SPELL, m_spellInfo->Id);
}

void Spell::SendResurrectRequest(Player* target)
{
    // Both players and NPCs can resurrect using spells - have a look at creature 28487 for example
    // However, the packet structure differs slightly

    const char* sentName = m_caster->GetTypeId() == TYPEID_PLAYER ? "" : m_caster->GetNameForLocaleIdx(target->GetSession()->GetSessionDbLocaleIndex());

    WorldPacket data(SMSG_RESURRECT_REQUEST, (8+4+strlen(sentName)+1+1+1));
    data << m_caster->GetObjectGuid();
    data << uint32(strlen(sentName) + 1);

    data << sentName;
    data << uint8(0);

    data << uint8(m_caster->GetTypeId() == TYPEID_PLAYER ? 0 : 1);
    target->GetSession()->SendPacket(&data);
}

void Spell::SendPlaySpellVisual(uint32 SpellID)
{
    if (m_caster->GetTypeId() != TYPEID_PLAYER)
        return;

    WorldPacket data(SMSG_PLAY_SPELL_VISUAL, 8 + 4);
    data << m_caster->GetObjectGuid();
    data << uint32(SpellID);                                // spell visual id?
    ((Player*)m_caster)->GetSession()->SendPacket(&data);
}

void Spell::TakeCastItem()
{
    if(!m_CastItem || m_caster->GetTypeId() != TYPEID_PLAYER)
        return;

    // not remove cast item at triggered spell (equipping, weapon damage, etc)
    if(m_IsTriggeredSpell && !(m_targets.m_targetMask & TARGET_FLAG_TRADE_ITEM))
        return;

    ItemPrototype const *proto = m_CastItem->GetProto();

    if(!proto)
    {
        // This code is to avoid a crash
        // I'm not sure, if this is really an error, but I guess every item needs a prototype
        sLog.outError("Cast item (%s) has no item prototype", m_CastItem->GetGuidStr().c_str());
        return;
    }

    bool expendable = false;
    bool withoutCharges = false;

    for (int i = 0; i < MAX_ITEM_PROTO_SPELLS; ++i)
    {
        if (proto->Spells[i].SpellId)
        {
            // item has limited charges
            if (proto->Spells[i].SpellCharges)
            {
                if (proto->Spells[i].SpellCharges < 0 && !(proto->ExtraFlags & ITEM_EXTRA_NON_CONSUMABLE))
                    expendable = true;

                int32 charges = m_CastItem->GetSpellCharges(i);

                // item has charges left
                if (charges)
                {
                    (charges > 0) ? --charges : ++charges;  // abs(charges) less at 1 after use
                    if (proto->Stackable == 1)
                        m_CastItem->SetSpellCharges(i, charges);
                    m_CastItem->SetState(ITEM_CHANGED, (Player*)m_caster);
                }

                // all charges used
                withoutCharges = (charges == 0);
            }
        }
    }

    if (expendable && withoutCharges)
    {
        uint32 count = 1;
        ((Player*)m_caster)->DestroyItemCount(m_CastItem, count, true);

        // prevent crash at access to deleted m_targets.getItemTarget
        ClearCastItem();
    }
}

void Spell::TakePower()
{
    if(m_CastItem || m_triggeredByAuraSpell)
        return;

    // health as power used
    if(m_spellInfo->powerType == POWER_HEALTH)
    {
        m_caster->ModifyHealth( -(int32)m_powerCost );
        return;
    }

    if(m_spellInfo->powerType >= MAX_POWERS)
    {
        sLog.outError("Spell::TakePower: Unknown power type '%d'", m_spellInfo->powerType);
        return;
    }

    Powers powerType = Powers(m_spellInfo->powerType);

    if(powerType == POWER_RUNE)
    {
        CheckOrTakeRunePower(true);
        return;
    }

    m_caster->ModifyPower(powerType, -(int32)m_powerCost);

    // Set the five second timer
    if (powerType == POWER_MANA && m_powerCost > 0)
        m_caster->SetLastManaUse();
}

SpellCastResult Spell::CheckOrTakeRunePower(bool take)
{
    if(m_caster->GetTypeId() != TYPEID_PLAYER)
        return SPELL_CAST_OK;

    Player *plr = (Player*)m_caster;

    if(plr->getClass() != CLASS_DEATH_KNIGHT)
        return SPELL_CAST_OK;

    SpellRuneCostEntry const *src = sSpellRuneCostStore.LookupEntry(m_spellInfo->runeCostID);

    if(!src)
        return SPELL_CAST_OK;

    if(src->NoRuneCost() && (!take || src->NoRunicPowerGain()))
        return SPELL_CAST_OK;

    if (take)
        m_runesState = plr->GetRunesState();                // store previous state

    // at this moment for rune cost exist only no cost mods, and no percent mods
    int32 runeCostMod = 10000;
    if(Player* modOwner = plr->GetSpellModOwner())
        modOwner->ApplySpellMod(m_spellInfo->Id, SPELLMOD_COST, runeCostMod, this);

    if (runeCostMod > 0)
    {
        int32 runeCost[NUM_RUNE_TYPES];                         // blood, frost, unholy, death

        // init cost data and apply mods
        for(uint32 i = 0; i < RUNE_DEATH; ++i)
            runeCost[i] = runeCostMod > 0 ? src->RuneCost[i] : 0;

        runeCost[RUNE_DEATH] = 0;                               // calculated later

        // scan non-death runes (death rune not used explicitly in rune costs)
        for(uint32 i = 0; i < MAX_RUNES; ++i)
        {
            RuneType rune = plr->GetCurrentRune(i);
            if (runeCost[rune] <= 0)
                continue;

            // already used
            if(plr->GetRuneCooldown(i) != 0)
                continue;

            if (take)
                plr->SetRuneCooldown(i, RUNE_COOLDOWN);         // 5*2=10 sec

            --runeCost[rune];
        }

        // collect all not counted rune costs to death runes cost
        for(uint32 i = 0; i < RUNE_DEATH; ++i)
            if(runeCost[i] > 0)
                runeCost[RUNE_DEATH] += runeCost[i];

        // scan death runes
        if(runeCost[RUNE_DEATH] > 0)
        {
            for(uint32 i = 0; i < MAX_RUNES && runeCost[RUNE_DEATH]; ++i)
            {
                RuneType rune = plr->GetCurrentRune(i);
                if (rune != RUNE_DEATH)
                    continue;

                // already used
                if(plr->GetRuneCooldown(i) != 0)
                    continue;

                if (take)
                    plr->SetRuneCooldown(i, RUNE_COOLDOWN); // 5*2=10 sec

                --runeCost[rune];

                if (take)
                {
                    plr->ConvertRune(i, plr->GetBaseRune(i));
                    plr->ClearConvertedBy(i);
                }
            }
        }

        if(!take && runeCost[RUNE_DEATH] > 0)
            return SPELL_FAILED_NO_POWER;                       // not sure if result code is correct
    }

    if(take)
    {
        // you can gain some runic power when use runes
        float rp = float(src->runePowerGain);
        rp *= sWorld.getConfig(CONFIG_FLOAT_RATE_POWER_RUNICPOWER_INCOME);
        plr->ModifyPower(POWER_RUNIC_POWER, (int32)rp);
    }

    return SPELL_CAST_OK;
}

void Spell::TakeReagents()
{
    if (m_caster->GetTypeId() != TYPEID_PLAYER)
        return;

    if (IgnoreItemRequirements())                           // reagents used in triggered spell removed by original spell or don't must be removed.
        return;

    Player* p_caster = (Player*)m_caster;
    if (p_caster->CanNoReagentCast(m_spellInfo) )
        return;

    for(uint32 x = 0; x < MAX_SPELL_REAGENTS; ++x)
    {
        if(m_spellInfo->Reagent[x] <= 0)
            continue;

        uint32 itemid = m_spellInfo->Reagent[x];
        uint32 itemcount = m_spellInfo->ReagentCount[x];

        // if CastItem is also spell reagent
        if (m_CastItem)
        {
            ItemPrototype const *proto = m_CastItem->GetProto();
            if( proto && proto->ItemId == itemid )
            {
                for(int s = 0; s < MAX_ITEM_PROTO_SPELLS; ++s)
                {
                    // CastItem will be used up and does not count as reagent
                    int32 charges = m_CastItem->GetSpellCharges(s);
                    if (proto->Spells[s].SpellCharges < 0 && abs(charges) < 2)
                    {
                        ++itemcount;
                        break;
                    }
                }

                m_CastItem = NULL;
            }
        }

        // if getItemTarget is also spell reagent
        if (m_targets.getItemTargetEntry() == itemid)
            m_targets.setItemTarget(NULL);

        p_caster->DestroyItemCount(itemid, itemcount, true);
    }
}

void Spell::HandleThreatSpells()
{
    if (m_UniqueTargetInfo.empty())
        return;

    SpellThreatEntry const* threatEntry = sSpellMgr.GetSpellThreatEntry(m_spellInfo->Id);

    if (!threatEntry || (!threatEntry->threat && threatEntry->ap_bonus == 0.0f))
        return;

    float threat = threatEntry->threat;
    if (threatEntry->ap_bonus != 0.0f)
        threat += threatEntry->ap_bonus * m_caster->GetTotalAttackPowerValue(GetWeaponAttackType(m_spellInfo));

    bool positive = true;
    uint8 effectMask = 0;
    for (int i = 0; i < MAX_EFFECT_INDEX; ++i)
        if (m_spellInfo->Effect[i])
            effectMask |= (1<<i);

    if (m_negativeEffectMask & effectMask)
    {
        // can only handle spells with clearly defined positive/negative effect, check at spell_threat loading probably not perfect
        // so abort when only some effects are negative.
        if ((m_negativeEffectMask & effectMask) != effectMask)
        {
            DEBUG_FILTER_LOG(LOG_FILTER_SPELL_CAST, "Spell %u, rank %u, is not clearly positive or negative, ignoring bonus threat", m_spellInfo->Id, sSpellMgr.GetSpellRank(m_spellInfo->Id));
            return;
        }
        positive = false;
    }

    // since 2.0.1 threat from positive effects also is distributed among all targets, so the overall caused threat is at most the defined bonus
    threat /= m_UniqueTargetInfo.size();

    for (TargetList::const_iterator ihit = m_UniqueTargetInfo.begin(); ihit != m_UniqueTargetInfo.end(); ++ihit)
    {
        if (ihit->missCondition != SPELL_MISS_NONE)
            continue;

        Unit* target = m_caster->GetObjectGuid() == ihit->targetGUID ? m_caster : ObjectAccessor::GetUnit(*m_caster, ihit->targetGUID);
        if (!target)
            continue;

        // positive spells distribute threat among all units that are in combat with target, like healing
        if (positive)
        {
            target->getHostileRefManager().threatAssist(m_caster /*real_caster ??*/, threat, m_spellInfo);
        }
        // for negative spells threat gets distributed among affected targets
        else
        {
            if (!target->CanHaveThreatList())
                continue;

            target->AddThreat(m_caster, threat, false, GetSpellSchoolMask(m_spellInfo), m_spellInfo);
        }
    }

    DEBUG_FILTER_LOG(LOG_FILTER_SPELL_CAST, "Spell %u added an additional %f threat for %s %u target(s)", m_spellInfo->Id, threat, positive ? "assisting" : "harming", uint32(m_UniqueTargetInfo.size()));
}

void Spell::HandleEffects(Unit *pUnitTarget,Item *pItemTarget,GameObject *pGOTarget,SpellEffectIndex i, float DamageMultiplier)
{
    unitTarget = pUnitTarget;
    itemTarget = pItemTarget;
    gameObjTarget = pGOTarget;

    uint8 eff = m_spellInfo->Effect[i];

    damage = int32(CalculateDamage(i, unitTarget) * DamageMultiplier);

    DEBUG_FILTER_LOG(LOG_FILTER_SPELL_CAST, "Spell %u Effect%d : %u", m_spellInfo->Id, i, eff);

    if(eff < TOTAL_SPELL_EFFECTS)
    {
        (*this.*SpellEffects[eff])(i);
    }
    else
    {
        sLog.outError("WORLD: Spell FX %d > TOTAL_SPELL_EFFECTS ", eff);
    }
}

void Spell::AddTriggeredSpell( uint32 spellId )
{
    SpellEntry const *spellInfo = sSpellStore.LookupEntry(spellId );

    if(!spellInfo)
    {
        sLog.outError("Spell::AddTriggeredSpell: unknown spell id %u used as triggred spell for spell %u)", spellId, m_spellInfo->Id);
        return;
    }

    m_TriggerSpells.push_back(spellInfo);
}

void Spell::AddPrecastSpell( uint32 spellId )
{
    SpellEntry const *spellInfo = sSpellStore.LookupEntry(spellId );

    if(!spellInfo)
    {
        sLog.outError("Spell::AddPrecastSpell: unknown spell id %u used as pre-cast spell for spell %u)", spellId, m_spellInfo->Id);
        return;
    }

    m_preCastSpells.push_back(spellInfo);
}

void Spell::CastTriggerSpells()
{
    for(SpellInfoList::const_iterator si = m_TriggerSpells.begin(); si != m_TriggerSpells.end(); ++si)
    {
        Spell* spell = new Spell(m_caster, (*si), true, m_originalCasterGUID);
        spell->prepare(&m_targets);                         // use original spell original targets
    }
}

void Spell::CastPreCastSpells(Unit* target)
{
    for(SpellInfoList::const_iterator si = m_preCastSpells.begin(); si != m_preCastSpells.end(); ++si)
        m_caster->CastSpell(target, (*si), true, m_CastItem);
}

SpellCastResult Spell::CheckCast(bool strict)
{
    // check cooldowns to prevent cheating (ignore passive spells, that client side visual only)
    if (m_caster->GetTypeId()==TYPEID_PLAYER && !(m_spellInfo->Attributes & SPELL_ATTR_PASSIVE) &&
        ((Player*)m_caster)->HasSpellCooldown(m_spellInfo->Id))
    {
        if(m_triggeredByAuraSpell)
            return SPELL_FAILED_DONT_REPORT;
        else
            return SPELL_FAILED_NOT_READY;
    }

    // check global cooldown
    if (strict && !m_IsTriggeredSpell && HasGlobalCooldown())
        return SPELL_FAILED_NOT_READY;

    // only allow triggered spells if at an ended battleground
    if (!m_IsTriggeredSpell && m_caster->GetTypeId() == TYPEID_PLAYER)
        if(BattleGround * bg = ((Player*)m_caster)->GetBattleGround())
            if(bg->GetStatus() == STATUS_WAIT_LEAVE)
                return SPELL_FAILED_DONT_REPORT;

    if (!m_IsTriggeredSpell && IsNonCombatSpell(m_spellInfo) &&
        m_caster->isInCombat() && !m_caster->IsIgnoreUnitState(m_spellInfo, IGNORE_UNIT_COMBAT_STATE))
        return SPELL_FAILED_AFFECTING_COMBAT;

    if (m_caster->GetTypeId() == TYPEID_PLAYER && !((Player*)m_caster)->isGameMaster() &&
        sWorld.getConfig(CONFIG_BOOL_VMAP_INDOOR_CHECK) &&
        VMAP::VMapFactory::createOrGetVMapManager()->isLineOfSightCalcEnabled())
    {
        if (m_spellInfo->Attributes & SPELL_ATTR_OUTDOORS_ONLY &&
                !m_caster->GetTerrain()->IsOutdoors(m_caster->GetPositionX(), m_caster->GetPositionY(), m_caster->GetPositionZ()))
            return SPELL_FAILED_ONLY_OUTDOORS;

        if(m_spellInfo->Attributes & SPELL_ATTR_INDOORS_ONLY &&
                m_caster->GetTerrain()->IsOutdoors(m_caster->GetPositionX(), m_caster->GetPositionY(), m_caster->GetPositionZ()))
            return SPELL_FAILED_ONLY_INDOORS;
    }
    // only check at first call, Stealth auras are already removed at second call
    // for now, ignore triggered spells
    if( strict && !m_IsTriggeredSpell)
    {
        bool checkForm = true;
        // Ignore form req aura
        Unit::AuraList const& ignore = m_caster->GetAurasByType(SPELL_AURA_MOD_IGNORE_SHAPESHIFT);
        for(Unit::AuraList::const_iterator i = ignore.begin(); i != ignore.end(); ++i)
        {
            if (!(*i)->isAffectedOnSpell(m_spellInfo))
                continue;
            checkForm = false;
            break;
        }
        if (checkForm)
        {
            // Cannot be used in this stance/form
            SpellCastResult shapeError = GetErrorAtShapeshiftedCast(m_spellInfo, m_caster->GetShapeshiftForm());
            if(shapeError != SPELL_CAST_OK)
                return shapeError;

            if ((m_spellInfo->Attributes & SPELL_ATTR_ONLY_STEALTHED) && !(m_caster->HasStealthAura()))
                return SPELL_FAILED_ONLY_STEALTHED;
        }
    }

    // caster state requirements
    if(m_spellInfo->CasterAuraState && !m_caster->HasAuraState(AuraState(m_spellInfo->CasterAuraState)))
        return SPELL_FAILED_CASTER_AURASTATE;
    if(m_spellInfo->CasterAuraStateNot && m_caster->HasAuraState(AuraState(m_spellInfo->CasterAuraStateNot)))
        return SPELL_FAILED_CASTER_AURASTATE;

    // Caster aura req check if need
    if(m_spellInfo->casterAuraSpell && !m_caster->HasAura(m_spellInfo->casterAuraSpell))
        return SPELL_FAILED_CASTER_AURASTATE;
    if(m_spellInfo->excludeCasterAuraSpell)
    {
        // Special cases of non existing auras handling
        if(m_spellInfo->excludeCasterAuraSpell == 61988)
        {
            // Avenging Wrath Marker
            if(m_caster->HasAura(61987))
                return SPELL_FAILED_CASTER_AURASTATE;
        }
        else if(m_caster->HasAura(m_spellInfo->excludeCasterAuraSpell))
            return SPELL_FAILED_CASTER_AURASTATE;
    }

    if (m_caster->GetTypeId() == TYPEID_PLAYER)
    {
        // cancel autorepeat spells if cast start when moving
        // (not wand currently autorepeat cast delayed to moving stop anyway in spell update code)
        if (((Player*)m_caster)->isMoving() )
        {
            // skip stuck spell to allow use it in falling case and apply spell limitations at movement
            if ((!((Player*)m_caster)->m_movementInfo.HasMovementFlag(MOVEFLAG_FALLINGFAR) || m_spellInfo->Effect[EFFECT_INDEX_0] != SPELL_EFFECT_STUCK) &&
                (IsAutoRepeat() || (m_spellInfo->AuraInterruptFlags & AURA_INTERRUPT_FLAG_NOT_SEATED) != 0))
                return SPELL_FAILED_MOVING;
        }

        if (!m_IsTriggeredSpell && NeedsComboPoints(m_spellInfo) && !m_caster->IsIgnoreUnitState(m_spellInfo, IGNORE_UNIT_TARGET_STATE) &&
            (!m_targets.getUnitTarget() || m_targets.getUnitTarget()->GetObjectGuid() != ((Player*)m_caster)->GetComboTargetGuid()))
            // warrior not have real combo-points at client side but use this way for mark allow Overpower use
            return m_caster->getClass() == CLASS_WARRIOR ? SPELL_FAILED_CASTER_AURASTATE : SPELL_FAILED_NO_COMBO_POINTS;
    }

    if(Unit *target = m_targets.getUnitTarget())
    {
        // target state requirements (not allowed state), apply to self also
        // This check not need - checked in CheckTarget()
        // if(m_spellInfo->TargetAuraStateNot && target->HasAuraState(AuraState(m_spellInfo->TargetAuraStateNot)))
        //    return SPELL_FAILED_TARGET_AURASTATE;

        if (!m_IsTriggeredSpell && IsDeathOnlySpell(m_spellInfo) && target->isAlive())
            return SPELL_FAILED_TARGET_NOT_DEAD;

        // Target aura req check if need
        // This check fully not need - checked in CheckTarget()
        // if(m_spellInfo->targetAuraSpell && !target->HasAura(m_spellInfo->targetAuraSpell))
        //    return SPELL_FAILED_CASTER_AURASTATE;

        if(m_spellInfo->excludeTargetAuraSpell)
        {
            // Special cases of non existing auras handling
            if (m_spellInfo->excludeTargetAuraSpell == 61988)
            {
                // Avenging Wrath Marker
                if (target->HasAura(61987))
                    return SPELL_FAILED_CASTER_AURASTATE;

            }
            else if (target->HasAura(m_spellInfo->excludeTargetAuraSpell))
                return SPELL_FAILED_CASTER_AURASTATE;
        }

        bool non_caster_target = target != m_caster && !IsSpellWithCasterSourceTargetsOnly(m_spellInfo);

        if(non_caster_target)
        {
            // target state requirements (apply to non-self only), to allow cast affects to self like Dirty Deeds
            if (m_spellInfo->TargetAuraState && !target->HasAuraStateForCaster(AuraState(m_spellInfo->TargetAuraState), m_caster->GetGUID()) &&
                !m_caster->IsIgnoreUnitState(m_spellInfo, m_spellInfo->TargetAuraState == AURA_STATE_FROZEN ? IGNORE_UNIT_TARGET_NON_FROZEN : IGNORE_UNIT_TARGET_STATE))
                return SPELL_FAILED_TARGET_AURASTATE;

            // Not allow casting on flying player
            if (target->IsTaxiFlying())
                return SPELL_FAILED_BAD_TARGETS;

            if(!m_IsTriggeredSpell && !(m_spellInfo->AttributesEx2 & SPELL_ATTR_EX2_IGNORE_LOS) && VMAP::VMapFactory::checkSpellForLoS(m_spellInfo->Id) && !m_caster->IsWithinLOSInMap(target))
                return SPELL_FAILED_LINE_OF_SIGHT;

            // auto selection spell rank implemented in WorldSession::HandleCastSpellOpcode
            // this case can be triggered if rank not found (too low-level target for first rank)
            if (m_caster->GetTypeId() == TYPEID_PLAYER && !m_CastItem && !m_IsTriggeredSpell)
            {
                // spell expected to be auto-downranking in cast handle, so must be same
                if (m_spellInfo != sSpellMgr.SelectAuraRankForLevel(m_spellInfo, target->getLevel()))
                    return SPELL_FAILED_LOWLEVEL;
            }
        }
        else if (m_caster == target)
        {
            if (m_caster->GetTypeId() == TYPEID_PLAYER && m_caster->IsInWorld())
            {
                // Additional check for some spells
                // If 0 spell effect empty - client not send target data (need use selection)
                // TODO: check it on next client version
                if (m_targets.m_targetMask == TARGET_FLAG_SELF &&
                    m_spellInfo->EffectImplicitTargetA[EFFECT_INDEX_1] == TARGET_CHAIN_DAMAGE)
                {
                    target = m_caster->GetMap()->GetUnit(((Player *)m_caster)->GetSelectionGuid());
                    if (!target)
                        return SPELL_FAILED_BAD_TARGETS;

                    m_targets.setUnitTarget(target);
                }
            }

            // Some special spells with non-caster only mode

            // Fire Shield
            if (m_spellInfo->SpellFamilyName == SPELLFAMILY_WARLOCK &&
                m_spellInfo->SpellIconID == 16)
                return SPELL_FAILED_BAD_TARGETS;

            // Focus Magic (main spell)
            if (m_spellInfo->Id == 54646)
                return SPELL_FAILED_BAD_TARGETS;

            // Lay on Hands (self cast)
            if (m_spellInfo->SpellFamilyName == SPELLFAMILY_PALADIN &&
                m_spellInfo->SpellFamilyFlags & UI64LIT(0x0000000000008000))
            {
                if (target->HasAura(25771))                 // Forbearance
                    return SPELL_FAILED_CASTER_AURASTATE;
                if (target->HasAura(61987))                 // Avenging Wrath Marker
                    return SPELL_FAILED_CASTER_AURASTATE;
            }
        }

        // check pet presents
        for(int j = 0; j < MAX_EFFECT_INDEX; ++j)
        {
            if(m_spellInfo->EffectImplicitTargetA[j] == TARGET_PET)
            {
                target = m_caster->GetPet();
                if(!target)
                {
                    if(m_triggeredByAuraSpell)              // not report pet not existence for triggered spells
                        return SPELL_FAILED_DONT_REPORT;
                    else
                        return SPELL_FAILED_NO_PET;
                }
                break;
            }
        }

        //check creature type
        //ignore self casts (including area casts when caster selected as target)
        if(non_caster_target)
        {
            if(!CheckTargetCreatureType(target))
            {
                if(target->GetTypeId() == TYPEID_PLAYER)
                    return SPELL_FAILED_TARGET_IS_PLAYER;
                else
                    return SPELL_FAILED_BAD_TARGETS;
            }
        }

        if(non_caster_target)
        {
            // simple cases
            bool explicit_target_mode = false;
            bool target_hostile = false;
            bool target_hostile_checked = false;
            bool target_friendly = false;
            bool target_friendly_checked = false;
            for(int k = 0; k < MAX_EFFECT_INDEX;  ++k)
            {
                if (IsExplicitPositiveTarget(m_spellInfo->EffectImplicitTargetA[k]))
                {
                    if (!target_hostile_checked)
                    {
                        target_hostile_checked = true;
                        target_hostile = m_caster->IsHostileTo(target);
                    }

                    if(target_hostile)
                        return SPELL_FAILED_BAD_TARGETS;

                    explicit_target_mode = true;
                }
                else if (IsExplicitNegativeTarget(m_spellInfo->EffectImplicitTargetA[k]))
                {
                    if (!target_friendly_checked)
                    {
                        target_friendly_checked = true;
                        target_friendly = m_caster->IsFriendlyTo(target);
                    }

                    if(target_friendly)
                        return SPELL_FAILED_BAD_TARGETS;

                    explicit_target_mode = true;
                }
            }
            // TODO: this check can be applied and for player to prevent cheating when IsPositiveSpell will return always correct result.
            // check target for pet/charmed casts (not self targeted), self targeted cast used for area effects and etc
            if (!explicit_target_mode && m_caster->GetTypeId() == TYPEID_UNIT && !m_caster->GetCharmerOrOwnerGuid().IsEmpty() && !IsDispelSpell(m_spellInfo))
            {
                // check correctness positive/negative cast target (pet cast real check and cheating check)
                if(IsPositiveSpell(m_spellInfo->Id))
                {
                    if (!target_hostile_checked)
                    {
                        target_hostile_checked = true;
                        target_hostile = m_caster->IsHostileTo(target);
                    }

                    if(target_hostile)
                        return SPELL_FAILED_BAD_TARGETS;
                }
                else
                {
                    if (!target_friendly_checked)
                    {
                        target_friendly_checked = true;
                        target_friendly = m_caster->IsFriendlyTo(target);
                    }

                    if(target_friendly)
                        return SPELL_FAILED_BAD_TARGETS;
                }
            }
        }

        if(IsPositiveSpell(m_spellInfo->Id))
            if(target->IsImmuneToSpell(m_spellInfo))
                return SPELL_FAILED_TARGET_AURASTATE;

        //Must be behind the target.
        if( m_spellInfo->AttributesEx2 == 0x100000 && (m_spellInfo->AttributesEx & 0x200) == 0x200 && target->HasInArc(M_PI_F, m_caster) )
        {
            // Exclusion for Pounce:  Facing Limitation was removed in 2.0.1, but it still uses the same, old Ex-Flags
            // Exclusion for Mutilate:Facing Limitation was removed in 2.0.1 and 3.0.3, but they still use the same, old Ex-Flags
            // Exclusion for Throw: Facing limitation was added in 3.2.x, but that shouldn't be
            if ((m_spellInfo->SpellFamilyName != SPELLFAMILY_DRUID || (m_spellInfo->SpellFamilyFlags != UI64LIT(0x0000000000020000))) &&
                (m_spellInfo->SpellFamilyName != SPELLFAMILY_ROGUE || (m_spellInfo->SpellFamilyFlags != UI64LIT(0x0020000000000000))) &&
                m_spellInfo->Id != 2764)
            {
                SendInterrupted(2);
                return SPELL_FAILED_NOT_BEHIND;
            }
        }

        //Target must be facing you.
        if((m_spellInfo->Attributes == 0x150010) && !target->HasInArc(M_PI_F, m_caster) )
        {
            SendInterrupted(2);
            return SPELL_FAILED_NOT_INFRONT;
        }

        // check if target is in combat
        if (non_caster_target && (m_spellInfo->AttributesEx & SPELL_ATTR_EX_NOT_IN_COMBAT_TARGET) && target->isInCombat())
            return SPELL_FAILED_TARGET_AFFECTING_COMBAT;
    }
    // zone check
    uint32 zone, area;
    m_caster->GetZoneAndAreaId(zone, area);

    SpellCastResult locRes= sSpellMgr.GetSpellAllowedInLocationError(m_spellInfo, m_caster->GetMapId(), zone, area,
        m_caster->GetCharmerOrOwnerPlayerOrPlayerItself());
    if (locRes != SPELL_CAST_OK)
        return locRes;

    bool castOnVehicleAllowed = false;

    if (m_caster->GetVehicle())
        if ( VehicleSeatEntry const* seatInfo = m_caster->GetVehicle()->GetSeatInfo(m_caster))
            if (seatInfo->m_flags & SEAT_FLAG_CAN_CAST || seatInfo->m_flags & SEAT_FLAG_CAN_ATTACK)
                castOnVehicleAllowed = true;


    // not let players cast spells at mount (and let do it to creatures)
    if ((m_caster->IsMounted() || (m_caster->GetVehicle() && !castOnVehicleAllowed)) && m_caster->GetTypeId() == TYPEID_PLAYER && !m_IsTriggeredSpell && 
        !IsPassiveSpell(m_spellInfo) && !(m_spellInfo->Attributes & SPELL_ATTR_CASTABLE_WHILE_MOUNTED))
    {
        if (m_caster->IsTaxiFlying())
            return SPELL_FAILED_NOT_ON_TAXI;
        else
            return SPELL_FAILED_NOT_MOUNTED;
    }

    // always (except passive spells) check items (focus object can be required for any type casts)
    if (!IsPassiveSpell(m_spellInfo))
    {
        SpellCastResult castResult = CheckItems();
        if(castResult != SPELL_CAST_OK)
            return castResult;
    }

    // Database based targets from spell_target_script
    if (m_UniqueTargetInfo.empty())                         // skip second CheckCast apply (for delayed spells for example)
    {
        for(int j = 0; j < MAX_EFFECT_INDEX; ++j)
        {
            if (m_spellInfo->EffectImplicitTargetA[j] == TARGET_SCRIPT ||
               (m_spellInfo->EffectImplicitTargetB[j] == TARGET_SCRIPT && m_spellInfo->EffectImplicitTargetA[j] != TARGET_SELF) ||
               m_spellInfo->EffectImplicitTargetA[j] == TARGET_SCRIPT_COORDINATES ||
               m_spellInfo->EffectImplicitTargetB[j] == TARGET_SCRIPT_COORDINATES ||
               m_spellInfo->EffectImplicitTargetA[j] == TARGET_FOCUS_OR_SCRIPTED_GAMEOBJECT)
            {

                SpellScriptTargetBounds bounds = sSpellMgr.GetSpellScriptTargetBounds(m_spellInfo->Id);

                if (bounds.first == bounds.second)
                {
                    if (m_spellInfo->EffectImplicitTargetA[j] == TARGET_SCRIPT || m_spellInfo->EffectImplicitTargetB[j] == TARGET_SCRIPT)
                        sLog.outErrorDb("Spell entry %u, effect %i has EffectImplicitTargetA/EffectImplicitTargetB = TARGET_SCRIPT, but creature are not defined in `spell_script_target`", m_spellInfo->Id, j);

                    if (m_spellInfo->EffectImplicitTargetA[j] == TARGET_SCRIPT_COORDINATES || m_spellInfo->EffectImplicitTargetB[j] == TARGET_SCRIPT_COORDINATES)
                        sLog.outErrorDb("Spell entry %u, effect %i has EffectImplicitTargetA/EffectImplicitTargetB = TARGET_SCRIPT_COORDINATES, but gameobject or creature are not defined in `spell_script_target`", m_spellInfo->Id, j);

                    if (m_spellInfo->EffectImplicitTargetA[j] == TARGET_FOCUS_OR_SCRIPTED_GAMEOBJECT)
                        sLog.outErrorDb("Spell entry %u, effect %i has EffectImplicitTargetA/EffectImplicitTargetB = TARGET_FOCUS_OR_SCRIPTED_GAMEOBJECT, but gameobject are not defined in `spell_script_target`", m_spellInfo->Id, j);
                }

                SpellRangeEntry const* srange = sSpellRangeStore.LookupEntry(m_spellInfo->rangeIndex);
                float range = GetSpellMaxRange(srange);

                Creature* targetExplicit = NULL;            // used for cases where a target is provided (by script for example)
                Creature* creatureScriptTarget = NULL;
                GameObject* goScriptTarget = NULL;

                for(SpellScriptTarget::const_iterator i_spellST = bounds.first; i_spellST != bounds.second; ++i_spellST)
                {
                    switch(i_spellST->second.type)
                    {
                        case SPELL_TARGET_TYPE_GAMEOBJECT:
                        {
                            GameObject* p_GameObject = NULL;

                            if (i_spellST->second.targetEntry)
                            {
                                MaNGOS::NearestGameObjectEntryInObjectRangeCheck go_check(*m_caster, i_spellST->second.targetEntry, range);
                                MaNGOS::GameObjectLastSearcher<MaNGOS::NearestGameObjectEntryInObjectRangeCheck> checker(p_GameObject, go_check);
                                Cell::VisitGridObjects(m_caster, checker, range);

                                if (p_GameObject)
                                {
                                    // remember found target and range, next attempt will find more near target with another entry
                                    creatureScriptTarget = NULL;
                                    goScriptTarget = p_GameObject;
                                    range = go_check.GetLastRange();
                                }
                            }
                            else if (focusObject)           // Focus Object
                            {
                                float frange = m_caster->GetDistance(focusObject);
                                if (range >= frange)
                                {
                                    creatureScriptTarget = NULL;
                                    goScriptTarget = focusObject;
                                    range = frange;
                                }
                            }
                            break;
                        }
                        case SPELL_TARGET_TYPE_CREATURE:
                        case SPELL_TARGET_TYPE_DEAD:
                        default:
                        {
                            Creature *p_Creature = NULL;

                            // check if explicit target is provided and check it up against database valid target entry/state
                            if (Unit* pTarget = m_targets.getUnitTarget())
                            {
                                if (pTarget->GetTypeId() == TYPEID_UNIT && pTarget->GetEntry() == i_spellST->second.targetEntry)
                                {
                                    if (i_spellST->second.type == SPELL_TARGET_TYPE_DEAD && ((Creature*)pTarget)->IsCorpse())
                                    {
                                        // always use spellMaxRange, in case GetLastRange returned different in a previous pass
                                        if (pTarget->IsWithinDistInMap(m_caster, GetSpellMaxRange(srange)))
                                            targetExplicit = (Creature*)pTarget;
                                    }
                                    else if (i_spellST->second.type == SPELL_TARGET_TYPE_CREATURE && pTarget->isAlive())
                                    {
                                        // always use spellMaxRange, in case GetLastRange returned different in a previous pass
                                        if (pTarget->IsWithinDistInMap(m_caster, GetSpellMaxRange(srange)))
                                            targetExplicit = (Creature*)pTarget;
                                    }
                                }
                            }

                            // no target provided or it was not valid, so use closest in range
                            if (!targetExplicit)
                            {
                                MaNGOS::NearestCreatureEntryWithLiveStateInObjectRangeCheck u_check(*m_caster, i_spellST->second.targetEntry, i_spellST->second.type != SPELL_TARGET_TYPE_DEAD, range);
                                MaNGOS::CreatureLastSearcher<MaNGOS::NearestCreatureEntryWithLiveStateInObjectRangeCheck> searcher(p_Creature, u_check);

                                // Visit all, need to find also Pet* objects
                                Cell::VisitAllObjects(m_caster, searcher, range);

                                range = u_check.GetLastRange();
                            }

                            // always prefer provided target if it's valid
                            if (targetExplicit)
                                creatureScriptTarget = targetExplicit;
                            else if (p_Creature)
                                creatureScriptTarget = p_Creature;

                            if (creatureScriptTarget)
                                goScriptTarget = NULL;

                            break;
                        }
                    }
                }

                if (creatureScriptTarget)
                {
                    // store coordinates for TARGET_SCRIPT_COORDINATES
                    if (m_spellInfo->EffectImplicitTargetA[j] == TARGET_SCRIPT_COORDINATES ||
                        m_spellInfo->EffectImplicitTargetB[j] == TARGET_SCRIPT_COORDINATES)
                    {
                        m_targets.setDestination(creatureScriptTarget->GetPositionX(),creatureScriptTarget->GetPositionY(),creatureScriptTarget->GetPositionZ());

                        if (m_spellInfo->EffectImplicitTargetA[j] == TARGET_SCRIPT_COORDINATES && m_spellInfo->Effect[j] != SPELL_EFFECT_PERSISTENT_AREA_AURA)
                            AddUnitTarget(creatureScriptTarget, SpellEffectIndex(j));
                    }
                    // store explicit target for TARGET_SCRIPT
                    else
                    {
                        if (m_spellInfo->EffectImplicitTargetA[j] == TARGET_SCRIPT ||
                            m_spellInfo->EffectImplicitTargetB[j] == TARGET_SCRIPT)
                            AddUnitTarget(creatureScriptTarget, SpellEffectIndex(j));
                    }
                }
                else if (goScriptTarget)
                {
                    // store coordinates for TARGET_SCRIPT_COORDINATES
                    if (m_spellInfo->EffectImplicitTargetA[j] == TARGET_SCRIPT_COORDINATES ||
                        m_spellInfo->EffectImplicitTargetB[j] == TARGET_SCRIPT_COORDINATES)
                    {
                        m_targets.setDestination(goScriptTarget->GetPositionX(),goScriptTarget->GetPositionY(),goScriptTarget->GetPositionZ());

                        if (m_spellInfo->EffectImplicitTargetA[j] == TARGET_SCRIPT_COORDINATES && m_spellInfo->Effect[j] != SPELL_EFFECT_PERSISTENT_AREA_AURA)
                            AddGOTarget(goScriptTarget, SpellEffectIndex(j));
                    }
                    // store explicit target for TARGET_FOCUS_OR_SCRIPTED_GAMEOBJECT
                    else
                    {
                        if (m_spellInfo->EffectImplicitTargetA[j] == TARGET_FOCUS_OR_SCRIPTED_GAMEOBJECT ||
                            m_spellInfo->EffectImplicitTargetB[j] == TARGET_FOCUS_OR_SCRIPTED_GAMEOBJECT)
                            AddGOTarget(goScriptTarget, SpellEffectIndex(j));
                    }
                }
                //Missing DB Entry or targets for this spellEffect.
                else
                {
                    /* For TARGET_FOCUS_OR_SCRIPTED_GAMEOBJECT makes DB targets optional not required for now
                     * TODO: Makes more research for this target type
                     */
                    if (m_spellInfo->EffectImplicitTargetA[j] != TARGET_FOCUS_OR_SCRIPTED_GAMEOBJECT)
                    {
                        // not report target not existence for triggered spells
                        if (m_triggeredByAuraSpell || m_IsTriggeredSpell)
                            return SPELL_FAILED_DONT_REPORT;
                        else
                            return SPELL_FAILED_BAD_TARGETS;
                    }
                }
            }
        }
    }

    if(!m_IsTriggeredSpell)
    {
        SpellCastResult castResult = CheckRange(strict);
        if(castResult != SPELL_CAST_OK)
            return castResult;
    }

    {
        SpellCastResult castResult = CheckPower();
        if(castResult != SPELL_CAST_OK)
            return castResult;
    }

    if(!m_IsTriggeredSpell)                             // triggered spell not affected by stun/etc
    {
        SpellCastResult castResult = CheckCasterAuras();
        if(castResult != SPELL_CAST_OK)
            return castResult;
    }

    for (int i = 0; i < MAX_EFFECT_INDEX; ++i)
    {
        // for effects of spells that have only one target
        switch(m_spellInfo->Effect[i])
        {
            case SPELL_EFFECT_INSTAKILL:
                // Death Pact
                if(m_spellInfo->Id == 48743)
                {
                    if (m_caster->GetTypeId() != TYPEID_PLAYER)
                        return SPELL_FAILED_ERROR;

                    if (((Player*)m_caster)->GetSelectionGuid().IsEmpty())
                        return SPELL_FAILED_BAD_IMPLICIT_TARGETS;
                    Pet* target = m_caster->GetMap()->GetPet(((Player*)m_caster)->GetSelectionGuid());

                    // alive
                    if (!target || target->isDead())
                        return SPELL_FAILED_BAD_IMPLICIT_TARGETS;
                    // undead
                    if (target->GetCreatureType() != CREATURE_TYPE_UNDEAD)
                        return SPELL_FAILED_BAD_IMPLICIT_TARGETS;
                    // owned
                    if (target->GetOwnerGuid() != m_caster->GetObjectGuid())
                        return SPELL_FAILED_BAD_IMPLICIT_TARGETS;

                    float dist = GetSpellRadius(sSpellRadiusStore.LookupEntry(m_spellInfo->EffectRadiusIndex[i]));
                    if (!target->IsWithinDistInMap(m_caster,dist))
                        return SPELL_FAILED_OUT_OF_RANGE;

                    // will set in target selection code
                }
                break;
            case SPELL_EFFECT_DUMMY:
            {
                if (m_spellInfo->Id == 51582)          // Rocket Boots Engaged
                {
                    if (m_caster->IsInWater())
                        return SPELL_FAILED_ONLY_ABOVEWATER;
                }
                else if (m_spellInfo->SpellFamilyFlags == UI64LIT(0x2000)) // Death Coil (DeathKnight)
                {
                    Unit* target = m_targets.getUnitTarget();
                    if (!target || (target->IsFriendlyTo(m_caster) && target->GetCreatureType() != CREATURE_TYPE_UNDEAD))
                        return SPELL_FAILED_BAD_TARGETS;
                }
                else if(m_spellInfo->SpellIconID == 156)    // Holy Shock
                {
                    // spell different for friends and enemies
                    // hart version required facing
                    if (m_targets.getUnitTarget() && !m_caster->IsFriendlyTo(m_targets.getUnitTarget()) && !m_caster->HasInArc(M_PI_F, m_targets.getUnitTarget()))
                        return SPELL_FAILED_UNIT_NOT_INFRONT;
                }
                // Fire Nova
                if (m_spellInfo->SpellFamilyName == SPELLFAMILY_SHAMAN && m_spellInfo->SpellIconID == 33)
                {
                    // fire totems slot
                    if (!m_caster->GetTotemGUID(TOTEM_SLOT_FIRE))
                        return SPELL_FAILED_TOTEMS;
                }
                break;
            }
            case SPELL_EFFECT_SCHOOL_DAMAGE:
            {
                // Hammer of Wrath
                if(m_spellInfo->SpellVisual[0] == 7250)
                {
                    if (!m_targets.getUnitTarget())
                        return SPELL_FAILED_BAD_IMPLICIT_TARGETS;

                    if(m_targets.getUnitTarget()->GetHealth() > m_targets.getUnitTarget()->GetMaxHealth()*0.2)
                        return SPELL_FAILED_BAD_TARGETS;
                }
                break;
            }
            case SPELL_EFFECT_TAMECREATURE:
            {
                // Spell can be triggered, we need to check original caster prior to caster
                Unit* caster = GetAffectiveCaster();
                if (!caster || caster->GetTypeId() != TYPEID_PLAYER ||
                    !m_targets.getUnitTarget() ||
                    m_targets.getUnitTarget()->GetTypeId() == TYPEID_PLAYER)
                    return SPELL_FAILED_BAD_TARGETS;

                Player* plrCaster = (Player*)caster;

                bool gmmode = m_triggeredBySpellInfo == NULL;

                if (gmmode && !ChatHandler(plrCaster).FindCommand("npc tame"))
                {
                    plrCaster->SendPetTameFailure(PETTAME_UNKNOWNERROR);
                    return SPELL_FAILED_DONT_REPORT;
                }

                if(plrCaster->getClass() != CLASS_HUNTER && !gmmode)
                {
                    plrCaster->SendPetTameFailure(PETTAME_UNITSCANTTAME);
                    return SPELL_FAILED_DONT_REPORT;
                }

                Creature* target = (Creature*)m_targets.getUnitTarget();

                if(target->IsPet() || target->isCharmed())
                {
                    plrCaster->SendPetTameFailure(PETTAME_CREATUREALREADYOWNED);
                    return SPELL_FAILED_DONT_REPORT;
                }

                if (target->getLevel() > plrCaster->getLevel() && !gmmode)
                {
                    plrCaster->SendPetTameFailure(PETTAME_TOOHIGHLEVEL);
                    return SPELL_FAILED_DONT_REPORT;
                }

                if (target->GetCreatureInfo()->IsExotic() && !plrCaster->CanTameExoticPets() && !gmmode)
                {
                    plrCaster->SendPetTameFailure(PETTAME_CANTCONTROLEXOTIC);
                    return SPELL_FAILED_DONT_REPORT;
                }

                if (!target->GetCreatureInfo()->isTameable(plrCaster->CanTameExoticPets()))
                {
                    plrCaster->SendPetTameFailure(PETTAME_NOTTAMEABLE);
                    return SPELL_FAILED_DONT_REPORT;
                }

                if (!plrCaster->GetPetGuid().IsEmpty() || !plrCaster->GetCharmGuid().IsEmpty())
                {
                    plrCaster->SendPetTameFailure(PETTAME_ANOTHERSUMMONACTIVE);
                    return SPELL_FAILED_DONT_REPORT;
                }

                break;
            }
            case SPELL_EFFECT_LEARN_SPELL:
            {
                if(m_spellInfo->EffectImplicitTargetA[i] != TARGET_PET)
                    break;

                Pet* pet = m_caster->GetPet();

                if(!pet)
                    return SPELL_FAILED_NO_PET;

                SpellEntry const *learn_spellproto = sSpellStore.LookupEntry(m_spellInfo->EffectTriggerSpell[i]);

                if(!learn_spellproto)
                    return SPELL_FAILED_NOT_KNOWN;

                if(m_spellInfo->spellLevel > pet->getLevel())
                    return SPELL_FAILED_LOWLEVEL;

                break;
            }
            case SPELL_EFFECT_LEARN_PET_SPELL:
            {
                Pet* pet = m_caster->GetPet();

                if(!pet)
                    return SPELL_FAILED_NO_PET;

                SpellEntry const *learn_spellproto = sSpellStore.LookupEntry(m_spellInfo->EffectTriggerSpell[i]);

                if(!learn_spellproto)
                    return SPELL_FAILED_NOT_KNOWN;

                if(m_spellInfo->spellLevel > pet->getLevel())
                    return SPELL_FAILED_LOWLEVEL;

                break;
            }
            case SPELL_EFFECT_APPLY_GLYPH:
            {
                uint32 glyphId = m_spellInfo->EffectMiscValue[i];
                if(GlyphPropertiesEntry const *gp = sGlyphPropertiesStore.LookupEntry(glyphId))
                    if(m_caster->HasAura(gp->SpellId))
                        return SPELL_FAILED_UNIQUE_GLYPH;
                break;
            }
            case SPELL_EFFECT_FEED_PET:
            {
                if (m_caster->GetTypeId() != TYPEID_PLAYER)
                    return SPELL_FAILED_BAD_TARGETS;

                Item* foodItem = m_targets.getItemTarget();
                if(!foodItem)
                    return SPELL_FAILED_BAD_TARGETS;

                Pet* pet = m_caster->GetPet();

                if(!pet)
                    return SPELL_FAILED_NO_PET;

                if(!pet->HaveInDiet(foodItem->GetProto()))
                    return SPELL_FAILED_WRONG_PET_FOOD;

                if(!pet->GetCurrentFoodBenefitLevel(foodItem->GetProto()->ItemLevel))
                    return SPELL_FAILED_FOOD_LOWLEVEL;

                if(pet->isInCombat())
                    return SPELL_FAILED_AFFECTING_COMBAT;

                break;
            }
            case SPELL_EFFECT_POWER_BURN:
            case SPELL_EFFECT_POWER_DRAIN:
            {
                // Can be area effect, Check only for players and not check if target - caster (spell can have multiply drain/burn effects)
                if (m_caster->GetTypeId() == TYPEID_PLAYER)
                    if (Unit* target = m_targets.getUnitTarget())
                        if (target != m_caster && int32(target->getPowerType()) != m_spellInfo->EffectMiscValue[i])
                            return SPELL_FAILED_BAD_TARGETS;
                break;
            }
            case SPELL_EFFECT_CHARGE:
            {
                if (m_caster->hasUnitState(UNIT_STAT_ROOT) && !(m_spellInfo->Id == 3411 && m_caster->HasAura(57499)))
                    return SPELL_FAILED_ROOTED;

                break;
            }
            case SPELL_EFFECT_SKINNING:
            {
                if (m_caster->GetTypeId() != TYPEID_PLAYER || !m_targets.getUnitTarget() || m_targets.getUnitTarget()->GetTypeId() != TYPEID_UNIT)
                    return SPELL_FAILED_BAD_TARGETS;

                if (!m_targets.getUnitTarget()->HasFlag(UNIT_FIELD_FLAGS, UNIT_FLAG_SKINNABLE))
                    return SPELL_FAILED_TARGET_UNSKINNABLE;

                Creature* creature = (Creature*)m_targets.getUnitTarget();
                if ( creature->GetCreatureType() != CREATURE_TYPE_CRITTER && ( !creature->lootForBody || creature->lootForSkin || !creature->loot.empty() ) )
                {
                    return SPELL_FAILED_TARGET_NOT_LOOTED;
                }

                uint32 skill = creature->GetCreatureInfo()->GetRequiredLootSkill();

                int32 skillValue = ((Player*)m_caster)->GetSkillValue(skill);
                int32 TargetLevel = m_targets.getUnitTarget()->getLevel();
                int32 ReqValue = (skillValue < 100 ? (TargetLevel-10) * 10 : TargetLevel * 5);
                if (ReqValue > skillValue)
                    return SPELL_FAILED_LOW_CASTLEVEL;

                // chance for fail at orange skinning attempt
                if( (m_selfContainer && (*m_selfContainer) == this) &&
                    skillValue < sWorld.GetConfigMaxSkillValue() &&
                    (ReqValue < 0 ? 0 : ReqValue) > irand(skillValue - 25, skillValue + 37) )
                    return SPELL_FAILED_TRY_AGAIN;

                break;
            }
            case SPELL_EFFECT_OPEN_LOCK:
            {
                if (m_caster->GetTypeId() != TYPEID_PLAYER)  // only players can open locks, gather etc.
                    return SPELL_FAILED_BAD_TARGETS;

                // we need a go target in case of TARGET_GAMEOBJECT (for other targets acceptable GO and items)
                if (m_spellInfo->EffectImplicitTargetA[i] == TARGET_GAMEOBJECT)
                {
                    if (!m_targets.getGOTarget())
                        return SPELL_FAILED_BAD_TARGETS;
                }

                // get the lock entry
                uint32 lockId = 0;
                if (GameObject* go = m_targets.getGOTarget())
                {
                    // In BattleGround players can use only flags and banners
                    if( ((Player*)m_caster)->InBattleGround() &&
                        !((Player*)m_caster)->CanUseBattleGroundObject() )
                        return SPELL_FAILED_TRY_AGAIN;

                    lockId = go->GetGOInfo()->GetLockId();
                    if (!lockId)
                        return SPELL_FAILED_ALREADY_OPEN;
                }
                else if(Item* item = m_targets.getItemTarget())
                {
                    // not own (trade?)
                    if (item->GetOwner() != m_caster)
                        return SPELL_FAILED_ITEM_GONE;

                    lockId = item->GetProto()->LockID;

                    // if already unlocked
                    if (!lockId || item->HasFlag(ITEM_FIELD_FLAGS, ITEM_DYNFLAG_UNLOCKED))
                        return SPELL_FAILED_ALREADY_OPEN;
                }
                else
                    return SPELL_FAILED_BAD_TARGETS;

                SkillType skillId = SKILL_NONE;
                int32 reqSkillValue = 0;
                int32 skillValue = 0;

                // check lock compatibility
                SpellCastResult res = CanOpenLock(SpellEffectIndex(i), lockId, skillId, reqSkillValue, skillValue);
                if(res != SPELL_CAST_OK)
                    return res;

                // chance for fail at orange mining/herb/LockPicking gathering attempt
                // second check prevent fail at rechecks
                if(skillId != SKILL_NONE && (!m_selfContainer || ((*m_selfContainer) != this)))
                {
                    bool canFailAtMax = skillId != SKILL_HERBALISM && skillId != SKILL_MINING;

                    // chance for failure in orange gather / lockpick (gathering skill can't fail at maxskill)
                    if((canFailAtMax || skillValue < sWorld.GetConfigMaxSkillValue()) && reqSkillValue > irand(skillValue - 25, skillValue + 37))
                        return SPELL_FAILED_TRY_AGAIN;
                }
                break;
            }
            case SPELL_EFFECT_SUMMON_DEAD_PET:
            {
                Creature *pet = m_caster->GetPet();
                if(!pet)
                    return SPELL_FAILED_NO_PET;

                if(pet->isAlive())
                    return SPELL_FAILED_ALREADY_HAVE_SUMMON;

                break;
            }
            // This is generic summon effect
            case SPELL_EFFECT_SUMMON:
            {
                if(SummonPropertiesEntry const *summon_prop = sSummonPropertiesStore.LookupEntry(m_spellInfo->EffectMiscValueB[i]))
                {
                    if(summon_prop->Group == SUMMON_PROP_GROUP_PETS)
                    {
                        if (!m_caster->GetPetGuid().IsEmpty())
                            return SPELL_FAILED_ALREADY_HAVE_SUMMON;

                        if (!m_caster->GetCharmGuid().IsEmpty())
                            return SPELL_FAILED_ALREADY_HAVE_CHARM;
                    }
                }

                break;
            }
            case SPELL_EFFECT_SUMMON_OBJECT_SLOT1:
            case SPELL_EFFECT_SUMMON_OBJECT_SLOT2:
            case SPELL_EFFECT_SUMMON_OBJECT_SLOT3:
            case SPELL_EFFECT_SUMMON_OBJECT_SLOT4:
            {
                if (m_caster->GetTypeId() == TYPEID_PLAYER)
                    if (((Player*)m_caster)->HasMovementFlag(MOVEFLAG_ONTRANSPORT))
                        return SPELL_FAILED_CANT_DO_THAT_RIGHT_NOW;

                break;
            }
            case SPELL_EFFECT_SUMMON_PET:
            {
                if (!m_caster->GetPetGuid().IsEmpty())      //let warlock do a replacement summon
                {

                    Pet* pet = ((Player*)m_caster)->GetPet();

                    if (m_caster->GetTypeId() == TYPEID_PLAYER && m_caster->getClass() == CLASS_WARLOCK)
                    {
                        if (strict)                         //Summoning Disorientation, trigger pet stun (cast by pet so it doesn't attack player)
                            pet->CastSpell(pet, 32752, true, NULL, NULL, pet->GetGUID());
                    }
                    else
                        return SPELL_FAILED_ALREADY_HAVE_SUMMON;
                }

                if (!m_caster->GetCharmGuid().IsEmpty())
                    return SPELL_FAILED_ALREADY_HAVE_CHARM;

                break;
            }
            case SPELL_EFFECT_SUMMON_PLAYER:
            {
                if(m_caster->GetTypeId() != TYPEID_PLAYER)
                    return SPELL_FAILED_BAD_TARGETS;

                if(((Player*)m_caster)->GetSelectionGuid().IsEmpty())
                    return SPELL_FAILED_BAD_TARGETS;

                Player* target = sObjectMgr.GetPlayer(((Player*)m_caster)->GetSelectionGuid());

                if ( !target || ((Player*)m_caster) == target)
                    return SPELL_FAILED_BAD_TARGETS;

                if (!target->IsInSameRaidWith((Player*)m_caster) && m_spellInfo->Id != 48955)
                    return SPELL_FAILED_BAD_TARGETS;

                // check if our map is dungeon
                if( sMapStore.LookupEntry(m_caster->GetMapId())->IsDungeon() )
                {
                    InstanceTemplate const* instance = ObjectMgr::GetInstanceTemplate(m_caster->GetMapId());
                    if(!instance)
                        return SPELL_FAILED_TARGET_NOT_IN_INSTANCE;
                    if ( instance->levelMin > target->getLevel() )
                        return SPELL_FAILED_LOWLEVEL;
                    if ( instance->levelMax && instance->levelMax < target->getLevel() )
                        return SPELL_FAILED_HIGHLEVEL;
                }
                break;
            }
            case SPELL_EFFECT_FRIEND_SUMMON:
            {
                if(m_caster->GetTypeId() != TYPEID_PLAYER)
                    return SPELL_FAILED_BAD_TARGETS;

                if(((Player*)m_caster)->GetSelectionGuid().IsEmpty())
                    return SPELL_FAILED_BAD_TARGETS;

                Player* target = sObjectMgr.GetPlayer(((Player*)m_caster)->GetSelectionGuid());

                if (!target || !target->IsReferAFriendLinked(((Player*)m_caster)))
                    return SPELL_FAILED_BAD_TARGETS;

                break;
            }
            case SPELL_EFFECT_LEAP:
            case SPELL_EFFECT_TELEPORT_UNITS_FACE_CASTER:
            {
                // not allow use this effect at battleground until battleground start
                if(m_caster->GetTypeId() == TYPEID_PLAYER)
                {
                    if(BattleGround const *bg = ((Player*)m_caster)->GetBattleGround())
                        if(bg->GetStatus() != STATUS_IN_PROGRESS)
                            return SPELL_FAILED_TRY_AGAIN;

                    if(((Player*)m_caster)->HasMovementFlag(MOVEFLAG_ONTRANSPORT))
                        return SPELL_FAILED_CANT_DO_THAT_RIGHT_NOW;
                }
                break;
            }
            case SPELL_EFFECT_STEAL_BENEFICIAL_BUFF:
            {
                if (m_targets.getUnitTarget() == m_caster)
                    return SPELL_FAILED_BAD_TARGETS;
                break;
            }
            case SPELL_EFFECT_LEAP_BACK:
            {
                if(m_spellInfo->Id == 781)
                    if(!m_caster->isInCombat()) 
                        return SPELL_FAILED_CANT_DO_THAT_RIGHT_NOW; 
                break;
            }
            default:break;
        }
    }

    for (int i = 0; i < MAX_EFFECT_INDEX; ++i)
    {
        switch(m_spellInfo->EffectApplyAuraName[i])
        {
            case SPELL_AURA_DUMMY:
            {
                //custom check
                switch(m_spellInfo->Id)
                {
                    case 34026:                             // Kill Command
                        if (!m_caster->GetPet())
                            return SPELL_FAILED_NO_PET;
                        break;
                    case 61336:                             // Survival Instincts
                        if (m_caster->GetTypeId() != TYPEID_PLAYER || !((Player*)m_caster)->IsInFeralForm())
                            return SPELL_FAILED_ONLY_SHAPESHIFT;
                        break;
                    default:
                        break;
                }
                break;
            }
            case SPELL_AURA_MOD_POSSESS:
            {
                if (m_caster->GetTypeId() != TYPEID_PLAYER)
                    return SPELL_FAILED_UNKNOWN;

                if (m_targets.getUnitTarget() == m_caster)
                    return SPELL_FAILED_BAD_TARGETS;

                if (!m_caster->GetPetGuid().IsEmpty())
                    return SPELL_FAILED_ALREADY_HAVE_SUMMON;

                if (!m_caster->GetCharmGuid().IsEmpty())
                    return SPELL_FAILED_ALREADY_HAVE_CHARM;

                if (!m_caster->GetCharmerGuid().IsEmpty())
                    return SPELL_FAILED_CHARMED;

                if (!m_targets.getUnitTarget())
                    return SPELL_FAILED_BAD_IMPLICIT_TARGETS;

                if (!m_targets.getUnitTarget()->GetCharmerGuid().IsEmpty())
                    return SPELL_FAILED_CHARMED;

                if (int32(m_targets.getUnitTarget()->getLevel()) > CalculateDamage(SpellEffectIndex(i),m_targets.getUnitTarget()))
                    return SPELL_FAILED_HIGHLEVEL;

                break;
            }
            case SPELL_AURA_MOD_CHARM:
            {
                if (m_targets.getUnitTarget() == m_caster)
                    return SPELL_FAILED_BAD_TARGETS;

                if (!m_caster->GetPetGuid().IsEmpty())
                    return SPELL_FAILED_ALREADY_HAVE_SUMMON;

                if (!m_caster->GetCharmGuid().IsEmpty())
                    return SPELL_FAILED_ALREADY_HAVE_CHARM;

                if (!m_caster->GetCharmerGuid().IsEmpty())
                    return SPELL_FAILED_CHARMED;

                if (!m_targets.getUnitTarget())
                    return SPELL_FAILED_BAD_IMPLICIT_TARGETS;

                if (!m_targets.getUnitTarget()->GetCharmerGuid().IsEmpty())
                    return SPELL_FAILED_CHARMED;

                if (int32(m_targets.getUnitTarget()->getLevel()) > CalculateDamage(SpellEffectIndex(i),m_targets.getUnitTarget()))
                    return SPELL_FAILED_HIGHLEVEL;

                break;
            }
            case SPELL_AURA_MOD_POSSESS_PET:
            {
                if (m_caster->GetTypeId() != TYPEID_PLAYER)
                    return SPELL_FAILED_UNKNOWN;

                if (!m_caster->GetCharmGuid().IsEmpty())
                    return SPELL_FAILED_ALREADY_HAVE_CHARM;

                if (!m_caster->GetCharmerGuid().IsEmpty())
                    return SPELL_FAILED_CHARMED;

                Pet* pet = m_caster->GetPet();
                if (!pet)
                    return SPELL_FAILED_NO_PET;

                if (!pet->GetCharmerGuid().IsEmpty())
                    return SPELL_FAILED_CHARMED;

                break;
            }
            case SPELL_AURA_MOUNTED:
            {
                if (m_caster->IsInWater())
                    return SPELL_FAILED_ONLY_ABOVEWATER;

                if (m_caster->GetTypeId() == TYPEID_PLAYER && ((Player*)m_caster)->GetTransport())
                    return SPELL_FAILED_NO_MOUNTS_ALLOWED;

                // Ignore map check if spell have AreaId. AreaId already checked and this prevent special mount spells
                if (m_caster->GetTypeId() == TYPEID_PLAYER && !sMapStore.LookupEntry(m_caster->GetMapId())->IsMountAllowed() && !m_IsTriggeredSpell && !m_spellInfo->AreaGroupId)
                    return SPELL_FAILED_NO_MOUNTS_ALLOWED;

                if (m_caster->IsInDisallowedMountForm())
                    return SPELL_FAILED_NOT_SHAPESHIFT;

                break;
            }
            case SPELL_AURA_RANGED_ATTACK_POWER_ATTACKER_BONUS:
            {
                if(!m_targets.getUnitTarget())
                    return SPELL_FAILED_BAD_IMPLICIT_TARGETS;

                // can be casted at non-friendly unit or own pet/charm
                if(m_caster->IsFriendlyTo(m_targets.getUnitTarget()))
                    return SPELL_FAILED_TARGET_FRIENDLY;

                break;
            }
            case SPELL_AURA_FLY:
            case SPELL_AURA_MOD_FLIGHT_SPEED_MOUNTED:
            {
                // not allow cast fly spells if not have req. skills  (all spells is self target)
                // allow always ghost flight spells
                if (m_caster->GetTypeId() == TYPEID_PLAYER && m_caster->isAlive())
                {
                    if (!((Player*)m_caster)->CanStartFlyInArea(m_caster->GetMapId(), zone, area))
                        return m_IsTriggeredSpell ? SPELL_FAILED_DONT_REPORT : SPELL_FAILED_NOT_HERE;
                }
                break;
            }
            case SPELL_AURA_PERIODIC_MANA_LEECH:
            {
                if (!m_targets.getUnitTarget())
                    return SPELL_FAILED_BAD_IMPLICIT_TARGETS;

                if (m_caster->GetTypeId() != TYPEID_PLAYER || m_CastItem)
                    break;

                if(m_targets.getUnitTarget()->getPowerType() != POWER_MANA)
                    return SPELL_FAILED_BAD_TARGETS;

                break;
            }
            default:
                break;
        }
    }

    // check trade slot case (last, for allow catch any another cast problems)
    if (m_targets.m_targetMask & TARGET_FLAG_TRADE_ITEM)
    {
        if (m_caster->GetTypeId() != TYPEID_PLAYER)
            return SPELL_FAILED_NOT_TRADING;

        Player *pCaster = ((Player*)m_caster);
        TradeData* my_trade = pCaster->GetTradeData();

        if (!my_trade)
            return SPELL_FAILED_NOT_TRADING;

        TradeSlots slot = TradeSlots(m_targets.getItemTargetGUID());
        if (slot != TRADE_SLOT_NONTRADED)
            return SPELL_FAILED_ITEM_NOT_READY;

        // if trade not complete then remember it in trade data
        if (!my_trade->IsInAcceptProcess())
        {
            // Spell will be casted at completing the trade. Silently ignore at this place
            my_trade->SetSpell(m_spellInfo->Id, m_CastItem);
            return SPELL_FAILED_DONT_REPORT;
        }
    }

    // all ok
    return SPELL_CAST_OK;
}

SpellCastResult Spell::CheckPetCast(Unit* target)
{
    if(!m_caster->isAlive())
        return SPELL_FAILED_CASTER_DEAD;

    if(m_caster->IsNonMeleeSpellCasted(false))              //prevent spellcast interruption by another spellcast
        return SPELL_FAILED_SPELL_IN_PROGRESS;
    if(m_caster->isInCombat() && IsNonCombatSpell(m_spellInfo))
        return SPELL_FAILED_AFFECTING_COMBAT;

    if(m_caster->GetTypeId()==TYPEID_UNIT && (((Creature*)m_caster)->IsPet() || m_caster->isCharmed()))
    {
                                                            //dead owner (pets still alive when owners ressed?)
        if(m_caster->GetCharmerOrOwner() && (!m_caster->GetCharmerOrOwner()->isAlive() && !(m_caster->GetCharmerOrOwner()->getDeathState() == GHOULED)))
            return SPELL_FAILED_CASTER_DEAD;

        if(!target && m_targets.getUnitTarget())
            target = m_targets.getUnitTarget();

        bool need = false;
        for(int i = 0; i < MAX_EFFECT_INDEX; ++i)
        {
            if (m_spellInfo->EffectImplicitTargetA[i] == TARGET_CHAIN_DAMAGE ||
                m_spellInfo->EffectImplicitTargetA[i] == TARGET_SINGLE_FRIEND ||
                m_spellInfo->EffectImplicitTargetA[i] == TARGET_SINGLE_FRIEND_2 ||
                m_spellInfo->EffectImplicitTargetA[i] == TARGET_DUELVSPLAYER ||
                m_spellInfo->EffectImplicitTargetA[i] == TARGET_SINGLE_PARTY ||
                m_spellInfo->EffectImplicitTargetA[i] == TARGET_CURRENT_ENEMY_COORDINATES)
            {
                need = true;
                if(!target)
                {
                    return SPELL_FAILED_BAD_IMPLICIT_TARGETS;
                    DEBUG_LOG("Charmed creature attempt to cast spell %d, but no required target",m_spellInfo->Id);
                }
                break;
            }
        }
        if(need)
            m_targets.setUnitTarget(target);

        Unit* _target = m_targets.getUnitTarget();

        if(_target)                                         //for target dead/target not valid
        {
            if(IsPositiveSpell(m_spellInfo->Id) && !IsDispelSpell(m_spellInfo))
            {
                if(m_caster->IsHostileTo(_target))
                {
                    DEBUG_LOG("Charmed creature attempt to cast positive spell %d, but target (guid %u) is hostile",m_spellInfo->Id, target->GetObjectGuid().GetRawValue());
                    return SPELL_FAILED_BAD_TARGETS;
                }
            }
            else if (!_target->isTargetableForAttack() || !_target->isVisibleForOrDetect(m_caster,m_caster,true))
            {
                DEBUG_LOG("Charmed creature attempt to cast spell %d, but target (guid %u) is not targetable or not detectable",m_spellInfo->Id,target->GetObjectGuid().GetRawValue());
                return SPELL_FAILED_BAD_TARGETS;            // guessed error
            }
            else
            {
                bool dualEffect = false;
                for(int j = 0; j < MAX_EFFECT_INDEX; ++j)
                {
                                                            // This effects is positive AND negative. Need for vehicles cast.
                    dualEffect |= (m_spellInfo->EffectImplicitTargetA[j] == TARGET_DUELVSPLAYER
                                   || m_spellInfo->EffectImplicitTargetA[j] == TARGET_IN_FRONT_OF_CASTER_30
                                   || m_spellInfo->EffectImplicitTargetA[j] == TARGET_MASTER
                                   || m_spellInfo->EffectImplicitTargetA[j] == TARGET_IN_FRONT_OF_CASTER
                                   || m_spellInfo->EffectImplicitTargetA[j] == TARGET_EFFECT_SELECT
                                   || m_spellInfo->EffectImplicitTargetA[j] == TARGET_CASTER_COORDINATES);
                }
                if (m_caster->IsFriendlyTo(_target) && !(!m_caster->GetCharmerOrOwner() || !m_caster->GetCharmerOrOwner()->IsFriendlyTo(_target))
                     && !dualEffect && !IsDispelSpell(m_spellInfo))
                {
                    DEBUG_LOG("Charmed creature attempt to cast spell %d, but target (guid %u) is not valid",m_spellInfo->Id,_target->GetObjectGuid().GetRawValue());
                    return SPELL_FAILED_BAD_TARGETS;
                }

                if (m_caster->GetObjectGuid() == _target->GetObjectGuid() && dualEffect && !IsPositiveSpell(m_spellInfo->Id))
                {
                    DEBUG_LOG("Charmed creature %u attempt to cast negative spell %d on self",_target->GetObjectGuid().GetRawValue(),m_spellInfo->Id);
//                    return SPELL_FAILED_BAD_TARGETS;
                }
            }
        }
                                                            //cooldown
        if(((Creature*)m_caster)->HasSpellCooldown(m_spellInfo->Id))
            return SPELL_FAILED_NOT_READY;
    }

    return CheckCast(true);
}

SpellCastResult Spell::CheckCasterAuras() const
{
    // Flag drop spells totally immuned to caster auras
    // FIXME: find more nice check for all totally immuned spells
    // AttributesEx3 & 0x10000000?
    if (m_spellInfo->Id == 23336 ||                         // Alliance Flag Drop
        m_spellInfo->Id == 23334 ||                         // Horde Flag Drop
        m_spellInfo->Id == 34991)                           // Summon Netherstorm Flag
        return SPELL_CAST_OK;

    uint8 school_immune = 0;
    uint32 mechanic_immune = 0;
    uint32 dispel_immune = 0;

    // Check if the spell grants school or mechanic immunity.
    // We use bitmasks so the loop is done only once and not on every aura check below.
    if ( m_spellInfo->AttributesEx & SPELL_ATTR_EX_DISPEL_AURAS_ON_IMMUNITY )
    {
        for(int i = 0; i < MAX_EFFECT_INDEX; ++i)
        {
            if (m_spellInfo->EffectApplyAuraName[i] == SPELL_AURA_SCHOOL_IMMUNITY)
                school_immune |= uint32(m_spellInfo->EffectMiscValue[i]);
            else if (m_spellInfo->EffectApplyAuraName[i] == SPELL_AURA_MECHANIC_IMMUNITY)
                mechanic_immune |= 1 << uint32(m_spellInfo->EffectMiscValue[i]-1);
            else if (m_spellInfo->EffectApplyAuraName[i] == SPELL_AURA_MECHANIC_IMMUNITY_MASK)
                mechanic_immune |= uint32(m_spellInfo->EffectMiscValue[i]);
            else if (m_spellInfo->EffectApplyAuraName[i] == SPELL_AURA_DISPEL_IMMUNITY)
                dispel_immune |= GetDispellMask(DispelType(m_spellInfo->EffectMiscValue[i]));
        }
        // immune movement impairment and loss of control
        if (m_spellInfo->Id == 42292)                       // PvP Trinket
            mechanic_immune = IMMUNE_TO_MOVEMENT_IMPAIRMENT_AND_LOSS_CONTROL_MASK;
    }

    // Check whether the cast should be prevented by any state you might have.
    SpellCastResult prevented_reason = SPELL_CAST_OK;
    // Have to check if there is a stun aura. Otherwise will have problems with ghost aura apply while logging out
    uint32 unitflag = m_caster->GetUInt32Value(UNIT_FIELD_FLAGS);     // Get unit state
    if (unitflag & UNIT_FLAG_STUNNED)
    {
        // spell is usable while stunned, check if caster has only mechanic stun auras, another stun types must prevent cast spell
        if (m_spellInfo->AttributesEx5 & SPELL_ATTR_EX5_USABLE_WHILE_STUNNED)
        {
            bool is_stun_mechanic = true;
            Unit::AuraList const& stunAuras = m_caster->GetAurasByType(SPELL_AURA_MOD_STUN);
            for (Unit::AuraList::const_iterator itr = stunAuras.begin(); itr != stunAuras.end(); ++itr)
                if (!(*itr)->HasMechanic(MECHANIC_STUN))
                {
                    is_stun_mechanic = false;
                    break;
                }
            if (!is_stun_mechanic)
                prevented_reason = SPELL_FAILED_STUNNED;
        }
        else
            prevented_reason = SPELL_FAILED_STUNNED;
    }
    else if (unitflag & UNIT_FLAG_CONFUSED && !(m_spellInfo->AttributesEx5 & SPELL_ATTR_EX5_USABLE_WHILE_CONFUSED))
        prevented_reason = SPELL_FAILED_CONFUSED;
    else if (unitflag & UNIT_FLAG_FLEEING && !(m_spellInfo->AttributesEx5 & SPELL_ATTR_EX5_USABLE_WHILE_FEARED))
        prevented_reason = SPELL_FAILED_FLEEING;
    else if (unitflag & UNIT_FLAG_SILENCED && m_spellInfo->PreventionType == SPELL_PREVENTION_TYPE_SILENCE)
        prevented_reason = SPELL_FAILED_SILENCED;
    else if (unitflag & UNIT_FLAG_PACIFIED && m_spellInfo->PreventionType == SPELL_PREVENTION_TYPE_PACIFY)
        prevented_reason = SPELL_FAILED_PACIFIED;
    else if(m_caster->HasAuraType(SPELL_AURA_ALLOW_ONLY_ABILITY))
    {
        Unit::AuraList const& casingLimit = m_caster->GetAurasByType(SPELL_AURA_ALLOW_ONLY_ABILITY);
        for(Unit::AuraList::const_iterator itr = casingLimit.begin(); itr != casingLimit.end(); ++itr)
        {
            if(!(*itr)->isAffectedOnSpell(m_spellInfo))
            {
                prevented_reason = SPELL_FAILED_CASTER_AURASTATE;
                break;
            }
        }
    }

    // Attr must make flag drop spell totally immune from all effects
    if (prevented_reason != SPELL_CAST_OK)
    {
        if (school_immune || mechanic_immune || dispel_immune)
        {
            //Checking auras is needed now, because you are prevented by some state but the spell grants immunity.
            Unit::SpellAuraHolderMap const& auras = m_caster->GetSpellAuraHolderMap();
            for(Unit::SpellAuraHolderMap::const_iterator itr = auras.begin(); itr != auras.end(); ++itr)
            {
                if (SpellAuraHolder *holder = itr->second)
                {
                    for (int32 i = 0; i < MAX_EFFECT_INDEX; ++i)
                    {
                        if (GetSpellMechanicMask(holder->GetSpellProto(), i) & mechanic_immune)
                            continue;
                        if (GetSpellSchoolMask(holder->GetSpellProto()) & school_immune &&
                            !(holder->GetSpellProto()->AttributesEx & SPELL_ATTR_EX_UNAFFECTED_BY_SCHOOL_IMMUNE))
                            continue;
                        if ((1<<(holder->GetSpellProto()->Dispel)) & dispel_immune)
                            continue;
                        Aura *aura = holder->GetAuraByEffectIndex(SpellEffectIndex(i));
                        if (!aura)
                            continue;
                        // Make a second check for spell failed so the right SPELL_FAILED message is returned.
                        // That is needed when your casting is prevented by multiple states and you are only immune to some of them.
                        switch(aura->GetModifier()->m_auraname)
                        {
                            case SPELL_AURA_MOD_STUN:
                                if (!(m_spellInfo->AttributesEx5 & SPELL_ATTR_EX5_USABLE_WHILE_STUNNED) || !aura->HasMechanic(MECHANIC_STUN))
                                    return SPELL_FAILED_STUNNED;
                                break;
                            case SPELL_AURA_MOD_CONFUSE:
                                if (!(m_spellInfo->AttributesEx5 & SPELL_ATTR_EX5_USABLE_WHILE_CONFUSED))
                                    return SPELL_FAILED_CONFUSED;
                                break;
                            case SPELL_AURA_MOD_FEAR:
                                if (!(m_spellInfo->AttributesEx5 & SPELL_ATTR_EX5_USABLE_WHILE_FEARED))
                                    return SPELL_FAILED_FLEEING;
                                break;
                            case SPELL_AURA_MOD_SILENCE:
                            case SPELL_AURA_MOD_PACIFY:
                            case SPELL_AURA_MOD_PACIFY_SILENCE:
                                if( m_spellInfo->PreventionType == SPELL_PREVENTION_TYPE_PACIFY)
                                    return SPELL_FAILED_PACIFIED;
                                else if ( m_spellInfo->PreventionType == SPELL_PREVENTION_TYPE_SILENCE)
                                    return SPELL_FAILED_SILENCED;
                                break;
                            default: break;
                        }
                    }
                }
            }
        }
        // You are prevented from casting and the spell casted does not grant immunity. Return a failed error.
        else
            return prevented_reason;
    }
    return SPELL_CAST_OK;
}

bool Spell::CanAutoCast(Unit* target)
{
    ObjectGuid targetguid = target->GetObjectGuid();

    for(int j = 0; j < MAX_EFFECT_INDEX; ++j)
    {
        if(m_spellInfo->Effect[j] == SPELL_EFFECT_APPLY_AURA)
        {
            if( m_spellInfo->StackAmount <= 1)
            {
                if( target->HasAura(m_spellInfo->Id, SpellEffectIndex(j)) )
                    return false;
            }
            else
            {
                if(Aura* aura = target->GetAura(m_spellInfo->Id, SpellEffectIndex(j)))
                    if(aura->GetStackAmount() >= m_spellInfo->StackAmount)
                        return false;
            }
        }
        else if ( IsAreaAuraEffect( m_spellInfo->Effect[j] ))
        {
                if( target->HasAura(m_spellInfo->Id, SpellEffectIndex(j)) )
                    return false;
        }
    }

    SpellCastResult result = CheckPetCast(target);

    if(result == SPELL_CAST_OK || result == SPELL_FAILED_UNIT_NOT_INFRONT)
    {
        FillTargetMap();
        //check if among target units, our WANTED target is as well (->only self cast spells return false)
        for(TargetList::const_iterator ihit = m_UniqueTargetInfo.begin(); ihit != m_UniqueTargetInfo.end(); ++ihit)
            if (ihit->targetGUID == targetguid)
                return true;
    }
    return false;                                           //target invalid
}

SpellCastResult Spell::CheckRange(bool strict)
{
    Unit *target = m_targets.getUnitTarget();

    // special range cases
    switch(m_spellInfo->rangeIndex)
    {
        // self cast doesn't need range checking -- also for Starshards fix
        case SPELL_RANGE_IDX_SELF_ONLY:
            return SPELL_CAST_OK;
        // combat range spells are treated differently
        case SPELL_RANGE_IDX_COMBAT:
        {
            if (target)
            {
                if (target == m_caster)
                    return SPELL_CAST_OK;

                float range_mod = strict ? 0.0f : 5.0f;
                float base = ATTACK_DISTANCE;
                if (Player* modOwner = m_caster->GetSpellModOwner())
                    range_mod += modOwner->ApplySpellMod(m_spellInfo->Id, SPELLMOD_RANGE, base, this);

                // with additional 5 dist for non stricted case (some melee spells have delay in apply
                return m_caster->CanReachWithMeleeAttack(target, range_mod) ? SPELL_CAST_OK : SPELL_FAILED_OUT_OF_RANGE;
            }
            break;                                          // let continue in generic way for no target
        }
    }

    //add radius of caster and ~5 yds "give" for non stricred (landing) check
    float range_mod = strict ? 1.25f : 6.25;

    SpellRangeEntry const* srange = sSpellRangeStore.LookupEntry(m_spellInfo->rangeIndex);
    bool friendly = target ? target->IsFriendlyTo(m_caster) : false;
    float max_range = GetSpellMaxRange(srange, friendly) + range_mod;
    float min_range = GetSpellMinRange(srange, friendly);

    if(Player* modOwner = m_caster->GetSpellModOwner())
        modOwner->ApplySpellMod(m_spellInfo->Id, SPELLMOD_RANGE, max_range, this);

    if(target && target != m_caster)
    {
        // distance from target in checks
        float dist = m_caster->GetCombatDistance(target);

        if(dist > max_range)
            return SPELL_FAILED_OUT_OF_RANGE;
        if(min_range && dist < min_range)
            return SPELL_FAILED_TOO_CLOSE;
        if( m_caster->GetTypeId() == TYPEID_PLAYER &&
            (m_spellInfo->FacingCasterFlags & SPELL_FACING_FLAG_INFRONT) && !m_caster->HasInArc( M_PI_F, target ) )
            return SPELL_FAILED_UNIT_NOT_INFRONT;
    }

    // TODO verify that such spells really use bounding radius
    if(m_targets.m_targetMask == TARGET_FLAG_DEST_LOCATION && m_targets.m_destX != 0 && m_targets.m_destY != 0 && m_targets.m_destZ != 0)
    {
        if(!m_caster->IsWithinDist3d(m_targets.m_destX, m_targets.m_destY, m_targets.m_destZ, max_range))
            return SPELL_FAILED_OUT_OF_RANGE;
        if(min_range && m_caster->IsWithinDist3d(m_targets.m_destX, m_targets.m_destY, m_targets.m_destZ, min_range))
            return SPELL_FAILED_TOO_CLOSE;
    }

    return SPELL_CAST_OK;
}

uint32 Spell::CalculatePowerCost(SpellEntry const* spellInfo, Unit* caster, Spell const* spell, Item* castItem)
{
    // item cast not used power
    if (castItem)
        return 0;

    // Spell drain all exist power on cast (Only paladin lay of Hands)
    if (spellInfo->AttributesEx & SPELL_ATTR_EX_DRAIN_ALL_POWER)
    {
        // If power type - health drain all
        if (spellInfo->powerType == POWER_HEALTH)
            return caster->GetHealth();
        // Else drain all power
        if (spellInfo->powerType < MAX_POWERS)
            return caster->GetPower(Powers(spellInfo->powerType));
        sLog.outError("Spell::CalculateManaCost: Unknown power type '%d' in spell %d", spellInfo->powerType, spellInfo->Id);
        return 0;
    }

    // Base powerCost
    int32 powerCost = spellInfo->manaCost;
    // PCT cost from total amount
    if (spellInfo->ManaCostPercentage)
    {
        switch (spellInfo->powerType)
        {
            // health as power used
            case POWER_HEALTH:
                powerCost += spellInfo->ManaCostPercentage * caster->GetCreateHealth() / 100;
                break;
            case POWER_MANA:
                powerCost += spellInfo->ManaCostPercentage * caster->GetCreateMana() / 100;
                break;
            case POWER_RAGE:
            case POWER_FOCUS:
            case POWER_ENERGY:
            case POWER_HAPPINESS:
                powerCost += spellInfo->ManaCostPercentage * caster->GetMaxPower(Powers(spellInfo->powerType)) / 100;
                break;
            case POWER_RUNE:
            case POWER_RUNIC_POWER:
                DEBUG_LOG("Spell::CalculateManaCost: Not implemented yet!");
                break;
            default:
                sLog.outError("Spell::CalculateManaCost: Unknown power type '%d' in spell %d", spellInfo->powerType, spellInfo->Id);
                return 0;
        }
    }
    SpellSchools school = GetFirstSchoolInMask(spell ? spell->m_spellSchoolMask : GetSpellSchoolMask(spellInfo));
    // Flat mod from caster auras by spell school
    powerCost += caster->GetInt32Value(UNIT_FIELD_POWER_COST_MODIFIER + school);
    // Shiv - costs 20 + weaponSpeed*10 energy (apply only to non-triggered spell with energy cost)
    if (spellInfo->AttributesEx4 & SPELL_ATTR_EX4_SPELL_VS_EXTEND_COST)
        powerCost += caster->GetAttackTime(OFF_ATTACK) / 100;
    // Apply cost mod by spell
    if (spell)
        if (Player* modOwner = caster->GetSpellModOwner())
            modOwner->ApplySpellMod(spellInfo->Id, SPELLMOD_COST, powerCost, spell);

    if (spellInfo->Attributes & SPELL_ATTR_LEVEL_DAMAGE_CALCULATION)
        powerCost = int32(powerCost/ (1.117f * spellInfo->spellLevel / caster->getLevel() -0.1327f));

    // PCT mod from user auras by school
    powerCost = int32(powerCost * (1.0f + caster->GetFloatValue(UNIT_FIELD_POWER_COST_MULTIPLIER + school)));
    if (powerCost < 0)
        powerCost = 0;
    return powerCost;
}

SpellCastResult Spell::CheckPower()
{
    // item cast not used power
    if(m_CastItem)
        return SPELL_CAST_OK;

    // Do precise power regen on spell cast
    if (m_powerCost > 0 && m_caster->GetTypeId() == TYPEID_PLAYER)
    {
        Player* playerCaster = (Player*)m_caster;
        uint32 diff = REGEN_TIME_FULL - m_caster->GetRegenTimer();
        if (diff >= REGEN_TIME_PRECISE)
            playerCaster->RegenerateAll(diff);
    }

    // health as power used - need check health amount
    if (m_spellInfo->powerType == POWER_HEALTH)
    {
        if (m_caster->GetHealth() <= m_powerCost)
            return SPELL_FAILED_CASTER_AURASTATE;
        return SPELL_CAST_OK;
    }
    // Check valid power type
    if (m_spellInfo->powerType >= MAX_POWERS)
    {
        sLog.outError("Spell::CheckMana: Unknown power type '%d'", m_spellInfo->powerType);
        return SPELL_FAILED_UNKNOWN;
    }

    //check rune cost only if a spell has PowerType == POWER_RUNE
    if (m_spellInfo->powerType == POWER_RUNE)
    {
        SpellCastResult failReason = CheckOrTakeRunePower(false);
        if (failReason != SPELL_CAST_OK)
            return failReason;
    }

    // Check power amount
    Powers powerType = Powers(m_spellInfo->powerType);
    if (m_caster->GetPower(powerType) < m_powerCost)
        return SPELL_FAILED_NO_POWER;

    return SPELL_CAST_OK;
}

bool Spell::IgnoreItemRequirements() const
{
    /// Check if it's an enchant scroll. These have no required reagents even though their spell does.
    if (m_CastItem && (m_CastItem->GetProto()->Flags & ITEM_FLAG_ENCHANT_SCROLL))
        return true;

    if (m_IsTriggeredSpell)
    {
        /// Not own traded item (in trader trade slot) req. reagents including triggered spell case
        if (Item* targetItem = m_targets.getItemTarget())
            if (targetItem->GetOwnerGuid() != m_caster->GetObjectGuid())
                return false;

        /// Some triggered spells have same reagents that have master spell
        /// expected in test: master spell have reagents in first slot then triggered don't must use own
        if (m_triggeredBySpellInfo && !m_triggeredBySpellInfo->Reagent[0])
            return false;

        return true;
    }

    return false;
}

SpellCastResult Spell::CheckItems()
{
    if (m_caster->GetTypeId() != TYPEID_PLAYER)
        return SPELL_CAST_OK;

    Player* p_caster = (Player*)m_caster;
    bool isScrollItem = false;
    bool isVellumTarget = false;

    // cast item checks
    if(m_CastItem)
    {
        if (m_CastItem->IsInTrade())
            return SPELL_FAILED_ITEM_NOT_FOUND;

        uint32 itemid = m_CastItem->GetEntry();
        if( !p_caster->HasItemCount(itemid, 1) )
            return SPELL_FAILED_ITEM_NOT_FOUND;

        ItemPrototype const *proto = m_CastItem->GetProto();
        if(!proto)
            return SPELL_FAILED_ITEM_NOT_FOUND;

        if (proto->Flags & ITEM_FLAG_ENCHANT_SCROLL)
            isScrollItem = true;

        for (int i = 0; i < 5; ++i)
            if (proto->Spells[i].SpellCharges)
                if(m_CastItem->GetSpellCharges(i) == 0)
                    return SPELL_FAILED_NO_CHARGES_REMAIN;

        // consumable cast item checks
        if (proto->Class == ITEM_CLASS_CONSUMABLE && m_targets.getUnitTarget())
        {
            // such items should only fail if there is no suitable effect at all - see Rejuvenation Potions for example
            SpellCastResult failReason = SPELL_CAST_OK;
            for (int i = 0; i < MAX_EFFECT_INDEX; ++i)
            {
                // skip check, pet not required like checks, and for TARGET_PET m_targets.getUnitTarget() is not the real target but the caster
                if (m_spellInfo->EffectImplicitTargetA[i] == TARGET_PET)
                    continue;

                if (m_spellInfo->Effect[i] == SPELL_EFFECT_HEAL)
                {
                    if (m_targets.getUnitTarget()->GetHealth() == m_targets.getUnitTarget()->GetMaxHealth())
                    {
                        failReason = SPELL_FAILED_ALREADY_AT_FULL_HEALTH;
                        continue;
                    }
                    else
                    {
                        failReason = SPELL_CAST_OK;
                        break;
                    }
                }

                // Mana Potion, Rage Potion, Thistle Tea(Rogue), ...
                if (m_spellInfo->Effect[i] == SPELL_EFFECT_ENERGIZE)
                {
                    if(m_spellInfo->EffectMiscValue[i] < 0 || m_spellInfo->EffectMiscValue[i] >= MAX_POWERS)
                    {
                        failReason = SPELL_FAILED_ALREADY_AT_FULL_POWER;
                        continue;
                    }

                    Powers power = Powers(m_spellInfo->EffectMiscValue[i]);
                    if (m_targets.getUnitTarget()->GetPower(power) == m_targets.getUnitTarget()->GetMaxPower(power))
                    {
                        failReason = SPELL_FAILED_ALREADY_AT_FULL_POWER;
                        continue;
                    }
                    else
                    {
                        failReason = SPELL_CAST_OK;
                        break;
                    }
                }
            }
            if (failReason != SPELL_CAST_OK)
                return failReason;
        }
    }

    // check target item (for triggered case not report error)
    if(m_targets.getItemTargetGUID())
    {
        if(m_caster->GetTypeId() != TYPEID_PLAYER)
            return m_IsTriggeredSpell && !(m_targets.m_targetMask & TARGET_FLAG_TRADE_ITEM)
                ? SPELL_FAILED_DONT_REPORT : SPELL_FAILED_BAD_TARGETS;

        if(!m_targets.getItemTarget())
            return m_IsTriggeredSpell  && !(m_targets.m_targetMask & TARGET_FLAG_TRADE_ITEM)
                ? SPELL_FAILED_DONT_REPORT : SPELL_FAILED_ITEM_GONE;

        isVellumTarget = m_targets.getItemTarget()->GetProto()->IsVellum();
        if(!m_targets.getItemTarget()->IsFitToSpellRequirements(m_spellInfo))
            return m_IsTriggeredSpell  && !(m_targets.m_targetMask & TARGET_FLAG_TRADE_ITEM)
                ? SPELL_FAILED_DONT_REPORT : SPELL_FAILED_EQUIPPED_ITEM_CLASS;

        // Do not enchant vellum with scroll
        if (isVellumTarget && isScrollItem)
            return m_IsTriggeredSpell  && !(m_targets.m_targetMask & TARGET_FLAG_TRADE_ITEM)
                ? SPELL_FAILED_DONT_REPORT : SPELL_FAILED_BAD_TARGETS;
    }
    // if not item target then required item must be equipped (for triggered case not report error)
    else
    {
        if(m_caster->GetTypeId() == TYPEID_PLAYER && !((Player*)m_caster)->HasItemFitToSpellReqirements(m_spellInfo))
            return m_IsTriggeredSpell ? SPELL_FAILED_DONT_REPORT : SPELL_FAILED_EQUIPPED_ITEM_CLASS;
    }

    // check spell focus object
    if(m_spellInfo->RequiresSpellFocus)
    {
        GameObject* ok = NULL;
        MaNGOS::GameObjectFocusCheck go_check(m_caster,m_spellInfo->RequiresSpellFocus);
        MaNGOS::GameObjectSearcher<MaNGOS::GameObjectFocusCheck> checker(ok, go_check);
        Cell::VisitGridObjects(m_caster, checker, m_caster->GetMap()->GetVisibilityDistance());

        if(!ok)
            return SPELL_FAILED_REQUIRES_SPELL_FOCUS;

        focusObject = ok;                                   // game object found in range
    }

    // check reagents (ignore triggered spells with reagents processed by original spell) and special reagent ignore case.
    if (!IgnoreItemRequirements())
    {
        if (!p_caster->CanNoReagentCast(m_spellInfo))
        {
            for(uint32 i = 0; i < MAX_SPELL_REAGENTS; ++i)
            {
                if(m_spellInfo->Reagent[i] <= 0)
                    continue;

                uint32 itemid    = m_spellInfo->Reagent[i];
                uint32 itemcount = m_spellInfo->ReagentCount[i];

                // if CastItem is also spell reagent
                if (m_CastItem && m_CastItem->GetEntry() == itemid)
                {
                    ItemPrototype const *proto = m_CastItem->GetProto();
                    if (!proto)
                        return SPELL_FAILED_REAGENTS;
                    for(int s = 0; s < MAX_ITEM_PROTO_SPELLS; ++s)
                    {
                        // CastItem will be used up and does not count as reagent
                        int32 charges = m_CastItem->GetSpellCharges(s);
                        if (proto->Spells[s].SpellCharges < 0 && !(proto->ExtraFlags & ITEM_EXTRA_NON_CONSUMABLE) && abs(charges) < 2)
                        {
                            ++itemcount;
                            break;
                        }
                    }
                }

                if (!p_caster->HasItemCount(itemid, itemcount))
                    return SPELL_FAILED_REAGENTS;
            }
        }

        // check totem-item requirements (items presence in inventory)
        uint32 totems = MAX_SPELL_TOTEMS;
        for(int i = 0; i < MAX_SPELL_TOTEMS ; ++i)
        {
            if (m_spellInfo->Totem[i] != 0)
            {
                if (p_caster->HasItemCount(m_spellInfo->Totem[i], 1))
                {
                    totems -= 1;
                    continue;
                }
            }
            else
                totems -= 1;
        }

        if (totems != 0)
            return SPELL_FAILED_TOTEMS;

        // Check items for TotemCategory  (items presence in inventory)
        uint32 TotemCategory = MAX_SPELL_TOTEM_CATEGORIES;
        for(int i= 0; i < MAX_SPELL_TOTEM_CATEGORIES; ++i)
        {
            if (m_spellInfo->TotemCategory[i] != 0)
            {
                if (p_caster->HasItemTotemCategory(m_spellInfo->TotemCategory[i]))
                {
                    TotemCategory -= 1;
                    continue;
                }
            }
            else
                TotemCategory -= 1;
        }

        if (TotemCategory != 0)
            return SPELL_FAILED_TOTEM_CATEGORY;
    }

    // special checks for spell effects
    for(int i = 0; i < MAX_EFFECT_INDEX; ++i)
    {
        switch (m_spellInfo->Effect[i])
        {
            case SPELL_EFFECT_CREATE_ITEM:
            {
                if (!m_IsTriggeredSpell && m_spellInfo->EffectItemType[i])
                {
                    // Conjure Mana Gem (skip same or low level ranks for later recharge)
                    if (i == EFFECT_INDEX_0 && m_spellInfo->Effect[EFFECT_INDEX_1] == SPELL_EFFECT_DUMMY)
                    {
                        if (ItemPrototype const* itemProto = ObjectMgr::GetItemPrototype(m_spellInfo->EffectItemType[i]))
                        {
                            if (Item* item = p_caster->GetItemByLimitedCategory(itemProto->ItemLimitCategory))
                            {
                                if (item->GetProto()->ItemLevel <= itemProto->ItemLevel)
                                {
                                    if (item->HasMaxCharges())
                                        return SPELL_FAILED_ITEM_AT_MAX_CHARGES;

                                    // will recharge in next effect
                                    continue;
                                }
                            }
                        }
                    }

                    ItemPosCountVec dest;
                    uint8 msg = p_caster->CanStoreNewItem(NULL_BAG, NULL_SLOT, dest, m_spellInfo->EffectItemType[i], 1 );
                    if (msg != EQUIP_ERR_OK )
                    {
                        p_caster->SendEquipError( msg, NULL, NULL, m_spellInfo->EffectItemType[i] );
                        return SPELL_FAILED_DONT_REPORT;
                    }
                }
                break;
            }
            case SPELL_EFFECT_RESTORE_ITEM_CHARGES:
            {
                if (Item* item = p_caster->GetItemByEntry(m_spellInfo->EffectItemType[i]))
                    if (item->HasMaxCharges())
                        return SPELL_FAILED_ITEM_AT_MAX_CHARGES;

                break;
            }
            case SPELL_EFFECT_ENCHANT_ITEM:
            case SPELL_EFFECT_ENCHANT_ITEM_PRISMATIC:
            {
                Item* targetItem = m_targets.getItemTarget();
                if(!targetItem)
                    return SPELL_FAILED_ITEM_NOT_FOUND;

                if( targetItem->GetProto()->ItemLevel < m_spellInfo->baseLevel )
                    return SPELL_FAILED_LOWLEVEL;
                // Check if we can store a new scroll, enchanting vellum has implicit SPELL_EFFECT_CREATE_ITEM
                if (isVellumTarget && m_spellInfo->EffectItemType[i])
                {
                    ItemPosCountVec dest;
                    uint8 msg = p_caster->CanStoreNewItem( NULL_BAG, NULL_SLOT, dest, m_spellInfo->EffectItemType[i], 1 );
                    if (msg != EQUIP_ERR_OK)
                    {
                        p_caster->SendEquipError( msg, NULL, NULL );
                        return SPELL_FAILED_DONT_REPORT;
                    }
                }
                // Not allow enchant in trade slot for some enchant type
                if( targetItem->GetOwner() != m_caster )
                {
                    uint32 enchant_id = m_spellInfo->EffectMiscValue[i];
                    SpellItemEnchantmentEntry const *pEnchant = sSpellItemEnchantmentStore.LookupEntry(enchant_id);
                    if(!pEnchant)
                        return SPELL_FAILED_ERROR;
                    if (pEnchant->slot & ENCHANTMENT_CAN_SOULBOUND)
                        return SPELL_FAILED_NOT_TRADEABLE;
                    // cannot replace vellum with scroll in trade slot
                    if (isVellumTarget)
                        return SPELL_FAILED_ITEM_ENCHANT_TRADE_WINDOW;
                }
                break;
            }
            case SPELL_EFFECT_ENCHANT_ITEM_TEMPORARY:
            {
                Item *item = m_targets.getItemTarget();
                if(!item)
                    return SPELL_FAILED_ITEM_NOT_FOUND;
                // Not allow enchant in trade slot for some enchant type
                if( item->GetOwner() != m_caster )
                {
                    uint32 enchant_id = m_spellInfo->EffectMiscValue[i];
                    SpellItemEnchantmentEntry const *pEnchant = sSpellItemEnchantmentStore.LookupEntry(enchant_id);
                    if(!pEnchant)
                        return SPELL_FAILED_ERROR;
                    if (pEnchant->slot & ENCHANTMENT_CAN_SOULBOUND)
                        return SPELL_FAILED_NOT_TRADEABLE;
                }
                break;
            }
            case SPELL_EFFECT_ENCHANT_HELD_ITEM:
                // check item existence in effect code (not output errors at offhand hold item effect to main hand for example
                break;
            case SPELL_EFFECT_DISENCHANT:
            {
                if(!m_targets.getItemTarget())
                    return SPELL_FAILED_CANT_BE_DISENCHANTED;

                // prevent disenchanting in trade slot
                if( m_targets.getItemTarget()->GetOwnerGuid() != m_caster->GetObjectGuid() )
                    return SPELL_FAILED_CANT_BE_DISENCHANTED;

                ItemPrototype const* itemProto = m_targets.getItemTarget()->GetProto();
                if(!itemProto)
                    return SPELL_FAILED_CANT_BE_DISENCHANTED;

                // must have disenchant loot (other static req. checked at item prototype loading)
                if (!itemProto->DisenchantID)
                    return SPELL_FAILED_CANT_BE_DISENCHANTED;

                // 2.0.x addon: Check player enchanting level against the item disenchanting requirements
                int32 item_disenchantskilllevel = itemProto->RequiredDisenchantSkill;
                if (item_disenchantskilllevel > int32(p_caster->GetSkillValue(SKILL_ENCHANTING)))
                    return SPELL_FAILED_LOW_CASTLEVEL;
                break;
            }
            case SPELL_EFFECT_PROSPECTING:
            {
                if(!m_targets.getItemTarget())
                    return SPELL_FAILED_CANT_BE_PROSPECTED;
                // ensure item is a prospectable ore
                if (!(m_targets.getItemTarget()->GetProto()->Flags & ITEM_FLAG_PROSPECTABLE))
                    return SPELL_FAILED_CANT_BE_PROSPECTED;
                // prevent prospecting in trade slot
                if (m_targets.getItemTarget()->GetOwnerGuid() != m_caster->GetObjectGuid())
                    return SPELL_FAILED_CANT_BE_PROSPECTED;
                // Check for enough skill in jewelcrafting
                uint32 item_prospectingskilllevel = m_targets.getItemTarget()->GetProto()->RequiredSkillRank;
                if (item_prospectingskilllevel >p_caster->GetSkillValue(SKILL_JEWELCRAFTING))
                    return SPELL_FAILED_LOW_CASTLEVEL;
                // make sure the player has the required ores in inventory
                if (int32(m_targets.getItemTarget()->GetCount()) < CalculateDamage(SpellEffectIndex(i), m_caster))
                    return SPELL_FAILED_NEED_MORE_ITEMS;

                if (!LootTemplates_Prospecting.HaveLootFor(m_targets.getItemTargetEntry()))
                    return SPELL_FAILED_CANT_BE_PROSPECTED;

                break;
            }
            case SPELL_EFFECT_MILLING:
            {
                if(!m_targets.getItemTarget())
                    return SPELL_FAILED_CANT_BE_MILLED;
                // ensure item is a millable herb
                if (!(m_targets.getItemTarget()->GetProto()->Flags & ITEM_FLAG_MILLABLE))
                    return SPELL_FAILED_CANT_BE_MILLED;
                // prevent milling in trade slot
                if (m_targets.getItemTarget()->GetOwnerGuid() != m_caster->GetObjectGuid())
                    return SPELL_FAILED_CANT_BE_MILLED;
                // Check for enough skill in inscription
                uint32 item_millingskilllevel = m_targets.getItemTarget()->GetProto()->RequiredSkillRank;
                if (item_millingskilllevel >p_caster->GetSkillValue(SKILL_INSCRIPTION))
                    return SPELL_FAILED_LOW_CASTLEVEL;
                // make sure the player has the required herbs in inventory
                if (int32(m_targets.getItemTarget()->GetCount()) < CalculateDamage(SpellEffectIndex(i), m_caster))
                    return SPELL_FAILED_NEED_MORE_ITEMS;

                if(!LootTemplates_Milling.HaveLootFor(m_targets.getItemTargetEntry()))
                    return SPELL_FAILED_CANT_BE_MILLED;

                break;
            }
            case SPELL_EFFECT_WEAPON_DAMAGE:
            case SPELL_EFFECT_WEAPON_DAMAGE_NOSCHOOL:
            {
                if(m_caster->GetTypeId() != TYPEID_PLAYER) return SPELL_FAILED_TARGET_NOT_PLAYER;
                if( m_attackType != RANGED_ATTACK )
                    break;
                Item *pItem = ((Player*)m_caster)->GetWeaponForAttack(m_attackType,true,false);
                if (!pItem)
                    return SPELL_FAILED_EQUIPPED_ITEM;

                switch(pItem->GetProto()->SubClass)
                {
                    case ITEM_SUBCLASS_WEAPON_THROWN:
                    {
                        uint32 ammo = pItem->GetEntry();
                        if( !((Player*)m_caster)->HasItemCount( ammo, 1 ) )
                            return SPELL_FAILED_NO_AMMO;
                    };  break;
                    case ITEM_SUBCLASS_WEAPON_GUN:
                    case ITEM_SUBCLASS_WEAPON_BOW:
                    case ITEM_SUBCLASS_WEAPON_CROSSBOW:
                    {
                        uint32 ammo = ((Player*)m_caster)->GetUInt32Value(PLAYER_AMMO_ID);
                        if(!ammo)
                        {
                            // Requires No Ammo
                            if(m_caster->GetDummyAura(46699))
                                break;                      // skip other checks

                            return SPELL_FAILED_NO_AMMO;
                        }

                        ItemPrototype const *ammoProto = ObjectMgr::GetItemPrototype( ammo );
                        if(!ammoProto)
                            return SPELL_FAILED_NO_AMMO;

                        if(ammoProto->Class != ITEM_CLASS_PROJECTILE)
                            return SPELL_FAILED_NO_AMMO;

                        // check ammo ws. weapon compatibility
                        switch(pItem->GetProto()->SubClass)
                        {
                            case ITEM_SUBCLASS_WEAPON_BOW:
                            case ITEM_SUBCLASS_WEAPON_CROSSBOW:
                                if(ammoProto->SubClass != ITEM_SUBCLASS_ARROW)
                                    return SPELL_FAILED_NO_AMMO;
                                break;
                            case ITEM_SUBCLASS_WEAPON_GUN:
                                if(ammoProto->SubClass != ITEM_SUBCLASS_BULLET)
                                    return SPELL_FAILED_NO_AMMO;
                                break;
                            default:
                                return SPELL_FAILED_NO_AMMO;
                        }

                        if( !((Player*)m_caster)->HasItemCount( ammo, 1 ) )
                            return SPELL_FAILED_NO_AMMO;
                    };  break;
                    case ITEM_SUBCLASS_WEAPON_WAND:
                        break;
                    default:
                        break;
                }
                break;
            }
            default:break;
        }
    }

    return SPELL_CAST_OK;
}

void Spell::Delayed()
{
    if(!m_caster || m_caster->GetTypeId() != TYPEID_PLAYER)
        return;

    if (m_spellState == SPELL_STATE_DELAYED)
        return;                                             // spell is active and can't be time-backed

    if(isDelayableNoMore())                                 // Spells may only be delayed twice
        return;

    // spells not loosing casting time ( slam, dynamites, bombs.. )
    if(!(m_spellInfo->InterruptFlags & SPELL_INTERRUPT_FLAG_DAMAGE))
        return;

    // check pushback reduce
    int32 delaytime = 500;                                  // spellcasting delay is normally 500ms
    int32 delayReduce = 100;                                // must be initialized to 100 for percent modifiers
    ((Player*)m_caster)->ApplySpellMod(m_spellInfo->Id, SPELLMOD_NOT_LOSE_CASTING_TIME, delayReduce, this);
    delayReduce += m_caster->GetTotalAuraModifier(SPELL_AURA_REDUCE_PUSHBACK) - 100;
    if(delayReduce >= 100)
        return;

    delaytime = delaytime * (100 - delayReduce) / 100;

    if(int32(m_timer) + delaytime > m_casttime)
    {
        delaytime = m_casttime - m_timer;
        m_timer = m_casttime;
    }
    else
        m_timer += delaytime;

    DETAIL_FILTER_LOG(LOG_FILTER_SPELL_CAST, "Spell %u partially interrupted for (%d) ms at damage", m_spellInfo->Id, delaytime);

    WorldPacket data(SMSG_SPELL_DELAYED, 8+4);
    data << m_caster->GetPackGUID();
    data << uint32(delaytime);

    m_caster->SendMessageToSet(&data, true);
}

void Spell::DelayedChannel()
{
    if(!m_caster || m_caster->GetTypeId() != TYPEID_PLAYER || getState() != SPELL_STATE_CASTING)
        return;

    if(isDelayableNoMore())                                 // Spells may only be delayed twice
        return;

    // check pushback reduce
    int32 delaytime = GetSpellDuration(m_spellInfo) * 25 / 100;// channeling delay is normally 25% of its time per hit
    int32 delayReduce = 100;                                // must be initialized to 100 for percent modifiers
    ((Player*)m_caster)->ApplySpellMod(m_spellInfo->Id, SPELLMOD_NOT_LOSE_CASTING_TIME, delayReduce, this);
    delayReduce += m_caster->GetTotalAuraModifier(SPELL_AURA_REDUCE_PUSHBACK) - 100;
    if(delayReduce >= 100)
        return;

    delaytime = delaytime * (100 - delayReduce) / 100;

    if(int32(m_timer) < delaytime)
    {
        delaytime = m_timer;
        m_timer = 0;
    }
    else
        m_timer -= delaytime;

    DEBUG_FILTER_LOG(LOG_FILTER_SPELL_CAST, "Spell %u partially interrupted for %i ms, new duration: %u ms", m_spellInfo->Id, delaytime, m_timer);

    for(TargetList::const_iterator ihit = m_UniqueTargetInfo.begin(); ihit != m_UniqueTargetInfo.end(); ++ihit)
    {
        if ((*ihit).missCondition == SPELL_MISS_NONE)
        {
            if (Unit* unit = m_caster->GetObjectGuid() == ihit->targetGUID ? m_caster : ObjectAccessor::GetUnit(*m_caster, ihit->targetGUID))
                unit->DelaySpellAuraHolder(m_spellInfo->Id, delaytime, unit->GetGUID());
        }
    }

    for(int j = 0; j < MAX_EFFECT_INDEX; ++j)
    {
        // partially interrupt persistent area auras
        if (DynamicObject* dynObj = m_caster->GetDynObject(m_spellInfo->Id, SpellEffectIndex(j)))
            dynObj->Delay(delaytime);
    }

    SendChannelUpdate(m_timer);
}

void Spell::UpdateOriginalCasterPointer()
{
    if(m_originalCasterGUID == m_caster->GetObjectGuid())
        m_originalCaster = m_caster;
    else if (m_originalCasterGUID.IsGameObject())
    {
        GameObject* go = m_caster->IsInWorld() ? m_caster->GetMap()->GetGameObject(m_originalCasterGUID) : NULL;
        m_originalCaster = go ? go->GetOwner() : NULL;
    }
    else
    {
        Unit* unit = ObjectAccessor::GetUnit(*m_caster, m_originalCasterGUID);
        m_originalCaster = unit && unit->IsInWorld() ? unit : NULL;
    }
}

void Spell::UpdatePointers()
{
    UpdateOriginalCasterPointer();

    m_targets.Update(m_caster);
}

bool Spell::CheckTargetCreatureType(Unit* target) const
{
    uint32 spellCreatureTargetMask = m_spellInfo->TargetCreatureType;

    // Curse of Doom: not find another way to fix spell target check :/
    if (m_spellInfo->SpellFamilyName == SPELLFAMILY_WARLOCK && m_spellInfo->Category == 1179)
    {
        // not allow cast at player
        if(target->GetTypeId() == TYPEID_PLAYER)
            return false;

        spellCreatureTargetMask = 0x7FF;
    }

    // Dismiss Pet and Taming Lesson skipped
    if(m_spellInfo->Id == 2641 || m_spellInfo->Id == 23356)
        spellCreatureTargetMask =  0;

    if (spellCreatureTargetMask)
    {
        uint32 TargetCreatureType = target->GetCreatureTypeMask();

        return !TargetCreatureType || (spellCreatureTargetMask & TargetCreatureType);
    }
    return true;
}

CurrentSpellTypes Spell::GetCurrentContainer()
{
    if (IsNextMeleeSwingSpell())
        return(CURRENT_MELEE_SPELL);
    else if (IsAutoRepeat())
        return(CURRENT_AUTOREPEAT_SPELL);
    else if (IsChanneledSpell(m_spellInfo))
        return(CURRENT_CHANNELED_SPELL);
    else
        return(CURRENT_GENERIC_SPELL);
}

bool Spell::CheckTarget( Unit* target, SpellEffectIndex eff )
{
    // Check targets for creature type mask and remove not appropriate (skip explicit self target case, maybe need other explicit targets)
    if(m_spellInfo->EffectImplicitTargetA[eff] != TARGET_SELF )
    {
        if (!CheckTargetCreatureType(target))
            return false;
    }

    // Check Aura spell req (need for AoE spells)
    if(m_spellInfo->targetAuraSpell && !target->HasAura(m_spellInfo->targetAuraSpell))
        return false;
    if (m_spellInfo->excludeTargetAuraSpell && target->HasAura(m_spellInfo->excludeTargetAuraSpell))
        return false;
    if (m_spellInfo->TargetAuraStateNot && target->HasAura(m_spellInfo->TargetAuraStateNot))
        return false;

    // Check targets for not_selectable unit flag and remove
    // A player can cast spells on his pet (or other controlled unit) though in any state
    if (target != m_caster && target->GetCharmerOrOwnerGuid() != m_caster->GetObjectGuid())
    {
        // any unattackable target skipped
        if (target->HasFlag(UNIT_FIELD_FLAGS, UNIT_FLAG_NON_ATTACKABLE) && target->GetObjectGuid() != m_caster->GetCharmerOrOwnerGuid())
            return false;

        // unselectable targets skipped in all cases except TARGET_SCRIPT targeting
        // in case TARGET_SCRIPT target selected by server always and can't be cheated
        if ((!m_IsTriggeredSpell || target != m_targets.getUnitTarget()) &&
            target->HasFlag(UNIT_FIELD_FLAGS, UNIT_FLAG_NOT_SELECTABLE) &&
            m_spellInfo->EffectImplicitTargetA[eff] != TARGET_SCRIPT &&
            m_spellInfo->EffectImplicitTargetB[eff] != TARGET_SCRIPT &&
            m_spellInfo->EffectImplicitTargetA[eff] != TARGET_AREAEFFECT_INSTANT &&
            m_spellInfo->EffectImplicitTargetB[eff] != TARGET_AREAEFFECT_INSTANT &&
            m_spellInfo->EffectImplicitTargetA[eff] != TARGET_AREAEFFECT_CUSTOM &&
            m_spellInfo->EffectImplicitTargetB[eff] != TARGET_AREAEFFECT_CUSTOM )
            return false;
    }

    if (target != m_caster && m_caster->GetCharmerOrOwnerGuid() == target->GetObjectGuid())
    {
        if (m_spellInfo->EffectImplicitTargetA[eff] == TARGET_MASTER ||
            m_spellInfo->EffectImplicitTargetB[eff] == TARGET_MASTER)
            return true;
    }

    // Check player targets and remove if in GM mode or GM invisibility (for not self casting case)
    if( target != m_caster && target->GetTypeId() == TYPEID_PLAYER)
    {
        if(((Player*)target)->GetVisibility() == VISIBILITY_OFF)
            return false;

        if(((Player*)target)->isGameMaster() && !IsPositiveSpell(m_spellInfo->Id))
            return false;
    }

    // Check Sated & Exhaustion debuffs
    if (((m_spellInfo->Id == 2825) && (target->HasAura(57724))) ||
        ((m_spellInfo->Id == 32182) && (target->HasAura(57723))))
        return false;

    // Check vampiric bite
    if (m_spellInfo->Id == 70946 && target->HasAura(70867))
        return false;

    // Sindragosa frost bomb hack
    if ((m_spellInfo->Id == 69845
        || m_spellInfo->Id == 71053
        || m_spellInfo->Id == 71054
        || m_spellInfo->Id == 71055)
         && target->HasAura(70867))
        return false;

    // Check targets for LOS visibility (except spells without range limitations )
    switch(m_spellInfo->Effect[eff])
    {
        case SPELL_EFFECT_FRIEND_SUMMON:
        case SPELL_EFFECT_SUMMON_PLAYER:                    // from anywhere
            break;
        case SPELL_EFFECT_DUMMY:
            if(m_spellInfo->Id != 20577)                    // Cannibalize
                break;
            // fall through
        case SPELL_EFFECT_RESURRECT_NEW:
            // player far away, maybe his corpse near?
            if(target != m_caster && !(m_spellInfo->AttributesEx2 & SPELL_ATTR_EX2_IGNORE_LOS) && !target->IsWithinLOSInMap(m_caster))
            {
                if(!m_targets.getCorpseTargetGUID())
                    return false;

                Corpse *corpse = m_caster->GetMap()->GetCorpse(m_targets.getCorpseTargetGUID());
                if(!corpse)
                    return false;

                if(target->GetObjectGuid() != corpse->GetOwnerGuid())
                    return false;

                if(!(m_spellInfo->AttributesEx2 & SPELL_ATTR_EX2_IGNORE_LOS) && !corpse->IsWithinLOSInMap(m_caster))
                    return false;
            }

            // all ok by some way or another, skip normal check
            break;
        default:                                            // normal case
            // Get GO cast coordinates if original caster -> GO
            if (target != m_caster)
                if (WorldObject *caster = GetCastingObject())
                    if (!(m_spellInfo->AttributesEx2 & SPELL_ATTR_EX2_IGNORE_LOS) && !target->IsWithinLOSInMap(caster))
                        return false;
            break;
    }

    return true;
}

bool Spell::IsNeedSendToClient() const
{
    return m_spellInfo->SpellVisual[0] || m_spellInfo->SpellVisual[1] || IsChanneledSpell(m_spellInfo) ||
        m_spellInfo->speed > 0.0f || (!m_triggeredByAuraSpell && !m_IsTriggeredSpell);
}

bool Spell::IsTriggeredSpellWithRedundentData() const
{
    return m_triggeredByAuraSpell || m_triggeredBySpellInfo ||
        // possible not need after above check?
        m_IsTriggeredSpell && (m_spellInfo->manaCost || m_spellInfo->ManaCostPercentage);
}

bool Spell::HaveTargetsForEffect(SpellEffectIndex effect) const
{
    for(TargetList::const_iterator itr = m_UniqueTargetInfo.begin(); itr != m_UniqueTargetInfo.end(); ++itr)
        if(itr->effectMask & (1 << effect))
            return true;

    for(GOTargetList::const_iterator itr = m_UniqueGOTargetInfo.begin(); itr != m_UniqueGOTargetInfo.end(); ++itr)
        if(itr->effectMask & (1 << effect))
            return true;

    for(ItemTargetList::const_iterator itr = m_UniqueItemInfo.begin(); itr != m_UniqueItemInfo.end(); ++itr)
        if(itr->effectMask & (1 << effect))
            return true;

    return false;
}

SpellEvent::SpellEvent(Spell* spell) : BasicEvent()
{
    m_Spell = spell;
}

SpellEvent::~SpellEvent()
{
    if (m_Spell->getState() != SPELL_STATE_FINISHED)
        m_Spell->cancel();

    if (m_Spell->IsDeletable())
    {
        delete m_Spell;
    }
    else
    {
        sLog.outError("~SpellEvent: %s %u tried to delete non-deletable spell %u. Was not deleted, causes memory leak.",
            (m_Spell->GetCaster()->GetTypeId() == TYPEID_PLAYER ? "Player" : "Creature"), m_Spell->GetCaster()->GetGUIDLow(), m_Spell->m_spellInfo->Id);
    }
}

bool SpellEvent::Execute(uint64 e_time, uint32 p_time)
{
    // update spell if it is not finished
    if (m_Spell->getState() != SPELL_STATE_FINISHED)
        m_Spell->update(p_time);

    // check spell state to process
    switch (m_Spell->getState())
    {
        case SPELL_STATE_FINISHED:
        {
            // spell was finished, check deletable state
            if (m_Spell->IsDeletable())
            {
                // check, if we do have unfinished triggered spells
                return true;                                // spell is deletable, finish event
            }
            // event will be re-added automatically at the end of routine)
        } break;

        case SPELL_STATE_CASTING:
        {
            // this spell is in channeled state, process it on the next update
            // event will be re-added automatically at the end of routine)
        } break;

        case SPELL_STATE_DELAYED:
        {
            // first, check, if we have just started
            if (m_Spell->GetDelayStart() != 0)
            {
                // no, we aren't, do the typical update
                // check, if we have channeled spell on our hands
                if (IsChanneledSpell(m_Spell->m_spellInfo))
                {
                    // evented channeled spell is processed separately, casted once after delay, and not destroyed till finish
                    // check, if we have casting anything else except this channeled spell and autorepeat
                    if (m_Spell->GetCaster()->IsNonMeleeSpellCasted(false, true, true))
                    {
                        // another non-melee non-delayed spell is casted now, abort
                        m_Spell->cancel();
                    }
                    else
                    {
                        // do the action (pass spell to channeling state)
                        m_Spell->handle_immediate();
                    }
                    // event will be re-added automatically at the end of routine)
                }
                else
                {
                    // run the spell handler and think about what we can do next
                    uint64 t_offset = e_time - m_Spell->GetDelayStart();
                    uint64 n_offset = m_Spell->handle_delayed(t_offset);
                    if (n_offset)
                    {
                        // re-add us to the queue
                        m_Spell->GetCaster()->m_Events.AddEvent(this, m_Spell->GetDelayStart() + n_offset, false);
                        return false;                       // event not complete
                    }
                    // event complete
                    // finish update event will be re-added automatically at the end of routine)
                }
            }
            else
            {
                // delaying had just started, record the moment
                m_Spell->SetDelayStart(e_time);
                // re-plan the event for the delay moment
                m_Spell->GetCaster()->m_Events.AddEvent(this, e_time + m_Spell->GetDelayMoment(), false);
                return false;                               // event not complete
            }
        } break;

        default:
        {
            // all other states
            // event will be re-added automatically at the end of routine)
        } break;
    }

    // spell processing not complete, plan event on the next update interval
    m_Spell->GetCaster()->m_Events.AddEvent(this, e_time + 1, false);
    return false;                                           // event not complete
}

void SpellEvent::Abort(uint64 /*e_time*/)
{
    // oops, the spell we try to do is aborted
    if (m_Spell->getState() != SPELL_STATE_FINISHED)
        m_Spell->cancel();
}

bool SpellEvent::IsDeletable() const
{
    return m_Spell->IsDeletable();
}

SpellCastResult Spell::CanOpenLock(SpellEffectIndex effIndex, uint32 lockId, SkillType& skillId, int32& reqSkillValue, int32& skillValue)
{
    if(!lockId)                                             // possible case for GO and maybe for items.
        return SPELL_CAST_OK;

    // Get LockInfo
    LockEntry const *lockInfo = sLockStore.LookupEntry(lockId);

    if (!lockInfo)
        return SPELL_FAILED_BAD_TARGETS;

    bool reqKey = false;                                    // some locks not have reqs

    for(int j = 0; j < 8; ++j)
    {
        switch(lockInfo->Type[j])
        {
            // check key item (many fit cases can be)
            case LOCK_KEY_ITEM:
                if(lockInfo->Index[j] && m_CastItem && m_CastItem->GetEntry()==lockInfo->Index[j])
                    return SPELL_CAST_OK;
                reqKey = true;
                break;
                // check key skill (only single first fit case can be)
            case LOCK_KEY_SKILL:
            {
                reqKey = true;

                // wrong locktype, skip
                if(uint32(m_spellInfo->EffectMiscValue[effIndex]) != lockInfo->Index[j])
                    continue;

                skillId = SkillByLockType(LockType(lockInfo->Index[j]));

                if ( skillId != SKILL_NONE )
                {
                    // skill bonus provided by casting spell (mostly item spells)
                    // add the damage modifier from the spell casted (cheat lock / skeleton key etc.) (use m_currentBasePoints, CalculateDamage returns wrong value)
                    uint32 spellSkillBonus = uint32(m_currentBasePoints[effIndex]);
                    reqSkillValue = lockInfo->Skill[j];

                    // castitem check: rogue using skeleton keys. the skill values should not be added in this case.
                    skillValue = m_CastItem || m_caster->GetTypeId()!= TYPEID_PLAYER ?
                        0 : ((Player*)m_caster)->GetSkillValue(skillId);

                    skillValue += spellSkillBonus;

                    if (skillValue < reqSkillValue)
                        return SPELL_FAILED_LOW_CASTLEVEL;
                }

                return SPELL_CAST_OK;
            }
        }
    }

    if(reqKey)
        return SPELL_FAILED_BAD_TARGETS;

    return SPELL_CAST_OK;
}

/**
 * Fill target list by units around (x,y) points at radius distance

 * @param targetUnitMap        Reference to target list that filled by function
 * @param x                    X coordinates of center point for target search
 * @param y                    Y coordinates of center point for target search
 * @param radius               Radius around (x,y) for target search
 * @param pushType             Additional rules for target area selection (in front, angle, etc)
 * @param spellTargets         Additional rules for target selection base at hostile/friendly state to original spell caster
 * @param originalCaster       If provided set alternative original caster, if =NULL then used Spell::GetAffectiveObject() return
 */
void Spell::FillAreaTargets(UnitList &targetUnitMap, float x, float y, float radius, SpellNotifyPushType pushType, SpellTargets spellTargets, WorldObject* originalCaster /*=NULL*/)
{
    MaNGOS::SpellNotifierCreatureAndPlayer notifier(*this, targetUnitMap, radius, pushType, spellTargets, originalCaster);
    Cell::VisitAllObjects(x, y, m_caster->GetMap(), notifier, radius);
}

void Spell::FillRaidOrPartyTargets(UnitList &targetUnitMap, Unit* member, Unit* center, float radius, bool raid, bool withPets, bool withcaster)
{
    Player *pMember = member->GetCharmerOrOwnerPlayerOrPlayerItself();
    Group *pGroup = pMember ? pMember->GetGroup() : NULL;

    if (pGroup)
    {
        uint8 subgroup = pMember->GetSubGroup();

        for(GroupReference *itr = pGroup->GetFirstMember(); itr != NULL; itr = itr->next())
        {
            Player* Target = itr->getSource();

            // IsHostileTo check duel and controlled by enemy
            if (Target && (raid || subgroup==Target->GetSubGroup())
                && !m_caster->IsHostileTo(Target))
            {
                if ((Target == center || center->IsWithinDistInMap(Target, radius)) &&
                    (withcaster || Target != m_caster))
                    targetUnitMap.push_back(Target);

                if (withPets)
                    if (Pet* pet = Target->GetPet())
                    {
                        GroupPetList m_groupPets = Target->GetPets();
                        if (!m_groupPets.empty())
                        {
                            for (GroupPetList::const_iterator itr = m_groupPets.begin(); itr != m_groupPets.end(); ++itr)
                                if (Pet* _pet = Target->GetMap()->GetPet(*itr))
                                    if ((_pet == center || center->IsWithinDistInMap(_pet, radius)) &&
                                    (withcaster || _pet != m_caster))
                                         targetUnitMap.push_back(_pet);
                        }
                    }
            }
        }
    }
    else
    {
        Unit* ownerOrSelf = pMember ? pMember : member->GetCharmerOrOwnerOrSelf();
        if ((ownerOrSelf == center || center->IsWithinDistInMap(ownerOrSelf, radius)) &&
            (withcaster || ownerOrSelf != m_caster))
            targetUnitMap.push_back(ownerOrSelf);

        if (withPets)
            if (Pet* pet = ownerOrSelf->GetPet())
                if ((pet == center || center->IsWithinDistInMap(pet, radius)) &&
                    (withcaster || pet != m_caster))
                    targetUnitMap.push_back(pet);
    }
}

void Spell::FillRaidOrPartyManaPriorityTargets(UnitList &targetUnitMap, Unit* member, Unit* center, float radius, uint32 count, bool raid, bool withPets, bool withCaster)
{
    FillRaidOrPartyTargets(targetUnitMap, member, center, radius, raid, withPets, withCaster);

    PrioritizeManaUnitQueue manaUsers;
    for(UnitList::const_iterator itr = targetUnitMap.begin(); itr != targetUnitMap.end(); ++itr)
        if ((*itr)->getPowerType() == POWER_MANA && !(*itr)->isDead())
            manaUsers.push(PrioritizeManaUnitWraper(*itr));

    targetUnitMap.clear();
    while(!manaUsers.empty() && targetUnitMap.size() < count)
    {
        targetUnitMap.push_back(manaUsers.top().getUnit());
        manaUsers.pop();
    }
}

void Spell::FillRaidOrPartyHealthPriorityTargets(UnitList &targetUnitMap, Unit* member, Unit* center, float radius, uint32 count, bool raid, bool withPets, bool withCaster)
{
    FillRaidOrPartyTargets(targetUnitMap, member, center, radius, raid, withPets, withCaster);

    PrioritizeHealthUnitQueue healthQueue;
    for(UnitList::const_iterator itr = targetUnitMap.begin(); itr != targetUnitMap.end(); ++itr)
        if (!(*itr)->isDead())
            healthQueue.push(PrioritizeHealthUnitWraper(*itr));

    targetUnitMap.clear();
    while(!healthQueue.empty() && targetUnitMap.size() < count)
    {
        targetUnitMap.push_back(healthQueue.top().getUnit());
        healthQueue.pop();
    }
}

WorldObject* Spell::GetAffectiveCasterObject() const
{
    if (m_originalCasterGUID.IsEmpty())
        return m_caster;

    if (m_originalCasterGUID.IsGameObject() && m_caster->IsInWorld())
        return m_caster->GetMap()->GetGameObject(m_originalCasterGUID);
    return m_originalCaster;
}

WorldObject* Spell::GetCastingObject() const
{
    if (m_originalCasterGUID.IsGameObject())
        return m_caster->IsInWorld() ? m_caster->GetMap()->GetGameObject(m_originalCasterGUID) : NULL;
    else
        return m_caster;
}

void Spell::ResetEffectDamageAndHeal()
{
    m_damage = 0;
    m_healing = 0;
}

void Spell::SelectMountByAreaAndSkill(Unit* target, SpellEntry const* parentSpell, uint32 spellId75, uint32 spellId150, uint32 spellId225, uint32 spellId300, uint32 spellIdSpecial)
{
    if (!target || target->GetTypeId() != TYPEID_PLAYER)
        return;

    // Prevent stacking of mounts
    target->RemoveSpellsCausingAura(SPELL_AURA_MOUNTED);
    uint16 skillval = ((Player*)target)->GetSkillValue(SKILL_RIDING);
    if (!skillval)
        return;

    if (skillval >= 225 && (spellId300 > 0 || spellId225 > 0))
    {
        uint32 spellid = skillval >= 300 ? spellId300 : spellId225;
        SpellEntry const *pSpell = sSpellStore.LookupEntry(spellid);
        if (!pSpell)
        {
            sLog.outError("SelectMountByAreaAndSkill: unknown spell id %i by caster: %s", spellid, target->GetGuidStr().c_str());
            return;
        }

        // zone check
        uint32 zone, area;
        target->GetZoneAndAreaId(zone, area);

        SpellCastResult locRes= sSpellMgr.GetSpellAllowedInLocationError(pSpell, target->GetMapId(), zone, area, target->GetCharmerOrOwnerPlayerOrPlayerItself());
        if (locRes != SPELL_CAST_OK || !((Player*)target)->CanStartFlyInArea(target->GetMapId(), zone, area))
            target->CastSpell(target, spellId150, true, NULL, NULL, ObjectGuid(), parentSpell);
        else if (spellIdSpecial > 0)
        {
            for (PlayerSpellMap::const_iterator iter = ((Player*)target)->GetSpellMap().begin(); iter != ((Player*)target)->GetSpellMap().end(); ++iter)
            {
                if (iter->second.state != PLAYERSPELL_REMOVED)
                {
                    SpellEntry const *spellInfo = sSpellStore.LookupEntry(iter->first);
                    for(int i = 0; i < MAX_EFFECT_INDEX; ++i)
                    {
                        if(spellInfo->EffectApplyAuraName[i] == SPELL_AURA_MOD_FLIGHT_SPEED_MOUNTED)
                        {
                            int32 mountSpeed = spellInfo->CalculateSimpleValue(SpellEffectIndex(i));

                            // speed higher than 280 replace it
                            if (mountSpeed > 280)
                            {
                                target->CastSpell(target, spellIdSpecial, true, NULL, NULL, ObjectGuid(), parentSpell);
                                return;
                            }
                        }
                    }
                }
            }
            target->CastSpell(target, pSpell, true, NULL, NULL, ObjectGuid(), parentSpell);
        }
        else
            target->CastSpell(target, pSpell, true, NULL, NULL, ObjectGuid(), parentSpell);
    }
    else if (skillval >= 150 && spellId150 > 0)
        target->CastSpell(target, spellId150, true, NULL, NULL, ObjectGuid(), parentSpell);
    else if (spellId75 > 0)
        target->CastSpell(target, spellId75, true, NULL, NULL, ObjectGuid(), parentSpell);

    return;
}

void Spell::ClearCastItem()
{
    if (m_CastItem==m_targets.getItemTarget())
        m_targets.setItemTarget(NULL);

    m_CastItem = NULL;
}

// Used only for snake trap
void Spell::DoSummonSnakes(SpellEffectIndex eff_idx)
{
    uint32 creature_entry = m_spellInfo->EffectMiscValue[eff_idx];
    if (!creature_entry || !m_caster)
        return;

    // Find trap GO and get it coordinates to spawn snakes
    GameObject* pTrap = m_caster->GetMap()->GetGameObject(m_originalCasterGUID);
    if (!pTrap)
    {
        sLog.outError("EffectSummonSnakes faild to find trap for caster %s (GUID: %u)",m_caster->GetName(),m_caster->GetGUID());
        return;
    }

    float position_x, position_y, position_z;
    pTrap->GetPosition(position_x, position_y, position_z);

    // Find summon duration based on DBC
    int32 duration = GetSpellDuration(m_spellInfo);
    if(Player* modOwner = m_caster->GetSpellModOwner())
        modOwner->ApplySpellMod(m_spellInfo->Id, SPELLMOD_DURATION, duration);

    int32 amount = damage > 0 ? damage : 1;

    for(int32 count = 0; count < amount; ++count)
    {
        // Summon snakes
        Creature *pSummon = m_caster->SummonCreature(creature_entry, position_x, position_y, position_z, m_caster->GetOrientation(), TEMPSUMMON_TIMED_DESPAWN, duration);
        if (!pSummon)
            return;
        // Valid position
        if (!pSummon->IsPositionValid())
        {
            sLog.outError("EffectSummonSnakes failed to summon snakes for Unit %s (GUID: %u) bacause of invalid position (x = %f, y = %f, z = %f map = %u)"
                ,m_caster->GetName(),m_caster->GetGUID(), position_x, position_y, position_z, m_caster->GetMap());
            delete pSummon;
            continue;
        }

        // Apply stats
        pSummon->SetUInt32Value(UNIT_CREATED_BY_SPELL, m_spellInfo->Id);
        pSummon->SetUInt32Value(UNIT_FIELD_FLAGS, UNIT_FLAG_PVP_ATTACKABLE | UNIT_FLAG_PET_IN_COMBAT | UNIT_FLAG_PVP);
        pSummon->SetCreatorGuid(m_caster->GetObjectGuid());
        pSummon->SetOwnerGuid(m_caster->GetObjectGuid());
        pSummon->setFaction(m_caster->getFaction());
        pSummon->SetLevel(m_caster->getLevel());
        pSummon->SetMaxHealth(m_caster->getLevel()+ urand(20,30));
    }
}

bool Spell::HasGlobalCooldown()
{
    // global cooldown have only player or controlled units
    if (m_caster->GetCharmInfo())
        return m_caster->GetCharmInfo()->GetGlobalCooldownMgr().HasGlobalCooldown(m_spellInfo);
    else if (m_caster->GetTypeId() == TYPEID_PLAYER)
        return ((Player*)m_caster)->GetGlobalCooldownMgr().HasGlobalCooldown(m_spellInfo);
    else
        return false;
}

void Spell::TriggerGlobalCooldown()
{
    int32 gcd = m_spellInfo->StartRecoveryTime;
    if (!gcd)
        return;

    // global cooldown can't leave range 1..1.5 secs (if it it)
    // exist some spells (mostly not player directly casted) that have < 1 sec and > 1.5 sec global cooldowns
    // but its as test show not affected any spell mods.
    if (gcd >= 1000 && gcd <= 1500)
    {
        // gcd modifier auras applied only to self spells and only player have mods for this
        if (m_caster->GetTypeId() == TYPEID_PLAYER)
            ((Player*)m_caster)->ApplySpellMod(m_spellInfo->Id, SPELLMOD_GLOBAL_COOLDOWN, gcd, this);

        // apply haste rating
        gcd = int32(float(gcd) * m_caster->GetFloatValue(UNIT_MOD_CAST_SPEED));

        if (gcd < 1000)
            gcd = 1000;
        else if (gcd > 1500)
            gcd = 1500;
    }

    // global cooldown have only player or controlled units
    if (m_caster->GetCharmInfo())
        m_caster->GetCharmInfo()->GetGlobalCooldownMgr().AddGlobalCooldown(m_spellInfo, gcd);
    else if (m_caster->GetTypeId() == TYPEID_PLAYER)
        ((Player*)m_caster)->GetGlobalCooldownMgr().AddGlobalCooldown(m_spellInfo, gcd);
}

void Spell::CancelGlobalCooldown()
{
    if (!m_spellInfo->StartRecoveryTime)
        return;

    // cancel global cooldown when interrupting current cast
    if (m_caster->GetCurrentSpell(CURRENT_GENERIC_SPELL) != this)
        return;

    // global cooldown have only player or controlled units
    if (m_caster->GetCharmInfo())
        m_caster->GetCharmInfo()->GetGlobalCooldownMgr().CancelGlobalCooldown(m_spellInfo);
    else if (m_caster->GetTypeId() == TYPEID_PLAYER)
        ((Player*)m_caster)->GetGlobalCooldownMgr().CancelGlobalCooldown(m_spellInfo);
}<|MERGE_RESOLUTION|>--- conflicted
+++ resolved
@@ -3685,13 +3685,8 @@
                     {
                         for(TargetList::const_iterator ihit = m_UniqueTargetInfo.begin(); ihit != m_UniqueTargetInfo.end(); ++ihit)
                         {
-<<<<<<< HEAD
-                            TargetInfo* target = &*ihit;
-                            if(!target->targetGUID.IsCreatureOrVehicle())
-=======
                             TargetInfo const& target = *ihit;
-                            if (!target.targetGUID.IsCreature())
->>>>>>> 335d9aa9
+                            if (!target->targetGUID.IsCreatureOrVehicle())
                                 continue;
 
                             Unit* unit = m_caster->GetObjectGuid() == target.targetGUID ? m_caster : ObjectAccessor::GetUnit(*m_caster, target.targetGUID);
