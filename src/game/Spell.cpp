--- conflicted
+++ resolved
@@ -1109,15 +1109,10 @@
         m_damage += target->damage;
     }
 
-<<<<<<< HEAD
-    // recheck for visibility of target
-    if (CheckRange(true, unit) != SPELL_CAST_OK ||
-=======
     // recheck for availability/visibility of target
     if ((!m_IsTriggeredSpell && 
         !(m_spellInfo->AttributesEx7 & SPELL_ATTR_EX7_HAS_CHARGE_EFFECT) && 
         CheckRange(true, unit) != SPELL_CAST_OK) ||
->>>>>>> c44aeacd
         ((m_spellInfo->speed > 0.0f ||
         (m_spellInfo->EffectImplicitTargetA[0] == TARGET_CHAIN_DAMAGE &&
         GetSpellCastTime(m_spellInfo, this) > 0)) &&
