/*
 * Copyright (C) 2005-2010 MaNGOS <http://getmangos.com/>
 *
 * This program is free software; you can redistribute it and/or modify
 * it under the terms of the GNU General Public License as published by
 * the Free Software Foundation; either version 2 of the License, or
 * (at your option) any later version.
 *
 * This program is distributed in the hope that it will be useful,
 * but WITHOUT ANY WARRANTY; without even the implied warranty of
 * MERCHANTABILITY or FITNESS FOR A PARTICULAR PURPOSE.  See the
 * GNU General Public License for more details.
 *
 * You should have received a copy of the GNU General Public License
 * along with this program; if not, write to the Free Software
 * Foundation, Inc., 59 Temple Place, Suite 330, Boston, MA  02111-1307  USA
 */

#include "Spell.h"
#include "Database/DatabaseEnv.h"
#include "WorldPacket.h"
#include "WorldSession.h"
#include "GridNotifiers.h"
#include "GridNotifiersImpl.h"
#include "Opcodes.h"
#include "Log.h"
#include "UpdateMask.h"
#include "World.h"
#include "ObjectMgr.h"
#include "SpellMgr.h"
#include "Player.h"
#include "Pet.h"
#include "Unit.h"
#include "DynamicObject.h"
#include "Group.h"
#include "UpdateData.h"
#include "MapManager.h"
#include "ObjectAccessor.h"
#include "CellImpl.h"
#include "Policies/SingletonImp.h"
#include "SharedDefines.h"
#include "LootMgr.h"
#include "VMapFactory.h"
#include "BattleGround.h"
#include "Util.h"

#define SPELL_CHANNEL_UPDATE_INTERVAL (1 * IN_MILLISECONDS)

extern pEffect SpellEffects[TOTAL_SPELL_EFFECTS];

class PrioritizeManaUnitWraper
{
    public:
        explicit PrioritizeManaUnitWraper(Unit* unit) : i_unit(unit)
        {
            uint32 maxmana = unit->GetMaxPower(POWER_MANA);
            i_percent = maxmana ? unit->GetPower(POWER_MANA) * 100 / maxmana : 101;
        }
        Unit* getUnit() const { return i_unit; }
        uint32 getPercent() const { return i_percent; }
    private:
        Unit* i_unit;
        uint32 i_percent;
};

struct PrioritizeMana
{
    int operator()( PrioritizeManaUnitWraper const& x, PrioritizeManaUnitWraper const& y ) const
    {
        return x.getPercent() < y.getPercent();
    }
};

typedef std::priority_queue<PrioritizeManaUnitWraper, std::vector<PrioritizeManaUnitWraper>, PrioritizeMana> PrioritizeManaUnitQueue;

class PrioritizeHealthUnitWraper
{
public:
    explicit PrioritizeHealthUnitWraper(Unit* unit) : i_unit(unit)
    {
        i_percent = unit->GetHealth() * 100 / unit->GetMaxHealth();
    }
    Unit* getUnit() const { return i_unit; }
    uint32 getPercent() const { return i_percent; }
private:
    Unit* i_unit;
    uint32 i_percent;
};

struct PrioritizeHealth
{
    int operator()( PrioritizeHealthUnitWraper const& x, PrioritizeHealthUnitWraper const& y ) const
    {
        return x.getPercent() < y.getPercent();
    }
};

typedef std::priority_queue<PrioritizeHealthUnitWraper, std::vector<PrioritizeHealthUnitWraper>, PrioritizeHealth> PrioritizeHealthUnitQueue;

bool IsQuestTameSpell(uint32 spellId)
{
    SpellEntry const *spellproto = sSpellStore.LookupEntry(spellId);
    if (!spellproto)
        return false;

    return spellproto->Effect[EFFECT_INDEX_0] == SPELL_EFFECT_THREAT
        && spellproto->Effect[EFFECT_INDEX_1] == SPELL_EFFECT_APPLY_AURA && spellproto->EffectApplyAuraName[EFFECT_INDEX_1] == SPELL_AURA_DUMMY;
}

SpellCastTargets::SpellCastTargets()
{
    m_unitTarget = NULL;
    m_itemTarget = NULL;
    m_GOTarget   = NULL;

    m_unitTargetGUID   = 0;
    m_GOTargetGUID     = 0;
    m_CorpseTargetGUID = 0;
    m_itemTargetGUID   = 0;
    m_itemTargetEntry  = 0;

    m_srcX = m_srcY = m_srcZ = m_destX = m_destY = m_destZ = 0.0f;
    m_strTarget = "";
    m_targetMask = 0;
}

SpellCastTargets::~SpellCastTargets()
{
}

void SpellCastTargets::setUnitTarget(Unit *target)
{
    if (!target)
        return;

    m_destX = target->GetPositionX();
    m_destY = target->GetPositionY();
    m_destZ = target->GetPositionZ();
    m_unitTarget = target;
    m_unitTargetGUID = target->GetGUID();
    m_targetMask |= TARGET_FLAG_UNIT;
}

void SpellCastTargets::setDestination(float x, float y, float z)
{
    m_destX = x;
    m_destY = y;
    m_destZ = z;
    m_targetMask |= TARGET_FLAG_DEST_LOCATION;
}

void SpellCastTargets::setSource(float x, float y, float z)
{
    m_srcX = x;
    m_srcY = y;
    m_srcZ = z;
    m_targetMask |= TARGET_FLAG_SOURCE_LOCATION;
}

void SpellCastTargets::setGOTarget(GameObject *target)
{
    m_GOTarget = target;
    m_GOTargetGUID = target->GetGUID();
    //    m_targetMask |= TARGET_FLAG_OBJECT;
}

void SpellCastTargets::setItemTarget(Item* item)
{
    if(!item)
        return;

    m_itemTarget = item;
    m_itemTargetGUID = item->GetGUID();
    m_itemTargetEntry = item->GetEntry();
    m_targetMask |= TARGET_FLAG_ITEM;
}

void SpellCastTargets::setTradeItemTarget(Player* caster)
{
    m_itemTargetGUID = ObjectGuid(uint64(TRADE_SLOT_NONTRADED));
    m_itemTargetEntry = 0;
    m_targetMask |= TARGET_FLAG_TRADE_ITEM;

    Update(caster);
}

void SpellCastTargets::setCorpseTarget(Corpse* corpse)
{
    m_CorpseTargetGUID = corpse->GetGUID();
}

void SpellCastTargets::Update(Unit* caster)
{
    m_GOTarget   = !m_GOTargetGUID.IsEmpty() ? caster->GetMap()->GetGameObject(m_GOTargetGUID) : NULL;
    m_unitTarget = !m_unitTargetGUID.IsEmpty() ?
        ( m_unitTargetGUID == caster->GetObjectGuid() ? caster : ObjectAccessor::GetUnit(*caster, m_unitTargetGUID) ) :
    NULL;

    m_itemTarget = NULL;
    if (caster->GetTypeId() == TYPEID_PLAYER)
    {
        Player *player = ((Player*)caster);

        if (m_targetMask & TARGET_FLAG_ITEM)
            m_itemTarget = player->GetItemByGuid(m_itemTargetGUID);
        else if (m_targetMask & TARGET_FLAG_TRADE_ITEM)
        {
            if (TradeData* pTrade = player->GetTradeData())
                if (m_itemTargetGUID.GetRawValue() < TRADE_SLOT_COUNT)
                    m_itemTarget = pTrade->GetTraderData()->GetItem(TradeSlots(m_itemTargetGUID.GetRawValue()));
        }

        if (m_itemTarget)
            m_itemTargetEntry = m_itemTarget->GetEntry();
    }
}

void SpellCastTargets::read( ByteBuffer& data, Unit *caster )
{
    data >> m_targetMask;

    if(m_targetMask == TARGET_FLAG_SELF)
    {
        m_destX = caster->GetPositionX();
        m_destY = caster->GetPositionY();
        m_destZ = caster->GetPositionZ();
        m_unitTarget = caster;
        m_unitTargetGUID = caster->GetGUID();
        return;
    }

    // TARGET_FLAG_UNK2 is used for non-combat pets, maybe other?
    if( m_targetMask & ( TARGET_FLAG_UNIT | TARGET_FLAG_UNK2 ))
        data >> m_unitTargetGUID.ReadAsPacked();

    if( m_targetMask & ( TARGET_FLAG_OBJECT ))
        data >> m_GOTargetGUID.ReadAsPacked();

    if(( m_targetMask & ( TARGET_FLAG_ITEM | TARGET_FLAG_TRADE_ITEM )) && caster->GetTypeId() == TYPEID_PLAYER)
        data >> m_itemTargetGUID.ReadAsPacked();

    if( m_targetMask & (TARGET_FLAG_CORPSE | TARGET_FLAG_PVP_CORPSE ) )
        data >> m_CorpseTargetGUID.ReadAsPacked();

    if( m_targetMask & TARGET_FLAG_SOURCE_LOCATION )
    {
        data >> m_unitTargetGUID.ReadAsPacked();
        data >> m_srcX >> m_srcY >> m_srcZ;
        if(!MaNGOS::IsValidMapCoord(m_srcX, m_srcY, m_srcZ))
            throw ByteBufferException(false, data.rpos(), 0, data.size());
    }

    if( m_targetMask & TARGET_FLAG_DEST_LOCATION )
    {
        data >> m_unitTargetGUID.ReadAsPacked();
        data >> m_destX >> m_destY >> m_destZ;
        if(!MaNGOS::IsValidMapCoord(m_destX, m_destY, m_destZ))
            throw ByteBufferException(false, data.rpos(), 0, data.size());
    }

    if( m_targetMask & TARGET_FLAG_STRING )
        data >> m_strTarget;

    // find real units/GOs
    Update(caster);
}

void SpellCastTargets::write( ByteBuffer& data ) const
{
    data << uint32(m_targetMask);

    if( m_targetMask & ( TARGET_FLAG_UNIT | TARGET_FLAG_PVP_CORPSE | TARGET_FLAG_OBJECT | TARGET_FLAG_CORPSE | TARGET_FLAG_UNK2 ) )
    {
        if(m_targetMask & TARGET_FLAG_UNIT)
        {
            if(m_unitTarget)
                data << m_unitTarget->GetPackGUID();
            else
                data << uint8(0);
        }
        else if( m_targetMask & TARGET_FLAG_OBJECT )
        {
            if(m_GOTarget)
                data << m_GOTarget->GetPackGUID();
            else
                data << uint8(0);
        }
        else if( m_targetMask & ( TARGET_FLAG_CORPSE | TARGET_FLAG_PVP_CORPSE ) )
            data << m_CorpseTargetGUID.WriteAsPacked();
        else
            data << uint8(0);
    }

    if( m_targetMask & ( TARGET_FLAG_ITEM | TARGET_FLAG_TRADE_ITEM ) )
    {
        if(m_itemTarget)
            data << m_itemTarget->GetPackGUID();
        else
            data << uint8(0);
    }

    if( m_targetMask & TARGET_FLAG_SOURCE_LOCATION )
    {
        if(m_unitTarget)
            data << m_unitTarget->GetPackGUID();
        else
            data << uint8(0);

        data << m_srcX << m_srcY << m_srcZ;
    }

    if( m_targetMask & TARGET_FLAG_DEST_LOCATION )
    {
        data << uint8(0);                                   // no known cases with target pguid
        data << m_destX << m_destY << m_destZ;
    }

    if( m_targetMask & TARGET_FLAG_STRING )
        data << m_strTarget;
}

Spell::Spell( Unit* caster, SpellEntry const *info, bool triggered, ObjectGuid originalCasterGUID, Spell** triggeringContainer )
{
    MANGOS_ASSERT( caster != NULL && info != NULL );
    MANGOS_ASSERT( info == sSpellStore.LookupEntry( info->Id ) && "`info` must be pointer to sSpellStore element");

    if (info->SpellDifficultyId && caster->GetTypeId() != TYPEID_PLAYER && caster->IsInWorld() && caster->GetMap()->IsDungeon())
    {
        if (SpellEntry const* spellEntry = GetSpellEntryByDifficulty(info->SpellDifficultyId, caster->GetMap()->GetDifficulty()))
            m_spellInfo = spellEntry;
        else
            m_spellInfo = info;
    }
    else
        m_spellInfo = info;

    m_caster = caster;
    m_selfContainer = NULL;
    m_triggeringContainer = triggeringContainer;
    m_referencedFromCurrentSpell = false;
    m_executedCurrently = false;
    m_delayStart = 0;
    m_delayAtDamageCount = 0;

    m_applyMultiplierMask = 0;

    // Get data for type of attack
    m_attackType = GetWeaponAttackType(m_spellInfo);

    m_spellSchoolMask = GetSpellSchoolMask(info);           // Can be override for some spell (wand shoot for example)

    if(m_attackType == RANGED_ATTACK)
    {
        // wand case
        if((m_caster->getClassMask() & CLASSMASK_WAND_USERS) != 0 && m_caster->GetTypeId() == TYPEID_PLAYER)
        {
            if(Item* pItem = ((Player*)m_caster)->GetWeaponForAttack(RANGED_ATTACK))
                m_spellSchoolMask = SpellSchoolMask(1 << pItem->GetProto()->Damage[0].DamageType);
        }
    }
    // Set health leech amount to zero
    m_healthLeech = 0;

    if(!originalCasterGUID.IsEmpty())
        m_originalCasterGUID = originalCasterGUID;
    else
        m_originalCasterGUID = m_caster->GetObjectGuid();

    UpdateOriginalCasterPointer();

    for(int i = 0; i < MAX_EFFECT_INDEX; ++i)
        m_currentBasePoints[i] = m_spellInfo->CalculateSimpleValue(SpellEffectIndex(i));

    m_spellState = SPELL_STATE_NULL;

    m_castPositionX = m_castPositionY = m_castPositionZ = 0;
    m_TriggerSpells.clear();
    m_preCastSpells.clear();
    m_IsTriggeredSpell = triggered;
    //m_AreaAura = false;
    m_CastItem = NULL;

    unitTarget = NULL;
    itemTarget = NULL;
    gameObjTarget = NULL;
    focusObject = NULL;
    m_cast_count = 0;
    m_glyphIndex = 0;
    m_triggeredByAuraSpell  = NULL;

    //Auto Shot & Shoot (wand)
    m_autoRepeat = IsAutoRepeatRangedSpell(m_spellInfo);

    m_runesState = 0;
    m_powerCost = 0;                                        // setup to correct value in Spell::prepare, don't must be used before.
    m_casttime = 0;                                         // setup to correct value in Spell::prepare, don't must be used before.
    m_timer = 0;                                            // will set to cast time in prepare

    m_needAliveTargetMask = 0;

    // determine reflection
    m_canReflect = false;

    if(m_spellInfo->DmgClass == SPELL_DAMAGE_CLASS_MAGIC && !(m_spellInfo->AttributesEx2 & SPELL_ATTR_EX2_CANT_REFLECTED))
    {
        for(int j = 0; j < MAX_EFFECT_INDEX; ++j)
        {
            if (m_spellInfo->Effect[j] == 0)
                continue;

            if(!IsPositiveTarget(m_spellInfo->EffectImplicitTargetA[j], m_spellInfo->EffectImplicitTargetB[j]))
                m_canReflect = true;
            else
                m_canReflect = (m_spellInfo->AttributesEx & SPELL_ATTR_EX_NEGATIVE) ? true : false;

            if(m_canReflect)
                continue;
            else
                break;
        }
    }

    CleanupTargetList();
}

Spell::~Spell()
{
}

template<typename T>
WorldObject* Spell::FindCorpseUsing()
{
    // non-standard target selection
    SpellRangeEntry const* srange = sSpellRangeStore.LookupEntry(m_spellInfo->rangeIndex);
    float max_range = GetSpellMaxRange(srange);

    WorldObject* result = NULL;

<<<<<<< HEAD
    T u_check(((Player*)m_caster), max_range);
    MaNGOS::WorldObjectSearcher<T> searcher(m_caster, result, u_check);
=======
    T u_check(m_caster, max_range);
    MaNGOS::WorldObjectSearcher<T> searcher(result, u_check);
>>>>>>> f387b3a1

    Cell::VisitGridObjects(m_caster, searcher, max_range);

    if (!result)
        Cell::VisitWorldObjects(m_caster, searcher, max_range);

    return result;
}

bool Spell::FillCustomTargetMap(uint32 i, UnitList &targetUnitMap)
{
    float radius;

    if (m_spellInfo->EffectRadiusIndex[i])
        radius = GetSpellRadius(sSpellRadiusStore.LookupEntry(m_spellInfo->EffectRadiusIndex[i]));
    else
        radius = GetSpellMaxRange(sSpellRangeStore.LookupEntry(m_spellInfo->rangeIndex));

    // Resulting effect depends on spell that we want to cast
    switch (m_spellInfo->Id)
    {
        case 46584: // Raise Dead
            {
            WorldObject* result = FindCorpseUsing <MaNGOS::RaiseDeadObjectCheck>  ();

            if(result)
            {
                switch(result->GetTypeId())
                {
                    case TYPEID_UNIT:
                        targetUnitMap.push_back((Unit*)result);
                        break;
                    default:
                        break;
                };
            };
            break;
            }
        break;

        case 47496: // Ghoul's explode
            {
                FillAreaTargets(targetUnitMap,m_targets.m_destX, m_targets.m_destY,radius,PUSH_DEST_CENTER,SPELL_TARGETS_AOE_DAMAGE);
                break;
            }
        break;

        default:
            return false;
        break;
    }
    return true;
}

// explicitly instantiate for use in SpellEffects.cpp
template WorldObject* Spell::FindCorpseUsing<MaNGOS::RaiseDeadObjectCheck>();

void Spell::FillTargetMap()
{
    // TODO: ADD the correct target FILLS!!!!!!

    for(int i = 0; i < MAX_EFFECT_INDEX; ++i)
    {
        // not call for empty effect.
        // Also some spells use not used effect targets for store targets for dummy effect in triggered spells
        if(m_spellInfo->Effect[i] == 0)
            continue;

        // targets for TARGET_SCRIPT_COORDINATES (A) and TARGET_SCRIPT
        // for TARGET_FOCUS_OR_SCRIPTED_GAMEOBJECT (A) all is checked in Spell::CheckCast and in Spell::CheckItem
        // filled in Spell::CheckCast call
        if(m_spellInfo->EffectImplicitTargetA[i] == TARGET_SCRIPT_COORDINATES ||
           m_spellInfo->EffectImplicitTargetA[i] == TARGET_SCRIPT ||
           m_spellInfo->EffectImplicitTargetA[i] == TARGET_FOCUS_OR_SCRIPTED_GAMEOBJECT ||
           (m_spellInfo->EffectImplicitTargetB[i] == TARGET_SCRIPT && m_spellInfo->EffectImplicitTargetA[i] != TARGET_SELF))
            continue;

        // TODO: find a way so this is not needed?
        // for area auras always add caster as target (needed for totems for example)
        if(IsAreaAuraEffect(m_spellInfo->Effect[i]))
            AddUnitTarget(m_caster, SpellEffectIndex(i));

        std::list<Unit*> tmpUnitMap;

        // TargetA/TargetB dependent from each other, we not switch to full support this dependences
        // but need it support in some know cases
        switch(m_spellInfo->EffectImplicitTargetA[i])
        {
            case 0:
                switch(m_spellInfo->EffectImplicitTargetB[i])
                {
                    case 0:
                        SetTargetMap(SpellEffectIndex(i), TARGET_EFFECT_SELECT, tmpUnitMap);
                        break;
                    default:
                        SetTargetMap(SpellEffectIndex(i), m_spellInfo->EffectImplicitTargetB[i], tmpUnitMap);
                        break;
                }
                break;
            case TARGET_SELF:
                switch(m_spellInfo->EffectImplicitTargetB[i])
                {
                    case 0:
                    case TARGET_EFFECT_SELECT:
                        SetTargetMap(SpellEffectIndex(i), m_spellInfo->EffectImplicitTargetA[i], tmpUnitMap);
                        break;
                    case TARGET_AREAEFFECT_INSTANT:         // use B case that not dependent from from A in fact
                        if((m_targets.m_targetMask & TARGET_FLAG_DEST_LOCATION) == 0)
                            m_targets.setDestination(m_caster->GetPositionX(), m_caster->GetPositionY(), m_caster->GetPositionZ());
                        SetTargetMap(SpellEffectIndex(i), m_spellInfo->EffectImplicitTargetB[i], tmpUnitMap);
                        break;
                    case TARGET_BEHIND_VICTIM:              // use B case that not dependent from from A in fact
                        SetTargetMap(SpellEffectIndex(i), m_spellInfo->EffectImplicitTargetB[i], tmpUnitMap);
                        break;
                    default:
                        SetTargetMap(SpellEffectIndex(i), m_spellInfo->EffectImplicitTargetA[i], tmpUnitMap);
                        SetTargetMap(SpellEffectIndex(i), m_spellInfo->EffectImplicitTargetB[i], tmpUnitMap);
                        break;
                }
                break;
            case TARGET_EFFECT_SELECT:
                switch(m_spellInfo->EffectImplicitTargetB[i])
                {
                    case 0:
                    case TARGET_EFFECT_SELECT:
                        SetTargetMap(SpellEffectIndex(i), m_spellInfo->EffectImplicitTargetA[i], tmpUnitMap);
                        break;
                    case TARGET_INNKEEPER_COORDINATES:
                    case TARGET_TABLE_X_Y_Z_COORDINATES:
                    case TARGET_CASTER_COORDINATES:
                    case TARGET_SCRIPT_COORDINATES:
                    case TARGET_CURRENT_ENEMY_COORDINATES:
                    case TARGET_DUELVSPLAYER_COORDINATES:
                    case TARGET_DYNAMIC_OBJECT_COORDINATES:
                    case TARGET_POINT_AT_NORTH:
                    case TARGET_POINT_AT_SOUTH:
                    case TARGET_POINT_AT_EAST:
                    case TARGET_POINT_AT_WEST:
                    case TARGET_POINT_AT_NE:
                    case TARGET_POINT_AT_NW:
                    case TARGET_POINT_AT_SE:
                    case TARGET_POINT_AT_SW:
                        // need some target for processing
                        SetTargetMap(SpellEffectIndex(i), m_spellInfo->EffectImplicitTargetA[i], tmpUnitMap);
                        SetTargetMap(SpellEffectIndex(i), m_spellInfo->EffectImplicitTargetB[i], tmpUnitMap);
                        break;
                    case TARGET_AREAEFFECT_CUSTOM:
                    case TARGET_ALL_ENEMY_IN_AREA_INSTANT:
                        if (FillCustomTargetMap(i,tmpUnitMap)) break;
                    default:
                        SetTargetMap(SpellEffectIndex(i), m_spellInfo->EffectImplicitTargetB[i], tmpUnitMap);
                        break;
                }
                break;
            case TARGET_CASTER_COORDINATES:
                switch(m_spellInfo->EffectImplicitTargetB[i])
                {
                    case TARGET_ALL_ENEMY_IN_AREA:
                        // Note: this hack with search required until GO casting not implemented
                        // environment damage spells already have around enemies targeting but this not help in case nonexistent GO casting support
                        // currently each enemy selected explicitly and self cast damage
                        if (m_spellInfo->Effect[i] == SPELL_EFFECT_ENVIRONMENTAL_DAMAGE)
                        {
                            if(m_targets.getUnitTarget())
                                tmpUnitMap.push_back(m_targets.getUnitTarget());
                        }
                        else
                        {
                            SetTargetMap(SpellEffectIndex(i), m_spellInfo->EffectImplicitTargetA[i], tmpUnitMap);
                            SetTargetMap(SpellEffectIndex(i), m_spellInfo->EffectImplicitTargetB[i], tmpUnitMap);
                        }
                        break;
                    case 0:
                        SetTargetMap(SpellEffectIndex(i), m_spellInfo->EffectImplicitTargetA[i], tmpUnitMap);
                        tmpUnitMap.push_back(m_caster);
                        break;
                    default:
                        SetTargetMap(SpellEffectIndex(i), m_spellInfo->EffectImplicitTargetA[i], tmpUnitMap);
                        SetTargetMap(SpellEffectIndex(i), m_spellInfo->EffectImplicitTargetB[i], tmpUnitMap);
                        break;
                }
                break;
            case TARGET_TABLE_X_Y_Z_COORDINATES:
                switch(m_spellInfo->EffectImplicitTargetB[i])
                {
                    case 0:
                        SetTargetMap(SpellEffectIndex(i), m_spellInfo->EffectImplicitTargetA[i], tmpUnitMap);

                        // need some target for processing
                        SetTargetMap(SpellEffectIndex(i), TARGET_EFFECT_SELECT, tmpUnitMap);
                        break;
                    case TARGET_AREAEFFECT_INSTANT:         // All 17/7 pairs used for dest teleportation, A processed in effect code
                        SetTargetMap(SpellEffectIndex(i), m_spellInfo->EffectImplicitTargetB[i], tmpUnitMap);
                        break;
                    default:
                        SetTargetMap(SpellEffectIndex(i), m_spellInfo->EffectImplicitTargetA[i], tmpUnitMap);
                        SetTargetMap(SpellEffectIndex(i), m_spellInfo->EffectImplicitTargetB[i], tmpUnitMap);
                    break;
                }
                break;
            case TARGET_SELF2:
                switch(m_spellInfo->EffectImplicitTargetB[i])
                {
                    case 0:
                    case TARGET_EFFECT_SELECT:
                        SetTargetMap(SpellEffectIndex(i), m_spellInfo->EffectImplicitTargetA[i], tmpUnitMap);
                        break;
                    case TARGET_RANDOM_NEARBY_DEST: 
                        SetTargetMap(SpellEffectIndex(i), m_spellInfo->EffectImplicitTargetA[i], tmpUnitMap);
                    break;
                    // most A/B target pairs is self->negative and not expect adding caster to target list
                    default:
                        SetTargetMap(SpellEffectIndex(i), m_spellInfo->EffectImplicitTargetB[i], tmpUnitMap);
                        break;
                }
                break;
            case TARGET_DUELVSPLAYER_COORDINATES:
                switch(m_spellInfo->EffectImplicitTargetB[i])
                {
                    case 0:
                    case TARGET_EFFECT_SELECT:
                        SetTargetMap(SpellEffectIndex(i), m_spellInfo->EffectImplicitTargetA[i], tmpUnitMap);
                        if (Unit* currentTarget = m_targets.getUnitTarget())
                            tmpUnitMap.push_back(currentTarget);
                        break;
                    default:
                        SetTargetMap(SpellEffectIndex(i), m_spellInfo->EffectImplicitTargetA[i], tmpUnitMap);
                        SetTargetMap(SpellEffectIndex(i), m_spellInfo->EffectImplicitTargetB[i], tmpUnitMap);
                        break;
                }
                break;
            default:
                switch(m_spellInfo->EffectImplicitTargetB[i])
                {
                    case 0:
                    case TARGET_EFFECT_SELECT:
                        SetTargetMap(SpellEffectIndex(i), m_spellInfo->EffectImplicitTargetA[i], tmpUnitMap);
                        break;
                    case TARGET_SCRIPT_COORDINATES:         // B case filled in CheckCast but we need fill unit list base at A case
                        SetTargetMap(SpellEffectIndex(i), m_spellInfo->EffectImplicitTargetA[i], tmpUnitMap);
                        break;
                    default:
                        SetTargetMap(SpellEffectIndex(i), m_spellInfo->EffectImplicitTargetA[i], tmpUnitMap);
                        SetTargetMap(SpellEffectIndex(i), m_spellInfo->EffectImplicitTargetB[i], tmpUnitMap);
                        break;
                }
                break;
        }

        if(m_caster->GetTypeId() == TYPEID_PLAYER)
        {
            Player *me = (Player*)m_caster;
            for (std::list<Unit*>::const_iterator itr = tmpUnitMap.begin(); itr != tmpUnitMap.end(); ++itr)
            {
                Unit *owner = (*itr)->GetOwner();
                Unit *u = owner ? owner : (*itr);
                if(u!=m_caster && u->IsPvP() && (!me->duel || me->duel->opponent != u))
                {
                    me->UpdatePvP(true);
                    me->RemoveAurasWithInterruptFlags(AURA_INTERRUPT_FLAG_ENTER_PVP_COMBAT);
                    break;
                }
            }
        }

        for (std::list<Unit*>::iterator itr = tmpUnitMap.begin(); itr != tmpUnitMap.end();)
        {
            if (!CheckTarget (*itr, SpellEffectIndex(i)))
            {
                itr = tmpUnitMap.erase(itr);
                continue;
            }
            else
                ++itr;
        }

        for(std::list<Unit*>::const_iterator iunit = tmpUnitMap.begin(); iunit != tmpUnitMap.end(); ++iunit)
            AddUnitTarget((*iunit), SpellEffectIndex(i));
    }
}

void Spell::prepareDataForTriggerSystem()
{
    //==========================================================================================
    // Now fill data for trigger system, need know:
    // an spell trigger another or not ( m_canTrigger )
    // Create base triggers flags for Attacker and Victim ( m_procAttacker and  m_procVictim)
    //==========================================================================================
    // Fill flag can spell trigger or not
    // TODO: possible exist spell attribute for this
    m_canTrigger = false;

    if (m_CastItem)
        m_canTrigger = false;                               // Do not trigger from item cast spell
    else if (!m_IsTriggeredSpell)
        m_canTrigger = true;                                // Normal cast - can trigger
    else if (!m_triggeredByAuraSpell)
        m_canTrigger = true;                                // Triggered from SPELL_EFFECT_TRIGGER_SPELL - can trigger

    if (!m_canTrigger)                                      // Exceptions (some periodic triggers)
    {
        switch (m_spellInfo->SpellFamilyName)
        {
            case SPELLFAMILY_MAGE:
                // Arcane Missles / Blizzard triggers need do it
                if (m_spellInfo->SpellFamilyFlags & UI64LIT(0x0000000000200080))
                    m_canTrigger = true;
                // Clearcasting trigger need do it
                else if (m_spellInfo->SpellFamilyFlags & UI64LIT(0x0000000200000000) && m_spellInfo->SpellFamilyFlags2 & 0x8)
                    m_canTrigger = true;
                // Replenish Mana, item spell with triggered cases (Mana Agate, etc mana gems)
                else if (m_spellInfo->SpellFamilyFlags & UI64LIT(0x0000010000000000))
                    m_canTrigger = true;
                break;
            case SPELLFAMILY_WARLOCK:
                // For Hellfire Effect / Rain of Fire / Seed of Corruption triggers need do it
                if (m_spellInfo->SpellFamilyFlags & UI64LIT(0x0000800000000060))
                    m_canTrigger = true;
                break;
            case SPELLFAMILY_PRIEST:
                // For Penance,Mind Sear,Mind Flay heal/damage triggers need do it
                if (m_spellInfo->SpellFamilyFlags & UI64LIT(0x0001800000800000) || (m_spellInfo->SpellFamilyFlags2 & 0x00000040))
                    m_canTrigger = true;
                break;
            case SPELLFAMILY_ROGUE:
                // For poisons need do it
                if (m_spellInfo->SpellFamilyFlags & UI64LIT(0x000000101001E000))
                    m_canTrigger = true;
                break;
            case SPELLFAMILY_HUNTER:
                // Hunter Rapid Killing/Explosive Trap Effect/Immolation Trap Effect/Frost Trap Aura/Snake Trap Effect/Explosive Shot
                if ((m_spellInfo->SpellFamilyFlags & UI64LIT(0x0100200000000214)) ||
                    m_spellInfo->SpellFamilyFlags2 & 0x200)
                    m_canTrigger = true;
                break;
            case SPELLFAMILY_PALADIN:
                // For Judgements (all) / Holy Shock triggers need do it
                if (m_spellInfo->SpellFamilyFlags & UI64LIT(0x0001000900B80400))
                    m_canTrigger = true;
                break;
            default:
                break;
        }
    }

    // Get data for type of attack and fill base info for trigger
    switch (m_spellInfo->DmgClass)
    {
        case SPELL_DAMAGE_CLASS_MELEE:
            m_procAttacker = PROC_FLAG_SUCCESSFUL_MELEE_SPELL_HIT;
            if (m_attackType == OFF_ATTACK)
                m_procAttacker |= PROC_FLAG_SUCCESSFUL_OFFHAND_HIT;
            m_procVictim   = PROC_FLAG_TAKEN_MELEE_SPELL_HIT;
            break;
        case SPELL_DAMAGE_CLASS_RANGED:
            // Auto attack
            if (m_spellInfo->AttributesEx2 & SPELL_ATTR_EX2_AUTOREPEAT_FLAG)
            {
                m_procAttacker = PROC_FLAG_SUCCESSFUL_RANGED_HIT;
                m_procVictim   = PROC_FLAG_TAKEN_RANGED_HIT;
            }
            else // Ranged spell attack
            {
                m_procAttacker = PROC_FLAG_SUCCESSFUL_RANGED_SPELL_HIT;
                m_procVictim   = PROC_FLAG_TAKEN_RANGED_SPELL_HIT;
            }
            break;
        default:
            if (IsPositiveSpell(m_spellInfo->Id))                                 // Check for positive spell
            {
                m_procAttacker = PROC_FLAG_SUCCESSFUL_POSITIVE_SPELL;
                m_procVictim   = PROC_FLAG_TAKEN_POSITIVE_SPELL;
            }
            else if (m_spellInfo->AttributesEx2 & SPELL_ATTR_EX2_AUTOREPEAT_FLAG) // Wands auto attack
            {
                m_procAttacker = PROC_FLAG_SUCCESSFUL_RANGED_HIT;
                m_procVictim   = PROC_FLAG_TAKEN_RANGED_HIT;
            }
            else                                           // Negative spell
            {
                m_procAttacker = PROC_FLAG_SUCCESSFUL_NEGATIVE_SPELL_HIT;
                m_procVictim   = PROC_FLAG_TAKEN_NEGATIVE_SPELL_HIT;
            }
            break;
    }

    // some negative spells have positive effects to another or same targets
    // avoid triggering negative hit for only positive targets
    m_negativeEffectMask = 0x0;
    for (int i = 0; i < MAX_EFFECT_INDEX; ++i)
        if (!IsPositiveEffect(m_spellInfo->Id, SpellEffectIndex(i)))
            m_negativeEffectMask |= (1<<i);

    // Hunter traps spells (for Entrapment trigger)
    // Gives your Immolation Trap, Frost Trap, Explosive Trap, and Snake Trap ....
    if (m_spellInfo->SpellFamilyName == SPELLFAMILY_HUNTER && (m_spellInfo->SpellFamilyFlags & UI64LIT(0x000020000000001C)))
        m_procAttacker |= PROC_FLAG_ON_TRAP_ACTIVATION;
}

void Spell::CleanupTargetList()
{
    m_UniqueTargetInfo.clear();
    m_UniqueGOTargetInfo.clear();
    m_UniqueItemInfo.clear();
    m_delayMoment = 0;
}

void Spell::AddUnitTarget(Unit* pVictim, SpellEffectIndex effIndex)
{
    if( m_spellInfo->Effect[effIndex] == 0 )
        return;

    // Check for effect immune skip if immuned
    bool immuned = pVictim->IsImmunedToSpellEffect(m_spellInfo, effIndex);

    ObjectGuid targetGUID = pVictim->GetObjectGuid();

    // Lookup target in already in list
    for(std::list<TargetInfo>::iterator ihit = m_UniqueTargetInfo.begin(); ihit != m_UniqueTargetInfo.end(); ++ihit)
    {
        if (targetGUID == ihit->targetGUID)                 // Found in list
        {
            if (!immuned)
                ihit->effectMask |= (1 << effIndex);        // Add only effect mask if not immuned
            return;
        }
    }

    // This is new target calculate data for him

    // Get spell hit result on target
    TargetInfo target;
    target.targetGUID = targetGUID;                         // Store target GUID
    target.effectMask = immuned ? 0 : (1 << effIndex);      // Store index of effect if not immuned
    target.processed  = false;                              // Effects not apply on target

    // Calculate hit result
    target.missCondition = m_caster->SpellHitResult(pVictim, m_spellInfo, m_canReflect);

    // Spell have speed - need calculate incoming time
    if (m_spellInfo->speed > 0.0f)
    {
        // calculate spell incoming interval
        float dist = m_caster->GetDistance(pVictim->GetPositionX(), pVictim->GetPositionY(), pVictim->GetPositionZ());
        if (dist < 5.0f) dist = 5.0f;
        target.timeDelay = (uint64) floor(dist / m_spellInfo->speed * 1000.0f);

        // Calculate minimum incoming time
        if (m_delayMoment == 0 || m_delayMoment>target.timeDelay)
            m_delayMoment = target.timeDelay;
    }
    else
        target.timeDelay = UI64LIT(0);

    // If target reflect spell back to caster
    if (target.missCondition == SPELL_MISS_REFLECT)
    {
        // Calculate reflected spell result on caster
        target.reflectResult =  m_caster->SpellHitResult(m_caster, m_spellInfo, m_canReflect);

        if (target.reflectResult == SPELL_MISS_REFLECT)     // Impossible reflect again, so simply deflect spell
            target.reflectResult = SPELL_MISS_PARRY;

        // Increase time interval for reflected spells by 1.5
        target.timeDelay += target.timeDelay >> 1;
    }
    else
        target.reflectResult = SPELL_MISS_NONE;

    // Add target to list
    m_UniqueTargetInfo.push_back(target);
}

void Spell::AddUnitTarget(uint64 unitGUID, SpellEffectIndex effIndex)
{
    Unit* unit = m_caster->GetGUID() == unitGUID ? m_caster : ObjectAccessor::GetUnit(*m_caster, unitGUID);
    if (unit)
        AddUnitTarget(unit, effIndex);
}

void Spell::AddGOTarget(GameObject* pVictim, SpellEffectIndex effIndex)
{
    if( m_spellInfo->Effect[effIndex] == 0 )
        return;

    ObjectGuid targetGUID = pVictim->GetObjectGuid();

    // Lookup target in already in list
    for(std::list<GOTargetInfo>::iterator ihit = m_UniqueGOTargetInfo.begin(); ihit != m_UniqueGOTargetInfo.end(); ++ihit)
    {
        if (targetGUID == ihit->targetGUID)                 // Found in list
        {
            ihit->effectMask |= (1 << effIndex);            // Add only effect mask
            return;
        }
    }

    // This is new target calculate data for him

    GOTargetInfo target;
    target.targetGUID = targetGUID;
    target.effectMask = (1 << effIndex);
    target.processed  = false;                              // Effects not apply on target

    // Spell have speed - need calculate incoming time
    if (m_spellInfo->speed > 0.0f)
    {
        // calculate spell incoming interval
        float dist = m_caster->GetDistance(pVictim->GetPositionX(), pVictim->GetPositionY(), pVictim->GetPositionZ());
        if (dist < 5.0f)
            dist = 5.0f;
        target.timeDelay = (uint64) floor(dist / m_spellInfo->speed * 1000.0f);
        if (m_delayMoment == 0 || m_delayMoment > target.timeDelay)
            m_delayMoment = target.timeDelay;
    }
    else
        target.timeDelay = UI64LIT(0);

    // Add target to list
    m_UniqueGOTargetInfo.push_back(target);
}

void Spell::AddGOTarget(uint64 goGUID, SpellEffectIndex effIndex)
{
    GameObject* go = m_caster->GetMap()->GetGameObject(goGUID);
    if (go)
        AddGOTarget(go, effIndex);
}

void Spell::AddItemTarget(Item* pitem, SpellEffectIndex effIndex)
{
    if( m_spellInfo->Effect[effIndex] == 0 )
        return;

    // Lookup target in already in list
    for(std::list<ItemTargetInfo>::iterator ihit = m_UniqueItemInfo.begin(); ihit != m_UniqueItemInfo.end(); ++ihit)
    {
        if (pitem == ihit->item)                            // Found in list
        {
            ihit->effectMask |= (1 << effIndex);            // Add only effect mask
            return;
        }
    }

    // This is new target add data

    ItemTargetInfo target;
    target.item       = pitem;
    target.effectMask = (1 << effIndex);
    m_UniqueItemInfo.push_back(target);
}

void Spell::DoAllEffectOnTarget(TargetInfo *target)
{
    if (target->processed)                                  // Check target
        return;
    target->processed = true;                               // Target checked in apply effects procedure

    // Get mask of effects for target
    uint32 mask = target->effectMask;

    Unit* unit = m_caster->GetObjectGuid() == target->targetGUID ? m_caster : ObjectAccessor::GetUnit(*m_caster, target->targetGUID);
    if (!unit)
        return;

    // Get original caster (if exist) and calculate damage/healing from him data
    Unit *real_caster = GetAffectiveCaster();
    // FIXME: in case wild GO heal/damage spells will be used target bonuses
    Unit *caster = real_caster ? real_caster : m_caster;

    SpellMissInfo missInfo = target->missCondition;
    // Need init unitTarget by default unit (can changed in code on reflect)
    // Or on missInfo!=SPELL_MISS_NONE unitTarget undefined (but need in trigger subsystem)
    unitTarget = unit;

    // Reset damage/healing counter
    ResetEffectDamageAndHeal();

    // Fill base trigger info
    uint32 procAttacker = m_procAttacker;
    uint32 procVictim   = m_procVictim;
    uint32 procEx       = PROC_EX_NONE;

    // drop proc flags in case target not affected negative effects in negative spell
    // for example caster bonus or animation,
    // except miss case where will assigned PROC_EX_* flags later
    if (((procAttacker | procVictim) & NEGATIVE_TRIGGER_MASK) &&
        !(target->effectMask & m_negativeEffectMask) && missInfo == SPELL_MISS_NONE)
    {
        procAttacker = PROC_FLAG_NONE;
        procVictim   = PROC_FLAG_NONE;
    }

    if (m_spellInfo->speed > 0)
    {
        // mark effects that were already handled in Spell::HandleDelayedSpellLaunch on spell launch as processed
        for (int32 i = 0; i < MAX_EFFECT_INDEX; ++i)
            if (IsEffectHandledOnDelayedSpellLaunch(m_spellInfo, SpellEffectIndex(i)))
                mask &= ~(1<<i);

        // maybe used in effects that are handled on hit
        m_damage += target->damage;
    }

    if (missInfo==SPELL_MISS_NONE)                          // In case spell hit target, do all effect on that target
        DoSpellHitOnUnit(unit, mask);
    else if (missInfo == SPELL_MISS_REFLECT)                // In case spell reflect from target, do all effect on caster (if hit)
    {
        if (target->reflectResult == SPELL_MISS_NONE)       // If reflected spell hit caster -> do all effect on him
            DoSpellHitOnUnit(m_caster, mask);
    }

    // All calculated do it!
    // Do healing and triggers
    if (m_healing)
    {
        bool crit = real_caster && real_caster->IsSpellCrit(unitTarget, m_spellInfo, m_spellSchoolMask);
        uint32 addhealth = m_healing;
        if (crit)
        {
            procEx |= PROC_EX_CRITICAL_HIT;
            addhealth = caster->SpellCriticalHealingBonus(m_spellInfo, addhealth, NULL);
        }
        else
            procEx |= PROC_EX_NORMAL_HIT;

        uint32 absorb = 0;
        unitTarget->CalculateHealAbsorb(addhealth, &absorb);
        addhealth -= absorb;

        // Do triggers for unit (reflect triggers passed on hit phase for correct drop charge)
        if (m_canTrigger && missInfo != SPELL_MISS_REFLECT)
        {
            caster->ProcDamageAndSpell(unitTarget, real_caster ? procAttacker : PROC_FLAG_NONE, procVictim, procEx, addhealth, m_attackType, m_spellInfo);
        }

        int32 gain = caster->DealHeal(unitTarget, addhealth, m_spellInfo, crit, absorb);

        if (real_caster)
            unitTarget->getHostileRefManager().threatAssist(real_caster, float(gain) * 0.5f, m_spellInfo);
    }
    // Do damage and triggers
    else if (m_damage)
    {
        // Fill base damage struct (unitTarget - is real spell target)
        SpellNonMeleeDamage damageInfo(caster, unitTarget, m_spellInfo->Id, m_spellSchoolMask);

        if (m_spellInfo->speed > 0)
        {
            damageInfo.damage = m_damage;
            damageInfo.HitInfo = target->HitInfo;
        }
        // Add bonuses and fill damageInfo struct
        else
            caster->CalculateSpellDamage(&damageInfo, m_damage, m_spellInfo, m_attackType);

        unitTarget->CalculateAbsorbResistBlock(caster, &damageInfo, m_spellInfo);

        caster->DealDamageMods(damageInfo.target, damageInfo.damage, &damageInfo.absorb);

        // Send log damage message to client
        caster->SendSpellNonMeleeDamageLog(&damageInfo);

        procEx = createProcExtendMask(&damageInfo, missInfo);
        procVictim |= PROC_FLAG_TAKEN_ANY_DAMAGE;

        // Do triggers for unit (reflect triggers passed on hit phase for correct drop charge)
        if (m_canTrigger && missInfo != SPELL_MISS_REFLECT)
            caster->ProcDamageAndSpell(unitTarget, real_caster ? procAttacker : PROC_FLAG_NONE, procVictim, procEx, damageInfo.damage, m_attackType, m_spellInfo);

        // Haunt (NOTE: for avoid use additional field damage stored in dummy value (replace unused 100%)
        // apply before deal damage because aura can be removed at target kill
        if (m_spellInfo->SpellFamilyName == SPELLFAMILY_WARLOCK && m_spellInfo->SpellIconID == 3172 &&
            (m_spellInfo->SpellFamilyFlags & UI64LIT(0x0004000000000000)))
            if(Aura* dummy = unitTarget->GetDummyAura(m_spellInfo->Id))
                dummy->GetModifier()->m_amount = damageInfo.damage;

        caster->DealSpellDamage(&damageInfo, true);

        // Scourge Strike, here because needs to use final damage in second part of the spell
        if (m_spellInfo->SpellFamilyName == SPELLFAMILY_DEATHKNIGHT && m_spellInfo->SpellFamilyFlags & UI64LIT(0x0800000000000000))
        {
            uint32 count = 0;
            Unit::SpellAuraHolderMap const& auras = unitTarget->GetSpellAuraHolderMap();
            for(Unit::SpellAuraHolderMap::const_iterator itr = auras.begin(); itr!=auras.end(); ++itr)
            {
                if(itr->second->GetSpellProto()->Dispel == DISPEL_DISEASE &&
                    itr->second->GetCasterGUID() == caster->GetGUID())
                    ++count;
            }

            if (count)
            {
                int32 bp = count * CalculateDamage(EFFECT_INDEX_2, unitTarget) * damageInfo.damage / 100;
                if (bp)
                    caster->CastCustomSpell(unitTarget, 70890, &bp, NULL, NULL, true);
            }
        }
    }
    // Passive spell hits/misses or active spells only misses (only triggers if proc flags set)
    else if (procAttacker || procVictim)
    {
        // Fill base damage struct (unitTarget - is real spell target)
        SpellNonMeleeDamage damageInfo(caster, unitTarget, m_spellInfo->Id, m_spellSchoolMask);
        procEx = createProcExtendMask(&damageInfo, missInfo);
        // Do triggers for unit (reflect triggers passed on hit phase for correct drop charge)
        if (m_canTrigger && missInfo != SPELL_MISS_REFLECT)
            caster->ProcDamageAndSpell(unit, real_caster ? procAttacker : PROC_FLAG_NONE, procVictim, procEx, 0, m_attackType, m_spellInfo);
    }

    // Call scripted function for AI if this spell is casted upon a creature
    if (unit->GetTypeId() == TYPEID_UNIT)
    {
        // cast at creature (or GO) quest objectives update at successful cast finished (+channel finished)
        // ignore pets or autorepeat/melee casts for speed (not exist quest for spells (hm... )
        if (real_caster && !((Creature*)unit)->isPet() && !IsAutoRepeat() && !IsNextMeleeSwingSpell() && !IsChannelActive())
            if (Player* p = real_caster->GetCharmerOrOwnerPlayerOrPlayerItself())
                p->RewardPlayerAndGroupAtCast(unit, m_spellInfo->Id);

        if(((Creature*)unit)->AI())
            ((Creature*)unit)->AI()->SpellHit(m_caster, m_spellInfo);
    }

    // Call scripted function for AI if this spell is casted by a creature
    if (m_caster->GetTypeId() == TYPEID_UNIT && ((Creature*)m_caster)->AI())
        ((Creature*)m_caster)->AI()->SpellHitTarget(unit, m_spellInfo);
}

void Spell::DoSpellHitOnUnit(Unit *unit, const uint32 effectMask)
{
    if (!unit || !effectMask)
        return;

    Unit* realCaster = GetAffectiveCaster();

    // Recheck immune (only for delayed spells)
    if (m_spellInfo->speed && (
        unit->IsImmunedToDamage(GetSpellSchoolMask(m_spellInfo)) ||
        unit->IsImmunedToSpell(m_spellInfo)) &&
        !(m_spellInfo->Attributes & SPELL_ATTR_UNAFFECTED_BY_INVULNERABILITY))
    {
        if (realCaster)
            realCaster->SendSpellMiss(unit, m_spellInfo->Id, SPELL_MISS_IMMUNE);

        ResetEffectDamageAndHeal();
        return;
    }

    if (unit->GetTypeId() == TYPEID_PLAYER)
    {
        ((Player*)unit)->GetAchievementMgr().UpdateAchievementCriteria(ACHIEVEMENT_CRITERIA_TYPE_BE_SPELL_TARGET, m_spellInfo->Id);
        ((Player*)unit)->GetAchievementMgr().UpdateAchievementCriteria(ACHIEVEMENT_CRITERIA_TYPE_BE_SPELL_TARGET2, m_spellInfo->Id);
    }

    if (realCaster && realCaster->GetTypeId() == TYPEID_PLAYER)
        ((Player*)realCaster)->GetAchievementMgr().UpdateAchievementCriteria(ACHIEVEMENT_CRITERIA_TYPE_CAST_SPELL2, m_spellInfo->Id, 0, unit);

    if (realCaster && realCaster != unit)
    {
        // Recheck  UNIT_FLAG_NON_ATTACKABLE for delayed spells
        if (m_spellInfo->speed > 0.0f &&
            unit->HasFlag(UNIT_FIELD_FLAGS, UNIT_FLAG_NON_ATTACKABLE) &&
            unit->GetCharmerOrOwnerGUID() != m_caster->GetGUID())
        {
            realCaster->SendSpellMiss(unit, m_spellInfo->Id, SPELL_MISS_EVADE);
            ResetEffectDamageAndHeal();
            return;
        }

        if (!realCaster->IsFriendlyTo(unit))
        {
            // for delayed spells ignore not visible explicit target
            if (m_spellInfo->speed > 0.0f && unit == m_targets.getUnitTarget() &&
                !unit->isVisibleForOrDetect(m_caster, m_caster, false))
            {
                realCaster->SendSpellMiss(unit, m_spellInfo->Id, SPELL_MISS_EVADE);
                ResetEffectDamageAndHeal();
                return;
            }

            // not break stealth by cast targeting
            if (!(m_spellInfo->AttributesEx & SPELL_ATTR_EX_NOT_BREAK_STEALTH) && m_spellInfo->Id != 51690 && m_spellInfo->Id != 53055)
                unit->RemoveSpellsCausingAura(SPELL_AURA_MOD_STEALTH);

            // can cause back attack (if detected), stealth removed at Spell::cast if spell break it
            if (!(m_spellInfo->AttributesEx & SPELL_ATTR_EX_NO_INITIAL_AGGRO) && !IsPositiveSpell(m_spellInfo->Id) &&
                m_caster->isVisibleForOrDetect(unit, unit, false))
            {
                // use speedup check to avoid re-remove after above lines
                if (m_spellInfo->AttributesEx & SPELL_ATTR_EX_NOT_BREAK_STEALTH)
                    unit->RemoveSpellsCausingAura(SPELL_AURA_MOD_STEALTH);

                // caster can be detected but have stealth aura
                m_caster->RemoveSpellsCausingAura(SPELL_AURA_MOD_STEALTH);

                if (!unit->IsStandState() && !unit->hasUnitState(UNIT_STAT_STUNNED))
                    unit->SetStandState(UNIT_STAND_STATE_STAND);

                if (!unit->isInCombat() && unit->GetTypeId() != TYPEID_PLAYER && ((Creature*)unit)->AI())
                    ((Creature*)unit)->AI()->AttackedBy(realCaster);

                unit->AddThreat(realCaster);
                unit->SetInCombatWith(realCaster);
                realCaster->SetInCombatWith(unit);

                if (Player *attackedPlayer = unit->GetCharmerOrOwnerPlayerOrPlayerItself())
                    realCaster->SetContestedPvP(attackedPlayer);
            }
        }
        else
        {
            // for delayed spells ignore negative spells (after duel end) for friendly targets
            if (m_spellInfo->speed > 0.0f && !IsPositiveSpell(m_spellInfo->Id))
            {
                realCaster->SendSpellMiss(unit, m_spellInfo->Id, SPELL_MISS_EVADE);
                ResetEffectDamageAndHeal();
                return;
            }

            // assisting case, healing and resurrection
            if (unit->hasUnitState(UNIT_STAT_ATTACK_PLAYER))
                realCaster->SetContestedPvP();

            if (unit->isInCombat() && !(m_spellInfo->AttributesEx & SPELL_ATTR_EX_NO_INITIAL_AGGRO))
            {
                realCaster->SetInCombatState(unit->GetCombatTimer() > 0);
                unit->getHostileRefManager().threatAssist(realCaster, 0.0f, m_spellInfo);
            }
        }
    }

    // Get Data Needed for Diminishing Returns, some effects may have multiple auras, so this must be done on spell hit, not aura add
    m_diminishGroup = GetDiminishingReturnsGroupForSpell(m_spellInfo,m_triggeredByAuraSpell);
    m_diminishLevel = unit->GetDiminishing(m_diminishGroup);
    // Increase Diminishing on unit, current informations for actually casts will use values above
    if ((GetDiminishingReturnsGroupType(m_diminishGroup) == DRTYPE_PLAYER && unit->GetTypeId() == TYPEID_PLAYER) ||
        GetDiminishingReturnsGroupType(m_diminishGroup) == DRTYPE_ALL)
        unit->IncrDiminishing(m_diminishGroup);

    // Apply additional spell effects to target
    CastPreCastSpells(unit);

    if (IsSpellAppliesAura(m_spellInfo, effectMask))
        spellAuraHolder = CreateSpellAuraHolder(m_spellInfo, unit, realCaster, m_CastItem);
    else
        spellAuraHolder = NULL;

    for(int effectNumber = 0; effectNumber < MAX_EFFECT_INDEX; ++effectNumber)
    {
        if (effectMask & (1 << effectNumber))
        {
            HandleEffects(unit, NULL, NULL, SpellEffectIndex(effectNumber), m_damageMultipliers[effectNumber]);
            if ( m_applyMultiplierMask & (1 << effectNumber) )
            {
                // Get multiplier
                float multiplier = m_spellInfo->DmgMultiplier[effectNumber];
                // Apply multiplier mods
                if (realCaster)
                    if(Player* modOwner = realCaster->GetSpellModOwner())
                        modOwner->ApplySpellMod(m_spellInfo->Id, SPELLMOD_EFFECT_PAST_FIRST, multiplier, this);
                m_damageMultipliers[effectNumber] *= multiplier;
            }
        }
    }

    // now apply all created auras
    if (spellAuraHolder)
    {
        // normally shouldn't happen
        if (!spellAuraHolder->IsEmptyHolder())
            unit->AddSpellAuraHolder(spellAuraHolder);
        else
            delete spellAuraHolder;
    }
}

void Spell::DoAllEffectOnTarget(GOTargetInfo *target)
{
    if (target->processed)                                  // Check target
        return;
    target->processed = true;                               // Target checked in apply effects procedure

    uint32 effectMask = target->effectMask;
    if(!effectMask)
        return;

    GameObject* go = m_caster->GetMap()->GetGameObject(target->targetGUID);
    if(!go)
        return;

    for(int effectNumber = 0; effectNumber < MAX_EFFECT_INDEX; ++effectNumber)
        if (effectMask & (1 << effectNumber))
            HandleEffects(NULL, NULL, go, SpellEffectIndex(effectNumber));

    // cast at creature (or GO) quest objectives update at successful cast finished (+channel finished)
    // ignore autorepeat/melee casts for speed (not exist quest for spells (hm... )
    if( !IsAutoRepeat() && !IsNextMeleeSwingSpell() && !IsChannelActive() )
    {
        if ( Player* p = m_caster->GetCharmerOrOwnerPlayerOrPlayerItself() )
            p->RewardPlayerAndGroupAtCast(go, m_spellInfo->Id);
    }
}

void Spell::DoAllEffectOnTarget(ItemTargetInfo *target)
{
    uint32 effectMask = target->effectMask;
    if(!target->item || !effectMask)
        return;

    for(int effectNumber = 0; effectNumber < MAX_EFFECT_INDEX; ++effectNumber)
        if (effectMask & (1 << effectNumber))
            HandleEffects(NULL, target->item, NULL, SpellEffectIndex(effectNumber));
}

void Spell::HandleDelayedSpellLaunch(TargetInfo *target)
{
     // Get mask of effects for target
    uint32 mask = target->effectMask;

    Unit* unit = m_caster->GetObjectGuid() == target->targetGUID ? m_caster : ObjectAccessor::GetUnit(*m_caster, target->targetGUID);
    if (!unit)
        return;

    // Get original caster (if exist) and calculate damage/healing from him data
    Unit *real_caster = GetAffectiveCaster();
    // FIXME: in case wild GO heal/damage spells will be used target bonuses
    Unit *caster = real_caster ? real_caster : m_caster;

    SpellMissInfo missInfo = target->missCondition;
    // Need init unitTarget by default unit (can changed in code on reflect)
    // Or on missInfo!=SPELL_MISS_NONE unitTarget undefined (but need in trigger subsystem)
    unitTarget = unit;

    // Reset damage/healing counter
    m_damage = 0;
    m_healing = 0; // healing maybe not needed at this point

    // Fill base damage struct (unitTarget - is real spell target)
    SpellNonMeleeDamage damageInfo(caster, unitTarget, m_spellInfo->Id, m_spellSchoolMask);

    if (missInfo == SPELL_MISS_NONE)
    {
        for (int32 effectNumber = 0; effectNumber < MAX_EFFECT_INDEX; ++effectNumber)
        {
            if (mask & (1 << effectNumber) && IsEffectHandledOnDelayedSpellLaunch(m_spellInfo, SpellEffectIndex(effectNumber)))
            {
                HandleEffects(unit, NULL, NULL, SpellEffectIndex(effectNumber), m_damageMultipliers[effectNumber]);
                if ( m_applyMultiplierMask & (1 << effectNumber) )
                {
                    // Get multiplier
                    float multiplier = m_spellInfo->DmgMultiplier[effectNumber];
                    // Apply multiplier mods
                    if (real_caster)
                        if(Player* modOwner = real_caster->GetSpellModOwner())
                            modOwner->ApplySpellMod(m_spellInfo->Id, SPELLMOD_EFFECT_PAST_FIRST, multiplier, this);
                    m_damageMultipliers[effectNumber] *= multiplier;
                }
            }
        }

        if (m_damage > 0)
            caster->CalculateSpellDamage(&damageInfo, m_damage, m_spellInfo, m_attackType);
    }

    target->damage = damageInfo.damage;
    target->HitInfo = damageInfo.HitInfo;
}

void Spell::InitializeDamageMultipliers()
{
    for (int32 i = 0; i < MAX_EFFECT_INDEX; ++i)
    {
        if (m_spellInfo->Effect[i] == 0)
            continue;

        uint32 EffectChainTarget = m_spellInfo->EffectChainTarget[i];
        if (Unit* realCaster = GetAffectiveCaster())
            if(Player* modOwner = realCaster->GetSpellModOwner())
                modOwner->ApplySpellMod(m_spellInfo->Id, SPELLMOD_JUMP_TARGETS, EffectChainTarget, this);

        m_damageMultipliers[i] = 1.0f;
        if( (m_spellInfo->EffectImplicitTargetA[i] == TARGET_CHAIN_DAMAGE || m_spellInfo->EffectImplicitTargetA[i] == TARGET_CHAIN_HEAL) &&
            (EffectChainTarget > 1) )
            m_applyMultiplierMask |= (1 << i);
    }
}

bool Spell::IsAliveUnitPresentInTargetList()
{
    // Not need check return true
    if (m_needAliveTargetMask == 0)
        return true;

    uint8 needAliveTargetMask = m_needAliveTargetMask;

    for(std::list<TargetInfo>::const_iterator ihit= m_UniqueTargetInfo.begin(); ihit != m_UniqueTargetInfo.end(); ++ihit)
    {
        if( ihit->missCondition == SPELL_MISS_NONE && (needAliveTargetMask & ihit->effectMask) )
        {
            Unit *unit = m_caster->GetObjectGuid() == ihit->targetGUID ? m_caster : ObjectAccessor::GetUnit(*m_caster, ihit->targetGUID);

            // either unit is alive and normal spell, or unit dead and deathonly-spell
            if (unit && (unit->isAlive() != IsDeathOnlySpell(m_spellInfo)))
                needAliveTargetMask &= ~ihit->effectMask;   // remove from need alive mask effect that have alive target
        }
    }

    // is all effects from m_needAliveTargetMask have alive targets
    return needAliveTargetMask == 0;
}

// Helper for Chain Healing
// Spell target first
// Raidmates then descending by injury suffered (MaxHealth - Health)
// Other players/mobs then descending by injury suffered (MaxHealth - Health)
struct ChainHealingOrder : public std::binary_function<const Unit*, const Unit*, bool>
{
    const Unit* MainTarget;
    ChainHealingOrder(Unit const* Target) : MainTarget(Target) {};
    // functor for operator ">"
    bool operator()(Unit const* _Left, Unit const* _Right) const
    {
        return (ChainHealingHash(_Left) < ChainHealingHash(_Right));
    }
    int32 ChainHealingHash(Unit const* Target) const
    {
        if (Target == MainTarget)
            return 0;
        else if (Target->GetTypeId() == TYPEID_PLAYER && MainTarget->GetTypeId() == TYPEID_PLAYER &&
            ((Player const*)Target)->IsInSameRaidWith((Player const*)MainTarget))
        {
            if (Target->GetHealth() == Target->GetMaxHealth())
                return 40000;
            else
                return 20000 - Target->GetMaxHealth() + Target->GetHealth();
        }
        else
            return 40000 - Target->GetMaxHealth() + Target->GetHealth();
    }
};

class ChainHealingFullHealth: std::unary_function<const Unit*, bool>
{
    public:
        const Unit* MainTarget;
        ChainHealingFullHealth(const Unit* Target) : MainTarget(Target) {};

        bool operator()(const Unit* Target)
        {
            return (Target != MainTarget && Target->GetHealth() == Target->GetMaxHealth());
        }
};

// Helper for targets nearest to the spell target
// The spell target is always first unless there is a target at _completely_ the same position (unbelievable case)
struct TargetDistanceOrder : public std::binary_function<const Unit, const Unit, bool>
{
    const Unit* MainTarget;
    TargetDistanceOrder(const Unit* Target) : MainTarget(Target) {};
    // functor for operator ">"
    bool operator()(const Unit* _Left, const Unit* _Right) const
    {
        return MainTarget->GetDistanceOrder(_Left, _Right);
    }
};

void Spell::SetTargetMap(SpellEffectIndex effIndex, uint32 targetMode, UnitList& targetUnitMap)
{
    float radius;
    if (m_spellInfo->EffectRadiusIndex[effIndex])
        radius = GetSpellRadius(sSpellRadiusStore.LookupEntry(m_spellInfo->EffectRadiusIndex[effIndex]));
    else
        radius = GetSpellMaxRange(sSpellRangeStore.LookupEntry(m_spellInfo->rangeIndex));

    uint32 EffectChainTarget = m_spellInfo->EffectChainTarget[effIndex];

    if (Unit* realCaster = GetAffectiveCaster())
    {
        if(Player* modOwner = realCaster->GetSpellModOwner())
        {
            modOwner->ApplySpellMod(m_spellInfo->Id, SPELLMOD_RADIUS, radius, this);
            modOwner->ApplySpellMod(m_spellInfo->Id, SPELLMOD_JUMP_TARGETS, EffectChainTarget, this);
        }
    }

    // Get spell max affected targets
    uint32 unMaxTargets = m_spellInfo->MaxAffectedTargets;

    // custom target amount cases
    switch(m_spellInfo->SpellFamilyName)
    {
        case SPELLFAMILY_GENERIC:
        {
            switch(m_spellInfo->Id)
            {
                case 31347:                                 // Doom TODO: exclude top threat target from target selection
                case 33711:                                 // Murmur's Touch
                case 38794:                                 // Murmur's Touch (h)
                case 50988:                                 // Glare of the Tribunal (Halls of Stone)
                case 59870:                                 // Glare of the Tribunal (h) (Halls of Stone)
                case 68950:                                 // Fear (ICC: Forge of Souls)
                    unMaxTargets = 1;
                    break;
                case 28542:                                 // Life Drain
                case 66013:                                 // Penetrating Cold (10 man)
                case 68509:                                 // Penetrating Cold (10 man heroic)
                    unMaxTargets = 2;
                    break;
                case 28796:                                 // Poison Bolt Volley
                case 29213:                                 // Curse of the Plaguebringer
                case 31298:                                 // Sleep
                    unMaxTargets = 3;
                    break;
                case 30843:                                 // Enfeeble TODO: exclude top threat target from target selection
                case 42005:                                 // Bloodboil TODO: need to be 5 targets(players) furthest away from caster
                case 55665:                                 // Life Drain (h)
                case 67700:                                 // Penetrating Cold (25 man)
                case 68510:                                 // Penetrating Cold (25 man, heroic)
                    unMaxTargets = 5;
                    break;
                case 54098:                                 // Poison Bolt Volley (h)
                case 54835:                                 // Curse of the Plaguebringer (h)
                    unMaxTargets = 10;
                    break;
                case 25991:                                 // Poison Bolt Volley (Pincess Huhuran)
                    unMaxTargets = 15;
                    break;
                case 69075:                                 // Bone Storm
                case 70834:                                 // Bone Storm
                case 70835:                                 // Bone Storm
                case 70836:                                 // Bone Storm
                    radius = DEFAULT_VISIBILITY_INSTANCE;
                    break;
                case 72350:                                 // Fury of Frostmourne
                case 72351:                                 // Fury of Frostmourne 
                    radius = 300;
                    break;
                case 72754:                                 // Defile. Radius depended from scale.
                case 73708:                                 // Defile 25
                case 73709:                                 // Defile 10H
                case 73710:                                 // Defile 25H
                    if (Unit* realCaster = GetAffectiveCaster())
                        radius = realCaster->GetFloatValue(OBJECT_FIELD_SCALE_X) * 6;
                    break;
                case 69278:                                 // Gas spore - 10
                    unMaxTargets = 2;
                    break;
                case 71221:                                 // Gas spore - 25
                    unMaxTargets = 4;
                    break;
                case 71340:                                 // Pact of darkfallen (hack for script work)
                    unMaxTargets = 1;
                    break;
            }
            break;
        }
        case SPELLFAMILY_PALADIN:
            if (m_spellInfo->Id == 20424)                   // Seal of Command (2 more target for single targeted spell)
            {
                // overwrite EffectChainTarget for non single target spell
                if (Spell* currSpell = m_caster->GetCurrentSpell(CURRENT_GENERIC_SPELL))
                    if (currSpell->m_spellInfo->MaxAffectedTargets > 0 ||
                        currSpell->m_spellInfo->EffectChainTarget[EFFECT_INDEX_0] > 0 ||
                        currSpell->m_spellInfo->EffectChainTarget[EFFECT_INDEX_1] > 0 ||
                        currSpell->m_spellInfo->EffectChainTarget[EFFECT_INDEX_2] > 0)
                        EffectChainTarget = 0;              // no chain targets
            }
            break;
        case SPELLFAMILY_DRUID:
        {
            if (m_spellInfo->SpellFamilyFlags2 & 0x00000100)// Starfall
                unMaxTargets = 2;
            break;
        }
        default:
            break;
    }

    Unit::AuraList const& mod = m_caster->GetAurasByType(SPELL_AURA_MOD_MAX_AFFECTED_TARGETS);
    for(Unit::AuraList::const_iterator m = mod.begin(); m != mod.end(); ++m)
    {
        if (!(*m)->isAffectedOnSpell(m_spellInfo))
            continue;
        unMaxTargets += (*m)->GetModifier()->m_amount;
    }

    switch(targetMode)
    {
        case TARGET_RANDOM_NEARBY_LOC:
            radius *= sqrtf(rand_norm_f()); // Get a random point in circle. Use sqrt(rand) to correct distribution when converting polar to Cartesian coordinates.
                                         // no 'break' expected since we use code in case TARGET_RANDOM_CIRCUMFERENCE_POINT!!!
        case TARGET_RANDOM_CIRCUMFERENCE_POINT:
        {
            float angle = 2.0f * M_PI_F * rand_norm_f();
            float dest_x, dest_y, dest_z;
            m_caster->GetClosePoint(dest_x, dest_y, dest_z, 0.0f, radius, angle);
            m_targets.setDestination(dest_x, dest_y, dest_z);

            targetUnitMap.push_back(m_caster);
            break;
        }
        case TARGET_RANDOM_NEARBY_DEST:
        {
            radius *= sqrtf(rand_norm_f()); // Get a random point in circle. Use sqrt(rand) to correct distribution when converting polar to Cartesian coordinates.
            float angle = 2.0f * M_PI_F * rand_norm_f();
            float dest_x = m_targets.m_destX + cos(angle) * radius;
            float dest_y = m_targets.m_destY + sin(angle) * radius;
            float dest_z = m_caster->GetPositionZ();
            m_caster->UpdateGroundPositionZ(dest_x, dest_y, dest_z);
            m_targets.setDestination(dest_x, dest_y, dest_z);

            if (radius > 0.0f)
            {
                // caster included here?
                FillAreaTargets(targetUnitMap, dest_x, dest_y, radius, PUSH_DEST_CENTER, SPELL_TARGETS_AOE_DAMAGE);
            }
            else if (IsPositiveSpell(m_spellInfo->Id))
                    targetUnitMap.push_back(m_caster);
            // This targetMode is often used as 'last' implicitTarget for positive spells, that just require coordinates
            // and no unitTarget (e.g. summon effects). As MaNGOS always needs a unitTarget we add just the caster here.

            break;
        }
        case TARGET_TOTEM_EARTH:
        case TARGET_TOTEM_WATER:
        case TARGET_TOTEM_AIR:
        case TARGET_TOTEM_FIRE:
        case TARGET_SELF:
        case TARGET_SELF2:
        case TARGET_AREAEFFECT_CUSTOM_2:
            targetUnitMap.push_back(m_caster);
            break;
        case TARGET_RANDOM_ENEMY_CHAIN_IN_AREA:
        {
            m_targets.m_targetMask = 0;
            unMaxTargets = EffectChainTarget;
            float max_range = radius + unMaxTargets * CHAIN_SPELL_JUMP_RADIUS;

            std::list<Unit *> tempTargetUnitMap;

            {
                MaNGOS::AnyAoETargetUnitInObjectRangeCheck u_check(m_caster, max_range);
                MaNGOS::UnitListSearcher<MaNGOS::AnyAoETargetUnitInObjectRangeCheck> searcher(tempTargetUnitMap, u_check);
                Cell::VisitAllObjects(m_caster, searcher, max_range);
            }

            if(tempTargetUnitMap.empty())
                break;

            tempTargetUnitMap.sort(TargetDistanceOrder(m_caster));

            //Now to get us a random target that's in the initial range of the spell
            uint32 t = 0;
            std::list<Unit*>::iterator itr = tempTargetUnitMap.begin();
            while(itr!= tempTargetUnitMap.end() && (*itr)->IsWithinDist(m_caster, radius))
                ++t, ++itr;

            if(!t)
                break;

            itr = tempTargetUnitMap.begin();
            std::advance(itr, rand() % t);
            Unit *pUnitTarget = *itr;
            targetUnitMap.push_back(pUnitTarget);

            tempTargetUnitMap.erase(itr);

            tempTargetUnitMap.sort(TargetDistanceOrder(pUnitTarget));

            t = unMaxTargets - 1;
            Unit *prev = pUnitTarget;
            std::list<Unit*>::iterator next = tempTargetUnitMap.begin();

            while(t && next != tempTargetUnitMap.end())
            {
                if(!prev->IsWithinDist(*next, CHAIN_SPELL_JUMP_RADIUS))
                    break;

                if(!prev->IsWithinLOSInMap(*next))
                {
                    ++next;
                    continue;
                }

                prev = *next;
                targetUnitMap.push_back(prev);
                tempTargetUnitMap.erase(next);
                tempTargetUnitMap.sort(TargetDistanceOrder(prev));
                next = tempTargetUnitMap.begin();

                --t;
            }
            break;
        }
        case TARGET_RANDOM_FRIEND_CHAIN_IN_AREA:
        {
            m_targets.m_targetMask = 0;
            unMaxTargets = EffectChainTarget;
            float max_range = radius + unMaxTargets * CHAIN_SPELL_JUMP_RADIUS;
            std::list<Unit*> tempTargetUnitMap;
            {
                MaNGOS::AnyFriendlyUnitInObjectRangeCheck u_check(m_caster, max_range);
                MaNGOS::UnitListSearcher<MaNGOS::AnyFriendlyUnitInObjectRangeCheck> searcher(tempTargetUnitMap, u_check);
                Cell::VisitAllObjects(m_caster, searcher, max_range);
            }

            if(tempTargetUnitMap.empty())
                break;

            tempTargetUnitMap.sort(TargetDistanceOrder(m_caster));

            //Now to get us a random target that's in the initial range of the spell
            uint32 t = 0;
            std::list<Unit*>::iterator itr = tempTargetUnitMap.begin();
            while(itr != tempTargetUnitMap.end() && (*itr)->IsWithinDist(m_caster, radius))
                ++t, ++itr;

            if(!t)
                break;

            itr = tempTargetUnitMap.begin();
            std::advance(itr, rand() % t);
            Unit *pUnitTarget = *itr;
            targetUnitMap.push_back(pUnitTarget);

            tempTargetUnitMap.erase(itr);

            tempTargetUnitMap.sort(TargetDistanceOrder(pUnitTarget));

            t = unMaxTargets - 1;
            Unit *prev = pUnitTarget;
            std::list<Unit*>::iterator next = tempTargetUnitMap.begin();

            while(t && next != tempTargetUnitMap.end())
            {
                if(!prev->IsWithinDist(*next, CHAIN_SPELL_JUMP_RADIUS))
                    break;

                if(!prev->IsWithinLOSInMap(*next))
                {
                    ++next;
                    continue;
                }
                prev = *next;
                targetUnitMap.push_back(prev);
                tempTargetUnitMap.erase(next);
                tempTargetUnitMap.sort(TargetDistanceOrder(prev));
                next = tempTargetUnitMap.begin();
                --t;
            }
            break;
        }
        case TARGET_PET:
        {
            Pet* tmpUnit = m_caster->GetPet();
            if (!tmpUnit) break;
            GroupPetList m_groupPets = m_caster->GetPets();
            if (!m_groupPets.empty())
            {
                for (GroupPetList::const_iterator itr = m_groupPets.begin(); itr != m_groupPets.end(); ++itr)
                    if (Pet* _pet = m_caster->GetMap()->GetPet(*itr))
                        targetUnitMap.push_back(_pet);
            }
            break;
        }
        case TARGET_CHAIN_DAMAGE:
        {
            if (EffectChainTarget <= 1)
            {
                if(Unit* pUnitTarget = m_caster->SelectMagnetTarget(m_targets.getUnitTarget(), m_spellInfo))
                {
                    m_targets.setUnitTarget(pUnitTarget);
                    targetUnitMap.push_back(pUnitTarget);
                }
            }
            else
            {
                Unit* pUnitTarget = m_targets.getUnitTarget();
                WorldObject* originalCaster = GetAffectiveCasterObject();
                if(!pUnitTarget || !originalCaster)
                    break;

                unMaxTargets = EffectChainTarget;

                float max_range;
                if(m_spellInfo->DmgClass == SPELL_DAMAGE_CLASS_MELEE)
                    max_range = radius;
                else
                    //FIXME: This very like horrible hack and wrong for most spells
                    max_range = radius + unMaxTargets * CHAIN_SPELL_JUMP_RADIUS;

                std::list<Unit *> tempTargetUnitMap;
                {
                    MaNGOS::AnyAoEVisibleTargetUnitInObjectRangeCheck u_check(pUnitTarget, originalCaster, max_range);
                    MaNGOS::UnitListSearcher<MaNGOS::AnyAoEVisibleTargetUnitInObjectRangeCheck> searcher(tempTargetUnitMap, u_check);
                    Cell::VisitAllObjects(m_caster, searcher, max_range);
                }
                if (tempTargetUnitMap.empty())
                    break;

                tempTargetUnitMap.sort(TargetDistanceOrder(pUnitTarget));

                if (*tempTargetUnitMap.begin() == pUnitTarget)
                    tempTargetUnitMap.erase(tempTargetUnitMap.begin());

                targetUnitMap.push_back(pUnitTarget);
                uint32 t = unMaxTargets - 1;
                Unit *prev = pUnitTarget;
                std::list<Unit*>::iterator next = tempTargetUnitMap.begin();

                while (t && next != tempTargetUnitMap.end())
                {
                    if (!prev->IsWithinDist (*next,CHAIN_SPELL_JUMP_RADIUS))
                        break;
                    if (!prev->IsWithinLOSInMap (*next))
                    {
                        ++next;
                        continue;
                    }
                    prev = *next;
                    targetUnitMap.push_back(prev);
                    tempTargetUnitMap.erase(next);
                    tempTargetUnitMap.sort(TargetDistanceOrder(prev));
                    next = tempTargetUnitMap.begin();
                    --t;
                }
            }
            break;
        }
        case TARGET_ALL_ENEMY_IN_AREA:
            FillAreaTargets(targetUnitMap, m_targets.m_destX, m_targets.m_destY, radius, PUSH_DEST_CENTER, SPELL_TARGETS_AOE_DAMAGE);
            break;
        case TARGET_AREAEFFECT_INSTANT:
        {
            SpellTargets targetB = SPELL_TARGETS_AOE_DAMAGE;
            // Select friendly targets for positive effect
            if (IsPositiveEffect(m_spellInfo->Id, effIndex))
                targetB = SPELL_TARGETS_FRIENDLY;

            FillAreaTargets(targetUnitMap, m_caster->GetPositionX(), m_caster->GetPositionY(), radius, PUSH_DEST_CENTER, targetB);

            // exclude caster
            targetUnitMap.remove(m_caster);
            break;
        }
        case TARGET_AREAEFFECT_CUSTOM:
        {
            if (m_spellInfo->Effect[effIndex] == SPELL_EFFECT_PERSISTENT_AREA_AURA)
                break;
            else if (m_spellInfo->Effect[effIndex] == SPELL_EFFECT_SUMMON)
            {
                targetUnitMap.push_back(m_caster);
                break;
            }

            UnitList tempTargetUnitMap;
            SpellScriptTargetBounds bounds = sSpellMgr.GetSpellScriptTargetBounds(m_spellInfo->Id);
            // fill real target list if no spell script target defined
            FillAreaTargets(bounds.first != bounds.second ? tempTargetUnitMap : targetUnitMap, m_targets.m_destX, m_targets.m_destY, radius, PUSH_DEST_CENTER, SPELL_TARGETS_ALL);

            if (!tempTargetUnitMap.empty())
            {
                for (UnitList::const_iterator iter = tempTargetUnitMap.begin(); iter != tempTargetUnitMap.end(); ++iter)
                {
                    if ((*iter)->GetTypeId() != TYPEID_UNIT)
                        continue;

                    for(SpellScriptTarget::const_iterator i_spellST = bounds.first; i_spellST != bounds.second; ++i_spellST)
                    {
                        // only creature entries supported for this target type
                        if (i_spellST->second.type == SPELL_TARGET_TYPE_GAMEOBJECT)
                            continue;

                        if ((*iter)->GetEntry() == i_spellST->second.targetEntry)
                        {
                            targetUnitMap.push_back((*iter));
                            break;
                        }
                    }
                }
            }
            else
            {
                // remove not targetable units if spell has no script targets
                for (UnitList::iterator itr = targetUnitMap.begin(); itr != targetUnitMap.end(); )
                {
                    if (!(*itr)->isTargetableForAttack(m_spellInfo->AttributesEx3 & SPELL_ATTR_EX3_CAST_ON_DEAD))
                        targetUnitMap.erase(itr++);
                    else
                        ++itr;
                }
            }
            break;
        }
        case TARGET_ALL_ENEMY_IN_AREA_INSTANT:
        {
            // targets the ground, not the units in the area
            switch(m_spellInfo->Effect[effIndex])
            {
                case SPELL_EFFECT_PERSISTENT_AREA_AURA:
                    break;
                case SPELL_EFFECT_SUMMON:
                    targetUnitMap.push_back(m_caster);
                    break;
                default:
                    FillAreaTargets(targetUnitMap, m_targets.m_destX, m_targets.m_destY, radius, PUSH_DEST_CENTER, SPELL_TARGETS_AOE_DAMAGE);
                    break;
            }
            break;
        }
        case TARGET_DUELVSPLAYER_COORDINATES:
        {
            if(Unit* currentTarget = m_targets.getUnitTarget())
                m_targets.setDestination(currentTarget->GetPositionX(), currentTarget->GetPositionY(), currentTarget->GetPositionZ());
            break;
        }
        case TARGET_ALL_PARTY_AROUND_CASTER:
        case TARGET_ALL_PARTY_AROUND_CASTER_2:
        case TARGET_ALL_PARTY:
        {
            switch(m_spellInfo->Id)
            {
                case 70893:                                 // Culling the Herd
                case 53434:                                 // Call of the Wild
                {
                    if (Unit *owner = m_caster->GetOwner())
                        targetUnitMap.push_back(owner);
                    break;
                }
                default:
                {
                    FillRaidOrPartyTargets(targetUnitMap, m_caster, m_caster, radius, false, true, true);
                    break;
                }
            }
            break;
        }
        case TARGET_ALL_RAID_AROUND_CASTER:
        {
            if(m_spellInfo->Id == 57669)                    // Replenishment (special target selection)
            {
                // in arena, target should be only caster
                if (m_caster->GetMap()->IsBattleArena())
                    targetUnitMap.push_back(m_caster);
                else
                    FillRaidOrPartyManaPriorityTargets(targetUnitMap, m_caster, m_caster, radius, 10, true, false, true);
            }
            else if (m_spellInfo->Id==52759)                // Ancestral Awakening (special target selection)
                FillRaidOrPartyHealthPriorityTargets(targetUnitMap, m_caster, m_caster, radius, 1, true, false, true);
            else
                FillRaidOrPartyTargets(targetUnitMap, m_caster, m_caster, radius, true, true, true);
            break;
        }
        case TARGET_SINGLE_FRIEND:
        case TARGET_SINGLE_FRIEND_2:
            if(m_targets.getUnitTarget())
                targetUnitMap.push_back(m_targets.getUnitTarget());
            break;
        case TARGET_NONCOMBAT_PET:
            if(Unit* target = m_targets.getUnitTarget())
                if( target->GetTypeId() == TYPEID_UNIT && ((Creature*)target)->isPet() && ((Pet*)target)->getPetType() == MINI_PET)
                    targetUnitMap.push_back(target);
            break;
        case TARGET_CASTER_COORDINATES:
        {
            // Check original caster is GO - set its coordinates as dst cast
            if (WorldObject *caster = GetCastingObject())
                m_targets.setDestination(caster->GetPositionX(), caster->GetPositionY(), caster->GetPositionZ());
            break;
        }
        case TARGET_ALL_HOSTILE_UNITS_AROUND_CASTER:
            FillAreaTargets(targetUnitMap, m_targets.m_destX, m_targets.m_destY, radius, PUSH_SELF_CENTER, SPELL_TARGETS_HOSTILE);
            break;
        case TARGET_ALL_FRIENDLY_UNITS_AROUND_CASTER:
            switch (m_spellInfo->Id)
            {
                case 54171:                                     // Divine Storm
                    FillRaidOrPartyHealthPriorityTargets(targetUnitMap, m_caster, m_caster, radius, 3, true, false, true);
                    break;
                case 56153:                                 // Guardian Aura - Ahn'Kahet
                    FillAreaTargets(targetUnitMap, m_targets.m_destX, m_targets.m_destY, radius, PUSH_SELF_CENTER, SPELL_TARGETS_FRIENDLY);
                    targetUnitMap.remove(m_caster);
                    break;
                case 64844:                                 // Divine Hymn
                    // target amount stored in parent spell dummy effect but hard to access
                    FillRaidOrPartyHealthPriorityTargets(targetUnitMap, m_caster, m_caster, radius, 3, true, false, true);
                    break;
                case 64904:                                 // Hymn of Hope
                    // target amount stored in parent spell dummy effect but hard to access
                    FillRaidOrPartyManaPriorityTargets(targetUnitMap, m_caster, m_caster, radius, 3, true, false, true);
                    break;
                case 71447:                                 // Bloodbolt Splash 10N
                case 71481:                                 // Bloodbolt Splash 25N
                case 71482:                                 // Bloodbolt Splash 10H
                case 71483:                                 // Bloodbolt Splash 25H
                    FillAreaTargets(targetUnitMap, m_targets.m_destX, m_targets.m_destY, radius, PUSH_SELF_CENTER, SPELL_TARGETS_FRIENDLY);
                    targetUnitMap.remove(m_caster);
                    break;
                default:
                    // selected friendly units (for casting objects) around casting object
                    FillAreaTargets(targetUnitMap, m_targets.m_destX, m_targets.m_destY, radius, PUSH_SELF_CENTER, SPELL_TARGETS_FRIENDLY, GetCastingObject());
                    break;
            }
            break;
        case TARGET_ALL_FRIENDLY_UNITS_IN_AREA:
            // Death Pact (in fact selection by player selection)
            if (m_spellInfo->Id == 48743)
            {
                // checked in Spell::CheckCast
                if (m_caster->GetTypeId()==TYPEID_PLAYER)
                    if (Unit* target = m_caster->GetMap()->GetPet(((Player*)m_caster)->GetSelection()))
                        targetUnitMap.push_back(target);
            }
            // Circle of Healing
            else if (m_spellInfo->SpellFamilyName == SPELLFAMILY_PRIEST && m_spellInfo->SpellVisual[0] == 8253)
            {
                Unit* target = m_targets.getUnitTarget();
                if(!target)
                    target = m_caster;

                uint32 count = 5;
                // Glyph of Circle of Healing
                if(Aura const* glyph = m_caster->GetDummyAura(55675))
                    count += glyph->GetModifier()->m_amount;

                FillRaidOrPartyHealthPriorityTargets(targetUnitMap, m_caster, target, radius, count, true, false, true);
            }
            // Wild Growth
            else if (m_spellInfo->SpellFamilyName == SPELLFAMILY_DRUID && m_spellInfo->SpellIconID == 2864)
            {
                Unit* target = m_targets.getUnitTarget();
                if(!target)
                    target = m_caster;
                uint32 count = CalculateDamage(EFFECT_INDEX_2,m_caster); // stored in dummy effect, affected by mods

                FillRaidOrPartyHealthPriorityTargets(targetUnitMap, m_caster, target, radius, count, true, false, true);
            }
            // Item - Icecrown 25 Heroic/Normal Healer Trinket 2
            else if (m_spellInfo->Id == 71641 || m_spellInfo->Id == 71610)
            {
                FillRaidOrPartyHealthPriorityTargets(targetUnitMap, m_caster, m_caster, radius, 1, true, false, false);
            }
            else
                FillAreaTargets(targetUnitMap, m_targets.m_destX, m_targets.m_destY, radius, PUSH_DEST_CENTER, SPELL_TARGETS_FRIENDLY);
            break;
        // TARGET_SINGLE_PARTY means that the spells can only be casted on a party member and not on the caster (some seals, fire shield from imp, etc..)
        case TARGET_SINGLE_PARTY:
        {
            Unit *target = m_targets.getUnitTarget();
            // Those spells apparently can't be casted on the caster.
            if( target && target != m_caster)
            {
                // Can only be casted on group's members or its pets
                Group  *pGroup = NULL;

                Unit* owner = m_caster->GetCharmerOrOwner();
                Unit *targetOwner = target->GetCharmerOrOwner();
                if(owner)
                {
                    if(owner->GetTypeId() == TYPEID_PLAYER)
                    {
                        if( target == owner )
                        {
                            targetUnitMap.push_back(target);
                            break;
                        }
                        pGroup = ((Player*)owner)->GetGroup();
                    }
                }
                else if (m_caster->GetTypeId() == TYPEID_PLAYER)
                {
                    if( targetOwner == m_caster && target->GetTypeId() == TYPEID_UNIT && ((Creature*)target)->isPet())
                    {
                        targetUnitMap.push_back(target);
                        break;
                    }
                    pGroup = ((Player*)m_caster)->GetGroup();
                }

                if(pGroup)
                {
                    // Our target can also be a player's pet who's grouped with us or our pet. But can't be controlled player
                    if(targetOwner)
                    {
                        if( targetOwner->GetTypeId() == TYPEID_PLAYER &&
                            target->GetTypeId() == TYPEID_UNIT && (((Creature*)target)->isPet()) &&
                            target->GetOwnerGUID() == targetOwner->GetGUID() &&
                            pGroup->IsMember(((Player*)targetOwner)->GetObjectGuid()))
                        {
                            targetUnitMap.push_back(target);
                        }
                    }
                    // 1Our target can be a player who is on our group
                    else if (target->GetTypeId() == TYPEID_PLAYER && pGroup->IsMember(((Player*)target)->GetObjectGuid()))
                    {
                        targetUnitMap.push_back(target);
                    }
                }
            }
            break;
        }
        case TARGET_GAMEOBJECT:
            if(m_targets.getGOTarget())
                AddGOTarget(m_targets.getGOTarget(), effIndex);
            break;
        case TARGET_IN_FRONT_OF_CASTER:
        {
            bool inFront = m_spellInfo->SpellVisual[0] != 3879;
            FillAreaTargets(targetUnitMap, m_caster->GetPositionX(), m_caster->GetPositionY(), radius, inFront ? PUSH_IN_FRONT : PUSH_IN_BACK, SPELL_TARGETS_AOE_DAMAGE);
            break;
        }
        case TARGET_LARGE_FRONTAL_CONE:
            FillAreaTargets(targetUnitMap, m_caster->GetPositionX(), m_caster->GetPositionY(), radius, PUSH_IN_FRONT_90, SPELL_TARGETS_AOE_DAMAGE);
            break;
        case TARGET_NARROW_FRONTAL_CONE:
            FillAreaTargets(targetUnitMap, m_caster->GetPositionX(), m_caster->GetPositionY(), radius, PUSH_IN_FRONT_15, SPELL_TARGETS_AOE_DAMAGE);
            break;
        case TARGET_IN_FRONT_OF_CASTER_30:
        {
            if (m_spellInfo->SpellFamilyName == SPELLFAMILY_GENERIC)
                FillAreaTargets(targetUnitMap, m_caster->GetPositionX(), m_caster->GetPositionY(), radius, PUSH_IN_FRONT_30, SPELL_TARGETS_AOE_DAMAGE);
            else
                FillAreaTargets(targetUnitMap, m_caster->GetPositionX(), m_caster->GetPositionY(), radius, PUSH_IN_FRONT_90, SPELL_TARGETS_AOE_DAMAGE);
            break;
        }
        case TARGET_DUELVSPLAYER:
        {
            Unit *target = m_targets.getUnitTarget();
            if(target)
            {
                if(m_caster->IsFriendlyTo(target))
                {
                    targetUnitMap.push_back(target);
                }
                else
                {
                    if(Unit* pUnitTarget = m_caster->SelectMagnetTarget(m_targets.getUnitTarget(), m_spellInfo))
                    {
                        m_targets.setUnitTarget(pUnitTarget);
                        targetUnitMap.push_back(pUnitTarget);
                    }
                }
            }
            break;
        }
        case TARGET_GAMEOBJECT_ITEM:
            if(m_targets.getGOTargetGUID())
                AddGOTarget(m_targets.getGOTarget(), effIndex);
            else if(m_targets.getItemTarget())
                AddItemTarget(m_targets.getItemTarget(), effIndex);
            break;
        case TARGET_MASTER:
            if(Unit* owner = m_caster->GetCharmerOrOwner())
                targetUnitMap.push_back(owner);
            break;
        case TARGET_ALL_ENEMY_IN_AREA_CHANNELED:
            // targets the ground, not the units in the area
            if (m_spellInfo->Effect[effIndex]!=SPELL_EFFECT_PERSISTENT_AREA_AURA)
                FillAreaTargets(targetUnitMap, m_targets.m_destX, m_targets.m_destY, radius, PUSH_DEST_CENTER, SPELL_TARGETS_AOE_DAMAGE);
            break;
        case TARGET_MINION:
            if(m_spellInfo->Effect[effIndex] != SPELL_EFFECT_DUEL)
                targetUnitMap.push_back(m_caster);
            break;
        case TARGET_SINGLE_ENEMY:
        {
            if(Unit* pUnitTarget = m_caster->SelectMagnetTarget(m_targets.getUnitTarget(), m_spellInfo))
            {
                m_targets.setUnitTarget(pUnitTarget);
                targetUnitMap.push_back(pUnitTarget);
            }
            break;
        }
        case TARGET_AREAEFFECT_PARTY:
        {
            Unit* owner = m_caster->GetCharmerOrOwner();
            Player *pTarget = NULL;

            if(owner)
            {
                targetUnitMap.push_back(m_caster);
                if(owner->GetTypeId() == TYPEID_PLAYER)
                    pTarget = (Player*)owner;
            }
            else if (m_caster->GetTypeId() == TYPEID_PLAYER)
            {
                if(Unit* target = m_targets.getUnitTarget())
                {
                    if( target->GetTypeId() != TYPEID_PLAYER)
                    {
                        if(((Creature*)target)->isPet())
                        {
                            Unit *targetOwner = target->GetOwner();
                            if(targetOwner->GetTypeId() == TYPEID_PLAYER)
                                pTarget = (Player*)targetOwner;
                        }
                    }
                    else
                        pTarget = (Player*)target;
                }
            }

            Group* pGroup = pTarget ? pTarget->GetGroup() : NULL;

            if(pGroup)
            {
                uint8 subgroup = pTarget->GetSubGroup();

                for(GroupReference *itr = pGroup->GetFirstMember(); itr != NULL; itr = itr->next())
                {
                    Player* Target = itr->getSource();

                    // IsHostileTo check duel and controlled by enemy
                    if(Target && Target->GetSubGroup() == subgroup && !m_caster->IsHostileTo(Target))
                    {
                        if( pTarget->IsWithinDistInMap(Target, radius) )
                            targetUnitMap.push_back(Target);

                        if(Pet* pet = Target->GetPet())
                        {
                            GroupPetList m_groupPets = Target->GetPets();
                            if (!m_groupPets.empty())
                            {
                                for (GroupPetList::const_iterator itr = m_groupPets.begin(); itr != m_groupPets.end(); ++itr)
                                    if (Pet* _pet = Target->GetMap()->GetPet(*itr))
                                        if( pTarget->IsWithinDistInMap(_pet, radius) )
                                            targetUnitMap.push_back(_pet);
                            }
                        }
                    }
                }
            }
            else if (owner)
            {
                if(m_caster->IsWithinDistInMap(owner, radius))
                    targetUnitMap.push_back(owner);
            }
            else if(pTarget)
            {
                targetUnitMap.push_back(pTarget);

                if(Pet* pet = pTarget->GetPet())
                    if( m_caster->IsWithinDistInMap(pet, radius) )
                        targetUnitMap.push_back(pet);
            }
            break;
        }
        case TARGET_SCRIPT:
        {
            if(m_targets.getUnitTarget())
                targetUnitMap.push_back(m_targets.getUnitTarget());
            if(m_targets.getItemTarget())
                AddItemTarget(m_targets.getItemTarget(), effIndex);
            break;
        }
        case TARGET_SELF_FISHING:
            targetUnitMap.push_back(m_caster);
            break;
        case TARGET_CHAIN_HEAL:
        {
            Unit* pUnitTarget = m_targets.getUnitTarget();
            if(!pUnitTarget)
                break;

            if (EffectChainTarget <= 1)
                targetUnitMap.push_back(pUnitTarget);
            else
            {
                unMaxTargets = EffectChainTarget;
                float max_range = radius + unMaxTargets * CHAIN_SPELL_JUMP_RADIUS;

                UnitList tempTargetUnitMap;

                FillAreaTargets(tempTargetUnitMap, m_caster->GetPositionX(), m_caster->GetPositionY(), max_range, PUSH_SELF_CENTER, SPELL_TARGETS_FRIENDLY);

                if (m_caster != pUnitTarget && std::find(tempTargetUnitMap.begin(), tempTargetUnitMap.end(), m_caster) == tempTargetUnitMap.end())
                    tempTargetUnitMap.push_front(m_caster);

                tempTargetUnitMap.sort(TargetDistanceOrder(pUnitTarget));

                if (tempTargetUnitMap.empty())
                    break;

                if (*tempTargetUnitMap.begin() == pUnitTarget)
                    tempTargetUnitMap.erase(tempTargetUnitMap.begin());

                targetUnitMap.push_back(pUnitTarget);
                uint32 t = unMaxTargets - 1;
                Unit *prev = pUnitTarget;
                std::list<Unit*>::iterator next = tempTargetUnitMap.begin();

                while(t && next != tempTargetUnitMap.end())
                {
                    if(!prev->IsWithinDist(*next, CHAIN_SPELL_JUMP_RADIUS))
                        break;

                    if(!prev->IsWithinLOSInMap(*next))
                    {
                        ++next;
                        continue;
                    }

                    if((*next)->GetHealth() == (*next)->GetMaxHealth())
                    {
                        next = tempTargetUnitMap.erase(next);
                        continue;
                    }

                    prev = *next;
                    targetUnitMap.push_back(prev);
                    tempTargetUnitMap.erase(next);
                    tempTargetUnitMap.sort(TargetDistanceOrder(prev));
                    next = tempTargetUnitMap.begin();

                    --t;
                }
            }
            break;
        }
        case TARGET_CURRENT_ENEMY_COORDINATES:
        {
            Unit* currentTarget = m_targets.getUnitTarget();
            if(currentTarget)
            {
                targetUnitMap.push_back(currentTarget);
                m_targets.setDestination(currentTarget->GetPositionX(), currentTarget->GetPositionY(), currentTarget->GetPositionZ());
                if(m_spellInfo->EffectImplicitTargetB[effIndex] == TARGET_ALL_ENEMY_IN_AREA_INSTANT)
                    FillAreaTargets(targetUnitMap, currentTarget->GetPositionX(), currentTarget->GetPositionY(), radius, PUSH_TARGET_CENTER, SPELL_TARGETS_AOE_DAMAGE);
            }
            break;
        }
        case TARGET_AREAEFFECT_PARTY_AND_CLASS:
        {
            Player* targetPlayer = m_targets.getUnitTarget() && m_targets.getUnitTarget()->GetTypeId() == TYPEID_PLAYER
                ? (Player*)m_targets.getUnitTarget() : NULL;

            Group* pGroup = targetPlayer ? targetPlayer->GetGroup() : NULL;
            if(pGroup)
            {
                for(GroupReference *itr = pGroup->GetFirstMember(); itr != NULL; itr = itr->next())
                {
                    Player* Target = itr->getSource();

                    // IsHostileTo check duel and controlled by enemy
                    if( Target && targetPlayer->IsWithinDistInMap(Target, radius) &&
                        targetPlayer->getClass() == Target->getClass() &&
                        !m_caster->IsHostileTo(Target) )
                    {
                        targetUnitMap.push_back(Target);
                    }
                }
            }
            else if(m_targets.getUnitTarget())
                targetUnitMap.push_back(m_targets.getUnitTarget());
            break;
        }
        case TARGET_TABLE_X_Y_Z_COORDINATES:
        {
            SpellTargetPosition const* st = sSpellMgr.GetSpellTargetPosition(m_spellInfo->Id);
            if(st)
            {
                // teleport spells are handled in another way
                if (m_spellInfo->Effect[effIndex] == SPELL_EFFECT_TELEPORT_UNITS)
                    break;
                if (st->target_mapId == m_caster->GetMapId())
                    m_targets.setDestination(st->target_X, st->target_Y, st->target_Z);
                else
                    sLog.outError( "SPELL: wrong map (%u instead %u) target coordinates for spell ID %u", st->target_mapId, m_caster->GetMapId(), m_spellInfo->Id );
            }
            else
                sLog.outError( "SPELL: unknown target coordinates for spell ID %u", m_spellInfo->Id );
            break;
        }
        case TARGET_INFRONT_OF_VICTIM:
        case TARGET_BEHIND_VICTIM:
        case TARGET_RIGHT_FROM_VICTIM:
        case TARGET_LEFT_FROM_VICTIM:
        {
            Unit *pTarget = NULL;

            // explicit cast data from client or server-side cast
            // some spell at client send caster
            if(m_targets.getUnitTarget() && m_targets.getUnitTarget()!=m_caster)
                pTarget = m_targets.getUnitTarget();
            else if(m_caster->getVictim())
                pTarget = m_caster->getVictim();
            else if(m_caster->GetTypeId() == TYPEID_PLAYER)
                pTarget = ObjectAccessor::GetUnit(*m_caster, ((Player*)m_caster)->GetSelection());

            if(pTarget)
            {
                float angle = 0.0f;
                float dist = (radius && targetMode != TARGET_BEHIND_VICTIM) ? radius : CONTACT_DISTANCE;

                switch(targetMode)
                {
                    case TARGET_INFRONT_OF_VICTIM:                      break;
                    case TARGET_BEHIND_VICTIM:      angle = M_PI_F;       break;
                    case TARGET_RIGHT_FROM_VICTIM:  angle = -M_PI_F / 2;  break;
                    case TARGET_LEFT_FROM_VICTIM:   angle = M_PI_F / 2;   break;
                }

                float _target_x, _target_y, _target_z;
                pTarget->GetClosePoint(_target_x, _target_y, _target_z, pTarget->GetObjectBoundingRadius(), dist, angle);
                if(pTarget->IsWithinLOS(_target_x, _target_y, _target_z))
                {
                    targetUnitMap.push_back(m_caster);
                    m_targets.setDestination(_target_x, _target_y, _target_z);
                }
            }
            break;
        }
        case TARGET_DYNAMIC_OBJECT_COORDINATES:
            // if parent spell create dynamic object extract area from it
            if(DynamicObject* dynObj = m_caster->GetDynObject(m_triggeredByAuraSpell ? m_triggeredByAuraSpell->Id : m_spellInfo->Id))
                m_targets.setDestination(dynObj->GetPositionX(), dynObj->GetPositionY(), dynObj->GetPositionZ());
            break;

        case TARGET_DYNAMIC_OBJECT_FRONT:
        case TARGET_DYNAMIC_OBJECT_BEHIND:
        case TARGET_DYNAMIC_OBJECT_LEFT_SIDE:
        case TARGET_DYNAMIC_OBJECT_RIGHT_SIDE:
        {
            if (!(m_targets.m_targetMask & TARGET_FLAG_DEST_LOCATION))
            {
                float angle = m_caster->GetOrientation();
                switch(targetMode)
                {
                    case TARGET_DYNAMIC_OBJECT_FRONT:                           break;
                    case TARGET_DYNAMIC_OBJECT_BEHIND:      angle += M_PI_F;      break;
                    case TARGET_DYNAMIC_OBJECT_LEFT_SIDE:   angle += M_PI_F / 2;  break;
                    case TARGET_DYNAMIC_OBJECT_RIGHT_SIDE:  angle -= M_PI_F / 2;  break;
                }

                float x, y;
                m_caster->GetNearPoint2D(x, y, radius, angle);
                m_targets.setDestination(x, y, m_caster->GetPositionZ());
            }

            targetUnitMap.push_back(m_caster);
            break;
        }
        case TARGET_POINT_AT_NORTH:
        case TARGET_POINT_AT_SOUTH:
        case TARGET_POINT_AT_EAST:
        case TARGET_POINT_AT_WEST:
        case TARGET_POINT_AT_NE:
        case TARGET_POINT_AT_NW:
        case TARGET_POINT_AT_SE:
        case TARGET_POINT_AT_SW:
        {

            if (!(m_targets.m_targetMask & TARGET_FLAG_DEST_LOCATION))
            {
                Unit* currentTarget = m_targets.getUnitTarget() ? m_targets.getUnitTarget() : m_caster;
                float angle = currentTarget != m_caster ? currentTarget->GetAngle(m_caster) : m_caster->GetOrientation();

                switch(targetMode)
                {
                    case TARGET_POINT_AT_NORTH:                         break;
                    case TARGET_POINT_AT_SOUTH: angle +=   M_PI_F;        break;
                    case TARGET_POINT_AT_EAST:  angle -=   M_PI_F / 2;    break;
                    case TARGET_POINT_AT_WEST:  angle +=   M_PI_F / 2;    break;
                    case TARGET_POINT_AT_NE:    angle -=   M_PI_F / 4;    break;
                    case TARGET_POINT_AT_NW:    angle +=   M_PI_F / 4;    break;
                    case TARGET_POINT_AT_SE:    angle -= 3*M_PI_F / 4;    break;
                    case TARGET_POINT_AT_SW:    angle += 3*M_PI_F / 4;    break;
                }

                float x, y;
                currentTarget->GetNearPoint2D(x, y, radius, angle);
                m_targets.setDestination(x, y, currentTarget->GetPositionZ());
            }
            break;
        }
        case TARGET_DIRECTLY_FORWARD:
        {
            if (!(m_targets.m_targetMask & TARGET_FLAG_DEST_LOCATION))
            {
                SpellRangeEntry const* rEntry = sSpellRangeStore.LookupEntry(m_spellInfo->rangeIndex);
                float minRange = GetSpellMinRange(rEntry);
                float maxRange = GetSpellMaxRange(rEntry);
                float dist = minRange+ rand_norm_f()*(maxRange-minRange);

                float _target_x, _target_y, _target_z;
                m_caster->GetClosePoint(_target_x, _target_y, _target_z, m_caster->GetObjectBoundingRadius(), dist);
                m_targets.setDestination(_target_x, _target_y, _target_z);
            }

            targetUnitMap.push_back(m_caster);
            break;
        }
        case TARGET_EFFECT_SELECT:
        {
            // add here custom effects that need default target.
            // FOR EVERY TARGET TYPE THERE IS A DIFFERENT FILL!!
            if (m_spellInfo->SpellFamilyFlags2 & UI64LIT (0x00000020) && m_spellInfo->SpellIconID == 3217)
            {
                targetUnitMap.push_back(m_caster);
                break;
            }
            switch(m_spellInfo->Effect[effIndex])
            {
                case SPELL_EFFECT_DUMMY:
                {
                    switch(m_spellInfo->Id)
                    {
                        case 20577:                         // Cannibalize
                        {
                            WorldObject* result = FindCorpseUsing<MaNGOS::CannibalizeObjectCheck> ();

                            if(result)
                            {
                                switch(result->GetTypeId())
                                {
                                    case TYPEID_UNIT:
                                    case TYPEID_PLAYER:
                                        targetUnitMap.push_back((Unit*)result);
                                        break;
                                    case TYPEID_CORPSE:
                                        m_targets.setCorpseTarget((Corpse*)result);
                                        if (Player* owner = ObjectAccessor::FindPlayer(((Corpse*)result)->GetOwnerGUID()))
                                            targetUnitMap.push_back(owner);
                                        break;
                                }
                            }
                            else
                            {
                                // clear cooldown at fail
                                if (m_caster->GetTypeId() == TYPEID_PLAYER)
                                    ((Player*)m_caster)->RemoveSpellCooldown(m_spellInfo->Id, true);
                                SendCastResult(SPELL_FAILED_NO_EDIBLE_CORPSES);
                                finish(false);
                            }
                            break;
                        }
                        default:
                            if (m_targets.getUnitTarget())
                                targetUnitMap.push_back(m_targets.getUnitTarget());
                            break;
                    }
                    break;
                }
                case SPELL_EFFECT_BIND:
                case SPELL_EFFECT_RESURRECT:
                case SPELL_EFFECT_PARRY:
                case SPELL_EFFECT_BLOCK:
                case SPELL_EFFECT_CREATE_ITEM:
                case SPELL_EFFECT_TRIGGER_SPELL:
                case SPELL_EFFECT_TRIGGER_MISSILE:
                case SPELL_EFFECT_LEARN_SPELL:
                case SPELL_EFFECT_SKILL_STEP:
                case SPELL_EFFECT_PROFICIENCY:
                case SPELL_EFFECT_SUMMON_OBJECT_WILD:
                case SPELL_EFFECT_SELF_RESURRECT:
                case SPELL_EFFECT_REPUTATION:
                case SPELL_EFFECT_SEND_TAXI:
                    if (m_targets.getUnitTarget())
                        targetUnitMap.push_back(m_targets.getUnitTarget());
                    // Triggered spells have additional spell targets - cast them even if no explicit unit target is given (required for spell 50516 for example)
                    else if (m_spellInfo->Effect[effIndex] == SPELL_EFFECT_TRIGGER_SPELL)
                        targetUnitMap.push_back(m_caster);
                    break;
                case SPELL_EFFECT_SUMMON_PLAYER:
                    if (m_caster->GetTypeId()==TYPEID_PLAYER && ((Player*)m_caster)->GetSelection())
                    {
                        Player* target = sObjectMgr.GetPlayer(((Player*)m_caster)->GetSelection());
                        if(target)
                            targetUnitMap.push_back(target);
                    }
                    break;
                case SPELL_EFFECT_RESURRECT_NEW:
                    if (m_targets.getUnitTarget())
                        targetUnitMap.push_back(m_targets.getUnitTarget());
                    if (m_targets.getCorpseTargetGUID())
                    {
                        Corpse *corpse = m_caster->GetMap()->GetCorpse(m_targets.getCorpseTargetGUID());
                        if(corpse)
                        {
                            Player* owner = ObjectAccessor::FindPlayer(corpse->GetOwnerGUID());
                            if(owner)
                                targetUnitMap.push_back(owner);
                        }
                    }
                    break;
                case SPELL_EFFECT_SUMMON:
                case SPELL_EFFECT_SUMMON_CHANGE_ITEM:
                case SPELL_EFFECT_TRANS_DOOR:
                case SPELL_EFFECT_ADD_FARSIGHT:
                case SPELL_EFFECT_APPLY_GLYPH:
                case SPELL_EFFECT_STUCK:
                case SPELL_EFFECT_BREAK_PLAYER_TARGETING:
                case SPELL_EFFECT_SUMMON_ALL_TOTEMS:
                case SPELL_EFFECT_FEED_PET:
                case SPELL_EFFECT_DESTROY_ALL_TOTEMS:
                case SPELL_EFFECT_SKILL:
                    targetUnitMap.push_back(m_caster);
                    break;
                case SPELL_EFFECT_LEARN_PET_SPELL:
                    if (Pet* pet = m_caster->GetPet())
                        targetUnitMap.push_back(pet);
                    break;
                case SPELL_EFFECT_ENCHANT_ITEM:
                case SPELL_EFFECT_ENCHANT_ITEM_TEMPORARY:
                case SPELL_EFFECT_ENCHANT_ITEM_PRISMATIC:
                case SPELL_EFFECT_DISENCHANT:
                case SPELL_EFFECT_PROSPECTING:
                case SPELL_EFFECT_MILLING:
                    if (m_targets.getItemTarget())
                        AddItemTarget(m_targets.getItemTarget(), effIndex);
                    break;
                case SPELL_EFFECT_APPLY_AURA:
                    switch(m_spellInfo->EffectApplyAuraName[effIndex])
                    {
                        case SPELL_AURA_ADD_FLAT_MODIFIER:  // some spell mods auras have 0 target modes instead expected TARGET_SELF(1) (and present for other ranks for same spell for example)
                        case SPELL_AURA_ADD_PCT_MODIFIER:
                            targetUnitMap.push_back(m_caster);
                            break;
                        default:                            // apply to target in other case
                            if (m_targets.getUnitTarget())
                                targetUnitMap.push_back(m_targets.getUnitTarget());
                            break;
                    }
                    break;
                case SPELL_EFFECT_APPLY_AREA_AURA_PARTY:
                    // AreaAura
                    if(m_spellInfo->Attributes == 0x9050000 || m_spellInfo->Attributes == 0x10000)
                        SetTargetMap(effIndex, TARGET_AREAEFFECT_PARTY, targetUnitMap);
                    break;
                case SPELL_EFFECT_SKIN_PLAYER_CORPSE:
                    if (m_targets.getUnitTarget())
                        targetUnitMap.push_back(m_targets.getUnitTarget());
                    else if (m_targets.getCorpseTargetGUID())
                    {
                        if (Corpse *corpse = m_caster->GetMap()->GetCorpse(m_targets.getCorpseTargetGUID()))
                            if (Player* owner = ObjectAccessor::FindPlayer(corpse->GetOwnerGUID()))
                                targetUnitMap.push_back(owner);
                    }
                    break;

                default:
                    break;
            }
            break;
        }
        default:
            //sLog.outError( "SPELL: Unknown implicit target (%u) for spell ID %u", targetMode, m_spellInfo->Id );
            break;
    }

    if (unMaxTargets && targetUnitMap.size() > unMaxTargets)
    {
        // make sure one unit is always removed per iteration
        uint32 removed_utarget = 0;
        for (UnitList::iterator itr = targetUnitMap.begin(), next; itr != targetUnitMap.end(); itr = next)
        {
            next = itr;
            ++next;
            if (!*itr) continue;
            if ((*itr) == m_targets.getUnitTarget())
            {
                targetUnitMap.erase(itr);
                removed_utarget = 1;
                //        break;
            }
        }
        // remove random units from the map
        while (targetUnitMap.size() > unMaxTargets - removed_utarget)
        {
            uint32 poz = urand(0, targetUnitMap.size()-1);
            for (UnitList::iterator itr = targetUnitMap.begin(); itr != targetUnitMap.end(); ++itr, --poz)
            {
                if (!*itr) continue;

                if (!poz)
                {
                    targetUnitMap.erase(itr);
                    break;
                }
            }
        }
        // the player's target will always be added to the map
        if (removed_utarget && m_targets.getUnitTarget())
            targetUnitMap.push_back(m_targets.getUnitTarget());
    }
}

void Spell::prepare(SpellCastTargets const* targets, Aura* triggeredByAura)
{
    m_targets = *targets;

    m_spellState = SPELL_STATE_PREPARING;

    m_castPositionX = m_caster->GetPositionX();
    m_castPositionY = m_caster->GetPositionY();
    m_castPositionZ = m_caster->GetPositionZ();
    m_castOrientation = m_caster->GetOrientation();

    if(triggeredByAura)
        m_triggeredByAuraSpell  = triggeredByAura->GetSpellProto();

    // create and add update event for this spell
    SpellEvent* Event = new SpellEvent(this);
    m_caster->m_Events.AddEvent(Event, m_caster->m_Events.CalculateTime(1));

    //Prevent casting at cast another spell (ServerSide check)
    if(m_caster->IsNonMeleeSpellCasted(false, true, true) && m_cast_count)
    {
        SendCastResult(SPELL_FAILED_SPELL_IN_PROGRESS);
        finish(false);
        return;
    }

    if(uint8 result = sObjectMgr.IsSpellDisabled(m_spellInfo->Id))
    {
        if(m_caster->GetTypeId() == TYPEID_PLAYER)
        {
            sLog.outDebug("Player %s cast a spell %u which was disabled by server administrator",   m_caster->GetName(), m_spellInfo->Id);
            if(result == 2)
            sLog.outChar("Player %s cast a spell %u which was disabled by server administrator and marked as CheatSpell",   m_caster->GetName(), m_spellInfo->Id);
        }
        SendCastResult(SPELL_FAILED_SPELL_UNAVAILABLE);
        finish(false);
        return;
    }

    // Fill cost data
    m_powerCost = CalculatePowerCost();

    SpellCastResult result = CheckCast(true);
    if(result != SPELL_CAST_OK && !IsAutoRepeat())          //always cast autorepeat dummy for triggering
    {
        if(triggeredByAura)
        {
            SendChannelUpdate(0);
            triggeredByAura->SetAuraDuration(0);
        }
        SendCastResult(result);
        finish(false);
        return;
    }

    // Prepare data for triggers
    prepareDataForTriggerSystem();

    // calculate cast time (calculated after first CheckCast check to prevent charge counting for first CheckCast fail)
    m_casttime = GetSpellCastTime(m_spellInfo, this);

    // set timer base at cast time
    ReSetTimer();

    // stealth must be removed at cast starting (at show channel bar)
    // skip triggered spell (item equip spell casting and other not explicit character casts/item uses)
    if ( !m_IsTriggeredSpell && isSpellBreakStealth(m_spellInfo) )
    {
        m_caster->RemoveSpellsCausingAura(SPELL_AURA_MOD_STEALTH);
        m_caster->RemoveSpellsCausingAura(SPELL_AURA_FEIGN_DEATH);
    }

    // add non-triggered (with cast time and without)
    if (!m_IsTriggeredSpell)
    {
        // add to cast type slot
        m_caster->SetCurrentCastedSpell( this );

        // will show cast bar
        SendSpellStart();

        // trigger global cooldown
        if (m_caster->GetTypeId() == TYPEID_PLAYER)
            static_cast<Player*>(m_caster)->AddGlobalCooldown(m_spellInfo);
    }
    // execute triggered without cast time explicitly in call point
    else if(m_timer == 0)
        cast(true);
    // else triggered with cast time will execute execute at next tick or later
    // without adding to cast type slot
    // will not show cast bar but will show effects at casting time etc
}

void Spell::cancel()
{
    if(m_spellState == SPELL_STATE_FINISHED)
        return;

    // channeled spells don't display interrupted message even if they are interrupted, possible other cases with no "Interrupted" message
    bool sendInterrupt = IsChanneledSpell(m_spellInfo) ? false : true;

    m_autoRepeat = false;
    switch (m_spellState)
    {
        case SPELL_STATE_PREPARING:
        case SPELL_STATE_DELAYED:
        {
            SendInterrupted(0);

            if (sendInterrupt)
                SendCastResult(SPELL_FAILED_INTERRUPTED);
        } break;

        case SPELL_STATE_CASTING:
        {
            for(std::list<TargetInfo>::const_iterator ihit= m_UniqueTargetInfo.begin(); ihit != m_UniqueTargetInfo.end(); ++ihit)
            {
                if( ihit->missCondition == SPELL_MISS_NONE )
                {
                    Unit* unit = m_caster->GetObjectGuid() == (*ihit).targetGUID ? m_caster : ObjectAccessor::GetUnit(*m_caster, ihit->targetGUID);
                    if( unit && unit->isAlive() )
                        unit->RemoveAurasByCasterSpell(m_spellInfo->Id, m_caster->GetGUID());
                }
            }

            SendChannelUpdate(0);
            SendInterrupted(0);

            if (sendInterrupt)
                SendCastResult(SPELL_FAILED_INTERRUPTED);
        } break;

        default:
        {
        } break;
    }

    finish(false);
    m_caster->RemoveDynObject(m_spellInfo->Id);
    m_caster->RemoveGameObject(m_spellInfo->Id, true);
}

void Spell::cast(bool skipCheck)
{
    SetExecutedCurrently(true);

    if (!m_caster->CheckAndIncreaseCastCounter())
    {
        if (m_triggeredByAuraSpell)
            sLog.outError("Spell %u triggered by aura spell %u too deep in cast chain for cast. Cast not allowed for prevent overflow stack crash.", m_spellInfo->Id, m_triggeredByAuraSpell->Id);
        else
            sLog.outError("Spell %u too deep in cast chain for cast. Cast not allowed for prevent overflow stack crash.", m_spellInfo->Id);

        SendCastResult(SPELL_FAILED_ERROR);
        finish(false);
        SetExecutedCurrently(false);
        return;
    }

    // update pointers base at GUIDs to prevent access to already nonexistent object
    UpdatePointers();

    // cancel at lost main target unit
    if(!m_targets.getUnitTarget() && m_targets.getUnitTargetGUID() && m_targets.getUnitTargetGUID() != m_caster->GetGUID())
    {
        cancel();
        m_caster->DecreaseCastCounter();
        SetExecutedCurrently(false);
        return;
    }

    if(m_caster->GetTypeId() != TYPEID_PLAYER && m_targets.getUnitTarget() && m_targets.getUnitTarget() != m_caster)
        m_caster->SetInFront(m_targets.getUnitTarget());

    SpellCastResult castResult = CheckPower();
    if(castResult != SPELL_CAST_OK)
    {
        SendCastResult(castResult);
        finish(false);
        m_caster->DecreaseCastCounter();
        SetExecutedCurrently(false);
        return;
    }

    // triggered cast called from Spell::prepare where it was already checked
    if(!skipCheck)
    {
        castResult = CheckCast(false);
        if(castResult != SPELL_CAST_OK)
        {
            SendCastResult(castResult);
            finish(false);
            m_caster->DecreaseCastCounter();
            SetExecutedCurrently(false);
            return;
        }
    }

    if (m_spellInfo->Id == 32592)
        if(const SpellEntry* spellInfo = sSpellStore.LookupEntry(m_spellInfo->Id))
            const_cast<SpellEntry*>(spellInfo)->Attributes |= SPELL_ATTR_UNAFFECTED_BY_INVULNERABILITY;

    if (m_spellInfo->Id == 64380) //hack for faster Shattering Throw trigering
        if(const SpellEntry* spellInfo = sSpellStore.LookupEntry(m_spellInfo->Id))
            const_cast<SpellEntry*>(spellInfo)->CastingTimeIndex = 1;

    // different triggred (for caster) and precast (casted before apply effect to target) cases
    switch(m_spellInfo->SpellFamilyName)
    {
        case SPELLFAMILY_GENERIC:
        {
            // Bandages
            if (m_spellInfo->Mechanic == MECHANIC_BANDAGE)
                AddPrecastSpell(11196);                     // Recently Bandaged
            // Stoneskin
            else if (m_spellInfo->Id == 20594)
                AddTriggeredSpell(65116);                   // Stoneskin - armor 10% for 8 sec
            // Chaos Bane strength buff
            else if (m_spellInfo->Id == 71904)
                AddTriggeredSpell(73422);
            else if (m_spellInfo->Id == 74607)
                AddTriggeredSpell(74610);                  // Fiery combustion
            else if (m_spellInfo->Id == 74799)
                AddTriggeredSpell(74800);                  // Soul consumption
            break;
        }
        case SPELLFAMILY_MAGE:
        {
            // Ice Block
            if (m_spellInfo->SpellFamilyFlags & UI64LIT(0x0000008000000000))
                AddPrecastSpell(41425);                     // Hypothermia
            // Fingers of Frost
            else if (m_spellInfo->Id == 44544)
                AddPrecastSpell(74396);
            break;
        }
        case SPELLFAMILY_WARRIOR:
        {
            // Shattering Throw
            if (m_spellInfo->Id == 64382)
                AddTriggeredSpell(64380);                   // Shattering Throw
            // Shield Slam
            if ((m_spellInfo->SpellFamilyFlags & UI64LIT(0x0000020000000000)) && m_spellInfo->Category==1209)
                if (m_caster->HasAura(58375))               // Glyph of Blocking
                    AddTriggeredSpell(58374);               // Glyph of Blocking
            // Shattering Throw
            else if (m_spellInfo->Id == 64382)
                AddTriggeredSpell(64380);                     // Shattering Throw
            break;
        }
        case SPELLFAMILY_PRIEST:
        {
            // Power Word: Shield
            if (m_spellInfo->Mechanic == MECHANIC_SHIELD &&
                (m_spellInfo->SpellFamilyFlags & UI64LIT(0x0000000000000001)))
                AddPrecastSpell(6788);                      // Weakened Soul
            // Prayer of Mending (jump animation), we need formal caster instead original for correct animation
            else if (m_spellInfo->SpellFamilyFlags & UI64LIT(0x0000002000000000))
                AddTriggeredSpell(41637);

            switch(m_spellInfo->Id)
            {
                case 15237: AddTriggeredSpell(23455); break;// Holy Nova, rank 1
                case 15430: AddTriggeredSpell(23458); break;// Holy Nova, rank 2
                case 15431: AddTriggeredSpell(23459); break;// Holy Nova, rank 3
                case 27799: AddTriggeredSpell(27803); break;// Holy Nova, rank 4
                case 27800: AddTriggeredSpell(27804); break;// Holy Nova, rank 5
                case 27801: AddTriggeredSpell(27805); break;// Holy Nova, rank 6
                case 25331: AddTriggeredSpell(25329); break;// Holy Nova, rank 7
                case 48077: AddTriggeredSpell(48075); break;// Holy Nova, rank 8
                case 48078: AddTriggeredSpell(48076); break;// Holy Nova, rank 9
                default:break;
            }
            break;
        }
        case SPELLFAMILY_DRUID:
        {
            // Faerie Fire (Feral)
            if (m_spellInfo->Id == 16857 && m_caster->m_form != FORM_CAT)
                AddTriggeredSpell(60089);
            // Berserk (Bear Mangle part)
            else if (m_spellInfo->Id == 50334)
                AddTriggeredSpell(58923);
            break;
        }
        case SPELLFAMILY_ROGUE:
            // Fan of Knives (main hand)
            if (m_spellInfo->Id == 51723 && m_caster->GetTypeId() == TYPEID_PLAYER &&
                ((Player*)m_caster)->haveOffhandWeapon())
            {
                AddTriggeredSpell(52874);                   // Fan of Knives (offhand)
            }
            break;
        case SPELLFAMILY_HUNTER:
        {
            // Lock and Load
            if (m_spellInfo->Id == 56453)
                AddPrecastSpell(67544);                     // Lock and Load Marker
            break;
        }
        case SPELLFAMILY_PALADIN:
        {
            // Hand of Reckoning
            if (m_spellInfo->Id == 62124)
            {
                if (m_targets.getUnitTarget() && m_targets.getUnitTarget()->getVictim() != m_caster)
                    AddPrecastSpell(67485);                 // Hand of Rekoning (no typos in name ;) )
            }
            // Divine Shield, Divine Protection or Hand of Protection
            else if (m_spellInfo->SpellFamilyFlags & UI64LIT(0x0000000000400080))
            {
                AddPrecastSpell(25771);                     // Forbearance
                AddPrecastSpell(61987);                     // Avenging Wrath Marker
            }
            // Lay on Hands
            else if (m_spellInfo->SpellFamilyFlags & UI64LIT(0x0000000000008000))
            {
                // only for self cast
                if (m_caster == m_targets.getUnitTarget())
                    AddPrecastSpell(25771);                     // Forbearance
            }
            // Avenging Wrath
            else if (m_spellInfo->SpellFamilyFlags & UI64LIT(0x0000200000000000))
                AddPrecastSpell(61987);                     // Avenging Wrath Marker
            break;
        }
        case SPELLFAMILY_SHAMAN:
        {
            // Bloodlust
            if (m_spellInfo->Id == 2825)
                AddPrecastSpell(57724);                     // Sated
            // Heroism
            else if (m_spellInfo->Id == 32182)
                AddPrecastSpell(57723);                     // Exhaustion
            // Spirit Walk
            else if (m_spellInfo->Id == 58875)
                AddPrecastSpell(58876);
            // Totem of Wrath
            else if (m_spellInfo->Effect[EFFECT_INDEX_0]==SPELL_EFFECT_APPLY_AREA_AURA_RAID && m_spellInfo->SpellFamilyFlags & UI64LIT(0x0000000004000000))
                // only for main totem spell cast
                AddTriggeredSpell(30708);                   // Totem of Wrath
            break;
        }
        case SPELLFAMILY_DEATHKNIGHT:
        {
            // Chains of Ice
            if (m_spellInfo->Id == 45524)
                AddTriggeredSpell(55095);                   // Frost Fever
            break;
        }
        default:
            break;
    }

    // traded items have trade slot instead of guid in m_itemTargetGUID
    // set to real guid to be sent later to the client
    m_targets.updateTradeSlotItem();

    if (m_caster->GetTypeId() == TYPEID_PLAYER)
    {
        if (!m_IsTriggeredSpell && m_CastItem)
            ((Player*)m_caster)->GetAchievementMgr().UpdateAchievementCriteria(ACHIEVEMENT_CRITERIA_TYPE_USE_ITEM, m_CastItem->GetEntry());

        ((Player*)m_caster)->GetAchievementMgr().UpdateAchievementCriteria(ACHIEVEMENT_CRITERIA_TYPE_CAST_SPELL, m_spellInfo->Id);
    }

    FillTargetMap();

    if(m_spellState == SPELL_STATE_FINISHED)                // stop cast if spell marked as finish somewhere in FillTargetMap
    {
        m_caster->DecreaseCastCounter();
        SetExecutedCurrently(false);
        return;
    }

    // CAST SPELL
    SendSpellCooldown();

    TakePower();
    TakeReagents();                                         // we must remove reagents before HandleEffects to allow place crafted item in same slot

    SendCastResult(castResult);
    SendSpellGo();                                          // we must send smsg_spell_go packet before m_castItem delete in TakeCastItem()...

    InitializeDamageMultipliers();

    // Okay, everything is prepared. Now we need to distinguish between immediate and evented delayed spells
    if (m_spellInfo->speed > 0.0f)
    {

        // Remove used for cast item if need (it can be already NULL after TakeReagents call
        // in case delayed spell remove item at cast delay start
        TakeCastItem();

        // fill initial spell damage from caster for delayed casted spells
        for(std::list<TargetInfo>::iterator ihit = m_UniqueTargetInfo.begin(); ihit != m_UniqueTargetInfo.end(); ++ihit)
            HandleDelayedSpellLaunch(&(*ihit));

        // Okay, maps created, now prepare flags
        m_immediateHandled = false;
        m_spellState = SPELL_STATE_DELAYED;
        SetDelayStart(0);
    }
    else
    {
        // Immediate spell, no big deal
        handle_immediate();
    }

    m_caster->DecreaseCastCounter();
    SetExecutedCurrently(false);
}

void Spell::handle_immediate()
{
    // start channeling if applicable
    if(IsChanneledSpell(m_spellInfo))
    {
        int32 duration = GetSpellDuration(m_spellInfo);
        if (duration)
        {
            // Apply duration mod
            if(Player* modOwner = m_caster->GetSpellModOwner())
                modOwner->ApplySpellMod(m_spellInfo->Id, SPELLMOD_DURATION, duration);
            m_spellState = SPELL_STATE_CASTING;
            SendChannelStart(duration);
        }
    }

    // process immediate effects (items, ground, etc.) also initialize some variables
    _handle_immediate_phase();

    for(std::list<TargetInfo>::iterator ihit = m_UniqueTargetInfo.begin(); ihit != m_UniqueTargetInfo.end(); ++ihit)
        DoAllEffectOnTarget(&(*ihit));

    for(std::list<GOTargetInfo>::iterator ihit = m_UniqueGOTargetInfo.begin(); ihit != m_UniqueGOTargetInfo.end(); ++ihit)
        DoAllEffectOnTarget(&(*ihit));

    // spell is finished, perform some last features of the spell here
    _handle_finish_phase();

    // Remove used for cast item if need (it can be already NULL after TakeReagents call
    TakeCastItem();

    if(m_spellState != SPELL_STATE_CASTING)
        finish(true);                                       // successfully finish spell cast (not last in case autorepeat or channel spell)
}

uint64 Spell::handle_delayed(uint64 t_offset)
{
    uint64 next_time = 0;

    if (!m_immediateHandled)
    {
        _handle_immediate_phase();
        m_immediateHandled = true;
    }

    // now recheck units targeting correctness (need before any effects apply to prevent adding immunity at first effect not allow apply second spell effect and similar cases)
    for(std::list<TargetInfo>::iterator ihit = m_UniqueTargetInfo.begin(); ihit != m_UniqueTargetInfo.end(); ++ihit)
    {
        if (ihit->processed == false)
        {
            if ( ihit->timeDelay <= t_offset )
                DoAllEffectOnTarget(&(*ihit));
            else if( next_time == 0 || ihit->timeDelay < next_time )
                next_time = ihit->timeDelay;
        }
    }

    // now recheck gameobject targeting correctness
    for(std::list<GOTargetInfo>::iterator ighit = m_UniqueGOTargetInfo.begin(); ighit != m_UniqueGOTargetInfo.end(); ++ighit)
    {
        if (ighit->processed == false)
        {
            if ( ighit->timeDelay <= t_offset )
                DoAllEffectOnTarget(&(*ighit));
            else if( next_time == 0 || ighit->timeDelay < next_time )
                next_time = ighit->timeDelay;
        }
    }
    // All targets passed - need finish phase
    if (next_time == 0)
    {
        // spell is finished, perform some last features of the spell here
        _handle_finish_phase();

        finish(true);                                       // successfully finish spell cast

        // return zero, spell is finished now
        return 0;
    }
    else
    {
        // spell is unfinished, return next execution time
        return next_time;
    }
}

void Spell::_handle_immediate_phase()
{
    // handle some immediate features of the spell here
    HandleThreatSpells(m_spellInfo->Id);

    m_needSpellLog = IsNeedSendToClient();
    for(int j = 0; j < MAX_EFFECT_INDEX; ++j)
    {
        if(m_spellInfo->Effect[j] == 0)
            continue;

        // apply Send Event effect to ground in case empty target lists
        if( m_spellInfo->Effect[j] == SPELL_EFFECT_SEND_EVENT && !HaveTargetsForEffect(SpellEffectIndex(j)) )
        {
            HandleEffects(NULL, NULL, NULL, SpellEffectIndex(j));
            continue;
        }

        // Don't do spell log, if is school damage spell
        if(m_spellInfo->Effect[j] == SPELL_EFFECT_SCHOOL_DAMAGE || m_spellInfo->Effect[j] == 0)
            m_needSpellLog = false;
    }

    // initialize Diminishing Returns Data
    m_diminishLevel = DIMINISHING_LEVEL_1;
    m_diminishGroup = DIMINISHING_NONE;

    // process items
    for(std::list<ItemTargetInfo>::iterator ihit = m_UniqueItemInfo.begin(); ihit != m_UniqueItemInfo.end(); ++ihit)
        DoAllEffectOnTarget(&(*ihit));

    // process ground
    for(int j = 0; j < MAX_EFFECT_INDEX; ++j)
    {
        // persistent area auras target only the ground
        if(m_spellInfo->Effect[j] == SPELL_EFFECT_PERSISTENT_AREA_AURA)
            HandleEffects(NULL, NULL, NULL, SpellEffectIndex(j));
    }
}

void Spell::_handle_finish_phase()
{
    // spell log
    if(m_needSpellLog)
        SendLogExecute();
}

void Spell::SendSpellCooldown()
{
    if(m_caster->GetTypeId() != TYPEID_PLAYER)
        return;

    Player* _player = (Player*)m_caster;

    // mana/health/etc potions, disabled by client (until combat out as declarate)
    if (m_CastItem && m_CastItem->IsPotion())
    {
        // need in some way provided data for Spell::finish SendCooldownEvent
        _player->SetLastPotionId(m_CastItem->GetEntry());
        return;
    }

    // (1) have infinity cooldown but set at aura apply, (2) passive cooldown at triggering
    if(m_spellInfo->Attributes & (SPELL_ATTR_DISABLED_WHILE_ACTIVE | SPELL_ATTR_PASSIVE))
        return;

    _player->AddSpellAndCategoryCooldowns(m_spellInfo, m_CastItem ? m_CastItem->GetEntry() : 0, this);
}

void Spell::update(uint32 difftime)
{
    // update pointers based at it's GUIDs
    UpdatePointers();

    if(m_targets.getUnitTargetGUID() && !m_targets.getUnitTarget())
    {
        cancel();
        return;
    }

    // check if the player caster has moved before the spell finished
    if ((m_caster->GetTypeId() == TYPEID_PLAYER && m_timer != 0) &&
        (m_castPositionX != m_caster->GetPositionX() || m_castPositionY != m_caster->GetPositionY() || m_castPositionZ != m_caster->GetPositionZ()) &&
        (m_spellInfo->Effect[EFFECT_INDEX_0] != SPELL_EFFECT_STUCK || !((Player*)m_caster)->m_movementInfo.HasMovementFlag(MOVEFLAG_FALLINGFAR)))
    {
        // always cancel for channeled spells
        if( m_spellState == SPELL_STATE_CASTING )
            cancel();
        // don't cancel for melee, autorepeat, triggered and instant spells
        else if(!IsNextMeleeSwingSpell() && !IsAutoRepeat() && !m_IsTriggeredSpell && (m_spellInfo->InterruptFlags & SPELL_INTERRUPT_FLAG_MOVEMENT))
            cancel();
    }

    switch(m_spellState)
    {
        case SPELL_STATE_PREPARING:
        {
            if(m_timer)
            {
                if(difftime >= m_timer)
                    m_timer = 0;
                else
                    m_timer -= difftime;
            }

            if(m_timer == 0 && !IsNextMeleeSwingSpell() && !IsAutoRepeat())
                cast();
        } break;
        case SPELL_STATE_CASTING:
        {
            if(m_timer > 0)
            {
                if( m_caster->GetTypeId() == TYPEID_PLAYER )
                {
                    // check if player has jumped before the channeling finished
                    if(((Player*)m_caster)->m_movementInfo.HasMovementFlag(MOVEFLAG_FALLING))
                        cancel();

                    // check for incapacitating player states
                    if( m_caster->hasUnitState(UNIT_STAT_CAN_NOT_REACT))
                        cancel();

                    // check if player has turned if flag is set
                    if( m_spellInfo->ChannelInterruptFlags & CHANNEL_FLAG_TURNING && m_castOrientation != m_caster->GetOrientation() )
                        cancel();
                }

                // check if there are alive targets left
                if (!IsAliveUnitPresentInTargetList())
                {
                    SendChannelUpdate(0);
                    finish();
                }

                if(difftime >= m_timer)
                    m_timer = 0;
                else
                    m_timer -= difftime;
            }

            if(m_timer == 0)
            {
                SendChannelUpdate(0);

                // channeled spell processed independently for quest targeting
                // cast at creature (or GO) quest objectives update at successful cast channel finished
                // ignore autorepeat/melee casts for speed (not exist quest for spells (hm... )
                if( !IsAutoRepeat() && !IsNextMeleeSwingSpell() )
                {
                    if ( Player* p = m_caster->GetCharmerOrOwnerPlayerOrPlayerItself() )
                    {
                        for(std::list<TargetInfo>::iterator ihit = m_UniqueTargetInfo.begin(); ihit != m_UniqueTargetInfo.end(); ++ihit)
                        {
                            TargetInfo* target = &*ihit;
                            if(!target->targetGUID.IsCreatureOrVehicle())
                                continue;

                            Unit* unit = m_caster->GetObjectGuid() == target->targetGUID ? m_caster : ObjectAccessor::GetUnit(*m_caster, target->targetGUID);
                            if (unit == NULL)
                                continue;

                            p->RewardPlayerAndGroupAtCast(unit, m_spellInfo->Id);
                        }

                        for(std::list<GOTargetInfo>::iterator ihit = m_UniqueGOTargetInfo.begin(); ihit != m_UniqueGOTargetInfo.end(); ++ihit)
                        {
                            GOTargetInfo* target = &*ihit;

                            GameObject* go = m_caster->GetMap()->GetGameObject(target->targetGUID);
                            if(!go)
                                continue;

                            p->RewardPlayerAndGroupAtCast(go, m_spellInfo->Id);
                        }
                    }
                }

                finish();
            }
        } break;
        default:
        {
        }break;
    }
}

void Spell::finish(bool ok)
{
    if(!m_caster)
        return;

    if(m_spellState == SPELL_STATE_FINISHED)
        return;

    m_spellState = SPELL_STATE_FINISHED;

    // other code related only to successfully finished spells
    if(!ok)
        return;

    // remove spell mods
    if (m_caster->GetTypeId() == TYPEID_PLAYER)
        ((Player*)m_caster)->RemoveSpellMods(this);

    // handle SPELL_AURA_ADD_TARGET_TRIGGER auras
    Unit::AuraList const& targetTriggers = m_caster->GetAurasByType(SPELL_AURA_ADD_TARGET_TRIGGER);
    for(Unit::AuraList::const_iterator i = targetTriggers.begin(); i != targetTriggers.end(); ++i)
    {
        if (!(*i)->isAffectedOnSpell(m_spellInfo))
            continue;
        for(std::list<TargetInfo>::const_iterator ihit = m_UniqueTargetInfo.begin(); ihit != m_UniqueTargetInfo.end(); ++ihit)
        {
            if( ihit->missCondition == SPELL_MISS_NONE )
            {
                // check m_caster->GetGUID() let load auras at login and speedup most often case
                Unit *unit = m_caster->GetObjectGuid() == ihit->targetGUID ? m_caster : ObjectAccessor::GetUnit(*m_caster, ihit->targetGUID);
                if (unit && unit->isAlive())
                {
                    SpellEntry const *auraSpellInfo = (*i)->GetSpellProto();
                    SpellEffectIndex auraSpellIdx = (*i)->GetEffIndex();
                    // Calculate chance at that moment (can be depend for example from combo points)
                    int32 auraBasePoints = (*i)->GetBasePoints();
                    int32 chance = m_caster->CalculateSpellDamage(unit, auraSpellInfo, auraSpellIdx, &auraBasePoints);
                    if(roll_chance_i(chance))
                        m_caster->CastSpell(unit, auraSpellInfo->EffectTriggerSpell[auraSpellIdx], true, NULL, (*i));
                }
            }
        }
    }

    // Heal caster for all health leech from all targets
    if (m_healthLeech)
    {
        uint32 absorb = 0;
        m_caster->CalculateHealAbsorb(uint32(m_healthLeech), &absorb);
        m_caster->DealHeal(m_caster, uint32(m_healthLeech) - absorb, m_spellInfo, false, absorb);
    }

    if (IsMeleeAttackResetSpell())
    {
        m_caster->resetAttackTimer(BASE_ATTACK);
        if(m_caster->haveOffhandWeapon())
            m_caster->resetAttackTimer(OFF_ATTACK);
    }

    /*if (IsRangedAttackResetSpell())
        m_caster->resetAttackTimer(RANGED_ATTACK);*/

    // Clear combo at finish state
    if(m_caster->GetTypeId() == TYPEID_PLAYER && NeedsComboPoints(m_spellInfo))
    {
        // Not drop combopoints if negative spell and if any miss on enemy exist
        bool needDrop = true;
        if (!IsPositiveSpell(m_spellInfo->Id))
        {
            for(std::list<TargetInfo>::const_iterator ihit = m_UniqueTargetInfo.begin(); ihit != m_UniqueTargetInfo.end(); ++ihit)
            {
                if (ihit->missCondition != SPELL_MISS_NONE && ihit->targetGUID != m_caster->GetObjectGuid())
                {
                    needDrop = false;
                    break;
                }
            }
        }
        if (needDrop)
            ((Player*)m_caster)->ClearComboPoints();
    }

    // potions disabled by client, send event "not in combat" if need
    if (m_caster->GetTypeId() == TYPEID_PLAYER)
        ((Player*)m_caster)->UpdatePotionCooldown(this);

    // call triggered spell only at successful cast (after clear combo points -> for add some if need)
    if(!m_TriggerSpells.empty())
        CastTriggerSpells();

    // Stop Attack for some spells
    if( m_spellInfo->Attributes & SPELL_ATTR_STOP_ATTACK_TARGET )
        m_caster->AttackStop();

    // hack for Fingers of Frost stacks remove
    if(m_spellInfo->SpellFamilyName == SPELLFAMILY_MAGE && !m_IsTriggeredSpell && m_caster->HasAura(74396))
        if (SpellAuraHolder* holder = m_caster->GetSpellAuraHolder(74396))
            if(holder->DropAuraCharge())
                m_caster->RemoveSpellAuraHolder(holder);

    // hack for SPELL_AURA_IGNORE_UNIT_STATE charges
    bool break_for = false;
    Unit::AuraList const& stateAuras = m_caster->GetAurasByType(SPELL_AURA_IGNORE_UNIT_STATE);
    for(Unit::AuraList::const_iterator j = stateAuras.begin();j != stateAuras.end(); ++j)
    {
        switch((*j)->GetId())
        {
            case 52437:        //Sudden death should disappear after execute
                if (m_spellInfo->SpellIconID == 1648)
                {
                    m_caster->RemoveAura((*j));
                    break_for = true;
                }
                break;
            case 60503:        // Taste for blood 
            case 68051:        // Glyph of overpower - Both should disappear after overpower
                if(m_spellInfo->Id == 7384)
                {
                    m_caster->RemoveAura((*j));
                    break_for = true;
                }
                break;
        }
        if(break_for)
            break;
    }
}

void Spell::SendCastResult(SpellCastResult result)
{
    if(result == SPELL_CAST_OK)
        return;

    if (m_caster->GetTypeId() != TYPEID_PLAYER)
        return;

    if(((Player*)m_caster)->GetSession()->PlayerLoading())  // don't send cast results at loading time
        return;

    SendCastResult((Player*)m_caster, m_spellInfo, m_cast_count, result);
}

void Spell::SendCastResult(Player* caster, SpellEntry const* spellInfo, uint8 cast_count, SpellCastResult result)
{
    if(result == SPELL_CAST_OK)
        return;

    WorldPacket data(SMSG_CAST_FAILED, (4+1+1));
    data << uint8(cast_count);                              // single cast or multi 2.3 (0/1)
    data << uint32(spellInfo->Id);
    data << uint8(result);                                  // problem
    switch (result)
    {
        case SPELL_FAILED_REQUIRES_SPELL_FOCUS:
            data << uint32(spellInfo->RequiresSpellFocus);
            break;
        case SPELL_FAILED_REQUIRES_AREA:
            // hardcode areas limitation case
            switch(spellInfo->Id)
            {
                case 41617:                                 // Cenarion Mana Salve
                case 41619:                                 // Cenarion Healing Salve
                    data << uint32(3905);
                    break;
                case 41618:                                 // Bottled Nethergon Energy
                case 41620:                                 // Bottled Nethergon Vapor
                    data << uint32(3842);
                    break;
                case 45373:                                 // Bloodberry Elixir
                    data << uint32(4075);
                    break;
                default:                                    // default case (don't must be)
                    data << uint32(0);
                    break;
            }
            break;
        case SPELL_FAILED_REAGENTS:
            // normally client checks reagents, just some script effects here
            if(spellInfo->Id == 46584)                      // Raise Dead
                data << uint32(37201);                      // Corpse Dust
            break;
        case SPELL_FAILED_TOTEMS:
            for(int i = 0; i < MAX_SPELL_TOTEMS; ++i)
                if(spellInfo->Totem[i])
                    data << uint32(spellInfo->Totem[i]);
            break;
        case SPELL_FAILED_TOTEM_CATEGORY:
            for(int i = 0; i < MAX_SPELL_TOTEM_CATEGORIES; ++i)
                if(spellInfo->TotemCategory[i])
                    data << uint32(spellInfo->TotemCategory[i]);
            break;
        case SPELL_FAILED_EQUIPPED_ITEM_CLASS:
            data << uint32(spellInfo->EquippedItemClass);
            data << uint32(spellInfo->EquippedItemSubClassMask);
            //data << uint32(spellInfo->EquippedItemInventoryTypeMask);
            break;
        default:
            break;
    }
    caster->GetSession()->SendPacket(&data);
}

void Spell::SendSpellStart()
{
    if (!IsNeedSendToClient())
        return;

    DEBUG_FILTER_LOG(LOG_FILTER_SPELL_CAST, "Sending SMSG_SPELL_START id=%u", m_spellInfo->Id);

    uint32 castFlags = CAST_FLAG_UNKNOWN1;
    if (IsRangedSpell())
        castFlags |= CAST_FLAG_AMMO;

    if (m_spellInfo->runeCostID)
        castFlags |= CAST_FLAG_UNKNOWN10;

    Unit *caster = m_IsTriggeredSpell && m_originalCaster ? m_originalCaster : m_caster;

    WorldPacket data(SMSG_SPELL_START, (8+8+4+4+2));
    if (m_CastItem)
        data << m_CastItem->GetPackGUID();
    else
        data << caster->GetPackGUID();

    data << caster->GetPackGUID();
    data << uint8(m_cast_count);                            // pending spell cast?
    data << uint32(m_spellInfo->Id);                        // spellId
    data << uint32(castFlags);                              // cast flags
    data << uint32(m_timer);                                // delay?
    data << m_targets;

    if ( castFlags & CAST_FLAG_UNKNOWN6 )                   // predicted power?
        data << uint32(0);

    if ( castFlags & CAST_FLAG_UNKNOWN7 )                   // rune cooldowns list
    {
        uint8 v1 = 0;//m_runesState;
        uint8 v2 = 0;//((Player*)m_caster)->GetRunesState();
        data << uint8(v1);                                  // runes state before
        data << uint8(v2);                                  // runes state after
        for(uint8 i = 0; i < MAX_RUNES; ++i)
        {
            uint8 m = (1 << i);
            if(m & v1)                                      // usable before...
                if(!(m & v2))                               // ...but on cooldown now...
                    data << uint8(0);                       // some unknown byte (time?)
        }
    }

    if ( castFlags & CAST_FLAG_AMMO )
        WriteAmmoToPacket(&data);

    if ( castFlags & CAST_FLAG_UNKNOWN21 )
    {
        data << uint32(0);
        data << uint32(0);
    }

    m_caster->SendMessageToSet(&data, true);
}

void Spell::SendSpellGo()
{
    // not send invisible spell casting
    if(!IsNeedSendToClient())
        return;

    DEBUG_FILTER_LOG(LOG_FILTER_SPELL_CAST, "Sending SMSG_SPELL_GO id=%u", m_spellInfo->Id);

    uint32 castFlags = CAST_FLAG_UNKNOWN3;
    if(IsRangedSpell())
        castFlags |= CAST_FLAG_AMMO;                        // arrows/bullets visual

    if((m_caster->GetTypeId() == TYPEID_PLAYER) && (m_caster->getClass() == CLASS_DEATH_KNIGHT) && m_spellInfo->runeCostID)
    {
        castFlags |= CAST_FLAG_UNKNOWN10;                   // same as in SMSG_SPELL_START
        castFlags |= CAST_FLAG_UNKNOWN6;                    // makes cooldowns visible
        castFlags |= CAST_FLAG_UNKNOWN7;                    // rune cooldowns list
    }

    Unit *caster = m_IsTriggeredSpell && m_originalCaster ? m_originalCaster : m_caster;

    WorldPacket data(SMSG_SPELL_GO, 50);                    // guess size

    if(m_CastItem)
        data << m_CastItem->GetPackGUID();
    else
        data << caster->GetPackGUID();

    data << caster->GetPackGUID();
    data << uint8(m_cast_count);                            // pending spell cast?
    data << uint32(m_spellInfo->Id);                        // spellId
    data << uint32(castFlags);                              // cast flags
    data << uint32(getMSTime());                            // timestamp

    WriteSpellGoTargets(&data);

    data << m_targets;

    if ( castFlags & CAST_FLAG_UNKNOWN6 )                   // unknown wotlk, predicted power?
        data << uint32(m_caster->GetPower(m_caster->getPowerType())); // Yes, it is really predicted power.

    if ( castFlags & CAST_FLAG_UNKNOWN7 )                   // rune cooldowns list
    {
        uint8 v1 = m_runesState;
        uint8 v2 =  m_caster->getClass() == CLASS_DEATH_KNIGHT ? ((Player*)m_caster)->GetRunesState() : 0;
        data << uint8(v1);                                  // runes state before
        data << uint8(v2);                                  // runes state after
        for(uint8 i = 0; i < MAX_RUNES; ++i)
        {
            uint8 m = (1 << i);
            if(m & v1)                                      // usable before...
                if(!(m & v2))                               // ...but on cooldown now...
                    data << uint8(0);                       // some unknown byte (time?)
        }
    }

    if ( castFlags & CAST_FLAG_UNKNOWN4 )                   // unknown wotlk
    {
        data << float(0);
        data << uint32(0);
    }

    if ( castFlags & CAST_FLAG_AMMO )
        WriteAmmoToPacket(&data);

    if ( castFlags & CAST_FLAG_UNKNOWN5 )                   // unknown wotlk
    {
        data << uint32(0);
        data << uint32(0);
    }

    if ( m_targets.m_targetMask & TARGET_FLAG_DEST_LOCATION )
    {
        data << uint8(0);
    }

    m_caster->SendMessageToSet(&data, true);
}

void Spell::WriteAmmoToPacket( WorldPacket * data )
{
    uint32 ammoInventoryType = 0;
    uint32 ammoDisplayID = 0;

    if (m_caster->GetTypeId() == TYPEID_PLAYER)
    {
        Item *pItem = ((Player*)m_caster)->GetWeaponForAttack( RANGED_ATTACK );
        if(pItem)
        {
            ammoInventoryType = pItem->GetProto()->InventoryType;
            if( ammoInventoryType == INVTYPE_THROWN )
                ammoDisplayID = pItem->GetProto()->DisplayInfoID;
            else
            {
                uint32 ammoID = ((Player*)m_caster)->GetUInt32Value(PLAYER_AMMO_ID);
                if(ammoID)
                {
                    ItemPrototype const *pProto = ObjectMgr::GetItemPrototype( ammoID );
                    if(pProto)
                    {
                        ammoDisplayID = pProto->DisplayInfoID;
                        ammoInventoryType = pProto->InventoryType;
                    }
                }
                else if(m_caster->GetDummyAura(46699))      // Requires No Ammo
                {
                    ammoDisplayID = 5996;                   // normal arrow
                    ammoInventoryType = INVTYPE_AMMO;
                }
            }
        }
    }
    else
    {
        for (uint8 i = 0; i < 3; ++i)
        {
            if(uint32 item_id = m_caster->GetUInt32Value(UNIT_VIRTUAL_ITEM_SLOT_ID + i))
            {
                if(ItemEntry const * itemEntry = sItemStore.LookupEntry(item_id))
                {
                    if(itemEntry->Class == ITEM_CLASS_WEAPON)
                    {
                        switch(itemEntry->SubClass)
                        {
                            case ITEM_SUBCLASS_WEAPON_THROWN:
                                ammoDisplayID = itemEntry->DisplayId;
                                ammoInventoryType = itemEntry->InventoryType;
                                break;
                            case ITEM_SUBCLASS_WEAPON_BOW:
                            case ITEM_SUBCLASS_WEAPON_CROSSBOW:
                                ammoDisplayID = 5996;       // is this need fixing?
                                ammoInventoryType = INVTYPE_AMMO;
                                break;
                            case ITEM_SUBCLASS_WEAPON_GUN:
                                ammoDisplayID = 5998;       // is this need fixing?
                                ammoInventoryType = INVTYPE_AMMO;
                                break;
                        }

                        if(ammoDisplayID)
                            break;
                    }
                }
            }
        }
    }

    *data << uint32(ammoDisplayID);
    *data << uint32(ammoInventoryType);
}

void Spell::WriteSpellGoTargets( WorldPacket * data )
{
    // This function also fill data for channeled spells:
    // m_needAliveTargetMask req for stop channeling if one target die
    uint32 hit  = m_UniqueGOTargetInfo.size(); // Always hits on GO
    uint32 miss = 0;
    for(std::list<TargetInfo>::iterator ihit = m_UniqueTargetInfo.begin(); ihit != m_UniqueTargetInfo.end(); ++ihit)
    {
        if ((*ihit).effectMask == 0)                        // No effect apply - all immuned add state
        {
            // possibly SPELL_MISS_IMMUNE2 for this??
            ihit->missCondition = SPELL_MISS_IMMUNE2;
            ++miss;
        }
        else if ((*ihit).missCondition == SPELL_MISS_NONE)
            ++hit;
        else
            ++miss;
    }

    *data << (uint8)hit;
    for(std::list<TargetInfo>::const_iterator ihit = m_UniqueTargetInfo.begin(); ihit != m_UniqueTargetInfo.end(); ++ihit)
    {
        if ((*ihit).missCondition == SPELL_MISS_NONE)       // Add only hits
        {
            *data << ihit->targetGUID;
            m_needAliveTargetMask |=ihit->effectMask;
        }
    }

    for(std::list<GOTargetInfo>::const_iterator ighit = m_UniqueGOTargetInfo.begin(); ighit != m_UniqueGOTargetInfo.end(); ++ighit)
        *data << ighit->targetGUID;                         // Always hits

    *data << (uint8)miss;
    for(std::list<TargetInfo>::const_iterator ihit = m_UniqueTargetInfo.begin(); ihit != m_UniqueTargetInfo.end(); ++ihit)
    {
        if( ihit->missCondition != SPELL_MISS_NONE )        // Add only miss
        {
            *data << ihit->targetGUID;
            *data << uint8(ihit->missCondition);
            if( ihit->missCondition == SPELL_MISS_REFLECT )
                *data << uint8(ihit->reflectResult);
        }
    }
    // Reset m_needAliveTargetMask for non channeled spell
    if(!IsChanneledSpell(m_spellInfo))
        m_needAliveTargetMask = 0;
}

void Spell::SendLogExecute()
{
    Unit *target = m_targets.getUnitTarget() ? m_targets.getUnitTarget() : m_caster;

    WorldPacket data(SMSG_SPELLLOGEXECUTE, (8+4+4+4+4+8));

    if(m_caster->GetTypeId() == TYPEID_PLAYER)
        data << m_caster->GetPackGUID();
    else
        data << target->GetPackGUID();

    data << uint32(m_spellInfo->Id);
    uint32 count1 = 1;
    data << uint32(count1);                                 // count1 (effect count?)
    for(uint32 i = 0; i < count1; ++i)
    {
        data << uint32(m_spellInfo->Effect[EFFECT_INDEX_0]);// spell effect
        uint32 count2 = 1;
        data << uint32(count2);                             // count2 (target count?)
        for(uint32 j = 0; j < count2; ++j)
        {
            switch(m_spellInfo->Effect[EFFECT_INDEX_0])
            {
                case SPELL_EFFECT_POWER_DRAIN:
                    if(Unit *unit = m_targets.getUnitTarget())
                        data << unit->GetPackGUID();
                    else
                        data << uint8(0);
                    data << uint32(0);
                    data << uint32(0);
                    data << float(0);
                    break;
                case SPELL_EFFECT_ADD_EXTRA_ATTACKS:
                    if(Unit *unit = m_targets.getUnitTarget())
                        data << unit->GetPackGUID();
                    else
                        data << uint8(0);
                    data << uint32(0);                      // count?
                    break;
                case SPELL_EFFECT_INTERRUPT_CAST:
                    if(Unit *unit = m_targets.getUnitTarget())
                        data << unit->GetPackGUID();
                    else
                        data << uint8(0);
                    data << uint32(0);                      // spellid
                    break;
                case SPELL_EFFECT_DURABILITY_DAMAGE:
                    if(Unit *unit = m_targets.getUnitTarget())
                        data << unit->GetPackGUID();
                    else
                        data << uint8(0);
                    data << uint32(0);
                    data << uint32(0);
                    break;
                case SPELL_EFFECT_OPEN_LOCK:
                    if(Item *item = m_targets.getItemTarget())
                        data << item->GetPackGUID();
                    else
                        data << uint8(0);
                    break;
                case SPELL_EFFECT_CREATE_ITEM:
                case SPELL_EFFECT_CREATE_ITEM_2:
                    data << uint32(m_spellInfo->EffectItemType[EFFECT_INDEX_0]);
                    break;
                case SPELL_EFFECT_SUMMON:
                case SPELL_EFFECT_TRANS_DOOR:
                case SPELL_EFFECT_SUMMON_PET:
                case SPELL_EFFECT_SUMMON_OBJECT_WILD:
                case SPELL_EFFECT_CREATE_HOUSE:
                case SPELL_EFFECT_DUEL:
                case SPELL_EFFECT_SUMMON_OBJECT_SLOT1:
                case SPELL_EFFECT_SUMMON_OBJECT_SLOT2:
                case SPELL_EFFECT_SUMMON_OBJECT_SLOT3:
                case SPELL_EFFECT_SUMMON_OBJECT_SLOT4:
                    if(Unit *unit = m_targets.getUnitTarget())
                        data << unit->GetPackGUID();
                    else if(m_targets.getItemTargetGUID())
                        data.appendPackGUID(m_targets.getItemTargetGUID());
                    else if(GameObject *go = m_targets.getGOTarget())
                        data << go->GetPackGUID();
                    else
                        data << uint8(0);                   // guid
                    break;
                case SPELL_EFFECT_FEED_PET:
                    data << uint32(m_targets.getItemTargetEntry());
                    break;
                case SPELL_EFFECT_DISMISS_PET:
                    if(Unit *unit = m_targets.getUnitTarget())
                        data << unit->GetPackGUID();
                    else
                        data << uint8(0);
                    break;
                case SPELL_EFFECT_RESURRECT:
                case SPELL_EFFECT_RESURRECT_NEW:
                    if(Unit *unit = m_targets.getUnitTarget())
                        data << unit->GetPackGUID();
                    else
                        data << uint8(0);
                    break;
                default:
                    return;
            }
        }
    }

    m_caster->SendMessageToSet(&data, true);
}

void Spell::SendInterrupted(uint8 result)
{
    WorldPacket data(SMSG_SPELL_FAILURE, (8+4+1));
    data << m_caster->GetPackGUID();
    data << uint8(m_cast_count);
    data << uint32(m_spellInfo->Id);
    data << uint8(result);
    m_caster->SendMessageToSet(&data, true);

    data.Initialize(SMSG_SPELL_FAILED_OTHER, (8+4));
    data << m_caster->GetPackGUID();
    data << uint8(m_cast_count);
    data << uint32(m_spellInfo->Id);
    data << uint8(result);
    m_caster->SendMessageToSet(&data, true);
}

void Spell::SendChannelUpdate(uint32 time)
{
    if(time == 0)
    {
        m_caster->RemoveAurasByCasterSpell(m_spellInfo->Id, m_caster->GetGUID());

        ObjectGuid target_guid = m_caster->GetChannelObjectGUID();
        if (target_guid != m_caster->GetObjectGuid() && target_guid.IsUnit())
            if (Unit* target = ObjectAccessor::GetUnit(*m_caster, target_guid))
                target->RemoveAurasByCasterSpell(m_spellInfo->Id, m_caster->GetGUID());

        m_caster->SetChannelObjectGUID(0);
        m_caster->SetUInt32Value(UNIT_CHANNEL_SPELL, 0);
    }

    WorldPacket data( MSG_CHANNEL_UPDATE, 8+4 );
    data << m_caster->GetPackGUID();
    data << uint32(time);
    m_caster->SendMessageToSet(&data, true);
}

void Spell::SendChannelStart(uint32 duration)
{
    WorldObject* target = NULL;

    // select first not resisted target from target list for _0_ effect
    if (!m_UniqueTargetInfo.empty())
    {
        for(std::list<TargetInfo>::const_iterator itr = m_UniqueTargetInfo.begin(); itr != m_UniqueTargetInfo.end(); ++itr)
        {
            if ((itr->effectMask & (1 << EFFECT_INDEX_0)) && itr->reflectResult == SPELL_MISS_NONE &&
                itr->targetGUID != m_caster->GetObjectGuid())
            {
                target = ObjectAccessor::GetUnit(*m_caster, itr->targetGUID);
                break;
            }
        }
    }
    else if(!m_UniqueGOTargetInfo.empty())
    {
        for(std::list<GOTargetInfo>::const_iterator itr = m_UniqueGOTargetInfo.begin(); itr != m_UniqueGOTargetInfo.end(); ++itr)
        {
            if (itr->effectMask & (1 << EFFECT_INDEX_0))
            {
                target = m_caster->GetMap()->GetGameObject(itr->targetGUID);
                break;
            }
        }
    }

    WorldPacket data( MSG_CHANNEL_START, (8+4+4) );
    data << m_caster->GetPackGUID();
    data << uint32(m_spellInfo->Id);
    data << uint32(duration);
    m_caster->SendMessageToSet(&data, true);

    m_timer = duration;

    if (target)
        m_caster->SetChannelObjectGUID(target->GetGUID());

    m_caster->SetUInt32Value(UNIT_CHANNEL_SPELL, m_spellInfo->Id);
}

void Spell::SendResurrectRequest(Player* target)
{
    // Both players and NPCs can resurrect using spells - have a look at creature 28487 for example
    // However, the packet structure differs slightly

    const char* sentName = m_caster->GetTypeId() == TYPEID_PLAYER ? "" : m_caster->GetNameForLocaleIdx(target->GetSession()->GetSessionDbLocaleIndex());

    WorldPacket data(SMSG_RESURRECT_REQUEST, (8+4+strlen(sentName)+1+1+1));
    data << m_caster->GetObjectGuid();
    data << uint32(strlen(sentName) + 1);

    data << sentName;
    data << uint8(0);

    data << uint8(m_caster->GetTypeId() == TYPEID_PLAYER ? 0 : 1);
    target->GetSession()->SendPacket(&data);
}

void Spell::SendPlaySpellVisual(uint32 SpellID)
{
    if (m_caster->GetTypeId() != TYPEID_PLAYER)
        return;

    WorldPacket data(SMSG_PLAY_SPELL_VISUAL, 8 + 4);
    data << m_caster->GetObjectGuid();
    data << uint32(SpellID);                                // spell visual id?
    ((Player*)m_caster)->GetSession()->SendPacket(&data);
}

void Spell::TakeCastItem()
{
    if(!m_CastItem || m_caster->GetTypeId() != TYPEID_PLAYER)
        return;

    // not remove cast item at triggered spell (equipping, weapon damage, etc)
    if(m_IsTriggeredSpell && !(m_targets.m_targetMask & TARGET_FLAG_TRADE_ITEM))
        return;

    ItemPrototype const *proto = m_CastItem->GetProto();

    if(!proto)
    {
        // This code is to avoid a crash
        // I'm not sure, if this is really an error, but I guess every item needs a prototype
        sLog.outError("Cast item (%s) has no item prototype", m_CastItem->GetObjectGuid().GetString().c_str());
        return;
    }

    bool expendable = false;
    bool withoutCharges = false;

    for (int i = 0; i < MAX_ITEM_PROTO_SPELLS; ++i)
    {
        if (proto->Spells[i].SpellId)
        {
            // item has limited charges
            if (proto->Spells[i].SpellCharges)
            {
                if (proto->Spells[i].SpellCharges < 0 && !(proto->ExtraFlags & ITEM_EXTRA_NON_CONSUMABLE))
                    expendable = true;

                int32 charges = m_CastItem->GetSpellCharges(i);

                // item has charges left
                if (charges)
                {
                    (charges > 0) ? --charges : ++charges;  // abs(charges) less at 1 after use
                    if (proto->Stackable == 1)
                        m_CastItem->SetSpellCharges(i, charges);
                    m_CastItem->SetState(ITEM_CHANGED, (Player*)m_caster);
                }

                // all charges used
                withoutCharges = (charges == 0);
            }
        }
    }

    if (expendable && withoutCharges)
    {
        uint32 count = 1;
        ((Player*)m_caster)->DestroyItemCount(m_CastItem, count, true);

        // prevent crash at access to deleted m_targets.getItemTarget
        ClearCastItem();
    }
}

void Spell::TakePower()
{
    if(m_CastItem || m_triggeredByAuraSpell)
        return;

    // health as power used
    if(m_spellInfo->powerType == POWER_HEALTH)
    {
        m_caster->ModifyHealth( -(int32)m_powerCost );
        return;
    }

    if(m_spellInfo->powerType >= MAX_POWERS)
    {
        sLog.outError("Spell::TakePower: Unknown power type '%d'", m_spellInfo->powerType);
        return;
    }

    Powers powerType = Powers(m_spellInfo->powerType);

    if(powerType == POWER_RUNE)
    {
        CheckOrTakeRunePower(true);
        return;
    }

    m_caster->ModifyPower(powerType, -(int32)m_powerCost);

    // Set the five second timer
    if (powerType == POWER_MANA && m_powerCost > 0)
        m_caster->SetLastManaUse();
}

SpellCastResult Spell::CheckOrTakeRunePower(bool take)
{
    if(m_caster->GetTypeId() != TYPEID_PLAYER)
        return SPELL_CAST_OK;

    Player *plr = (Player*)m_caster;

    if(plr->getClass() != CLASS_DEATH_KNIGHT)
        return SPELL_CAST_OK;

    SpellRuneCostEntry const *src = sSpellRuneCostStore.LookupEntry(m_spellInfo->runeCostID);

    if(!src)
        return SPELL_CAST_OK;

    if(src->NoRuneCost() && (!take || src->NoRunicPowerGain()))
        return SPELL_CAST_OK;

    if (take)
        m_runesState = plr->GetRunesState();                // store previous state

    // at this moment for rune cost exist only no cost mods, and no percent mods
    int32 runeCostMod = 10000;
    if(Player* modOwner = plr->GetSpellModOwner())
        modOwner->ApplySpellMod(m_spellInfo->Id, SPELLMOD_COST, runeCostMod, this);

    if (runeCostMod > 0)
    {
        int32 runeCost[NUM_RUNE_TYPES];                         // blood, frost, unholy, death

        // init cost data and apply mods
        for(uint32 i = 0; i < RUNE_DEATH; ++i)
            runeCost[i] = runeCostMod > 0 ? src->RuneCost[i] : 0;

        runeCost[RUNE_DEATH] = 0;                               // calculated later

        // scan non-death runes (death rune not used explicitly in rune costs)
        for(uint32 i = 0; i < MAX_RUNES; ++i)
        {
            RuneType rune = plr->GetCurrentRune(i);
            if (runeCost[rune] <= 0)
                continue;

            // already used
            if(plr->GetRuneCooldown(i) != 0)
                continue;

            if (take)
                plr->SetRuneCooldown(i, RUNE_COOLDOWN);         // 5*2=10 sec

            --runeCost[rune];
        }

        // collect all not counted rune costs to death runes cost
        for(uint32 i = 0; i < RUNE_DEATH; ++i)
            if(runeCost[i] > 0)
                runeCost[RUNE_DEATH] += runeCost[i];

        // scan death runes
        if(runeCost[RUNE_DEATH] > 0)
        {
            for(uint32 i = 0; i < MAX_RUNES && runeCost[RUNE_DEATH]; ++i)
            {
                RuneType rune = plr->GetCurrentRune(i);
                if (rune != RUNE_DEATH)
                    continue;

                // already used
                if(plr->GetRuneCooldown(i) != 0)
                    continue;

                if (take)
                    plr->SetRuneCooldown(i, RUNE_COOLDOWN); // 5*2=10 sec

                --runeCost[rune];

                if (take)
                {
                    plr->ConvertRune(i, plr->GetBaseRune(i));
                    plr->ClearConvertedBy(i);
                }
            }
        }

        if(!take && runeCost[RUNE_DEATH] > 0)
            return SPELL_FAILED_NO_POWER;                       // not sure if result code is correct
    }

    if(take)
    {
        // you can gain some runic power when use runes
        float rp = float(src->runePowerGain);
        rp *= sWorld.getConfig(CONFIG_FLOAT_RATE_POWER_RUNICPOWER_INCOME);
        plr->ModifyPower(POWER_RUNIC_POWER, (int32)rp);
    }

    return SPELL_CAST_OK;
}

void Spell::TakeReagents()
{
    if (m_caster->GetTypeId() != TYPEID_PLAYER)
        return;

    if (IgnoreItemRequirements())                           // reagents used in triggered spell removed by original spell or don't must be removed.
        return;

    Player* p_caster = (Player*)m_caster;
    if (p_caster->CanNoReagentCast(m_spellInfo) )
        return;

    for(uint32 x = 0; x < MAX_SPELL_REAGENTS; ++x)
    {
        if(m_spellInfo->Reagent[x] <= 0)
            continue;

        uint32 itemid = m_spellInfo->Reagent[x];
        uint32 itemcount = m_spellInfo->ReagentCount[x];

        // if CastItem is also spell reagent
        if (m_CastItem)
        {
            ItemPrototype const *proto = m_CastItem->GetProto();
            if( proto && proto->ItemId == itemid )
            {
                for(int s = 0; s < MAX_ITEM_PROTO_SPELLS; ++s)
                {
                    // CastItem will be used up and does not count as reagent
                    int32 charges = m_CastItem->GetSpellCharges(s);
                    if (proto->Spells[s].SpellCharges < 0 && abs(charges) < 2)
                    {
                        ++itemcount;
                        break;
                    }
                }

                m_CastItem = NULL;
            }
        }

        // if getItemTarget is also spell reagent
        if (m_targets.getItemTargetEntry() == itemid)
            m_targets.setItemTarget(NULL);

        p_caster->DestroyItemCount(itemid, itemcount, true);
    }
}

void Spell::HandleThreatSpells(uint32 spellId)
{
    if(!m_targets.getUnitTarget() || !spellId)
        return;

    if(!m_targets.getUnitTarget()->CanHaveThreatList())
        return;

    uint16 threat = sSpellMgr.GetSpellThreat(spellId);

    if(!threat)
        return;

    m_targets.getUnitTarget()->AddThreat(m_caster, float(threat), false, GetSpellSchoolMask(m_spellInfo), m_spellInfo);

    DEBUG_FILTER_LOG(LOG_FILTER_SPELL_CAST, "Spell %u, rank %u, added an additional %i threat", spellId, sSpellMgr.GetSpellRank(spellId), threat);
}

void Spell::HandleEffects(Unit *pUnitTarget,Item *pItemTarget,GameObject *pGOTarget,SpellEffectIndex i, float DamageMultiplier)
{
    unitTarget = pUnitTarget;
    itemTarget = pItemTarget;
    gameObjTarget = pGOTarget;

    uint8 eff = m_spellInfo->Effect[i];

    damage = int32(CalculateDamage(i, unitTarget) * DamageMultiplier);

    DEBUG_FILTER_LOG(LOG_FILTER_SPELL_CAST, "Spell %u Effect%d : %u", m_spellInfo->Id, i, eff);

    if(eff < TOTAL_SPELL_EFFECTS)
    {
        (*this.*SpellEffects[eff])(i);
    }
    else
    {
        sLog.outError("WORLD: Spell FX %d > TOTAL_SPELL_EFFECTS ", eff);
    }
}

void Spell::AddTriggeredSpell( uint32 spellId )
{
    SpellEntry const *spellInfo = sSpellStore.LookupEntry(spellId );

    if(!spellInfo)
    {
        sLog.outError("Spell::AddTriggeredSpell: unknown spell id %u used as triggred spell for spell %u)", spellId, m_spellInfo->Id);
        return;
    }

    m_TriggerSpells.push_back(spellInfo);
}

void Spell::AddPrecastSpell( uint32 spellId )
{
    SpellEntry const *spellInfo = sSpellStore.LookupEntry(spellId );

    if(!spellInfo)
    {
        sLog.outError("Spell::AddPrecastSpell: unknown spell id %u used as pre-cast spell for spell %u)", spellId, m_spellInfo->Id);
        return;
    }

    m_preCastSpells.push_back(spellInfo);
}

void Spell::CastTriggerSpells()
{
    for(SpellInfoList::const_iterator si = m_TriggerSpells.begin(); si != m_TriggerSpells.end(); ++si)
    {
        Spell* spell = new Spell(m_caster, (*si), true, m_originalCasterGUID, m_selfContainer);
        spell->prepare(&m_targets);                         // use original spell original targets
    }
}

void Spell::CastPreCastSpells(Unit* target)
{
    for(SpellInfoList::const_iterator si = m_preCastSpells.begin(); si != m_preCastSpells.end(); ++si)
        m_caster->CastSpell(target, (*si), true, m_CastItem);
}

SpellCastResult Spell::CheckCast(bool strict)
{
    // check cooldowns to prevent cheating (ignore passive spells, that client side visual only)
    if (m_caster->GetTypeId()==TYPEID_PLAYER && !(m_spellInfo->Attributes & SPELL_ATTR_PASSIVE) &&
        ((Player*)m_caster)->HasSpellCooldown(m_spellInfo->Id) && !m_caster->isIgnoreUnitState(m_spellInfo))
    {
        if(m_triggeredByAuraSpell)
            return SPELL_FAILED_DONT_REPORT;
        else
            return SPELL_FAILED_NOT_READY;
    }

    // check global cooldown
    if (strict && !m_IsTriggeredSpell && m_caster->GetTypeId() == TYPEID_PLAYER &&
        static_cast<Player*>(m_caster)->HasGlobalCooldown(m_spellInfo))
        return SPELL_FAILED_NOT_READY;

    // only allow triggered spells if at an ended battleground
    if (!m_IsTriggeredSpell && m_caster->GetTypeId() == TYPEID_PLAYER)
        if(BattleGround * bg = ((Player*)m_caster)->GetBattleGround())
            if(bg->GetStatus() == STATUS_WAIT_LEAVE)
                return SPELL_FAILED_DONT_REPORT;

    //Check Caster for combat
    if(m_caster->isInCombat() && IsNonCombatSpell(m_spellInfo) &&
        !m_IsTriggeredSpell && !m_caster->isIgnoreUnitState(m_spellInfo))
        return SPELL_FAILED_AFFECTING_COMBAT;

    if (m_caster->GetTypeId() == TYPEID_PLAYER && !((Player*)m_caster)->isGameMaster() &&
        VMAP::VMapFactory::createOrGetVMapManager()->isLineOfSightCalcEnabled())
    {
        if (m_spellInfo->Attributes & SPELL_ATTR_OUTDOORS_ONLY &&
                !m_caster->GetMap()->IsOutdoors(m_caster->GetPositionX(), m_caster->GetPositionY(), m_caster->GetPositionZ()))
            return SPELL_FAILED_ONLY_OUTDOORS;

        if(m_spellInfo->Attributes & SPELL_ATTR_INDOORS_ONLY &&
                m_caster->GetMap()->IsOutdoors(m_caster->GetPositionX(), m_caster->GetPositionY(), m_caster->GetPositionZ()))
            return SPELL_FAILED_ONLY_INDOORS;
    }
    // only check at first call, Stealth auras are already removed at second call
    // for now, ignore triggered spells
    if( strict && !m_IsTriggeredSpell)
    {
        bool checkForm = true;
        // Ignore form req aura
        Unit::AuraList const& ignore = m_caster->GetAurasByType(SPELL_AURA_MOD_IGNORE_SHAPESHIFT);
        for(Unit::AuraList::const_iterator i = ignore.begin(); i != ignore.end(); ++i)
        {
            if (!(*i)->isAffectedOnSpell(m_spellInfo))
                continue;
            checkForm = false;
            break;
        }
        if (checkForm)
        {
            // Cannot be used in this stance/form
            SpellCastResult shapeError = GetErrorAtShapeshiftedCast(m_spellInfo, m_caster->m_form);
            if(shapeError != SPELL_CAST_OK)
                return shapeError;

            if ((m_spellInfo->Attributes & SPELL_ATTR_ONLY_STEALTHED) && !(m_caster->HasStealthAura()))
                return SPELL_FAILED_ONLY_STEALTHED;
        }
    }

    // caster state requirements
    if(m_spellInfo->CasterAuraState && !m_caster->HasAuraState(AuraState(m_spellInfo->CasterAuraState)))
        return SPELL_FAILED_CASTER_AURASTATE;
    if(m_spellInfo->CasterAuraStateNot && m_caster->HasAuraState(AuraState(m_spellInfo->CasterAuraStateNot)))
        return SPELL_FAILED_CASTER_AURASTATE;

    // Caster aura req check if need
    if(m_spellInfo->casterAuraSpell && !m_caster->HasAura(m_spellInfo->casterAuraSpell))
        return SPELL_FAILED_CASTER_AURASTATE;
    if(m_spellInfo->excludeCasterAuraSpell)
    {
        // Special cases of non existing auras handling
        if(m_spellInfo->excludeCasterAuraSpell == 61988)
        {
            // Avenging Wrath Marker
            if(m_caster->HasAura(61987))
                return SPELL_FAILED_CASTER_AURASTATE;
        }
        else if(m_caster->HasAura(m_spellInfo->excludeCasterAuraSpell))
            return SPELL_FAILED_CASTER_AURASTATE;
    }

    // cancel autorepeat spells if cast start when moving
    // (not wand currently autorepeat cast delayed to moving stop anyway in spell update code)
    if( m_caster->GetTypeId() == TYPEID_PLAYER && ((Player*)m_caster)->isMoving() )
    {
        // skip stuck spell to allow use it in falling case and apply spell limitations at movement
        if( (!((Player*)m_caster)->m_movementInfo.HasMovementFlag(MOVEFLAG_FALLINGFAR) || m_spellInfo->Effect[EFFECT_INDEX_0] != SPELL_EFFECT_STUCK) &&
            (IsAutoRepeat() || (m_spellInfo->AuraInterruptFlags & AURA_INTERRUPT_FLAG_NOT_SEATED) != 0) )
            return SPELL_FAILED_MOVING;
    }

    if(Unit *target = m_targets.getUnitTarget())
    {
        // target state requirements (not allowed state), apply to self also
        if(m_spellInfo->TargetAuraStateNot && target->HasAuraState(AuraState(m_spellInfo->TargetAuraStateNot)))
            return SPELL_FAILED_TARGET_AURASTATE;

        if (!m_IsTriggeredSpell && IsDeathOnlySpell(m_spellInfo) && target->isAlive())
            return SPELL_FAILED_TARGET_NOT_DEAD;

        // Target aura req check if need
        if(m_spellInfo->targetAuraSpell && !target->HasAura(m_spellInfo->targetAuraSpell))
            return SPELL_FAILED_CASTER_AURASTATE;
        if(m_spellInfo->excludeTargetAuraSpell)
        {
            // Special cases of non existing auras handling
            if (m_spellInfo->excludeTargetAuraSpell == 61988)
            {
                // Avenging Wrath Marker
                if (target->HasAura(61987))
                    return SPELL_FAILED_CASTER_AURASTATE;

            }
            else if (target->HasAura(m_spellInfo->excludeTargetAuraSpell))
                return SPELL_FAILED_CASTER_AURASTATE;
        }

        bool non_caster_target = target != m_caster && !IsSpellWithCasterSourceTargetsOnly(m_spellInfo);

        if(non_caster_target)
        {
            // target state requirements (apply to non-self only), to allow cast affects to self like Dirty Deeds
            if(m_spellInfo->TargetAuraState && !target->HasAuraStateForCaster(AuraState(m_spellInfo->TargetAuraState),m_caster->GetGUID()) && !m_caster->isIgnoreUnitState(m_spellInfo))
                return SPELL_FAILED_TARGET_AURASTATE;

            // Not allow casting on flying player
            if (target->IsTaxiFlying())
                return SPELL_FAILED_BAD_TARGETS;

            if(!m_IsTriggeredSpell && VMAP::VMapFactory::checkSpellForLoS(m_spellInfo->Id) && !m_caster->IsWithinLOSInMap(target))
                return SPELL_FAILED_LINE_OF_SIGHT;

            // auto selection spell rank implemented in WorldSession::HandleCastSpellOpcode
            // this case can be triggered if rank not found (too low-level target for first rank)
            if (m_caster->GetTypeId() == TYPEID_PLAYER && !m_CastItem && !m_IsTriggeredSpell)
            {
                // spell expected to be auto-downranking in cast handle, so must be same
                if (m_spellInfo != sSpellMgr.SelectAuraRankForLevel(m_spellInfo, target->getLevel()))
                    return SPELL_FAILED_LOWLEVEL;
            }
        }
        else if (m_caster == target)
        {
            if (m_caster->GetTypeId() == TYPEID_PLAYER && m_caster->IsInWorld())     
            {
                // Additional check for some spells
                // If 0 spell effect empty - client not send target data (need use selection)
                // TODO: check it on next client version
                if (m_targets.m_targetMask == TARGET_FLAG_SELF &&
                    m_spellInfo->EffectImplicitTargetA[EFFECT_INDEX_1] == TARGET_CHAIN_DAMAGE)
                {
                    if (target = m_caster->GetMap()->GetUnit(((Player *)m_caster)->GetSelection()))
                        m_targets.setUnitTarget(target);
                    else
                        return SPELL_FAILED_BAD_TARGETS;
                }
            }

            // Some special spells with non-caster only mode

            // Fire Shield
            if (m_spellInfo->SpellFamilyName == SPELLFAMILY_WARLOCK &&
                m_spellInfo->SpellIconID == 16)
                return SPELL_FAILED_BAD_TARGETS;

            // Focus Magic (main spell)
            if (m_spellInfo->Id == 54646)
                return SPELL_FAILED_BAD_TARGETS;

            // Lay on Hands (self cast)
            if (m_spellInfo->SpellFamilyName == SPELLFAMILY_PALADIN &&
                m_spellInfo->SpellFamilyFlags & UI64LIT(0x0000000000008000))
            {
                if (target->HasAura(25771))                 // Forbearance
                    return SPELL_FAILED_CASTER_AURASTATE;
                if (target->HasAura(61987))                 // Avenging Wrath Marker
                    return SPELL_FAILED_CASTER_AURASTATE;
            }
        }

        // check pet presents
        for(int j = 0; j < MAX_EFFECT_INDEX; ++j)
        {
            if(m_spellInfo->EffectImplicitTargetA[j] == TARGET_PET)
            {
                target = m_caster->GetPet();
                if(!target)
                {
                    if(m_triggeredByAuraSpell)              // not report pet not existence for triggered spells
                        return SPELL_FAILED_DONT_REPORT;
                    else
                        return SPELL_FAILED_NO_PET;
                }
                break;
            }
        }

        //check creature type
        //ignore self casts (including area casts when caster selected as target)
        if(non_caster_target)
        {
            if(!CheckTargetCreatureType(target))
            {
                if(target->GetTypeId() == TYPEID_PLAYER)
                    return SPELL_FAILED_TARGET_IS_PLAYER;
                else
                    return SPELL_FAILED_BAD_TARGETS;
            }
        }

        if(non_caster_target)
        {
            // simple cases
            bool explicit_target_mode = false;
            bool target_hostile = false;
            bool target_hostile_checked = false;
            bool target_friendly = false;
            bool target_friendly_checked = false;
            for(int k = 0; k < MAX_EFFECT_INDEX;  ++k)
            {
                if (IsExplicitPositiveTarget(m_spellInfo->EffectImplicitTargetA[k]))
                {
                    if (!target_hostile_checked)
                    {
                        target_hostile_checked = true;
                        target_hostile = m_caster->IsHostileTo(target);
                    }

                    if(target_hostile)
                        return SPELL_FAILED_BAD_TARGETS;

                    explicit_target_mode = true;
                }
                else if (IsExplicitNegativeTarget(m_spellInfo->EffectImplicitTargetA[k]))
                {
                    if (!target_friendly_checked)
                    {
                        target_friendly_checked = true;
                        target_friendly = m_caster->IsFriendlyTo(target);
                    }

                    if(target_friendly)
                        return SPELL_FAILED_BAD_TARGETS;

                    explicit_target_mode = true;
                }
            }
            // TODO: this check can be applied and for player to prevent cheating when IsPositiveSpell will return always correct result.
            // check target for pet/charmed casts (not self targeted), self targeted cast used for area effects and etc
            if (!explicit_target_mode && m_caster->GetTypeId() == TYPEID_UNIT && m_caster->GetCharmerOrOwnerGUID() && !IsDispelSpell(m_spellInfo))
            {
                // check correctness positive/negative cast target (pet cast real check and cheating check)
                if(IsPositiveSpell(m_spellInfo->Id))
                {
                    if (!target_hostile_checked)
                    {
                        target_hostile_checked = true;
                        target_hostile = m_caster->IsHostileTo(target);
                    }

                    if(target_hostile)
                        return SPELL_FAILED_BAD_TARGETS;
                }
                else
                {
                    if (!target_friendly_checked)
                    {
                        target_friendly_checked = true;
                        target_friendly = m_caster->IsFriendlyTo(target);
                    }

                    if(target_friendly)
                        return SPELL_FAILED_BAD_TARGETS;
                }
            }
        }

        if(IsPositiveSpell(m_spellInfo->Id))
            if(target->IsImmunedToSpell(m_spellInfo))
                return SPELL_FAILED_TARGET_AURASTATE;

        //Must be behind the target.
        if( m_spellInfo->AttributesEx2 == 0x100000 && (m_spellInfo->AttributesEx & 0x200) == 0x200 && target->HasInArc(M_PI_F, m_caster) )
        {
            // Exclusion for Pounce:  Facing Limitation was removed in 2.0.1, but it still uses the same, old Ex-Flags
            // Exclusion for Mutilate:Facing Limitation was removed in 2.0.1 and 3.0.3, but they still use the same, old Ex-Flags
            // Exclusion for Throw: Facing limitation was added in 3.2.x, but that shouldn't be
            if ((m_spellInfo->SpellFamilyName != SPELLFAMILY_DRUID || (m_spellInfo->SpellFamilyFlags != UI64LIT(0x0000000000020000))) &&
                (m_spellInfo->SpellFamilyName != SPELLFAMILY_ROGUE || (m_spellInfo->SpellFamilyFlags != UI64LIT(0x0020000000000000))) &&
                m_spellInfo->Id != 2764)
            {
                SendInterrupted(2);
                return SPELL_FAILED_NOT_BEHIND;
            }
        }

        //Target must be facing you.
        if((m_spellInfo->Attributes == 0x150010) && !target->HasInArc(M_PI_F, m_caster) )
        {
            SendInterrupted(2);
            return SPELL_FAILED_NOT_INFRONT;
        }

        // check if target is in combat
        if (non_caster_target && (m_spellInfo->AttributesEx & SPELL_ATTR_EX_NOT_IN_COMBAT_TARGET) && target->isInCombat())
            return SPELL_FAILED_TARGET_AFFECTING_COMBAT;
    }
    // zone check
    uint32 zone, area;
    m_caster->GetZoneAndAreaId(zone, area);

    SpellCastResult locRes= sSpellMgr.GetSpellAllowedInLocationError(m_spellInfo, m_caster->GetMapId(), zone, area,
        m_caster->GetCharmerOrOwnerPlayerOrPlayerItself());
    if (locRes != SPELL_CAST_OK)
        return locRes;

    // not let players cast spells at mount (and let do it to creatures)
    if ((m_caster->IsMounted() || m_caster->GetVehicle()) && m_caster->GetTypeId()==TYPEID_PLAYER && !m_IsTriggeredSpell &&
        !IsPassiveSpell(m_spellInfo) && !(m_spellInfo->Attributes & SPELL_ATTR_CASTABLE_WHILE_MOUNTED))
    {
        if (m_caster->IsTaxiFlying())
            return SPELL_FAILED_NOT_ON_TAXI;
        else
            return SPELL_FAILED_NOT_MOUNTED;
    }

    // always (except passive spells) check items (focus object can be required for any type casts)
    if (!IsPassiveSpell(m_spellInfo))
    {
        SpellCastResult castResult = CheckItems();
        if(castResult != SPELL_CAST_OK)
            return castResult;
    }

    // Database based targets from spell_target_script
    if (m_UniqueTargetInfo.empty())                         // skip second CheckCast apply (for delayed spells for example)
    {
        for(int j = 0; j < MAX_EFFECT_INDEX; ++j)
        {
            if (m_spellInfo->EffectImplicitTargetA[j] == TARGET_SCRIPT ||
               (m_spellInfo->EffectImplicitTargetB[j] == TARGET_SCRIPT && m_spellInfo->EffectImplicitTargetA[j] != TARGET_SELF) ||
               m_spellInfo->EffectImplicitTargetA[j] == TARGET_SCRIPT_COORDINATES ||
               m_spellInfo->EffectImplicitTargetB[j] == TARGET_SCRIPT_COORDINATES ||
               m_spellInfo->EffectImplicitTargetA[j] == TARGET_FOCUS_OR_SCRIPTED_GAMEOBJECT)
            {

                SpellScriptTargetBounds bounds = sSpellMgr.GetSpellScriptTargetBounds(m_spellInfo->Id);

                if (bounds.first == bounds.second)
                    sLog.outErrorDb("Spell (ID: %u) has effect EffectImplicitTargetA/EffectImplicitTargetB = TARGET_SCRIPT or TARGET_SCRIPT_COORDINATES, but does not have record in `spell_script_target`", m_spellInfo->Id);

                SpellRangeEntry const* srange = sSpellRangeStore.LookupEntry(m_spellInfo->rangeIndex);
                float range = GetSpellMaxRange(srange);

                Creature* targetExplicit = NULL;            // used for cases where a target is provided (by script for example)
                Creature* creatureScriptTarget = NULL;
                GameObject* goScriptTarget = NULL;

                for(SpellScriptTarget::const_iterator i_spellST = bounds.first; i_spellST != bounds.second; ++i_spellST)
                {
                    switch(i_spellST->second.type)
                    {
                        case SPELL_TARGET_TYPE_GAMEOBJECT:
                        {
                            GameObject* p_GameObject = NULL;

                            if (i_spellST->second.targetEntry)
                            {
                                MaNGOS::NearestGameObjectEntryInObjectRangeCheck go_check(*m_caster, i_spellST->second.targetEntry, range);
                                MaNGOS::GameObjectLastSearcher<MaNGOS::NearestGameObjectEntryInObjectRangeCheck> checker(p_GameObject, go_check);
                                Cell::VisitGridObjects(m_caster, checker, range);

                                if (p_GameObject)
                                {
                                    // remember found target and range, next attempt will find more near target with another entry
                                    creatureScriptTarget = NULL;
                                    goScriptTarget = p_GameObject;
                                    range = go_check.GetLastRange();
                                }
                            }
                            else if (focusObject)           // Focus Object
                            {
                                float frange = m_caster->GetDistance(focusObject);
                                if (range >= frange)
                                {
                                    creatureScriptTarget = NULL;
                                    goScriptTarget = focusObject;
                                    range = frange;
                                }
                            }
                            break;
                        }
                        case SPELL_TARGET_TYPE_CREATURE:
                        case SPELL_TARGET_TYPE_DEAD:
                        default:
                        {
                            Creature *p_Creature = NULL;

                            // check if explicit target is provided and check it up against database valid target entry/state
                            if (Unit* pTarget = m_targets.getUnitTarget())
                            {
                                if (pTarget->GetTypeId() == TYPEID_UNIT && pTarget->GetEntry() == i_spellST->second.targetEntry)
                                {
                                    if (i_spellST->second.type == SPELL_TARGET_TYPE_DEAD && pTarget->isDead())
                                    {
                                        // always use spellMaxRange, in case GetLastRange returned different in a previous pass
                                        if (pTarget->IsWithinDistInMap(m_caster, GetSpellMaxRange(srange)))
                                            targetExplicit = (Creature*)pTarget;
                                    }
                                    else if (i_spellST->second.type == SPELL_TARGET_TYPE_CREATURE && pTarget->isAlive())
                                    {
                                        // always use spellMaxRange, in case GetLastRange returned different in a previous pass
                                        if (pTarget->IsWithinDistInMap(m_caster, GetSpellMaxRange(srange)))
                                            targetExplicit = (Creature*)pTarget;
                                    }
                                }
                            }

                            // no target provided or it was not valid, so use closest in range
                            if (!targetExplicit)
                            {
                                MaNGOS::NearestCreatureEntryWithLiveStateInObjectRangeCheck u_check(*m_caster, i_spellST->second.targetEntry, i_spellST->second.type != SPELL_TARGET_TYPE_DEAD, range);
                                MaNGOS::CreatureLastSearcher<MaNGOS::NearestCreatureEntryWithLiveStateInObjectRangeCheck> searcher(p_Creature, u_check);

                                // Visit all, need to find also Pet* objects
                                Cell::VisitAllObjects(m_caster, searcher, range);

                                range = u_check.GetLastRange();
                            }

                            // always prefer provided target if it's valid
                            if (targetExplicit)
                                creatureScriptTarget = targetExplicit;
                            else if (p_Creature)
                                creatureScriptTarget = p_Creature;

                            if (creatureScriptTarget)
                                goScriptTarget = NULL;

                            break;
                        }
                    }
                }

                if (creatureScriptTarget)
                {
                    // store coordinates for TARGET_SCRIPT_COORDINATES
                    if (m_spellInfo->EffectImplicitTargetA[j] == TARGET_SCRIPT_COORDINATES ||
                        m_spellInfo->EffectImplicitTargetB[j] == TARGET_SCRIPT_COORDINATES)
                    {
                        m_targets.setDestination(creatureScriptTarget->GetPositionX(),creatureScriptTarget->GetPositionY(),creatureScriptTarget->GetPositionZ());

                        if (m_spellInfo->EffectImplicitTargetA[j] == TARGET_SCRIPT_COORDINATES && m_spellInfo->Effect[j] != SPELL_EFFECT_PERSISTENT_AREA_AURA)
                            AddUnitTarget(creatureScriptTarget, SpellEffectIndex(j));
                    }
                    // store explicit target for TARGET_SCRIPT
                    else
                    {
                        if (m_spellInfo->EffectImplicitTargetA[j] == TARGET_SCRIPT ||
                            m_spellInfo->EffectImplicitTargetB[j] == TARGET_SCRIPT)
                            AddUnitTarget(creatureScriptTarget, SpellEffectIndex(j));
                    }
                }
                else if (goScriptTarget)
                {
                    // store coordinates for TARGET_SCRIPT_COORDINATES
                    if (m_spellInfo->EffectImplicitTargetA[j] == TARGET_SCRIPT_COORDINATES ||
                        m_spellInfo->EffectImplicitTargetB[j] == TARGET_SCRIPT_COORDINATES)
                    {
                        m_targets.setDestination(goScriptTarget->GetPositionX(),goScriptTarget->GetPositionY(),goScriptTarget->GetPositionZ());

                        if (m_spellInfo->EffectImplicitTargetA[j] == TARGET_SCRIPT_COORDINATES && m_spellInfo->Effect[j] != SPELL_EFFECT_PERSISTENT_AREA_AURA)
                            AddGOTarget(goScriptTarget, SpellEffectIndex(j));
                    }
                    // store explicit target for TARGET_FOCUS_OR_SCRIPTED_GAMEOBJECT
                    else
                    {
                        if (m_spellInfo->EffectImplicitTargetA[j] == TARGET_FOCUS_OR_SCRIPTED_GAMEOBJECT ||
                            m_spellInfo->EffectImplicitTargetB[j] == TARGET_FOCUS_OR_SCRIPTED_GAMEOBJECT)
                            AddGOTarget(goScriptTarget, SpellEffectIndex(j));
                    }
                }
                //Missing DB Entry or targets for this spellEffect.
                else
                {
                    /* For TARGET_FOCUS_OR_SCRIPTED_GAMEOBJECT makes DB targets optional not required for now
                     * TODO: Makes more research for this target type
                     */
                    if (m_spellInfo->EffectImplicitTargetA[j] != TARGET_FOCUS_OR_SCRIPTED_GAMEOBJECT)
                    {
                        // not report target not existence for triggered spells
                        if (m_triggeredByAuraSpell || m_IsTriggeredSpell)
                            return SPELL_FAILED_DONT_REPORT;
                        else
                            return SPELL_FAILED_BAD_TARGETS;
                    }
                }
            }
        }
    }

    if(!m_IsTriggeredSpell)
    {
        SpellCastResult castResult = CheckRange(strict);
        if(castResult != SPELL_CAST_OK)
            return castResult;
    }

    {
        SpellCastResult castResult = CheckPower();
        if(castResult != SPELL_CAST_OK)
            return castResult;
    }

    if(!m_IsTriggeredSpell)                             // triggered spell not affected by stun/etc
    {
        SpellCastResult castResult = CheckCasterAuras();
        if(castResult != SPELL_CAST_OK)
            return castResult;
    }

    for (int i = 0; i < MAX_EFFECT_INDEX; ++i)
    {
        // for effects of spells that have only one target
        switch(m_spellInfo->Effect[i])
        {
            case SPELL_EFFECT_INSTAKILL:
                // Death Pact
                if(m_spellInfo->Id == 48743)
                {
                    if (m_caster->GetTypeId() != TYPEID_PLAYER)
                        return SPELL_FAILED_ERROR;

                    if (!((Player*)m_caster)->GetSelection())
                        return SPELL_FAILED_BAD_IMPLICIT_TARGETS;
                    Pet* target = m_caster->GetMap()->GetPet(((Player*)m_caster)->GetSelection());

                    // alive
                    if (!target || target->isDead())
                        return SPELL_FAILED_BAD_IMPLICIT_TARGETS;
                    // undead
                    if (target->GetCreatureType() != CREATURE_TYPE_UNDEAD)
                        return SPELL_FAILED_BAD_IMPLICIT_TARGETS;
                    // owned
                    if (target->GetOwnerGUID() != m_caster->GetGUID())
                        return SPELL_FAILED_BAD_IMPLICIT_TARGETS;

                    float dist = GetSpellRadius(sSpellRadiusStore.LookupEntry(m_spellInfo->EffectRadiusIndex[i]));
                    if (!target->IsWithinDistInMap(m_caster,dist))
                        return SPELL_FAILED_OUT_OF_RANGE;

                    // will set in target selection code
                }
                break;
            case SPELL_EFFECT_DUMMY:
            {
                if(m_spellInfo->SpellIconID == 1648)        // Execute
                {
                    if(!m_targets.getUnitTarget() || m_targets.getUnitTarget()->GetHealth() > m_targets.getUnitTarget()->GetMaxHealth()*0.2 && !m_caster->isIgnoreUnitState(m_spellInfo))
                        return SPELL_FAILED_BAD_TARGETS;
                }
                else if (m_spellInfo->Id == 51582)          // Rocket Boots Engaged
                {
                    if(m_caster->IsInWater())
                        return SPELL_FAILED_ONLY_ABOVEWATER;
                }
                else if (m_spellInfo->SpellFamilyFlags == UI64LIT(0x2000)) // Death Coil (DeathKnight)
                {
                    Unit* target = m_targets.getUnitTarget();
                    if (!target || (target->IsFriendlyTo(m_caster) && target->GetCreatureType() != CREATURE_TYPE_UNDEAD))
                        return SPELL_FAILED_BAD_TARGETS;
                }
                else if(m_spellInfo->SpellIconID == 156)    // Holy Shock
                {
                    // spell different for friends and enemies
                    // hart version required facing
                    if(m_targets.getUnitTarget() && !m_caster->IsFriendlyTo(m_targets.getUnitTarget()) && !m_caster->HasInArc( M_PI_F, m_targets.getUnitTarget() ))
                        return SPELL_FAILED_UNIT_NOT_INFRONT;
                }
                // Fire Nova
                if (m_spellInfo->SpellFamilyName == SPELLFAMILY_SHAMAN && m_spellInfo->SpellIconID == 33)
                {
                    // fire totems slot
                    if (!m_caster->GetTotemGUID(TOTEM_SLOT_FIRE))
                        return SPELL_FAILED_TOTEMS;
                }
                break;
            }
            case SPELL_EFFECT_SCHOOL_DAMAGE:
            {
                // Hammer of Wrath
                if(m_spellInfo->SpellVisual[0] == 7250)
                {
                    if (!m_targets.getUnitTarget())
                        return SPELL_FAILED_BAD_IMPLICIT_TARGETS;

                    if(m_targets.getUnitTarget()->GetHealth() > m_targets.getUnitTarget()->GetMaxHealth()*0.2)
                        return SPELL_FAILED_BAD_TARGETS;
                }
                break;
            }
            case SPELL_EFFECT_TAMECREATURE:
            {
                // Spell can be triggered, we need to check original caster prior to caster
                Unit* caster = GetAffectiveCaster();
                if (!caster || caster->GetTypeId() != TYPEID_PLAYER ||
                    !m_targets.getUnitTarget() ||
                    m_targets.getUnitTarget()->GetTypeId() == TYPEID_PLAYER)
                    return SPELL_FAILED_BAD_TARGETS;

                Player* plrCaster = (Player*)caster;

                if(plrCaster->getClass() != CLASS_HUNTER)
                {
                    plrCaster->SendPetTameFailure(PETTAME_UNITSCANTTAME);
                    return SPELL_FAILED_DONT_REPORT;
                }

                Creature* target = (Creature*)m_targets.getUnitTarget();

                if(target->isPet() || target->isCharmed())
                {
                    plrCaster->SendPetTameFailure(PETTAME_CREATUREALREADYOWNED);
                    return SPELL_FAILED_DONT_REPORT;
                }

                if (target->getLevel() > plrCaster->getLevel())
                {
                    plrCaster->SendPetTameFailure(PETTAME_TOOHIGHLEVEL);
                    return SPELL_FAILED_DONT_REPORT;
                }

                if (target->GetCreatureInfo()->IsExotic() && !plrCaster->CanTameExoticPets())
                {
                    plrCaster->SendPetTameFailure(PETTAME_CANTCONTROLEXOTIC);
                    return SPELL_FAILED_DONT_REPORT;
                }

                if (!target->GetCreatureInfo()->isTameable(plrCaster->CanTameExoticPets()))
                {
                    plrCaster->SendPetTameFailure(PETTAME_NOTTAMEABLE);
                    return SPELL_FAILED_DONT_REPORT;
                }

                if(plrCaster->GetPetGUID() || plrCaster->GetCharmGUID())
                {
                    plrCaster->SendPetTameFailure(PETTAME_ANOTHERSUMMONACTIVE);
                    return SPELL_FAILED_DONT_REPORT;
                }

                break;
            }
            case SPELL_EFFECT_LEARN_SPELL:
            {
                if(m_spellInfo->EffectImplicitTargetA[i] != TARGET_PET)
                    break;

                Pet* pet = m_caster->GetPet();

                if(!pet)
                    return SPELL_FAILED_NO_PET;

                SpellEntry const *learn_spellproto = sSpellStore.LookupEntry(m_spellInfo->EffectTriggerSpell[i]);

                if(!learn_spellproto)
                    return SPELL_FAILED_NOT_KNOWN;

                if(m_spellInfo->spellLevel > pet->getLevel())
                    return SPELL_FAILED_LOWLEVEL;

                break;
            }
            case SPELL_EFFECT_LEARN_PET_SPELL:
            {
                Pet* pet = m_caster->GetPet();

                if(!pet)
                    return SPELL_FAILED_NO_PET;

                SpellEntry const *learn_spellproto = sSpellStore.LookupEntry(m_spellInfo->EffectTriggerSpell[i]);

                if(!learn_spellproto)
                    return SPELL_FAILED_NOT_KNOWN;

                if(m_spellInfo->spellLevel > pet->getLevel())
                    return SPELL_FAILED_LOWLEVEL;

                break;
            }
            case SPELL_EFFECT_APPLY_GLYPH:
            {
                uint32 glyphId = m_spellInfo->EffectMiscValue[i];
                if(GlyphPropertiesEntry const *gp = sGlyphPropertiesStore.LookupEntry(glyphId))
                    if(m_caster->HasAura(gp->SpellId))
                        return SPELL_FAILED_UNIQUE_GLYPH;
                break;
            }
            case SPELL_EFFECT_FEED_PET:
            {
                if (m_caster->GetTypeId() != TYPEID_PLAYER)
                    return SPELL_FAILED_BAD_TARGETS;

                Item* foodItem = m_targets.getItemTarget();
                if(!foodItem)
                    return SPELL_FAILED_BAD_TARGETS;

                Pet* pet = m_caster->GetPet();

                if(!pet)
                    return SPELL_FAILED_NO_PET;

                if(!pet->HaveInDiet(foodItem->GetProto()))
                    return SPELL_FAILED_WRONG_PET_FOOD;

                if(!pet->GetCurrentFoodBenefitLevel(foodItem->GetProto()->ItemLevel))
                    return SPELL_FAILED_FOOD_LOWLEVEL;

                if(pet->isInCombat())
                    return SPELL_FAILED_AFFECTING_COMBAT;

                break;
            }
            case SPELL_EFFECT_POWER_BURN:
            case SPELL_EFFECT_POWER_DRAIN:
            {
                // Can be area effect, Check only for players and not check if target - caster (spell can have multiply drain/burn effects)
                if(m_caster->GetTypeId() == TYPEID_PLAYER)
                    if(Unit* target = m_targets.getUnitTarget())
                        if(target != m_caster && target->getPowerType() != m_spellInfo->EffectMiscValue[i])
                            return SPELL_FAILED_BAD_TARGETS;
                break;
            }
            case SPELL_EFFECT_CHARGE:
            {
                if (m_caster->hasUnitState(UNIT_STAT_ROOT))
                    return SPELL_FAILED_ROOTED;

                break;
            }
            case SPELL_EFFECT_SKINNING:
            {
                if (m_caster->GetTypeId() != TYPEID_PLAYER || !m_targets.getUnitTarget() || m_targets.getUnitTarget()->GetTypeId() != TYPEID_UNIT)
                    return SPELL_FAILED_BAD_TARGETS;

                if( !(m_targets.getUnitTarget()->GetUInt32Value(UNIT_FIELD_FLAGS) & UNIT_FLAG_SKINNABLE) )
                    return SPELL_FAILED_TARGET_UNSKINNABLE;

                Creature* creature = (Creature*)m_targets.getUnitTarget();
                if ( creature->GetCreatureType() != CREATURE_TYPE_CRITTER && ( !creature->lootForBody || creature->lootForSkin || !creature->loot.empty() ) )
                {
                    return SPELL_FAILED_TARGET_NOT_LOOTED;
                }

                uint32 skill = creature->GetCreatureInfo()->GetRequiredLootSkill();

                int32 skillValue = ((Player*)m_caster)->GetSkillValue(skill);
                int32 TargetLevel = m_targets.getUnitTarget()->getLevel();
                int32 ReqValue = (skillValue < 100 ? (TargetLevel-10) * 10 : TargetLevel * 5);
                if (ReqValue > skillValue)
                    return SPELL_FAILED_LOW_CASTLEVEL;

                // chance for fail at orange skinning attempt
                if( (m_selfContainer && (*m_selfContainer) == this) &&
                    skillValue < sWorld.GetConfigMaxSkillValue() &&
                    (ReqValue < 0 ? 0 : ReqValue) > irand(skillValue - 25, skillValue + 37) )
                    return SPELL_FAILED_TRY_AGAIN;

                break;
            }
            case SPELL_EFFECT_OPEN_LOCK:
            {
                if( m_spellInfo->EffectImplicitTargetA[i] != TARGET_GAMEOBJECT &&
                    m_spellInfo->EffectImplicitTargetA[i] != TARGET_GAMEOBJECT_ITEM )
                    break;

                if( m_caster->GetTypeId() != TYPEID_PLAYER  // only players can open locks, gather etc.
                    // we need a go target in case of TARGET_GAMEOBJECT
                    || m_spellInfo->EffectImplicitTargetA[i] == TARGET_GAMEOBJECT && !m_targets.getGOTarget()
                    // we need a go target, or an openable item target in case of TARGET_GAMEOBJECT_ITEM
                    || m_spellInfo->EffectImplicitTargetA[i] == TARGET_GAMEOBJECT_ITEM && !m_targets.getGOTarget() &&
                    (!m_targets.getItemTarget() || !m_targets.getItemTarget()->GetProto()->LockID || m_targets.getItemTarget()->GetOwner() != m_caster ) )
                    return SPELL_FAILED_BAD_TARGETS;

                // In BattleGround players can use only flags and banners
                if( ((Player*)m_caster)->InBattleGround() &&
                    !((Player*)m_caster)->CanUseBattleGroundObject() )
                    return SPELL_FAILED_TRY_AGAIN;

                // get the lock entry
                uint32 lockId = 0;
                if (GameObject* go = m_targets.getGOTarget())
                {
                    lockId = go->GetGOInfo()->GetLockId();
                    if (!lockId)
                        return SPELL_FAILED_BAD_TARGETS;
                }
                else if(Item* itm = m_targets.getItemTarget())
                    lockId = itm->GetProto()->LockID;

                SkillType skillId = SKILL_NONE;
                int32 reqSkillValue = 0;
                int32 skillValue = 0;

                // check lock compatibility
                SpellCastResult res = CanOpenLock(SpellEffectIndex(i), lockId, skillId, reqSkillValue, skillValue);
                if(res != SPELL_CAST_OK)
                    return res;

                // chance for fail at orange mining/herb/LockPicking gathering attempt
                // second check prevent fail at rechecks
                if(skillId != SKILL_NONE && (!m_selfContainer || ((*m_selfContainer) != this)))
                {
                    bool canFailAtMax = skillId != SKILL_HERBALISM && skillId != SKILL_MINING;

                    // chance for failure in orange gather / lockpick (gathering skill can't fail at maxskill)
                    if((canFailAtMax || skillValue < sWorld.GetConfigMaxSkillValue()) && reqSkillValue > irand(skillValue - 25, skillValue + 37))
                        return SPELL_FAILED_TRY_AGAIN;
                }
                break;
            }
            case SPELL_EFFECT_SUMMON_DEAD_PET:
            {
                Creature *pet = m_caster->GetPet();
                if(!pet)
                    return SPELL_FAILED_NO_PET;

                if(pet->isAlive())
                    return SPELL_FAILED_ALREADY_HAVE_SUMMON;

                break;
            }
            // This is generic summon effect
            case SPELL_EFFECT_SUMMON:
            {
                if(SummonPropertiesEntry const *summon_prop = sSummonPropertiesStore.LookupEntry(m_spellInfo->EffectMiscValueB[i]))
                {
                    if(summon_prop->Group == SUMMON_PROP_GROUP_PETS)
                    {
                        if(m_caster->GetPetGUID())
                            return SPELL_FAILED_ALREADY_HAVE_SUMMON;

                        if(m_caster->GetCharmGUID())
                            return SPELL_FAILED_ALREADY_HAVE_CHARM;
                    }
                }

                break;
            }
            case SPELL_EFFECT_SUMMON_OBJECT_SLOT1:
            case SPELL_EFFECT_SUMMON_OBJECT_SLOT2:
            case SPELL_EFFECT_SUMMON_OBJECT_SLOT3:
            case SPELL_EFFECT_SUMMON_OBJECT_SLOT4:
            {
                if (m_caster->GetTypeId() == TYPEID_PLAYER)
                    if (((Player*)m_caster)->HasMovementFlag(MOVEFLAG_ONTRANSPORT))
                        return SPELL_FAILED_CANT_DO_THAT_RIGHT_NOW;
                    
                break;
            }
            case SPELL_EFFECT_SUMMON_PET:
            {
                if(m_caster->GetPetGUID())                  //let warlock do a replacement summon
                {

                    Pet* pet = ((Player*)m_caster)->GetPet();

                    if (m_caster->GetTypeId() == TYPEID_PLAYER && m_caster->getClass() == CLASS_WARLOCK)
                    {
                        if (strict)                         //Summoning Disorientation, trigger pet stun (cast by pet so it doesn't attack player)
                            pet->CastSpell(pet, 32752, true, NULL, NULL, pet->GetGUID());
                    }
                    else
                        return SPELL_FAILED_ALREADY_HAVE_SUMMON;
                }

                if(m_caster->GetCharmGUID())
                    return SPELL_FAILED_ALREADY_HAVE_CHARM;

                break;
            }
            case SPELL_EFFECT_SUMMON_PLAYER:
            {
                if(m_caster->GetTypeId() != TYPEID_PLAYER)
                    return SPELL_FAILED_BAD_TARGETS;
                if(!((Player*)m_caster)->GetSelection())
                    return SPELL_FAILED_BAD_TARGETS;

                Player* target = sObjectMgr.GetPlayer(((Player*)m_caster)->GetSelection());
                if( !target || ((Player*)m_caster) == target || !target->IsInSameRaidWith((Player*)m_caster) )
                    return SPELL_FAILED_BAD_TARGETS;

                // check if our map is dungeon
                if( sMapStore.LookupEntry(m_caster->GetMapId())->IsDungeon() )
                {
                    InstanceTemplate const* instance = ObjectMgr::GetInstanceTemplate(m_caster->GetMapId());
                    if(!instance)
                        return SPELL_FAILED_TARGET_NOT_IN_INSTANCE;
                    if ( instance->levelMin > target->getLevel() )
                        return SPELL_FAILED_LOWLEVEL;
                    if ( instance->levelMax && instance->levelMax < target->getLevel() )
                        return SPELL_FAILED_HIGHLEVEL;
                }
                break;
            }
            case SPELL_EFFECT_LEAP:
            case SPELL_EFFECT_TELEPORT_UNITS_FACE_CASTER:
            {
                float dis = GetSpellRadius(sSpellRadiusStore.LookupEntry(m_spellInfo->EffectRadiusIndex[i]));
                float fx = m_caster->GetPositionX() + dis * cos(m_caster->GetOrientation());
                float fy = m_caster->GetPositionY() + dis * sin(m_caster->GetOrientation());
                // teleport a bit above terrain level to avoid falling below it
                float fz = m_caster->GetBaseMap()->GetHeight(fx, fy, m_caster->GetPositionZ(), true);
                if(fz <= INVALID_HEIGHT)                    // note: this also will prevent use effect in instances without vmaps height enabled
                    return SPELL_FAILED_TRY_AGAIN;

                float caster_pos_z = m_caster->GetPositionZ();
                // Control the caster to not climb or drop when +-fz > 8
                if(!(fz <= caster_pos_z + 8 && fz >= caster_pos_z - 8))
                    return SPELL_FAILED_TRY_AGAIN;

                // not allow use this effect at battleground until battleground start
                if(m_caster->GetTypeId() == TYPEID_PLAYER)
                {
                    if(BattleGround const *bg = ((Player*)m_caster)->GetBattleGround())
                        if(bg->GetStatus() != STATUS_IN_PROGRESS)
                            return SPELL_FAILED_TRY_AGAIN;

                    if(((Player*)m_caster)->HasMovementFlag(MOVEFLAG_ONTRANSPORT))
                        return SPELL_FAILED_CANT_DO_THAT_RIGHT_NOW;
                }
                break;
            }
            case SPELL_EFFECT_STEAL_BENEFICIAL_BUFF:
            {
                if (m_targets.getUnitTarget() == m_caster)
                    return SPELL_FAILED_BAD_TARGETS;
                break;
            }
            case SPELL_EFFECT_LEAP_BACK:
            {
                if(m_spellInfo->Id == 781)
                    if(!m_caster->isInCombat()) 
                        return SPELL_FAILED_CANT_DO_THAT_RIGHT_NOW; 
                break;
            }
            default:break;
        }
    }

    for (int i = 0; i < MAX_EFFECT_INDEX; ++i)
    {
        switch(m_spellInfo->EffectApplyAuraName[i])
        {
            case SPELL_AURA_DUMMY:
            {
                //custom check
                switch(m_spellInfo->Id)
                {
                    case 61336:                             // Survival Instincts
                        if(m_caster->GetTypeId() != TYPEID_PLAYER || !((Player*)m_caster)->IsInFeralForm())
                            return SPELL_FAILED_ONLY_SHAPESHIFT;
                        break;
                    default:
                        break;
                }
                break;
            }
            case SPELL_AURA_MOD_POSSESS:
            {
                if(m_caster->GetTypeId() != TYPEID_PLAYER)
                    return SPELL_FAILED_UNKNOWN;

                if(m_targets.getUnitTarget() == m_caster)
                    return SPELL_FAILED_BAD_TARGETS;

                if(m_caster->GetPetGUID())
                    return SPELL_FAILED_ALREADY_HAVE_SUMMON;

                if(m_caster->GetCharmGUID())
                    return SPELL_FAILED_ALREADY_HAVE_CHARM;

                if(m_caster->GetCharmerGUID())
                    return SPELL_FAILED_CHARMED;

                if(!m_targets.getUnitTarget())
                    return SPELL_FAILED_BAD_IMPLICIT_TARGETS;

                if(m_targets.getUnitTarget()->GetCharmerGUID())
                    return SPELL_FAILED_CHARMED;

                if(int32(m_targets.getUnitTarget()->getLevel()) > CalculateDamage(SpellEffectIndex(i),m_targets.getUnitTarget()))
                    return SPELL_FAILED_HIGHLEVEL;

                break;
            }
            case SPELL_AURA_MOD_CHARM:
            {
                if(m_targets.getUnitTarget() == m_caster)
                    return SPELL_FAILED_BAD_TARGETS;

                if(m_caster->GetPetGUID())
                    return SPELL_FAILED_ALREADY_HAVE_SUMMON;

                if(m_caster->GetCharmGUID())
                    return SPELL_FAILED_ALREADY_HAVE_CHARM;

                if(m_caster->GetCharmerGUID())
                    return SPELL_FAILED_CHARMED;

                if(!m_targets.getUnitTarget())
                    return SPELL_FAILED_BAD_IMPLICIT_TARGETS;

                if(m_targets.getUnitTarget()->GetCharmerGUID())
                    return SPELL_FAILED_CHARMED;

                if(int32(m_targets.getUnitTarget()->getLevel()) > CalculateDamage(SpellEffectIndex(i),m_targets.getUnitTarget()))
                    return SPELL_FAILED_HIGHLEVEL;

                break;
            }
            case SPELL_AURA_MOD_POSSESS_PET:
            {
                if(m_caster->GetTypeId() != TYPEID_PLAYER)
                    return SPELL_FAILED_UNKNOWN;

                if(m_caster->GetCharmGUID())
                    return SPELL_FAILED_ALREADY_HAVE_CHARM;

                if(m_caster->GetCharmerGUID())
                    return SPELL_FAILED_CHARMED;

                Pet* pet = m_caster->GetPet();
                if(!pet)
                    return SPELL_FAILED_NO_PET;

                if(pet->GetCharmerGUID())
                    return SPELL_FAILED_CHARMED;

                break;
            }
            case SPELL_AURA_MOUNTED:
            {
                if (m_caster->IsInWater())
                    return SPELL_FAILED_ONLY_ABOVEWATER;

                if (m_caster->GetTypeId() == TYPEID_PLAYER && ((Player*)m_caster)->GetTransport())
                    return SPELL_FAILED_NO_MOUNTS_ALLOWED;

                // Ignore map check if spell have AreaId. AreaId already checked and this prevent special mount spells
                if (m_caster->GetTypeId() == TYPEID_PLAYER && !sMapStore.LookupEntry(m_caster->GetMapId())->IsMountAllowed() && !m_IsTriggeredSpell && !m_spellInfo->AreaGroupId)
                    return SPELL_FAILED_NO_MOUNTS_ALLOWED;

                ShapeshiftForm form = m_caster->m_form;
                if( form == FORM_CAT          || form == FORM_TREE      || form == FORM_TRAVEL   ||
                    form == FORM_AQUA         || form == FORM_BEAR      || form == FORM_DIREBEAR ||
                    form == FORM_CREATUREBEAR || form == FORM_GHOSTWOLF || form == FORM_FLIGHT   ||
                    form == FORM_FLIGHT_EPIC  || form == FORM_MOONKIN   || form == FORM_METAMORPHOSIS )
                    return SPELL_FAILED_NOT_SHAPESHIFT;

                break;
            }
            case SPELL_AURA_RANGED_ATTACK_POWER_ATTACKER_BONUS:
            {
                if(!m_targets.getUnitTarget())
                    return SPELL_FAILED_BAD_IMPLICIT_TARGETS;

                // can be casted at non-friendly unit or own pet/charm
                if(m_caster->IsFriendlyTo(m_targets.getUnitTarget()))
                    return SPELL_FAILED_TARGET_FRIENDLY;

                break;
            }
            case SPELL_AURA_FLY:
            case SPELL_AURA_MOD_FLIGHT_SPEED_MOUNTED:
            {
                // not allow cast fly spells if not have req. skills  (all spells is self target)
                // allow always ghost flight spells
                if (m_caster->GetTypeId() == TYPEID_PLAYER && m_caster->isAlive())
                {
                    if (!((Player*)m_caster)->CanStartFlyInArea(m_caster->GetMapId(), zone, area))
                        return m_IsTriggeredSpell ? SPELL_FAILED_DONT_REPORT : SPELL_FAILED_NOT_HERE;
                }
                break;
            }
            case SPELL_AURA_PERIODIC_MANA_LEECH:
            {
                if (!m_targets.getUnitTarget())
                    return SPELL_FAILED_BAD_IMPLICIT_TARGETS;

                if (m_caster->GetTypeId() != TYPEID_PLAYER || m_CastItem)
                    break;

                if(m_targets.getUnitTarget()->getPowerType() != POWER_MANA)
                    return SPELL_FAILED_BAD_TARGETS;

                break;
            }
            default:
                break;
        }
    }

    // check trade slot case (last, for allow catch any another cast problems)
    if (m_targets.m_targetMask & TARGET_FLAG_TRADE_ITEM)
    {
        if (m_caster->GetTypeId() != TYPEID_PLAYER)
            return SPELL_FAILED_NOT_TRADING;

        Player *pCaster = ((Player*)m_caster);
        TradeData* my_trade = pCaster->GetTradeData();

        if (!my_trade)
            return SPELL_FAILED_NOT_TRADING;

        TradeSlots slot = TradeSlots(m_targets.getItemTargetGUID());
        if (slot != TRADE_SLOT_NONTRADED)
            return SPELL_FAILED_ITEM_NOT_READY;

        // if trade not complete then remember it in trade data
        if (!my_trade->IsInAcceptProcess())
        {
            // Spell will be casted at completing the trade. Silently ignore at this place
            my_trade->SetSpell(m_spellInfo->Id, m_CastItem);
            return SPELL_FAILED_DONT_REPORT;
        }
    }

    // all ok
    return SPELL_CAST_OK;
}

SpellCastResult Spell::CheckPetCast(Unit* target)
{
    if(!m_caster->isAlive())
        return SPELL_FAILED_CASTER_DEAD;

    if(m_caster->IsNonMeleeSpellCasted(false))              //prevent spellcast interruption by another spellcast
        return SPELL_FAILED_SPELL_IN_PROGRESS;
    if(m_caster->isInCombat() && IsNonCombatSpell(m_spellInfo))
        return SPELL_FAILED_AFFECTING_COMBAT;

    if(m_caster->GetTypeId()==TYPEID_UNIT && (((Creature*)m_caster)->isPet() || m_caster->isCharmed()))
    {
                                                            //dead owner (pets still alive when owners ressed?)
        if(m_caster->GetCharmerOrOwner() && !m_caster->GetCharmerOrOwner()->isAlive())
            return SPELL_FAILED_CASTER_DEAD;

        if(!target && m_targets.getUnitTarget())
            target = m_targets.getUnitTarget();

        bool need = false;
        for(int i = 0; i < MAX_EFFECT_INDEX; ++i)
        {
            if (m_spellInfo->EffectImplicitTargetA[i] == TARGET_CHAIN_DAMAGE ||
                m_spellInfo->EffectImplicitTargetA[i] == TARGET_SINGLE_FRIEND ||
                m_spellInfo->EffectImplicitTargetA[i] == TARGET_SINGLE_FRIEND_2 ||
                m_spellInfo->EffectImplicitTargetA[i] == TARGET_DUELVSPLAYER ||
                m_spellInfo->EffectImplicitTargetA[i] == TARGET_SINGLE_PARTY ||
                m_spellInfo->EffectImplicitTargetA[i] == TARGET_CURRENT_ENEMY_COORDINATES)
            {
                need = true;
                if(!target)
                    return SPELL_FAILED_BAD_IMPLICIT_TARGETS;
                break;
            }
        }
        if(need)
            m_targets.setUnitTarget(target);

        Unit* _target = m_targets.getUnitTarget();

        if(_target)                                         //for target dead/target not valid
        {
            if(!_target->isAlive())
                return SPELL_FAILED_BAD_TARGETS;

            if(IsPositiveSpell(m_spellInfo->Id) && !IsDispelSpell(m_spellInfo))
            {
                if(m_caster->IsHostileTo(_target))
                    return SPELL_FAILED_BAD_TARGETS;
            }
            else
            {
                bool duelvsplayertar = false;
                for(int j = 0; j < MAX_EFFECT_INDEX; ++j)
                {
                                                            //TARGET_DUELVSPLAYER is positive AND negative
                    duelvsplayertar |= (m_spellInfo->EffectImplicitTargetA[j] == TARGET_DUELVSPLAYER);
                }
                if(m_caster->IsFriendlyTo(target) && !duelvsplayertar && !IsDispelSpell(m_spellInfo))
                {
                    return SPELL_FAILED_BAD_TARGETS;
                }
            }
        }
                                                            //cooldown
        if(((Creature*)m_caster)->HasSpellCooldown(m_spellInfo->Id))
            return SPELL_FAILED_NOT_READY;
    }

    return CheckCast(true);
}

SpellCastResult Spell::CheckCasterAuras() const
{
    // Flag drop spells totally immuned to caster auras
    // FIXME: find more nice check for all totally immuned spells
    // AttributesEx3 & 0x10000000?
    if (m_spellInfo->Id == 23336 ||                         // Alliance Flag Drop
        m_spellInfo->Id == 23334 ||                         // Horde Flag Drop
        m_spellInfo->Id == 34991)                           // Summon Netherstorm Flag
        return SPELL_CAST_OK;

    uint8 school_immune = 0;
    uint32 mechanic_immune = 0;
    uint32 dispel_immune = 0;

    // Check if the spell grants school or mechanic immunity.
    // We use bitmasks so the loop is done only once and not on every aura check below.
    if ( m_spellInfo->AttributesEx & SPELL_ATTR_EX_DISPEL_AURAS_ON_IMMUNITY )
    {
        for(int i = 0; i < MAX_EFFECT_INDEX; ++i)
        {
            if (m_spellInfo->EffectApplyAuraName[i] == SPELL_AURA_SCHOOL_IMMUNITY)
                school_immune |= uint32(m_spellInfo->EffectMiscValue[i]);
            else if (m_spellInfo->EffectApplyAuraName[i] == SPELL_AURA_MECHANIC_IMMUNITY)
                mechanic_immune |= 1 << uint32(m_spellInfo->EffectMiscValue[i]-1);
            else if (m_spellInfo->EffectApplyAuraName[i] == SPELL_AURA_MECHANIC_IMMUNITY_MASK)
                mechanic_immune |= uint32(m_spellInfo->EffectMiscValue[i]);
            else if (m_spellInfo->EffectApplyAuraName[i] == SPELL_AURA_DISPEL_IMMUNITY)
                dispel_immune |= GetDispellMask(DispelType(m_spellInfo->EffectMiscValue[i]));
        }
        // immune movement impairment and loss of control
        if (m_spellInfo->Id == 42292)                       // PvP Trinket
            mechanic_immune = IMMUNE_TO_MOVEMENT_IMPAIRMENT_AND_LOSS_CONTROL_MASK;
    }

    // Check whether the cast should be prevented by any state you might have.
    SpellCastResult prevented_reason = SPELL_CAST_OK;
    // Have to check if there is a stun aura. Otherwise will have problems with ghost aura apply while logging out
    uint32 unitflag = m_caster->GetUInt32Value(UNIT_FIELD_FLAGS);     // Get unit state
    if (unitflag & UNIT_FLAG_STUNNED && (!(m_spellInfo->AttributesEx5 & SPELL_ATTR_EX5_USABLE_WHILE_STUNNED) ||
        (m_spellInfo->Id == 33206 && !m_caster->HasAura(63248))))
        prevented_reason = SPELL_FAILED_STUNNED;
    else if (unitflag & UNIT_FLAG_CONFUSED && !(m_spellInfo->AttributesEx5 & SPELL_ATTR_EX5_USABLE_WHILE_CONFUSED))
        prevented_reason = SPELL_FAILED_CONFUSED;
    else if (unitflag & UNIT_FLAG_FLEEING && !(m_spellInfo->AttributesEx5 & SPELL_ATTR_EX5_USABLE_WHILE_FEARED))
        prevented_reason = SPELL_FAILED_FLEEING;
    else if (unitflag & UNIT_FLAG_SILENCED && m_spellInfo->PreventionType == SPELL_PREVENTION_TYPE_SILENCE)
        prevented_reason = SPELL_FAILED_SILENCED;
    else if (unitflag & UNIT_FLAG_PACIFIED && m_spellInfo->PreventionType == SPELL_PREVENTION_TYPE_PACIFY)
        prevented_reason = SPELL_FAILED_PACIFIED;
    else if(m_caster->HasAuraType(SPELL_AURA_ALLOW_ONLY_ABILITY))
    {
        Unit::AuraList const& casingLimit = m_caster->GetAurasByType(SPELL_AURA_ALLOW_ONLY_ABILITY);
        for(Unit::AuraList::const_iterator itr = casingLimit.begin(); itr != casingLimit.end(); ++itr)
        {
            if(!(*itr)->isAffectedOnSpell(m_spellInfo))
            {
                prevented_reason = SPELL_FAILED_CASTER_AURASTATE;
                break;
            }
        }
    }

    // Attr must make flag drop spell totally immune from all effects
    if (prevented_reason != SPELL_CAST_OK)
    {
        if (school_immune || mechanic_immune || dispel_immune)
        {
            //Checking auras is needed now, because you are prevented by some state but the spell grants immunity.
            Unit::SpellAuraHolderMap const& auras = m_caster->GetSpellAuraHolderMap();
            for(Unit::SpellAuraHolderMap::const_iterator itr = auras.begin(); itr != auras.end(); ++itr)
            {
                if (SpellAuraHolder *holder = itr->second)
                {
                    for (int32 i = 0; i < MAX_EFFECT_INDEX; ++i)
                    {
                        if (GetSpellMechanicMask(itr->second->GetSpellProto(), i) & mechanic_immune)
                            continue;
                        if (GetSpellSchoolMask(itr->second->GetSpellProto()) & school_immune)
                            continue;
                        if ((1<<(itr->second->GetSpellProto()->Dispel)) & dispel_immune)
                            continue;
                        Aura *aura = holder->GetAuraByEffectIndex(SpellEffectIndex(i));
                        if (!aura)
                            continue;
                        // Make a second check for spell failed so the right SPELL_FAILED message is returned.
                        // That is needed when your casting is prevented by multiple states and you are only immune to some of them.
                        switch(aura->GetModifier()->m_auraname)
                        {
                            case SPELL_AURA_MOD_STUN:
                                if (!(m_spellInfo->AttributesEx5 & SPELL_ATTR_EX5_USABLE_WHILE_STUNNED))
                                    return SPELL_FAILED_STUNNED;
                                break;
                            case SPELL_AURA_MOD_CONFUSE:
                                if (!(m_spellInfo->AttributesEx5 & SPELL_ATTR_EX5_USABLE_WHILE_CONFUSED))
                                    return SPELL_FAILED_CONFUSED;
                                break;
                            case SPELL_AURA_MOD_FEAR:
                                if (!(m_spellInfo->AttributesEx5 & SPELL_ATTR_EX5_USABLE_WHILE_FEARED))
                                    return SPELL_FAILED_FLEEING;
                                break;
                            case SPELL_AURA_MOD_SILENCE:
                            case SPELL_AURA_MOD_PACIFY:
                            case SPELL_AURA_MOD_PACIFY_SILENCE:
                                if( m_spellInfo->PreventionType == SPELL_PREVENTION_TYPE_PACIFY)
                                    return SPELL_FAILED_PACIFIED;
                                else if ( m_spellInfo->PreventionType == SPELL_PREVENTION_TYPE_SILENCE)
                                    return SPELL_FAILED_SILENCED;
                                break;
                            default: break;
                        }
                    }
                }
            }
        }
        // You are prevented from casting and the spell casted does not grant immunity. Return a failed error.
        else
            return prevented_reason;
    }
    return SPELL_CAST_OK;
}

bool Spell::CanAutoCast(Unit* target)
{
    ObjectGuid targetguid = target->GetObjectGuid();

    for(int j = 0; j < MAX_EFFECT_INDEX; ++j)
    {
        if(m_spellInfo->Effect[j] == SPELL_EFFECT_APPLY_AURA)
        {
            if( m_spellInfo->StackAmount <= 1)
            {
                if( target->HasAura(m_spellInfo->Id, SpellEffectIndex(j)) )
                    return false;
            }
            else
            {
                if(Aura* aura = target->GetAura(m_spellInfo->Id, SpellEffectIndex(j)))
                    if(aura->GetStackAmount() >= m_spellInfo->StackAmount)
                        return false;
            }
        }
        else if ( IsAreaAuraEffect( m_spellInfo->Effect[j] ))
        {
                if( target->HasAura(m_spellInfo->Id, SpellEffectIndex(j)) )
                    return false;
        }
    }

    SpellCastResult result = CheckPetCast(target);

    if(result == SPELL_CAST_OK || result == SPELL_FAILED_UNIT_NOT_INFRONT)
    {
        FillTargetMap();
        //check if among target units, our WANTED target is as well (->only self cast spells return false)
        for(std::list<TargetInfo>::const_iterator ihit = m_UniqueTargetInfo.begin(); ihit != m_UniqueTargetInfo.end(); ++ihit)
            if( ihit->targetGUID == targetguid )
                return true;
    }
    return false;                                           //target invalid
}

SpellCastResult Spell::CheckRange(bool strict)
{
    float range_mod;

    // self cast doesn't need range checking -- also for Starshards fix
    if (m_spellInfo->rangeIndex == 1)
        return SPELL_CAST_OK;

    if (strict)                                             //add radius of caster
        range_mod = 1.25;
    else                                                    //add radius of caster and ~5 yds "give"
        range_mod = 6.25;

    SpellRangeEntry const* srange = sSpellRangeStore.LookupEntry(m_spellInfo->rangeIndex);
    Unit *target = m_targets.getUnitTarget();
    bool friendly = target ? target->IsFriendlyTo(m_caster) : false;
    float max_range = GetSpellMaxRange(srange, friendly) + range_mod;
    float min_range = GetSpellMinRange(srange, friendly);

    if(Player* modOwner = m_caster->GetSpellModOwner())
        modOwner->ApplySpellMod(m_spellInfo->Id, SPELLMOD_RANGE, max_range, this);

    if(target && target != m_caster)
    {
        // distance from target in checks
        float dist = m_caster->GetCombatDistance(target);

        if(dist > max_range)
            return SPELL_FAILED_OUT_OF_RANGE;
        if(min_range && dist < min_range)
            return SPELL_FAILED_TOO_CLOSE;
        if( m_caster->GetTypeId() == TYPEID_PLAYER &&
            (m_spellInfo->FacingCasterFlags & SPELL_FACING_FLAG_INFRONT) && !m_caster->HasInArc( M_PI_F, target ) )
            return SPELL_FAILED_UNIT_NOT_INFRONT;
    }

    if(m_targets.m_targetMask == TARGET_FLAG_DEST_LOCATION && m_targets.m_destX != 0 && m_targets.m_destY != 0 && m_targets.m_destZ != 0)
    {
        if(!m_caster->IsWithinDist3d(m_targets.m_destX, m_targets.m_destY, m_targets.m_destZ, max_range))
            return SPELL_FAILED_OUT_OF_RANGE;
        if(min_range && m_caster->IsWithinDist3d(m_targets.m_destX, m_targets.m_destY, m_targets.m_destZ, min_range))
            return SPELL_FAILED_TOO_CLOSE;
    }

    return SPELL_CAST_OK;
}

int32 Spell::CalculatePowerCost()
{
    // item cast not used power
    if (m_CastItem)
        return 0;

    // Spell drain all exist power on cast (Only paladin lay of Hands)
    if (m_spellInfo->AttributesEx & SPELL_ATTR_EX_DRAIN_ALL_POWER)
    {
        // If power type - health drain all
        if (m_spellInfo->powerType == POWER_HEALTH)
            return m_caster->GetHealth();
        // Else drain all power
        if (m_spellInfo->powerType < MAX_POWERS)
            return m_caster->GetPower(Powers(m_spellInfo->powerType));
        sLog.outError("Spell::CalculateManaCost: Unknown power type '%d' in spell %d", m_spellInfo->powerType, m_spellInfo->Id);
        return 0;
    }

    // Base powerCost
    int32 powerCost = m_spellInfo->manaCost;
    // PCT cost from total amount
    if (m_spellInfo->ManaCostPercentage)
    {
        switch (m_spellInfo->powerType)
        {
            // health as power used
            case POWER_HEALTH:
                powerCost += m_spellInfo->ManaCostPercentage * m_caster->GetCreateHealth() / 100;
                break;
            case POWER_MANA:
                powerCost += m_spellInfo->ManaCostPercentage * m_caster->GetCreateMana() / 100;
                break;
            case POWER_RAGE:
            case POWER_FOCUS:
            case POWER_ENERGY:
            case POWER_HAPPINESS:
                powerCost += m_spellInfo->ManaCostPercentage * m_caster->GetMaxPower(Powers(m_spellInfo->powerType)) / 100;
                break;
            case POWER_RUNE:
            case POWER_RUNIC_POWER:
                DEBUG_LOG("Spell::CalculateManaCost: Not implemented yet!");
                break;
            default:
                sLog.outError("Spell::CalculateManaCost: Unknown power type '%d' in spell %d", m_spellInfo->powerType, m_spellInfo->Id);
                return 0;
        }
    }
    SpellSchools school = GetFirstSchoolInMask(m_spellSchoolMask);
    // Flat mod from caster auras by spell school
    powerCost += m_caster->GetInt32Value(UNIT_FIELD_POWER_COST_MODIFIER + school);
    // Shiv - costs 20 + weaponSpeed*10 energy (apply only to non-triggered spell with energy cost)
    if ( m_spellInfo->AttributesEx4 & SPELL_ATTR_EX4_SPELL_VS_EXTEND_COST )
        powerCost += m_caster->GetAttackTime(OFF_ATTACK) / 100;
    // Apply cost mod by spell
    if(Player* modOwner = m_caster->GetSpellModOwner())
        modOwner->ApplySpellMod(m_spellInfo->Id, SPELLMOD_COST, powerCost, this);

    if(m_spellInfo->Attributes & SPELL_ATTR_LEVEL_DAMAGE_CALCULATION)
        powerCost = int32(powerCost/ (1.117f * m_spellInfo->spellLevel / m_caster->getLevel() -0.1327f));

    // PCT mod from user auras by school
    powerCost = int32(powerCost * (1.0f + m_caster->GetFloatValue(UNIT_FIELD_POWER_COST_MULTIPLIER + school)));
    if (powerCost < 0)
        powerCost = 0;
    return powerCost;
}

SpellCastResult Spell::CheckPower()
{
    // item cast not used power
    if(m_CastItem)
        return SPELL_CAST_OK;

    // Do precise power regen on spell cast
    if (m_powerCost > 0 && m_caster->GetTypeId() == TYPEID_PLAYER)
    {
        Player* playerCaster = (Player*)m_caster;
        uint32 diff = REGEN_TIME_FULL - m_caster->GetRegenTimer();
        if (diff >= REGEN_TIME_PRECISE)
            playerCaster->RegenerateAll(diff);
    }

    // health as power used - need check health amount
    if(m_spellInfo->powerType == POWER_HEALTH)
    {
        if((int32)m_caster->GetHealth() <= m_powerCost)
            return SPELL_FAILED_CASTER_AURASTATE;
        return SPELL_CAST_OK;
    }
    // Check valid power type
    if( m_spellInfo->powerType >= MAX_POWERS )
    {
        sLog.outError("Spell::CheckMana: Unknown power type '%d'", m_spellInfo->powerType);
        return SPELL_FAILED_UNKNOWN;
    }

    //check rune cost only if a spell has PowerType == POWER_RUNE
    if(m_spellInfo->powerType == POWER_RUNE)
    {
        SpellCastResult failReason = CheckOrTakeRunePower(false);
        if(failReason != SPELL_CAST_OK)
            return failReason;
    }

    // Check power amount
    Powers powerType = Powers(m_spellInfo->powerType);
    if((int32)m_caster->GetPower(powerType) < m_powerCost)
        return SPELL_FAILED_NO_POWER;
    else
        return SPELL_CAST_OK;
}

bool Spell::IgnoreItemRequirements() const
{
    /// Check if it's an enchant scroll. These have no required reagents even though their spell does.
    if (m_CastItem && m_CastItem->HasFlag(ITEM_FIELD_FLAGS, ITEM_FLAGS_ENCHANT_SCROLL))
        return true;

    if (m_IsTriggeredSpell)
    {
        /// Not own traded item (in trader trade slot) req. reagents including triggered spell case
        if (Item* targetItem = m_targets.getItemTarget())
            if (targetItem->GetOwnerGUID() != m_caster->GetGUID())
                return false;

        return true;
    }

    return false;
}

SpellCastResult Spell::CheckItems()
{
    if (m_caster->GetTypeId() != TYPEID_PLAYER)
        return SPELL_CAST_OK;

    Player* p_caster = (Player*)m_caster;
    bool isScrollItem = false;
    bool isVellumTarget = false;

    // cast item checks
    if(m_CastItem)
    {
        if (m_CastItem->IsInTrade())
            return SPELL_FAILED_ITEM_NOT_FOUND;

        uint32 itemid = m_CastItem->GetEntry();
        if( !p_caster->HasItemCount(itemid, 1) )
            return SPELL_FAILED_ITEM_NOT_FOUND;

        ItemPrototype const *proto = m_CastItem->GetProto();
        if(!proto)
            return SPELL_FAILED_ITEM_NOT_FOUND;

        if(proto->Flags & ITEM_FLAGS_ENCHANT_SCROLL) isScrollItem = true;

        for (int i = 0; i < 5; ++i)
            if (proto->Spells[i].SpellCharges)
                if(m_CastItem->GetSpellCharges(i) == 0)
                    return SPELL_FAILED_NO_CHARGES_REMAIN;

        // consumable cast item checks
        if (proto->Class == ITEM_CLASS_CONSUMABLE && m_targets.getUnitTarget())
        {
            // such items should only fail if there is no suitable effect at all - see Rejuvenation Potions for example
            SpellCastResult failReason = SPELL_CAST_OK;
            for (int i = 0; i < MAX_EFFECT_INDEX; ++i)
            {
                // skip check, pet not required like checks, and for TARGET_PET m_targets.getUnitTarget() is not the real target but the caster
                if (m_spellInfo->EffectImplicitTargetA[i] == TARGET_PET)
                    continue;

                if (m_spellInfo->Effect[i] == SPELL_EFFECT_HEAL)
                {
                    if (m_targets.getUnitTarget()->GetHealth() == m_targets.getUnitTarget()->GetMaxHealth())
                    {
                        failReason = SPELL_FAILED_ALREADY_AT_FULL_HEALTH;
                        continue;
                    }
                    else
                    {
                        failReason = SPELL_CAST_OK;
                        break;
                    }
                }

                // Mana Potion, Rage Potion, Thistle Tea(Rogue), ...
                if (m_spellInfo->Effect[i] == SPELL_EFFECT_ENERGIZE)
                {
                    if(m_spellInfo->EffectMiscValue[i] < 0 || m_spellInfo->EffectMiscValue[i] >= MAX_POWERS)
                    {
                        failReason = SPELL_FAILED_ALREADY_AT_FULL_POWER;
                        continue;
                    }

                    Powers power = Powers(m_spellInfo->EffectMiscValue[i]);
                    if (m_targets.getUnitTarget()->GetPower(power) == m_targets.getUnitTarget()->GetMaxPower(power))
                    {
                        failReason = SPELL_FAILED_ALREADY_AT_FULL_POWER;
                        continue;
                    }
                    else
                    {
                        failReason = SPELL_CAST_OK;
                        break;
                    }
                }
            }
            if (failReason != SPELL_CAST_OK)
                return failReason;
        }
    }

    // check target item
    if(m_targets.getItemTargetGUID())
    {
        if(m_caster->GetTypeId() != TYPEID_PLAYER)
            return SPELL_FAILED_BAD_TARGETS;

        if(!m_targets.getItemTarget())
            return SPELL_FAILED_ITEM_GONE;

        isVellumTarget = m_targets.getItemTarget()->GetProto()->IsVellum();
        if(!m_targets.getItemTarget()->IsFitToSpellRequirements(m_spellInfo))
            return SPELL_FAILED_EQUIPPED_ITEM_CLASS;

            // Do not enchant vellum with scroll
        if(isVellumTarget && isScrollItem)
            return SPELL_FAILED_BAD_TARGETS;
    }
    // if not item target then required item must be equipped
    else
    {
        if(m_caster->GetTypeId() == TYPEID_PLAYER && !((Player*)m_caster)->HasItemFitToSpellReqirements(m_spellInfo))
            return SPELL_FAILED_EQUIPPED_ITEM_CLASS;
    }

    // check spell focus object
    if(m_spellInfo->RequiresSpellFocus)
    {
        GameObject* ok = NULL;
        MaNGOS::GameObjectFocusCheck go_check(m_caster,m_spellInfo->RequiresSpellFocus);
        MaNGOS::GameObjectSearcher<MaNGOS::GameObjectFocusCheck> checker(ok, go_check);
        Cell::VisitGridObjects(m_caster, checker, m_caster->GetMap()->GetVisibilityDistance());

        if(!ok)
            return SPELL_FAILED_REQUIRES_SPELL_FOCUS;

        focusObject = ok;                                   // game object found in range
    }

    // check reagents (ignore triggered spells with reagents processed by original spell) and special reagent ignore case.
    if (!IgnoreItemRequirements())
    {
        if (!p_caster->CanNoReagentCast(m_spellInfo))
        {
            for(uint32 i = 0; i < MAX_SPELL_REAGENTS; ++i)
            {
                if(m_spellInfo->Reagent[i] <= 0)
                    continue;

                uint32 itemid    = m_spellInfo->Reagent[i];
                uint32 itemcount = m_spellInfo->ReagentCount[i];

                // if CastItem is also spell reagent
                if (m_CastItem && m_CastItem->GetEntry() == itemid)
                {
                    ItemPrototype const *proto = m_CastItem->GetProto();
                    if (!proto)
                        return SPELL_FAILED_REAGENTS;
                    for(int s = 0; s < MAX_ITEM_PROTO_SPELLS; ++s)
                    {
                        // CastItem will be used up and does not count as reagent
                        int32 charges = m_CastItem->GetSpellCharges(s);
                        if (proto->Spells[s].SpellCharges < 0 && !(proto->ExtraFlags & ITEM_EXTRA_NON_CONSUMABLE) && abs(charges) < 2)
                        {
                            ++itemcount;
                            break;
                        }
                    }
                }

                if (!p_caster->HasItemCount(itemid, itemcount))
                    return SPELL_FAILED_REAGENTS;
            }
        }

        // check totem-item requirements (items presence in inventory)
        uint32 totems = MAX_SPELL_TOTEMS;
        for(int i = 0; i < MAX_SPELL_TOTEMS ; ++i)
        {
            if (m_spellInfo->Totem[i] != 0)
            {
                if (p_caster->HasItemCount(m_spellInfo->Totem[i], 1))
                {
                    totems -= 1;
                    continue;
                }
            }
            else
                totems -= 1;
        }

        if (totems != 0)
            return SPELL_FAILED_TOTEMS;

        // Check items for TotemCategory  (items presence in inventory)
        uint32 TotemCategory = MAX_SPELL_TOTEM_CATEGORIES;
        for(int i= 0; i < MAX_SPELL_TOTEM_CATEGORIES; ++i)
        {
            if (m_spellInfo->TotemCategory[i] != 0)
            {
                if (p_caster->HasItemTotemCategory(m_spellInfo->TotemCategory[i]))
                {
                    TotemCategory -= 1;
                    continue;
                }
            }
            else
                TotemCategory -= 1;
        }

        if (TotemCategory != 0)
            return SPELL_FAILED_TOTEM_CATEGORY;
    }

    // special checks for spell effects
    for(int i = 0; i < MAX_EFFECT_INDEX; ++i)
    {
        switch (m_spellInfo->Effect[i])
        {
            case SPELL_EFFECT_CREATE_ITEM:
            {
                if (!m_IsTriggeredSpell && m_spellInfo->EffectItemType[i])
                {
                    // Conjure Mana Gem (skip same or low level ranks for later recharge)
                    if (i == EFFECT_INDEX_0 && m_spellInfo->Effect[EFFECT_INDEX_1] == SPELL_EFFECT_DUMMY)
                    {
                        if (ItemPrototype const* itemProto = ObjectMgr::GetItemPrototype(m_spellInfo->EffectItemType[i]))
                        {
                            if (Item* item = p_caster->GetItemByLimitedCategory(itemProto->ItemLimitCategory))
                            {
                                if (item->GetProto()->ItemLevel <= itemProto->ItemLevel)
                                {
                                    if (item->HasMaxCharges())
                                        return SPELL_FAILED_ITEM_AT_MAX_CHARGES;

                                    // will recharge in next effect
                                    continue;
                                }
                            }
                        }
                    }

                    ItemPosCountVec dest;
                    uint8 msg = p_caster->CanStoreNewItem(NULL_BAG, NULL_SLOT, dest, m_spellInfo->EffectItemType[i], 1 );
                    if (msg != EQUIP_ERR_OK )
                    {
                        p_caster->SendEquipError( msg, NULL, NULL, m_spellInfo->EffectItemType[i] );
                        return SPELL_FAILED_DONT_REPORT;
                    }
                }
                break;
            }
            case SPELL_EFFECT_RESTORE_ITEM_CHARGES:
            {
                if (Item* item = p_caster->GetItemByEntry(m_spellInfo->EffectItemType[i]))
                    if (item->HasMaxCharges())
                        return SPELL_FAILED_ITEM_AT_MAX_CHARGES;

                break;
            }
            case SPELL_EFFECT_ENCHANT_ITEM:
            case SPELL_EFFECT_ENCHANT_ITEM_PRISMATIC:
            {
                Item* targetItem = m_targets.getItemTarget();
                if(!targetItem)
                    return SPELL_FAILED_ITEM_NOT_FOUND;

                if( targetItem->GetProto()->ItemLevel < m_spellInfo->baseLevel )
                    return SPELL_FAILED_LOWLEVEL;
                // Check if we can store a new scroll, enchanting vellum has implicit SPELL_EFFECT_CREATE_ITEM
                if(isVellumTarget && m_spellInfo->EffectItemType[i])
                {
                    ItemPosCountVec dest;
                    uint8 msg = p_caster->CanStoreNewItem( NULL_BAG, NULL_SLOT, dest, m_spellInfo->EffectItemType[i], 1 );
                    if(msg != EQUIP_ERR_OK)
                    {
                        p_caster->SendEquipError( msg, NULL, NULL );
                        return SPELL_FAILED_DONT_REPORT;
                    }
                }
                // Not allow enchant in trade slot for some enchant type
                if( targetItem->GetOwner() != m_caster )
                {
                    uint32 enchant_id = m_spellInfo->EffectMiscValue[i];
                    SpellItemEnchantmentEntry const *pEnchant = sSpellItemEnchantmentStore.LookupEntry(enchant_id);
                    if(!pEnchant)
                        return SPELL_FAILED_ERROR;
                    if (pEnchant->slot & ENCHANTMENT_CAN_SOULBOUND)
                        return SPELL_FAILED_NOT_TRADEABLE;
                    // cannot replace vellum with scroll in trade slot
                    if (isVellumTarget)
                        return SPELL_FAILED_BAD_TARGETS;
                }
                break;
            }
            case SPELL_EFFECT_ENCHANT_ITEM_TEMPORARY:
            {
                Item *item = m_targets.getItemTarget();
                if(!item)
                    return SPELL_FAILED_ITEM_NOT_FOUND;
                // Not allow enchant in trade slot for some enchant type
                if( item->GetOwner() != m_caster )
                {
                    uint32 enchant_id = m_spellInfo->EffectMiscValue[i];
                    SpellItemEnchantmentEntry const *pEnchant = sSpellItemEnchantmentStore.LookupEntry(enchant_id);
                    if(!pEnchant)
                        return SPELL_FAILED_ERROR;
                    if (pEnchant->slot & ENCHANTMENT_CAN_SOULBOUND)
                        return SPELL_FAILED_NOT_TRADEABLE;
                }
                break;
            }
            case SPELL_EFFECT_ENCHANT_HELD_ITEM:
                // check item existence in effect code (not output errors at offhand hold item effect to main hand for example
                break;
            case SPELL_EFFECT_DISENCHANT:
            {
                if(!m_targets.getItemTarget())
                    return SPELL_FAILED_CANT_BE_DISENCHANTED;

                // prevent disenchanting in trade slot
                if( m_targets.getItemTarget()->GetOwnerGUID() != m_caster->GetGUID() )
                    return SPELL_FAILED_CANT_BE_DISENCHANTED;

                ItemPrototype const* itemProto = m_targets.getItemTarget()->GetProto();
                if(!itemProto)
                    return SPELL_FAILED_CANT_BE_DISENCHANTED;

                // must have disenchant loot (other static req. checked at item prototype loading)
                if (!itemProto->DisenchantID)
                    return SPELL_FAILED_CANT_BE_DISENCHANTED;

                // 2.0.x addon: Check player enchanting level against the item disenchanting requirements
                int32 item_disenchantskilllevel = itemProto->RequiredDisenchantSkill;
                if (item_disenchantskilllevel > int32(p_caster->GetSkillValue(SKILL_ENCHANTING)))
                    return SPELL_FAILED_LOW_CASTLEVEL;
                break;
            }
            case SPELL_EFFECT_PROSPECTING:
            {
                if(!m_targets.getItemTarget())
                    return SPELL_FAILED_CANT_BE_PROSPECTED;
                // ensure item is a prospectable ore
                if(!(m_targets.getItemTarget()->GetProto()->BagFamily & BAG_FAMILY_MASK_MINING_SUPP) || m_targets.getItemTarget()->GetProto()->Class != ITEM_CLASS_TRADE_GOODS)
                    return SPELL_FAILED_CANT_BE_PROSPECTED;
                // prevent prospecting in trade slot
                if( m_targets.getItemTarget()->GetOwnerGUID() != m_caster->GetGUID() )
                    return SPELL_FAILED_CANT_BE_PROSPECTED;
                // Check for enough skill in jewelcrafting
                uint32 item_prospectingskilllevel = m_targets.getItemTarget()->GetProto()->RequiredSkillRank;
                if(item_prospectingskilllevel >p_caster->GetSkillValue(SKILL_JEWELCRAFTING))
                    return SPELL_FAILED_LOW_CASTLEVEL;
                // make sure the player has the required ores in inventory
                if(m_targets.getItemTarget()->GetCount() < 5)
                    return SPELL_FAILED_NEED_MORE_ITEMS;

                if(!LootTemplates_Prospecting.HaveLootFor(m_targets.getItemTargetEntry()))
                    return SPELL_FAILED_CANT_BE_PROSPECTED;

                break;
            }
            case SPELL_EFFECT_MILLING:
            {
                if(!m_targets.getItemTarget())
                    return SPELL_FAILED_CANT_BE_MILLED;
                // ensure item is a millable herb
                if(!(m_targets.getItemTarget()->GetProto()->BagFamily & BAG_FAMILY_MASK_HERBS) || m_targets.getItemTarget()->GetProto()->Class != ITEM_CLASS_TRADE_GOODS)
                    return SPELL_FAILED_CANT_BE_MILLED;
                // prevent milling in trade slot
                if( m_targets.getItemTarget()->GetOwnerGUID() != m_caster->GetGUID() )
                    return SPELL_FAILED_CANT_BE_MILLED;
                // Check for enough skill in inscription
                uint32 item_millingskilllevel = m_targets.getItemTarget()->GetProto()->RequiredSkillRank;
                if(item_millingskilllevel >p_caster->GetSkillValue(SKILL_INSCRIPTION))
                    return SPELL_FAILED_LOW_CASTLEVEL;
                // make sure the player has the required herbs in inventory
                if(m_targets.getItemTarget()->GetCount() < 5)
                    return SPELL_FAILED_NEED_MORE_ITEMS;

                if(!LootTemplates_Milling.HaveLootFor(m_targets.getItemTargetEntry()))
                    return SPELL_FAILED_CANT_BE_MILLED;

                break;
            }
            case SPELL_EFFECT_WEAPON_DAMAGE:
            case SPELL_EFFECT_WEAPON_DAMAGE_NOSCHOOL:
            {
                if(m_caster->GetTypeId() != TYPEID_PLAYER) return SPELL_FAILED_TARGET_NOT_PLAYER;
                if( m_attackType != RANGED_ATTACK )
                    break;
                Item *pItem = ((Player*)m_caster)->GetWeaponForAttack(m_attackType,true,false);
                if (!pItem)
                    return SPELL_FAILED_EQUIPPED_ITEM;

                switch(pItem->GetProto()->SubClass)
                {
                    case ITEM_SUBCLASS_WEAPON_THROWN:
                    {
                        uint32 ammo = pItem->GetEntry();
                        if( !((Player*)m_caster)->HasItemCount( ammo, 1 ) )
                            return SPELL_FAILED_NO_AMMO;
                    };  break;
                    case ITEM_SUBCLASS_WEAPON_GUN:
                    case ITEM_SUBCLASS_WEAPON_BOW:
                    case ITEM_SUBCLASS_WEAPON_CROSSBOW:
                    {
                        uint32 ammo = ((Player*)m_caster)->GetUInt32Value(PLAYER_AMMO_ID);
                        if(!ammo)
                        {
                            // Requires No Ammo
                            if(m_caster->GetDummyAura(46699))
                                break;                      // skip other checks

                            return SPELL_FAILED_NO_AMMO;
                        }

                        ItemPrototype const *ammoProto = ObjectMgr::GetItemPrototype( ammo );
                        if(!ammoProto)
                            return SPELL_FAILED_NO_AMMO;

                        if(ammoProto->Class != ITEM_CLASS_PROJECTILE)
                            return SPELL_FAILED_NO_AMMO;

                        // check ammo ws. weapon compatibility
                        switch(pItem->GetProto()->SubClass)
                        {
                            case ITEM_SUBCLASS_WEAPON_BOW:
                            case ITEM_SUBCLASS_WEAPON_CROSSBOW:
                                if(ammoProto->SubClass != ITEM_SUBCLASS_ARROW)
                                    return SPELL_FAILED_NO_AMMO;
                                break;
                            case ITEM_SUBCLASS_WEAPON_GUN:
                                if(ammoProto->SubClass != ITEM_SUBCLASS_BULLET)
                                    return SPELL_FAILED_NO_AMMO;
                                break;
                            default:
                                return SPELL_FAILED_NO_AMMO;
                        }

                        if( !((Player*)m_caster)->HasItemCount( ammo, 1 ) )
                            return SPELL_FAILED_NO_AMMO;
                    };  break;
                    case ITEM_SUBCLASS_WEAPON_WAND:
                        break;
                    default:
                        break;
                }
                break;
            }
            default:break;
        }
    }

    return SPELL_CAST_OK;
}

void Spell::Delayed()
{
    if(!m_caster || m_caster->GetTypeId() != TYPEID_PLAYER)
        return;

    if (m_spellState == SPELL_STATE_DELAYED)
        return;                                             // spell is active and can't be time-backed

    if(isDelayableNoMore())                                 // Spells may only be delayed twice
        return;

    // spells not loosing casting time ( slam, dynamites, bombs.. )
    if(!(m_spellInfo->InterruptFlags & SPELL_INTERRUPT_FLAG_DAMAGE))
        return;

    // check pushback reduce
    int32 delaytime = 500;                                  // spellcasting delay is normally 500ms
    int32 delayReduce = 100;                                // must be initialized to 100 for percent modifiers
    ((Player*)m_caster)->ApplySpellMod(m_spellInfo->Id, SPELLMOD_NOT_LOSE_CASTING_TIME, delayReduce, this);
    delayReduce += m_caster->GetTotalAuraModifier(SPELL_AURA_REDUCE_PUSHBACK) - 100;
    if(delayReduce >= 100)
        return;

    delaytime = delaytime * (100 - delayReduce) / 100;

    if(int32(m_timer) + delaytime > m_casttime)
    {
        delaytime = m_casttime - m_timer;
        m_timer = m_casttime;
    }
    else
        m_timer += delaytime;

    DETAIL_FILTER_LOG(LOG_FILTER_SPELL_CAST, "Spell %u partially interrupted for (%d) ms at damage", m_spellInfo->Id, delaytime);

    WorldPacket data(SMSG_SPELL_DELAYED, 8+4);
    data << m_caster->GetPackGUID();
    data << uint32(delaytime);

    m_caster->SendMessageToSet(&data, true);
}

void Spell::DelayedChannel()
{
    if(!m_caster || m_caster->GetTypeId() != TYPEID_PLAYER || getState() != SPELL_STATE_CASTING)
        return;

    if(isDelayableNoMore())                                 // Spells may only be delayed twice
        return;

    // check pushback reduce
    int32 delaytime = GetSpellDuration(m_spellInfo) * 25 / 100;// channeling delay is normally 25% of its time per hit
    int32 delayReduce = 100;                                // must be initialized to 100 for percent modifiers
    ((Player*)m_caster)->ApplySpellMod(m_spellInfo->Id, SPELLMOD_NOT_LOSE_CASTING_TIME, delayReduce, this);
    delayReduce += m_caster->GetTotalAuraModifier(SPELL_AURA_REDUCE_PUSHBACK) - 100;
    if(delayReduce >= 100)
        return;

    delaytime = delaytime * (100 - delayReduce) / 100;

    if(int32(m_timer) < delaytime)
    {
        delaytime = m_timer;
        m_timer = 0;
    }
    else
        m_timer -= delaytime;

    DEBUG_FILTER_LOG(LOG_FILTER_SPELL_CAST, "Spell %u partially interrupted for %i ms, new duration: %u ms", m_spellInfo->Id, delaytime, m_timer);

    for(std::list<TargetInfo>::const_iterator ihit = m_UniqueTargetInfo.begin(); ihit != m_UniqueTargetInfo.end(); ++ihit)
    {
        if ((*ihit).missCondition == SPELL_MISS_NONE)
        {
            if (Unit* unit = m_caster->GetObjectGuid() == ihit->targetGUID ? m_caster : ObjectAccessor::GetUnit(*m_caster, ihit->targetGUID))
                unit->DelaySpellAuraHolder(m_spellInfo->Id, delaytime, unit->GetGUID());
        }
    }

    for(int j = 0; j < MAX_EFFECT_INDEX; ++j)
    {
        // partially interrupt persistent area auras
        if (DynamicObject* dynObj = m_caster->GetDynObject(m_spellInfo->Id, SpellEffectIndex(j)))
            dynObj->Delay(delaytime);
    }

    SendChannelUpdate(m_timer);
}

void Spell::UpdateOriginalCasterPointer()
{
    if(m_originalCasterGUID == m_caster->GetObjectGuid())
        m_originalCaster = m_caster;
    else if (m_originalCasterGUID.IsGameobject())
    {
        GameObject* go = m_caster->IsInWorld() ? m_caster->GetMap()->GetGameObject(m_originalCasterGUID) : NULL;
        m_originalCaster = go ? go->GetOwner() : NULL;
    }
    else
    {
        Unit* unit = ObjectAccessor::GetUnit(*m_caster, m_originalCasterGUID);
        m_originalCaster = unit && unit->IsInWorld() ? unit : NULL;
    }
}

void Spell::UpdatePointers()
{
    UpdateOriginalCasterPointer();

    m_targets.Update(m_caster);
}

bool Spell::CheckTargetCreatureType(Unit* target) const
{
    uint32 spellCreatureTargetMask = m_spellInfo->TargetCreatureType;

    // Curse of Doom: not find another way to fix spell target check :/
    if (m_spellInfo->SpellFamilyName == SPELLFAMILY_WARLOCK && m_spellInfo->Category == 1179)
    {
        // not allow cast at player
        if(target->GetTypeId() == TYPEID_PLAYER)
            return false;

        spellCreatureTargetMask = 0x7FF;
    }

    // Dismiss Pet and Taming Lesson skipped
    if(m_spellInfo->Id == 2641 || m_spellInfo->Id == 23356)
        spellCreatureTargetMask =  0;

    if (spellCreatureTargetMask)
    {
        uint32 TargetCreatureType = target->GetCreatureTypeMask();

        return !TargetCreatureType || (spellCreatureTargetMask & TargetCreatureType);
    }
    return true;
}

CurrentSpellTypes Spell::GetCurrentContainer()
{
    if (IsNextMeleeSwingSpell())
        return(CURRENT_MELEE_SPELL);
    else if (IsAutoRepeat())
        return(CURRENT_AUTOREPEAT_SPELL);
    else if (IsChanneledSpell(m_spellInfo))
        return(CURRENT_CHANNELED_SPELL);
    else
        return(CURRENT_GENERIC_SPELL);
}

bool Spell::CheckTarget( Unit* target, SpellEffectIndex eff )
{
    // Check targets for creature type mask and remove not appropriate (skip explicit self target case, maybe need other explicit targets)
    if(m_spellInfo->EffectImplicitTargetA[eff] != TARGET_SELF )
    {
        if (!CheckTargetCreatureType(target))
            return false;
    }

    // Check Aura spell req (need for AoE spells)
    if(m_spellInfo->targetAuraSpell && !target->HasAura(m_spellInfo->targetAuraSpell))
        return false;
    if (m_spellInfo->excludeTargetAuraSpell && target->HasAura(m_spellInfo->excludeTargetAuraSpell))
        return false;

    // Check targets for not_selectable unit flag and remove
    // A player can cast spells on his pet (or other controlled unit) though in any state
    if (target != m_caster && target->GetCharmerOrOwnerGUID() != m_caster->GetGUID())
    {
        // any unattackable target skipped
        if (target->HasFlag(UNIT_FIELD_FLAGS, UNIT_FLAG_NON_ATTACKABLE))
            return false;

        // unselectable targets skipped in all cases except TARGET_SCRIPT targeting
        // in case TARGET_SCRIPT target selected by server always and can't be cheated
        if ((!m_IsTriggeredSpell || target != m_targets.getUnitTarget()) &&
            target->HasFlag(UNIT_FIELD_FLAGS, UNIT_FLAG_NOT_SELECTABLE) &&
            m_spellInfo->EffectImplicitTargetA[eff] != TARGET_SCRIPT &&
            m_spellInfo->EffectImplicitTargetB[eff] != TARGET_SCRIPT &&
            m_spellInfo->EffectImplicitTargetA[eff] != TARGET_AREAEFFECT_CUSTOM &&
            m_spellInfo->EffectImplicitTargetB[eff] != TARGET_AREAEFFECT_CUSTOM )
            return false;
    }

    // Check player targets and remove if in GM mode or GM invisibility (for not self casting case)
    if( target != m_caster && target->GetTypeId() == TYPEID_PLAYER)
    {
        if(((Player*)target)->GetVisibility() == VISIBILITY_OFF)
            return false;

        if(((Player*)target)->isGameMaster() && !IsPositiveSpell(m_spellInfo->Id))
            return false;
    }

    // Check Sated & Exhaustion debuffs
    if (((m_spellInfo->Id == 2825) && (target->HasAura(57724))) ||
        ((m_spellInfo->Id == 32182) && (target->HasAura(57723))))
        return false;

    // Check targets for LOS visibility (except spells without range limitations )
    switch(m_spellInfo->Effect[eff])
    {
        case SPELL_EFFECT_SUMMON_PLAYER:                    // from anywhere
            break;
        case SPELL_EFFECT_DUMMY:
            if(m_spellInfo->Id != 20577)                    // Cannibalize
                break;
            // fall through
        case SPELL_EFFECT_RESURRECT_NEW:
            // player far away, maybe his corpse near?
            if(target != m_caster && !target->IsWithinLOSInMap(m_caster))
            {
                if(!m_targets.getCorpseTargetGUID())
                    return false;

                Corpse *corpse = m_caster->GetMap()->GetCorpse(m_targets.getCorpseTargetGUID());
                if(!corpse)
                    return false;

                if(target->GetGUID() != corpse->GetOwnerGUID())
                    return false;

                if(!corpse->IsWithinLOSInMap(m_caster))
                    return false;
            }

            // all ok by some way or another, skip normal check
            break;
        default:                                            // normal case
            // Get GO cast coordinates if original caster -> GO
            if (target != m_caster)
                if (WorldObject *caster = GetCastingObject())
                    if (!target->IsWithinLOSInMap(caster))
                        return false;
            break;
    }

    return true;
}

bool Spell::IsNeedSendToClient() const
{
    return m_spellInfo->SpellVisual[0] || m_spellInfo->SpellVisual[1] || IsChanneledSpell(m_spellInfo) ||
        m_spellInfo->speed > 0.0f || !m_triggeredByAuraSpell && !m_IsTriggeredSpell;
}


bool Spell::IsTriggeredSpellWithRedundentData() const
{
    return m_IsTriggeredSpell && (m_spellInfo->manaCost || m_spellInfo->ManaCostPercentage);
}

bool Spell::HaveTargetsForEffect(SpellEffectIndex effect) const
{
    for(std::list<TargetInfo>::const_iterator itr = m_UniqueTargetInfo.begin(); itr != m_UniqueTargetInfo.end(); ++itr)
        if(itr->effectMask & (1 << effect))
            return true;

    for(std::list<GOTargetInfo>::const_iterator itr = m_UniqueGOTargetInfo.begin(); itr != m_UniqueGOTargetInfo.end(); ++itr)
        if(itr->effectMask & (1 << effect))
            return true;

    for(std::list<ItemTargetInfo>::const_iterator itr = m_UniqueItemInfo.begin(); itr != m_UniqueItemInfo.end(); ++itr)
        if(itr->effectMask & (1 << effect))
            return true;

    return false;
}

SpellEvent::SpellEvent(Spell* spell) : BasicEvent()
{
    m_Spell = spell;
}

SpellEvent::~SpellEvent()
{
    if (m_Spell->getState() != SPELL_STATE_FINISHED)
        m_Spell->cancel();

    if (m_Spell->IsDeletable())
    {
        delete m_Spell;
    }
    else
    {
        sLog.outError("~SpellEvent: %s %u tried to delete non-deletable spell %u. Was not deleted, causes memory leak.",
            (m_Spell->GetCaster()->GetTypeId() == TYPEID_PLAYER ? "Player" : "Creature"), m_Spell->GetCaster()->GetGUIDLow(), m_Spell->m_spellInfo->Id);
    }
}

bool SpellEvent::Execute(uint64 e_time, uint32 p_time)
{
    // update spell if it is not finished
    if (m_Spell->getState() != SPELL_STATE_FINISHED)
        m_Spell->update(p_time);

    // check spell state to process
    switch (m_Spell->getState())
    {
        case SPELL_STATE_FINISHED:
        {
            // spell was finished, check deletable state
            if (m_Spell->IsDeletable())
            {
                // check, if we do have unfinished triggered spells
                return true;                                // spell is deletable, finish event
            }
            // event will be re-added automatically at the end of routine)
        } break;

        case SPELL_STATE_CASTING:
        {
            // this spell is in channeled state, process it on the next update
            // event will be re-added automatically at the end of routine)
        } break;

        case SPELL_STATE_DELAYED:
        {
            // first, check, if we have just started
            if (m_Spell->GetDelayStart() != 0)
            {
                // no, we aren't, do the typical update
                // check, if we have channeled spell on our hands
                if (IsChanneledSpell(m_Spell->m_spellInfo))
                {
                    // evented channeled spell is processed separately, casted once after delay, and not destroyed till finish
                    // check, if we have casting anything else except this channeled spell and autorepeat
                    if (m_Spell->GetCaster()->IsNonMeleeSpellCasted(false, true, true))
                    {
                        // another non-melee non-delayed spell is casted now, abort
                        m_Spell->cancel();
                    }
                    else
                    {
                        // do the action (pass spell to channeling state)
                        m_Spell->handle_immediate();
                    }
                    // event will be re-added automatically at the end of routine)
                }
                else
                {
                    // run the spell handler and think about what we can do next
                    uint64 t_offset = e_time - m_Spell->GetDelayStart();
                    uint64 n_offset = m_Spell->handle_delayed(t_offset);
                    if (n_offset)
                    {
                        // re-add us to the queue
                        m_Spell->GetCaster()->m_Events.AddEvent(this, m_Spell->GetDelayStart() + n_offset, false);
                        return false;                       // event not complete
                    }
                    // event complete
                    // finish update event will be re-added automatically at the end of routine)
                }
            }
            else
            {
                // delaying had just started, record the moment
                m_Spell->SetDelayStart(e_time);
                // re-plan the event for the delay moment
                m_Spell->GetCaster()->m_Events.AddEvent(this, e_time + m_Spell->GetDelayMoment(), false);
                return false;                               // event not complete
            }
        } break;

        default:
        {
            // all other states
            // event will be re-added automatically at the end of routine)
        } break;
    }

    // spell processing not complete, plan event on the next update interval
    m_Spell->GetCaster()->m_Events.AddEvent(this, e_time + 1, false);
    return false;                                           // event not complete
}

void SpellEvent::Abort(uint64 /*e_time*/)
{
    // oops, the spell we try to do is aborted
    if (m_Spell->getState() != SPELL_STATE_FINISHED)
        m_Spell->cancel();
}

bool SpellEvent::IsDeletable() const
{
    return m_Spell->IsDeletable();
}

SpellCastResult Spell::CanOpenLock(SpellEffectIndex effIndex, uint32 lockId, SkillType& skillId, int32& reqSkillValue, int32& skillValue)
{
    if(!lockId)                                             // possible case for GO and maybe for items.
        return SPELL_CAST_OK;

    // Get LockInfo
    LockEntry const *lockInfo = sLockStore.LookupEntry(lockId);

    if (!lockInfo)
        return SPELL_FAILED_BAD_TARGETS;

    bool reqKey = false;                                    // some locks not have reqs

    for(int j = 0; j < 8; ++j)
    {
        switch(lockInfo->Type[j])
        {
            // check key item (many fit cases can be)
            case LOCK_KEY_ITEM:
                if(lockInfo->Index[j] && m_CastItem && m_CastItem->GetEntry()==lockInfo->Index[j])
                    return SPELL_CAST_OK;
                reqKey = true;
                break;
                // check key skill (only single first fit case can be)
            case LOCK_KEY_SKILL:
            {
                reqKey = true;

                // wrong locktype, skip
                if(uint32(m_spellInfo->EffectMiscValue[effIndex]) != lockInfo->Index[j])
                    continue;

                skillId = SkillByLockType(LockType(lockInfo->Index[j]));

                if ( skillId != SKILL_NONE )
                {
                    // skill bonus provided by casting spell (mostly item spells)
                    // add the damage modifier from the spell casted (cheat lock / skeleton key etc.) (use m_currentBasePoints, CalculateDamage returns wrong value)
                    uint32 spellSkillBonus = uint32(m_currentBasePoints[effIndex]);
                    reqSkillValue = lockInfo->Skill[j];

                    // castitem check: rogue using skeleton keys. the skill values should not be added in this case.
                    skillValue = m_CastItem || m_caster->GetTypeId()!= TYPEID_PLAYER ?
                        0 : ((Player*)m_caster)->GetSkillValue(skillId);

                    skillValue += spellSkillBonus;

                    if (skillValue < reqSkillValue)
                        return SPELL_FAILED_LOW_CASTLEVEL;
                }

                return SPELL_CAST_OK;
            }
        }
    }

    if(reqKey)
        return SPELL_FAILED_BAD_TARGETS;

    return SPELL_CAST_OK;
}

/**
 * Fill target list by units around (x,y) points at radius distance

 * @param targetUnitMap        Reference to target list that filled by function
 * @param x                    X coordinates of center point for target search
 * @param y                    Y coordinates of center point for target search
 * @param radius               Radius around (x,y) for target search
 * @param pushType             Additional rules for target area selection (in front, angle, etc)
 * @param spellTargets         Additional rules for target selection base at hostile/friendly state to original spell caster
 * @param originalCaster       If provided set alternative original caster, if =NULL then used Spell::GetAffectiveObject() return
 */
void Spell::FillAreaTargets(UnitList &targetUnitMap, float x, float y, float radius, SpellNotifyPushType pushType, SpellTargets spellTargets, WorldObject* originalCaster /*=NULL*/)
{
    CellPair p(MaNGOS::ComputeCellPair(x, y));
    Cell cell(p);
    cell.data.Part.reserved = ALL_DISTRICT;
    cell.SetNoCreate();
    MaNGOS::SpellNotifierCreatureAndPlayer notifier(*this, targetUnitMap, radius, pushType, spellTargets, originalCaster);
    TypeContainerVisitor<MaNGOS::SpellNotifierCreatureAndPlayer, WorldTypeMapContainer > world_notifier(notifier);
    TypeContainerVisitor<MaNGOS::SpellNotifierCreatureAndPlayer, GridTypeMapContainer > grid_notifier(notifier);
    cell.Visit(p, world_notifier, *m_caster->GetMap(), *m_caster, radius);
    cell.Visit(p, grid_notifier, *m_caster->GetMap(), *m_caster, radius);
}

void Spell::FillRaidOrPartyTargets(UnitList &targetUnitMap, Unit* member, Unit* center, float radius, bool raid, bool withPets, bool withcaster)
{
    Player *pMember = member->GetCharmerOrOwnerPlayerOrPlayerItself();
    Group *pGroup = pMember ? pMember->GetGroup() : NULL;

    if (pGroup)
    {
        uint8 subgroup = pMember->GetSubGroup();

        for(GroupReference *itr = pGroup->GetFirstMember(); itr != NULL; itr = itr->next())
        {
            Player* Target = itr->getSource();

            // IsHostileTo check duel and controlled by enemy
            if (Target && (raid || subgroup==Target->GetSubGroup())
                && !m_caster->IsHostileTo(Target))
            {
                if ((Target == center || center->IsWithinDistInMap(Target, radius)) &&
                    (withcaster || Target != m_caster))
                    targetUnitMap.push_back(Target);

                if (withPets)
                    if (Pet* pet = Target->GetPet())
                    {
                        GroupPetList m_groupPets = Target->GetPets();
                        if (!m_groupPets.empty())
                        {
                            for (GroupPetList::const_iterator itr = m_groupPets.begin(); itr != m_groupPets.end(); ++itr)
                                if (Pet* _pet = Target->GetMap()->GetPet(*itr))
                                    if ((_pet == center || center->IsWithinDistInMap(_pet, radius)) &&
                                    (withcaster || _pet != m_caster))
                                         targetUnitMap.push_back(_pet);
                        }
                    }
            }
        }
    }
    else
    {
        Unit* ownerOrSelf = pMember ? pMember : member->GetCharmerOrOwnerOrSelf();
        if ((ownerOrSelf == center || center->IsWithinDistInMap(ownerOrSelf, radius)) &&
            (withcaster || ownerOrSelf != m_caster))
            targetUnitMap.push_back(ownerOrSelf);

        if (withPets)
            if (Pet* pet = ownerOrSelf->GetPet())
                if ((pet == center || center->IsWithinDistInMap(pet, radius)) &&
                    (withcaster || pet != m_caster))
                    targetUnitMap.push_back(pet);
    }
}

void Spell::FillRaidOrPartyManaPriorityTargets(UnitList &targetUnitMap, Unit* member, Unit* center, float radius, uint32 count, bool raid, bool withPets, bool withCaster)
{
    FillRaidOrPartyTargets(targetUnitMap, member, center, radius, raid, withPets, withCaster);

    PrioritizeManaUnitQueue manaUsers;
    for(UnitList::const_iterator itr = targetUnitMap.begin(); itr != targetUnitMap.end() && manaUsers.size() < count; ++itr)
        if ((*itr)->getPowerType() == POWER_MANA && !(*itr)->isDead())
            manaUsers.push(PrioritizeManaUnitWraper(*itr));

    targetUnitMap.clear();
    while(!manaUsers.empty())
    {
        targetUnitMap.push_back(manaUsers.top().getUnit());
        manaUsers.pop();
    }
}

void Spell::FillRaidOrPartyHealthPriorityTargets(UnitList &targetUnitMap, Unit* member, Unit* center, float radius, uint32 count, bool raid, bool withPets, bool withCaster)
{
    FillRaidOrPartyTargets(targetUnitMap, member, center, radius, raid, withPets, withCaster);

    PrioritizeHealthUnitQueue healthQueue;
    for(UnitList::const_iterator itr = targetUnitMap.begin(); itr != targetUnitMap.end() && healthQueue.size() < count; ++itr)
        if (!(*itr)->isDead())
            healthQueue.push(PrioritizeHealthUnitWraper(*itr));

    targetUnitMap.clear();
    while(!healthQueue.empty())
    {
        targetUnitMap.push_back(healthQueue.top().getUnit());
        healthQueue.pop();
    }
}

WorldObject* Spell::GetAffectiveCasterObject() const
{
    if (m_originalCasterGUID.IsEmpty())
        return m_caster;

    if (m_originalCasterGUID.IsGameobject() && m_caster->IsInWorld())
        return m_caster->GetMap()->GetGameObject(m_originalCasterGUID);
    return m_originalCaster;
}

WorldObject* Spell::GetCastingObject() const
{
    if (m_originalCasterGUID.IsGameobject())
        return m_caster->IsInWorld() ? m_caster->GetMap()->GetGameObject(m_originalCasterGUID) : NULL;
    else
        return m_caster;
}

void Spell::ResetEffectDamageAndHeal()
{
    m_damage = 0;
    m_healing = 0;
}

void Spell::SelectMountByAreaAndSkill(Unit* target, uint32 spellId75, uint32 spellId150, uint32 spellId225, uint32 spellId300, uint32 spellIdSpecial)
{
    if (!target || target->GetTypeId() != TYPEID_PLAYER)
        return;

    // Prevent stacking of mounts
    target->RemoveSpellsCausingAura(SPELL_AURA_MOUNTED);
    uint16 skillval = ((Player*)target)->GetSkillValue(SKILL_RIDING);
    if (!skillval)
        return;

    if (skillval >= 225 && (spellId300 > 0 || spellId225 > 0))
    {
        uint32 spellid = skillval >= 300 ? spellId300 : spellId225;
        SpellEntry const *pSpell = sSpellStore.LookupEntry(spellid);
        // zone check
        uint32 zone, area;
        target->GetZoneAndAreaId(zone, area);

        SpellCastResult locRes= sSpellMgr.GetSpellAllowedInLocationError(pSpell, target->GetMapId(), zone, area, target->GetCharmerOrOwnerPlayerOrPlayerItself());
        if (locRes != SPELL_CAST_OK || !((Player*)target)->CanStartFlyInArea(target->GetMapId(), zone, area))
            target->CastSpell(target, spellId150, true);
        else if (spellIdSpecial > 0)
        {
            for (PlayerSpellMap::const_iterator iter = ((Player*)target)->GetSpellMap().begin(); iter != ((Player*)target)->GetSpellMap().end(); ++iter)
            {
                if (iter->second.state != PLAYERSPELL_REMOVED)
                {
                    SpellEntry const *spellInfo = sSpellStore.LookupEntry(iter->first);
                    for(int i = 0; i < MAX_EFFECT_INDEX; ++i)
                    {
                        if(spellInfo->EffectApplyAuraName[i] == SPELL_AURA_MOD_FLIGHT_SPEED_MOUNTED)
                        {
                            int32 mountSpeed = spellInfo->CalculateSimpleValue(SpellEffectIndex(i));

                            // speed higher than 280 replace it
                            if (mountSpeed > 280)
                            {
                                target->CastSpell(target, spellIdSpecial, true);
                                return;
                            }
                        }
                    }
                }
            }
            target->CastSpell(target, pSpell, true);
        }
        else
            target->CastSpell(target, pSpell, true);
    }
    else if (skillval >= 150 && spellId150 > 0)
        target->CastSpell(target, spellId150, true);
    else if (spellId75 > 0)
        target->CastSpell(target, spellId75, true);

    return;
}

void Spell::ClearCastItem()
{
    if (m_CastItem==m_targets.getItemTarget())
        m_targets.setItemTarget(NULL);

    m_CastItem = NULL;
}

// Used only for snake trap
void Spell::DoSummonSnakes(SpellEffectIndex eff_idx)
{
    uint32 creature_entry = m_spellInfo->EffectMiscValue[eff_idx];
    if (!creature_entry || !m_caster)
        return;

    // Find trap GO and get it coordinates to spawn snakes
    GameObject* pTrap = m_caster->GetMap()->GetGameObject(m_originalCasterGUID);
    if (!pTrap)
    {
        sLog.outError("EffectSummonSnakes faild to find trap for caster %s (GUID: %u)",m_caster->GetName(),m_caster->GetGUID());
        return;
    }

    float position_x, position_y, position_z;
    pTrap->GetPosition(position_x, position_y, position_z);

    // Find summon duration based on DBC
    int32 duration = GetSpellDuration(m_spellInfo);
    if(Player* modOwner = m_caster->GetSpellModOwner())
        modOwner->ApplySpellMod(m_spellInfo->Id, SPELLMOD_DURATION, duration);

    int32 amount = damage > 0 ? damage : 1;

    for(int32 count = 0; count < amount; ++count)
    {
        // Summon snakes
        Creature *pSummon = m_caster->SummonCreature(creature_entry, position_x, position_y, position_z, m_caster->GetOrientation(), TEMPSUMMON_TIMED_DESPAWN, duration);
        if (!pSummon)
            return;
        // Valid position
        if (!pSummon->IsPositionValid())
        {
            sLog.outError("EffectSummonSnakes failed to summon snakes for Unit %s (GUID: %u) bacause of invalid position (x = %f, y = %f, z = %f map = %u)"
                ,m_caster->GetName(),m_caster->GetGUID(), position_x, position_y, position_z, m_caster->GetMap());
            delete pSummon;
            continue;
        }

        // Apply stats
        pSummon->SetUInt32Value(UNIT_CREATED_BY_SPELL, m_spellInfo->Id);
        pSummon->SetUInt32Value(UNIT_FIELD_FLAGS, UNIT_FLAG_PVP_ATTACKABLE | UNIT_FLAG_PET_IN_COMBAT | UNIT_FLAG_PVP);
        pSummon->SetCreatorGUID(m_caster->GetGUID());
        pSummon->SetOwnerGUID(m_caster->GetGUID());
        pSummon->setFaction(m_caster->getFaction());
        pSummon->SetLevel(m_caster->getLevel());
        pSummon->SetMaxHealth(m_caster->getLevel()+ urand(20,30));
    }
}<|MERGE_RESOLUTION|>--- conflicted
+++ resolved
@@ -436,13 +436,8 @@
 
     WorldObject* result = NULL;
 
-<<<<<<< HEAD
-    T u_check(((Player*)m_caster), max_range);
-    MaNGOS::WorldObjectSearcher<T> searcher(m_caster, result, u_check);
-=======
     T u_check(m_caster, max_range);
     MaNGOS::WorldObjectSearcher<T> searcher(result, u_check);
->>>>>>> f387b3a1
 
     Cell::VisitGridObjects(m_caster, searcher, max_range);
 
