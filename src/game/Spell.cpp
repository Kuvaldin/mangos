--- conflicted
+++ resolved
@@ -1737,48 +1737,6 @@
                 case 45976:                                 // Open Portal
                 case 48278:                                 // Paralyze (Utgarde Pinnacle)
                 case 50988:                                 // Glare of the Tribunal (Halls of Stone)
-<<<<<<< HEAD
-                case 54148:                                 // Svala Get Random Target
-                case 55479:                                 // Forced Obedience (Naxxramas - Razovius encounter)
-                case 59870:                                 // Glare of the Tribunal (h) (Halls of Stone)
-                case 62016:                                 // Charge Orb (Thorim)
-                case 62301:                                 // Cosmic Smash (Algalon)
-                case 62488:                                 // Activate Construct (Ulduar - Ignis encounter)
-                case 63018:                                 // Searing Light nonhero
-                case 63024:                                 // Gravity Bomb (XT-002)
-                case 63387:                                 // Rapid Burst
-                case 63545:                                 // Icicle Hodir(trigger spell from 62227)
-                case 63795:                                 // Psychosis (Yogg-Saron)
-                case 62042:                                 // Stormhammer (Thorim)
-                case 64218:                                 // Overcharge
-                case 64234:                                 // Gravity Bomb (h) (XT-002)
-                case 64531:                                 // Rapid Burst (h)
-                case 65121:                                 // Searing Light hero
-                case 65301:                                 // Psychosis (Yogg-Saron)
-                case 65950:                                 // Touch of Light
-                case 66001:                                 // Touch of Darkness
-                case 66152:                                 // Bullet Foced Cast (Trial of the Crusader, ->
-                case 66153:
-                case 66336:                                 // Mistress' Kiss (Trial of the Crusader, ->
-                case 66339:                                 // Summon Scarab (Trial of the Crusader, Anub'arak encounter)
-                case 67077:                                 // -> Lord Jaraxxus encounter, 10 and 10 heroic)
-                case 67281:
-                case 67282:
-                case 67283:
-                case 67296:
-                case 67297:
-                case 67298:
-                case 68950:                                 // Fear (ICC: Forge of Souls)
-                case 68912:                                 // Wailing Souls (FoS)
-                case 69048:                                 // Mirrored Soul (FoS)
-                case 69674:                                 // Mutated Infection (Rotface)
-                case 70882:                                 // Slime Spray Summon Trigger (Rotface)
-                case 70920:                                 // Unbound Plague Search Effect (Putricide)
-                case 71224:                                 // Mutated Infection (Rotface)
-                case 72091:                                 // Frozen Orb (Vault of Archavon, Toravon encounter, normal)
-                case 73022:                                 // Mutated Infection (heroic)
-                case 73023:                                 // Mutated Infection (heroic)
-=======
                 case 54148:                                 // Ritual of the Sword (Utgarde Pinnacle, Svala)
                 case 55479:                                 // Forced Obedience (Naxxramas, Razovius)
                 case 59870:                                 // Glare of the Tribunal (h) (Halls of Stone)
@@ -1788,6 +1746,7 @@
                 case 63018:                                 // Searing Light
                 case 63024:                                 // Gravity Bomb (Ulduar, XT-002)
                 case 63387:                                 // Rapid Burst
+                case 63545:                                 // Icicle Hodir(trigger spell from 62227)
                 case 63795:                                 // Psychosis (Ulduar, Yogg-Saron)
                 case 62042:                                 // Stormhammer (Ulduar, Thorim)
                 case 64218:                                 // Overcharge
@@ -1819,24 +1778,13 @@
                 case 72091:                                 // Frozen Orb (Vault of Archavon, Toravon)
                 case 73022:                                 // Mutated Infection (Mode 2)
                 case 73023:                                 // Mutated Infection (Mode 3)
->>>>>>> 36589ba8
                 case 51146:                                 // Searching Gaze (Halls Of Stone)
                     unMaxTargets = 1;
                     break;
                 case 28542:                                 // Life Drain
                 case 62476:                                 // Icicle (Hodir 10man)
+                case 63476:                                 // Icicle (Hodir - 10)
                 case 66013:                                 // Penetrating Cold (10 man)
-<<<<<<< HEAD
-                case 66332:                                 // Nerubian Burrower (Trial of the Crusader, ->
-                case 67755:                                 // -> Anub'arak encounter, 10 and 10 heroic)
-                case 68509:                                 // Penetrating Cold (10 man heroic)
-                case 69055:                                 // Bone Slice (Icecrown Citadel, Lord Marrowgar, normal)
-                case 69278:                                 // Gas spore - 10 (Festergut)
-                case 70341:                                 // Slime Puddle (Putricide)
-                case 71336:                                 // Pact of the Darkfallen
-                case 71390:                                 // Pact of the Darkfallen
-                case 63476:                                 // Icicle (Hodir - 10)
-=======
                 case 67755:                                 // Nerubian Burrower (Mode 1) (ToCrusader, Anub'arak)
                 case 67756:                                 // Nerubian Burrower (Mode 2) (ToCrusader, Anub'arak)
                 case 68509:                                 // Penetrating Cold (10 man heroic)
@@ -1845,52 +1793,17 @@
                 case 70341:                                 // Slime Puddle (ICC, Putricide)
                 case 71336:                                 // Pact of the Darkfallen
                 case 71390:                                 // Pact of the Darkfallen
->>>>>>> 36589ba8
                     unMaxTargets = 2;
                     break;
                 case 28796:                                 // Poison Bolt Volley
                 case 29213:                                 // Curse of the Plaguebringer
                 case 31298:                                 // Sleep
-<<<<<<< HEAD
-                case 39992:                                 // Needle Spine Targeting (Warlord Najentus)
-                case 51904:                                 // Limiting the count of Summoned Ghouls
-                case 54522:
-                case 60936:                                 // Surge of Power (h) (Malygos)
-                case 61693:                                 // Arcane Storm (Malygos) (N)
-                case 62477:                                 // Icicle (Hodir 25man)
-                case 64598:                                 // Cosmic Smash (Algalon 25man)
-                case 70814:                                 // Bone Slice (Icecrown Citadel, Lord Marrowgar, heroic)
-                case 72095:                                 // Frozen Orb (Vault of Archavon, Toravon encounter, heroic)
-                    unMaxTargets = 3;
-                    break;
-                case 61916:                                 // Lightning Whirl (Stormcaller Brundir - Ulduar)
-                    unMaxTargets = urand(2, 3);
-                    break;
-                case 46771:                                 // Flame Sear (Grand Warlock Alythess - SWP)
-                    unMaxTargets = urand(3, 5);
-                    break;
-                case 63482:                                 // Lightning Whirl (h) (Stormcaller Brundir - Ulduar)
-                    unMaxTargets = urand(3, 6);
-                    break;
-                case 67756:                                 // Nerubian Burrower (Trial of the Crusader, ->
-                case 67757:                                 // -> Anub'arak encounter, 25 and 25 heroic)
-                case 71221:                                 // Gas spore - 25 (Festergut)
-                    unMaxTargets = 4;
-                    break;
-                case 30843:                                 // Enfeeble TODO: exclude top threat target from target selection
-                case 42005:                                 // Bloodboil
-                case 45641:                                 // Fire Bloom (Kil'jaeden - SWP)
-                case 55665:                                 // Life Drain (h)
-                case 58917:                                 // Consume Minions
-                case 64604:                                 // Nature Bomb Freya
-                case 67076:                                 // Mistress' Kiss (Trial of the Crusader, ->
-                case 67078:                                 // -> Lord Jaraxxus encounter, 25 and 25 heroic)
-=======
                 case 39992:                                 // Needle Spine Targeting (BT, Warlord Najentus)
                 case 51904:                                 // Limiting the count of Summoned Ghouls
                 case 54522:
                 case 60936:                                 // Surge of Power (h) (Malygos)
                 case 61693:                                 // Arcane Storm (Malygos)
+                case 62477:                                 // Icicle (Hodir 25man)
                 case 64598:                                 // Cosmic Smash (h) (Ulduar, Algalon)
                 case 70814:                                 // Bone Slice (ICC, Lord Marrowgar, heroic)
                 case 72095:                                 // Frozen Orb (h) (Vault of Archavon, Toravon)
@@ -1908,16 +1821,11 @@
                 case 64604:                                 // Nature Bomb (Ulduar, Freya)
                 case 67076:                                 // Mistress' Kiss (Mode 1) (ToCrusader, Jaraxxus)
                 case 67078:                                 // Mistress' Kiss (Mode 3) (ToCrusader, Jaraxxus)
->>>>>>> 36589ba8
                 case 67700:                                 // Penetrating Cold (25 man)
                 case 68510:                                 // Penetrating Cold (25 man, heroic)
                     unMaxTargets = 5;
                     break;
-<<<<<<< HEAD
-                case 61694:                                 // Arcane Storm(H) (25 man) (Malygos)
-=======
                 case 61694:                                 // Arcane Storm (h) (Malygos)
->>>>>>> 36589ba8
                     unMaxTargets = 7;
                     break;
                 case 54098:                                 // Poison Bolt Volley (h)
@@ -1927,8 +1835,7 @@
                 case 25991:                                 // Poison Bolt Volley (Pincess Huhuran)
                     unMaxTargets = 15;
                     break;
-<<<<<<< HEAD
-=======
+                // random count
                 case 61916:                                 // Lightning Whirl (Ulduar, Stormcaller Brundir)
                     unMaxTargets = urand(2, 3);
                     break;
@@ -1938,7 +1845,6 @@
                 case 63482:                                 // Lightning Whirl (h) (Ulduar, Stormcaller Brundir)
                     unMaxTargets = urand(3, 6);
                     break;
->>>>>>> 36589ba8
                 default:
                     break;
             }
@@ -1967,11 +1873,7 @@
         }
         case SPELLFAMILY_DEATHKNIGHT:
         {
-<<<<<<< HEAD
-            if (m_spellInfo->SpellIconID == 1737)           // Corpse Explosion
-=======
             if (m_spellInfo->SpellIconID == 1737)           // Corpse Explosion // TODO - spell 50445?
->>>>>>> 36589ba8
                 unMaxTargets = 1;
             break;
         }
