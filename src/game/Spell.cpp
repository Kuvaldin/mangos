--- conflicted
+++ resolved
@@ -803,11 +803,6 @@
             }
             break;
     }
-<<<<<<< HEAD
-    // Hunter traps spells: Immolation Trap Effect, Frost Trap (triggering spell!!),
-    // Freezing Trap Effect(+ Freezing Arrow Effect), Explosive Trap Effect, Snake Trap Effect
-    if (m_spellInfo->SpellFamilyName == SPELLFAMILY_HUNTER && (m_spellInfo->SpellFamilyFlags & UI64LIT(0x0000200000002008) || m_spellInfo->SpellFamilyFlags2 & 0x00064000))
-=======
 
     // some negative spells have positive effects to another or same targets
     // avoid triggering negative hit for only positive targets
@@ -818,8 +813,8 @@
 
     // Hunter traps spells (for Entrapment trigger)
     // Gives your Immolation Trap, Frost Trap, Explosive Trap, and Snake Trap ....
-    if (m_spellInfo->SpellFamilyName == SPELLFAMILY_HUNTER && (m_spellInfo->SpellFamilyFlags & UI64LIT(0x000020000000001C)))
->>>>>>> 9cd510e1
+//    if (m_spellInfo->SpellFamilyName == SPELLFAMILY_HUNTER && (m_spellInfo->SpellFamilyFlags & UI64LIT(0x000020000000001C)))
+    if (m_spellInfo->SpellFamilyName == SPELLFAMILY_HUNTER && (m_spellInfo->SpellFamilyFlags & UI64LIT(0x0000200000002008) || m_spellInfo->SpellFamilyFlags2 & 0x00064000))
         m_procAttacker |= PROC_FLAG_ON_TRAP_ACTIVATION;
 }
 
