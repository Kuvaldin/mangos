--- conflicted
+++ resolved
@@ -3034,11 +3034,7 @@
                 AddPrecastSpell(41425);                     // Hypothermia
             // Fingers of Frost
             else if (m_spellInfo->Id == 44544)
-<<<<<<< HEAD
-                AddPrecastSpell(74396);
-=======
                 AddPrecastSpell(74396);                     // Fingers of Frost
->>>>>>> 89ddc907
             break;
         }
         case SPELLFAMILY_WARRIOR:
@@ -4461,7 +4457,7 @@
 {
     // check cooldowns to prevent cheating (ignore passive spells, that client side visual only)
     if (m_caster->GetTypeId()==TYPEID_PLAYER && !(m_spellInfo->Attributes & SPELL_ATTR_PASSIVE) &&
-        ((Player*)m_caster)->HasSpellCooldown(m_spellInfo->Id) && !m_caster->isIgnoreUnitState(m_spellInfo))
+        ((Player*)m_caster)->HasSpellCooldown(m_spellInfo->Id))
     {
         if(m_triggeredByAuraSpell)
             return SPELL_FAILED_DONT_REPORT;
@@ -4479,12 +4475,8 @@
             if(bg->GetStatus() == STATUS_WAIT_LEAVE)
                 return SPELL_FAILED_DONT_REPORT;
 
-<<<<<<< HEAD
-    if (m_caster->isInCombat() && IsNonCombatSpell(m_spellInfo) && !m_IsTriggeredSpell && !m_caster->isIgnoreUnitState(m_spellInfo))
-=======
     if (!m_IsTriggeredSpell && IsNonCombatSpell(m_spellInfo) &&
         m_caster->isInCombat() && !m_caster->IsIgnoreUnitState(m_spellInfo, IGNORE_UNIT_COMBAT_STATE))
->>>>>>> 89ddc907
         return SPELL_FAILED_AFFECTING_COMBAT;
 
     if (m_caster->GetTypeId() == TYPEID_PLAYER && !((Player*)m_caster)->isGameMaster() &&
@@ -4558,11 +4550,7 @@
                 return SPELL_FAILED_MOVING;
         }
 
-<<<<<<< HEAD
-        if (!m_IsTriggeredSpell && NeedsComboPoints(m_spellInfo) && !m_caster->isIgnoreUnitState(m_spellInfo) &&
-=======
         if (!m_IsTriggeredSpell && NeedsComboPoints(m_spellInfo) && !m_caster->IsIgnoreUnitState(m_spellInfo, IGNORE_UNIT_TARGET_STATE) &&
->>>>>>> 89ddc907
             (!m_targets.getUnitTarget() || m_targets.getUnitTarget()->GetObjectGuid() != ((Player*)m_caster)->GetComboTargetGuid()))
             // warrior not have real combo-points at client side but use this way for mark allow Overpower use
             return m_caster->getClass() == CLASS_WARRIOR ? SPELL_FAILED_CASTER_AURASTATE : SPELL_FAILED_NO_COMBO_POINTS;
@@ -4599,12 +4587,8 @@
         if(non_caster_target)
         {
             // target state requirements (apply to non-self only), to allow cast affects to self like Dirty Deeds
-<<<<<<< HEAD
-            if(m_spellInfo->TargetAuraState && !target->HasAuraStateForCaster(AuraState(m_spellInfo->TargetAuraState),m_caster->GetGUID()) && !m_caster->isIgnoreUnitState(m_spellInfo))
-=======
             if (m_spellInfo->TargetAuraState && !target->HasAuraStateForCaster(AuraState(m_spellInfo->TargetAuraState), m_caster->GetGUID()) &&
                 !m_caster->IsIgnoreUnitState(m_spellInfo, m_spellInfo->TargetAuraState == AURA_STATE_FROZEN ? IGNORE_UNIT_TARGET_NON_FROZEN : IGNORE_UNIT_TARGET_STATE))
->>>>>>> 89ddc907
                 return SPELL_FAILED_TARGET_AURASTATE;
 
             // Not allow casting on flying player
@@ -5047,16 +5031,7 @@
                 break;
             case SPELL_EFFECT_DUMMY:
             {
-<<<<<<< HEAD
-                if(m_spellInfo->SpellIconID == 1648)        // Execute
-                {
-                    if(!m_targets.getUnitTarget() || !m_targets.getUnitTarget()->HasAuraState(AURA_STATE_HEALTHLESS_20_PERCENT) && !m_caster->isIgnoreUnitState(m_spellInfo))
-                        return SPELL_FAILED_BAD_TARGETS;
-                }
-                else if (m_spellInfo->Id == 51582)          // Rocket Boots Engaged
-=======
-                if (m_spellInfo->Id == 51582)               // Rocket Boots Engaged
->>>>>>> 89ddc907
+                if (m_spellInfo->Id == 51582)          // Rocket Boots Engaged
                 {
                     if(m_caster->IsInWater())
                         return SPELL_FAILED_ONLY_ABOVEWATER;
