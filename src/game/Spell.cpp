/*
 * Copyright (C) 2005-2012 MaNGOS <http://getmangos.com/>
 *
 * This program is free software; you can redistribute it and/or modify
 * it under the terms of the GNU General Public License as published by
 * the Free Software Foundation; either version 2 of the License, or
 * (at your option) any later version.
 *
 * This program is distributed in the hope that it will be useful,
 * but WITHOUT ANY WARRANTY; without even the implied warranty of
 * MERCHANTABILITY or FITNESS FOR A PARTICULAR PURPOSE.  See the
 * GNU General Public License for more details.
 *
 * You should have received a copy of the GNU General Public License
 * along with this program; if not, write to the Free Software
 * Foundation, Inc., 59 Temple Place, Suite 330, Boston, MA  02111-1307  USA
 */

#include "Spell.h"
#include "Database/DatabaseEnv.h"
#include "WorldPacket.h"
#include "WorldSession.h"
#include "GridNotifiers.h"
#include "GridNotifiersImpl.h"
#include "Opcodes.h"
#include "Log.h"
#include "UpdateMask.h"
#include "World.h"
#include "ObjectMgr.h"
#include "SpellMgr.h"
#include "Player.h"
#include "Pet.h"
#include "Unit.h"
#include "DynamicObject.h"
#include "Group.h"
#include "UpdateData.h"
#include "MapManager.h"
#include "ObjectAccessor.h"
#include "CellImpl.h"
#include "Policies/SingletonImp.h"
#include "SharedDefines.h"
#include "LootMgr.h"
#include "VMapFactory.h"
#include "BattleGround.h"
#include "Util.h"
#include "Vehicle.h"
#include "Chat.h"

extern pEffect SpellEffects[TOTAL_SPELL_EFFECTS];

class PrioritizeManaUnitWraper
{
    public:
        explicit PrioritizeManaUnitWraper(Unit* unit) : i_unit(unit)
        {
            uint32 maxmana = unit->GetMaxPower(POWER_MANA);
            i_percent = maxmana ? unit->GetPower(POWER_MANA) * 100 / maxmana : 101;
        }
        Unit* getUnit() const { return i_unit; }
        uint32 getPercent() const { return i_percent; }
    private:
        Unit* i_unit;
        uint32 i_percent;
};

struct PrioritizeMana
{
    int operator()( PrioritizeManaUnitWraper const& x, PrioritizeManaUnitWraper const& y ) const
    {
        return x.getPercent() > y.getPercent();
    }
};

typedef std::priority_queue<PrioritizeManaUnitWraper, std::vector<PrioritizeManaUnitWraper>, PrioritizeMana> PrioritizeManaUnitQueue;

class PrioritizeHealthUnitWraper
{
public:
    explicit PrioritizeHealthUnitWraper(Unit* unit) : i_unit(unit)
    {
        if (!unit || unit->GetMaxHealth() == 0)
            i_percent = 100;
        else
            i_percent = unit->GetHealth() * 100 / unit->GetMaxHealth();
    }
    Unit* getUnit() const { return i_unit; }
    uint32 getPercent() const { return i_percent; }
private:
    Unit* i_unit;
    uint32 i_percent;
};

struct PrioritizeHealth
{
    int operator()( PrioritizeHealthUnitWraper const& x, PrioritizeHealthUnitWraper const& y ) const
    {
        return x.getPercent() > y.getPercent();
    }
};

typedef std::priority_queue<PrioritizeHealthUnitWraper, std::vector<PrioritizeHealthUnitWraper>, PrioritizeHealth> PrioritizeHealthUnitQueue;

bool IsQuestTameSpell(uint32 spellId)
{
    SpellEntry const *spellproto = sSpellStore.LookupEntry(spellId);
    if (!spellproto)
        return false;

    return spellproto->Effect[EFFECT_INDEX_0] == SPELL_EFFECT_THREAT
        && spellproto->Effect[EFFECT_INDEX_1] == SPELL_EFFECT_APPLY_AURA && spellproto->EffectApplyAuraName[EFFECT_INDEX_1] == SPELL_AURA_DUMMY;
}

SpellCastTargets::SpellCastTargets()
{
    m_unitTarget = NULL;
    m_itemTarget = NULL;
    m_GOTarget   = NULL;

    m_itemTargetEntry  = 0;

    m_srcX = m_srcY = m_srcZ = m_destX = m_destY = m_destZ = 0.0f;
    m_strTarget = "";
    m_targetMask = 0;
    m_elevation = 0.0f;
    m_speed = 0.0f;
}

SpellCastTargets::~SpellCastTargets()
{
}

void SpellCastTargets::setUnitTarget(Unit *target)
{
    if (!target)
        return;

    m_destX = target->GetPositionX();
    m_destY = target->GetPositionY();
    m_destZ = target->GetPositionZ();
    m_unitTarget = target;
    m_unitTargetGUID = target->GetObjectGuid();
    m_targetMask |= TARGET_FLAG_UNIT;
}

void SpellCastTargets::setDestination(float x, float y, float z)
{
    m_destX = x;
    m_destY = y;
    m_destZ = z;
    m_targetMask |= TARGET_FLAG_DEST_LOCATION;
}

void SpellCastTargets::setSource(float x, float y, float z)
{
    m_srcX = x;
    m_srcY = y;
    m_srcZ = z;
    m_targetMask |= TARGET_FLAG_SOURCE_LOCATION;
}

void SpellCastTargets::setGOTarget(GameObject *target)
{
    m_GOTarget = target;
    m_GOTargetGUID = target->GetObjectGuid();
    //    m_targetMask |= TARGET_FLAG_OBJECT;
}

void SpellCastTargets::setItemTarget(Item* item)
{
    if(!item)
        return;

    m_itemTarget = item;
    m_itemTargetGUID = item->GetObjectGuid();
    m_itemTargetEntry = item->GetEntry();
    m_targetMask |= TARGET_FLAG_ITEM;
}

void SpellCastTargets::setTradeItemTarget(Player* caster)
{
    m_itemTargetGUID = ObjectGuid(uint64(TRADE_SLOT_NONTRADED));
    m_itemTargetEntry = 0;
    m_targetMask |= TARGET_FLAG_TRADE_ITEM;

    Update(caster);
}

void SpellCastTargets::setCorpseTarget(Corpse* corpse)
{
    m_CorpseTargetGUID = corpse->GetObjectGuid();
}

void SpellCastTargets::Update(Unit* caster)
{
    m_GOTarget   = m_GOTargetGUID ? caster->GetMap()->GetGameObject(m_GOTargetGUID) : NULL;
    m_unitTarget = m_unitTargetGUID ?
        ( m_unitTargetGUID == caster->GetObjectGuid() ? caster : ObjectAccessor::GetUnit(*caster, m_unitTargetGUID) ) :
        NULL;

    m_itemTarget = NULL;
    if (caster->GetTypeId() == TYPEID_PLAYER)
    {
        Player *player = ((Player*)caster);

        if (m_targetMask & TARGET_FLAG_ITEM)
            m_itemTarget = player->GetItemByGuid(m_itemTargetGUID);
        else if (m_targetMask & TARGET_FLAG_TRADE_ITEM)
        {
            if (TradeData* pTrade = player->GetTradeData())
                if (m_itemTargetGUID.GetRawValue() < TRADE_SLOT_COUNT)
                    m_itemTarget = pTrade->GetTraderData()->GetItem(TradeSlots(m_itemTargetGUID.GetRawValue()));
        }

        if (m_itemTarget)
            m_itemTargetEntry = m_itemTarget->GetEntry();
    }
}

void SpellCastTargets::read( ByteBuffer& data, Unit *caster )
{
    data >> m_targetMask;

    if (m_targetMask == TARGET_FLAG_SELF)
    {
        m_destX = caster->GetPositionX();
        m_destY = caster->GetPositionY();
        m_destZ = caster->GetPositionZ();
        m_unitTarget = caster;
        m_unitTargetGUID = caster->GetObjectGuid();
        return;
    }

    // TARGET_FLAG_UNK2 is used for non-combat pets, maybe other?
    if ( m_targetMask & ( TARGET_FLAG_UNIT | TARGET_FLAG_UNK2 ))
        data >> m_unitTargetGUID.ReadAsPacked();

    if ( m_targetMask & ( TARGET_FLAG_OBJECT ))
        data >> m_GOTargetGUID.ReadAsPacked();

    if(( m_targetMask & ( TARGET_FLAG_ITEM | TARGET_FLAG_TRADE_ITEM )) && caster->GetTypeId() == TYPEID_PLAYER)
        data >> m_itemTargetGUID.ReadAsPacked();

    if ( m_targetMask & (TARGET_FLAG_CORPSE | TARGET_FLAG_PVP_CORPSE ) )
        data >> m_CorpseTargetGUID.ReadAsPacked();

    if (m_targetMask & TARGET_FLAG_SOURCE_LOCATION)
    {
        data >> m_srcTransportGUID.ReadAsPacked();
        data >> m_srcX >> m_srcY >> m_srcZ;
        if(!MaNGOS::IsValidMapCoord(m_srcX, m_srcY, m_srcZ))
            throw ByteBufferException(false, data.rpos(), 0, data.size());
    }

    if (m_targetMask & TARGET_FLAG_DEST_LOCATION)
    {
        data >> m_destTransportGUID.ReadAsPacked();
        data >> m_destX >> m_destY >> m_destZ;
        if(!MaNGOS::IsValidMapCoord(m_destX, m_destY, m_destZ))
            throw ByteBufferException(false, data.rpos(), 0, data.size());
    }

    if ( m_targetMask & TARGET_FLAG_STRING )
        data >> m_strTarget;

    // find real units/GOs
    Update(caster);
}

void SpellCastTargets::write( ByteBuffer& data ) const
{
    data << uint32(m_targetMask);

    if ( m_targetMask & ( TARGET_FLAG_UNIT | TARGET_FLAG_PVP_CORPSE | TARGET_FLAG_OBJECT | TARGET_FLAG_CORPSE | TARGET_FLAG_UNK2 ) )
    {
        if (m_targetMask & TARGET_FLAG_UNIT)
        {
            if (m_unitTarget)
                data << m_unitTarget->GetPackGUID();
            else
                data << uint8(0);
        }
        else if ( m_targetMask & TARGET_FLAG_OBJECT )
        {
            if (m_GOTarget)
                data << m_GOTarget->GetPackGUID();
            else
                data << uint8(0);
        }
        else if ( m_targetMask & ( TARGET_FLAG_CORPSE | TARGET_FLAG_PVP_CORPSE ) )
            data << m_CorpseTargetGUID.WriteAsPacked();
        else
            data << uint8(0);
    }

    if ( m_targetMask & ( TARGET_FLAG_ITEM | TARGET_FLAG_TRADE_ITEM ) )
    {
        if (m_itemTarget)
            data << m_itemTarget->GetPackGUID();
        else
            data << uint8(0);
    }

    if (m_targetMask & TARGET_FLAG_SOURCE_LOCATION)
    {
        data << m_srcTransportGUID.WriteAsPacked();
        data << m_srcX << m_srcY << m_srcZ;
    }

    if (m_targetMask & TARGET_FLAG_DEST_LOCATION)
    {
        data << m_destTransportGUID.WriteAsPacked();
        data << m_destX << m_destY << m_destZ;
    }

    if ( m_targetMask & TARGET_FLAG_STRING )
        data << m_strTarget;
}

void SpellCastTargets::ReadAdditionalData(ByteBuffer& data)
{
    data >> m_elevation;
    data >> m_speed;

    uint8 moveFlag;
    data >> moveFlag;

    if (moveFlag)
    {
        ObjectGuid guid;                                // unk guid (possible - active mover) - unused
        MovementInfo movementInfo;                      // MovementInfo

        data >> Unused<uint32>();                       // >> MSG_MOVE_STOP
        data >> guid.ReadAsPacked();
        data >> movementInfo;
        setSource(movementInfo.GetPos()->x,movementInfo.GetPos()->y,movementInfo.GetPos()->z);
    }
}

Spell::Spell( Unit* caster, SpellEntry const *info, bool triggered, ObjectGuid originalCasterGUID, SpellEntry const* triggeredBy )
{
    MANGOS_ASSERT( caster != NULL && info != NULL );
    MANGOS_ASSERT( info == sSpellStore.LookupEntry( info->Id ) && "`info` must be pointer to sSpellStore element");

    if (info->SpellDifficultyId && caster->IsInWorld() && caster->GetMap()->IsDungeon())
    {
        if (SpellEntry const* spellEntry = GetSpellEntryByDifficulty(info->SpellDifficultyId, caster->GetMap()->GetDifficulty(), caster->GetMap()->IsRaid()))
            m_spellInfo = spellEntry;
        else
            m_spellInfo = info;
    }
    else
        m_spellInfo = info;

    m_triggeredBySpellInfo = triggeredBy;
    m_caster = caster;
    m_selfContainer = NULL;
    m_referencedFromCurrentSpell = false;
    m_executedCurrently = false;
    m_delayStart = 0;
    m_delayAtDamageCount = 0;
    m_damage = 0;

    m_applyMultiplierMask = 0;

    // Get data for type of attack
    m_attackType = GetWeaponAttackType(m_spellInfo);

    m_spellSchoolMask = GetSpellSchoolMask(info);           // Can be override for some spell (wand shoot for example)

    if (m_attackType == RANGED_ATTACK)
    {
        // wand case
        if((m_caster->getClassMask() & CLASSMASK_WAND_USERS) != 0 && m_caster->GetTypeId() == TYPEID_PLAYER)
        {
            if (Item* pItem = ((Player*)m_caster)->GetWeaponForAttack(RANGED_ATTACK))
                m_spellSchoolMask = SpellSchoolMask(1 << pItem->GetProto()->Damage[0].DamageType);
        }
    }
    // Set health leech amount to zero
    m_healthLeech = 0;

    m_originalCasterGUID = originalCasterGUID ? originalCasterGUID : m_caster->GetObjectGuid();

    UpdateOriginalCasterPointer();

    for (int i = 0; i < MAX_EFFECT_INDEX; ++i)
    {
        if (m_spellInfo->Effect[i] != SPELL_EFFECT_NONE)
            m_currentBasePoints[i] = m_spellInfo->CalculateSimpleValue(SpellEffectIndex(i));
        else
        {
            // We must make check for use NONE effects in spell.dbc instead of this hack (this - from clean mangos).
            m_currentBasePoints[i] = m_spellInfo->CalculateSimpleValue(SpellEffectIndex(i));
        }

        m_effectExecuteData[i].clear();
    }

    m_spellState = SPELL_STATE_PREPARING;

    m_castPositionX = m_castPositionY = m_castPositionZ = 0;
    m_TriggerSpells.clear();
    m_preCastSpells.clear();
    m_IsTriggeredSpell = m_spellInfo->HasAttribute(SPELL_ATTR_EX4_FORCE_TRIGGERED) ? true : triggered;
    //m_AreaAura = false;
    m_CastItem = NULL;

    unitTarget = NULL;
    itemTarget = NULL;
    gameObjTarget = NULL;
    focusObject = NULL;
    m_cast_count = 0;
    m_glyphIndex = 0;
    m_triggeredByAuraSpell  = NULL;

    //Auto Shot & Shoot (wand)
    m_autoRepeat = IsAutoRepeatRangedSpell(m_spellInfo);

    m_runesState = 0;
    m_powerCost = 0;                                        // setup to correct value in Spell::prepare, don't must be used before.
    m_casttime = 0;                                         // setup to correct value in Spell::prepare, don't must be used before.
    m_timer = 0;                                            // will set to cast time in prepare
    m_duration = 0;

    m_needAliveTargetMask = 0;

    // determine reflection
    m_canReflect = false;

    m_spellFlags = SPELL_FLAG_NORMAL;

//    if(m_spellInfo->DmgClass == SPELL_DAMAGE_CLASS_MAGIC && !(m_spellInfo->AttributesEx2 & SPELL_ATTR_EX2_CANT_REFLECTED))

    // AoE spells, spells with non-magic DmgClass or SchoolMask or with SPELL_ATTR_EX2_CANT_REFLECTED cannot be reflected
    if (m_spellInfo->DmgClass == SPELL_DAMAGE_CLASS_MAGIC &&
        m_spellInfo->SchoolMask != SPELL_SCHOOL_MASK_NORMAL &&
        !m_spellInfo->HasAttribute(SPELL_ATTR_EX2_IGNORE_LOS) &&
        !IsAreaOfEffectSpell(m_spellInfo))
    {
        for(int j = 0; j < MAX_EFFECT_INDEX; ++j)
        {
            if (m_spellInfo->Effect[j] == SPELL_EFFECT_NONE)
                continue;

            if (IsPositiveTarget(m_spellInfo->EffectImplicitTargetA[j], m_spellInfo->EffectImplicitTargetB[j]) && !m_spellInfo->HasAttribute(SPELL_ATTR_EX_NEGATIVE))
/*            if(!IsPositiveTarget(m_spellInfo->EffectImplicitTargetA[j], m_spellInfo->EffectImplicitTargetB[j]))
                m_canReflect = true;
            else
                m_canReflect = m_spellInfo->HasAttribute(SPELL_ATTR_EX_NEGATIVE);

            if(m_canReflect)
*/
                continue;
            else
                m_canReflect = true;

            if (m_canReflect)
                break;
        }
    }

    CleanupTargetList();
}

Spell::~Spell()
{
}

template<typename T>
WorldObject* Spell::FindCorpseUsing()
{
    // non-standard target selection
    SpellRangeEntry const* srange = sSpellRangeStore.LookupEntry(m_spellInfo->rangeIndex);
    float max_range = GetSpellMaxRange(srange);

    WorldObject* result = NULL;

    T u_check((Player*)m_caster, max_range);
    MaNGOS::WorldObjectSearcher<T> searcher(result, u_check);

    Cell::VisitGridObjects(m_caster, searcher, max_range);

    if (!result)
        Cell::VisitWorldObjects(m_caster, searcher, max_range);

    return result;
}

// explicitly instantiate for use in SpellEffects.cpp
template WorldObject* Spell::FindCorpseUsing<MaNGOS::RaiseDeadObjectCheck>();

void Spell::FillTargetMap()
{
    // TODO: ADD the correct target FILLS!!!!!!

    UnitList tmpUnitLists[MAX_EFFECT_INDEX];                // Stores the temporary Target Lists for each effect
    uint8 effToIndex[MAX_EFFECT_INDEX] = {0, 1, 2};         // Helper array, to link to another tmpUnitList, if the targets for both effects match
    for(int i = 0; i < MAX_EFFECT_INDEX; ++i)
    {
        // not call for empty effect.
        // Also some spells use not used effect targets for store targets for dummy effect in triggered spells
        if (m_spellInfo->Effect[i] == SPELL_EFFECT_NONE)
            continue;

        // targets for TARGET_SCRIPT_COORDINATES (A) and TARGET_SCRIPT
        // for TARGET_FOCUS_OR_SCRIPTED_GAMEOBJECT (A) all is checked in Spell::CheckCast and in Spell::CheckItem
        // filled in Spell::CheckCast call
        if (m_spellInfo->EffectImplicitTargetA[i] == TARGET_SCRIPT_COORDINATES ||
           m_spellInfo->EffectImplicitTargetA[i] == TARGET_SCRIPT ||
           m_spellInfo->EffectImplicitTargetA[i] == TARGET_FOCUS_OR_SCRIPTED_GAMEOBJECT ||
           (m_spellInfo->EffectImplicitTargetB[i] == TARGET_SCRIPT && m_spellInfo->EffectImplicitTargetA[i] != TARGET_SELF))
            continue;

        // TODO: find a way so this is not needed?
        // for area auras always add caster as target (needed for totems for example)
        if (IsAreaAuraEffect(m_spellInfo->Effect[i]))
            AddUnitTarget(m_caster, SpellEffectIndex(i));


        // no double fill for same targets
        for (int j = 0; j < i; ++j)
        {
            // Check if same target, but handle i.e. AreaAuras different
            if (m_spellInfo->EffectImplicitTargetA[i] == m_spellInfo->EffectImplicitTargetA[j] && m_spellInfo->EffectImplicitTargetB[i] == m_spellInfo->EffectImplicitTargetB[j]
                && m_spellInfo->Effect[j] != SPELL_EFFECT_NONE
                && !IsAreaAuraEffect(m_spellInfo->Effect[i]) && !IsAreaAuraEffect(m_spellInfo->Effect[j]))
                // Add further conditions here if required
            {
                effToIndex[i] = j;                          // effect i has same targeting list as effect j
                break;
            }
        }

        // New target combination and fail custom fill method
        if (!FillCustomTargetMap(SpellEffectIndex(i),tmpUnitLists[i]) && effToIndex[i] == i)
        {
            // TargetA/TargetB dependent from each other, we not switch to full support this dependences
            // but need it support in some know cases
            switch(m_spellInfo->EffectImplicitTargetA[i])
            {
                case TARGET_NONE:
                    switch(m_spellInfo->EffectImplicitTargetB[i])
                    {
                        case TARGET_NONE:
                            if (m_caster->GetObjectGuid().IsPet())
                                SetTargetMap(SpellEffectIndex(i), TARGET_SELF, tmpUnitLists[i /*==effToIndex[i]*/]);
                            else
                                SetTargetMap(SpellEffectIndex(i), TARGET_EFFECT_SELECT, tmpUnitLists[i /*==effToIndex[i]*/]);
                            break;
                        default:
                            SetTargetMap(SpellEffectIndex(i), m_spellInfo->EffectImplicitTargetB[i], tmpUnitLists[i /*==effToIndex[i]*/]);
                            break;
                    }
                    break;
                case TARGET_SELF:
                    switch(m_spellInfo->EffectImplicitTargetB[i])
                    {
                        case TARGET_NONE:
                        case TARGET_EFFECT_SELECT:
                            SetTargetMap(SpellEffectIndex(i), m_spellInfo->EffectImplicitTargetA[i], tmpUnitLists[i /*==effToIndex[i]*/]);
                            break;
                        case TARGET_AREAEFFECT_INSTANT:         // use B case that not dependent from from A in fact
                            if((m_targets.m_targetMask & TARGET_FLAG_DEST_LOCATION) == 0)
                                m_targets.setDestination(m_caster->GetPositionX(), m_caster->GetPositionY(), m_caster->GetPositionZ());
                            SetTargetMap(SpellEffectIndex(i), m_spellInfo->EffectImplicitTargetB[i], tmpUnitLists[i /*==effToIndex[i]*/]);
                            break;
                        case TARGET_BEHIND_VICTIM:              // use B case that not dependent from from A in fact
                            SetTargetMap(SpellEffectIndex(i), m_spellInfo->EffectImplicitTargetB[i], tmpUnitLists[i /*==effToIndex[i]*/]);
                            break;
                        default:
                            SetTargetMap(SpellEffectIndex(i), m_spellInfo->EffectImplicitTargetA[i], tmpUnitLists[i /*==effToIndex[i]*/]);
                            SetTargetMap(SpellEffectIndex(i), m_spellInfo->EffectImplicitTargetB[i], tmpUnitLists[i /*==effToIndex[i]*/]);
                            break;
                    }
                    break;
                case TARGET_EFFECT_SELECT:
                    switch(m_spellInfo->EffectImplicitTargetB[i])
                    {
                        case TARGET_NONE:
                        case TARGET_EFFECT_SELECT:
                            SetTargetMap(SpellEffectIndex(i), m_spellInfo->EffectImplicitTargetA[i], tmpUnitLists[i /*==effToIndex[i]*/]);
                            break;
                        // dest point setup required
                        case TARGET_AREAEFFECT_INSTANT:
                        case TARGET_AREAEFFECT_CUSTOM:
                        case TARGET_ALL_ENEMY_IN_AREA:
                        case TARGET_ALL_ENEMY_IN_AREA_INSTANT:
                        case TARGET_ALL_ENEMY_IN_AREA_CHANNELED:
                        case TARGET_ALL_FRIENDLY_UNITS_IN_AREA:
                        case TARGET_AREAEFFECT_GO_AROUND_DEST:
                            // triggered spells get dest point from default target set, ignore it
                            if (!(m_targets.m_targetMask & TARGET_FLAG_DEST_LOCATION) || m_IsTriggeredSpell)
                                if (WorldObject* castObject = GetCastingObject())
                                    m_targets.setDestination(castObject->GetPositionX(), castObject->GetPositionY(), castObject->GetPositionZ());
                            SetTargetMap(SpellEffectIndex(i), m_spellInfo->EffectImplicitTargetB[i], tmpUnitLists[i /*==effToIndex[i]*/]);
                            break;
                        // target pre-selection required
                        case TARGET_INNKEEPER_COORDINATES:
                        case TARGET_TABLE_X_Y_Z_COORDINATES:
                        case TARGET_CASTER_COORDINATES:
                        case TARGET_SCRIPT_COORDINATES:
                        case TARGET_CURRENT_ENEMY_COORDINATES:
                        case TARGET_DUELVSPLAYER_COORDINATES:
                        case TARGET_DYNAMIC_OBJECT_COORDINATES:
                        case TARGET_POINT_AT_NORTH:
                        case TARGET_POINT_AT_SOUTH:
                        case TARGET_POINT_AT_EAST:
                        case TARGET_POINT_AT_WEST:
                        case TARGET_POINT_AT_NE:
                        case TARGET_POINT_AT_NW:
                        case TARGET_POINT_AT_SE:
                        case TARGET_POINT_AT_SW:
                        case TARGET_RANDOM_NEARBY_DEST:
                            // need some target for processing
                            SetTargetMap(SpellEffectIndex(i), m_spellInfo->EffectImplicitTargetA[i], tmpUnitLists[i /*==effToIndex[i]*/]);
                            SetTargetMap(SpellEffectIndex(i), m_spellInfo->EffectImplicitTargetB[i], tmpUnitLists[i /*==effToIndex[i]*/]);
                            break;
                        default:
                            SetTargetMap(SpellEffectIndex(i), m_spellInfo->EffectImplicitTargetB[i], tmpUnitLists[i /*==effToIndex[i]*/]);
                            break;
                    }
                    break;
                case TARGET_CASTER_COORDINATES:
                    switch(m_spellInfo->EffectImplicitTargetB[i])
                    {
                        case TARGET_ALL_ENEMY_IN_AREA:
                            // Note: this hack with search required until GO casting not implemented
                            // environment damage spells already have around enemies targeting but this not help in case nonexistent GO casting support
                            // currently each enemy selected explicitly and self cast damage
                            if (m_spellInfo->Effect[i] == SPELL_EFFECT_ENVIRONMENTAL_DAMAGE)
                            {
                                if (m_targets.getUnitTarget())
                                    tmpUnitLists[i /*==effToIndex[i]*/].push_back(m_targets.getUnitTarget());
                            }
                            else
                            {
                                SetTargetMap(SpellEffectIndex(i), m_spellInfo->EffectImplicitTargetA[i], tmpUnitLists[i /*==effToIndex[i]*/]);
                                SetTargetMap(SpellEffectIndex(i), m_spellInfo->EffectImplicitTargetB[i], tmpUnitLists[i /*==effToIndex[i]*/]);
                            }
                            break;
                        case TARGET_NONE:
                            SetTargetMap(SpellEffectIndex(i), m_spellInfo->EffectImplicitTargetA[i], tmpUnitLists[i /*==effToIndex[i]*/]);
                            tmpUnitLists[i /*==effToIndex[i]*/].push_back(m_caster);
                            break;
                        default:
                            SetTargetMap(SpellEffectIndex(i), m_spellInfo->EffectImplicitTargetA[i], tmpUnitLists[i /*==effToIndex[i]*/]);
                            SetTargetMap(SpellEffectIndex(i), m_spellInfo->EffectImplicitTargetB[i], tmpUnitLists[i /*==effToIndex[i]*/]);
                            break;
                    }
                    break;
                case TARGET_TABLE_X_Y_Z_COORDINATES:
                    switch(m_spellInfo->EffectImplicitTargetB[i])
                    {
                        case TARGET_NONE:
                            SetTargetMap(SpellEffectIndex(i), m_spellInfo->EffectImplicitTargetA[i], tmpUnitLists[i /*==effToIndex[i]*/]);
                            // need some target for processing
                            SetTargetMap(SpellEffectIndex(i), TARGET_EFFECT_SELECT, tmpUnitLists[i /*==effToIndex[i]*/]);
                            break;
                        case TARGET_AREAEFFECT_INSTANT:         // All 17/7 pairs used for dest teleportation, A processed in effect code
                            SetTargetMap(SpellEffectIndex(i), m_spellInfo->EffectImplicitTargetB[i], tmpUnitLists[i /*==effToIndex[i]*/]);
                            break;
                        default:
                            SetTargetMap(SpellEffectIndex(i), m_spellInfo->EffectImplicitTargetA[i], tmpUnitLists[i /*==effToIndex[i]*/]);
                            SetTargetMap(SpellEffectIndex(i), m_spellInfo->EffectImplicitTargetB[i], tmpUnitLists[i /*==effToIndex[i]*/]);
                            break;
                    }
                    break;
                case TARGET_SELF2:
                    switch(m_spellInfo->EffectImplicitTargetB[i])
                    {
                        case TARGET_NONE:
                        case TARGET_EFFECT_SELECT:
                            SetTargetMap(SpellEffectIndex(i), m_spellInfo->EffectImplicitTargetA[i], tmpUnitLists[i /*==effToIndex[i]*/]);
                            break;
                        case TARGET_RANDOM_NEARBY_DEST:
                            SetTargetMap(SpellEffectIndex(i), m_spellInfo->EffectImplicitTargetA[i], tmpUnitLists[i /*==effToIndex[i]*/]);
                        break;
                        // most A/B target pairs is self->negative and not expect adding caster to target list
                        default:
                            SetTargetMap(SpellEffectIndex(i), m_spellInfo->EffectImplicitTargetB[i], tmpUnitLists[i /*==effToIndex[i]*/]);
                            break;
                    }
                    break;
                case TARGET_DUELVSPLAYER_COORDINATES:
                    switch(m_spellInfo->EffectImplicitTargetB[i])
                    {
                        case TARGET_NONE:
                        case TARGET_EFFECT_SELECT:
                            SetTargetMap(SpellEffectIndex(i), m_spellInfo->EffectImplicitTargetA[i], tmpUnitLists[i /*==effToIndex[i]*/]);
                            if (Unit* currentTarget = m_targets.getUnitTarget())
                                tmpUnitLists[i /*==effToIndex[i]*/].push_back(currentTarget);
                            break;
                        default:
                            SetTargetMap(SpellEffectIndex(i), m_spellInfo->EffectImplicitTargetA[i], tmpUnitLists[i /*==effToIndex[i]*/]);
                            SetTargetMap(SpellEffectIndex(i), m_spellInfo->EffectImplicitTargetB[i], tmpUnitLists[i /*==effToIndex[i]*/]);
                            break;
                    }
                    break;
                case TARGET_AREAEFFECT_CUSTOM:
                case TARGET_DUELVSPLAYER:
                default:
                    switch(m_spellInfo->EffectImplicitTargetB[i])
                    {
                        case TARGET_NONE:
                        case TARGET_EFFECT_SELECT:
                            SetTargetMap(SpellEffectIndex(i), m_spellInfo->EffectImplicitTargetA[i], tmpUnitLists[i /*==effToIndex[i]*/]);
                            break;
                        case TARGET_SCRIPT_COORDINATES:         // B case filled in CheckCast but we need fill unit list base at A case
                            SetTargetMap(SpellEffectIndex(i), m_spellInfo->EffectImplicitTargetA[i], tmpUnitLists[i /*==effToIndex[i]*/]);
                            break;
                        default:
                            SetTargetMap(SpellEffectIndex(i), m_spellInfo->EffectImplicitTargetA[i], tmpUnitLists[i /*==effToIndex[i]*/]);
                            SetTargetMap(SpellEffectIndex(i), m_spellInfo->EffectImplicitTargetB[i], tmpUnitLists[i /*==effToIndex[i]*/]);
                            break;
                    }
                    break;
            }
        }

        if (tmpUnitLists[effToIndex[i]].size() == 1 && *tmpUnitLists[effToIndex[i]].begin() == m_caster->getVictim())
        {
            if (Unit* pMagnetTarget = m_caster->SelectMagnetTarget(*tmpUnitLists[effToIndex[i]].begin(), this, SpellEffectIndex(i)))
                if (pMagnetTarget != *tmpUnitLists[effToIndex[i]].begin())
                {
                    tmpUnitLists[effToIndex[i]].clear();
                    tmpUnitLists[effToIndex[i]].push_back(pMagnetTarget);
                }
        }

        for (UnitList::iterator itr = tmpUnitLists[effToIndex[i]].begin(); itr != tmpUnitLists[effToIndex[i]].end();)
        {
            if (!CheckTarget (*itr, SpellEffectIndex(i)))
            {
                itr = tmpUnitLists[effToIndex[i]].erase(itr);
                continue;
            }
            else
                ++itr;
        }

        for (UnitList::const_iterator iunit = tmpUnitLists[effToIndex[i]].begin(); iunit != tmpUnitLists[effToIndex[i]].end(); ++iunit)
            AddUnitTarget((*iunit), SpellEffectIndex(i));
    }
}

void Spell::prepareDataForTriggerSystem()
{
    //==========================================================================================
    // Now fill data for trigger system, need know:
    // an spell trigger another or not ( m_canTrigger )
    // Create base triggers flags for Attacker and Victim ( m_procAttacker and  m_procVictim)
    //==========================================================================================
    // Fill flag can spell trigger or not
    // TODO: possible exist spell attribute for this
    m_canTrigger = false;

    if (m_CastItem)
        m_canTrigger = false;                               // Do not trigger from item cast spell
    else if (!m_IsTriggeredSpell)
        m_canTrigger = true;                                // Normal cast - can trigger
    else if (!m_triggeredByAuraSpell)
        m_canTrigger = true;                                // Triggered from SPELL_EFFECT_TRIGGER_SPELL - can trigger

    if (!m_canTrigger)                                      // Exceptions (some periodic triggers)
    {
        switch (m_spellInfo->SpellFamilyName)
        {
            case SPELLFAMILY_MAGE:
                // Arcane Missiles / Blizzard triggers need do it
                if (m_spellInfo->SpellFamilyFlags.test<CF_MAGE_BLIZZARD, CF_MAGE_ARCANE_MISSILES2>() || m_spellInfo->SpellIconID == 212)
                    m_canTrigger = true;
                // Clearcasting trigger need do it
                // Replenish Mana, item spell with triggered cases (Mana Agate, etc mana gems)
                // Fingers of Frost: triggered by Frost/Ice Armor
                // Living Bomb - can trigger Hot Streak
                else if (m_spellInfo->SpellFamilyFlags.test<CF_MAGE_CLEARCASTING, CF_MAGE_REPLENISH_MANA, CF_MAGE_CHILLED, CF_MAGE_LIVING_BOMB_AOE>())
                    m_canTrigger = true;
                break;
            case SPELLFAMILY_WARLOCK:
                // For Hellfire Effect / Rain of Fire / Seed of Corruption triggers need do it
                if (m_spellInfo->SpellFamilyFlags.test<CF_WARLOCK_RAIN_OF_FIRE, CF_WARLOCK_HELLFIRE, CF_WARLOCK_SEED_OF_CORRUPTION2>())
                    m_canTrigger = true;
                break;
            case SPELLFAMILY_PRIEST:
                // For Penance,Mind Sear,Mind Flay,Improved Devouring Plague heal/damage triggers need do it
                if (m_spellInfo->SpellFamilyFlags.test<CF_PRIEST_MIND_FLAY1, CF_PRIEST_PENANCE_DMG, CF_PRIEST_PENANCE_HEAL, CF_PRIEST_IMP_DEVOURING_PLAGUE, CF_PRIEST_MIND_FLAY2>())
                    m_canTrigger = true;
                break;
            case SPELLFAMILY_ROGUE:
                // For poisons need do it
                if (m_spellInfo->SpellFamilyFlags.test<CF_ROGUE_INSTANT_POISON, CF_ROGUE_CRIPPLING_POISON, CF_ROGUE_MIND_NUMBING_POISON, CF_ROGUE_DEADLY_POISON, CF_ROGUE_WOUND_POISON, CF_ROGUE_ANESTHETIC_POISON>())
                    m_canTrigger = true;
                break;
            case SPELLFAMILY_HUNTER:
                // Hunter Rapid Killing/Explosive Trap Effect/Immolation Trap Effect/Frost Trap Aura/Snake Trap Effect/Explosive Shot
                if (m_spellInfo->SpellFamilyFlags.test<CF_HUNTER_FIRE_TRAP_EFFECTS, CF_HUNTER_FROST_TRAP_EFFECTS, CF_HUNTER_SNAKE_TRAP_EFFECT, CF_HUNTER_RAPID_KILLING, CF_HUNTER_EXPLOSIVE_SHOT2>())
                    m_canTrigger = true;
                break;
            case SPELLFAMILY_PALADIN:
                // For Judgements (all) / Holy Shock triggers need do it
                if (m_spellInfo->SpellFamilyFlags.test<CF_PALADIN_JUDGEMENT_OF_RIGHT, CF_PALADIN_JUDGEMENT_OF_WISDOM_LIGHT, CF_PALADIN_JUDGEMENT_OF_JUSTICE, CF_PALADIN_HOLY_SHOCK1, CF_PALADIN_JUDGEMENT_ACTIVATE, CF_PALADIN_JUDGEMENT_OF_LIGHT, CF_PALADIN_JUDGEMENT_OF_BLOOD_MARTYR, CF_PALADIN_HOLY_SHOCK>())
                    m_canTrigger = true;
                break;
            case SPELLFAMILY_WARRIOR:
                break;
            default:
                break;
        }
    }

    // Get data for type of attack and fill base info for trigger
    switch (m_spellInfo->DmgClass)
    {
        case SPELL_DAMAGE_CLASS_MELEE:
            m_procAttacker = PROC_FLAG_SUCCESSFUL_MELEE_SPELL_HIT;
            if (m_attackType == OFF_ATTACK)
                m_procAttacker |= PROC_FLAG_SUCCESSFUL_OFFHAND_HIT;
            m_procVictim   = PROC_FLAG_TAKEN_MELEE_SPELL_HIT;
            break;
        case SPELL_DAMAGE_CLASS_RANGED:
            // Auto attack
            if (m_spellInfo->HasAttribute(SPELL_ATTR_EX2_AUTOREPEAT_FLAG))
            {
                m_procAttacker = PROC_FLAG_SUCCESSFUL_RANGED_HIT;
                m_procVictim   = PROC_FLAG_TAKEN_RANGED_HIT;
            }
            else // Ranged spell attack
            {
                m_procAttacker = PROC_FLAG_SUCCESSFUL_RANGED_SPELL_HIT;
                m_procVictim   = PROC_FLAG_TAKEN_RANGED_SPELL_HIT;
            }
            break;
        default:
            if (IsPositiveSpell(m_spellInfo->Id))                                 // Check for positive spell
            {
                m_procAttacker = PROC_FLAG_SUCCESSFUL_POSITIVE_SPELL;
                m_procVictim   = PROC_FLAG_TAKEN_POSITIVE_SPELL;
            }
            else if (m_spellInfo->HasAttribute(SPELL_ATTR_EX2_AUTOREPEAT_FLAG))   // Wands auto attack
            {
                m_procAttacker = PROC_FLAG_SUCCESSFUL_RANGED_HIT;
                m_procVictim   = PROC_FLAG_TAKEN_RANGED_HIT;
            }
            else                                           // Negative spell
            {
                m_procAttacker = PROC_FLAG_SUCCESSFUL_NEGATIVE_SPELL_HIT;
                m_procVictim   = PROC_FLAG_TAKEN_NEGATIVE_SPELL_HIT;
            }
            break;
    }

    // some negative spells have positive effects to another or same targets
    // avoid triggering negative hit for only positive targets
    m_negativeEffectMask = 0x0;
    for (int i = 0; i < MAX_EFFECT_INDEX; ++i)
        if (!IsPositiveEffect(m_spellInfo, SpellEffectIndex(i)))
            m_negativeEffectMask |= (1<<i);

    // Hunter traps spells: Immolation Trap Effect, Frost Trap (triggering spell!!),
    // Freezing Trap Effect(+ Freezing Arrow Effect), Explosive Trap Effect, Snake Trap Effect
    if (m_spellInfo->IsFitToFamily<SPELLFAMILY_HUNTER, CF_HUNTER_FREEZING_TRAP_EFFECT, CF_HUNTER_MISC_TRAPS, CF_HUNTER_SNAKE_TRAP_EFFECT, CF_HUNTER_EXPLOSIVE_TRAP_EFFECT, CF_HUNTER_IMMOLATION_TRAP, CF_HUNTER_FROST_TRAP>())
        m_procAttacker |= PROC_FLAG_ON_TRAP_ACTIVATION;
}

void Spell::CleanupTargetList()
{
    m_UniqueTargetInfo.clear();
    m_UniqueGOTargetInfo.clear();
    m_UniqueItemInfo.clear();
    m_delayMoment = 0;
}

void Spell::AddUnitTarget(Unit* pVictim, SpellEffectIndex effIndex)
{
    if (m_spellInfo->Effect[effIndex] == 0)
        return;

    // Check for effect immune skip if immuned
    bool immuned = pVictim->IsImmuneToSpellEffect(m_spellInfo, effIndex);

    if (pVictim->GetTypeId() == TYPEID_UNIT && ((Creature*)pVictim)->IsTotem() && (m_spellFlags & SPELL_FLAG_REDIRECTED))
        immuned = false;

    ObjectGuid targetGUID = pVictim->GetObjectGuid();

    // Lookup target in already in list
    for(TargetList::iterator ihit = m_UniqueTargetInfo.begin(); ihit != m_UniqueTargetInfo.end(); ++ihit)
    {
        if (targetGUID == ihit->targetGUID)                 // Found in list
        {
            if (!immuned)
                ihit->effectMask |= 1 << effIndex;          // Add only effect mask if not immuned
            return;
        }
    }

    // This is new target calculate data for him

    // Get spell hit result on target
    TargetInfo target;
    target.targetGUID = targetGUID;                         // Store target GUID
    target.effectMask = immuned ? 0 : (1 << effIndex);      // Store index of effect if not immuned
    target.processed  = false;                              // Effects not applied on target

    // Calculate hit result
    target.missCondition = m_caster->SpellHitResult(pVictim, m_spellInfo, m_canReflect);

    // spell fly from visual cast object
    WorldObject* affectiveObject = GetAffectiveCasterObject();

    float speed_proto = m_spellInfo->speed;
    // spell speed calculation for charge-like spells
    if (m_spellInfo->HasAttribute(SPELL_ATTR_EX7_HAS_CHARGE_EFFECT) && (fabs(m_spellInfo->speed) < M_NULL_F))
    {
        speed_proto = BASE_CHARGE_SPEED;
    }

    // Spell have trajectory - need calculate incoming time
    if (affectiveObject && (m_targets.GetSpeed() > M_NULL_F))
    {
        float dist = 5.0f;
        if (m_targets.m_targetMask & TARGET_FLAG_DEST_LOCATION)
            dist = affectiveObject->GetDistance(m_targets.m_destX, m_targets.m_destY, m_targets.m_destZ);
        else
            dist = affectiveObject->GetDistance(pVictim->GetPositionX(), pVictim->GetPositionY(), pVictim->GetPositionZ());
        float speed = m_targets.GetSpeed() * cos(m_targets.GetElevation());

        target.timeDelay = (uint64) floor(dist / speed * 1000.0f);
    }
    // Spell have speed - need calculate incoming time
    else if ((speed_proto > M_NULL_F) && affectiveObject && (pVictim != affectiveObject))
    {
        // calculate spell incoming interval
        float dist = affectiveObject->GetDistance(pVictim->GetPositionX(), pVictim->GetPositionY(), pVictim->GetPositionZ());
        if (dist < 5.0f)
            dist = 5.0f;
        target.timeDelay = (uint64) floor(dist / speed_proto * 1000.0f);
/*
this piece of code make delayed stun and other effects for charge-like spells. seems not offlike...
        if (m_spellInfo->AttributesEx7 & SPELL_ATTR_EX7_HAS_CHARGE_EFFECT)
        {
            if (target.timeDelay > GetDelayStart())
                SetDelayStart(target.timeDelay);
        }
*/
    }
    // Spell cast on self - mostly TRIGGER_MISSILE code
    else if ((speed_proto > M_NULL_F) && affectiveObject && (pVictim == affectiveObject))
    {
        float dist = 0.0f;
        if (m_targets.m_targetMask & TARGET_FLAG_DEST_LOCATION)
            dist = affectiveObject->GetDistance(m_targets.m_destX, m_targets.m_destY, m_targets.m_destZ);

        target.timeDelay = (uint64) floor(dist / speed_proto * 1000.0f);
    }
    else
        target.timeDelay = UI64LIT(0);

    // Calculate minimum incoming time
    if (m_delayMoment == 0 || m_delayMoment > target.timeDelay)
        m_delayMoment = target.timeDelay;

    // If target reflect spell back to caster
    if (target.missCondition == SPELL_MISS_REFLECT)
    {
        // Calculate reflected spell result on caster
        target.reflectResult =  m_caster->SpellHitResult(m_caster, m_spellInfo, m_canReflect);

        if (target.reflectResult == SPELL_MISS_REFLECT)     // Impossible reflect again, so simply deflect spell
            target.reflectResult = SPELL_MISS_PARRY;

        // Increase time interval for reflected spells by 1.5
        target.timeDelay += target.timeDelay >> 1;

        m_spellFlags |= SPELL_FLAG_REFLECTED;
    }
    else
        target.reflectResult = SPELL_MISS_NONE;

    // Add target to list
    m_UniqueTargetInfo.push_back(target);
}

void Spell::AddUnitTarget(ObjectGuid unitGuid, SpellEffectIndex effIndex)
{
    if (Unit* unit = m_caster->GetObjectGuid() == unitGuid ? m_caster : ObjectAccessor::GetUnit(*m_caster, unitGuid))
        AddUnitTarget(unit, effIndex);
}

void Spell::AddGOTarget(GameObject* pVictim, SpellEffectIndex effIndex)
{
    if (m_spellInfo->Effect[effIndex] == 0)
        return;

    ObjectGuid targetGUID = pVictim->GetObjectGuid();

    // Lookup target in already in list
    for(GOTargetList::iterator ihit = m_UniqueGOTargetInfo.begin(); ihit != m_UniqueGOTargetInfo.end(); ++ihit)
    {
        if (targetGUID == ihit->targetGUID)                 // Found in list
        {
            ihit->effectMask |= (1 << effIndex);            // Add only effect mask
            return;
        }
    }

    // This is new target calculate data for him

    GOTargetInfo target;
    target.targetGUID = targetGUID;
    target.effectMask = (1 << effIndex);
    target.processed  = false;                              // Effects not apply on target

    // spell fly from visual cast object
    WorldObject* affectiveObject = GetAffectiveCasterObject();

    // Spell have trajectory - need calculate incoming time
    if (affectiveObject && m_targets.GetSpeed() > 0.0f)
    {
        float dist = 5.0f;
        if (m_targets.m_targetMask & TARGET_FLAG_DEST_LOCATION)
            dist = affectiveObject->GetDistance(m_targets.m_destX, m_targets.m_destY, m_targets.m_destZ);
        else
            dist = affectiveObject->GetDistance(pVictim->GetPositionX(), pVictim->GetPositionY(), pVictim->GetPositionZ());

        float speed = m_targets.GetSpeed() * cos(m_targets.GetElevation());

        target.timeDelay = (uint64) floor(dist / speed * 1000.0f);
    }
    // Spell have speed - need calculate incoming time
    else if (m_spellInfo->speed > 0.0f && affectiveObject && pVictim != affectiveObject)
    {
        // calculate spell incoming interval
        float dist = affectiveObject->GetDistance(pVictim->GetPositionX(), pVictim->GetPositionY(), pVictim->GetPositionZ());
        if (dist < 5.0f)
            dist = 5.0f;
        target.timeDelay = (uint64) floor(dist / m_spellInfo->speed * 1000.0f);
    }
    else
        target.timeDelay = UI64LIT(0);

    if (m_delayMoment == 0 || m_delayMoment > target.timeDelay)
        m_delayMoment = target.timeDelay;

    // Add target to list
    m_UniqueGOTargetInfo.push_back(target);
}

void Spell::AddGOTarget(ObjectGuid goGuid, SpellEffectIndex effIndex)
{
    if (GameObject* go = m_caster->GetMap()->GetGameObject(goGuid))
        AddGOTarget(go, effIndex);
}

void Spell::AddItemTarget(Item* pitem, SpellEffectIndex effIndex)
{
    if (m_spellInfo->Effect[effIndex] == 0)
        return;

    // Lookup target in already in list
    for(ItemTargetList::iterator ihit = m_UniqueItemInfo.begin(); ihit != m_UniqueItemInfo.end(); ++ihit)
    {
        if (pitem == ihit->item)                            // Found in list
        {
            ihit->effectMask |= (1 << effIndex);            // Add only effect mask
            return;
        }
    }

    // This is new target add data

    ItemTargetInfo target;
    target.item       = pitem;
    target.effectMask = (1 << effIndex);
    m_UniqueItemInfo.push_back(target);
}

void Spell::DoAllEffectOnTarget(TargetInfo *target)
{
    if (!target || target->processed)                       // Check target
        return;

    target->processed = true;                               // Target checked in apply effects procedure

    // Get mask of effects for target
    uint32 mask = target->effectMask;

    Unit* unit = m_caster->GetObjectGuid() == target->targetGUID ? m_caster : ObjectAccessor::GetUnit(*m_caster, target->targetGUID);
    if (!unit)
        return;

    // Get original caster (if exist) and calculate damage/healing from him data
    Unit *real_caster = GetAffectiveCaster();
    // FIXME: in case wild GO heal/damage spells will be used target bonuses
    Unit* caster = real_caster ? real_caster : m_caster;

    SpellMissInfo missInfo = target->missCondition;
    // Need init unitTarget by default unit (can changed in code on reflect)
    // Or on missInfo!=SPELL_MISS_NONE unitTarget undefined (but need in trigger subsystem)
    unitTarget = unit;

    // Reset damage/healing counter
    ResetEffectDamageAndHeal();

    // Fill base trigger info
    DamageInfo damageInfo(caster, unitTarget, m_spellInfo);
    damageInfo.procAttacker = m_procAttacker;
    damageInfo.procVictim   = m_procVictim;
    damageInfo.procEx       = PROC_EX_NONE;
    damageInfo.attackType   = m_attackType;

    // drop proc flags in case target not affected negative effects in negative spell
    // for example caster bonus or animation,
    // except miss case where will assigned PROC_EX_* flags later
    if (((damageInfo.procAttacker | damageInfo.procVictim) & NEGATIVE_TRIGGER_MASK) &&
        !(target->effectMask & m_negativeEffectMask) && missInfo == SPELL_MISS_NONE)
    {
        damageInfo.procAttacker = PROC_FLAG_NONE;
        damageInfo.procVictim   = PROC_FLAG_NONE;
    }

    if (m_spellInfo->speed > 0 || GetDelayStart())
    {
        // mark effects that were already handled in Spell::HandleDelayedSpellLaunch on spell launch as processed
        for (int32 i = 0; i < MAX_EFFECT_INDEX; ++i)
            if (IsEffectHandledOnDelayedSpellLaunch(m_spellInfo, SpellEffectIndex(i)))
                mask &= ~(1<<i);

        // maybe used in effects that are handled on hit
        m_damage += target->damage;
    }

    // recheck for availability/visibility of target
    if (((m_spellInfo->speed > 0.0f ||
        (m_spellInfo->EffectImplicitTargetA[0] == TARGET_CHAIN_DAMAGE &&
        GetSpellCastTime(m_spellInfo, this) > 0)) &&
        (!unit->isVisibleForOrDetect(m_caster, m_caster, false) && !m_IsTriggeredSpell)))
    {
        caster->SendSpellMiss(unit, m_spellInfo->Id, SPELL_MISS_EVADE);
        missInfo = SPELL_MISS_EVADE;
        return;
    }

    if (missInfo==SPELL_MISS_NONE)                          // In case spell hit target, do all effect on that target
        DoSpellHitOnUnit(unit, mask);
    else if (missInfo == SPELL_MISS_REFLECT)                // In case spell reflect from target, do all effect on caster (if hit)
    {
        if (target->reflectResult == SPELL_MISS_NONE)       // If reflected spell hit caster -> do all effect on him
        {
            DoSpellHitOnUnit(m_caster, mask);
            damageInfo.target = m_caster;
            unitTarget = m_caster;
        }
    }
    else if (missInfo == SPELL_MISS_MISS || missInfo == SPELL_MISS_RESIST)
    {
        if (real_caster && real_caster != unit)
        {
            // can cause back attack (if detected)
            if (!m_spellInfo->HasAttribute(SPELL_ATTR_EX3_NO_INITIAL_AGGRO) && !m_spellInfo->HasAttribute(SPELL_ATTR_EX_NO_THREAT) && !IsPositiveSpell(m_spellInfo->Id) &&
                (m_caster->isVisibleForOrDetect(unit, unit, false) && !m_IsTriggeredSpell))
            {
                if (!unit->isInCombat() && unit->GetTypeId() != TYPEID_PLAYER && ((Creature*)unit)->AI())
                    unit->AttackedBy(real_caster);
            }
        }
    }


    // All calculated do it!
    // Do healing and triggers
    if (m_healing)
    {
        bool crit = real_caster && real_caster->IsSpellCrit(unitTarget, m_spellInfo, m_spellSchoolMask);
        damageInfo.damage = m_healing;
        if (crit)
        {
            damageInfo.procEx |= PROC_EX_CRITICAL_HIT;
            damageInfo.damage  = caster->SpellCriticalHealingBonus(m_spellInfo, damageInfo.damage, NULL);
        }
        else
            damageInfo.procEx |= PROC_EX_NORMAL_HIT;

        damageInfo.absorb = 0;
        unitTarget->CalculateHealAbsorb(damageInfo.damage, &damageInfo.absorb);
        damageInfo.damage -= damageInfo.absorb;

        // Do triggers for unit (reflect triggers passed on hit phase for correct drop charge)
        if (m_canTrigger && missInfo != SPELL_MISS_REFLECT)
        {
            uint32 saveAttacker = damageInfo.procAttacker;
            damageInfo.procAttacker = real_caster ? damageInfo.procAttacker : PROC_FLAG_NONE;
            caster->ProcDamageAndSpell(&damageInfo);
            damageInfo.procAttacker = saveAttacker;
        }

        int32 gain = caster->DealHeal(unitTarget, damageInfo.damage, m_spellInfo, crit, damageInfo.absorb);

        if (real_caster)
            unitTarget->getHostileRefManager().threatAssist(real_caster, float(gain) * 0.5f * sSpellMgr.GetSpellThreatMultiplier(m_spellInfo), m_spellInfo);
    }
    // Do damage and triggers
    else if (m_damage)
    {
        // Fill base damage struct (unitTarget - is real spell target)

        if (m_spellInfo->speed > 0)
        {
            damageInfo.damage = m_damage;
            damageInfo.HitInfo = target->HitInfo;
        }
        // Add bonuses and fill damageInfo struct
        else
        {
            float dmgMultiplier = 1.0f;
            if (m_damageIndex >= 0 && m_applyMultiplierMask & (1 << m_damageIndex))
                dmgMultiplier = m_damageMultipliers[m_damageIndex];

            caster->CalculateSpellDamage(&damageInfo, m_damage, m_spellInfo, m_attackType, dmgMultiplier);
        }

        unitTarget->CalculateAbsorbResistBlock(caster, &damageInfo, m_spellInfo);

        caster->DealDamageMods(damageInfo.target, damageInfo.damage, &damageInfo.absorb);

        // Send log damage message to client
        caster->SendSpellNonMeleeDamageLog(&damageInfo);

        damageInfo.procEx = createProcExtendMask(&damageInfo, missInfo);
        damageInfo.procVictim |= PROC_FLAG_TAKEN_ANY_DAMAGE;

        if (damageInfo.absorb && damageInfo.damage == 0)
            damageInfo.procEx &= ~PROC_EX_DIRECT_DAMAGE;

        // Do triggers for unit (reflect triggers passed on hit phase for correct drop charge)
        if (m_canTrigger && missInfo != SPELL_MISS_REFLECT)
        {
            uint32 saveAttacker = damageInfo.procAttacker;
            damageInfo.procAttacker = real_caster ? damageInfo.procAttacker : PROC_FLAG_NONE;
            caster->ProcDamageAndSpell(&damageInfo);
            damageInfo.procAttacker = saveAttacker;
        }

        // trigger weapon enchants for weapon based spells; exclude spells that stop attack, because may break CC
        if (m_caster->GetTypeId() == TYPEID_PLAYER && m_spellInfo->EquippedItemClass == ITEM_CLASS_WEAPON &&
            !m_spellInfo->HasAttribute(SPELL_ATTR_STOP_ATTACK_TARGET))
            ((Player*)m_caster)->CastItemCombatSpell(unitTarget, m_attackType);

        // Haunt (NOTE: for avoid use additional field damage stored in dummy value (replace unused 100%)
        // apply before deal damage because aura can be removed at target kill
        if (m_spellInfo->SpellFamilyName == SPELLFAMILY_WARLOCK && m_spellInfo->SpellIconID == 3172 &&
            m_spellInfo->SpellFamilyFlags.test<CF_WARLOCK_HAUNT>())
            if (Aura* dummy = unitTarget->GetDummyAura(m_spellInfo->Id))
                dummy->GetModifier()->m_amount = damageInfo.damage + damageInfo.absorb;

        /* process anticheat check */
        if (caster->GetObjectGuid().IsPlayer())
            ((Player*)caster)->GetAntiCheat()->DoAntiCheatCheck(CHECK_DAMAGE_SPELL, m_spellInfo->Id, 0, damageInfo.damage);

        caster->DealSpellDamage(&damageInfo, true);

        // Scourge Strike, here because needs to use final damage in second part of the spell
        if (m_spellInfo->IsFitToFamily<SPELLFAMILY_DEATHKNIGHT, CF_DEATHKNIGHT_SCOURGE_STRIKE>())
        {
            uint32 count = 0;
            Unit::SpellAuraHolderMap const& auras = unitTarget->GetSpellAuraHolderMap();
            for(Unit::SpellAuraHolderMap::const_iterator itr = auras.begin(); itr!=auras.end(); ++itr)
            {
                if (itr->second->GetSpellProto()->Dispel == DISPEL_DISEASE &&
                    itr->second->GetCasterGuid() == caster->GetObjectGuid())
                    ++count;
            }

            if (count)
            {
                int32 bp = count * CalculateDamage(EFFECT_INDEX_2, unitTarget) * damageInfo.damage / 100;
                if (Aura* dummy = caster->GetDummyAura(64736)) // Item - Death Knight T8 Melee 4P Bonus
                    bp *= ((float)dummy->GetModifier()->m_amount+100.0f)/100.0f;

                if (bp)
                    caster->CastCustomSpell(unitTarget, 70890, &bp, NULL, NULL, true);
            }
        }
    }
    // Passive spell hits/misses or active spells only misses (only triggers if proc flags set)
    else if (damageInfo.procAttacker || damageInfo.procVictim)
    {
        // Fill base damage struct (unitTarget - is real spell target)
        damageInfo.procEx = createProcExtendMask(&damageInfo, missInfo);
        // Do triggers for unit (reflect triggers passed on hit phase for correct drop charge)
        if (m_canTrigger && missInfo != SPELL_MISS_REFLECT)
        {
            uint32 saveAttacker = damageInfo.procAttacker;
            damageInfo.procAttacker = real_caster ? damageInfo.procAttacker : PROC_FLAG_NONE;
            caster->ProcDamageAndSpell(&damageInfo);
            damageInfo.procAttacker = saveAttacker;
        }
    }

    // Update damage multipliers
    for (uint8 effectNumber = 0; effectNumber < MAX_EFFECT_INDEX; ++effectNumber)
        if (mask & (1 << effectNumber) && m_applyMultiplierMask & (1 << effectNumber))
        {
            // Get multiplier
            float multiplier = m_spellInfo->DmgMultiplier[effectNumber];
            // Apply multiplier mods
            if (real_caster)
                if (Player* modOwner = real_caster->GetSpellModOwner())
                    modOwner->ApplySpellMod(m_spellInfo->Id, SPELLMOD_EFFECT_PAST_FIRST, multiplier, this);
            m_damageMultipliers[effectNumber] *= multiplier;
        }

    // Call scripted function for AI if this spell is casted upon a creature
    if (unit->GetTypeId() == TYPEID_UNIT)
    {
        // cast at creature (or GO) quest objectives update at successful cast finished (+channel finished)
        // ignore pets or autorepeat/melee casts for speed (not exist quest for spells (hm... )
        if (real_caster && !((Creature*)unit)->IsPet() && !IsAutoRepeat() && !IsNextMeleeSwingSpell() && !IsChannelActive())
            if (Player* p = real_caster->GetCharmerOrOwnerPlayerOrPlayerItself())
                p->RewardPlayerAndGroupAtCast(unit, m_spellInfo->Id);

        if(((Creature*)unit)->AI())
            ((Creature*)unit)->AI()->SpellHit(m_caster, m_spellInfo);
    }

    // Call scripted function for AI if this spell is casted by a creature
    if (m_caster->GetTypeId() == TYPEID_UNIT && ((Creature*)m_caster)->AI())
        ((Creature*)m_caster)->AI()->SpellHitTarget(unit, m_spellInfo);
    if (real_caster && real_caster != m_caster && real_caster->GetTypeId() == TYPEID_UNIT && ((Creature*)real_caster)->AI())
        ((Creature*)real_caster)->AI()->SpellHitTarget(unit, m_spellInfo);
}

void Spell::DoSpellHitOnUnit(Unit *unit, uint32 effectMask)
{
    if (!unit || (!effectMask && !damage))
        return;

    Unit* realCaster = GetAffectiveCaster();

    // Recheck effect immune (only for delayed spells)
    if (m_spellInfo->speed)
    {
        for(int effectNumber = 0; effectNumber < MAX_EFFECT_INDEX; ++effectNumber)
        {
            if (effectMask & (1 << effectNumber))
            {
                // don't handle effect to which target is immuned
                if (unit->IsImmuneToSpellEffect(m_spellInfo, SpellEffectIndex(effectNumber)))
                    effectMask &= ~(1 << effectNumber);
            }
        }
    }

    // Recheck immune (only for delayed spells)
    if (m_spellInfo->speed && (
        (IsSpellCauseDamage(m_spellInfo) && unit->IsImmunedToDamage(GetSpellSchoolMask(m_spellInfo))) ||
        unit->IsImmuneToSpell(m_spellInfo)) &&
        !m_spellInfo->HasAttribute(SPELL_ATTR_UNAFFECTED_BY_INVULNERABILITY))
    {
        if (realCaster)
            realCaster->SendSpellMiss(unit, m_spellInfo->Id, SPELL_MISS_IMMUNE);

        ResetEffectDamageAndHeal();
        return;
    }

    if (unit->GetTypeId() == TYPEID_PLAYER && unit->IsInWorld())
    {
        ((Player*)unit)->GetAchievementMgr().UpdateAchievementCriteria(ACHIEVEMENT_CRITERIA_TYPE_BE_SPELL_TARGET, m_spellInfo->Id);
        ((Player*)unit)->GetAchievementMgr().UpdateAchievementCriteria(ACHIEVEMENT_CRITERIA_TYPE_BE_SPELL_TARGET2, m_spellInfo->Id);
    }

    if (realCaster && realCaster->GetTypeId() == TYPEID_PLAYER && realCaster->IsInWorld())
        ((Player*)realCaster)->GetAchievementMgr().UpdateAchievementCriteria(ACHIEVEMENT_CRITERIA_TYPE_CAST_SPELL2, m_spellInfo->Id, 0, unit);

    if (realCaster && realCaster != unit)
    {
        // Recheck  UNIT_FLAG_NON_ATTACKABLE for delayed spells
        if (m_spellInfo->speed > 0.0f &&
            unit->HasFlag(UNIT_FIELD_FLAGS, UNIT_FLAG_NON_ATTACKABLE) &&
            unit->GetCharmerOrOwnerGuid() != m_caster->GetObjectGuid())
        {
            realCaster->SendSpellMiss(unit, m_spellInfo->Id, SPELL_MISS_EVADE);
            ResetEffectDamageAndHeal();
            return;
        }

        if (!realCaster->IsFriendlyTo(unit))
        {
            // for delayed spells ignore not visible explicit target
            if (m_spellInfo->speed > 0.0f && unit == m_targets.getUnitTarget() &&
                (!unit->isVisibleForOrDetect(m_caster, m_caster, false) && !m_IsTriggeredSpell))
            {
                realCaster->SendSpellMiss(unit, m_spellInfo->Id, SPELL_MISS_EVADE);
                ResetEffectDamageAndHeal();
                return;
            }

            if (!m_spellInfo->HasAttribute(SPELL_ATTR_EX3_NO_INITIAL_AGGRO) && !m_spellInfo->HasAttribute(SPELL_ATTR_EX_NO_THREAT) && !IsPositiveSpell(m_spellInfo->Id))
            {
                if (!unit->IsStandState() && !unit->hasUnitState(UNIT_STAT_STUNNED))
                    unit->SetStandState(UNIT_STAND_STATE_STAND);

                if (!m_spellInfo->HasAttribute(SPELL_ATTR_EX_NO_THREAT) && !unit->isInCombat())
                    unit->AttackedBy(realCaster);
            }
        }
        else
        {
            // for delayed spells ignore negative spells (after duel end) for friendly targets
            if (m_spellInfo->speed > 0.0f && !IsPositiveSpell(m_spellInfo->Id))
            {
                realCaster->SendSpellMiss(unit, m_spellInfo->Id, SPELL_MISS_EVADE);
                ResetEffectDamageAndHeal();
                return;
            }

            // assisting case, healing and resurrection
            if (unit->hasUnitState(UNIT_STAT_ATTACK_PLAYER))
                realCaster->SetContestedPvP();

            if (unit->isInCombat() && !m_spellInfo->HasAttribute(SPELL_ATTR_EX3_NO_INITIAL_AGGRO))
            {
                realCaster->SetInCombatState(unit->GetCombatTimer() > 0);
                unit->getHostileRefManager().threatAssist(realCaster, 0.0f, m_spellInfo);
            }
        }
    }

    // Get Data Needed for Diminishing Returns, some effects may have multiple auras, so this must be done on spell hit, not aura add
    // Diminishing must not affect spells, casted on self
    if ((realCaster && unit && realCaster != unit) || (m_spellFlags & SPELL_FLAG_REFLECTED))
    {
        m_diminishGroup = GetDiminishingReturnsGroupForSpell(m_spellInfo,m_triggeredByAuraSpell);
        m_diminishLevel = unit->GetDiminishing(m_diminishGroup);
        // Increase Diminishing on unit, current informations for actually casts will use values above
        if ((GetDiminishingReturnsGroupType(m_diminishGroup) == DRTYPE_PLAYER && unit->GetCharmerOrOwnerPlayerOrPlayerItself()) ||
            GetDiminishingReturnsGroupType(m_diminishGroup) >= DRTYPE_ALL)
            unit->IncrDiminishing(m_diminishGroup);
    }

    // Apply additional spell effects to target
    CastPreCastSpells(unit);

    if (IsSpellAppliesAura(m_spellInfo, effectMask))
    {
        m_spellAuraHolder = CreateSpellAuraHolder(m_spellInfo, unit, realCaster, m_CastItem);
        m_spellAuraHolder->setDiminishGroup(m_diminishGroup);
        m_spellAuraHolder->SetInUse(true);
    }
    else
        m_spellAuraHolder = SpellAuraHolderPtr(NULL);

    for(int effectNumber = 0; effectNumber < MAX_EFFECT_INDEX; ++effectNumber)
    {
        if (effectMask & (1 << effectNumber))
        {
            HandleEffects(unit, NULL, NULL, SpellEffectIndex(effectNumber));
        }
    }

    // now apply all created auras
    if (m_spellAuraHolder)
    {
        // normally shouldn't happen
        if (!m_spellAuraHolder->IsEmptyHolder())
        {
            int32 duration = m_spellAuraHolder->GetAuraMaxDuration();
            int32 originalDuration = duration;

            if (duration > 0)
            {
                int32 limitduration = GetDiminishingReturnsLimitDuration(m_diminishGroup, m_spellInfo);
                unit->ApplyDiminishingToDuration(m_diminishGroup, duration, m_caster, m_diminishLevel, limitduration, m_spellFlags & SPELL_FLAG_REFLECTED);

                // Fully diminished
                if (duration == 0)
                {
                    return;
                }
            }

            duration = unit->CalculateAuraDuration(m_spellInfo, effectMask, duration, m_caster);

            if (duration != originalDuration)
            {
                m_spellAuraHolder->SetAuraMaxDuration(duration);
                m_spellAuraHolder->SetAuraDuration(duration);
            }

            unit->AddSpellAuraHolder(m_spellAuraHolder);
            m_spellAuraHolder->SetInUse(false);
        }
        else
        {
            m_spellAuraHolder->SetInUse(false);
            if (!unit->AddSpellAuraHolderToRemoveList(m_spellAuraHolder))
                DEBUG_LOG("Spell::DoSpellHitOnUnit cannot insert SpellAuraHolder (spell %u) to remove list!", m_spellAuraHolder ? m_spellAuraHolder->GetId() : 0);
        }
    }
}

void Spell::DoAllEffectOnTarget(GOTargetInfo *target)
{

    if (!target || target->processed)                       // Check target
        return;

    target->processed = true;                               // Target checked in apply effects procedure

    uint32 effectMask = target->effectMask;
    if(!effectMask)
        return;

    GameObject* go = m_caster->GetMap()->GetGameObject(target->targetGUID);
    if(!go)
        return;

    for(int effectNumber = 0; effectNumber < MAX_EFFECT_INDEX; ++effectNumber)
        if (effectMask & (1 << effectNumber))
            HandleEffects(NULL, NULL, go, SpellEffectIndex(effectNumber));

    // cast at creature (or GO) quest objectives update at successful cast finished (+channel finished)
    // ignore autorepeat/melee casts for speed (not exist quest for spells (hm... )
    if ( !IsAutoRepeat() && !IsNextMeleeSwingSpell() && !IsChannelActive() )
    {
        if ( Player* p = m_caster->GetCharmerOrOwnerPlayerOrPlayerItself() )
            p->RewardPlayerAndGroupAtCast(go, m_spellInfo->Id);
    }
}

void Spell::DoAllEffectOnTarget(ItemTargetInfo *target)
{
    uint32 effectMask = target->effectMask;
    if(!target->item || !effectMask)
        return;

    for(int effectNumber = 0; effectNumber < MAX_EFFECT_INDEX; ++effectNumber)
        if (effectMask & (1 << effectNumber))
            HandleEffects(NULL, target->item, NULL, SpellEffectIndex(effectNumber));
}

void Spell::HandleDelayedSpellLaunch(TargetInfo *target)
{
     // Get mask of effects for target
    uint32 mask = target->effectMask;

    Unit* unit = m_caster->GetObjectGuid() == target->targetGUID ? m_caster : ObjectAccessor::GetUnit(*m_caster, target->targetGUID);
    if (!unit)
        return;

    // Get original caster (if exist) and calculate damage/healing from him data
    Unit *real_caster = GetAffectiveCaster();
    // FIXME: in case wild GO heal/damage spells will be used target bonuses
    Unit *caster = real_caster ? real_caster : m_caster;

    SpellMissInfo missInfo = target->missCondition;
    // Need init unitTarget by default unit (can changed in code on reflect)
    // Or on missInfo!=SPELL_MISS_NONE unitTarget undefined (but need in trigger subsystem)
    unitTarget = unit;

    // Reset damage/healing counter
    ResetEffectDamageAndHeal(); // healing maybe not needed at this point

    // Fill base damage struct (unitTarget - is real spell target)
    DamageInfo damageInfo(caster, unitTarget, m_spellInfo);

    // keep damage amount for reflected spells
    if (missInfo == SPELL_MISS_NONE || (missInfo == SPELL_MISS_REFLECT && target->reflectResult == SPELL_MISS_NONE))
    {
        std::bitset<MAX_EFFECT_INDEX> update_mult;

        for (int32 effectNumber = 0; effectNumber < MAX_EFFECT_INDEX; ++effectNumber)
        {
            if (mask & (1 << effectNumber) && IsEffectHandledOnDelayedSpellLaunch(m_spellInfo, SpellEffectIndex(effectNumber)))
            {
                HandleEffects(unit, NULL, NULL, SpellEffectIndex(effectNumber));
                if ( m_applyMultiplierMask & (1 << effectNumber) )
                {
                    update_mult[effectNumber] = true;
                }
            }
        }

        if (m_damage > 0)
        {
            float dmgMultiplier = 1.0f;
            if (m_damageIndex >= 0 && m_applyMultiplierMask & (1 << m_damageIndex))
                dmgMultiplier = m_damageMultipliers[m_damageIndex];
            caster->CalculateSpellDamage(&damageInfo, m_damage, m_spellInfo, m_attackType, dmgMultiplier);
        }

        // Update damage multipliers
        for (int32 effectNumber = 0; effectNumber < MAX_EFFECT_INDEX; ++effectNumber)
            if (update_mult[effectNumber])
            {
                // Get multiplier
                float multiplier = m_spellInfo->DmgMultiplier[effectNumber];
                // Apply multiplier mods
                if (real_caster)
                    if (Player* modOwner = real_caster->GetSpellModOwner())
                        modOwner->ApplySpellMod(m_spellInfo->Id, SPELLMOD_EFFECT_PAST_FIRST, multiplier, this);
                m_damageMultipliers[effectNumber] *= multiplier;
            }
    }

    target->damage = damageInfo.damage;
    target->HitInfo = damageInfo.HitInfo;
}

void Spell::InitializeDamageMultipliers()
{
    for (int32 i = 0; i < MAX_EFFECT_INDEX; ++i)
    {
        if (m_spellInfo->Effect[i] == 0)
            continue;

        uint32 EffectChainTarget = m_spellInfo->EffectChainTarget[i];
        if (Unit* realCaster = GetAffectiveCaster())
            if (Player* modOwner = realCaster->GetSpellModOwner())
                modOwner->ApplySpellMod(m_spellInfo->Id, SPELLMOD_JUMP_TARGETS, EffectChainTarget, this);

        m_damageMultipliers[i] = 1.0f;
        if ( (m_spellInfo->EffectImplicitTargetA[i] == TARGET_CHAIN_DAMAGE || m_spellInfo->EffectImplicitTargetA[i] == TARGET_CHAIN_HEAL) &&
            (EffectChainTarget > 1) )
            m_applyMultiplierMask |= (1 << i);
    }
}

bool Spell::IsAliveUnitPresentInTargetList()
{
    // Not need check return true
    if (m_needAliveTargetMask == 0)
        return true;

    uint8 needAliveTargetMask = m_needAliveTargetMask;

    for(TargetList::const_iterator ihit = m_UniqueTargetInfo.begin(); ihit != m_UniqueTargetInfo.end(); ++ihit)
    {
        if (ihit->missCondition == SPELL_MISS_NONE && (needAliveTargetMask & ihit->effectMask))
        {
            Unit *unit = m_caster->GetObjectGuid() == ihit->targetGUID ? m_caster : ObjectAccessor::GetUnit(*m_caster, ihit->targetGUID);

            // either unit is alive and normal spell, or unit dead and deathonly-spell
            if (unit && (unit->isAlive() != IsDeathOnlySpell(m_spellInfo)))
                needAliveTargetMask &= ~ihit->effectMask;   // remove from need alive mask effect that have alive target
        }
    }

    // is all effects from m_needAliveTargetMask have alive targets
    return needAliveTargetMask == 0;
}

// Helper for Chain Healing
// Spell target first
// Raidmates then descending by injury suffered (MaxHealth - Health)
// Other players/mobs then descending by injury suffered (MaxHealth - Health)
struct ChainHealingOrder : public std::binary_function<const Unit*, const Unit*, bool>
{
    const Unit* MainTarget;
    ChainHealingOrder(Unit const* Target) : MainTarget(Target) {};
    // functor for operator ">"
    bool operator()(Unit const* _Left, Unit const* _Right) const
    {
        return (ChainHealingHash(_Left) < ChainHealingHash(_Right));
    }
    int32 ChainHealingHash(Unit const* Target) const
    {
        if (Target == MainTarget)
            return 0;
        else if (Target->GetTypeId() == TYPEID_PLAYER && MainTarget->GetTypeId() == TYPEID_PLAYER &&
            ((Player const*)Target)->IsInSameRaidWith((Player const*)MainTarget))
        {
            if (Target->GetHealth() == Target->GetMaxHealth())
                return 40000;
            else
                return 20000 - Target->GetMaxHealth() + Target->GetHealth();
        }
        else
            return 40000 - Target->GetMaxHealth() + Target->GetHealth();
    }
};

class ChainHealingFullHealth: std::unary_function<const Unit*, bool>
{
    public:
        const Unit* MainTarget;
        ChainHealingFullHealth(const Unit* Target) : MainTarget(Target) {};

        bool operator()(const Unit* Target)
        {
            return (Target != MainTarget && Target->GetHealth() == Target->GetMaxHealth());
        }
};

// Helper for targets nearest to the spell target
// The spell target is always first unless there is a target at _completely_ the same position (unbelievable case)
struct TargetDistanceOrderNear : public std::binary_function<const Unit, const Unit, bool>
{
    const Unit* MainTarget;
    TargetDistanceOrderNear(const Unit* Target) : MainTarget(Target) {};
    // functor for operator ">"
    bool operator()(const Unit* _Left, const Unit* _Right) const
    {
        return MainTarget->GetDistanceOrder(_Left, _Right);
    }
};

// Helper for targets furthest away to the spell target
// The spell target is always first unless there is a target at _completely_ the same position (unbelievable case)
struct TargetDistanceOrderFarAway : public std::binary_function<const Unit, const Unit, bool>
{
    const Unit* MainTarget;
    TargetDistanceOrderFarAway(const Unit* Target) : MainTarget(Target) {};
    // functor for operator "<"
    bool operator()(const Unit* _Left, const Unit* _Right) const
    {
        return !MainTarget->GetDistanceOrder(_Left, _Right);
    }
};

void Spell::SetTargetMap(SpellEffectIndex effIndex, uint32 targetMode, UnitList& targetUnitMap)
{
    float radius;
    if (m_spellInfo->EffectRadiusIndex[effIndex])
        radius = GetSpellRadius(sSpellRadiusStore.LookupEntry(m_spellInfo->EffectRadiusIndex[effIndex]));
    else
        radius = GetSpellMaxRange(sSpellRangeStore.LookupEntry(m_spellInfo->rangeIndex));

    uint32 EffectChainTarget = m_spellInfo->EffectChainTarget[effIndex];

    if (Unit* realCaster = GetAffectiveCaster())
    {
        if (Player* modOwner = realCaster->GetSpellModOwner())
        {
            modOwner->ApplySpellMod(m_spellInfo->Id, SPELLMOD_RADIUS, radius, this);
            modOwner->ApplySpellMod(m_spellInfo->Id, SPELLMOD_JUMP_TARGETS, EffectChainTarget, this);
        }
    }

    // Get spell max affected targets
    uint32 unMaxTargets = m_spellInfo->MaxAffectedTargets;

    // custom target amount cases
    switch(m_spellInfo->SpellFamilyName)
    {
        case SPELLFAMILY_GENERIC:
        {
            switch(m_spellInfo->Id)
            {
                case 802:                                   // Mutate Bug
                case 804:                                   // Explode Bug
                case 23138:                                 // Gate of Shazzrah
                case 28560:                                 // Summon Blizzard
                case 31347:                                 // Doom TODO: exclude top threat target from target selection
                case 33711:                                 // Murmur's Touch
                case 38794:                                 // Murmur's Touch (h)
                case 44869:                                 // Spectral Blast
                case 45976:                                 // Open Portal
                case 47669:                                 // Wakeup Subboss (Utgarde Pinnacle)
                case 48278:                                 // Paralyze (Utgarde Pinnacle)
                case 50988:                                 // Glare of the Tribunal (Halls of Stone)
                case 54148:                                 // Ritual of the Sword (Utgarde Pinnacle, Svala)
                case 55479:                                 // Forced Obedience (Naxxramas, Razovius)
                case 59870:                                 // Glare of the Tribunal (h) (Halls of Stone)
                case 62016:                                 // Charge Orb (Ulduar, Thorim)
                case 62301:                                 // Cosmic Smash (Ulduar, Algalon)
                case 62488:                                 // Activate Construct (Ulduar, Ignis)
                case 63018:                                 // Searing Light
                case 63024:                                 // Gravity Bomb (Ulduar, XT-002)
                case 63387:                                 // Rapid Burst
                case 63545:                                 // Icicle Hodir(trigger spell from 62227)
                case 63795:                                 // Psychosis (Ulduar, Yogg-Saron)
                case 62042:                                 // Stormhammer (Ulduar, Thorim)
                case 64218:                                 // Overcharge
                case 64234:                                 // Gravity Bomb (h) (Ulduar, XT-002)
                case 64531:                                 // Rapid Burst (h)
                case 65121:                                 // Searing Light (h)
                case 65301:                                 // Psychosis (Ulduar, Yogg-Saron)
                case 65950:                                 // Touch of Light (ToCrusader, Val'kyr Twins)
                case 66001:                                 // Touch of Darkness (ToCrusader, Val'kyr Twins)
                case 66152:                                 // Bullet Controller Summon Periodic Trigger Light (ToCrusader)
                case 66153:                                 // Bullet Controller Summon Periodic Trigger Dark (ToCrusader)
                case 66332:                                 // Nerubian Burrower (Mode 0) (ToCrusader, Anub'arak)
                case 66336:                                 // Mistress' Kiss (ToCrusader, Jaraxxus)
                case 66339:                                 // Summon Scarab (ToCrusader, Anub'arak)
                case 67077:                                 // Mistress' Kiss (Mode 2) (ToCrusader, Jaraxxus)
                case 67281:                                 // Touch of Darkness (Mode 1)
                case 67282:                                 // Touch of Darkness (Mode 2)
                case 67283:                                 // Touch of Darkness (Mode 3)
                case 67296:                                 // Touch of Light (Mode 1)
                case 67297:                                 // Touch of Light (Mode 2)
                case 67298:                                 // Touch of Light (Mode 3)
                case 68950:                                 // Fear (FoS)
                case 68912:                                 // Wailing Souls (FoS)
                case 69048:                                 // Mirrored Soul (FoS)
                case 69140:                                 // Coldflame (ICC, Marrowgar)
                case 69674:                                 // Mutated Infection (ICC, Rotface)
                case 70882:                                 // Slime Spray Summon Trigger (ICC, Rotface)
                case 70920:                                 // Unbound Plague Search Effect (ICC, Putricide)
                case 71224:                                 // Mutated Infection (Mode 1)
                case 72091:                                 // Frozen Orb (Vault of Archavon, Toravon)
                case 73022:                                 // Mutated Infection (Mode 2)
                case 73023:                                 // Mutated Infection (Mode 3)
                case 51146:                                 // Searching Gaze (Halls Of Stone)
                    unMaxTargets = 1;
                    break;
                case 28542:                                 // Life Drain
                case 62476:                                 // Icicle (Hodir 10man)
                case 63476:                                 // Icicle (Hodir - 10)
                case 66013:                                 // Penetrating Cold (10 man)
                case 67755:                                 // Nerubian Burrower (Mode 1) (ToCrusader, Anub'arak)
                case 67756:                                 // Nerubian Burrower (Mode 2) (ToCrusader, Anub'arak)
                case 68509:                                 // Penetrating Cold (10 man heroic)
                case 69055:                                 // Bone Slice (ICC, Lord Marrowgar)
                case 69278:                                 // Gas spore (ICC, Festergut)
                case 70341:                                 // Slime Puddle (ICC, Putricide)
                case 71336:                                 // Pact of the Darkfallen
                case 71390:                                 // Pact of the Darkfallen
                    unMaxTargets = 2;
                    break;
                case 28796:                                 // Poison Bolt Volley
                case 29213:                                 // Curse of the Plaguebringer
                case 31298:                                 // Sleep
                case 39992:                                 // Needle Spine Targeting (BT, Warlord Najentus)
                case 51904:                                 // Limiting the count of Summoned Ghouls
                case 54522:
                case 60936:                                 // Surge of Power (h) (Malygos)
                case 61693:                                 // Arcane Storm (Malygos)
                case 62477:                                 // Icicle (Hodir 25man)
                case 64598:                                 // Cosmic Smash (h) (Ulduar, Algalon)
                case 70814:                                 // Bone Slice (ICC, Lord Marrowgar, heroic)
                case 72095:                                 // Frozen Orb (h) (Vault of Archavon, Toravon)
                    unMaxTargets = 3;
                    break;
                case 67757:                                 // Nerubian Burrower (Mode 3) (ToCrusader, Anub'arak)
                case 71221:                                 // Gas spore (Mode 1) (ICC, Festergut)
                    unMaxTargets = 4;
                    break;
                case 30843:                                 // Enfeeble TODO: exclude top threat target from target selection
                case 42005:                                 // Bloodboil TODO: need to be 5 targets(players) furthest away from caster
                case 45641:                                 // Fire Bloom (SWP, Kil'jaeden)
                case 55665:                                 // Life Drain (h)
                case 58917:                                 // Consume Minions
                case 64604:                                 // Nature Bomb (Ulduar, Freya)
                case 67076:                                 // Mistress' Kiss (Mode 1) (ToCrusader, Jaraxxus)
                case 67078:                                 // Mistress' Kiss (Mode 3) (ToCrusader, Jaraxxus)
                case 67700:                                 // Penetrating Cold (25 man)
                case 68510:                                 // Penetrating Cold (25 man, heroic)
                    unMaxTargets = 5;
                    break;
                case 61694:                                 // Arcane Storm (h) (Malygos)
                    unMaxTargets = 7;
                    break;
                case 54098:                                 // Poison Bolt Volley (h)
                case 54835:                                 // Curse of the Plaguebringer (h)
                    unMaxTargets = 10;
                    break;
                case 25991:                                 // Poison Bolt Volley (Pincess Huhuran)
                    unMaxTargets = 15;
                    break;
                // random count
                case 61916:                                 // Lightning Whirl (Ulduar, Stormcaller Brundir)
                    unMaxTargets = urand(2, 3);
                    break;
                case 46771:                                 // Flame Sear (SWP, Grand Warlock Alythess)
                    unMaxTargets = urand(3, 5);
                    break;
                case 63482:                                 // Lightning Whirl (h) (Ulduar, Stormcaller Brundir)
                    unMaxTargets = urand(3, 6);
                    break;
                default:
                    break;
            }
            break;
        }
        case SPELLFAMILY_MAGE:
        {
            if (m_spellInfo->Id == 38194)                   // Blink
                unMaxTargets = 1;
            break;
        }
        case SPELLFAMILY_WARRIOR:
        {
            // Sunder Armor (triggered spell)
            if (m_spellInfo->SpellFamilyFlags.test<CF_WARRIOR_SUNDER_ARMOR>() && m_spellInfo->SpellVisual[0] == 0)
                if (m_caster->HasAura(58387))               // Glyph of Sunder Armor
                    EffectChainTarget = 2;
            break;
        }
        case SPELLFAMILY_DRUID:
        {
            // Starfall
            if (m_spellInfo->SpellFamilyFlags.test<CF_DRUID_STARFALL2>())
                unMaxTargets = 2;
            break;
        }
        case SPELLFAMILY_DEATHKNIGHT:
        {
            if (m_spellInfo->SpellIconID == 1737)           // Corpse Explosion // TODO - spell 50445?
                unMaxTargets = 1;
            break;
        }
        case SPELLFAMILY_PALADIN:
            if (m_spellInfo->Id == 20424)                   // Seal of Command (2 more target for single targeted spell)
            {
                // overwrite EffectChainTarget for non single target spell
                if (Spell* currSpell = m_caster->GetCurrentSpell(CURRENT_GENERIC_SPELL))
                    if (currSpell->m_spellInfo->MaxAffectedTargets > 0 ||
                        currSpell->m_spellInfo->EffectChainTarget[EFFECT_INDEX_0] > 0 ||
                        currSpell->m_spellInfo->EffectChainTarget[EFFECT_INDEX_1] > 0 ||
                        currSpell->m_spellInfo->EffectChainTarget[EFFECT_INDEX_2] > 0)
                        EffectChainTarget = 0;              // no chain targets
            }
            break;
        default:
            break;
    }

    // custom radius cases
    switch(m_spellInfo->SpellFamilyName)
    {
        case SPELLFAMILY_GENERIC:
        {
            switch(m_spellInfo->Id)
            {
                case 67732:                                 // Destroy all Frost Patches (Trial of the Crusader, Anub'arak)
                    radius = 9.0f;
                    break;
                case 69075:                                 // Bone Storm
                case 69832:                                 // Unstable Ooze Explosion (Rotface)
                case 70341:                                 // Slime Puddle (Putricide)
                case 70541:                                 // Infest (Lich King)
                case 73779:
                case 73780:
                case 73781:
                case 70834:                                 // Bone Storm
                case 70835:                                 // Bone Storm
                case 70836:                                 // Bone Storm
                case 71518:                                 // Unholy infusion credit
                case 72289:                                 // Frost infusion credit
                case 72706:                                 // Valithria event credit
                case 72769:                                 // Scent of Blood (Saurfang)
                case 72771:
                case 72934:                                 // Blood infusion credit
                    radius = DEFAULT_VISIBILITY_INSTANCE;
                    break;
                case 72350:                                 // Fury of Frostmourne
                case 72351:                                 // Fury of Frostmourne
                    radius = 300.0f;
                    break;
                // Custom (calculated) radiuses here
                case 24811:                                 // Draw Spirit (Lethon)
                {
                    if (effIndex == EFFECT_INDEX_0)         // Copy range from EFF_1 to 0
                        radius = GetSpellRadius(sSpellRadiusStore.LookupEntry(m_spellInfo->EffectRadiusIndex[EFFECT_INDEX_1]));
                    break;
                }
                case 28241:                                 // Poison (Naxxramas, Grobbulus Cloud)
                case 54363:                                 // Poison (Naxxramas, Grobbulus Cloud) (H)
                {
                    uint32 auraId = (m_spellInfo->Id == 28241 ? 28158 : 54362);
                    if (SpellAuraHolderPtr auraHolder = m_caster->GetSpellAuraHolder(auraId))
                        radius = 0.5f * (60000 - auraHolder->GetAuraDuration()) * 0.001f;
                    break;
                }
                case 66881:                                 // Slime Pool (ToCrusader, Acidmaw & Dreadscale)
                case 67638:                                 // Slime Pool (ToCrusader, Acidmaw & Dreadscale) (Mode 1)
                case 67639:                                 // Slime Pool (ToCrusader, Acidmaw & Dreadscale) (Mode 2)
                case 67640:                                 // Slime Pool (ToCrusader, Acidmaw & Dreadscale) (Mode 3)
                    if (SpellAuraHolderPtr auraHolder = m_caster->GetSpellAuraHolder(66882))
                        radius = 0.5f * (60000 - auraHolder->GetAuraDuration()) * 0.001f;
                    break;
                case 72754:                                 // Defile. Radius depended from scale.
                case 73708:                                 // Defile 25
                case 73709:                                 // Defile 10H
                case 73710:                                 // Defile 25H
                    if (Unit* realCaster = GetAffectiveCaster())
                        radius = realCaster->GetObjectScale() * 6;
                    break;
                default:
                    break;
            }
            break;
        }
        default:
            break;
    }

    Unit::AuraList const& mod = m_caster->GetAurasByType(SPELL_AURA_MOD_MAX_AFFECTED_TARGETS);
    for(Unit::AuraList::const_iterator m = mod.begin(); m != mod.end(); ++m)
    {
        if (!(*m)->isAffectedOnSpell(m_spellInfo))
            continue;
        unMaxTargets += (*m)->GetModifier()->m_amount;
    }

    std::list<GameObject*> tempTargetGOList;

    switch (targetMode)
    {
        case TARGET_RANDOM_NEARBY_LOC:
            // Get a random point in circle. Use sqrt(rand) to correct distribution when converting polar to Cartesian coordinates.
            radius *= sqrtf(rand_norm_f());
            // no 'break' expected since we use code in case TARGET_RANDOM_CIRCUMFERENCE_POINT!!!
        case TARGET_RANDOM_CIRCUMFERENCE_POINT:
        {
            // Get a random point AT the circumference
            float angle = 2.0f * M_PI_F * rand_norm_f();
            float dest_x, dest_y, dest_z;
            m_caster->GetClosePoint(dest_x, dest_y, dest_z, 0.0f, radius, angle);
            m_targets.setDestination(dest_x, dest_y, dest_z);

            targetUnitMap.push_back(m_caster);
            break;
        }
        case TARGET_91:
        case TARGET_RANDOM_NEARBY_DEST:
        {
            // Get a random point IN the CIRCEL around current M_TARGETS COORDINATES(!).
            if (radius > 0.0f)
            {
                // Use sqrt(rand) to correct distribution when converting polar to Cartesian coordinates.
                radius *= sqrtf(rand_norm_f());
                float angle = 2.0f * M_PI_F * rand_norm_f();
                float dest_x = m_targets.m_destX + cos(angle) * radius;
                float dest_y = m_targets.m_destY + sin(angle) * radius;
                float dest_z = m_caster->GetPositionZ();
                m_caster->UpdateGroundPositionZ(dest_x, dest_y, dest_z);
                m_targets.setDestination(dest_x, dest_y, dest_z);
            }

            // This targetMode is often used as 'last' implicitTarget for positive spells, that just require coordinates
            // and no unitTarget (e.g. summon effects). As MaNGOS always needs a unitTarget we add just the caster here.
            if (IsPositiveSpell(m_spellInfo))
                targetUnitMap.push_back(m_caster);

            // Prevent multiple summons
            if (m_spellInfo->Effect[effIndex] == SPELL_EFFECT_SUMMON || m_spellInfo->Effect[effIndex] == SPELL_EFFECT_SUMMON_OBJECT_WILD)
                unMaxTargets = m_spellInfo->CalculateSimpleValue(effIndex);

            break;
        }
        case TARGET_LEAP_FORWARD:
        {
            Unit* target = m_targets.getUnitTarget();
            if (!target)
                target = m_caster;

            float ox, oy, oz;
            target->GetPosition(ox, oy, oz);
            float direction = target->GetOrientation();
            float distance = radius;

            //Glyph of blink or etc this type
            if (m_caster->GetTypeId() == TYPEID_PLAYER)
                ((Player*)m_caster)->ApplySpellMod(m_spellInfo->Id, SPELLMOD_RADIUS, distance, this);

            float fx = target->GetPositionX() + distance * cos(direction);
            float fy = target->GetPositionY() + distance * sin(direction);
            float fz = oz + 5.0f;

            MaNGOS::NormalizeMapCoord(fx);
            MaNGOS::NormalizeMapCoord(fy);
            target->UpdateAllowedPositionZ(fx, fy, fz);

            TerrainInfo const* terrain = target->GetTerrain();
            if (terrain)
            {
                if (terrain->CheckPathAccurate(ox,oy,oz,fx,fy,fz, sWorld.getConfig(CONFIG_BOOL_CHECK_GO_IN_PATH) ? target : NULL ))
                    DEBUG_LOG("Spell::EffectLeap/Teleport unit %u forwarded on %f", target->GetObjectGuid().GetCounter(), target->GetDistance(fx,fy,fz));
                else
                    DEBUG_LOG("Spell::EffectLeap/Teleport unit %u NOT forwarded on %f, real distance is %f", target->GetObjectGuid().GetCounter(), distance, target->GetDistance(fx,fy,fz));
            }
            m_targets.setDestination(fx,fy,fz);

            break;
        }
        case TARGET_RANDOM_POINT_NEAR_TARGET:
        case TARGET_RANDOM_POINT_NEAR_TARGET_2:
        {
            // First effect already may set TARGET_FLAG_DEST_LOCATION - use his for source (and set source point)
            if (m_targets.m_targetMask & TARGET_FLAG_DEST_LOCATION)
            {
                m_targets.setSource(m_targets.m_destX, m_targets.m_destY, m_targets.m_destZ);
                m_caster->GetRandomPoint(m_targets.m_srcX, m_targets.m_srcY, m_targets.m_srcZ, radius, m_targets.m_destX, m_targets.m_destY, m_targets.m_destZ);
                targetUnitMap.push_back(m_caster);
            }
            else
            {
                Unit* target = m_targets.getUnitTarget();
                if (!target)
                    target = m_caster;
                float angle = 2.0f * M_PI_F * rand_norm_f();
                float dest_x, dest_y, dest_z;
                target->GetClosePoint(dest_x, dest_y, dest_z, 0.0f, radius, angle);
                m_targets.setDestination(dest_x, dest_y, dest_z);
                targetUnitMap.push_back(target);
            }
            break;
        }
        case TARGET_TOTEM_EARTH:
        case TARGET_TOTEM_WATER:
        case TARGET_TOTEM_AIR:
        case TARGET_TOTEM_FIRE:
        {
            float angle = m_caster->GetOrientation();
            switch (targetMode)
            {
                case TARGET_TOTEM_EARTH:                         break;
                case TARGET_TOTEM_WATER: angle += M_PI_F;        break;
                case TARGET_TOTEM_AIR:   angle += M_PI_F * 0.5f; break;
                case TARGET_TOTEM_FIRE:  angle += M_PI_F * 1.5f; break;
            }
            float dest_x, dest_y;
            m_caster->GetNearPoint2D(dest_x, dest_y, radius > M_NULL_F ? radius - m_caster->GetObjectBoundingRadius() + 0.01f : 2.0f, angle);
            float dest_z = m_caster->GetPositionZ();
            m_caster->UpdateAllowedPositionZ(dest_x, dest_y, dest_z);
            m_targets.setDestination(dest_x, dest_y, dest_z);

            if (radius > M_NULL_F)
            {
                // caster included here?
                FillAreaTargets(targetUnitMap, radius, PUSH_DEST_CENTER, SPELL_TARGETS_ALL);

                if (targetUnitMap.empty())
                    targetUnitMap.push_back(m_caster);
            }
            else if (IsPositiveSpell(m_spellInfo->Id))
                    targetUnitMap.push_back(m_caster);

            if (m_spellInfo->Effect[effIndex] == SPELL_EFFECT_SUMMON || m_spellInfo->Effect[effIndex] == SPELL_EFFECT_SUMMON_OBJECT_WILD)
                unMaxTargets = m_spellInfo->CalculateSimpleValue(effIndex);
            break;
        }
        case TARGET_SELF:
        case TARGET_SELF2:
            targetUnitMap.push_back(m_caster);
            break;
        case TARGET_RANDOM_ENEMY_CHAIN_IN_AREA:
        {
            m_targets.m_targetMask = 0;
            unMaxTargets = EffectChainTarget;
            float max_range = radius + unMaxTargets * CHAIN_SPELL_JUMP_RADIUS;

            UnitList tempTargetUnitMap;

            {
                MaNGOS::AnyAoETargetUnitInObjectRangeCheck u_check(m_caster, max_range);
                MaNGOS::UnitListSearcher<MaNGOS::AnyAoETargetUnitInObjectRangeCheck> searcher(tempTargetUnitMap, u_check);
                Cell::VisitAllObjects(m_caster, searcher, max_range);
            }

            if (tempTargetUnitMap.empty())
                break;

            tempTargetUnitMap.sort(TargetDistanceOrderNear(m_caster));

            //Now to get us a random target that's in the initial range of the spell
            uint32 t = 0;
            UnitList::iterator itr = tempTargetUnitMap.begin();
            while(itr!= tempTargetUnitMap.end() && (*itr)->IsWithinDist(m_caster, radius))
                ++t, ++itr;

            if(!t)
                break;

            itr = tempTargetUnitMap.begin();
            std::advance(itr, rand() % t);
            Unit *pUnitTarget = *itr;
            targetUnitMap.push_back(pUnitTarget);

            tempTargetUnitMap.erase(itr);

            tempTargetUnitMap.sort(TargetDistanceOrderNear(pUnitTarget));

            t = unMaxTargets - 1;
            Unit *prev = pUnitTarget;
            UnitList::iterator next = tempTargetUnitMap.begin();

            while(t && next != tempTargetUnitMap.end())
            {
                if(!prev->IsWithinDist(*next, CHAIN_SPELL_JUMP_RADIUS))
                    break;

                if((!prev->IsWithinLOSInMap(*next) && !m_spellInfo->HasAttribute(SPELL_ATTR_EX2_IGNORE_LOS)) || (m_spellInfo->HasAttribute(SPELL_ATTR_EX6_IGNORE_CCED_TARGETS) && !(*next)->CanFreeMove()))
                {
                    ++next;
                    continue;
                }

                prev = *next;
                targetUnitMap.push_back(prev);
                tempTargetUnitMap.erase(next);
                tempTargetUnitMap.sort(TargetDistanceOrderNear(prev));
                next = tempTargetUnitMap.begin();

                --t;
            }
            break;
        }
        case TARGET_RANDOM_FRIEND_CHAIN_IN_AREA:
        {
            m_targets.m_targetMask = 0;
            unMaxTargets = EffectChainTarget;
            float max_range = radius + unMaxTargets * CHAIN_SPELL_JUMP_RADIUS;
            UnitList tempTargetUnitMap;
            {
                MaNGOS::AnyFriendlyUnitInObjectRangeCheck u_check(m_caster, max_range);
                MaNGOS::UnitListSearcher<MaNGOS::AnyFriendlyUnitInObjectRangeCheck> searcher(tempTargetUnitMap, u_check);
                Cell::VisitAllObjects(m_caster, searcher, max_range);
            }

            if (tempTargetUnitMap.empty())
                break;

            tempTargetUnitMap.sort(TargetDistanceOrderNear(m_caster));

            //Now to get us a random target that's in the initial range of the spell
            uint32 t = 0;
            UnitList::iterator itr = tempTargetUnitMap.begin();
            while(itr != tempTargetUnitMap.end() && (*itr)->IsWithinDist(m_caster, radius))
                ++t, ++itr;

            if(!t)
                break;

            itr = tempTargetUnitMap.begin();
            std::advance(itr, rand() % t);
            Unit *pUnitTarget = *itr;
            targetUnitMap.push_back(pUnitTarget);

            tempTargetUnitMap.erase(itr);

            tempTargetUnitMap.sort(TargetDistanceOrderNear(pUnitTarget));

            t = unMaxTargets - 1;
            Unit *prev = pUnitTarget;
            UnitList::iterator next = tempTargetUnitMap.begin();

            while(t && next != tempTargetUnitMap.end())
            {
                if(!prev->IsWithinDist(*next, CHAIN_SPELL_JUMP_RADIUS))
                    break;

                if (!m_spellInfo->HasAttribute(SPELL_ATTR_EX2_IGNORE_LOS) && !prev->IsWithinLOSInMap (*next))
                {
                    ++next;
                    continue;
                }
                prev = *next;
                targetUnitMap.push_back(prev);
                tempTargetUnitMap.erase(next);
                tempTargetUnitMap.sort(TargetDistanceOrderNear(prev));
                next = tempTargetUnitMap.begin();
                --t;
            }
            break;
        }
        case TARGET_PET:
        {
            Pet* tmpUnit = m_caster->GetPet();
            if (!tmpUnit) break;
            GroupPetList m_groupPets = m_caster->GetPets();
            if (!m_groupPets.empty())
            {
                for (GroupPetList::const_iterator itr = m_groupPets.begin(); itr != m_groupPets.end(); ++itr)
                    if (Pet* _pet = m_caster->GetMap()->GetPet(*itr))
                        targetUnitMap.push_back(_pet);
            }
            break;
        }
        case TARGET_CHAIN_DAMAGE:
        {
            if (EffectChainTarget <= 1)
            {
                if (Unit* pUnitTarget = m_caster->SelectMagnetTarget(m_targets.getUnitTarget(), this, effIndex))
                {
                    m_targets.setUnitTarget(pUnitTarget);
                    m_spellFlags |= SPELL_FLAG_REDIRECTED;
                    targetUnitMap.push_back(pUnitTarget);
                }
            }
            else
            {
                Unit* pUnitTarget = m_targets.getUnitTarget();
                WorldObject* originalCaster = GetAffectiveCasterObject();
                if(!pUnitTarget || !originalCaster)
                    break;

                unMaxTargets = EffectChainTarget;

                float max_range;
                if (m_spellInfo->DmgClass == SPELL_DAMAGE_CLASS_MELEE)
                    max_range = radius;
                else
                    //FIXME: This very like horrible hack and wrong for most spells
                    max_range = radius + unMaxTargets * CHAIN_SPELL_JUMP_RADIUS;

                UnitList tempTargetUnitMap;
                {
                    MaNGOS::AnyAoEVisibleTargetUnitInObjectRangeCheck u_check(pUnitTarget, originalCaster, max_range);
                    MaNGOS::UnitListSearcher<MaNGOS::AnyAoEVisibleTargetUnitInObjectRangeCheck> searcher(tempTargetUnitMap, u_check);
                    Cell::VisitAllObjects(m_caster, searcher, max_range);
                }

                if (tempTargetUnitMap.empty())
                    break;

                tempTargetUnitMap.sort(TargetDistanceOrderNear(pUnitTarget));

                if (*tempTargetUnitMap.begin() == pUnitTarget)
                    tempTargetUnitMap.erase(tempTargetUnitMap.begin());

                targetUnitMap.push_back(pUnitTarget);
                uint32 t = unMaxTargets - 1;
                Unit *prev = pUnitTarget;
                UnitList::iterator next = tempTargetUnitMap.begin();

                while (t && next != tempTargetUnitMap.end())
                {
                    if (!prev->IsWithinDist(*next,CHAIN_SPELL_JUMP_RADIUS))
                        break;

                    if (prev == (Unit*)m_caster)
                        break;

                    if ((!m_spellInfo->HasAttribute(SPELL_ATTR_EX2_IGNORE_LOS) && !prev->IsWithinLOSInMap(*next)) || (m_spellInfo->HasAttribute(SPELL_ATTR_EX6_IGNORE_CCED_TARGETS) && !(*next)->CanFreeMove()))
                    {
                        ++next;
                        continue;
                    }

                    prev = *next;
                    targetUnitMap.push_back(prev);
                    tempTargetUnitMap.erase(next);
                    tempTargetUnitMap.sort(TargetDistanceOrderNear(prev));
                    next = tempTargetUnitMap.begin();

                    --t;
                }
            }
            break;
        }
        case TARGET_ALL_ENEMY_IN_AREA:
        {
            FillAreaTargets(targetUnitMap, radius, PUSH_DEST_CENTER, SPELL_TARGETS_AOE_DAMAGE);
            if (m_spellInfo->Id == 62240 || m_spellInfo->Id == 62920)      // Solar Flare
            {
                if (SpellAuraHolderPtr holder = m_caster->GetSpellAuraHolder(62239))
                    unMaxTargets = holder->GetStackAmount();
                else
                    unMaxTargets = 1;
            }
            else if (m_spellInfo->Id == 42005)                   // Bloodboil
            {
                // manually cuting, because the spell hits only the 5 furthest away targets
                if (targetUnitMap.size() > unMaxTargets)
                {
                    targetUnitMap.sort(TargetDistanceOrderFarAway(m_caster));
                    targetUnitMap.resize(unMaxTargets);
                }
            }
            break;
        }
        case TARGET_AREAEFFECT_INSTANT:
        {
            SpellTargets targetB = SPELL_TARGETS_AOE_DAMAGE;

            // Select friendly targets for positive effect
            if (IsPositiveEffect(m_spellInfo, effIndex))
                targetB = SPELL_TARGETS_FRIENDLY;

            UnitList tempTargetUnitMap;
            SpellScriptTargetBounds bounds = sSpellMgr.GetSpellScriptTargetBounds(m_spellInfo->Id);

            // fill real target list if no spell script target defined
            FillAreaTargets(bounds.first != bounds.second ? tempTargetUnitMap : targetUnitMap,
                radius, PUSH_INHERITED_CENTER, bounds.first != bounds.second ? SPELL_TARGETS_ALL : targetB);

            if (!tempTargetUnitMap.empty())
            {
                for (UnitList::const_iterator iter = tempTargetUnitMap.begin(); iter != tempTargetUnitMap.end(); ++iter)
                {
                    if ((*iter)->GetTypeId() != TYPEID_UNIT)
                        continue;

                    for(SpellScriptTarget::const_iterator i_spellST = bounds.first; i_spellST != bounds.second; ++i_spellST)
                    {
                        // only creature entries supported for this target type
                        if (i_spellST->second.type == SPELL_TARGET_TYPE_GAMEOBJECT)
                            continue;

                        if ((*iter)->GetEntry() == i_spellST->second.targetEntry)
                        {
                            if (i_spellST->second.type == SPELL_TARGET_TYPE_DEAD && ((Creature*)(*iter))->IsCorpse())
                            {
                                targetUnitMap.push_back((*iter));
                            }
                            else if (i_spellST->second.type == SPELL_TARGET_TYPE_CREATURE && (*iter)->isAlive())
                            {
                                targetUnitMap.push_back((*iter));
                            }

                            break;
                        }
                    }
                }
            }

            // exclude caster
            targetUnitMap.remove(m_caster);
            break;
        }
        case TARGET_AREAEFFECT_CUSTOM:
        {
            if (m_spellInfo->Effect[effIndex] == SPELL_EFFECT_PERSISTENT_AREA_AURA)
                break;
            else if (m_spellInfo->Effect[effIndex] == SPELL_EFFECT_SUMMON)
            {
                targetUnitMap.push_back(m_caster);
                break;
            }

            UnitList tempTargetUnitMap;
            SpellScriptTargetBounds bounds = sSpellMgr.GetSpellScriptTargetBounds(m_spellInfo->Id);
            // fill real target list if no spell script target defined
            FillAreaTargets(bounds.first != bounds.second ? tempTargetUnitMap : targetUnitMap, radius, PUSH_DEST_CENTER, SPELL_TARGETS_ALL);

            if (!tempTargetUnitMap.empty())
            {
                for (UnitList::const_iterator iter = tempTargetUnitMap.begin(); iter != tempTargetUnitMap.end(); ++iter)
                {
                    if ((*iter)->GetTypeId() != TYPEID_UNIT)
                        continue;

                    for(SpellScriptTarget::const_iterator i_spellST = bounds.first; i_spellST != bounds.second; ++i_spellST)
                    {
                        // only creature entries supported for this target type
                        if (i_spellST->second.type == SPELL_TARGET_TYPE_GAMEOBJECT)
                            continue;

                        if ((*iter)->GetEntry() == i_spellST->second.targetEntry)
                        {
                            if (i_spellST->second.type == SPELL_TARGET_TYPE_DEAD && ((Creature*)(*iter))->IsCorpse())
                            {
                                targetUnitMap.push_back((*iter));
                            }
                            else if (i_spellST->second.type == SPELL_TARGET_TYPE_CREATURE && (*iter)->isAlive())
                            {
                                targetUnitMap.push_back((*iter));
                            }

                            break;
                        }
                    }
                }
            }
            else
            {
                // remove not targetable units if spell has no script targets
                for (UnitList::iterator itr = targetUnitMap.begin(); itr != targetUnitMap.end(); )
                {
                    if (!(*itr)->isTargetableForAttack(m_spellInfo->HasAttribute(SPELL_ATTR_EX3_CAST_ON_DEAD)))
                        targetUnitMap.erase(itr++);
                    else
                        ++itr;
                }
            }
            break;
        }
        case TARGET_GO_IN_FRONT_OF_CASTER_90:
        case TARGET_AREAEFFECT_GO_AROUND_SOURCE:
        case TARGET_AREAEFFECT_GO_AROUND_DEST:
        {
            float x, y, z;
            if (targetMode == TARGET_AREAEFFECT_GO_AROUND_SOURCE)
            {
                if (m_targets.m_targetMask & TARGET_FLAG_SOURCE_LOCATION)
                {
                    x = m_targets.m_srcX;
                    y = m_targets.m_srcY;
                    z = m_targets.m_srcZ;
                }
                else
                    m_caster->GetPosition(x, y, z);
            }
            else if (m_targets.m_targetMask & TARGET_FLAG_DEST_LOCATION)
            {
                x = m_targets.m_destX;
                y = m_targets.m_destY;
                z = m_targets.m_destZ;
            }
            else
                m_caster->GetPosition(x, y, z);


            // It may be possible to fill targets for some spell effects
            // automatically (SPELL_EFFECT_WMO_REPAIR(88) for example) but
            // for some/most spells we clearly need/want to limit with spell_target_script
            // Some spells untested, for affected GO type 33. May need further adjustments for spells related.

            SpellScriptTargetBounds bounds = sSpellMgr.GetSpellScriptTargetBounds(m_spellInfo->Id);
            std::list<GameObject*> tempTargetGOList;

            float fSearchDistance = GetSpellMaxRange(sSpellRangeStore.LookupEntry(m_spellInfo->rangeIndex));

            if (bounds.first !=  bounds.second)
            {
                for(SpellScriptTarget::const_iterator i_spellST = bounds.first; i_spellST != bounds.second; ++i_spellST)
                {
                    if (i_spellST->second.type == SPELL_TARGET_TYPE_GAMEOBJECT)
                    {
                        // search all GO's with entry, within range of m_destN
                        MaNGOS::GameObjectEntryInPosRangeCheck go_check(*m_caster, i_spellST->second.targetEntry, x, y, z, radius);
                        MaNGOS::GameObjectListSearcher<MaNGOS::GameObjectEntryInPosRangeCheck> checker(tempTargetGOList, go_check);
                        Cell::VisitGridObjects(m_caster, checker, radius + fSearchDistance);
                    }
                }
            }
            else
            {
                MaNGOS::GameObjectInRangeCheck check(m_caster, x, y, z, radius);
                MaNGOS::GameObjectListSearcher<MaNGOS::GameObjectInRangeCheck> searcher(tempTargetGOList, check);
                Cell::VisitAllObjects(m_caster, searcher, radius + fSearchDistance );
            }

            if (!tempTargetGOList.empty())
            {
                for (std::list<GameObject*>::iterator iter = tempTargetGOList.begin(); iter != tempTargetGOList.end(); ++iter)
                {
                    switch (targetMode)
                    {
                        case TARGET_GO_IN_FRONT_OF_CASTER_90:
                            if (m_caster->isInFront(*iter, radius, M_PI_F/2))
                                AddGOTarget(*iter, effIndex);
                            break;
                        case TARGET_AREAEFFECT_GO_AROUND_SOURCE:
                        case TARGET_AREAEFFECT_GO_AROUND_DEST:
                        default:
                            AddGOTarget(*iter, effIndex);
                            break;
                    }
                }
            }
            break;
        }
        case TARGET_ALL_ENEMY_IN_AREA_INSTANT:
        {
            // targets the ground, not the units in the area
            switch(m_spellInfo->Effect[effIndex])
            {
                case SPELL_EFFECT_PERSISTENT_AREA_AURA:
                    break;
                case SPELL_EFFECT_SUMMON:
                    targetUnitMap.push_back(m_caster);
                    break;
                default:
                    FillAreaTargets(targetUnitMap, radius, PUSH_DEST_CENTER, SPELL_TARGETS_AOE_DAMAGE);

                    // Custom cases
                    if (m_spellInfo->IsFitToFamily<SPELLFAMILY_PRIEST, CF_PRIEST_MIND_SEAR1>()) // Mind Sear, triggered
                        if (Unit* unitTarget = m_targets.getUnitTarget())
                            targetUnitMap.remove(unitTarget);

                    break;
            }
            break;
        }
        case TARGET_DUELVSPLAYER_COORDINATES:
        {
            if (Unit* currentTarget = m_targets.getUnitTarget())
                m_targets.setDestination(currentTarget->GetPositionX(), currentTarget->GetPositionY(), currentTarget->GetPositionZ());
            break;
        }
        case TARGET_ALL_PARTY_AROUND_CASTER:
        {
            if (m_caster->GetObjectGuid().IsPet())
            {
                // only affect pet and owner
                targetUnitMap.push_back(m_caster);
                if (Unit* owner = m_caster->GetOwner())
                    targetUnitMap.push_back(owner);
            }
            else
            {
                FillRaidOrPartyTargets(targetUnitMap, m_caster, m_caster, radius, false, true, true);
            }
            break;
        }
        case TARGET_ALL_PARTY_AROUND_CASTER_2:
        case TARGET_ALL_PARTY:
        {
            FillRaidOrPartyTargets(targetUnitMap, m_caster, m_caster, radius, false, true, true);
            break;
        }
        case TARGET_ALL_RAID_AROUND_CASTER:
        {
            if (m_spellInfo->Id == 57669)                    // Replenishment (special target selection)
            {
                // in arena, target should be only caster
                if (m_caster->GetMap()->IsBattleArena())
                    targetUnitMap.push_back(m_caster);
                else
                    FillRaidOrPartyManaPriorityTargets(targetUnitMap, m_caster, m_caster, radius, 10, true, false, true);
            }
            else if (m_spellInfo->Id==52759)                // Ancestral Awakening (special target selection)
                FillRaidOrPartyHealthPriorityTargets(targetUnitMap, m_caster, m_caster, radius, 1, true, false, true);
            else if (m_spellInfo->Id == 54171)              // Divine Storm
                FillRaidOrPartyHealthPriorityTargets(targetUnitMap, m_caster, m_caster, radius, 3, true, false, true);
            else if (m_spellInfo->Id == 59725)              // Improved Spell Reflection
            {
                if (m_caster->HasAura(23920, EFFECT_INDEX_0) )
                    m_caster->RemoveAurasDueToSpell(23920); // will be replaced by imp. spell refl. aura

                Unit::AuraList const& lDummyAuras = m_caster->GetAurasByType(SPELL_AURA_DUMMY);
                for(Unit::AuraList::const_iterator i = lDummyAuras.begin(); i != lDummyAuras.end(); ++i)
                {
                    if((*i)->GetSpellProto()->SpellIconID == 1935)
                    {
                        unMaxTargets = (*i)->GetModifier()->m_amount + 1;   // +1 because we are also applying this to the caster
                        break;
                    }
                }

                radius = 20.0f;     // as mentioned in the spell's tooltip (data doesn't appear in dbc)

                FillRaidOrPartyTargets(targetUnitMap, m_caster, m_caster, radius, false, false, true);
                targetUnitMap.sort(TargetDistanceOrderNear(m_caster));
                if (targetUnitMap.size() > unMaxTargets)
                    targetUnitMap.resize(unMaxTargets);
                break;
            }
            else
                FillRaidOrPartyTargets(targetUnitMap, m_caster, m_caster, radius, true, true, IsPositiveSpell(m_spellInfo->Id));
            break;
        }
        case TARGET_SINGLE_FRIEND:
        case TARGET_SINGLE_FRIEND_2:
            if (m_targets.getUnitTarget())
                targetUnitMap.push_back(m_targets.getUnitTarget());
            break;
        case TARGET_NONCOMBAT_PET:
            if (Unit* target = m_targets.getUnitTarget())
                if ( target->GetTypeId() == TYPEID_UNIT && ((Creature*)target)->IsPet() && ((Pet*)target)->getPetType() == MINI_PET)
                    targetUnitMap.push_back(target);
            break;
        case TARGET_UNIT_CREATOR:
            if (Unit* target = m_caster->GetCreator())
                targetUnitMap.push_back(target);
            break;
        case TARGET_OWNED_VEHICLE:
            if (VehicleKit* vehicle = m_caster->GetVehicle())
                if (Unit* target = vehicle->GetBase())
                    targetUnitMap.push_back(target);
            break;
        case TARGET_UNIT_PASSENGER_0:
        case TARGET_UNIT_PASSENGER_1:
        case TARGET_UNIT_PASSENGER_2:
        case TARGET_UNIT_PASSENGER_3:
        case TARGET_UNIT_PASSENGER_4:
        case TARGET_UNIT_PASSENGER_5:
        case TARGET_UNIT_PASSENGER_6:
        case TARGET_UNIT_PASSENGER_7:
            if (m_caster->GetTypeId() == TYPEID_UNIT && m_caster->GetObjectGuid().IsVehicle())
                if (Unit *unit = m_caster->GetVehicleKit()->GetPassenger(targetMode - TARGET_UNIT_PASSENGER_0))
                    targetUnitMap.push_back(unit);
            break;
        case TARGET_CASTER_COORDINATES:
        {
            // Check original caster is GO - set its coordinates as dst cast
            if (WorldObject *caster = GetCastingObject())
                m_targets.setDestination(caster->GetPositionX(), caster->GetPositionY(), caster->GetPositionZ());
            break;
        }
        case TARGET_ALL_HOSTILE_UNITS_AROUND_CASTER:
            FillAreaTargets(targetUnitMap, radius, PUSH_SELF_CENTER, SPELL_TARGETS_HOSTILE);
            break;
        case TARGET_ALL_FRIENDLY_UNITS_AROUND_CASTER:
            switch (m_spellInfo->Id)
            {
                case 54171:                                 // Divine Storm
                    FillRaidOrPartyHealthPriorityTargets(targetUnitMap, m_caster, m_caster, radius, 3, true, false, true);
                    break;
                case 56153:                                 // Guardian Aura - Ahn'Kahet
                case 50811:                                 // Shatter Dmg N - Krystallus
                case 61547:                                 // Shatter Dmg H - Krystallus
                    FillAreaTargets(targetUnitMap, radius, PUSH_SELF_CENTER, SPELL_TARGETS_FRIENDLY);
                    targetUnitMap.remove(m_caster);
                    break;
                case 63881:                                 // Malady of the Mind   Ulduar Yogg Saron
                    FillAreaTargets(targetUnitMap, radius, PUSH_SELF_CENTER, SPELL_TARGETS_FRIENDLY, GetCastingObject());
                    targetUnitMap.remove(m_caster);
                    break;
                case 64844:                                 // Divine Hymn
                    // target amount stored in parent spell dummy effect but hard to access
                    FillRaidOrPartyHealthPriorityTargets(targetUnitMap, m_caster, m_caster, radius, 3, true, false, true);
                    break;
                case 64904:                                 // Hymn of Hope
                    // target amount stored in parent spell dummy effect but hard to access
                    FillRaidOrPartyManaPriorityTargets(targetUnitMap, m_caster, m_caster, radius, 3, true, false, true);
                    break;
                default:
                    // selected friendly units (for casting objects) around casting object
                    FillAreaTargets(targetUnitMap, radius, PUSH_SELF_CENTER, SPELL_TARGETS_FRIENDLY, GetCastingObject());
                    break;
            }
            break;
        case TARGET_ALL_FRIENDLY_UNITS_IN_AREA:
            // Circle of Healing
            if (m_spellInfo->SpellFamilyName == SPELLFAMILY_PRIEST && m_spellInfo->SpellVisual[0] == 8253)
            {
                Unit* target = m_targets.getUnitTarget();
                if(!target)
                    target = m_caster;

                uint32 count = 5;
                // Glyph of Circle of Healing
                if (Aura const* glyph = m_caster->GetDummyAura(55675))
                    count += glyph->GetModifier()->m_amount;

                FillRaidOrPartyHealthPriorityTargets(targetUnitMap, m_caster, target, radius, count, true, false, true);
            }
            // Wild Growth
            else if (m_spellInfo->SpellFamilyName == SPELLFAMILY_DRUID && m_spellInfo->SpellIconID == 2864)
            {
                Unit* target = m_targets.getUnitTarget();
                if(!target)
                    target = m_caster;
                uint32 count = CalculateDamage(EFFECT_INDEX_2,m_caster); // stored in dummy effect, affected by mods

                FillRaidOrPartyHealthPriorityTargets(targetUnitMap, m_caster, target, radius, count, true, false, true);
            }
            // Item - Icecrown 25 Heroic/Normal Healer Trinket 2
            else if (m_spellInfo->Id == 71641 || m_spellInfo->Id == 71610)
            {
                FillRaidOrPartyHealthPriorityTargets(targetUnitMap, m_caster, m_caster, radius, 1, true, false, false);
            }
            else
                FillAreaTargets(targetUnitMap, radius, PUSH_DEST_CENTER, SPELL_TARGETS_FRIENDLY);
            break;
        // TARGET_SINGLE_PARTY means that the spells can only be casted on a party member and not on the caster (some seals, fire shield from imp, etc..)
        case TARGET_SINGLE_PARTY:
        {
            Unit *target = m_targets.getUnitTarget();
            // Those spells apparently can't be casted on the caster.
            if ( target && target != m_caster)
            {
                // Can only be casted on group's members or its pets
                Group  *pGroup = NULL;

                Unit* owner = m_caster->GetCharmerOrOwner();
                Unit *targetOwner = target->GetCharmerOrOwner();
                if (owner)
                {
                    if (owner->GetTypeId() == TYPEID_PLAYER)
                    {
                        if ( target == owner )
                        {
                            targetUnitMap.push_back(target);
                            break;
                        }
                        pGroup = ((Player*)owner)->GetGroup();
                    }
                }
                else if (m_caster->GetTypeId() == TYPEID_PLAYER)
                {
                    if ( targetOwner == m_caster && target->GetTypeId() == TYPEID_UNIT && ((Creature*)target)->IsPet())
                    {
                        targetUnitMap.push_back(target);
                        break;
                    }
                    pGroup = ((Player*)m_caster)->GetGroup();
                }

                if (pGroup)
                {
                    // Our target can also be a player's pet who's grouped with us or our pet. But can't be controlled player
                    if (targetOwner)
                    {
                        if ( targetOwner->GetTypeId() == TYPEID_PLAYER &&
                            target->GetTypeId() == TYPEID_UNIT && (((Creature*)target)->IsPet()) &&
                            target->GetOwnerGuid() == targetOwner->GetObjectGuid() &&
                            pGroup->IsMember(((Player*)targetOwner)->GetObjectGuid()))
                        {
                            targetUnitMap.push_back(target);
                        }
                    }
                    // 1Our target can be a player who is on our group
                    else if (target->GetTypeId() == TYPEID_PLAYER && pGroup->IsMember(((Player*)target)->GetObjectGuid()))
                    {
                        targetUnitMap.push_back(target);
                    }
                }
            }
            break;
        }
        case TARGET_GAMEOBJECT:
            if (m_targets.getGOTarget())
                AddGOTarget(m_targets.getGOTarget(), effIndex);
            break;
        case TARGET_IN_FRONT_OF_CASTER:
        {
            bool inFront = m_spellInfo->SpellVisual[0] != 3879;
            FillAreaTargets(targetUnitMap, radius, inFront ? PUSH_IN_FRONT : PUSH_IN_BACK, SPELL_TARGETS_AOE_DAMAGE);
            break;
        }
        case TARGET_LARGE_FRONTAL_CONE:
            FillAreaTargets(targetUnitMap, radius, PUSH_IN_FRONT_90, SPELL_TARGETS_AOE_DAMAGE);
            break;
        case TARGET_NARROW_FRONTAL_CONE:
            FillAreaTargets(targetUnitMap, radius, PUSH_IN_FRONT_15, SPELL_TARGETS_AOE_DAMAGE);
            break;
        case TARGET_IN_FRONT_OF_CASTER_30:
            // Incorrect name for target. Must be _FRONTAL_CONE_90
            FillAreaTargets(targetUnitMap, radius, PUSH_IN_FRONT_90, SPELL_TARGETS_AOE_DAMAGE);
            break;
        case TARGET_DUELVSPLAYER:
        {
            Unit *target = m_targets.getUnitTarget();
            if (target)
            {
                if (m_caster->IsFriendlyTo(target))
                {
                    targetUnitMap.push_back(target);
                }
                else
                {
                    if (Unit* pUnitTarget = m_caster->SelectMagnetTarget(m_targets.getUnitTarget(), this, effIndex))
                    {
                        m_targets.setUnitTarget(pUnitTarget);
                        m_spellFlags |= SPELL_FLAG_REDIRECTED;
                        targetUnitMap.push_back(pUnitTarget);
                    }
                }
            }
            break;
        }
        case TARGET_GAMEOBJECT_ITEM:
            if (m_targets.getGOTargetGuid())
                AddGOTarget(m_targets.getGOTarget(), effIndex);
            else if (m_targets.getItemTarget())
                AddItemTarget(m_targets.getItemTarget(), effIndex);
            break;
        case TARGET_MASTER:
            if (Unit* owner = m_caster->GetCharmerOrOwner())
                targetUnitMap.push_back(owner);
            break;
        case TARGET_ALL_ENEMY_IN_AREA_CHANNELED:
            // targets the ground, not the units in the area
            if (m_spellInfo->Effect[effIndex]!=SPELL_EFFECT_PERSISTENT_AREA_AURA)
                FillAreaTargets(targetUnitMap, radius, PUSH_DEST_CENTER, SPELL_TARGETS_AOE_DAMAGE);
            break;
        case TARGET_MINION:
            if (m_spellInfo->Effect[effIndex] != SPELL_EFFECT_DUEL)
                targetUnitMap.push_back(m_caster);
            break;
        case TARGET_SINGLE_ENEMY:
        {
            if (Unit* pUnitTarget = m_caster->SelectMagnetTarget(m_targets.getUnitTarget(), this, effIndex))
            {
                m_targets.setUnitTarget(pUnitTarget);
                m_spellFlags |= SPELL_FLAG_REDIRECTED;
                targetUnitMap.push_back(pUnitTarget);
            }
            break;
        }
        case TARGET_AREAEFFECT_PARTY:
        {
            Unit* owner = m_caster->GetCharmerOrOwner();
            Player *pTarget = NULL;

            if (owner)
            {
                targetUnitMap.push_back(m_caster);
                if (owner->GetTypeId() == TYPEID_PLAYER)
                    pTarget = (Player*)owner;
            }
            else if (m_caster->GetTypeId() == TYPEID_PLAYER)
            {
                if (Unit* target = m_targets.getUnitTarget())
                {
                    if ( target->GetTypeId() != TYPEID_PLAYER)
                    {
                        if(((Creature*)target)->IsPet())
                        {
                            Unit *targetOwner = target->GetOwner();
                            if (targetOwner->GetTypeId() == TYPEID_PLAYER)
                                pTarget = (Player*)targetOwner;
                        }
                    }
                    else
                        pTarget = (Player*)target;
                }
            }

            Group* pGroup = pTarget ? pTarget->GetGroup() : NULL;

            if (pGroup)
            {
                uint8 subgroup = pTarget->GetSubGroup();

                for(GroupReference *itr = pGroup->GetFirstMember(); itr != NULL; itr = itr->next())
                {
                    Player* Target = itr->getSource();

                    // IsHostileTo check duel and controlled by enemy
                    if (Target && Target->GetSubGroup() == subgroup && !m_caster->IsHostileTo(Target))
                    {
                        if ( pTarget->IsWithinDistInMap(Target, radius) )
                            targetUnitMap.push_back(Target);

                        if (Target->GetPet())
                        {
                            GroupPetList m_groupPets = Target->GetPets();
                            if (!m_groupPets.empty())
                            {
                                for (GroupPetList::const_iterator itr = m_groupPets.begin(); itr != m_groupPets.end(); ++itr)
                                    if (Pet* _pet = Target->GetMap()->GetPet(*itr))
                                        if ( pTarget->IsWithinDistInMap(_pet, radius) )
                                            targetUnitMap.push_back(_pet);
                            }
                        }
                    }
                }
            }
            else if (owner)
            {
                if (m_caster->IsWithinDistInMap(owner, radius))
                    targetUnitMap.push_back(owner);
            }
            else if (pTarget)
            {
                targetUnitMap.push_back(pTarget);

                if (Pet* pet = pTarget->GetPet())
                    if ( m_caster->IsWithinDistInMap(pet, radius) )
                        targetUnitMap.push_back(pet);
            }
            break;
        }
        case TARGET_SCRIPT:
        {
            if (m_targets.getUnitTarget())
                targetUnitMap.push_back(m_targets.getUnitTarget());
            if (m_targets.getItemTarget())
                AddItemTarget(m_targets.getItemTarget(), effIndex);
            break;
        }
        case TARGET_SELF_FISHING:
            targetUnitMap.push_back(m_caster);
            break;
        case TARGET_CHAIN_HEAL:
        {
            Unit* pUnitTarget = m_targets.getUnitTarget();
            if(!pUnitTarget)
                break;

            if (EffectChainTarget <= 1)
                targetUnitMap.push_back(pUnitTarget);
            else
            {
                unMaxTargets = EffectChainTarget;
                float max_range = radius + unMaxTargets * CHAIN_SPELL_JUMP_RADIUS;

                UnitList tempTargetUnitMap;

                FillAreaTargets(tempTargetUnitMap, max_range, PUSH_SELF_CENTER, SPELL_TARGETS_FRIENDLY);

                if (m_caster != pUnitTarget && std::find(tempTargetUnitMap.begin(), tempTargetUnitMap.end(), m_caster) == tempTargetUnitMap.end())
                    tempTargetUnitMap.push_front(m_caster);

                tempTargetUnitMap.sort(TargetDistanceOrderNear(pUnitTarget));

                if (tempTargetUnitMap.empty())
                    break;

                if (*tempTargetUnitMap.begin() == pUnitTarget)
                    tempTargetUnitMap.erase(tempTargetUnitMap.begin());

                targetUnitMap.push_back(pUnitTarget);
                uint32 t = unMaxTargets - 1;
                Unit *prev = pUnitTarget;
                UnitList::iterator next = tempTargetUnitMap.begin();

                while(t && next != tempTargetUnitMap.end())
                {
                    if(!prev->IsWithinDist(*next, CHAIN_SPELL_JUMP_RADIUS))
                        break;

                    if (!m_spellInfo->HasAttribute(SPELL_ATTR_EX2_IGNORE_LOS) && !prev->IsWithinLOSInMap (*next))
                    {
                        ++next;
                        continue;
                    }

                    if((*next)->GetHealth() == (*next)->GetMaxHealth())
                    {
                        next = tempTargetUnitMap.erase(next);
                        continue;
                    }

                    prev = *next;
                    targetUnitMap.push_back(prev);
                    tempTargetUnitMap.erase(next);
                    tempTargetUnitMap.sort(TargetDistanceOrderNear(prev));
                    next = tempTargetUnitMap.begin();

                    --t;
                }
            }
            break;
        }
        case TARGET_CURRENT_ENEMY_COORDINATES:
        {
            Unit* currentTarget = m_targets.getUnitTarget();
            if (currentTarget)
            {
                targetUnitMap.push_back(currentTarget);
                m_targets.setDestination(currentTarget->GetPositionX(), currentTarget->GetPositionY(), currentTarget->GetPositionZ());
            }
            break;
        }
        case TARGET_AREAEFFECT_PARTY_AND_CLASS:
        {
            Player* targetPlayer = m_targets.getUnitTarget() && m_targets.getUnitTarget()->GetTypeId() == TYPEID_PLAYER
                ? (Player*)m_targets.getUnitTarget() : NULL;

            Group* pGroup = targetPlayer ? targetPlayer->GetGroup() : NULL;
            if (pGroup)
            {
                for(GroupReference *itr = pGroup->GetFirstMember(); itr != NULL; itr = itr->next())
                {
                    Player* Target = itr->getSource();

                    // IsHostileTo check duel and controlled by enemy
                    if ( Target && targetPlayer->IsWithinDistInMap(Target, radius) &&
                        targetPlayer->getClass() == Target->getClass() &&
                        !m_caster->IsHostileTo(Target) )
                    {
                        targetUnitMap.push_back(Target);
                    }
                }
            }
            else if (m_targets.getUnitTarget())
                targetUnitMap.push_back(m_targets.getUnitTarget());
            break;
        }
        case TARGET_TABLE_X_Y_Z_COORDINATES:
        {
            SpellTargetPosition const* st = sSpellMgr.GetSpellTargetPosition(m_spellInfo->Id);
            if (st)
            {
                // teleport spells are handled in another way
                if (m_spellInfo->Effect[effIndex] == SPELL_EFFECT_TELEPORT_UNITS)
                    break;
                if (st->target_mapId == m_caster->GetMapId())
                    m_targets.setDestination(st->target_X, st->target_Y, st->target_Z);
                else
                    sLog.outError( "SPELL: wrong map (%u instead %u) target coordinates for spell ID %u", st->target_mapId, m_caster->GetMapId(), m_spellInfo->Id );
            }
            else
                sLog.outError( "SPELL: unknown target coordinates for spell ID %u", m_spellInfo->Id );
            break;
        }
        case TARGET_INFRONT_OF_VICTIM:
        case TARGET_BEHIND_VICTIM:
        case TARGET_RIGHT_FROM_VICTIM:
        case TARGET_LEFT_FROM_VICTIM:
        {
            Unit *pTarget = NULL;

            // explicit cast data from client or server-side cast
            // some spell at client send caster
            if (m_targets.getUnitTarget() && m_targets.getUnitTarget()!=m_caster)
                pTarget = m_targets.getUnitTarget();
            else if (m_caster->getVictim())
                pTarget = m_caster->getVictim();
            else if (m_caster->GetTypeId() == TYPEID_PLAYER)
                pTarget = ObjectAccessor::GetUnit(*m_caster, ((Player*)m_caster)->GetSelectionGuid());

            if (pTarget)
            {
                float angle = 0.0f;
                float dist = (radius && targetMode != TARGET_BEHIND_VICTIM) ? radius : CONTACT_DISTANCE;

                switch(targetMode)
                {
                    case TARGET_INFRONT_OF_VICTIM:                      break;
                    case TARGET_BEHIND_VICTIM:      angle = M_PI_F;       break;
                    case TARGET_RIGHT_FROM_VICTIM:  angle = -M_PI_F / 2;  break;
                    case TARGET_LEFT_FROM_VICTIM:   angle = M_PI_F / 2;   break;
                }

                float _target_x, _target_y, _target_z;
                pTarget->GetClosePoint(_target_x, _target_y, _target_z, pTarget->GetObjectBoundingRadius(), dist, angle, m_caster);
                if (pTarget->IsWithinLOS(_target_x, _target_y, _target_z))
                {
                    targetUnitMap.push_back(m_caster);
                    m_targets.setDestination(_target_x, _target_y, _target_z);
                }
            }
            break;
        }
        case TARGET_DYNAMIC_OBJECT_COORDINATES:
            // if parent spell create dynamic object extract area from it
            if (DynamicObject* dynObj = m_caster->GetDynObject(m_triggeredByAuraSpell ? m_triggeredByAuraSpell->Id : m_spellInfo->Id))
                m_targets.setDestination(dynObj->GetPositionX(), dynObj->GetPositionY(), dynObj->GetPositionZ());
            break;

        case TARGET_DYNAMIC_OBJECT_FRONT:
        case TARGET_DYNAMIC_OBJECT_BEHIND:
        case TARGET_DYNAMIC_OBJECT_LEFT_SIDE:
        case TARGET_DYNAMIC_OBJECT_RIGHT_SIDE:
        {
            if (!(m_targets.m_targetMask & TARGET_FLAG_DEST_LOCATION))
            {
                // General override, we don't want to use max spell range here.
                // Note: 0.0 radius is also for index 36. It is possible that 36 must be defined as
                // "at the base of", in difference to 0 which appear to be "directly in front of".
                // TODO: some summoned will make caster be half inside summoned object. Need to fix
                // that in the below code (nearpoint vs closepoint, etc).
                if (m_spellInfo->EffectRadiusIndex[effIndex] == 0)
                    radius = 0.0f;

                if (m_spellInfo->Id == 50019)               // Hawk Hunting, problematic 50K radius
                    radius = 10.0f;

                float angle = m_caster->GetOrientation();
                switch(targetMode)
                {
                    case TARGET_DYNAMIC_OBJECT_FRONT:                           break;
                    case TARGET_DYNAMIC_OBJECT_BEHIND:      angle += M_PI_F;      break;
                    case TARGET_DYNAMIC_OBJECT_LEFT_SIDE:   angle += M_PI_F / 2;  break;
                    case TARGET_DYNAMIC_OBJECT_RIGHT_SIDE:  angle -= M_PI_F / 2;  break;
                }

                float x, y;
                m_caster->GetNearPoint2D(x, y, radius, angle);
                m_targets.setDestination(x, y, m_caster->GetPositionZ());
            }

            targetUnitMap.push_back(m_caster);
            break;
        }
        case TARGET_POINT_AT_NORTH:
        case TARGET_POINT_AT_SOUTH:
        case TARGET_POINT_AT_EAST:
        case TARGET_POINT_AT_WEST:
        case TARGET_POINT_AT_NE:
        case TARGET_POINT_AT_NW:
        case TARGET_POINT_AT_SE:
        case TARGET_POINT_AT_SW:
        {

            if (!(m_targets.m_targetMask & TARGET_FLAG_DEST_LOCATION))
            {
                Unit* currentTarget = m_targets.getUnitTarget() ? m_targets.getUnitTarget() : m_caster;
                float angle = currentTarget != m_caster ? currentTarget->GetAngle(m_caster) : m_caster->GetOrientation();

                switch(targetMode)
                {
                    case TARGET_POINT_AT_NORTH:                         break;
                    case TARGET_POINT_AT_SOUTH: angle +=   M_PI_F;        break;
                    case TARGET_POINT_AT_EAST:  angle -=   M_PI_F / 2;    break;
                    case TARGET_POINT_AT_WEST:  angle +=   M_PI_F / 2;    break;
                    case TARGET_POINT_AT_NE:    angle -=   M_PI_F / 4;    break;
                    case TARGET_POINT_AT_NW:    angle +=   M_PI_F / 4;    break;
                    case TARGET_POINT_AT_SE:    angle -= 3*M_PI_F / 4;    break;
                    case TARGET_POINT_AT_SW:    angle += 3*M_PI_F / 4;    break;
                }

                float x, y;
                currentTarget->GetNearPoint2D(x, y, radius, angle);
                m_targets.setDestination(x, y, currentTarget->GetPositionZ());
            }
            break;
        }
        case TARGET_DIRECTLY_FORWARD:
        {
            if (!(m_targets.m_targetMask & TARGET_FLAG_DEST_LOCATION))
            {
                SpellRangeEntry const* rEntry = sSpellRangeStore.LookupEntry(m_spellInfo->rangeIndex);
                float minRange = GetSpellMinRange(rEntry);
                float maxRange = GetSpellMaxRange(rEntry);
                float dist = minRange+ rand_norm_f()*(maxRange-minRange);

                float _target_x, _target_y, _target_z;
                m_caster->GetClosePoint(_target_x, _target_y, _target_z, m_caster->GetObjectBoundingRadius(), dist);
                m_targets.setDestination(_target_x, _target_y, _target_z);
            }

            targetUnitMap.push_back(m_caster);
            break;
        }
        case TARGET_EFFECT_SELECT:
        {
            // add here custom effects that need default target.
            // FOR EVERY TARGET TYPE THERE IS A DIFFERENT FILL!!
            switch(m_spellInfo->Effect[effIndex])
            {
                case SPELL_EFFECT_DUMMY:
                {
                    switch(m_spellInfo->Id)
                    {
                        case 20577:                         // Cannibalize
                        {
                            WorldObject* result = FindCorpseUsing<MaNGOS::CannibalizeObjectCheck> ();

                            if (result)
                            {
                                switch(result->GetTypeId())
                                {
                                    case TYPEID_UNIT:
                                    case TYPEID_PLAYER:
                                        targetUnitMap.push_back((Unit*)result);
                                        break;
                                    case TYPEID_CORPSE:
                                        m_targets.setCorpseTarget((Corpse*)result);
                                        if (Player* owner = ObjectAccessor::FindPlayer(((Corpse*)result)->GetOwnerGuid()))
                                            targetUnitMap.push_back(owner);
                                        break;
                                }
                            }
                            else
                            {
                                // clear cooldown at fail
                                if (m_caster->GetTypeId() == TYPEID_PLAYER)
                                    ((Player*)m_caster)->RemoveSpellCooldown(m_spellInfo->Id, true);
                                SendCastResult(SPELL_FAILED_NO_EDIBLE_CORPSES);
                                finish(false);
                            }
                            break;
                        }
                        default:
                            if (m_targets.getUnitTarget())
                                targetUnitMap.push_back(m_targets.getUnitTarget());
                            break;
                    }
                    // Add AoE target-mask to self, if no target-dest provided already
                    if ((m_targets.m_targetMask & TARGET_FLAG_DEST_LOCATION) == 0)
                        m_targets.setDestination(m_caster->GetPositionX(), m_caster->GetPositionY(), m_caster->GetPositionZ());
                    break;
                }
                case SPELL_EFFECT_BIND:
                case SPELL_EFFECT_RESURRECT:
                case SPELL_EFFECT_PARRY:
                case SPELL_EFFECT_BLOCK:
                case SPELL_EFFECT_CREATE_ITEM:
                case SPELL_EFFECT_TRIGGER_SPELL:
                case SPELL_EFFECT_TRIGGER_MISSILE:
                case SPELL_EFFECT_LEARN_SPELL:
                case SPELL_EFFECT_SKILL_STEP:
                case SPELL_EFFECT_PROFICIENCY:
                case SPELL_EFFECT_SUMMON_OBJECT_WILD:
                case SPELL_EFFECT_SELF_RESURRECT:
                case SPELL_EFFECT_REPUTATION:
                case SPELL_EFFECT_SEND_TAXI:
                    if (m_targets.getUnitTarget())
                        targetUnitMap.push_back(m_targets.getUnitTarget());
                    // Triggered spells have additional spell targets - cast them even if no explicit unit target is given (required for spell 50516 for example)
                    else if (m_spellInfo->Effect[effIndex] == SPELL_EFFECT_TRIGGER_SPELL)
                        targetUnitMap.push_back(m_caster);
                    break;
                case SPELL_EFFECT_FRIEND_SUMMON:
                case SPELL_EFFECT_SUMMON_PLAYER:
                    if (m_caster->GetTypeId()==TYPEID_PLAYER && ((Player*)m_caster)->GetSelectionGuid())
                        if (Player* target = sObjectMgr.GetPlayer(((Player*)m_caster)->GetSelectionGuid()))
                            targetUnitMap.push_back(target);
                    break;
                case SPELL_EFFECT_RESURRECT_NEW:
                    if (m_targets.getUnitTarget())
                        targetUnitMap.push_back(m_targets.getUnitTarget());
                    if (m_targets.getCorpseTargetGuid())
                    {
                        if (Corpse *corpse = m_caster->GetMap()->GetCorpse(m_targets.getCorpseTargetGuid()))
                            if (Player* owner = ObjectAccessor::FindPlayer(corpse->GetOwnerGuid()))
                                targetUnitMap.push_back(owner);
                    }
                    break;
                case SPELL_EFFECT_TELEPORT_UNITS:
                case SPELL_EFFECT_SUMMON:
                case SPELL_EFFECT_SUMMON_CHANGE_ITEM:
                case SPELL_EFFECT_TRANS_DOOR:
                case SPELL_EFFECT_ADD_FARSIGHT:
                case SPELL_EFFECT_APPLY_GLYPH:
                case SPELL_EFFECT_STUCK:
                case SPELL_EFFECT_BREAK_PLAYER_TARGETING:
                case SPELL_EFFECT_SUMMON_ALL_TOTEMS:
                case SPELL_EFFECT_FEED_PET:
                case SPELL_EFFECT_DESTROY_ALL_TOTEMS:
                case SPELL_EFFECT_SKILL:
                    targetUnitMap.push_back(m_caster);
                    break;
                case SPELL_EFFECT_PERSISTENT_AREA_AURA:
                    if (Unit* currentTarget = m_targets.getUnitTarget())
                        m_targets.setDestination(currentTarget->GetPositionX(), currentTarget->GetPositionY(), currentTarget->GetPositionZ());
                    break;
                case SPELL_EFFECT_LEARN_PET_SPELL:
                    if (Pet* pet = m_caster->GetPet())
                        targetUnitMap.push_back(pet);
                    break;
                case SPELL_EFFECT_ENCHANT_ITEM:
                case SPELL_EFFECT_ENCHANT_ITEM_TEMPORARY:
                case SPELL_EFFECT_ENCHANT_ITEM_PRISMATIC:
                case SPELL_EFFECT_DISENCHANT:
                case SPELL_EFFECT_PROSPECTING:
                case SPELL_EFFECT_MILLING:
                    if (m_targets.getItemTarget())
                        AddItemTarget(m_targets.getItemTarget(), effIndex);
                    break;
                case SPELL_EFFECT_APPLY_AURA:
                    switch(m_spellInfo->EffectApplyAuraName[effIndex])
                    {
                        case SPELL_AURA_ADD_FLAT_MODIFIER:  // some spell mods auras have 0 target modes instead expected TARGET_SELF(1) (and present for other ranks for same spell for example)
                        case SPELL_AURA_ADD_PCT_MODIFIER:
                        case SPELL_AURA_MOD_RANGED_ATTACK_POWER:
                        case SPELL_AURA_MOD_ATTACK_POWER:
                        case SPELL_AURA_MOD_HEALING_DONE:
                        case SPELL_AURA_MOD_DAMAGE_DONE:
                            targetUnitMap.push_back(m_caster);
                            break;
                        default:                            // apply to target in other case
                            if (m_targets.getUnitTarget())
                                targetUnitMap.push_back(m_targets.getUnitTarget());
                            break;
                    }
                    break;
                case SPELL_EFFECT_APPLY_AREA_AURA_PARTY:
                    // AreaAura
                    if ((m_spellInfo->Attributes == (SPELL_ATTR_NOT_SHAPESHIFT | SPELL_ATTR_UNK18 | SPELL_ATTR_CASTABLE_WHILE_MOUNTED | SPELL_ATTR_CASTABLE_WHILE_SITTING)) || (m_spellInfo->Attributes == SPELL_ATTR_NOT_SHAPESHIFT))
                        SetTargetMap(effIndex, TARGET_AREAEFFECT_PARTY, targetUnitMap);
                    break;
                case SPELL_EFFECT_SKIN_PLAYER_CORPSE:
                    if (m_targets.getUnitTarget())
                        targetUnitMap.push_back(m_targets.getUnitTarget());
                    else if (m_targets.getCorpseTargetGuid())
                    {
                        if (Corpse *corpse = m_caster->GetMap()->GetCorpse(m_targets.getCorpseTargetGuid()))
                            if (Player* owner = ObjectAccessor::FindPlayer(corpse->GetOwnerGuid()))
                                targetUnitMap.push_back(owner);
                    }
                    break;
                default:
                    break;
            }
            break;
        }
        default:
            //sLog.outError( "SPELL: Unknown implicit target (%u) for spell ID %u", targetMode, m_spellInfo->Id );
            break;
    }

    if (unMaxTargets && targetUnitMap.size() > unMaxTargets)
    {
        // cleanup list for a right solution (without this spells with unMaxTargets = 1 hit possible nothing, if target is not valid with CheckTarget())
        for (UnitList::iterator itr = targetUnitMap.begin(), next; itr != targetUnitMap.end();)
        {
            if (!*itr)
            {
                ++itr;
                continue;
            }

            if (!CheckTargetBeforeLimitation(*itr))
                itr = targetUnitMap.erase(itr);
            else
                ++itr;
        }
    }

    if (unMaxTargets && targetUnitMap.size() > unMaxTargets)
    {
        // make sure one unit is always removed per iteration
        uint32 removed_utarget = 0;
        for (UnitList::iterator itr = targetUnitMap.begin(), next; itr != targetUnitMap.end(); itr = next)
        {
            next = itr;
            ++next;
            if (!*itr) continue;
            if ((*itr) == m_targets.getUnitTarget())
            {
                targetUnitMap.erase(itr);
                removed_utarget = 1;
                //        break;
            }
        }
        // remove random units from the map
        while (targetUnitMap.size() > unMaxTargets - removed_utarget)
        {
            uint32 poz = urand(0, targetUnitMap.size()-1);
            for (UnitList::iterator itr = targetUnitMap.begin(); itr != targetUnitMap.end(); ++itr, --poz)
            {
                if (!*itr) continue;

                if (!poz)
                {
                    targetUnitMap.erase(itr);
                    break;
                }
            }
        }
        // the player's target will always be added to the map
        if (removed_utarget && m_targets.getUnitTarget())
            targetUnitMap.push_back(m_targets.getUnitTarget());
    }
    if (!tempTargetGOList.empty())                          // GO CASE
    {
        if (unMaxTargets && tempTargetGOList.size() > unMaxTargets)
        {
            // make sure one go is always removed per iteration
            uint32 removed_utarget = 0;
            for (std::list<GameObject*>::iterator itr = tempTargetGOList.begin(), next; itr != tempTargetGOList.end(); itr = next)
            {
                next = itr;
                ++next;
                if (!*itr) continue;
                if ((*itr) == m_targets.getGOTarget())
                {
                    tempTargetGOList.erase(itr);
                    removed_utarget = 1;
                    //        break;
                }
            }
            // remove random units from the map
            while (tempTargetGOList.size() > unMaxTargets - removed_utarget)
            {
                uint32 poz = urand(0, tempTargetGOList.size()-1);
                for (std::list<GameObject*>::iterator itr = tempTargetGOList.begin(); itr != tempTargetGOList.end(); ++itr, --poz)
                {
                    if (!*itr) continue;

                    if (!poz)
                    {
                        tempTargetGOList.erase(itr);
                        break;
                    }
                }
            }
        }
        // Add resulting GOs as GOTargets
        for (std::list<GameObject*>::iterator iter = tempTargetGOList.begin(); iter != tempTargetGOList.end(); ++iter)
            AddGOTarget(*iter, effIndex);
    }
}

void Spell::prepare(SpellCastTargets const* targets, Aura* triggeredByAura)
{
    m_targets = *targets;

    m_spellState = SPELL_STATE_PREPARING;

    m_castPositionX = m_caster->GetPositionX();
    m_castPositionY = m_caster->GetPositionY();
    m_castPositionZ = m_caster->GetPositionZ();
    m_castOrientation = m_caster->GetOrientation();

    if (triggeredByAura)
        m_triggeredByAuraSpell  = triggeredByAura->GetSpellProto();

    // create and add update event for this spell
    SpellEvent* Event = new SpellEvent(this);
    m_caster->AddEvent(Event, 1);

    //Prevent casting at cast another spell (ServerSide check)
    if (m_caster->IsNonMeleeSpellCasted(false, true, true) && m_cast_count)
    {
        SendCastResult(SPELL_FAILED_SPELL_IN_PROGRESS);
        finish(false);
        return;
    }

    if (uint8 result = sObjectMgr.IsSpellDisabled(m_spellInfo->Id))
    {
        if (m_caster->GetTypeId() == TYPEID_PLAYER)
        {
            sLog.outDebug("Player %s cast a spell %u which was disabled by server administrator",   m_caster->GetName(), m_spellInfo->Id);
            if (result == 2)
            sLog.outChar("Player %s cast a spell %u which was disabled by server administrator and marked as CheatSpell",   m_caster->GetName(), m_spellInfo->Id);
        }
        SendCastResult(SPELL_FAILED_SPELL_UNAVAILABLE);
        finish(false);
        return;
    }

    // Fill cost data
    m_powerCost = CalculatePowerCost(m_spellInfo, m_caster, this, m_CastItem);

    SpellCastResult result = CheckCast(true);
    if (result != SPELL_CAST_OK && !IsAutoRepeat())          //always cast autorepeat dummy for triggering
    {
        if (triggeredByAura)
        {
            SendChannelUpdate(0);
            triggeredByAura->GetHolder()->SetAuraDuration(0);
        }
        SendCastResult(result);
        finish(false);
        return;
    }

    // Prepare data for triggers
    prepareDataForTriggerSystem();

    // calculate cast time (calculated after first CheckCast check to prevent charge counting for first CheckCast fail)
    m_casttime = GetSpellCastTime(m_spellInfo, this);
    m_duration = CalculateSpellDuration(m_spellInfo, m_caster);

    // set timer base at cast time
    ReSetTimer();

    // stealth must be removed at cast starting (at show channel bar)
    // skip triggered spell (item equip spell casting and other not explicit character casts/item uses)
    if ( !m_IsTriggeredSpell && isSpellBreakStealth(m_spellInfo) )
    {
        m_caster->RemoveAurasWithInterruptFlags(AURA_INTERRUPT_FLAG_CAST);
        m_caster->RemoveAurasWithInterruptFlags(AURA_INTERRUPT_FLAG_USE);
    }

    // add non-triggered (with cast time and without)
    if (!m_IsTriggeredSpell)
    {
        // add to cast type slot
        m_caster->SetCurrentCastedSpell( this );

        // will show cast bar
        SendSpellStart();

        TriggerGlobalCooldown();
    }
    // execute triggered or without cast time explicitly in call point
    else if (m_timer == 0 || m_IsTriggeredSpell)
        cast(true);
    // else triggered with cast time will execute execute at next tick or later
    // without adding to cast type slot
    // will not show cast bar but will show effects at casting time etc

    if (m_spellInfo->speed > 0.0f && GetCastTime())
    {
        Unit* procTarget = m_targets.getUnitTarget();
        if (!procTarget)
            procTarget = m_caster;

        m_caster->ProcDamageAndSpell(procTarget, m_procAttacker, 0, PROC_EX_CAST_END, 0, m_attackType, m_spellInfo);
    }
}

void Spell::cancel(bool force)
{
    if (m_spellState == SPELL_STATE_FINISHED)
        return;

    // channeled spells don't display interrupted message even if they are interrupted, possible other cases with no "Interrupted" message
    bool sendInterrupt = IsChanneledSpell(m_spellInfo) ? false : true;

    m_autoRepeat = false;
    switch (m_spellState)
    {
        case SPELL_STATE_PREPARING:
            CancelGlobalCooldown();

            //(no break)
        case SPELL_STATE_DELAYED:
        {
            SendInterrupted(0);

            if (sendInterrupt)
                SendCastResult(SPELL_FAILED_INTERRUPTED);
        } break;

        case SPELL_STATE_CASTING:
        {
            for(TargetList::iterator ihit = m_UniqueTargetInfo.begin(); ihit != m_UniqueTargetInfo.end(); ++ihit)
            {
                if (ihit->missCondition == SPELL_MISS_NONE)
                {
                    Unit* unit = m_caster->GetObjectGuid() == (*ihit).targetGUID ? m_caster : ObjectAccessor::GetUnit(*m_caster, ihit->targetGUID);
                    if (unit && unit->isAlive())
                        unit->RemoveAurasByCasterSpell(m_spellInfo->Id, m_caster->GetObjectGuid(), force ? AURA_REMOVE_BY_DELETE : AURA_REMOVE_BY_DEFAULT);

                    // prevent other effects applying if spell is already interrupted
                    // i.e. if effects have different targets and it was interrupted on one of them when
                    // haven't yet applied to another
                    ihit->processed = true;
                }
            }

            SendChannelUpdate(0);
            SendInterrupted(0);

            if (sendInterrupt)
                SendCastResult(SPELL_FAILED_INTERRUPTED);
        } break;

        default:
        {
        } break;
    }

    finish(false);
    m_caster->RemoveDynObject(m_spellInfo->Id);
    m_caster->RemoveGameObject(m_spellInfo->Id, true);
}

void Spell::cast(bool skipCheck)
{
    SetExecutedCurrently(true);

    if (!m_caster->CheckAndIncreaseCastCounter())
    {
        if (m_triggeredByAuraSpell)
            sLog.outError("Spell %u triggered by aura spell %u too deep in cast chain for cast. Cast not allowed for prevent overflow stack crash.", m_spellInfo->Id, m_triggeredByAuraSpell->Id);
        else
            sLog.outError("Spell %u too deep in cast chain for cast. Cast not allowed for prevent overflow stack crash.", m_spellInfo->Id);

        SendCastResult(SPELL_FAILED_ERROR);
        finish(false);
        SetExecutedCurrently(false);
        return;
    }

    // update pointers base at GUIDs to prevent access to already nonexistent object
    UpdatePointers();

    // cancel at lost main target unit
    if (!m_targets.getUnitTarget() && m_targets.getUnitTargetGuid() && m_targets.getUnitTargetGuid() != m_caster->GetObjectGuid())
    {
        cancel();
        m_caster->DecreaseCastCounter();
        SetExecutedCurrently(false);
        return;
    }

    if (m_caster->GetTypeId() != TYPEID_PLAYER && m_targets.getUnitTarget() && m_targets.getUnitTarget() != m_caster)
        m_caster->SetInFront(m_targets.getUnitTarget());

    SpellCastResult castResult = CheckPower();
    if (castResult != SPELL_CAST_OK)
    {
        SendCastResult(castResult);
        finish(false);
        m_caster->DecreaseCastCounter();
        SetExecutedCurrently(false);
        return;
    }

    // triggered cast called from Spell::prepare where it was already checked
    if (!skipCheck)
    {
        castResult = CheckCast(false);
        if (castResult != SPELL_CAST_OK)
        {
            SendCastResult(castResult);
            finish(false);
            m_caster->DecreaseCastCounter();
            SetExecutedCurrently(false);
            return;
        }
    }

    // Hack for Spirit of Redemption because wrong data in dbc
    if (m_spellInfo->Id == 27827)
        if (const SpellEntry* spellInfo = sSpellStore.LookupEntry(m_spellInfo->Id))
            const_cast<SpellEntry*>(spellInfo)->AuraInterruptFlags = 0;

    // different triggered (for caster and main target after main cast) and pre-cast (casted before apply effect to each target) cases
    switch(m_spellInfo->SpellFamilyName)
    {
        case SPELLFAMILY_GENERIC:
        {
            // Stoneskin
            if (m_spellInfo->Id == 20594)
                AddTriggeredSpell(65116);                   // Stoneskin - armor 10% for 8 sec
            // Chaos Bane strength buff
            else if (m_spellInfo->Id == 71904)
                AddTriggeredSpell(73422);
            else if (m_spellInfo->Id == 74607)
                AddTriggeredSpell(74610);                  // Fiery combustion
            else if (m_spellInfo->Id == 74799)
                AddTriggeredSpell(74800);                  // Soul consumption
            else if (m_spellInfo->Id == 61968)             // Flash Freeze (Hodir: Ulduar)
                AddTriggeredSpell(62148);                  // visual effect
            else if (m_spellInfo->Id == 69839)             // Unstable Ooze Explosion (Rotface)
                AddPrecastSpell(69832);                    // cast "cluster" before silence and pacify
            else if (m_spellInfo->Id == 58672)             // Impale, damage and loose threat effect (Vault of Archavon, Archavon the Stone Watcher)
                AddPrecastSpell(m_caster->GetMap()->IsRegularDifficulty() ? 58666 : 60882);
            else if (m_spellInfo->Id == 71265)             // Swarming Shadows DoT (Queen Lana'thel ICC)
                AddPrecastSpell(71277);
            else if (m_spellInfo->Id == 70923)             // Uncontrollable Frenzy (Queen Lana'thel ICC)
                AddTriggeredSpell(70924); // health buff etc.
            break;
        }
        case SPELLFAMILY_MAGE:
        {
            // Ice Block
            if (m_spellInfo->SpellFamilyFlags.test<CF_MAGE_ICE_BLOCK>())
                AddPrecastSpell(41425);                     // Hypothermia
            // Icy Veins
            else if (m_spellInfo->Id == 12472)
            {
                if (m_caster->HasAura(56374))               // Glyph of Icy Veins
                {
                    // not exist spell do it so apply directly
                    m_caster->RemoveSpellsCausingAura(SPELL_AURA_MOD_DECREASE_SPEED);
                    m_caster->RemoveSpellsCausingAura(SPELL_AURA_HASTE_SPELLS);
                }
            }
            // Fingers of Frost
            else if (m_spellInfo->Id == 44544)
                AddPrecastSpell(74396);                     // Fingers of Frost
            break;
        }
        case SPELLFAMILY_WARRIOR:
        {
            // Shield Slam
            if (m_spellInfo->SpellFamilyFlags.test<CF_WARRIOR_SHIELD_SLAM>() && m_spellInfo->Category==1209)
            {
                if (m_caster->HasAura(58375))               // Glyph of Blocking
                    AddTriggeredSpell(58374);               // Glyph of Blocking
            }
            // Bloodrage
            if (m_spellInfo->SpellFamilyFlags.test<CF_WARRIOR_BLOODRAGE>())
            {
                if (m_caster->HasAura(70844))               // Item - Warrior T10 Protection 4P Bonus
                    AddTriggeredSpell(70845);               // Stoicism
            }
            // Bloodsurge (triggered), Sudden Death (triggered)
            else if (m_spellInfo->Id == 46916 || m_spellInfo->Id == 52437)
            {
                // Item - Warrior T10 Melee 4P Bonus
                if (Aura *aur = m_caster->GetAura(70847, EFFECT_INDEX_0))
                {
                    if (roll_chance_i(aur->GetModifier()->m_amount))
                    {
                        AddTriggeredSpell(70849);           // Extra Charge!
                        // Slam! trigger Slam GCD Reduced . Sudden Death trigger Execute GCD Reduced
                        int32 gcd_spell=m_spellInfo->Id==46916 ? 71072 : 71069;
                        AddPrecastSpell(gcd_spell);
                    }
                }
            }
            break;
        }
        case SPELLFAMILY_PRIEST:
        {
            // Power Word: Shield
            if (m_spellInfo->Mechanic == MECHANIC_SHIELD &&
                m_spellInfo->SpellFamilyFlags.test<CF_PRIEST_POWER_WORD_SHIELD>())
                AddPrecastSpell(6788);                      // Weakened Soul
            // Prayer of Mending (jump animation), we need formal caster instead original for correct animation
            else if (m_spellInfo->SpellFamilyFlags.test<CF_PRIEST_PRAYER_OF_MENDING>())
                AddTriggeredSpell(41637);

            switch(m_spellInfo->Id)
            {
                case 15237: AddTriggeredSpell(23455); break;// Holy Nova, rank 1
                case 15430: AddTriggeredSpell(23458); break;// Holy Nova, rank 2
                case 15431: AddTriggeredSpell(23459); break;// Holy Nova, rank 3
                case 27799: AddTriggeredSpell(27803); break;// Holy Nova, rank 4
                case 27800: AddTriggeredSpell(27804); break;// Holy Nova, rank 5
                case 27801: AddTriggeredSpell(27805); break;// Holy Nova, rank 6
                case 25331: AddTriggeredSpell(25329); break;// Holy Nova, rank 7
                case 48077: AddTriggeredSpell(48075); break;// Holy Nova, rank 8
                case 48078: AddTriggeredSpell(48076); break;// Holy Nova, rank 9
                default:break;
            }
            break;
        }
        case SPELLFAMILY_DRUID:
        {
            // Faerie Fire (Feral)
            if (m_spellInfo->Id == 16857 && m_caster->GetShapeshiftForm() != FORM_CAT)
                AddTriggeredSpell(60089);
            // Clearcasting
            else if (m_spellInfo->Id == 16870)
            {
                if (m_caster->HasAura(70718))               // Item - Druid T10 Balance 2P Bonus
                    AddPrecastSpell(70721);                 // Omen of Doom
            }
            // Berserk (Bear Mangle part)
            else if (m_spellInfo->Id == 50334)
                AddTriggeredSpell(58923);
            break;
        }
        case SPELLFAMILY_ROGUE:
            // Fan of Knives (main hand)
            if (m_spellInfo->Id == 51723 && m_caster->GetTypeId() == TYPEID_PLAYER &&
                ((Player*)m_caster)->haveOffhandWeapon())
            {
                AddTriggeredSpell(52874);                   // Fan of Knives (offhand)
            }
            break;
        case SPELLFAMILY_HUNTER:
        {
            // Deterrence
            if (m_spellInfo->Id == 19263)
                AddPrecastSpell(67801);
            // Kill Command
            else if (m_spellInfo->Id == 34026)
            {
                if (m_caster->HasAura(37483))               // Improved Kill Command - Item set bonus
                    m_caster->CastSpell(m_caster, 37482, true);// Exploited Weakness
            }
            // Lock and Load
            else if (m_spellInfo->Id == 56453)
                AddPrecastSpell(67544);                     // Lock and Load Marker
            break;
        }
        case SPELLFAMILY_PALADIN:
        {
            // Divine Illumination
            if (m_spellInfo->Id == 31842)
            {
                if (m_caster->HasAura(70755))               // Item - Paladin T10 Holy 2P Bonus
                    AddPrecastSpell(71166);                 // Divine Illumination
            }
            // Hand of Reckoning
            else if (m_spellInfo->Id == 62124)
            {
                if (m_targets.getUnitTarget() && m_targets.getUnitTarget()->getVictim() != m_caster)
                    AddPrecastSpell(67485);                 // Hand of Reckoning
            }
            // Divine Shield, Divine Protection or Hand of Protection
            else if (m_spellInfo->SpellFamilyFlags.test<CF_PALADIN_HAND_OF_PROTECTION, CF_PALADIN_DIVINE_SHIELD>())
            {
                AddPrecastSpell(25771);                     // Forbearance

                // only for self cast
                if (m_caster == m_targets.getUnitTarget())
                    AddPrecastSpell(61987);                     // Avenging Wrath Marker
            }
            // Lay on Hands
            else if (m_spellInfo->SpellFamilyFlags.test<CF_PALADIN_LAY_ON_HANDS>())
            {
                // only for self cast
                if (m_caster == m_targets.getUnitTarget())
                {
                    AddPrecastSpell(25771);                     // Forbearance
                    AddPrecastSpell(61987);                     // Avenging Wrath Marker
                }
            }
            // Avenging Wrath
            else if (m_spellInfo->SpellFamilyFlags.test<CF_PALADIN_AVENGING_WRATH>())
                AddPrecastSpell(61987);                     // Avenging Wrath Marker
            break;
        }
        case SPELLFAMILY_SHAMAN:
        {
            // Bloodlust
            if (m_spellInfo->Id == 2825)
                AddPrecastSpell(57724);                     // Sated
            // Heroism
            else if (m_spellInfo->Id == 32182)
                AddPrecastSpell(57723);                     // Exhaustion
            // Spirit Walk
            else if (m_spellInfo->Id == 58875)
                AddPrecastSpell(58876);
            // Totem of Wrath
            else if (m_spellInfo->Effect[EFFECT_INDEX_0]==SPELL_EFFECT_APPLY_AREA_AURA_RAID && m_spellInfo->SpellFamilyFlags.test<CF_SHAMAN_TOTEM_OF_WRATH>())
                // only for main totem spell cast
                AddTriggeredSpell(30708);                   // Totem of Wrath
            break;
        }
        case SPELLFAMILY_DEATHKNIGHT:
        {
            // Chains of Ice
            if (m_spellInfo->Id == 45524)
                AddTriggeredSpell(55095);                   // Frost Fever
            break;
        }
        default:
            break;
    }

    // Linked spells (precast chain)
    SpellLinkedSet linkedSet = sSpellMgr.GetSpellLinked(m_spellInfo->Id, SPELL_LINKED_TYPE_PRECAST);
    if (linkedSet.size() > 0)
    {
        for (SpellLinkedSet::const_iterator itr = linkedSet.begin(); itr != linkedSet.end(); ++itr)
            AddPrecastSpell(*itr);
    }

    // Linked spells (triggered chain)
    linkedSet = sSpellMgr.GetSpellLinked(m_spellInfo->Id, SPELL_LINKED_TYPE_TRIGGERED);
    if (linkedSet.size() > 0)
    {
        for (SpellLinkedSet::const_iterator itr = linkedSet.begin(); itr != linkedSet.end(); ++itr)
            AddTriggeredSpell(*itr);
    }

    // traded items have trade slot instead of guid in m_itemTargetGUID
    // set to real guid to be sent later to the client
    m_targets.updateTradeSlotItem();

    if (m_caster->GetTypeId() == TYPEID_PLAYER)
    {
        if (!m_IsTriggeredSpell && m_CastItem)
        {
            ((Player*)m_caster)->GetAchievementMgr().StartTimedAchievementCriteria(ACHIEVEMENT_CRITERIA_TYPE_USE_ITEM, m_CastItem->GetEntry());
            ((Player*)m_caster)->GetAchievementMgr().UpdateAchievementCriteria(ACHIEVEMENT_CRITERIA_TYPE_USE_ITEM, m_CastItem->GetEntry());
        }

        ((Player*)m_caster)->GetAchievementMgr().UpdateAchievementCriteria(ACHIEVEMENT_CRITERIA_TYPE_CAST_SPELL, m_spellInfo->Id);
    }

    FillTargetMap();

    if (m_spellState == SPELL_STATE_FINISHED)                // stop cast if spell marked as finish somewhere in FillTargetMap
    {
        m_caster->DecreaseCastCounter();
        SetExecutedCurrently(false);
        return;
    }

    // CAST SPELL
    SendSpellCooldown();

    TakePower();
    TakeReagents();                                         // we must remove reagents before HandleEffects to allow place crafted item in same slot

    SendCastResult(castResult);
    SendSpellGo();                                          // we must send smsg_spell_go packet before m_castItem delete in TakeCastItem()...

    InitializeDamageMultipliers();

    Unit *procTarget = m_targets.getUnitTarget();
    if (!procTarget)
        procTarget = m_caster;

    // Okay, everything is prepared. Now we need to distinguish between immediate and evented delayed spells
    if (m_spellInfo->speed > 0.0f || GetDelayStart() > 0)
    {

        // Remove used for cast item if need (it can be already NULL after TakeReagents call
        // in case delayed spell remove item at cast delay start
        TakeCastItem();

        // fill initial spell damage from caster for delayed casted spells
        for(TargetList::iterator ihit = m_UniqueTargetInfo.begin(); ihit != m_UniqueTargetInfo.end(); ++ihit)
            HandleDelayedSpellLaunch(&(*ihit));

        // Okay, maps created, now prepare flags
        m_immediateHandled = false;
        m_spellState = SPELL_STATE_DELAYED;
        SetDelayStart(0);

        // on spell cast end proc,
        // critical hit related part is currently done on hit so proc there,
        // 0 damage since any damage based procs should be on hit
        // 0 victim proc since there is no victim proc dependent on successfull cast for caster
        // if m_casttime > 0  proc already maked in prepare()
        if (!GetCastTime())
            m_caster->ProcDamageAndSpell(procTarget, m_procAttacker, PROC_FLAG_NONE, PROC_EX_CAST_END, 0, m_attackType, m_spellInfo);
    }
    else
    {
        if (GetCastTime())
        {
            m_caster->ProcDamageAndSpell(procTarget, m_procAttacker, PROC_FLAG_NONE, PROC_EX_CAST_END, 0, m_attackType, m_spellInfo);
            // Immediate spell, no big deal
            handle_immediate();
        }
        else
        {
            handle_immediate();
            m_caster->ProcDamageAndSpell(procTarget, m_procAttacker, PROC_FLAG_NONE, PROC_EX_CAST_END, 0, m_attackType, m_spellInfo);
        }

    }

    m_caster->DecreaseCastCounter();
    SetExecutedCurrently(false);
}

void Spell::handle_immediate()
{
    // process immediate effects (items, ground, etc.) also initialize some variables
    _handle_immediate_phase();

    // start channeling if applicable (after _handle_immediate_phase for get persistent effect dynamic object for channel target
    if (IsChanneledSpell(m_spellInfo) && m_duration)
    {
        m_spellState = SPELL_STATE_CASTING;
        SendChannelStart(m_duration);
    }

    for(TargetList::iterator ihit = m_UniqueTargetInfo.begin(); ihit != m_UniqueTargetInfo.end();)
    {
        TargetInfo buffer = *ihit++;
        DoAllEffectOnTarget(&buffer);
    }

    for(GOTargetList::iterator ihit = m_UniqueGOTargetInfo.begin(); ihit != m_UniqueGOTargetInfo.end();)
    {
        GOTargetInfo buffer = *ihit++;
        DoAllEffectOnTarget(&buffer);
    }

    // spell is finished, perform some last features of the spell here
    _handle_finish_phase();

    // Remove used for cast item if need (it can be already NULL after TakeReagents call
    TakeCastItem();

    if (m_spellState != SPELL_STATE_CASTING)
        finish(true);                                       // successfully finish spell cast (not last in case autorepeat or channel spell)
}

uint64 Spell::handle_delayed(uint64 t_offset)
{
    uint64 next_time = 0;

    if (!m_immediateHandled)
    {
        _handle_immediate_phase();
        m_immediateHandled = true;
    }

    // now recheck units targeting correctness (need before any effects apply to prevent adding immunity at first effect not allow apply second spell effect and similar cases)
    for(TargetList::iterator ihit = m_UniqueTargetInfo.begin(); ihit != m_UniqueTargetInfo.end(); ++ihit)
    {
        if (!ihit->processed)
        {
            if (ihit->timeDelay <= t_offset)
                DoAllEffectOnTarget(&(*ihit));
            else if (next_time == 0 || ihit->timeDelay < next_time)
                next_time = ihit->timeDelay;
        }
    }

    // now recheck gameobject targeting correctness
    for(GOTargetList::iterator ighit = m_UniqueGOTargetInfo.begin(); ighit != m_UniqueGOTargetInfo.end(); ++ighit)
    {
        if (!ighit->processed)
        {
            if (ighit->timeDelay <= t_offset)
                DoAllEffectOnTarget(&(*ighit));
            else if (next_time == 0 || ighit->timeDelay < next_time)
                next_time = ighit->timeDelay;
        }
    }
    // All targets passed - need finish phase
    if (next_time == 0)
    {
        // spell is finished, perform some last features of the spell here
        _handle_finish_phase();

        finish(true);                                       // successfully finish spell cast

        // return zero, spell is finished now
        return 0;
    }
    else
    {
        // spell is unfinished, return next execution time
        return next_time;
    }
}

void Spell::_handle_immediate_phase()
{
    // handle some immediate features of the spell here
    HandleThreatSpells();

    for(int j = 0; j < MAX_EFFECT_INDEX; ++j)
    {
        if (m_spellInfo->Effect[j] == SPELL_EFFECT_NONE)
            continue;

        // apply Send Event effect to ground in case empty target lists
        if ( m_spellInfo->Effect[j] == SPELL_EFFECT_SEND_EVENT && !HaveTargetsForEffect(SpellEffectIndex(j)) )
        {
            HandleEffects(NULL, NULL, NULL, SpellEffectIndex(j));
            continue;
        }
    }

    // initialize Diminishing Returns Data
    m_diminishLevel = DIMINISHING_LEVEL_1;
    m_diminishGroup = DIMINISHING_NONE;

    // process items
    for(ItemTargetList::iterator ihit = m_UniqueItemInfo.begin(); ihit != m_UniqueItemInfo.end(); ++ihit)
    {
        ItemTargetInfo buffer = *ihit;
        DoAllEffectOnTarget(&buffer);
    }

    // process ground
    for(int j = 0; j < MAX_EFFECT_INDEX; ++j)
    {
        // persistent area auras target only the ground
        if (m_spellInfo->Effect[j] == SPELL_EFFECT_PERSISTENT_AREA_AURA)
            HandleEffects(NULL, NULL, NULL, SpellEffectIndex(j));
    }
}

void Spell::_handle_finish_phase()
{
    // spell log
    if (IsNeedSendToClient())
        SendLogExecute();
}

void Spell::SendSpellCooldown()
{
    if (m_caster->GetTypeId() != TYPEID_PLAYER)
        return;

    Player* _player = (Player*)m_caster;

    // mana/health/etc potions, disabled by client (until combat out as declarate)
    if (m_CastItem && m_CastItem->IsPotion())
    {
        // need in some way provided data for Spell::finish SendCooldownEvent
        _player->SetLastPotionId(m_CastItem->GetEntry());
        return;
    }

    // (1) have infinity cooldown but set at aura apply, (2) passive cooldown at triggering
    if (m_spellInfo->HasAttribute(SPELL_ATTR_DISABLED_WHILE_ACTIVE) || m_spellInfo->HasAttribute(SPELL_ATTR_PASSIVE))
        return;

    _player->AddSpellAndCategoryCooldowns(m_spellInfo, m_CastItem ? m_CastItem->GetEntry() : 0, this);
}

void Spell::update(uint32 difftime)
{
    // update pointers based at it's GUIDs
    UpdatePointers();

    if (m_targets.getUnitTargetGuid() && !m_targets.getUnitTarget())
    {
        cancel();
        return;
    }

    // check if the player caster has moved before the spell finished (exclude casting on vehicles)
    if (!m_caster->GetVehicle() && (m_caster->GetTypeId() == TYPEID_PLAYER && m_timer != 0) &&
        (m_castPositionX != m_caster->GetPositionX() || m_castPositionY != m_caster->GetPositionY() || m_castPositionZ != m_caster->GetPositionZ()) &&
        (m_spellInfo->Effect[EFFECT_INDEX_0] != SPELL_EFFECT_STUCK || !((Player*)m_caster)->m_movementInfo.HasMovementFlag(MOVEFLAG_FALLINGFAR)))
    {
        // always cancel for channeled spells
        if ( m_spellState == SPELL_STATE_CASTING )
            cancel();
        // don't cancel for melee, autorepeat, triggered and instant spells
        else if(!IsNextMeleeSwingSpell() && !IsAutoRepeat() && !m_IsTriggeredSpell && (m_spellInfo->InterruptFlags & SPELL_INTERRUPT_FLAG_MOVEMENT))
            cancel();
    }


    switch(m_spellState)
    {
        case SPELL_STATE_PREPARING:
        {
            if (m_timer)
            {
                if (m_targets.getUnitTarget() && m_targets.getUnitTarget()->isAlive() && !m_targets.getUnitTarget()->isVisibleForOrDetect(m_caster, m_caster, false) && !m_IsTriggeredSpell )
                    cancel();

                if (difftime >= m_timer)
                    m_timer = 0;
                else
                    m_timer -= difftime;
            }

            if (m_timer == 0 && !IsNextMeleeSwingSpell() && !IsAutoRepeat())
                cast();
        } break;
        case SPELL_STATE_CASTING:
        {
            if (m_timer > 0)
            {
                if ( m_caster->GetTypeId() == TYPEID_PLAYER )
                {
                    // check if player has jumped before the channeling finished
                    if(((Player*)m_caster)->m_movementInfo.HasMovementFlag(MOVEFLAG_FALLING))
                        cancel();

                    // check for incapacitating player states
                    if ( m_caster->hasUnitState(UNIT_STAT_CAN_NOT_REACT))
                        cancel();

                    // check if player has turned if flag is set
                    if ( m_spellInfo->ChannelInterruptFlags & CHANNEL_FLAG_TURNING && m_castOrientation != m_caster->GetOrientation() )
                        cancel();
                }

                // check if all targets away range
                if (!m_IsTriggeredSpell && (difftime >= m_timer))
                {
                    SpellCastResult result = CheckRange(true, m_targets.getUnitTarget());
                    bool checkFailed = false;
                    switch (result)
                    {
                        case SPELL_CAST_OK:
                            break;
                        case SPELL_FAILED_TOO_CLOSE:
                        case SPELL_FAILED_UNIT_NOT_INFRONT:
                            if (m_spellInfo->HasAttribute(SPELL_ATTR_EX7_HAS_CHARGE_EFFECT))
                                break;
                            checkFailed = true;
                            break;
                        case SPELL_FAILED_OUT_OF_RANGE:
                        default:
                            checkFailed = true;
                            break;
                    }

                    if (checkFailed)
                    {
                        SendCastResult(result);
                        cancel();
                        return;
                    }
                }

                // check if there are alive targets left
                if (!IsAliveUnitPresentInTargetList())
                {
                    SendChannelUpdate(0);
                    finish();
                }

                if (difftime >= m_timer)
                    m_timer = 0;
                else
                    m_timer -= difftime;
            }

            if (m_timer == 0)
            {
                SendChannelUpdate(0);

                // channeled spell processed independently for quest targeting
                // cast at creature (or GO) quest objectives update at successful cast channel finished
                // ignore autorepeat/melee casts for speed (not exist quest for spells (hm... )
                if ( !IsAutoRepeat() && !IsNextMeleeSwingSpell() )
                {
                    if ( Player* p = m_caster->GetCharmerOrOwnerPlayerOrPlayerItself() )
                    {
                        for(TargetList::const_iterator ihit = m_UniqueTargetInfo.begin(); ihit != m_UniqueTargetInfo.end(); ++ihit)
                        {
                            TargetInfo const& target = *ihit;
                            if (!target.targetGUID.IsCreatureOrVehicle())
                                continue;

                            Unit* unit = m_caster->GetObjectGuid() == target.targetGUID ? m_caster : ObjectAccessor::GetUnit(*m_caster, target.targetGUID);
                            if (unit == NULL)
                                continue;

                            p->RewardPlayerAndGroupAtCast(unit, m_spellInfo->Id);
                        }

                        for(GOTargetList::const_iterator ihit = m_UniqueGOTargetInfo.begin(); ihit != m_UniqueGOTargetInfo.end(); ++ihit)
                        {
                            GOTargetInfo const& target = *ihit;

                            GameObject* go = m_caster->GetMap()->GetGameObject(target.targetGUID);
                            if(!go)
                                continue;

                            p->RewardPlayerAndGroupAtCast(go, m_spellInfo->Id);
                        }
                    }
                }

                finish();
            }
        } break;
        default:
        {
        }break;
    }
}

void Spell::finish(bool ok)
{
    if (!m_caster)
        return;

    if (m_spellState == SPELL_STATE_FINISHED)
        return;

    m_spellState = SPELL_STATE_FINISHED;

    // other code related only to successfully finished spells
    if (!ok)
        return;

    // handle SPELL_AURA_ADD_TARGET_TRIGGER auras
    if (Unit* caster = GetAffectiveCaster())
    {
        Unit::AuraList const& targetTriggers = caster->GetAurasByType(SPELL_AURA_ADD_TARGET_TRIGGER);
        for(Unit::AuraList::const_iterator i = targetTriggers.begin(); i != targetTriggers.end(); ++i)
        {
            if (!(*i)->isAffectedOnSpell(m_spellInfo))
                continue;
            for(TargetList::const_iterator ihit = m_UniqueTargetInfo.begin(); ihit != m_UniqueTargetInfo.end(); ++ihit)
            {
                if (ihit->missCondition == SPELL_MISS_NONE)
                {
                    // check caster->GetObjectGuid() let load auras at login and speedup most often case
                    Unit* unit = caster->GetObjectGuid() == ihit->targetGUID ? caster : ObjectAccessor::GetUnit(*m_caster, ihit->targetGUID);
                    if (unit && unit->isAlive())
                    {
                        SpellEntry const* auraSpellInfo = (*i)->GetSpellProto();
                        SpellEffectIndex auraSpellIdx = (*i)->GetEffIndex();
                        // Calculate chance at that moment (can be depend for example from combo points)
                        int32 auraBasePoints = (*i)->GetBasePoints();
                        int32 chance = caster->CalculateSpellDamage(unit, auraSpellInfo, auraSpellIdx, &auraBasePoints);
                        if (roll_chance_i(chance))
                            caster->CastSpell(unit, auraSpellInfo->EffectTriggerSpell[auraSpellIdx], true, NULL, (*i));
                    }
                }
            }
        }
    }

    // Heal caster for all health leech from all targets
    if (m_healthLeech)
    {
        uint32 absorb = 0;
        m_caster->CalculateHealAbsorb(uint32(m_healthLeech), &absorb);
        m_caster->DealHeal(m_caster, uint32(m_healthLeech) - absorb, m_spellInfo, false, absorb);
    }

    if (IsMeleeAttackResetSpell())
    {
        m_caster->resetAttackTimer(BASE_ATTACK);
        if (m_caster->haveOffhandWeapon())
            m_caster->resetAttackTimer(OFF_ATTACK);
    }

    /*if (IsRangedAttackResetSpell())
        m_caster->resetAttackTimer(RANGED_ATTACK);*/

    // Clear combo at finish state
    if (NeedsComboPoints(m_spellInfo))
    {
        // Not drop combopoints if negative spell and if any miss on enemy exist
        bool needDrop = true;
        if (!IsPositiveSpell(m_spellInfo->Id))
        {
            for(TargetList::const_iterator ihit = m_UniqueTargetInfo.begin(); ihit != m_UniqueTargetInfo.end(); ++ihit)
            {
                if (ihit->missCondition != SPELL_MISS_NONE && ihit->targetGUID != m_caster->GetObjectGuid())
                {
                    needDrop = false;
                    break;
                }
            }
        }
        if (needDrop)
            m_caster->ClearComboPoints();
    }

    // potions disabled by client, send event "not in combat" if need
    if (m_caster->GetTypeId() == TYPEID_PLAYER)
        ((Player*)m_caster)->UpdatePotionCooldown(this);

    // call triggered spell only at successful cast (after clear combo points -> for add some if need)
    if(!m_TriggerSpells.empty())
        CastTriggerSpells();

    // Stop Attack for some spells
    if (m_spellInfo->HasAttribute(SPELL_ATTR_STOP_ATTACK_TARGET))
        m_caster->AttackStop();

    // update encounter state if needed
    Map* map = m_caster->GetMap();
    if (map && map->IsDungeon())
    {
        if (DungeonPersistentState* state = ((DungeonMap*)map)->GetPersistanceState())
            state->UpdateEncounterState(ENCOUNTER_CREDIT_CAST_SPELL, m_spellInfo->Id);
    }
}

void Spell::SendCastResult(SpellCastResult result)
{
    if (result == SPELL_CAST_OK)
        return;

    if (m_caster->GetTypeId() != TYPEID_PLAYER)
        return;

    if(((Player*)m_caster)->GetSession()->PlayerLoading())  // don't send cast results at loading time
        return;

    SendCastResult((Player*)m_caster, m_spellInfo, m_cast_count, result);
}

void Spell::SendCastResult(Player* caster, SpellEntry const* spellInfo, uint8 cast_count, SpellCastResult result)
{
    if (result == SPELL_CAST_OK)
        return;

    WorldPacket data(SMSG_CAST_FAILED, (4+1+1));
    data << uint8(cast_count);                              // single cast or multi 2.3 (0/1)
    data << uint32(spellInfo->Id);
    data << uint8(result);                                  // problem
    switch (result)
    {
        case SPELL_FAILED_NOT_READY:
            data << uint32(0);                              // unknown, value 1 seen for 14177 (update cooldowns on client flag)
            break;
        case SPELL_FAILED_REQUIRES_SPELL_FOCUS:
            data << uint32(spellInfo->RequiresSpellFocus);  // SpellFocusObject.dbc id
            break;
        case SPELL_FAILED_REQUIRES_AREA:                    // AreaTable.dbc id
            // hardcode areas limitation case
            switch(spellInfo->Id)
            {
                case 41617:                                 // Cenarion Mana Salve
                case 41619:                                 // Cenarion Healing Salve
                    data << uint32(3905);
                    break;
                case 41618:                                 // Bottled Nethergon Energy
                case 41620:                                 // Bottled Nethergon Vapor
                    data << uint32(3842);
                    break;
                case 45373:                                 // Bloodberry Elixir
                    data << uint32(4075);
                    break;
                default:                                    // default case (don't must be)
                    data << uint32(0);
                    break;
            }
            break;
        case SPELL_FAILED_TOTEMS:
            for(int i = 0; i < MAX_SPELL_TOTEMS; ++i)
                if(spellInfo->Totem[i])
                    data << uint32(spellInfo->Totem[i]);    // client needs only one id, not 2...
            break;
        case SPELL_FAILED_TOTEM_CATEGORY:
            for(int i = 0; i < MAX_SPELL_TOTEM_CATEGORIES; ++i)
                if(spellInfo->TotemCategory[i])
                    data << uint32(spellInfo->TotemCategory[i]);// client needs only one id, not 2...
            break;
        case SPELL_FAILED_EQUIPPED_ITEM_CLASS:
        case SPELL_FAILED_EQUIPPED_ITEM_CLASS_MAINHAND:
        case SPELL_FAILED_EQUIPPED_ITEM_CLASS_OFFHAND:
            data << uint32(spellInfo->EquippedItemClass);
            data << uint32(spellInfo->EquippedItemSubClassMask);
            break;
        case SPELL_FAILED_PREVENTED_BY_MECHANIC:
            data << uint32(0);                              // SpellMechanic.dbc id
            break;
        case SPELL_FAILED_CUSTOM_ERROR:
            data << uint32(0);                              // custom error id (see enum SpellCastResultCustom)
            break;
        case SPELL_FAILED_NEED_EXOTIC_AMMO:
            data << uint32(spellInfo->EquippedItemSubClassMask);// seems correct...
            break;
        case SPELL_FAILED_REAGENTS:
            // normally client checks reagents, just some script effects here
            if (spellInfo->Id == 46584)                      // Raise Dead
                data << uint32(37201);                      // Corpse Dust
            else
                data << uint32(0);                              // item id
            break;
        case SPELL_FAILED_NEED_MORE_ITEMS:
            data << uint32(0);                              // item id
            data << uint32(0);                              // item count?
            break;
        case SPELL_FAILED_MIN_SKILL:
            data << uint32(0);                              // SkillLine.dbc id
            data << uint32(0);                              // required skill value
            break;
        case SPELL_FAILED_TOO_MANY_OF_ITEM:
            data << uint32(0);                              // ItemLimitCategory.dbc id
            break;
        case SPELL_FAILED_FISHING_TOO_LOW:
            data << uint32(0);                              // required fishing skill
            break;
        default:
            break;
    }
    caster->GetSession()->SendPacket(&data);
}

void Spell::SendSpellStart()
{
    if (!IsNeedSendToClient())
        return;

    DEBUG_FILTER_LOG(LOG_FILTER_SPELL_CAST, "Sending SMSG_SPELL_START id=%u", m_spellInfo->Id);

    uint32 castFlags = CAST_FLAG_UNKNOWN2;
    if (IsRangedSpell())
        castFlags |= CAST_FLAG_AMMO;

    if (m_spellInfo->runeCostID)
        castFlags |= CAST_FLAG_UNKNOWN19;

    Unit *caster = m_triggeredByAuraSpell && IsChanneledSpell(m_triggeredByAuraSpell) ? GetAffectiveCaster() : m_caster;

    WorldPacket data(SMSG_SPELL_START, (8+8+4+4+2));
    if (m_CastItem)
        data << m_CastItem->GetPackGUID();
    else
        data << caster->GetPackGUID();

    data << m_caster->GetPackGUID();
    data << uint8(m_cast_count);                            // pending spell cast
    data << uint32(m_spellInfo->Id);                        // spellId
    data << uint32(castFlags);                              // cast flags
    data << uint32(m_timer);                                // delay?

    data << m_targets;

    if (castFlags & CAST_FLAG_PREDICTED_POWER)              // predicted power
        data << uint32(0);

    if (castFlags & CAST_FLAG_PREDICTED_RUNES)              // predicted runes
    {
        uint8 v1 = 0;//m_runesState;
        uint8 v2 = 0;//((Player*)m_caster)->GetRunesState();
        data << uint8(v1);                                  // runes state before
        data << uint8(v2);                                  // runes state after
        for(uint8 i = 0; i < MAX_RUNES; ++i)
        {
            uint8 m = (1 << i);
            if (m & v1)                                      // usable before...
                if(!(m & v2))                               // ...but on cooldown now...
                    data << uint8(0);                       // some unknown byte (time?)
        }
    }

    if (castFlags & CAST_FLAG_AMMO)                         // projectile info
        WriteAmmoToPacket(&data);

    if (castFlags & CAST_FLAG_IMMUNITY)                     // cast immunity
    {
        data << uint32(0);                                  // used for SetCastSchoolImmunities
        data << uint32(0);                                  // used for SetCastImmunities
    }

    m_caster->SendMessageToSet(&data, true);
}

void Spell::SendSpellGo()
{
    // not send invisible spell casting
    if (!IsNeedSendToClient())
        return;

    DEBUG_FILTER_LOG(LOG_FILTER_SPELL_CAST, "Sending SMSG_SPELL_GO id=%u", m_spellInfo->Id);

    uint32 castFlags = CAST_FLAG_UNKNOWN9;
    if (IsRangedSpell())
        castFlags |= CAST_FLAG_AMMO;                        // arrows/bullets visual

    if ((m_caster->GetTypeId() == TYPEID_PLAYER) && (m_caster->getClass() == CLASS_DEATH_KNIGHT) && m_spellInfo->runeCostID)
    {
        castFlags |= CAST_FLAG_UNKNOWN19;                   // same as in SMSG_SPELL_START
        castFlags |= CAST_FLAG_PREDICTED_POWER;             // makes cooldowns visible
        castFlags |= CAST_FLAG_PREDICTED_RUNES;             // rune cooldowns list
    }

    if (m_targets.m_targetMask & TARGET_FLAG_DEST_LOCATION && m_targets.GetSpeed() > 0.0f)
        castFlags |= CAST_FLAG_ADJUST_MISSILE;             // spell has trajectory (guess parameters)

    Unit *caster = m_triggeredByAuraSpell && IsChanneledSpell(m_triggeredByAuraSpell) ? GetAffectiveCaster() : m_caster;

    if (!caster)
        caster = m_caster;                                  // temporary. TODO - need find source of problem.

    WorldPacket data(SMSG_SPELL_GO, 50);                    // guess size

    if (m_CastItem)
        data << m_CastItem->GetPackGUID();
    else
        data << caster->GetPackGUID();

    data << caster->GetPackGUID();
    data << uint8(m_cast_count);                            // pending spell cast?
    data << uint32(m_spellInfo->Id);                        // spellId
    data << uint32(castFlags);                              // cast flags
    data << uint32(WorldTimer::getMSTime());                // timestamp

    WriteSpellGoTargets(&data);

    data << m_targets;

    if (castFlags & CAST_FLAG_PREDICTED_POWER)              // predicted power
        data << uint32(m_caster->GetPower(m_caster->getPowerType())); // Yes, it is really predicted power.

    if (castFlags & CAST_FLAG_PREDICTED_RUNES)              // predicted runes
    {
        uint8 v1 = m_runesState;
        uint8 v2 =  m_caster->getClass() == CLASS_DEATH_KNIGHT ? ((Player*)m_caster)->GetRunesState() : 0;
        data << uint8(v1);                                  // runes state before
        data << uint8(v2);                                  // runes state after
        for(uint8 i = 0; i < MAX_RUNES; ++i)
        {
            uint8 m = (1 << i);
            if (m & v1)                                      // usable before...
                if(!(m & v2))                               // ...but on cooldown now...
                    data << uint8(0);                       // some unknown byte (time?)
        }
    }

    if (castFlags & CAST_FLAG_ADJUST_MISSILE)               // adjust missile trajectory duration
    {
        data << float(m_targets.GetElevation());            // Elevation of missile
        data << uint32(m_delayMoment);                      // Calculated trajectory delay time.
    }

    if (castFlags & CAST_FLAG_AMMO)                         // projectile info
        WriteAmmoToPacket(&data);

    if (castFlags & CAST_FLAG_VISUAL_CHAIN)                 // spell visual chain effect
    {
        data << uint32(0);                                  // SpellVisual.dbc id?
        data << uint32(0);                                  // overrides previous field if > 0 and violencelevel client cvar < 2
    }

    if (m_targets.m_targetMask & TARGET_FLAG_DEST_LOCATION)
    {
        data << uint8(0);                                   // The value increase for each time, can remind of a cast count for the spell
    }

    if (m_targets.m_targetMask & TARGET_FLAG_VISUAL_CHAIN)  // probably used (or can be used) with CAST_FLAG_VISUAL_CHAIN flag
    {
        data << uint32(0);                                  // count

        //for(int = 0; i < count; ++i)
        //{
        //    // position and guid?
        //    data << float(0) << float(0) << float(0) << uint64(0);
        //}
    }

    m_caster->SendMessageToSet(&data, true);

    DEBUG_FILTER_LOG(LOG_FILTER_SPELL_CAST,"Spell::SendSpellGo: %s cast spell %u on %s, targets count (mask %u) %u %u %u",
                m_caster->GetObjectGuid().GetString().c_str(),
                m_spellInfo->Id,
                m_targets.getUnitTarget() ? m_targets.getUnitTarget()->GetObjectGuid().GetString().c_str() : "<none>",
                m_targets.m_targetMask,
                m_UniqueTargetInfo.size(),
                m_UniqueGOTargetInfo.size(),
                m_UniqueItemInfo.size()
                );
}

void Spell::WriteAmmoToPacket(WorldPacket* data)
{
    uint32 ammoInventoryType = 0;
    uint32 ammoDisplayID = 0;

    if (m_caster->GetTypeId() == TYPEID_PLAYER)
    {
        Item *pItem = ((Player*)m_caster)->GetWeaponForAttack( RANGED_ATTACK );
        if (pItem)
        {
            ammoInventoryType = pItem->GetProto()->InventoryType;
            if ( ammoInventoryType == INVTYPE_THROWN )
                ammoDisplayID = pItem->GetProto()->DisplayInfoID;
            else
            {
                uint32 ammoID = ((Player*)m_caster)->GetUInt32Value(PLAYER_AMMO_ID);
                if (ammoID)
                {
                    ItemPrototype const *pProto = ObjectMgr::GetItemPrototype( ammoID );
                    if (pProto)
                    {
                        ammoDisplayID = pProto->DisplayInfoID;
                        ammoInventoryType = pProto->InventoryType;
                    }
                }
                else if (m_caster->GetDummyAura(46699))      // Requires No Ammo
                {
                    ammoDisplayID = 5996;                   // normal arrow
                    ammoInventoryType = INVTYPE_AMMO;
                }
            }
        }
    }
    else
    {
        for (uint8 i = 0; i < MAX_VIRTUAL_ITEM_SLOT; ++i)
        {
            if (uint32 item_id = m_caster->GetUInt32Value(UNIT_VIRTUAL_ITEM_SLOT_ID + i))
            {
                if (ItemEntry const * itemEntry = sItemStore.LookupEntry(item_id))
                {
                    if (itemEntry->Class == ITEM_CLASS_WEAPON)
                    {
                        switch(itemEntry->SubClass)
                        {
                            case ITEM_SUBCLASS_WEAPON_THROWN:
                                ammoDisplayID = itemEntry->DisplayId;
                                ammoInventoryType = itemEntry->InventoryType;
                                break;
                            case ITEM_SUBCLASS_WEAPON_BOW:
                            case ITEM_SUBCLASS_WEAPON_CROSSBOW:
                                ammoDisplayID = 5996;       // is this need fixing?
                                ammoInventoryType = INVTYPE_AMMO;
                                break;
                            case ITEM_SUBCLASS_WEAPON_GUN:
                                ammoDisplayID = 5998;       // is this need fixing?
                                ammoInventoryType = INVTYPE_AMMO;
                                break;
                        }

                        if (ammoDisplayID)
                            break;
                    }
                }
            }
        }
    }

    *data << uint32(ammoDisplayID);
    *data << uint32(ammoInventoryType);
}

void Spell::WriteSpellGoTargets(WorldPacket* data)
{
    size_t count_pos = data->wpos();
    *data << uint8(0);                                      // placeholder

    // This function also fill data for channeled spells:
    // m_needAliveTargetMask req for stop channeling if one target die
    uint32 hit  = m_UniqueGOTargetInfo.size();              // Always hits on GO
    uint32 miss = 0;

    for(TargetList::iterator ihit = m_UniqueTargetInfo.begin(); ihit != m_UniqueTargetInfo.end(); ++ihit)
    {
        if (ihit->effectMask == 0)                          // No effect apply - all immuned add state
        {
            // possibly SPELL_MISS_IMMUNE2 for this??
            ihit->missCondition = SPELL_MISS_IMMUNE2;
            ++miss;
        }
        else if (ihit->missCondition == SPELL_MISS_NONE)    // Add only hits
        {
            ++hit;
            *data << ihit->targetGUID;
            m_needAliveTargetMask |= ihit->effectMask;
        }
        else
            ++miss;
    }

    for(GOTargetList::const_iterator ighit = m_UniqueGOTargetInfo.begin(); ighit != m_UniqueGOTargetInfo.end(); ++ighit)
        *data << ighit->targetGUID;                         // Always hits

    data->put<uint8>(count_pos, hit);

    *data << (uint8)miss;
    for(TargetList::const_iterator ihit = m_UniqueTargetInfo.begin(); ihit != m_UniqueTargetInfo.end(); ++ihit)
    {
        if (ihit->missCondition != SPELL_MISS_NONE)         // Add only miss
        {
            *data << ihit->targetGUID;
            *data << uint8(ihit->missCondition);
            if (ihit->missCondition == SPELL_MISS_REFLECT)
                *data << uint8(ihit->reflectResult);
        }
    }
    // Reset m_needAliveTargetMask for non channeled spell
    if(!IsChanneledSpell(m_spellInfo))
        m_needAliveTargetMask = 0;
}

void Spell::SendLogExecute()
{
    uint32 count1 = 0;
    for (int i = 0; i < MAX_EFFECT_INDEX; ++i)
    {
        if (!m_effectExecuteData[i].empty())
            ++count1;
    }

    if (!count1)
        return;

    Unit *target = m_targets.getUnitTarget() ? m_targets.getUnitTarget() : m_caster;

    WorldPacket data(SMSG_SPELLLOGEXECUTE, (8+4+4+4+4+8));

    if (m_caster->GetTypeId() == TYPEID_PLAYER)
        data << m_caster->GetPackGUID();
    else
        data << target->GetPackGUID();

    data << uint32(m_spellInfo->Id);
    data << uint32(count1);                                 // count1 (effects count)

    DEBUG_FILTER_LOG(LOG_FILTER_SPELL_CAST, "Spell::SendLogExecute() sended spelllog to %s (spell %u, effects count %u)", m_caster->GetObjectGuid().GetString().c_str(), m_spellInfo->Id, count1);

    for (int i = 0; i < count1; ++i)
    {
        if (m_effectExecuteData[i].empty())
            continue;

        data << uint32(m_spellInfo->Effect[i]);             // spell effect
        data.append(m_effectExecuteData[i]);

        m_effectExecuteData[i].clear();
    }
    m_caster->SendMessageToSet(&data, true);
}

void Spell::SendEffectLogExecute(SpellEffectIndex eff, ObjectGuid targetGuid, uint32 data1, uint32 data2, float data3)
{
    if (eff >= MAX_EFFECT_INDEX || m_spellInfo->Effect[eff] == SPELL_EFFECT_NONE)
        return;

    ByteBuffer& data = m_effectExecuteData[eff];
    bool isFirst = data.empty();

    switch(m_spellInfo->Effect[eff])
    {
        // target guid and some data logged
        case SPELL_EFFECT_POWER_DRAIN:
        {
            // reserve one uint32 for counter, if need
            if (isFirst)
                data << uint32(0);
            data << targetGuid.WriteAsPacked();
            data << data1;
            data << data2;
            data << data3;
            break;
        }
        // target guid and some data logged
        case SPELL_EFFECT_DURABILITY_DAMAGE:
        {
            // reserve one uint32 for counter, if need
            if (isFirst)
                data << uint32(0);
            data << targetGuid.WriteAsPacked();
            data << data1;
            data << data2;
            break;
        }
        // target guid and some data logged
        case SPELL_EFFECT_ADD_EXTRA_ATTACKS:
        case SPELL_EFFECT_INTERRUPT_CAST:
        {
            // reserve one uint32 for counter, if need
            if (isFirst)
                data << uint32(0);
            data << targetGuid.WriteAsPacked();
            data << data1;
            break;
        }
        // only entry of item used/created
        case SPELL_EFFECT_CREATE_ITEM:
        case SPELL_EFFECT_CREATE_ITEM_2:
        case SPELL_EFFECT_FEED_PET:
        {
            // reserve one uint32 for counter, if need
            if (isFirst)
                data << uint32(0);
            data <<    data1;
            break;
        }
        // only ObjectGuid of target logged
        case SPELL_EFFECT_OPEN_LOCK:
        case SPELL_EFFECT_SUMMON:
        case SPELL_EFFECT_TRANS_DOOR:
        case SPELL_EFFECT_SUMMON_PET:
        case SPELL_EFFECT_SUMMON_OBJECT_WILD:
        case SPELL_EFFECT_CREATE_HOUSE:
        case SPELL_EFFECT_DUEL:
        case SPELL_EFFECT_SUMMON_OBJECT_SLOT1:
        case SPELL_EFFECT_SUMMON_OBJECT_SLOT2:
        case SPELL_EFFECT_SUMMON_OBJECT_SLOT3:
        case SPELL_EFFECT_SUMMON_OBJECT_SLOT4:
        case SPELL_EFFECT_DISMISS_PET:
        case SPELL_EFFECT_RESURRECT:
        case SPELL_EFFECT_RESURRECT_NEW:
        {
            // reserve one uint32 for counter, if need
            if (isFirst)
                data << uint32(0);
            data << targetGuid.WriteAsPacked();
            break;
        }
        // nothing logged, no log data for effect
        default:
        {
            // nothing need
            return;
        }
    }
    uint32 count = m_effectExecuteData[eff].read<uint32>(0);
    m_effectExecuteData[eff].put<uint32>(0, ++count);
}

void Spell::SendInterrupted(uint8 result)
{
    if (!m_caster || !m_caster->IsInWorld())
        return;

    WorldPacket data(SMSG_SPELL_FAILURE, (8+4+1));
    data << m_caster->GetPackGUID();
    data << uint8(m_cast_count);
    data << uint32(m_spellInfo->Id);
    data << uint8(result);
    m_caster->SendMessageToSet(&data, true);

    data.Initialize(SMSG_SPELL_FAILED_OTHER, (8+4));
    data << m_caster->GetPackGUID();
    data << uint8(m_cast_count);
    data << uint32(m_spellInfo->Id);
    data << uint8(result);
    m_caster->SendMessageToSet(&data, true);
}

void Spell::SendChannelUpdate(uint32 time)
{
    if (time == 0)
    {
        m_caster->RemoveAurasByCasterSpell(m_spellInfo->Id, m_caster->GetObjectGuid());

        ObjectGuid target_guid = m_caster->GetChannelObjectGuid();
        if (target_guid != m_caster->GetObjectGuid() && target_guid.IsUnit())
            if (Unit* target = ObjectAccessor::GetUnit(*m_caster, target_guid))
                target->RemoveAurasByCasterSpell(m_spellInfo->Id, m_caster->GetObjectGuid());

        // Only finish channeling when latest channeled spell finishes
        if (m_caster->GetUInt32Value(UNIT_CHANNEL_SPELL) != m_spellInfo->Id)
            return;

        m_caster->SetChannelObjectGuid(ObjectGuid());
        m_caster->SetUInt32Value(UNIT_CHANNEL_SPELL, 0);
    }

    WorldPacket data( MSG_CHANNEL_UPDATE, 8+4 );
    data << m_caster->GetPackGUID();
    data << uint32(time);
    m_caster->SendMessageToSet(&data, true);
}

void Spell::SendChannelStart(uint32 duration)
{
    WorldObject* target = NULL;

    // select dynobject created by first effect if any
    if (m_spellInfo->Effect[EFFECT_INDEX_0] == SPELL_EFFECT_PERSISTENT_AREA_AURA)
        target = m_caster->GetDynObject(m_spellInfo->Id, EFFECT_INDEX_0);
    // select first not resisted target from target list for _0_ effect
    else if (!m_UniqueTargetInfo.empty())
    {
        for(TargetList::const_iterator itr = m_UniqueTargetInfo.begin(); itr != m_UniqueTargetInfo.end(); ++itr)
        {
            if ((itr->effectMask & (1 << EFFECT_INDEX_0)) && itr->reflectResult == SPELL_MISS_NONE &&
                itr->targetGUID != m_caster->GetObjectGuid())
            {
                target = ObjectAccessor::GetUnit(*m_caster, itr->targetGUID);
                break;
            }
        }
    }
    else if(!m_UniqueGOTargetInfo.empty())
    {
        for(GOTargetList::const_iterator itr = m_UniqueGOTargetInfo.begin(); itr != m_UniqueGOTargetInfo.end(); ++itr)
        {
            if (itr->effectMask & (1 << EFFECT_INDEX_0))
            {
                target = m_caster->GetMap()->GetGameObject(itr->targetGUID);
                break;
            }
        }
    }

    WorldPacket data( MSG_CHANNEL_START, (8+4+4) );
    data << m_caster->GetPackGUID();
    data << uint32(m_spellInfo->Id);
    data << uint32(duration);
    m_caster->SendMessageToSet(&data, true);

    m_timer = duration;

    if (target)
        m_caster->SetChannelObjectGuid(target->GetObjectGuid());

    m_caster->SetUInt32Value(UNIT_CHANNEL_SPELL, m_spellInfo->Id);
}

void Spell::SendResurrectRequest(Player* target)
{
    // get ressurector name for creature resurrections, otherwise packet will be not accepted
    // for player resurrections the name is looked up by guid
    char const* resurrectorName = m_caster->GetTypeId() == TYPEID_PLAYER ? "" : m_caster->GetNameForLocaleIdx(target->GetSession()->GetSessionDbLocaleIndex());

    WorldPacket data(SMSG_RESURRECT_REQUEST, (8+4+strlen(resurrectorName)+1+1+1+4));
    // resurrector guid
    data << m_caster->GetObjectGuid();
    data << uint32(strlen(resurrectorName) + 1);
    data << resurrectorName;
    // null terminator
    data << uint8(0);
    data << uint8(m_caster->GetTypeId() == TYPEID_PLAYER ? 0 : 1); // "you'll be afflicted with resurrection sickness"
    // override delay sent with SMSG_CORPSE_RECLAIM_DELAY, set instant resurrection for spells with this attribute
    if (m_spellInfo->HasAttribute(SPELL_ATTR_EX3_IGNORE_RESURRECTION_TIMER))
        data << uint32(0);

    target->GetSession()->SendPacket(&data);
}

void Spell::SendPlaySpellVisual(uint32 SpellID)
{
    if (m_caster->GetTypeId() != TYPEID_PLAYER)
        return;

    WorldPacket data(SMSG_PLAY_SPELL_VISUAL, 8 + 4);
    data << m_caster->GetObjectGuid();
    data << uint32(SpellID);                                // spell visual id?
    ((Player*)m_caster)->GetSession()->SendPacket(&data);
}

void Spell::TakeCastItem()
{
    if(!m_CastItem || m_caster->GetTypeId() != TYPEID_PLAYER)
        return;

    // not remove cast item at triggered spell (equipping, weapon damage, etc)
    if (m_IsTriggeredSpell && !(m_targets.m_targetMask & TARGET_FLAG_TRADE_ITEM))
        return;

    ItemPrototype const *proto = m_CastItem->GetProto();

    if(!proto)
    {
        // This code is to avoid a crash
        // I'm not sure, if this is really an error, but I guess every item needs a prototype
        sLog.outError("Cast item (%s) has no item prototype", m_CastItem->GetGuidStr().c_str());
        return;
    }

    bool expendable = false;
    bool withoutCharges = false;

    for (int i = 0; i < MAX_ITEM_PROTO_SPELLS; ++i)
    {
        if (proto->Spells[i].SpellId)
        {
            // item has limited charges
            if (proto->Spells[i].SpellCharges)
            {
                if (proto->Spells[i].SpellCharges < 0 && !(proto->ExtraFlags & ITEM_EXTRA_NON_CONSUMABLE))
                    expendable = true;

                int32 charges = m_CastItem->GetSpellCharges(i);

                // item has charges left
                if (charges)
                {
                    (charges > 0) ? --charges : ++charges;  // abs(charges) less at 1 after use
                    if (proto->Stackable == 1)
                        m_CastItem->SetSpellCharges(i, charges);
                    m_CastItem->SetState(ITEM_CHANGED, (Player*)m_caster);
                }

                // all charges used
                withoutCharges = (charges == 0);
            }
        }
    }

    if (expendable && withoutCharges)
    {
        uint32 count = 1;
        ((Player*)m_caster)->DestroyItemCount(m_CastItem, count, true);

        // prevent crash at access to deleted m_targets.getItemTarget
        ClearCastItem();
    }
}

void Spell::TakePower()
{
    if (m_CastItem || m_triggeredByAuraSpell)
        return;

    // health as power used
    if (m_spellInfo->powerType == POWER_HEALTH)
    {
        m_caster->ModifyHealth( -(int32)m_powerCost );
        return;
    }

    if (m_spellInfo->powerType >= MAX_POWERS)
    {
        sLog.outError("Spell::TakePower: Unknown power type '%d'", m_spellInfo->powerType);
        return;
    }

    Powers powerType = Powers(m_spellInfo->powerType);

    if (powerType == POWER_RUNE)
    {
        CheckOrTakeRunePower(true);
        return;
    }

    bool needApplyMod = false;
    for (TargetList::const_iterator itr = m_UniqueTargetInfo.begin(); itr != m_UniqueTargetInfo.end(); ++itr)
    {
        if (itr->missCondition != SPELL_MISS_NONE)
        {
            needApplyMod = true;
            break;
        }
    }

    if (needApplyMod)
        if (Player* modOwner = m_caster->GetSpellModOwner())
            modOwner->ApplySpellMod(m_spellInfo->Id, SPELLMOD_COST_ON_HIT_FAIL, m_powerCost, this);

    m_caster->ModifyPower(powerType, -(int32)m_powerCost);

    // Set the five second timer
    if (powerType == POWER_MANA && m_powerCost > 0)
    {
        uint32 delay = 0;
        if (m_caster->GetCharmInfo())
            delay = m_caster->GetCharmInfo()->GetGlobalCooldownMgr().GetGlobalCooldown(m_spellInfo);
        else if (m_caster->GetTypeId() == TYPEID_PLAYER)
            delay = ((Player*)m_caster)->GetGlobalCooldownMgr().HasGlobalCooldown(m_spellInfo);

        m_caster->AddEvent(new ManaUseEvent(*m_caster), delay);
    }
}

SpellCastResult Spell::CheckOrTakeRunePower(bool take)
{
    if (m_caster->GetTypeId() != TYPEID_PLAYER)
        return SPELL_CAST_OK;

    Player *plr = (Player*)m_caster;

    if (plr->getClass() != CLASS_DEATH_KNIGHT)
        return SPELL_CAST_OK;

    SpellRuneCostEntry const *src = sSpellRuneCostStore.LookupEntry(m_spellInfo->runeCostID);

    if(!src)
        return SPELL_CAST_OK;

    if (src->NoRuneCost() && (!take || src->NoRunicPowerGain()))
        return SPELL_CAST_OK;

    if (take)
        m_runesState = plr->GetRunesState();                // store previous state

    // at this moment for rune cost exist only no cost mods, and no percent mods
    int32 runeCostMod = 10000;
    if (Player* modOwner = plr->GetSpellModOwner())
        modOwner->ApplySpellMod(m_spellInfo->Id, SPELLMOD_COST, runeCostMod, this);

    if (runeCostMod > 0)
    {
        int32 runeCost[NUM_RUNE_TYPES];                         // blood, frost, unholy, death

        // init cost data and apply mods
        for(uint32 i = 0; i < RUNE_DEATH; ++i)
            runeCost[i] = runeCostMod > 0 ? src->RuneCost[i] : 0;

        runeCost[RUNE_DEATH] = 0;                               // calculated later

        // scan non-death runes (death rune not used explicitly in rune costs)
        for(uint32 i = 0; i < MAX_RUNES; ++i)
        {
            RuneType rune = plr->GetCurrentRune(i);
            if (runeCost[rune] <= 0)
                continue;

            // already used
            if (plr->GetRuneCooldown(i) != 0)
                continue;

            if (take)
                plr->SetRuneCooldown(i, RUNE_COOLDOWN);         // 5*2=10 sec

            --runeCost[rune];
        }

        // collect all not counted rune costs to death runes cost
        for(uint32 i = 0; i < RUNE_DEATH; ++i)
            if (runeCost[i] > 0)
                runeCost[RUNE_DEATH] += runeCost[i];

        // scan death runes
        if (runeCost[RUNE_DEATH] > 0)
        {
            for(uint32 i = 0; i < MAX_RUNES && runeCost[RUNE_DEATH]; ++i)
            {
                RuneType rune = plr->GetCurrentRune(i);
                if (rune != RUNE_DEATH)
                    continue;

                // already used
                if (plr->GetRuneCooldown(i) != 0)
                    continue;

                if (take)
                    plr->SetRuneCooldown(i, RUNE_COOLDOWN); // 5*2=10 sec

                --runeCost[rune];

                if (take)
                {
                    plr->ConvertRune(i, plr->GetBaseRune(i));
                    plr->ClearConvertedBy(i);
                }
            }
        }

        if(!take && runeCost[RUNE_DEATH] > 0)
            return SPELL_FAILED_NO_POWER;                       // not sure if result code is correct
    }

    if (take)
    {
        // you can gain some runic power when use runes
        float rp = float(src->runePowerGain);
        rp *= sWorld.getConfig(CONFIG_FLOAT_RATE_POWER_RUNICPOWER_INCOME);
        plr->ModifyPower(POWER_RUNIC_POWER, (int32)rp);
    }

    return SPELL_CAST_OK;
}

void Spell::TakeReagents()
{
    if (m_caster->GetTypeId() != TYPEID_PLAYER)
        return;

    if (IgnoreItemRequirements())                           // reagents used in triggered spell removed by original spell or don't must be removed.
        return;

    Player* p_caster = (Player*)m_caster;
    if (p_caster->CanNoReagentCast(m_spellInfo))
        return;

    for(uint32 x = 0; x < MAX_SPELL_REAGENTS; ++x)
    {
        if (m_spellInfo->Reagent[x] <= 0)
            continue;

        uint32 itemid = m_spellInfo->Reagent[x];
        uint32 itemcount = m_spellInfo->ReagentCount[x];

        // if CastItem is also spell reagent
        if (m_CastItem)
        {
            ItemPrototype const *proto = m_CastItem->GetProto();
            if ( proto && proto->ItemId == itemid )
            {
                for(int s = 0; s < MAX_ITEM_PROTO_SPELLS; ++s)
                {
                    // CastItem will be used up and does not count as reagent
                    int32 charges = m_CastItem->GetSpellCharges(s);
                    if (proto->Spells[s].SpellCharges < 0 && abs(charges) < 2)
                    {
                        ++itemcount;
                        break;
                    }
                }

                m_CastItem = NULL;
            }
        }

        // if getItemTarget is also spell reagent
        if (m_targets.getItemTargetEntry() == itemid)
            m_targets.setItemTarget(NULL);

        p_caster->DestroyItemCount(itemid, itemcount, true);
    }
}

void Spell::HandleThreatSpells()
{
    if (m_UniqueTargetInfo.empty())
        return;

    SpellThreatEntry const* threatEntry = sSpellMgr.GetSpellThreatEntry(m_spellInfo->Id);

    if (!threatEntry || (!threatEntry->threat && fabs(threatEntry->ap_bonus) < M_NULL_F))
        return;

    float threat = threatEntry->threat;
    if (fabs(threatEntry->ap_bonus) > M_NULL_F)
        threat += threatEntry->ap_bonus * m_caster->GetTotalAttackPowerValue(GetWeaponAttackType(m_spellInfo));

    bool positive = true;
    uint8 effectMask = 0;
    for (int i = 0; i < MAX_EFFECT_INDEX; ++i)
        if (m_spellInfo->Effect[i])
            effectMask |= (1<<i);

    if (m_negativeEffectMask & effectMask)
    {
        // can only handle spells with clearly defined positive/negative effect, check at spell_threat loading probably not perfect
        // so abort when only some effects are negative.
        if ((m_negativeEffectMask & effectMask) != effectMask)
        {
            DEBUG_FILTER_LOG(LOG_FILTER_SPELL_CAST, "Spell %u, rank %u, is not clearly positive or negative, ignoring bonus threat", m_spellInfo->Id, sSpellMgr.GetSpellRank(m_spellInfo->Id));
            return;
        }
        positive = false;
    }

    // since 2.0.1 threat from positive effects also is distributed among all targets, so the overall caused threat is at most the defined bonus
    threat /= m_UniqueTargetInfo.size();

    for (TargetList::const_iterator ihit = m_UniqueTargetInfo.begin(); ihit != m_UniqueTargetInfo.end(); ++ihit)
    {
        if (ihit->missCondition != SPELL_MISS_NONE)
            continue;

        Unit* target = m_caster->GetObjectGuid() == ihit->targetGUID ? m_caster : ObjectAccessor::GetUnit(*m_caster, ihit->targetGUID);
        if (!target)
            continue;

        // positive spells distribute threat among all units that are in combat with target, like healing
        if (positive)
        {
            target->getHostileRefManager().threatAssist(m_caster /*real_caster ??*/, threat, m_spellInfo);
        }
        // for negative spells threat gets distributed among affected targets
        else
        {
            if (!target->CanHaveThreatList())
                continue;

            target->AddThreat(m_caster, threat, false, GetSpellSchoolMask(m_spellInfo), m_spellInfo);
        }
    }

    DEBUG_FILTER_LOG(LOG_FILTER_SPELL_CAST, "Spell %u added an additional %f threat for %s %u target(s)", m_spellInfo->Id, threat, positive ? "assisting" : "harming", uint32(m_UniqueTargetInfo.size()));
}

void Spell::HandleEffects(Unit *pUnitTarget, Item *pItemTarget, GameObject *pGOTarget, SpellEffectIndex i)
{
    unitTarget = pUnitTarget;
    itemTarget = pItemTarget;
    gameObjTarget = pGOTarget;

    uint8 eff = m_spellInfo->Effect[i];

    damage = CalculateDamage(i, unitTarget);

    DEBUG_FILTER_LOG(LOG_FILTER_SPELL_CAST, "Spell %u Effect%d : %u Targets: %s, %s, %s",
        m_spellInfo->Id, i, eff,
        unitTarget ? unitTarget->GetGuidStr().c_str() : "-",
        itemTarget ? itemTarget->GetGuidStr().c_str() : "-",
        gameObjTarget ? gameObjTarget->GetGuidStr().c_str() : "-");

    if (eff < TOTAL_SPELL_EFFECTS)
    {
        (*this.*SpellEffects[eff])(i);
    }
    else
    {
        sLog.outError("WORLD: Spell FX %d > TOTAL_SPELL_EFFECTS ", eff);
    }

    // store effect index who did the damage (for picking correct damage multiplier)
    if (m_damage > 0)
        m_damageIndex = i;
}

void Spell::AddTriggeredSpell( uint32 spellId )
{
    SpellEntry const *spellInfo = sSpellStore.LookupEntry(spellId );

    if(!spellInfo)
    {
        sLog.outError("Spell::AddTriggeredSpell: unknown spell id %u used as triggred spell for spell %u)", spellId, m_spellInfo->Id);
        return;
    }

    m_TriggerSpells.push_back(spellInfo);
}

void Spell::AddPrecastSpell( uint32 spellId )
{
    SpellEntry const *spellInfo = sSpellStore.LookupEntry(spellId );

    if(!spellInfo)
    {
        sLog.outError("Spell::AddPrecastSpell: unknown spell id %u used as pre-cast spell for spell %u)", spellId, m_spellInfo->Id);
        return;
    }

    m_preCastSpells.push_back(spellInfo);
}

void Spell::CastTriggerSpells()
{
    for(SpellInfoList::const_iterator si = m_TriggerSpells.begin(); si != m_TriggerSpells.end(); ++si)
    {
        Spell* spell = new Spell(m_caster, (*si), true, m_originalCasterGUID);
        spell->prepare(&m_targets);                         // use original spell original targets
    }
}

void Spell::CastPreCastSpells(Unit* target)
{
    for(SpellInfoList::const_iterator si = m_preCastSpells.begin(); si != m_preCastSpells.end(); ++si)
        m_caster->CastSpell(target, (*si), true, m_CastItem);
}

SpellCastResult Spell::CheckCast(bool strict)
{
    // check cooldowns to prevent cheating (ignore passive spells, that client side visual only)
    if (m_caster->GetTypeId()==TYPEID_PLAYER && !m_spellInfo->HasAttribute(SPELL_ATTR_PASSIVE) &&
        ((Player*)m_caster)->HasSpellCooldown(m_spellInfo->Id))
    {
        if (m_triggeredByAuraSpell)
            return SPELL_FAILED_DONT_REPORT;
        else
            return SPELL_FAILED_NOT_READY;
    }

    // check global cooldown
    if (strict && !m_IsTriggeredSpell && HasGlobalCooldown())
        return SPELL_FAILED_NOT_READY;

    // only allow triggered spells if at an ended battleground
    if (!m_IsTriggeredSpell && m_caster->GetTypeId() == TYPEID_PLAYER)
        if (BattleGround * bg = ((Player*)m_caster)->GetBattleGround())
            if (bg->GetStatus() == STATUS_WAIT_LEAVE)
                return SPELL_FAILED_DONT_REPORT;

    if (!m_IsTriggeredSpell && IsNonCombatSpell(m_spellInfo) &&
        m_caster->isInCombat() && !m_caster->IsIgnoreUnitState(m_spellInfo, IGNORE_UNIT_COMBAT_STATE))
        return SPELL_FAILED_AFFECTING_COMBAT;

    if (m_caster->GetTypeId() == TYPEID_PLAYER && !((Player*)m_caster)->isGameMaster() &&
        sWorld.getConfig(CONFIG_BOOL_VMAP_INDOOR_CHECK) &&
        VMAP::VMapFactory::createOrGetVMapManager()->isLineOfSightCalcEnabled())
    {
        if (m_spellInfo->HasAttribute(SPELL_ATTR_OUTDOORS_ONLY) &&
                !m_caster->GetTerrain()->IsOutdoors(m_caster->GetPositionX(), m_caster->GetPositionY(), m_caster->GetPositionZ()))
            return SPELL_FAILED_ONLY_OUTDOORS;

        if(m_spellInfo->HasAttribute(SPELL_ATTR_INDOORS_ONLY) &&
                m_caster->GetTerrain()->IsOutdoors(m_caster->GetPositionX(), m_caster->GetPositionY(), m_caster->GetPositionZ()))
            return SPELL_FAILED_ONLY_INDOORS;
    }
    // only check at first call, Stealth auras are already removed at second call
    // for now, ignore triggered spells
    if (strict && !m_IsTriggeredSpell)
    {
        // Ignore form req aura
        if (!m_caster->HasAffectedAura(SPELL_AURA_MOD_IGNORE_SHAPESHIFT, m_spellInfo))
        {
            // Cannot be used in this stance/form
            SpellCastResult shapeError = GetErrorAtShapeshiftedCast(m_spellInfo, m_caster->GetShapeshiftForm());
            if (shapeError != SPELL_CAST_OK)
                return shapeError;

            if (m_spellInfo->HasAttribute(SPELL_ATTR_ONLY_STEALTHED) && !(m_caster->HasStealthAura()))
                return SPELL_FAILED_ONLY_STEALTHED;
        }
    }

    // caster state requirements
    if (m_spellInfo->CasterAuraState && !m_caster->HasAuraState(AuraState(m_spellInfo->CasterAuraState)))
        return SPELL_FAILED_CASTER_AURASTATE;
    if (m_spellInfo->CasterAuraStateNot && m_caster->HasAuraState(AuraState(m_spellInfo->CasterAuraStateNot)))
        return SPELL_FAILED_CASTER_AURASTATE;

    // Caster aura req check if need
    if (m_spellInfo->casterAuraSpell && !m_caster->HasAura(m_spellInfo->casterAuraSpell))
        return SPELL_FAILED_CASTER_AURASTATE;
    if (m_spellInfo->excludeCasterAuraSpell)
    {
        // Special cases of non existing auras handling
        if (m_spellInfo->excludeCasterAuraSpell == 61988)
        {
            // Avenging Wrath Marker
            if (m_caster->HasAura(61987))
                return SPELL_FAILED_CASTER_AURASTATE;
        }
        else if (m_caster->HasAura(m_spellInfo->excludeCasterAuraSpell))
            return SPELL_FAILED_CASTER_AURASTATE;
    }

    if (m_caster->GetTypeId() == TYPEID_PLAYER)
    {
        // cancel autorepeat spells if cast start when moving
        // (not wand currently autorepeat cast delayed to moving stop anyway in spell update code)
        if (((Player*)m_caster)->isMoving() )
        {
            // skip stuck spell to allow use it in falling case and apply spell limitations at movement
            if ((!((Player*)m_caster)->m_movementInfo.HasMovementFlag(MOVEFLAG_FALLINGFAR) || m_spellInfo->Effect[EFFECT_INDEX_0] != SPELL_EFFECT_STUCK) &&
                (IsAutoRepeat() || (m_spellInfo->AuraInterruptFlags & AURA_INTERRUPT_FLAG_NOT_SEATED) != 0))
                return SPELL_FAILED_MOVING;
        }

        if (((Player*)m_caster)->hasUnitState(UNIT_STAT_STUNNED))
        {
            if (m_spellInfo->SpellFamilyName == SPELLFAMILY_PRIEST && m_spellInfo->SpellIconID == 2178)
            {
                // Glyph of Desperation
                if (m_caster->HasAura(63248))
                    return SPELL_CAST_OK;
                else return SPELL_FAILED_STUNNED;
            }
        }

        if (!m_IsTriggeredSpell && NeedsComboPoints(m_spellInfo) && !m_caster->IsIgnoreUnitState(m_spellInfo, IGNORE_UNIT_TARGET_STATE) &&
            (!m_targets.getUnitTarget() || m_targets.getUnitTarget()->GetObjectGuid() != ((Player*)m_caster)->GetComboTargetGuid()))
            // warrior not have real combo-points at client side but use this way for mark allow Overpower use
            return m_caster->getClass() == CLASS_WARRIOR ? SPELL_FAILED_CASTER_AURASTATE : SPELL_FAILED_NO_COMBO_POINTS;
    }

    Unit *target = m_targets.getUnitTarget();
    if (target && target->IsInWorld())
    {
        MAPLOCK_READ(target,MAP_LOCK_TYPE_AURAS);
        // target state requirements (not allowed state), apply to self also
        // This check not need - checked in CheckTarget()
        // if (m_spellInfo->TargetAuraStateNot && target->HasAuraState(AuraState(m_spellInfo->TargetAuraStateNot)))
        //    return SPELL_FAILED_TARGET_AURASTATE;

        if (!m_IsTriggeredSpell && IsDeathOnlySpell(m_spellInfo) && target->isAlive())
            return SPELL_FAILED_TARGET_NOT_DEAD;

        // Target aura req check if need
        // This check fully not need - checked in CheckTarget()
        // if (m_spellInfo->targetAuraSpell && !target->HasAura(m_spellInfo->targetAuraSpell))
        //    return SPELL_FAILED_CASTER_AURASTATE;

        if (m_spellInfo->excludeTargetAuraSpell)
        {
            // Special cases of non existing auras handling
            if (m_spellInfo->excludeTargetAuraSpell == 61988)
            {
                // Avenging Wrath Marker
                if (target->HasAura(61987))
                    return SPELL_FAILED_CASTER_AURASTATE;

            }
            else if (target->HasAura(m_spellInfo->excludeTargetAuraSpell))
                return SPELL_FAILED_CASTER_AURASTATE;
        }

        // totem immunity for channeled spells(needs to be before spell cast)
        // spell attribs for player channeled spells
        // (from rsa - very strange attributes set...)
        if ((m_spellInfo->HasAttribute(SPELL_ATTR_EX_CHANNEL_TRACKING_TARGET))
            && (m_spellInfo->HasAttribute(SPELL_ATTR_EX5_AFFECTED_BY_HASTE))
            && target->GetTypeId() == TYPEID_UNIT
            && ((Creature*)target)->IsTotem())
            return SPELL_FAILED_IMMUNE;

        bool non_caster_target = target != m_caster && !IsSpellWithCasterSourceTargetsOnly(m_spellInfo);

        if (non_caster_target)
        {
            // target state requirements (apply to non-self only), to allow cast affects to self like Dirty Deeds
            if (m_spellInfo->TargetAuraState && !target->HasAuraStateForCaster(AuraState(m_spellInfo->TargetAuraState), m_caster->GetObjectGuid()) &&
                !m_caster->IsIgnoreUnitState(m_spellInfo, m_spellInfo->TargetAuraState == AURA_STATE_FROZEN ? IGNORE_UNIT_TARGET_NON_FROZEN : IGNORE_UNIT_TARGET_STATE))
                return SPELL_FAILED_TARGET_AURASTATE;

            // Not allow casting on flying player
            if (target->IsTaxiFlying())
                return SPELL_FAILED_BAD_TARGETS;

<<<<<<< HEAD
            if(!m_IsTriggeredSpell && !target->IsVisibleTargetForSpell(m_caster, m_spellInfo, strict))
=======
            if(!m_IsTriggeredSpell && !m_spellInfo->HasAttribute(SPELL_ATTR_EX2_IGNORE_LOS) && VMAP::VMapFactory::checkSpellForLoS(m_spellInfo->Id) && !m_caster->IsWithinLOSInMap(target, strict))
>>>>>>> 0cd59b07
                return SPELL_FAILED_LINE_OF_SIGHT;

            // auto selection spell rank implemented in WorldSession::HandleCastSpellOpcode
            // this case can be triggered if rank not found (too low-level target for first rank)
            if (m_caster->GetTypeId() == TYPEID_PLAYER && !m_CastItem && !m_IsTriggeredSpell)
            {
                // spell expected to be auto-downranking in cast handle, so must be same
                if (m_spellInfo != sSpellMgr.SelectAuraRankForLevel(m_spellInfo, target->getLevel()))
                    return SPELL_FAILED_LOWLEVEL;
            }

            if (m_caster->GetTypeId() == TYPEID_PLAYER && m_spellInfo->Mechanic == MECHANIC_DISARM)
            {
                if (target->GetTypeId() == TYPEID_PLAYER)
                {
                    Player *player = (Player*)target;
                    if (m_spellInfo->Id == 51722)                           // Dismantle
                    {
                        if (!player->GetWeaponForAttack(BASE_ATTACK) && !player->GetShield() && !player->GetWeaponForAttack(RANGED_ATTACK))
                            return SPELL_FAILED_TARGET_NO_WEAPONS;
                    }
                    else if ((!player->GetWeaponForAttack(BASE_ATTACK) && !player->GetWeaponForAttack(RANGED_ATTACK)) || !player->IsUsingEquippedWeapon(true))
                    {
                        return SPELL_FAILED_TARGET_NO_WEAPONS;
                    }
                }
                else if (!target->GetUInt32Value(UNIT_VIRTUAL_ITEM_SLOT_ID))
                    return SPELL_FAILED_TARGET_NO_WEAPONS;
            }
        }
        else if (m_caster == target)
        {
            if (m_caster->GetTypeId() == TYPEID_PLAYER && m_caster->IsInWorld())
            {
                // Additional check for some spells
                // If 0 spell effect empty - client not send target data (need use selection)
                // TODO: check it on next client version
                if (m_targets.m_targetMask == TARGET_FLAG_SELF &&
                    m_spellInfo->EffectImplicitTargetA[EFFECT_INDEX_1] == TARGET_CHAIN_DAMAGE)
                {
                    target = m_caster->GetMap()->GetUnit(((Player *)m_caster)->GetSelectionGuid());
                    if (!target)
                        return SPELL_FAILED_BAD_TARGETS;

                    m_targets.setUnitTarget(target);
                }
            }

            // Some special spells with non-caster only mode

            // Fire Shield
            if (m_spellInfo->SpellFamilyName == SPELLFAMILY_WARLOCK &&
                m_spellInfo->SpellIconID == 16)
                return SPELL_FAILED_BAD_TARGETS;

            // Focus Magic (main spell)
            if (m_spellInfo->Id == 54646)
                return SPELL_FAILED_BAD_TARGETS;

            // Lay on Hands (self cast)
            if (m_spellInfo->SpellFamilyName == SPELLFAMILY_PALADIN &&
                m_spellInfo->SpellFamilyFlags.test<CF_PALADIN_LAY_ON_HANDS>())
            {
                if (target->HasAura(25771))                 // Forbearance
                    return SPELL_FAILED_CASTER_AURASTATE;
                if (target->HasAura(61987))                 // Avenging Wrath Marker
                    return SPELL_FAILED_CASTER_AURASTATE;
            }
        }

        // check pet presents
        for (int j = 0; j < MAX_EFFECT_INDEX; ++j)
        {
            if (m_spellInfo->EffectImplicitTargetA[j] == TARGET_PET)
            {
                Pet *pet = m_caster->GetPet();
                if (!pet || (!pet->isAlive() && !IsSpellAllowDeadTarget(m_spellInfo)))
                {
                    if (m_triggeredByAuraSpell)              // not report pet not existence for triggered spells
                        return SPELL_FAILED_DONT_REPORT;
                    else if (!pet)
                        return SPELL_FAILED_NO_PET;
                    else
                        return SPELL_FAILED_TARGETS_DEAD;
                }
                break;
            }
        }

        //check creature type
        //ignore self casts (including area casts when caster selected as target)
        if (non_caster_target)
        {
            if(!CheckTargetCreatureType(target))
            {
                if (target->GetTypeId() == TYPEID_PLAYER)
                    return SPELL_FAILED_TARGET_IS_PLAYER;
                else
                    return SPELL_FAILED_BAD_TARGETS;
            }

            // simple cases
            bool explicit_target_mode = false;
            bool target_hostile = false;
            bool target_hostile_checked = false;
            bool target_friendly = false;
            bool target_friendly_checked = false;
            for(int k = 0; k < MAX_EFFECT_INDEX;  ++k)
            {
                if (IsExplicitPositiveTarget(m_spellInfo->EffectImplicitTargetA[k]))
                {
                    if (!target_hostile_checked)
                    {
                        target_hostile_checked = true;
                        target_hostile = m_caster->IsHostileTo(target);
                    }

                    if (target_hostile)
                        return SPELL_FAILED_BAD_TARGETS;

                    explicit_target_mode = true;
                }
                else if (IsExplicitNegativeTarget(m_spellInfo->EffectImplicitTargetA[k]))
                {
                    if (!target_friendly_checked)
                    {
                        target_friendly_checked = true;
                        target_friendly = m_caster->IsFriendlyTo(target);
                    }

                    if (target_friendly)
                        return SPELL_FAILED_BAD_TARGETS;

                    explicit_target_mode = true;
                }
            }
            // TODO: this check can be applied and for player to prevent cheating when IsPositiveSpell will return always correct result.
            // check target for pet/charmed casts (not self targeted), self targeted cast used for area effects and etc
            if (!explicit_target_mode && m_caster->GetTypeId() == TYPEID_UNIT && !m_caster->GetCharmerOrOwnerGuid().IsEmpty() && !IsDispelSpell(m_spellInfo))
            {
                // check correctness positive/negative cast target (pet cast real check and cheating check)
                if (IsPositiveSpell(m_spellInfo->Id))
                {
                    if (!target_hostile_checked)
                    {
                        target_hostile_checked = true;
                        target_hostile = m_caster->IsHostileTo(target);
                    }

                    if (target_hostile)
                        return SPELL_FAILED_BAD_TARGETS;
                }
                else
                {
                    if (!target_friendly_checked)
                    {
                        target_friendly_checked = true;
                        target_friendly = m_caster->IsFriendlyTo(target);
                    }

                    if (target_friendly)
                        return SPELL_FAILED_BAD_TARGETS;
                }
            }
        }

        if (IsPositiveSpell(m_spellInfo->Id) && m_caster->IsFriendlyTo(target))
        {
            if (!target->IsImmunedToSchool(GetSpellSchoolMask(m_spellInfo)) && target->IsImmuneToSpell(m_spellInfo))
                return SPELL_FAILED_TARGET_AURASTATE;

            if (target->IsInWorld() && target->IsInMap(m_caster))
                if (target->HasMorePoweredBuff(m_spellInfo->Id))
                    return m_IsTriggeredSpell ? SPELL_FAILED_DONT_REPORT : SPELL_FAILED_AURA_BOUNCED;
        }

        //Must be behind the target.
        if (m_spellInfo->AttributesEx2 == SPELL_ATTR_EX2_UNK20 && m_spellInfo->HasAttribute(SPELL_ATTR_EX_UNK9) && target->HasInArc(M_PI_F, m_caster))
        {
            // Exclusion for Pounce: Facing Limitation was removed in 2.0.1, but it still uses the same, old Ex-Flags
            // Exclusion for Mutilate:Facing Limitation was removed in 2.0.1 and 3.0.3, but they still use the same, old Ex-Flags
            // Exclusion for Throw: Facing limitation was added in 3.2.x, but that shouldn't be
            if (!m_spellInfo->IsFitToFamily<SPELLFAMILY_DRUID, CF_DRUID_POUNCE>() &&
                !m_spellInfo->IsFitToFamily<SPELLFAMILY_ROGUE, CF_ROGUE_MUTILATE>() &&
                m_spellInfo->Id != 2764)
            {
                SendInterrupted(2);
                return SPELL_FAILED_NOT_BEHIND;
            }
        }

        //Target must be facing you.
        if ((m_spellInfo->Attributes == (SPELL_ATTR_ABILITY | SPELL_ATTR_NOT_SHAPESHIFT | SPELL_ATTR_UNK18 | SPELL_ATTR_STOP_ATTACK_TARGET)) && !target->HasInArc(M_PI_F, m_caster))
        {
            SendInterrupted(2);
            return SPELL_FAILED_NOT_INFRONT;
        }

        // check if target is in combat
        if (non_caster_target && m_spellInfo->HasAttribute(SPELL_ATTR_EX_NOT_IN_COMBAT_TARGET) && target->isInCombat())
            return SPELL_FAILED_TARGET_AFFECTING_COMBAT;
    }
    // zone check
    if (!m_caster->GetMap() || !m_caster->GetTerrain())
        return SPELL_FAILED_DONT_REPORT;

    uint32 zone, area;
    m_caster->GetZoneAndAreaId(zone, area);

    SpellCastResult locRes= sSpellMgr.GetSpellAllowedInLocationError(m_spellInfo, m_caster->GetMapId(), zone, area,
        m_caster->GetCharmerOrOwnerPlayerOrPlayerItself());
    if (locRes != SPELL_CAST_OK)
    {
        if (!m_IsTriggeredSpell)
            return locRes;
        else
            return SPELL_FAILED_DONT_REPORT;
    }

    bool castOnVehicleAllowed = false;

    if (m_caster->GetVehicle())
    {
        if (m_spellInfo->HasAttribute(SPELL_ATTR_EX6_CASTABLE_ON_VEHICLE))
            castOnVehicleAllowed = true;

        if (VehicleSeatEntry const* seatInfo = m_caster->GetVehicle()->GetSeatInfo(m_caster))
            if (seatInfo->m_flags & SEAT_FLAG_CAN_CAST || seatInfo->m_flags & SEAT_FLAG_CAN_ATTACK)
                castOnVehicleAllowed = true;
    }


    // not let players cast spells at mount (and let do it to creatures)
    if ((m_caster->IsMounted() || (m_caster->GetVehicle() && !castOnVehicleAllowed)) && m_caster->GetTypeId() == TYPEID_PLAYER && !m_IsTriggeredSpell &&
        !IsPassiveSpell(m_spellInfo) && !m_spellInfo->HasAttribute(SPELL_ATTR_CASTABLE_WHILE_MOUNTED))
    {
        if (m_caster->IsTaxiFlying())
            return SPELL_FAILED_NOT_ON_TAXI;
        else
            return SPELL_FAILED_NOT_MOUNTED;
    }

    // always (except passive spells) check items (focus object can be required for any type casts)
    if (!IsPassiveSpell(m_spellInfo))
    {
        SpellCastResult castResult = CheckItems();
        if (castResult != SPELL_CAST_OK)
            return castResult;
    }

    // Database based targets from spell_target_script
    if (m_UniqueTargetInfo.empty())                         // skip second CheckCast apply (for delayed spells for example)
    {
        for(int j = 0; j < MAX_EFFECT_INDEX; ++j)
        {
            if (m_spellInfo->EffectImplicitTargetA[j] == TARGET_SCRIPT ||
               (m_spellInfo->EffectImplicitTargetB[j] == TARGET_SCRIPT && m_spellInfo->EffectImplicitTargetA[j] != TARGET_SELF) ||
               m_spellInfo->EffectImplicitTargetA[j] == TARGET_SCRIPT_COORDINATES ||
               m_spellInfo->EffectImplicitTargetB[j] == TARGET_SCRIPT_COORDINATES ||
               m_spellInfo->EffectImplicitTargetA[j] == TARGET_FOCUS_OR_SCRIPTED_GAMEOBJECT)
            {

                SpellScriptTargetBounds bounds = sSpellMgr.GetSpellScriptTargetBounds(m_spellInfo->Id);

                if (bounds.first == bounds.second)
                {
                    if (m_spellInfo->EffectImplicitTargetA[j] == TARGET_SCRIPT || m_spellInfo->EffectImplicitTargetB[j] == TARGET_SCRIPT)
                        sLog.outErrorDb("Spell entry %u, effect %i has EffectImplicitTargetA/EffectImplicitTargetB = TARGET_SCRIPT, but creature are not defined in `spell_script_target`", m_spellInfo->Id, j);

                    if (m_spellInfo->EffectImplicitTargetA[j] == TARGET_SCRIPT_COORDINATES || m_spellInfo->EffectImplicitTargetB[j] == TARGET_SCRIPT_COORDINATES)
                        sLog.outErrorDb("Spell entry %u, effect %i has EffectImplicitTargetA/EffectImplicitTargetB = TARGET_SCRIPT_COORDINATES, but gameobject or creature are not defined in `spell_script_target`", m_spellInfo->Id, j);

                    if (m_spellInfo->EffectImplicitTargetA[j] == TARGET_FOCUS_OR_SCRIPTED_GAMEOBJECT)
                        sLog.outErrorDb("Spell entry %u, effect %i has EffectImplicitTargetA/EffectImplicitTargetB = TARGET_FOCUS_OR_SCRIPTED_GAMEOBJECT, but gameobject are not defined in `spell_script_target`", m_spellInfo->Id, j);
                }

                SpellRangeEntry const* srange = sSpellRangeStore.LookupEntry(m_spellInfo->rangeIndex);
                float range = GetSpellMaxRange(srange);

                Creature* targetExplicit = NULL;            // used for cases where a target is provided (by script for example)
                Creature* creatureScriptTarget = NULL;
                GameObject* goScriptTarget = NULL;

                for(SpellScriptTarget::const_iterator i_spellST = bounds.first; i_spellST != bounds.second; ++i_spellST)
                {
                    switch(i_spellST->second.type)
                    {
                        case SPELL_TARGET_TYPE_GAMEOBJECT:
                        {
                            GameObject* p_GameObject = NULL;

                            if (i_spellST->second.targetEntry)
                            {
                                MaNGOS::NearestGameObjectEntryInObjectRangeCheck go_check(*m_caster, i_spellST->second.targetEntry, range);
                                MaNGOS::GameObjectLastSearcher<MaNGOS::NearestGameObjectEntryInObjectRangeCheck> checker(p_GameObject, go_check);
                                Cell::VisitGridObjects(m_caster, checker, range);

                                if (p_GameObject)
                                {
                                    // remember found target and range, next attempt will find more near target with another entry
                                    creatureScriptTarget = NULL;
                                    goScriptTarget = p_GameObject;
                                    range = go_check.GetLastRange();
                                }
                            }
                            else if (focusObject)           // Focus Object
                            {
                                float frange = m_caster->GetDistance(focusObject);
                                if (range >= frange)
                                {
                                    creatureScriptTarget = NULL;
                                    goScriptTarget = focusObject;
                                    range = frange;
                                }
                            }
                            break;
                        }
                        case SPELL_TARGET_TYPE_CREATURE:
                        case SPELL_TARGET_TYPE_DEAD:
                        default:
                        {
                            Creature *p_Creature = NULL;

                            // check if explicit target is provided and check it up against database valid target entry/state
                            if (Unit* pTarget = m_targets.getUnitTarget())
                            {
                                if (pTarget->GetTypeId() == TYPEID_UNIT && pTarget->GetEntry() == i_spellST->second.targetEntry)
                                {
                                    if (i_spellST->second.type == SPELL_TARGET_TYPE_DEAD && ((Creature*)pTarget)->IsCorpse())
                                    {
                                        // always use spellMaxRange, in case GetLastRange returned different in a previous pass
                                        if (pTarget->IsWithinDistInMap(m_caster, GetSpellMaxRange(srange)))
                                            targetExplicit = (Creature*)pTarget;
                                    }
                                    else if (i_spellST->second.type == SPELL_TARGET_TYPE_CREATURE && pTarget->isAlive())
                                    {
                                        // always use spellMaxRange, in case GetLastRange returned different in a previous pass
                                        if (pTarget->IsWithinDistInMap(m_caster, GetSpellMaxRange(srange)))
                                            targetExplicit = (Creature*)pTarget;
                                    }
                                }
                            }

                            // no target provided or it was not valid, so use closest in range
                            if (!targetExplicit)
                            {
                                MaNGOS::NearestCreatureEntryWithLiveStateInObjectRangeCheck u_check(*m_caster, i_spellST->second.targetEntry, i_spellST->second.type != SPELL_TARGET_TYPE_DEAD, i_spellST->second.type == SPELL_TARGET_TYPE_DEAD, range);
                                MaNGOS::CreatureLastSearcher<MaNGOS::NearestCreatureEntryWithLiveStateInObjectRangeCheck> searcher(p_Creature, u_check);

                                // Visit all, need to find also Pet* objects
                                Cell::VisitAllObjects(m_caster, searcher, range);

                                range = u_check.GetLastRange();
                            }

                            // always prefer provided target if it's valid
                            if (targetExplicit)
                                creatureScriptTarget = targetExplicit;
                            else if (p_Creature)
                                creatureScriptTarget = p_Creature;

                            if (creatureScriptTarget)
                                goScriptTarget = NULL;

                            break;
                        }
                    }
                }

                if (creatureScriptTarget)
                {
                    // store coordinates for TARGET_SCRIPT_COORDINATES
                    if (m_spellInfo->EffectImplicitTargetA[j] == TARGET_SCRIPT_COORDINATES ||
                        m_spellInfo->EffectImplicitTargetB[j] == TARGET_SCRIPT_COORDINATES)
                    {
                        m_targets.setDestination(creatureScriptTarget->GetPositionX(),creatureScriptTarget->GetPositionY(),creatureScriptTarget->GetPositionZ());

                        if (m_spellInfo->EffectImplicitTargetA[j] == TARGET_SCRIPT_COORDINATES && m_spellInfo->Effect[j] != SPELL_EFFECT_PERSISTENT_AREA_AURA)
                            AddUnitTarget(creatureScriptTarget, SpellEffectIndex(j));
                    }
                    // store explicit target for TARGET_SCRIPT
                    else
                    {
                        if (m_spellInfo->EffectImplicitTargetA[j] == TARGET_SCRIPT ||
                            m_spellInfo->EffectImplicitTargetB[j] == TARGET_SCRIPT)
                            AddUnitTarget(creatureScriptTarget, SpellEffectIndex(j));
                    }
                }
                else if (goScriptTarget)
                {
                    // store coordinates for TARGET_SCRIPT_COORDINATES
                    if (m_spellInfo->EffectImplicitTargetA[j] == TARGET_SCRIPT_COORDINATES ||
                        m_spellInfo->EffectImplicitTargetB[j] == TARGET_SCRIPT_COORDINATES)
                    {
                        m_targets.setDestination(goScriptTarget->GetPositionX(),goScriptTarget->GetPositionY(),goScriptTarget->GetPositionZ());

                        if (m_spellInfo->EffectImplicitTargetA[j] == TARGET_SCRIPT_COORDINATES && m_spellInfo->Effect[j] != SPELL_EFFECT_PERSISTENT_AREA_AURA)
                            AddGOTarget(goScriptTarget, SpellEffectIndex(j));
                    }
                    // store explicit target for TARGET_FOCUS_OR_SCRIPTED_GAMEOBJECT
                    else
                    {
                        if (m_spellInfo->EffectImplicitTargetA[j] == TARGET_FOCUS_OR_SCRIPTED_GAMEOBJECT ||
                            m_spellInfo->EffectImplicitTargetB[j] == TARGET_FOCUS_OR_SCRIPTED_GAMEOBJECT)
                            AddGOTarget(goScriptTarget, SpellEffectIndex(j));
                    }
                }
                //Missing DB Entry or targets for this spellEffect.
                else
                {
                    /* For TARGET_FOCUS_OR_SCRIPTED_GAMEOBJECT makes DB targets optional not required for now
                     * TODO: Makes more research for this target type
                     */
                    if (m_spellInfo->EffectImplicitTargetA[j] != TARGET_FOCUS_OR_SCRIPTED_GAMEOBJECT)
                    {
                        // not report target not existence for triggered spells
                        if (m_triggeredByAuraSpell || m_IsTriggeredSpell)
                            return SPELL_FAILED_DONT_REPORT;
                        else
                            return SPELL_FAILED_BAD_TARGETS;
                    }
                }
            }
        }
    }

    if(!m_IsTriggeredSpell)
    {
        SpellCastResult castResult = CheckRange(strict);
        if (castResult != SPELL_CAST_OK)
            return castResult;
    }

    {
        SpellCastResult castResult = CheckPower();
        if (castResult != SPELL_CAST_OK)
            return castResult;
    }

    if(!m_IsTriggeredSpell)                                 // triggered spell not affected by stun/etc
    {
        SpellCastResult castResult = CheckCasterAuras();
        if (castResult != SPELL_CAST_OK)
            return castResult;
    }

    for (int i = 0; i < MAX_EFFECT_INDEX; ++i)
    {
        // for effects of spells that have only one target
        switch(m_spellInfo->Effect[i])
        {
            case SPELL_EFFECT_INSTAKILL:
                break;
            case SPELL_EFFECT_DUMMY:
            {
                if (m_spellInfo->Id == 51582)          // Rocket Boots Engaged
                {
                    if (m_caster->IsInWater())
                        return SPELL_FAILED_ONLY_ABOVEWATER;
                }
                else if (m_spellInfo->SpellFamilyName == SPELLFAMILY_DEATHKNIGHT && m_spellInfo->SpellFamilyFlags.test<CF_DEATHKNIGHT_DEATH_COIL>()) // Death Coil (DeathKnight)
                {
                    Unit* target = m_targets.getUnitTarget();
                    if (!target || (target->IsFriendlyTo(m_caster) && target->GetCreatureType() != CREATURE_TYPE_UNDEAD))
                        return SPELL_FAILED_BAD_TARGETS;
                }
                else if (m_spellInfo->SpellIconID == 156)    // Holy Shock
                {
                    // spell different for friends and enemies
                    // hart version required facing
                    if (m_targets.getUnitTarget() && !m_caster->IsFriendlyTo(m_targets.getUnitTarget()) && !m_caster->HasInArc(M_PI_F, m_targets.getUnitTarget()))
                        return SPELL_FAILED_UNIT_NOT_INFRONT;
                }
                else if(m_spellInfo->Id == 49576)           // Death Grip
                {
                    if(m_caster->m_movementInfo.HasMovementFlag(MovementFlags(MOVEFLAG_FALLING | MOVEFLAG_FALLINGFAR)))
                        return SPELL_FAILED_MOVING;
                }
                else if (m_spellInfo->SpellFamilyName == SPELLFAMILY_SHAMAN && m_spellInfo->SpellIconID == 33) // Fire Nova
                {
                    // fire totems slot
                    if (!m_caster->GetTotemGuid(TOTEM_SLOT_FIRE))
                        return SPELL_FAILED_TOTEMS;
                }
                break;
            }
            case SPELL_EFFECT_SCHOOL_DAMAGE:
            {
                // Hammer of Wrath
                if (m_spellInfo->IsFitToFamily<SPELLFAMILY_PALADIN, CF_PALADIN_HAMMER_OF_WRATH>())
                {
                    if (!m_targets.getUnitTarget())
                        return SPELL_FAILED_BAD_IMPLICIT_TARGETS;

                    if (m_targets.getUnitTarget()->GetHealth() > m_targets.getUnitTarget()->GetMaxHealth()*0.2)
                        return SPELL_FAILED_BAD_TARGETS;
                }
                break;
            }
            case SPELL_EFFECT_TAMECREATURE:
            {
                // Spell can be triggered, we need to check original caster prior to caster
                Unit* caster = GetAffectiveCaster();
                if (!caster || caster->GetTypeId() != TYPEID_PLAYER ||
                    !m_targets.getUnitTarget() ||
                    m_targets.getUnitTarget()->GetTypeId() == TYPEID_PLAYER)
                    return SPELL_FAILED_BAD_TARGETS;

                Player* plrCaster = (Player*)caster;

                bool gmmode = m_triggeredBySpellInfo == NULL;

                if (gmmode && !ChatHandler(plrCaster).FindCommand("npc tame"))
                {
                    plrCaster->SendPetTameFailure(PETTAME_UNKNOWNERROR);
                    return SPELL_FAILED_DONT_REPORT;
                }

                if (plrCaster->getClass() != CLASS_HUNTER && !gmmode)
                {
                    plrCaster->SendPetTameFailure(PETTAME_UNITSCANTTAME);
                    return SPELL_FAILED_DONT_REPORT;
                }

                Creature* target = (Creature*)m_targets.getUnitTarget();

                if (target->IsPet() || target->isCharmed())
                {
                    plrCaster->SendPetTameFailure(PETTAME_CREATUREALREADYOWNED);
                    return SPELL_FAILED_DONT_REPORT;
                }

                if (target->getLevel() > plrCaster->getLevel() && !gmmode)
                {
                    plrCaster->SendPetTameFailure(PETTAME_TOOHIGHLEVEL);
                    return SPELL_FAILED_DONT_REPORT;
                }

                if (target->GetCreatureInfo()->IsExotic() && !plrCaster->CanTameExoticPets() && !gmmode)
                {
                    plrCaster->SendPetTameFailure(PETTAME_CANTCONTROLEXOTIC);
                    return SPELL_FAILED_DONT_REPORT;
                }

                if (!target->GetCreatureInfo()->isTameable(plrCaster->CanTameExoticPets()))
                {
                    plrCaster->SendPetTameFailure(PETTAME_NOTTAMEABLE);
                    return SPELL_FAILED_DONT_REPORT;
                }

                if (plrCaster->GetPetGuid() || plrCaster->GetCharmGuid())
                {
                    plrCaster->SendPetTameFailure(PETTAME_ANOTHERSUMMONACTIVE);
                    return SPELL_FAILED_DONT_REPORT;
                }

                break;
            }
            case SPELL_EFFECT_LEARN_SPELL:
            {
                if (m_spellInfo->EffectImplicitTargetA[i] != TARGET_PET)
                    break;

                Pet* pet = m_caster->GetPet();

                if(!pet)
                    return SPELL_FAILED_NO_PET;

                SpellEntry const *learn_spellproto = sSpellStore.LookupEntry(m_spellInfo->EffectTriggerSpell[i]);

                if(!learn_spellproto)
                    return SPELL_FAILED_NOT_KNOWN;

                if (m_spellInfo->spellLevel > pet->getLevel())
                    return SPELL_FAILED_LOWLEVEL;

                break;
            }
            case SPELL_EFFECT_LEARN_PET_SPELL:
            {
                Pet* pet = m_caster->GetPet();

                if(!pet)
                    return SPELL_FAILED_NO_PET;

                SpellEntry const *learn_spellproto = sSpellStore.LookupEntry(m_spellInfo->EffectTriggerSpell[i]);

                if(!learn_spellproto)
                    return SPELL_FAILED_NOT_KNOWN;

                if (m_spellInfo->spellLevel > pet->getLevel())
                    return SPELL_FAILED_LOWLEVEL;

                break;
            }
            case SPELL_EFFECT_APPLY_GLYPH:
            {
                uint32 glyphId = m_spellInfo->EffectMiscValue[i];
                if (GlyphPropertiesEntry const *gp = sGlyphPropertiesStore.LookupEntry(glyphId))
                    if (m_caster->HasAura(gp->SpellId))
                        return SPELL_FAILED_UNIQUE_GLYPH;
                break;
            }
            case SPELL_EFFECT_FEED_PET:
            {
                if (m_caster->GetTypeId() != TYPEID_PLAYER)
                    return SPELL_FAILED_BAD_TARGETS;

                Item* foodItem = m_targets.getItemTarget();
                if(!foodItem)
                    return SPELL_FAILED_BAD_TARGETS;

                Pet* pet = m_caster->GetPet();

                if(!pet)
                    return SPELL_FAILED_NO_PET;

                if(!pet->HaveInDiet(foodItem->GetProto()))
                    return SPELL_FAILED_WRONG_PET_FOOD;

                if(!pet->GetCurrentFoodBenefitLevel(foodItem->GetProto()->ItemLevel))
                    return SPELL_FAILED_FOOD_LOWLEVEL;

                if (pet->isInCombat())
                    return SPELL_FAILED_AFFECTING_COMBAT;

                break;
            }
            case SPELL_EFFECT_POWER_BURN:
            case SPELL_EFFECT_POWER_DRAIN:
            {
                // Can be area effect, Check only for players and not check if target - caster (spell can have multiply drain/burn effects)
                if (m_caster->GetTypeId() == TYPEID_PLAYER)
                    if (Unit* target = m_targets.getUnitTarget())
                        if (target != m_caster && int32(target->getPowerType()) != m_spellInfo->EffectMiscValue[i])
                            return SPELL_FAILED_BAD_TARGETS;
                break;
            }
            case SPELL_EFFECT_CHARGE:
            {
                if (m_caster->hasUnitState(UNIT_STAT_ROOT))
                {
                    // Intervene with Warbringer talent
                    if (m_spellInfo->Id == 3411 && m_caster->HasAura(57499))
                        m_caster->RemoveAurasAtMechanicImmunity(IMMUNE_TO_ROOT_AND_SNARE_MASK, 0);
                    else
                        return SPELL_FAILED_ROOTED;
                }

                break;
            }
            case SPELL_EFFECT_SKINNING:
            {
                if (m_caster->GetTypeId() != TYPEID_PLAYER || !m_targets.getUnitTarget() || m_targets.getUnitTarget()->GetTypeId() != TYPEID_UNIT)
                    return SPELL_FAILED_BAD_TARGETS;

                if (!m_targets.getUnitTarget()->HasFlag(UNIT_FIELD_FLAGS, UNIT_FLAG_SKINNABLE))
                    return SPELL_FAILED_TARGET_UNSKINNABLE;

                Creature* creature = (Creature*)m_targets.getUnitTarget();
                if ( creature->GetCreatureType() != CREATURE_TYPE_CRITTER && ( !creature->lootForBody || creature->lootForSkin || !creature->loot.empty() ) )
                {
                    return SPELL_FAILED_TARGET_NOT_LOOTED;
                }

                uint32 skill = creature->GetCreatureInfo()->GetRequiredLootSkill();

                int32 skillValue = ((Player*)m_caster)->GetSkillValue(skill);
                int32 TargetLevel = m_targets.getUnitTarget()->getLevel();
                int32 ReqValue = (skillValue < 100 ? (TargetLevel-10) * 10 : TargetLevel * 5);
                if (ReqValue > skillValue)
                    return SPELL_FAILED_LOW_CASTLEVEL;

                // chance for fail at orange skinning attempt
                if ( (m_selfContainer && (*m_selfContainer) == this) &&
                    skillValue < sWorld.GetConfigMaxSkillValue() &&
                    (ReqValue < 0 ? 0 : ReqValue) > irand(skillValue - 25, skillValue + 37) )
                    return SPELL_FAILED_TRY_AGAIN;

                break;
            }
            case SPELL_EFFECT_OPEN_LOCK:
            {
                if (m_caster->GetTypeId() != TYPEID_PLAYER)  // only players can open locks, gather etc.
                    return SPELL_FAILED_BAD_TARGETS;

                // we need a go target in case of TARGET_GAMEOBJECT (for other targets acceptable GO and items)
                if (m_spellInfo->EffectImplicitTargetA[i] == TARGET_GAMEOBJECT)
                {
                    if (!m_targets.getGOTarget())
                        return SPELL_FAILED_BAD_TARGETS;
                }

                // get the lock entry
                uint32 lockId = 0;
                if (GameObject* go = m_targets.getGOTarget())
                {
                    // In BattleGround players can use only flags and banners
                    if ( ((Player*)m_caster)->InBattleGround() &&
                        !((Player*)m_caster)->CanUseBattleGroundObject() && m_spellInfo->Id!= 1842 ) // Disarm Trap can be used
                        return SPELL_FAILED_TRY_AGAIN;

                    lockId = go->GetGOInfo()->GetLockId();
                    if (!lockId)
                        return SPELL_FAILED_ALREADY_OPEN;
                }
                else if (Item* item = m_targets.getItemTarget())
                {
                    // not own (trade?)
                    if (item->GetOwner() != m_caster)
                        return SPELL_FAILED_ITEM_GONE;

                    lockId = item->GetProto()->LockID;

                    // if already unlocked
                    if (!lockId || item->HasFlag(ITEM_FIELD_FLAGS, ITEM_DYNFLAG_UNLOCKED))
                        return SPELL_FAILED_ALREADY_OPEN;
                }
                else
                    return SPELL_FAILED_BAD_TARGETS;

                SkillType skillId = SKILL_NONE;
                int32 reqSkillValue = 0;
                int32 skillValue = 0;

                // check lock compatibility
                SpellCastResult res = CanOpenLock(SpellEffectIndex(i), lockId, skillId, reqSkillValue, skillValue);
                if (res != SPELL_CAST_OK)
                    return res;

                // chance for fail at orange mining/herb/LockPicking gathering attempt
                // second check prevent fail at rechecks
                if (skillId != SKILL_NONE && (!m_selfContainer || ((*m_selfContainer) != this)))
                {
                    bool canFailAtMax = skillId != SKILL_HERBALISM && skillId != SKILL_MINING;

                    // chance for failure in orange gather / lockpick (gathering skill can't fail at maxskill)
                    if((canFailAtMax || skillValue < sWorld.GetConfigMaxSkillValue()) && reqSkillValue > irand(skillValue - 25, skillValue + 37))
                        return SPELL_FAILED_TRY_AGAIN;
                }
                break;
            }
            case SPELL_EFFECT_SUMMON_DEAD_PET:
            {
                Creature *pet = m_caster->GetPet();
                if(!pet)
                    return SPELL_FAILED_NO_PET;

                if (pet->isAlive())
                    return SPELL_FAILED_ALREADY_HAVE_SUMMON;

                break;
            }
            // This is generic summon effect
            case SPELL_EFFECT_SUMMON:
            {
                if (SummonPropertiesEntry const *summon_prop = sSummonPropertiesStore.LookupEntry(m_spellInfo->EffectMiscValueB[i]))
                {
                    if (summon_prop->Group == SUMMON_PROP_GROUP_PETS)
                    {
                        if (m_caster->GetPetGuid())
                            return SPELL_FAILED_ALREADY_HAVE_SUMMON;

                        if (m_caster->GetCharmGuid())
                            return SPELL_FAILED_ALREADY_HAVE_CHARM;
                    }
                }

                break;
            }
            case SPELL_EFFECT_SUMMON_OBJECT_SLOT1:
            case SPELL_EFFECT_SUMMON_OBJECT_SLOT2:
            case SPELL_EFFECT_SUMMON_OBJECT_SLOT3:
            case SPELL_EFFECT_SUMMON_OBJECT_SLOT4:
            {
                if (m_caster->GetTypeId() == TYPEID_PLAYER)
                    if (((Player*)m_caster)->HasMovementFlag(MOVEFLAG_ONTRANSPORT))
                        return SPELL_FAILED_CANT_DO_THAT_RIGHT_NOW;

                break;
            }
            case SPELL_EFFECT_SUMMON_PET:
            {
                if (m_caster->GetPetGuid())                 // let warlock do a replacement summon
                {

                    Pet* pet = ((Player*)m_caster)->GetPet();

                    if (m_caster->GetTypeId() == TYPEID_PLAYER && m_caster->getClass() == CLASS_WARLOCK)
                    {
                        if (strict)                         //Summoning Disorientation, trigger pet stun (cast by pet so it doesn't attack player)
                            pet->CastSpell(pet, 32752, true, NULL, NULL, pet->GetObjectGuid());
                    }
                    else
                        return SPELL_FAILED_ALREADY_HAVE_SUMMON;
                }

                if (m_caster->GetCharmGuid())
                    return SPELL_FAILED_ALREADY_HAVE_CHARM;

                break;
            }
            case SPELL_EFFECT_SUMMON_PLAYER:
            {
                if (m_caster->GetTypeId() != TYPEID_PLAYER)
                    return SPELL_FAILED_BAD_TARGETS;

                if(((Player*)m_caster)->GetSelectionGuid().IsEmpty())
                    return SPELL_FAILED_BAD_TARGETS;

                Player* target = sObjectMgr.GetPlayer(((Player*)m_caster)->GetSelectionGuid());

                if ( !target || ((Player*)m_caster) == target)
                    return SPELL_FAILED_BAD_TARGETS;

                if (!target->IsInSameRaidWith((Player*)m_caster) && m_spellInfo->Id != 48955)
                    return SPELL_FAILED_BAD_TARGETS;

                // check if our map is dungeon
                if ( sMapStore.LookupEntry(m_caster->GetMapId())->IsDungeon() )
                {
                    InstanceTemplate const* instance = ObjectMgr::GetInstanceTemplate(m_caster->GetMapId());
                    if(!instance)
                        return SPELL_FAILED_TARGET_NOT_IN_INSTANCE;
                    if ( instance->levelMin > target->getLevel() )
                        return SPELL_FAILED_LOWLEVEL;
                    if ( instance->levelMax && instance->levelMax < target->getLevel() )
                        return SPELL_FAILED_HIGHLEVEL;
                }
                break;
            }
            case SPELL_EFFECT_FRIEND_SUMMON:
            {
                if (m_caster->GetTypeId() != TYPEID_PLAYER)
                    return SPELL_FAILED_BAD_TARGETS;

                if(((Player*)m_caster)->GetSelectionGuid().IsEmpty())
                    return SPELL_FAILED_BAD_TARGETS;

                Player* target = sObjectMgr.GetPlayer(((Player*)m_caster)->GetSelectionGuid());

                if (!target || !target->IsReferAFriendLinked(((Player*)m_caster)))
                    return SPELL_FAILED_BAD_TARGETS;

                break;
            }
            case SPELL_EFFECT_LEAP:
            {
                // Check destination point (if setted it SetTargetMap())
                if (m_targets.m_targetMask & TARGET_FLAG_DEST_LOCATION)
                {
                    // spell failed, if distance less then 1.0f
                    if (m_caster->GetDistance2d(m_targets.m_destX,m_targets.m_destY) < 1.0f)
                        return SPELL_FAILED_TRY_AGAIN;

                    if (fabs(m_caster->GetPositionZ() - m_targets.m_destZ) > 8.0f)
                        return SPELL_FAILED_TRY_AGAIN;
                }
                // Target point setted after first time check
            }
            // no break here!
            case SPELL_EFFECT_LEAP_BACK:
            {
                if (m_spellInfo->Id == 781)
                    if(!m_caster->isInCombat())
                        return SPELL_FAILED_CANT_DO_THAT_RIGHT_NOW;
            }
            // no break here!
            case SPELL_EFFECT_TELEPORT_UNITS_FACE_CASTER:
            {
                // Blink has leap first and then removing of auras with root effect
                // need further research with this
                if (m_spellInfo->Effect[i] != SPELL_EFFECT_LEAP)
                {
                    if (m_caster->hasUnitState(UNIT_STAT_ROOT))
                        return SPELL_FAILED_ROOTED;
                }

                // not allow use this effect at battleground until battleground start
                if (m_caster->GetTypeId() == TYPEID_PLAYER)
                {
                    if (BattleGround const *bg = ((Player*)m_caster)->GetBattleGround())
                        if (bg->GetStatus() != STATUS_IN_PROGRESS)
                            return SPELL_FAILED_TRY_AGAIN;

                    if(((Player*)m_caster)->HasMovementFlag(MOVEFLAG_ONTRANSPORT))
                        return SPELL_FAILED_CANT_DO_THAT_RIGHT_NOW;
                }
                break;
            }
            case SPELL_EFFECT_STEAL_BENEFICIAL_BUFF:
            {
                if (m_targets.getUnitTarget() == m_caster)
                    return SPELL_FAILED_BAD_TARGETS;
                break;
            }
            case SPELL_EFFECT_JUMP:
            case SPELL_EFFECT_JUMP2:
            case SPELL_EFFECT_CHARGE2:
            {
                if (m_caster->hasUnitState(UNIT_STAT_ROOT))
                    return SPELL_FAILED_ROOTED;
                break;
            }
            default:
                break;
        }
    }

    for (int i = 0; i < MAX_EFFECT_INDEX; ++i)
    {
        switch(m_spellInfo->EffectApplyAuraName[i])
        {
            case SPELL_AURA_DUMMY:
            {
                //custom check
                switch(m_spellInfo->Id)
                {
                    case 34026:                             // Kill Command
                        if (!m_caster->GetPet())
                            return SPELL_FAILED_NO_PET;
                        break;
                    case 61336:                             // Survival Instincts
                        if (m_caster->GetTypeId() != TYPEID_PLAYER || !((Player*)m_caster)->IsInFeralForm())
                            return SPELL_FAILED_ONLY_SHAPESHIFT;
                        break;
                    default:
                        break;
                }
                break;
            }
            case SPELL_AURA_MOD_POSSESS:
            {
                if (m_caster->GetTypeId() != TYPEID_PLAYER)
                    return SPELL_FAILED_UNKNOWN;

                if (m_targets.getUnitTarget() == m_caster)
                    return SPELL_FAILED_BAD_TARGETS;

                if (m_caster->GetPetGuid())
                    return SPELL_FAILED_ALREADY_HAVE_SUMMON;

                if (m_caster->GetCharmGuid())
                    return SPELL_FAILED_ALREADY_HAVE_CHARM;

                if (m_caster->GetCharmerGuid())
                    return SPELL_FAILED_CHARMED;

                if (!m_targets.getUnitTarget())
                    return SPELL_FAILED_BAD_IMPLICIT_TARGETS;

                if (m_targets.getUnitTarget()->GetCharmerGuid())
                    return SPELL_FAILED_CHARMED;

                if (int32(m_targets.getUnitTarget()->getLevel()) > CalculateDamage(SpellEffectIndex(i),m_targets.getUnitTarget()))
                    return SPELL_FAILED_HIGHLEVEL;

                break;
            }
            case SPELL_AURA_MOD_CHARM:
            {
                if (m_targets.getUnitTarget() == m_caster)
                    return SPELL_FAILED_BAD_TARGETS;

                if (m_caster->GetPetGuid())
                    return SPELL_FAILED_ALREADY_HAVE_SUMMON;

                if (m_caster->GetCharmGuid())
                    return SPELL_FAILED_ALREADY_HAVE_CHARM;

                if (m_caster->GetCharmerGuid())
                    return SPELL_FAILED_CHARMED;

                if (!m_targets.getUnitTarget())
                    return SPELL_FAILED_BAD_IMPLICIT_TARGETS;

                if (m_targets.getUnitTarget()->GetCharmerGuid())
                    return SPELL_FAILED_CHARMED;

                if (int32(m_targets.getUnitTarget()->getLevel()) > CalculateDamage(SpellEffectIndex(i),m_targets.getUnitTarget()))
                    return SPELL_FAILED_HIGHLEVEL;

                break;
            }
            case SPELL_AURA_MOD_POSSESS_PET:
            {
                if (m_caster->GetTypeId() != TYPEID_PLAYER)
                    return SPELL_FAILED_UNKNOWN;

                if (m_caster->GetCharmGuid())
                    return SPELL_FAILED_ALREADY_HAVE_CHARM;

                if (m_caster->GetCharmerGuid())
                    return SPELL_FAILED_CHARMED;

                Pet* pet = m_caster->GetPet();
                if (!pet)
                    return SPELL_FAILED_NO_PET;

                if (pet->GetCharmerGuid())
                    return SPELL_FAILED_CHARMED;

                break;
            }
            case SPELL_AURA_MOUNTED:
            {
                if (m_caster->IsInWater())
                    return SPELL_FAILED_ONLY_ABOVEWATER;

                if (m_caster->GetTypeId() == TYPEID_PLAYER && ((Player*)m_caster)->GetTransport())
                    return SPELL_FAILED_NO_MOUNTS_ALLOWED;

                // Ignore map check if spell have AreaId. AreaId already checked and this prevent special mount spells
                if (m_caster->GetTypeId() == TYPEID_PLAYER && !sMapStore.LookupEntry(m_caster->GetMapId())->IsMountAllowed() && !m_IsTriggeredSpell && !m_spellInfo->AreaGroupId)
                    return SPELL_FAILED_NO_MOUNTS_ALLOWED;

                if (m_caster->IsInDisallowedMountForm())
                    return SPELL_FAILED_NOT_SHAPESHIFT;

                break;
            }
            case SPELL_AURA_RANGED_ATTACK_POWER_ATTACKER_BONUS:
            {
                if(!m_targets.getUnitTarget())
                    return SPELL_FAILED_BAD_IMPLICIT_TARGETS;

                // can be casted at non-friendly unit or own pet/charm
                if (m_caster->IsFriendlyTo(m_targets.getUnitTarget()))
                    return SPELL_FAILED_TARGET_FRIENDLY;

                break;
            }
            case SPELL_AURA_FLY:
            case SPELL_AURA_MOD_FLIGHT_SPEED_MOUNTED:
            {
                // not allow cast fly spells if not have req. skills  (all spells is self target)
                // allow always ghost flight spells
                if (m_caster->GetTypeId() == TYPEID_PLAYER && m_caster->isAlive())
                {
                    if (!((Player*)m_caster)->CanStartFlyInArea(m_caster->GetMapId(), zone, area))
                        return m_IsTriggeredSpell ? SPELL_FAILED_DONT_REPORT : SPELL_FAILED_NOT_HERE;
                }
                break;
            }
            case SPELL_AURA_PERIODIC_MANA_LEECH:
            {
                if (!m_targets.getUnitTarget())
                    return SPELL_FAILED_BAD_IMPLICIT_TARGETS;

                if (m_caster->GetTypeId() != TYPEID_PLAYER || m_CastItem)
                    break;

                if (m_targets.getUnitTarget()->getPowerType() != POWER_MANA)
                    return SPELL_FAILED_BAD_TARGETS;

                break;
            }
            case SPELL_AURA_MIRROR_IMAGE:
            {
                Unit* pTarget = m_targets.getUnitTarget();

                // In case of TARGET_SCRIPT, we have already added a target. Use it here (and find a better solution)
                if (m_UniqueTargetInfo.size() == 1)
                    pTarget = m_caster->GetMap()->GetAnyTypeCreature(m_UniqueTargetInfo.front().targetGUID);

                if (!pTarget)
                    return SPELL_FAILED_BAD_TARGETS;

                // It is assumed that target can not be cloned if already cloned by same or other clone auras
                if (pTarget->HasAuraType(SPELL_AURA_MIRROR_IMAGE))
                    return SPELL_FAILED_BAD_TARGETS;

                break;
            }
            case SPELL_AURA_CONTROL_VEHICLE:
            {
                Unit* pTarget = m_targets.getUnitTarget();

                // In case of TARGET_SCRIPT, we have already added a target. Use it here (and find a better solution)
                if (m_UniqueTargetInfo.size() == 1)
                    pTarget = m_caster->GetMap()->GetAnyTypeCreature(m_UniqueTargetInfo.front().targetGUID);

                if (!pTarget || !pTarget->GetVehicleKit())
                    return SPELL_FAILED_BAD_TARGETS;

                if (m_currentBasePoints[i] < 0 || m_currentBasePoints[i] > MAX_VEHICLE_SEAT)
                    return SPELL_FAILED_BAD_TARGETS;

                // -1 if "first empty seat", seat number (starting from 0) - in other cases
                int32 seat = m_currentBasePoints[i] - 1;

                if (!pTarget->GetVehicleKit()->HasEmptySeat(seat))
                {
                    if (seat == -1)
                        return SPELL_FAILED_BAD_TARGETS;

                    if (!seat && m_caster->GetTypeId() == TYPEID_PLAYER && !pTarget->GetVehicleKit()->HasEmptySeat(-1))
                        return SPELL_FAILED_BAD_TARGETS;

                    if (m_caster->GetTypeId() != TYPEID_PLAYER)
                        return SPELL_FAILED_BAD_TARGETS;
                }
                break;
            }
            default:
                break;
        }
    }

    // and some hacks, as always
    switch(m_spellInfo->Id)
    {
        // spells that dont have direct effects listed above
        // maybe should check triggered/linked spells?
        // but not all are implemented in this way
        case 36554: // Shadowstep
        case 51690: // Killing Spree
            if (m_caster->hasUnitState(UNIT_STAT_ROOT))
                return SPELL_FAILED_ROOTED;
            break;
    }

    // check trade slot case (last, for allow catch any another cast problems)
    if (m_targets.m_targetMask & TARGET_FLAG_TRADE_ITEM)
    {
        if (m_caster->GetTypeId() != TYPEID_PLAYER)
            return SPELL_FAILED_NOT_TRADING;

        Player *pCaster = ((Player*)m_caster);
        TradeData* my_trade = pCaster->GetTradeData();

        if (!my_trade)
            return SPELL_FAILED_NOT_TRADING;

        TradeSlots slot = TradeSlots(m_targets.getItemTargetGuid().GetRawValue());
        if (slot != TRADE_SLOT_NONTRADED)
            return SPELL_FAILED_ITEM_NOT_READY;

        // if trade not complete then remember it in trade data
        if (!my_trade->IsInAcceptProcess())
        {
            // Spell will be casted at completing the trade. Silently ignore at this place
            my_trade->SetSpell(m_spellInfo->Id, m_CastItem);
            return SPELL_FAILED_DONT_REPORT;
        }
    }

    // check LOS for ground targeted spells
    if (!m_spellInfo->HasAttribute(SPELL_ATTR_EX2_IGNORE_LOS) && !m_targets.getUnitTarget() && !m_targets.getGOTarget() && !m_targets.getItemTarget())
    {
        if (m_targets.m_destX && m_targets.m_destY && m_targets.m_destZ && !m_caster->IsWithinLOS(m_targets.m_destX, m_targets.m_destY, m_targets.m_destZ, strict))
            return SPELL_FAILED_LINE_OF_SIGHT;
    }

    // all ok
    return SPELL_CAST_OK;
}

SpellCastResult Spell::CheckPetCast(Unit* target)
{
    if(!m_caster->isAlive())
        return SPELL_FAILED_CASTER_DEAD;

    if (m_caster->IsNonMeleeSpellCasted(false))              //prevent spellcast interruption by another spellcast
        return SPELL_FAILED_SPELL_IN_PROGRESS;
    if (m_caster->isInCombat() && IsNonCombatSpell(m_spellInfo))
        return SPELL_FAILED_AFFECTING_COMBAT;

    if (m_caster->GetTypeId()==TYPEID_UNIT && (((Creature*)m_caster)->IsPet() || m_caster->isCharmed()))
    {
                                                            //dead owner (pets still alive when owners ressed?)
        if (m_caster->GetCharmerOrOwner() && (!m_caster->GetCharmerOrOwner()->isAlive() && !(m_caster->GetCharmerOrOwner()->getDeathState() == GHOULED)))
            return SPELL_FAILED_CASTER_DEAD;

        if(!target && m_targets.getUnitTarget())
            target = m_targets.getUnitTarget();

        bool need = false;
        for(int i = 0; i < MAX_EFFECT_INDEX; ++i)
        {
            if (m_spellInfo->EffectImplicitTargetA[i] == TARGET_CHAIN_DAMAGE ||
                m_spellInfo->EffectImplicitTargetA[i] == TARGET_SINGLE_FRIEND ||
                m_spellInfo->EffectImplicitTargetA[i] == TARGET_SINGLE_FRIEND_2 ||
                m_spellInfo->EffectImplicitTargetA[i] == TARGET_DUELVSPLAYER ||
                m_spellInfo->EffectImplicitTargetA[i] == TARGET_SINGLE_PARTY ||
                m_spellInfo->EffectImplicitTargetA[i] == TARGET_CURRENT_ENEMY_COORDINATES)
            {
                need = true;
                if(!target)
                {
                    DEBUG_LOG("Charmed creature attempt to cast spell %u, but no required target",m_spellInfo->Id);
                    return SPELL_FAILED_BAD_IMPLICIT_TARGETS;
                }
                break;
            }
        }
        if (need)
            m_targets.setUnitTarget(target);

        Unit* _target = m_targets.getUnitTarget();

        if (_target)                                         //for target dead/target not valid
        {
            if (IsPositiveSpell(m_spellInfo->Id) && !IsDispelSpell(m_spellInfo))
            {
                if (m_caster->IsHostileTo(_target))
                {
                    DEBUG_LOG("Charmed creature attempt to cast positive spell %u, but target (guid %s) is hostile",m_spellInfo->Id, target->GetObjectGuid().GetString().c_str());
                    return SPELL_FAILED_BAD_TARGETS;
                }
            }
            else if (!_target->isTargetableForAttack() ||
            (!m_IsTriggeredSpell &&
            (!_target->isVisibleForOrDetect(m_caster,m_caster,true) && (m_caster->GetCharmerOrOwner() && !target->isVisibleForOrDetect(m_caster->GetCharmerOrOwner(),m_caster->GetCharmerOrOwner(),true)))))
            {
                DEBUG_LOG("Charmed creature attempt to cast spell %u, but target (guid %s) is not targetable or not detectable",m_spellInfo->Id,target->GetObjectGuid().GetString().c_str());
                return SPELL_FAILED_BAD_TARGETS;            // guessed error
            }
            else
            {
                bool dualEffect = false;
                for(int j = 0; j < MAX_EFFECT_INDEX; ++j)
                {
                                                            // This effects is positive AND negative. Need for vehicles cast.
                    dualEffect |= (m_spellInfo->EffectImplicitTargetA[j] == TARGET_DUELVSPLAYER
                                   || m_spellInfo->EffectImplicitTargetA[j] == TARGET_IN_FRONT_OF_CASTER_30
                                   || m_spellInfo->EffectImplicitTargetA[j] == TARGET_MASTER
                                   || m_spellInfo->EffectImplicitTargetA[j] == TARGET_IN_FRONT_OF_CASTER
                                   || m_spellInfo->EffectImplicitTargetA[j] == TARGET_EFFECT_SELECT
                                   || m_spellInfo->EffectImplicitTargetA[j] == TARGET_CASTER_COORDINATES);
                }
                if (!dualEffect && m_caster->getVictim() && (!IsPositiveSpell(m_spellInfo->Id) || IsDispelSpell(m_spellInfo)))
                {
                    if (!m_caster->IsHostileTo(_target) && (m_caster->GetCharmerOrOwner() && m_caster->GetCharmerOrOwner()->IsFriendlyTo(_target)))
                    {
                        DEBUG_LOG("Charmed creature attempt to cast negative spell %u, but target (guid %s) is friendly",m_spellInfo->Id, target->GetObjectGuid().GetString().c_str());
                        return SPELL_FAILED_BAD_TARGETS;
                    }
                }
                else if (!m_caster->GetVehicleKit() && m_caster->IsFriendlyTo(_target) && !(!m_caster->GetCharmerOrOwner() || !m_caster->GetCharmerOrOwner()->IsFriendlyTo(_target))
                     && !dualEffect && !IsDispelSpell(m_spellInfo))
                {
                    DEBUG_LOG("Charmed creature attempt to cast spell %u, but target (guid %s) is not valid",m_spellInfo->Id,_target->GetObjectGuid().GetString().c_str());
                    return SPELL_FAILED_BAD_TARGETS;
                }

                if (m_caster->GetObjectGuid() == _target->GetObjectGuid() && dualEffect && !IsPositiveSpell(m_spellInfo->Id))
                {
                    DEBUG_LOG("Charmed creature %s attempt to cast negative spell %u on self",_target->GetObjectGuid().GetString().c_str(), m_spellInfo->Id);
//                    return SPELL_FAILED_BAD_TARGETS;
                }
            }
        }
                                                            //cooldown
        if(((Creature*)m_caster)->HasSpellCooldown(m_spellInfo->Id))
            return SPELL_FAILED_NOT_READY;
    }

    return CheckCast(true);
}

SpellCastResult Spell::CheckCasterAuras() const
{
    // Flag drop spells totally immuned to caster auras
    // FIXME: find more nice check for all totally immuned spells
    // HasAttribute(SPELL_ATTR_EX3_UNK28) ?
    if (m_spellInfo->Id == 23336 ||                         // Alliance Flag Drop
        m_spellInfo->Id == 23334 ||                         // Horde Flag Drop
        m_spellInfo->Id == 34991)                           // Summon Netherstorm Flag
        return SPELL_CAST_OK;

    uint8 school_immune = 0;
    uint32 mechanic_immune = 0;
    uint32 dispel_immune = 0;

    // Check if the spell grants school or mechanic immunity.
    // We use bitmasks so the loop is done only once and not on every aura check below.
    if (m_spellInfo->HasAttribute(SPELL_ATTR_EX_DISPEL_AURAS_ON_IMMUNITY))
    {
        for(int i = 0; i < MAX_EFFECT_INDEX; ++i)
        {
            if (m_spellInfo->EffectApplyAuraName[i] == SPELL_AURA_SCHOOL_IMMUNITY)
                school_immune |= uint32(m_spellInfo->EffectMiscValue[i]);
            else if (m_spellInfo->EffectApplyAuraName[i] == SPELL_AURA_MECHANIC_IMMUNITY)
                mechanic_immune |= 1 << uint32(m_spellInfo->EffectMiscValue[i]-1);
            else if (m_spellInfo->EffectApplyAuraName[i] == SPELL_AURA_MECHANIC_IMMUNITY_MASK)
                mechanic_immune |= uint32(m_spellInfo->EffectMiscValue[i]);
            else if (m_spellInfo->EffectApplyAuraName[i] == SPELL_AURA_DISPEL_IMMUNITY)
                dispel_immune |= GetDispellMask(DispelType(m_spellInfo->EffectMiscValue[i]));
        }

        // immune movement impairment and loss of control (spell data have special structure for mark this case)
        if (IsSpellRemoveAllMovementAndControlLossEffects(m_spellInfo))
            mechanic_immune = IMMUNE_TO_MOVEMENT_IMPAIRMENT_AND_LOSS_CONTROL_MASK;
    }

    // Check whether the cast should be prevented by any state you might have.
    SpellCastResult prevented_reason = SPELL_CAST_OK;
    bool spellUsableWhileStunned = m_spellInfo->HasAttribute(SPELL_ATTR_EX5_USABLE_WHILE_STUNNED);

    // Have to check if there is a stun aura. Otherwise will have problems with ghost aura apply while logging out
    uint32 unitflag = m_caster->GetUInt32Value(UNIT_FIELD_FLAGS);     // Get unit state
    if (unitflag & UNIT_FLAG_STUNNED)
    {
        // Pain Suppression (have SPELL_ATTR_EX5_USABLE_WHILE_STUNNED that must be used only with glyph)
        if (m_spellInfo->SpellFamilyName == SPELLFAMILY_PRIEST && m_spellInfo->SpellIconID == 2178)
        {
            if (!m_caster->HasAura(63248))                  // Glyph of Pain Suppression
                spellUsableWhileStunned = false;
        }

        // spell is usable while stunned, check if caster has only mechanic stun auras, another stun types must prevent cast spell
        if (spellUsableWhileStunned)
        {
            bool is_stun_mechanic = true;
            Unit::AuraList const& stunAuras = m_caster->GetAurasByType(SPELL_AURA_MOD_STUN);
            for (Unit::AuraList::const_iterator itr = stunAuras.begin(); itr != stunAuras.end(); ++itr)
                if (!(*itr)->HasMechanic(MECHANIC_STUN))
                {
                    is_stun_mechanic = false;
                    break;
                }
            if (!is_stun_mechanic)
                prevented_reason = SPELL_FAILED_STUNNED;
        }
        else
            prevented_reason = SPELL_FAILED_STUNNED;
    }
    else if (unitflag & UNIT_FLAG_CONFUSED && !m_spellInfo->HasAttribute(SPELL_ATTR_EX5_USABLE_WHILE_CONFUSED))
        prevented_reason = SPELL_FAILED_CONFUSED;
    else if (unitflag & UNIT_FLAG_FLEEING && !m_spellInfo->HasAttribute(SPELL_ATTR_EX5_USABLE_WHILE_FEARED))
        prevented_reason = SPELL_FAILED_FLEEING;
    else if (unitflag & UNIT_FLAG_SILENCED && m_spellInfo->PreventionType == SPELL_PREVENTION_TYPE_SILENCE)
        prevented_reason = SPELL_FAILED_SILENCED;
    else if (unitflag & UNIT_FLAG_PACIFIED && m_spellInfo->PreventionType == SPELL_PREVENTION_TYPE_PACIFY)
        prevented_reason = SPELL_FAILED_PACIFIED;
    else if (m_caster->HasAuraType(SPELL_AURA_ALLOW_ONLY_ABILITY))
    {
        Unit::AuraList const& casingLimit = m_caster->GetAurasByType(SPELL_AURA_ALLOW_ONLY_ABILITY);
        for(Unit::AuraList::const_iterator itr = casingLimit.begin(); itr != casingLimit.end(); ++itr)
        {
            if(!(*itr)->isAffectedOnSpell(m_spellInfo))
            {
                prevented_reason = SPELL_FAILED_CASTER_AURASTATE;
                break;
            }
        }
    }

    // Attr must make flag drop spell totally immune from all effects
    if (prevented_reason != SPELL_CAST_OK)
    {
        if (school_immune || mechanic_immune || dispel_immune)
        {
            //Checking auras is needed now, because you are prevented by some state but the spell grants immunity.
            MAPLOCK_READ(m_caster, MAP_LOCK_TYPE_AURAS);
            Unit::SpellAuraHolderMap const& auras = m_caster->GetSpellAuraHolderMap();
            for(Unit::SpellAuraHolderMap::const_iterator itr = auras.begin(); itr != auras.end(); ++itr)
            {
                SpellEntry const * pEntry = itr->second->GetSpellProto();

                if ((GetSpellSchoolMask(pEntry) & school_immune) && !pEntry->HasAttribute(SPELL_ATTR_EX_UNAFFECTED_BY_SCHOOL_IMMUNE))
                    continue;
                if ((1<<(pEntry->Dispel)) & dispel_immune)
                    continue;

                for (int32 i = 0; i < MAX_EFFECT_INDEX; ++i)
                {
                    Aura *aura = itr->second->GetAuraByEffectIndex(SpellEffectIndex(i));
                    if (!aura)
                        continue;

                    if (GetSpellMechanicMask(pEntry, 1 << i) & mechanic_immune)
                        continue;
                    // Make a second check for spell failed so the right SPELL_FAILED message is returned.
                    // That is needed when your casting is prevented by multiple states and you are only immune to some of them.
                    switch(aura->GetModifier()->m_auraname)
                    {
                        case SPELL_AURA_MOD_STUN:
                            if (!spellUsableWhileStunned || !aura->HasMechanic(MECHANIC_STUN))
                                return SPELL_FAILED_STUNNED;
                            break;
                        case SPELL_AURA_MOD_CONFUSE:
                            if (!m_spellInfo->HasAttribute(SPELL_ATTR_EX5_USABLE_WHILE_CONFUSED))
                                return SPELL_FAILED_CONFUSED;
                            break;
                        case SPELL_AURA_MOD_FEAR:
                            if (!m_spellInfo->HasAttribute(SPELL_ATTR_EX5_USABLE_WHILE_FEARED))
                                return SPELL_FAILED_FLEEING;
                            break;
                        case SPELL_AURA_MOD_SILENCE:
                        case SPELL_AURA_MOD_PACIFY:
                        case SPELL_AURA_MOD_PACIFY_SILENCE:
                            if ( m_spellInfo->PreventionType == SPELL_PREVENTION_TYPE_PACIFY)
                                return SPELL_FAILED_PACIFIED;
                            else if ( m_spellInfo->PreventionType == SPELL_PREVENTION_TYPE_SILENCE)
                                return SPELL_FAILED_SILENCED;
                            break;
                        default: break;
                    }
                }
            }
        }
        // You are prevented from casting and the spell casted does not grant immunity. Return a failed error.
        else
            return prevented_reason;
    }
    return SPELL_CAST_OK;
}

SpellCastResult Spell::CanAutoCast(Unit* target)
{
    ObjectGuid targetguid = target->GetObjectGuid();

    for(int j = 0; j < MAX_EFFECT_INDEX; ++j)
    {
        if (m_spellInfo->Effect[j] == SPELL_EFFECT_APPLY_AURA)
        {
            if ( m_spellInfo->StackAmount <= 1)
            {
                if (target->HasAura(m_spellInfo->Id, SpellEffectIndex(j)))
                    return SPELL_FAILED_TARGET_AURASTATE;
            }
            else
            {
                if (Aura* aura = target->GetAura(m_spellInfo->Id, SpellEffectIndex(j)))
                    if (aura->GetStackAmount() >= m_spellInfo->StackAmount)
                        return SPELL_FAILED_TARGET_AURASTATE;
            }
        }
        else if (IsAreaAuraEffect( m_spellInfo->Effect[j] ))
        {
            if ( target->HasAura(m_spellInfo->Id, SpellEffectIndex(j)) )
                return SPELL_FAILED_TARGET_AURASTATE;
        }
    }

    SpellCastResult result = CheckPetCast(target);

    if (result == SPELL_CAST_OK || result == SPELL_FAILED_UNIT_NOT_INFRONT)
    {
        FillTargetMap();
        //check if among target units, our WANTED target is as well (->only self cast spells return false)
        for (TargetList::const_iterator ihit = m_UniqueTargetInfo.begin(); ihit != m_UniqueTargetInfo.end(); ++ihit)
            if (ihit->targetGUID == targetguid)
                return result;
    }
    return result;                                           //target invalid
}

SpellCastResult Spell::CheckRange(bool strict, WorldObject* checkTarget)
{
    Unit* target = (checkTarget && checkTarget->GetObjectGuid().IsUnit()) ? (Unit*)checkTarget : m_targets.getUnitTarget();
    GameObject* pGoTarget = (checkTarget && checkTarget->GetObjectGuid().IsGameObject()) ? (GameObject*)checkTarget : m_targets.getGOTarget();

    SpellRangeEntry const* srange = sSpellRangeStore.LookupEntry(m_spellInfo->rangeIndex);

    bool friendly = target ? target->IsFriendlyTo(m_caster) : false;
    float max_range = GetSpellMaxRange(srange, friendly);
    float min_range = GetSpellMinRange(srange, friendly);
    float add_range = checkTarget ? 0.0f : (strict ? 1.25f : 6.25f);

    // special range cases
    switch(m_spellInfo->rangeIndex)
    {
        // self cast doesn't need range checking -- also for Starshards fix
        // spells that can be cast anywhere also need no check
        case SPELL_RANGE_IDX_SELF_ONLY:
        case SPELL_RANGE_IDX_ANYWHERE:
            return SPELL_CAST_OK;
        // combat range spells are treated differently
        case SPELL_RANGE_IDX_COMBAT:
        {
            if (target)
            {
                if (target == m_caster)
                    return SPELL_CAST_OK;

                if (m_caster->GetTypeId() == TYPEID_PLAYER &&
                    (m_spellInfo->FacingCasterFlags & SPELL_FACING_FLAG_INFRONT) && !m_caster->HasInArc(M_PI_F, target))
                    return SPELL_FAILED_UNIT_NOT_INFRONT;

                float combat_range = m_caster->GetMeleeAttackDistance(target);

                float range_mod = combat_range + add_range;

                if (Player* modOwner = m_caster->GetSpellModOwner())
                    modOwner->ApplySpellMod(m_spellInfo->Id, SPELLMOD_RANGE, range_mod, this);

                float range_delta = range_mod - combat_range;

                // with additional 5 dist for non stricted case (some melee spells have delay in apply
                return m_caster->CanReachWithMeleeAttack(target, range_delta) ? SPELL_CAST_OK : SPELL_FAILED_OUT_OF_RANGE;
            }
            break;                                          // let continue in generic way for no target
        }
        default:
            //add radius of caster and ~5 yds "give" for non stricred (landing) check
            max_range += add_range;
            break;
    }

    if (Player* modOwner = m_caster->GetSpellModOwner())
        modOwner->ApplySpellMod(m_spellInfo->Id, SPELLMOD_RANGE, max_range, this);

    if (target && target != m_caster)
    {
        // distance from target in checks
        float dist = m_caster->GetCombatDistance(target);

        if(dist > max_range)
            return SPELL_FAILED_OUT_OF_RANGE;
        if(min_range && dist < min_range)
            return SPELL_FAILED_TOO_CLOSE;
        if ( m_caster->GetTypeId() == TYPEID_PLAYER &&
            (m_spellInfo->FacingCasterFlags & SPELL_FACING_FLAG_INFRONT) && !m_caster->HasInArc( M_PI_F, target ) )
            return SPELL_FAILED_UNIT_NOT_INFRONT;
    }

    if (pGoTarget)
    {
        // distance from target in checks
        float dist = m_caster->GetDistance(pGoTarget);

        if (dist > max_range)
            return SPELL_FAILED_OUT_OF_RANGE;
        if (min_range && dist < min_range)
            return SPELL_FAILED_TOO_CLOSE;
        if ( m_caster->GetTypeId() == TYPEID_PLAYER &&
            (m_spellInfo->FacingCasterFlags & SPELL_FACING_FLAG_INFRONT) && !m_caster->HasInArc( M_PI_F, pGoTarget ) )
            return SPELL_FAILED_NOT_INFRONT;
    }

    // TODO verify that such spells really use bounding radius
    if (m_targets.m_targetMask == TARGET_FLAG_DEST_LOCATION && m_targets.m_destX != 0 && m_targets.m_destY != 0 && m_targets.m_destZ != 0)
    {
        if(!m_caster->IsWithinDist3d(m_targets.m_destX, m_targets.m_destY, m_targets.m_destZ, max_range))
            return SPELL_FAILED_OUT_OF_RANGE;
        if (min_range && m_caster->IsWithinDist3d(m_targets.m_destX, m_targets.m_destY, m_targets.m_destZ, min_range))
            return SPELL_FAILED_TOO_CLOSE;
    }

    return SPELL_CAST_OK;
}

int32 Spell::CalculatePowerCost(SpellEntry const* spellInfo, Unit* caster, Spell const* spell, Item* castItem)
{
    // item cast not used power
    if (castItem)
        return 0;

    // Spell drain all exist power on cast (Only paladin lay of Hands)
    if (spellInfo->HasAttribute(SPELL_ATTR_EX_DRAIN_ALL_POWER))
    {
        // If power type - health drain all
        if (spellInfo->powerType == POWER_HEALTH)
            return caster->GetHealth();
        // Else drain all power
        if (spellInfo->powerType < MAX_POWERS)
            return caster->GetPower(Powers(spellInfo->powerType));
        sLog.outError("Spell::CalculateManaCost: Unknown power type '%d' in spell %d", spellInfo->powerType, spellInfo->Id);
        return 0;
    }

    // Base powerCost
    int32 powerCost = spellInfo->manaCost;
    // PCT cost from total amount
    if (spellInfo->ManaCostPercentage)
    {
        switch (spellInfo->powerType)
        {
            // health as power used
            case POWER_HEALTH:
                powerCost += spellInfo->ManaCostPercentage * caster->GetCreateHealth() / 100;
                break;
            case POWER_MANA:
                powerCost += spellInfo->ManaCostPercentage * caster->GetCreateMana() / 100;
                break;
            case POWER_RAGE:
            case POWER_FOCUS:
            case POWER_ENERGY:
            case POWER_HAPPINESS:
                powerCost += spellInfo->ManaCostPercentage * caster->GetMaxPower(Powers(spellInfo->powerType)) / 100;
                break;
            case POWER_RUNE:
            case POWER_RUNIC_POWER:
                DEBUG_LOG("Spell::CalculateManaCost: Not implemented yet!");
                break;
            default:
                sLog.outError("Spell::CalculateManaCost: Unknown power type '%d' in spell %d", spellInfo->powerType, spellInfo->Id);
                return 0;
        }
    }
    SpellSchools school = GetFirstSchoolInMask(spell ? spell->m_spellSchoolMask : GetSpellSchoolMask(spellInfo));
    // Flat mod from caster auras by spell school
    powerCost += caster->GetInt32Value(UNIT_FIELD_POWER_COST_MODIFIER + school);
    // Shiv - costs 20 + weaponSpeed*10 energy (apply only to non-triggered spell with energy cost)
    if (spellInfo->HasAttribute(SPELL_ATTR_EX4_SPELL_VS_EXTEND_COST))
        powerCost += caster->GetAttackTime(OFF_ATTACK) / 100;
    // Apply cost mod by spell
    if (spell)
        if (Player* modOwner = caster->GetSpellModOwner())
            modOwner->ApplySpellMod(spellInfo->Id, SPELLMOD_COST, powerCost, spell);

    if (spellInfo->HasAttribute(SPELL_ATTR_LEVEL_DAMAGE_CALCULATION))
        powerCost = int32(powerCost/ (1.117f * spellInfo->spellLevel / caster->getLevel() -0.1327f));

    // PCT mod from user auras by school
    powerCost = ceil((float)powerCost * (1.0f + caster->GetFloatValue(UNIT_FIELD_POWER_COST_MULTIPLIER + school)));

    return powerCost;
}

SpellCastResult Spell::CheckPower()
{
    // item cast not used power
    if (m_CastItem)
        return SPELL_CAST_OK;

    // Do precise power regen on spell cast
    if (m_powerCost > 0 && m_caster->GetTypeId() == TYPEID_PLAYER)
    {
        Player* playerCaster = (Player*)m_caster;
        uint32 lastRegenInterval = playerCaster->IsUnderLastManaUseEffect() ? REGEN_TIME_PRECISE : REGEN_TIME_FULL;
        int32 diff = lastRegenInterval - m_caster->GetRegenTimer();
        if (diff >= REGEN_TIME_PRECISE)
            playerCaster->RegenerateAll(diff);
    }

    // health as power used - need check health amount
    if (m_spellInfo->powerType == POWER_HEALTH)
    {
        if (m_caster->GetHealth() <= m_powerCost)
            return SPELL_FAILED_CASTER_AURASTATE;
        return SPELL_CAST_OK;
    }

    // Check valid power type
    if (m_spellInfo->powerType >= MAX_POWERS)
    {
        sLog.outError("Spell::CheckMana: Unknown power type '%d'", m_spellInfo->powerType);
        return SPELL_FAILED_UNKNOWN;
    }

    //check rune cost only if a spell has PowerType == POWER_RUNE
    if (m_spellInfo->powerType == POWER_RUNE)
    {
        SpellCastResult failReason = CheckOrTakeRunePower(false);
        if (failReason != SPELL_CAST_OK)
            return failReason;
    }

    // Check power amount
    Powers powerType = Powers(m_spellInfo->powerType);
    if (m_powerCost > 0 && (int32)m_caster->GetPower(powerType) < m_powerCost)
        return SPELL_FAILED_NO_POWER;

    return SPELL_CAST_OK;
}

bool Spell::IgnoreItemRequirements() const
{
    /// Check if it's an enchant scroll. These have no required reagents even though their spell does.
    if (m_CastItem && (m_CastItem->GetProto()->Flags & ITEM_FLAG_ENCHANT_SCROLL))
        return true;

    if (m_IsTriggeredSpell)
    {
        /// Not own traded item (in trader trade slot) req. reagents including triggered spell case
        if (Item* targetItem = m_targets.getItemTarget())
            if (targetItem->GetOwnerGuid() != m_caster->GetObjectGuid())
                return false;

        /// Some triggered spells have same reagents that have master spell
        /// expected in test: master spell have reagents in first slot then triggered don't must use own
        if (m_triggeredBySpellInfo && !m_triggeredBySpellInfo->Reagent[0])
            return false;

        return true;
    }

    return false;
}

SpellCastResult Spell::CheckItems()
{
    if (m_caster->GetTypeId() != TYPEID_PLAYER)
        return SPELL_CAST_OK;

    Player* p_caster = (Player*)m_caster;
    bool isScrollItem = false;
    bool isVellumTarget = false;

    // cast item checks
    if (m_CastItem)
    {
        if (m_CastItem->IsInTrade())
            return SPELL_FAILED_ITEM_NOT_FOUND;

        uint32 itemid = m_CastItem->GetEntry();
        if ( !p_caster->HasItemCount(itemid, 1) )
            return SPELL_FAILED_ITEM_NOT_FOUND;

        ItemPrototype const *proto = m_CastItem->GetProto();
        if(!proto)
            return SPELL_FAILED_ITEM_NOT_FOUND;

        if (proto->Flags & ITEM_FLAG_ENCHANT_SCROLL)
            isScrollItem = true;

        for (int i = 0; i < 5; ++i)
            if (proto->Spells[i].SpellCharges)
                if (m_CastItem->GetSpellCharges(i) == 0)
                    return SPELL_FAILED_NO_CHARGES_REMAIN;

        // consumable cast item checks
        if (proto->Class == ITEM_CLASS_CONSUMABLE && m_targets.getUnitTarget())
        {
            // such items should only fail if there is no suitable effect at all - see Rejuvenation Potions for example
            SpellCastResult failReason = SPELL_CAST_OK;
            for (int i = 0; i < MAX_EFFECT_INDEX; ++i)
            {
                // skip check, pet not required like checks, and for TARGET_PET m_targets.getUnitTarget() is not the real target but the caster
                if (m_spellInfo->EffectImplicitTargetA[i] == TARGET_PET)
                    continue;

                if (m_spellInfo->Effect[i] == SPELL_EFFECT_HEAL)
                {
                    if (m_targets.getUnitTarget()->GetHealth() == m_targets.getUnitTarget()->GetMaxHealth())
                    {
                        failReason = SPELL_FAILED_ALREADY_AT_FULL_HEALTH;
                        continue;
                    }
                    else
                    {
                        failReason = SPELL_CAST_OK;
                        break;
                    }
                }

                // Mana Potion, Rage Potion, Thistle Tea(Rogue), ...
                if (m_spellInfo->Effect[i] == SPELL_EFFECT_ENERGIZE)
                {
                    if (m_spellInfo->EffectMiscValue[i] < 0 || m_spellInfo->EffectMiscValue[i] >= MAX_POWERS)
                    {
                        failReason = SPELL_FAILED_ALREADY_AT_FULL_POWER;
                        continue;
                    }

                    Powers power = Powers(m_spellInfo->EffectMiscValue[i]);
                    if (m_targets.getUnitTarget()->GetPower(power) == m_targets.getUnitTarget()->GetMaxPower(power))
                    {
                        failReason = SPELL_FAILED_ALREADY_AT_FULL_POWER;
                        continue;
                    }
                    else
                    {
                        failReason = SPELL_CAST_OK;
                        break;
                    }
                }
            }
            if (failReason != SPELL_CAST_OK)
                return failReason;
        }
    }

    // check target item (for triggered case not report error)
    if (m_targets.getItemTargetGuid())
    {
        if (m_caster->GetTypeId() != TYPEID_PLAYER)
            return m_IsTriggeredSpell && !(m_targets.m_targetMask & TARGET_FLAG_TRADE_ITEM)
                ? SPELL_FAILED_DONT_REPORT : SPELL_FAILED_BAD_TARGETS;

        if (!m_targets.getItemTarget())
            return m_IsTriggeredSpell  && !(m_targets.m_targetMask & TARGET_FLAG_TRADE_ITEM)
                ? SPELL_FAILED_DONT_REPORT : SPELL_FAILED_ITEM_GONE;

        isVellumTarget = m_targets.getItemTarget()->GetProto()->IsVellum();
        if (!m_targets.getItemTarget()->IsFitToSpellRequirements(m_spellInfo))
            return m_IsTriggeredSpell  && !(m_targets.m_targetMask & TARGET_FLAG_TRADE_ITEM)
                ? SPELL_FAILED_DONT_REPORT : SPELL_FAILED_EQUIPPED_ITEM_CLASS;

        // Do not enchant vellum with scroll
        if (isVellumTarget && isScrollItem)
            return m_IsTriggeredSpell  && !(m_targets.m_targetMask & TARGET_FLAG_TRADE_ITEM)
                ? SPELL_FAILED_DONT_REPORT : SPELL_FAILED_BAD_TARGETS;
    }
    // if not item target then required item must be equipped (for triggered case not report error)
    else
    {
        if (m_caster->GetTypeId() == TYPEID_PLAYER && !((Player*)m_caster)->HasItemFitToSpellReqirements(m_spellInfo))
            return m_IsTriggeredSpell ? SPELL_FAILED_DONT_REPORT : SPELL_FAILED_EQUIPPED_ITEM_CLASS;
    }

    // check spell focus object
    if (m_spellInfo->RequiresSpellFocus)
    {
        GameObject* ok = NULL;
        MaNGOS::GameObjectFocusCheck go_check(m_caster,m_spellInfo->RequiresSpellFocus);
        MaNGOS::GameObjectSearcher<MaNGOS::GameObjectFocusCheck> checker(ok, go_check);
        Cell::VisitGridObjects(m_caster, checker, m_caster->GetMap()->GetVisibilityDistance());

        if(!ok)
            return SPELL_FAILED_REQUIRES_SPELL_FOCUS;

        focusObject = ok;                                   // game object found in range
    }

    // check reagents (ignore triggered spells with reagents processed by original spell) and special reagent ignore case.
    if (!IgnoreItemRequirements())
    {
        if (!p_caster->CanNoReagentCast(m_spellInfo))
        {
            for(uint32 i = 0; i < MAX_SPELL_REAGENTS; ++i)
            {
                if (m_spellInfo->Reagent[i] <= 0)
                    continue;

                uint32 itemid    = m_spellInfo->Reagent[i];
                uint32 itemcount = m_spellInfo->ReagentCount[i];

                // if CastItem is also spell reagent
                if (m_CastItem && m_CastItem->GetEntry() == itemid)
                {
                    ItemPrototype const *proto = m_CastItem->GetProto();
                    if (!proto)
                        return SPELL_FAILED_REAGENTS;
                    for(int s = 0; s < MAX_ITEM_PROTO_SPELLS; ++s)
                    {
                        // CastItem will be used up and does not count as reagent
                        int32 charges = m_CastItem->GetSpellCharges(s);
                        if (proto->Spells[s].SpellCharges < 0 && !(proto->ExtraFlags & ITEM_EXTRA_NON_CONSUMABLE) && abs(charges) < 2)
                        {
                            ++itemcount;
                            break;
                        }
                    }
                }

                if (!p_caster->HasItemCount(itemid, itemcount))
                    return SPELL_FAILED_REAGENTS;
            }
        }

        // check totem-item requirements (items presence in inventory)
        uint32 totems = MAX_SPELL_TOTEMS;
        for(int i = 0; i < MAX_SPELL_TOTEMS ; ++i)
        {
            if (m_spellInfo->Totem[i] != 0)
            {
                if (p_caster->HasItemCount(m_spellInfo->Totem[i], 1))
                {
                    totems -= 1;
                    continue;
                }
            }
            else
                totems -= 1;
        }

        if (totems != 0)
            return SPELL_FAILED_TOTEMS;

        // Check items for TotemCategory  (items presence in inventory)
        uint32 TotemCategory = MAX_SPELL_TOTEM_CATEGORIES;
        for(int i= 0; i < MAX_SPELL_TOTEM_CATEGORIES; ++i)
        {
            if (m_spellInfo->TotemCategory[i] != 0)
            {
                if (p_caster->HasItemTotemCategory(m_spellInfo->TotemCategory[i]))
                {
                    TotemCategory -= 1;
                    continue;
                }
            }
            else
                TotemCategory -= 1;
        }

        if (TotemCategory != 0)
            return SPELL_FAILED_TOTEM_CATEGORY;
    }

    // special checks for spell effects
    for(int i = 0; i < MAX_EFFECT_INDEX; ++i)
    {
        switch (m_spellInfo->Effect[i])
        {
            case SPELL_EFFECT_CREATE_ITEM:
            {
                if (!m_IsTriggeredSpell && m_spellInfo->EffectItemType[i])
                {
                    // Conjure Mana Gem (skip same or low level ranks for later recharge)
                    if (i == EFFECT_INDEX_0 && m_spellInfo->Effect[EFFECT_INDEX_1] == SPELL_EFFECT_DUMMY)
                    {
                        if (ItemPrototype const* itemProto = ObjectMgr::GetItemPrototype(m_spellInfo->EffectItemType[i]))
                        {
                            if (Item* item = p_caster->GetItemByLimitedCategory(itemProto->ItemLimitCategory))
                            {
                                if (item->GetProto()->ItemLevel <= itemProto->ItemLevel)
                                {
                                    if (item->HasMaxCharges())
                                        return SPELL_FAILED_ITEM_AT_MAX_CHARGES;

                                    // will recharge in next effect
                                    continue;
                                }
                            }
                        }
                    }

                    ItemPosCountVec dest;
                    InventoryResult msg = p_caster->CanStoreNewItem(NULL_BAG, NULL_SLOT, dest, m_spellInfo->EffectItemType[i], 1 );
                    if (msg != EQUIP_ERR_OK )
                    {
                        p_caster->SendEquipError( msg, NULL, NULL, m_spellInfo->EffectItemType[i] );
                        return SPELL_FAILED_DONT_REPORT;
                    }
                }
                break;
            }
            case SPELL_EFFECT_RESTORE_ITEM_CHARGES:
            {
                if (Item* item = p_caster->GetItemByEntry(m_spellInfo->EffectItemType[i]))
                    if (item->HasMaxCharges())
                        return SPELL_FAILED_ITEM_AT_MAX_CHARGES;

                break;
            }
            case SPELL_EFFECT_ENCHANT_ITEM:
            case SPELL_EFFECT_ENCHANT_ITEM_PRISMATIC:
            {
                Item* targetItem = m_targets.getItemTarget();
                if(!targetItem)
                    return SPELL_FAILED_ITEM_NOT_FOUND;

                if ( targetItem->GetProto()->ItemLevel < m_spellInfo->baseLevel )
                    return SPELL_FAILED_LOWLEVEL;
                // Check if we can store a new scroll, enchanting vellum has implicit SPELL_EFFECT_CREATE_ITEM
                if (isVellumTarget && m_spellInfo->EffectItemType[i])
                {
                    ItemPosCountVec dest;
                    InventoryResult msg = p_caster->CanStoreNewItem( NULL_BAG, NULL_SLOT, dest, m_spellInfo->EffectItemType[i], 1 );
                    if (msg != EQUIP_ERR_OK)
                    {
                        p_caster->SendEquipError( msg, NULL, NULL );
                        return SPELL_FAILED_DONT_REPORT;
                    }
                }
                // Not allow enchant in trade slot for some enchant type
                if ( targetItem->GetOwner() != m_caster )
                {
                    uint32 enchant_id = m_spellInfo->EffectMiscValue[i];
                    SpellItemEnchantmentEntry const *pEnchant = sSpellItemEnchantmentStore.LookupEntry(enchant_id);
                    if(!pEnchant)
                        return SPELL_FAILED_ERROR;
                    if (pEnchant->slot & ENCHANTMENT_CAN_SOULBOUND)
                        return SPELL_FAILED_NOT_TRADEABLE;
                    // cannot replace vellum with scroll in trade slot
                    if (isVellumTarget)
                        return SPELL_FAILED_ITEM_ENCHANT_TRADE_WINDOW;
                }
                break;
            }
            case SPELL_EFFECT_ENCHANT_ITEM_TEMPORARY:
            {
                Item *item = m_targets.getItemTarget();
                if(!item)
                    return SPELL_FAILED_ITEM_NOT_FOUND;
                // Not allow enchant in trade slot for some enchant type
                if ( item->GetOwner() != m_caster )
                {
                    uint32 enchant_id = m_spellInfo->EffectMiscValue[i];
                    SpellItemEnchantmentEntry const *pEnchant = sSpellItemEnchantmentStore.LookupEntry(enchant_id);
                    if(!pEnchant)
                        return SPELL_FAILED_ERROR;
                    if (pEnchant->slot & ENCHANTMENT_CAN_SOULBOUND)
                        return SPELL_FAILED_NOT_TRADEABLE;
                }
                break;
            }
            case SPELL_EFFECT_ENCHANT_HELD_ITEM:
                // check item existence in effect code (not output errors at offhand hold item effect to main hand for example
                break;
            case SPELL_EFFECT_DISENCHANT:
            {
                if(!m_targets.getItemTarget())
                    return SPELL_FAILED_CANT_BE_DISENCHANTED;

                // prevent disenchanting in trade slot
                if ( m_targets.getItemTarget()->GetOwnerGuid() != m_caster->GetObjectGuid() )
                    return SPELL_FAILED_CANT_BE_DISENCHANTED;

                ItemPrototype const* itemProto = m_targets.getItemTarget()->GetProto();
                if(!itemProto)
                    return SPELL_FAILED_CANT_BE_DISENCHANTED;

                // must have disenchant loot (other static req. checked at item prototype loading)
                if (!itemProto->DisenchantID)
                    return SPELL_FAILED_CANT_BE_DISENCHANTED;

                // 2.0.x addon: Check player enchanting level against the item disenchanting requirements
                int32 item_disenchantskilllevel = itemProto->RequiredDisenchantSkill;
                if (item_disenchantskilllevel > int32(p_caster->GetSkillValue(SKILL_ENCHANTING)))
                    return SPELL_FAILED_LOW_CASTLEVEL;
                break;
            }
            case SPELL_EFFECT_PROSPECTING:
            {
                if(!m_targets.getItemTarget())
                    return SPELL_FAILED_CANT_BE_PROSPECTED;
                // ensure item is a prospectable ore
                if (!(m_targets.getItemTarget()->GetProto()->Flags & ITEM_FLAG_PROSPECTABLE))
                    return SPELL_FAILED_CANT_BE_PROSPECTED;
                // prevent prospecting in trade slot
                if (m_targets.getItemTarget()->GetOwnerGuid() != m_caster->GetObjectGuid())
                    return SPELL_FAILED_CANT_BE_PROSPECTED;
                // Check for enough skill in jewelcrafting
                uint32 item_prospectingskilllevel = m_targets.getItemTarget()->GetProto()->RequiredSkillRank;
                if (item_prospectingskilllevel >p_caster->GetSkillValue(SKILL_JEWELCRAFTING))
                    return SPELL_FAILED_LOW_CASTLEVEL;
                // make sure the player has the required ores in inventory
                if (int32(m_targets.getItemTarget()->GetCount()) < CalculateDamage(SpellEffectIndex(i), m_caster))
                    return SPELL_FAILED_NEED_MORE_ITEMS;

                if (!LootTemplates_Prospecting.HaveLootFor(m_targets.getItemTargetEntry()))
                    return SPELL_FAILED_CANT_BE_PROSPECTED;

                break;
            }
            case SPELL_EFFECT_MILLING:
            {
                if(!m_targets.getItemTarget())
                    return SPELL_FAILED_CANT_BE_MILLED;
                // ensure item is a millable herb
                if (!(m_targets.getItemTarget()->GetProto()->Flags & ITEM_FLAG_MILLABLE))
                    return SPELL_FAILED_CANT_BE_MILLED;
                // prevent milling in trade slot
                if (m_targets.getItemTarget()->GetOwnerGuid() != m_caster->GetObjectGuid())
                    return SPELL_FAILED_CANT_BE_MILLED;
                // Check for enough skill in inscription
                uint32 item_millingskilllevel = m_targets.getItemTarget()->GetProto()->RequiredSkillRank;
                if (item_millingskilllevel >p_caster->GetSkillValue(SKILL_INSCRIPTION))
                    return SPELL_FAILED_LOW_CASTLEVEL;
                // make sure the player has the required herbs in inventory
                if (int32(m_targets.getItemTarget()->GetCount()) < CalculateDamage(SpellEffectIndex(i), m_caster))
                    return SPELL_FAILED_NEED_MORE_ITEMS;

                if(!LootTemplates_Milling.HaveLootFor(m_targets.getItemTargetEntry()))
                    return SPELL_FAILED_CANT_BE_MILLED;

                break;
            }
            case SPELL_EFFECT_WEAPON_DAMAGE:
            case SPELL_EFFECT_WEAPON_DAMAGE_NOSCHOOL:
            {
                if (m_caster->GetTypeId() != TYPEID_PLAYER) return SPELL_FAILED_TARGET_NOT_PLAYER;
                if ( m_attackType != RANGED_ATTACK )
                    break;
                Item *pItem = ((Player*)m_caster)->GetWeaponForAttack(m_attackType,true,false);
                if (!pItem)
                    return SPELL_FAILED_EQUIPPED_ITEM;

                switch(pItem->GetProto()->SubClass)
                {
                    case ITEM_SUBCLASS_WEAPON_THROWN:
                    {
                        uint32 ammo = pItem->GetEntry();
                        if ( !((Player*)m_caster)->HasItemCount( ammo, 1 ) )
                            return SPELL_FAILED_NO_AMMO;
                    };  break;
                    case ITEM_SUBCLASS_WEAPON_GUN:
                    case ITEM_SUBCLASS_WEAPON_BOW:
                    case ITEM_SUBCLASS_WEAPON_CROSSBOW:
                    {
                        uint32 ammo = ((Player*)m_caster)->GetUInt32Value(PLAYER_AMMO_ID);
                        if(!ammo)
                        {
                            // Requires No Ammo
                            if (m_caster->GetDummyAura(46699))
                                break;                      // skip other checks

                            return SPELL_FAILED_NO_AMMO;
                        }

                        ItemPrototype const *ammoProto = ObjectMgr::GetItemPrototype( ammo );
                        if(!ammoProto)
                            return SPELL_FAILED_NO_AMMO;

                        if (ammoProto->Class != ITEM_CLASS_PROJECTILE)
                            return SPELL_FAILED_NO_AMMO;

                        // check ammo ws. weapon compatibility
                        switch(pItem->GetProto()->SubClass)
                        {
                            case ITEM_SUBCLASS_WEAPON_BOW:
                            case ITEM_SUBCLASS_WEAPON_CROSSBOW:
                                if (ammoProto->SubClass != ITEM_SUBCLASS_ARROW)
                                    return SPELL_FAILED_NO_AMMO;
                                break;
                            case ITEM_SUBCLASS_WEAPON_GUN:
                                if (ammoProto->SubClass != ITEM_SUBCLASS_BULLET)
                                    return SPELL_FAILED_NO_AMMO;
                                break;
                            default:
                                return SPELL_FAILED_NO_AMMO;
                        }

                        if ( !((Player*)m_caster)->HasItemCount( ammo, 1 ) )
                            return SPELL_FAILED_NO_AMMO;
                    };  break;
                    case ITEM_SUBCLASS_WEAPON_WAND:
                        break;
                    default:
                        break;
                }
                break;
            }
            default:break;
        }
    }

    return SPELL_CAST_OK;
}

void Spell::Delayed()
{
    if(!m_caster || m_caster->GetTypeId() != TYPEID_PLAYER)
        return;

    if (m_spellState == SPELL_STATE_DELAYED)
        return;                                             // spell is active and can't be time-backed

    if (isDelayableNoMore())                                 // Spells may only be delayed twice
        return;

    // spells not loosing casting time ( slam, dynamites, bombs.. )
    if(!(m_spellInfo->InterruptFlags & SPELL_INTERRUPT_FLAG_DAMAGE))
        return;

    // check pushback reduce
    int32 delaytime = 500;                                  // spellcasting delay is normally 500ms
    int32 delayReduce = 100;                                // must be initialized to 100 for percent modifiers
    ((Player*)m_caster)->ApplySpellMod(m_spellInfo->Id, SPELLMOD_NOT_LOSE_CASTING_TIME, delayReduce, this);
    delayReduce += m_caster->GetTotalAuraModifier(SPELL_AURA_REDUCE_PUSHBACK) - 100;
    if (delayReduce >= 100)
        return;

    delaytime = delaytime * (100 - delayReduce) / 100;

    if (int32(m_timer) + delaytime > m_casttime)
    {
        delaytime = m_casttime - m_timer;
        m_timer = m_casttime;
    }
    else
        m_timer += delaytime;

    DETAIL_FILTER_LOG(LOG_FILTER_SPELL_CAST, "Spell %u partially interrupted for (%d) ms at damage", m_spellInfo->Id, delaytime);

    WorldPacket data(SMSG_SPELL_DELAYED, 8+4);
    data << m_caster->GetPackGUID();
    data << uint32(delaytime);

    m_caster->SendMessageToSet(&data, true);
}

void Spell::DelayedChannel()
{
    if(!m_caster || m_caster->GetTypeId() != TYPEID_PLAYER || getState() != SPELL_STATE_CASTING)
        return;

    if (isDelayableNoMore())                                 // Spells may only be delayed twice
        return;

    // check pushback reduce
    int32 delaytime = GetSpellDuration(m_spellInfo) * 25 / 100;// channeling delay is normally 25% of its time per hit
    int32 delayReduce = 100;                                // must be initialized to 100 for percent modifiers
    ((Player*)m_caster)->ApplySpellMod(m_spellInfo->Id, SPELLMOD_NOT_LOSE_CASTING_TIME, delayReduce, this);
    delayReduce += m_caster->GetTotalAuraModifier(SPELL_AURA_REDUCE_PUSHBACK) - 100;
    if (delayReduce >= 100)
        return;

    delaytime = delaytime * (100 - delayReduce) / 100;

    if (int32(m_timer) < delaytime)
    {
        delaytime = m_timer;
        m_timer = 0;
    }
    else
        m_timer -= delaytime;

    DEBUG_FILTER_LOG(LOG_FILTER_SPELL_CAST, "Spell %u partially interrupted for %i ms, new duration: %u ms", m_spellInfo->Id, delaytime, m_timer);

    for(TargetList::const_iterator ihit = m_UniqueTargetInfo.begin(); ihit != m_UniqueTargetInfo.end(); ++ihit)
    {
        if ((*ihit).missCondition == SPELL_MISS_NONE)
        {
            if (Unit* unit = m_caster->GetObjectGuid() == ihit->targetGUID ? m_caster : ObjectAccessor::GetUnit(*m_caster, ihit->targetGUID))
                unit->DelaySpellAuraHolder(m_spellInfo->Id, delaytime, unit->GetObjectGuid());
        }
    }

    for(int j = 0; j < MAX_EFFECT_INDEX; ++j)
    {
        // partially interrupt persistent area auras
        if (DynamicObject* dynObj = m_caster->GetDynObject(m_spellInfo->Id, SpellEffectIndex(j)))
            dynObj->Delay(delaytime);
    }

    SendChannelUpdate(m_timer);
}

void Spell::UpdateOriginalCasterPointer()
{
    if (m_originalCasterGUID == m_caster->GetObjectGuid())
        m_originalCaster = m_caster;
    else if (m_originalCasterGUID.IsGameObject())
    {
        GameObject* go = m_caster->IsInWorld() ? m_caster->GetMap()->GetGameObject(m_originalCasterGUID) : NULL;
        m_originalCaster = go ? go->GetOwner() : NULL;
    }
    else
    {
        Unit* unit = ObjectAccessor::GetUnit(*m_caster, m_originalCasterGUID);
        m_originalCaster = unit && unit->IsInWorld() ? unit : NULL;
    }
}

void Spell::UpdatePointers()
{
    UpdateOriginalCasterPointer();

    m_targets.Update(m_caster);
}

bool Spell::CheckTargetCreatureType(Unit* target) const
{
    uint32 spellCreatureTargetMask = m_spellInfo->TargetCreatureType;

    // Curse of Doom: not find another way to fix spell target check :/
    if (m_spellInfo->SpellFamilyName == SPELLFAMILY_WARLOCK && m_spellInfo->Category == 1179)
    {
        // not allow cast at player
        if (target->GetTypeId() == TYPEID_PLAYER)
            return false;

        spellCreatureTargetMask = 0x7FF;
    }

    // Dismiss Pet and Taming Lesson skipped
    if (m_spellInfo->Id == 2641 || m_spellInfo->Id == 23356)
        spellCreatureTargetMask =  0;

    // skip creature type check for Grounding Totem
    if (target->GetUInt32Value(UNIT_CREATED_BY_SPELL) == 8177)
        return true;

    if (spellCreatureTargetMask)
    {
        uint32 TargetCreatureType = target->GetCreatureTypeMask();

        return !TargetCreatureType || (spellCreatureTargetMask & TargetCreatureType);
    }
    return true;
}

CurrentSpellTypes Spell::GetCurrentContainer()
{
    if (IsNextMeleeSwingSpell())
        return(CURRENT_MELEE_SPELL);
    else if (IsAutoRepeat())
        return(CURRENT_AUTOREPEAT_SPELL);
    else if (IsChanneledSpell(m_spellInfo))
        return(CURRENT_CHANNELED_SPELL);
    else
        return(CURRENT_GENERIC_SPELL);
}

bool Spell::CheckTargetBeforeLimitation(Unit* target)
{
    if (!target)
        return false;
    // check right target                                                                                       // should activ for spells 72034, 72096
    if (!target->isAlive() && !IsSpellAllowDeadTarget(m_spellInfo))
        return false;
    if (m_spellInfo->HasAttribute(SPELL_ATTR_EX3_TARGET_ONLY_PLAYER) && target->GetTypeId() != TYPEID_PLAYER /*&& m_spellInfo->EffectImplicitTargetA[eff] != TARGET_SCRIPT*/)
        return false;
    // Check Aura spell req (need for AoE spells)
    if (m_spellInfo->targetAuraSpell && !target->HasAura(m_spellInfo->targetAuraSpell))
        return false;
    if (m_spellInfo->excludeTargetAuraSpell && target->HasAura(m_spellInfo->excludeTargetAuraSpell))
        return false;
    if (m_spellInfo->TargetAuraStateNot && target->HasAura(m_spellInfo->TargetAuraStateNot))
        return false;
    return true;
}

bool Spell::CheckTarget( Unit* target, SpellEffectIndex eff )
{
    // Check targets for creature type mask and remove not appropriate (skip explicit self target case, maybe need other explicit targets)
    if (m_spellInfo->EffectImplicitTargetA[eff] != TARGET_SELF )
    {
        if (!CheckTargetCreatureType(target))
            return false;
    }

     // check right target                                                                                       // should activ for spells 72034, 72096
    if (m_spellInfo->HasAttribute(SPELL_ATTR_EX3_TARGET_ONLY_PLAYER) && target->GetTypeId() != TYPEID_PLAYER /*&& m_spellInfo->EffectImplicitTargetA[eff] != TARGET_SCRIPT*/)
        return false;
    // Check Aura spell req (need for AoE spells)
    if (m_spellInfo->targetAuraSpell && !target->HasAura(m_spellInfo->targetAuraSpell))
        return false;
    if (m_spellInfo->excludeTargetAuraSpell && target->HasAura(m_spellInfo->excludeTargetAuraSpell))
        return false;
    if (m_spellInfo->TargetAuraStateNot && target->HasAura(m_spellInfo->TargetAuraStateNot))
        return false;

    // Check targets for not_selectable unit flag and remove
    // A player can cast spells on his pet (or other controlled unit) though in any state
    if (target != m_caster && target->GetCharmerOrOwnerGuid() != m_caster->GetObjectGuid())
    {
        // any unattackable target skipped
        if (target->HasFlag(UNIT_FIELD_FLAGS, UNIT_FLAG_NON_ATTACKABLE) && target->GetObjectGuid() != m_caster->GetCharmerOrOwnerGuid())
            return false;

        // unselectable targets skipped in all cases except TARGET_SCRIPT targeting
        // in case TARGET_SCRIPT target selected by server always and can't be cheated
        if ((!m_IsTriggeredSpell || target != m_targets.getUnitTarget()) &&
            target->HasFlag(UNIT_FIELD_FLAGS, UNIT_FLAG_NOT_SELECTABLE) &&
            m_spellInfo->EffectImplicitTargetA[eff] != TARGET_SCRIPT &&
            m_spellInfo->EffectImplicitTargetB[eff] != TARGET_SCRIPT &&
            m_spellInfo->EffectImplicitTargetA[eff] != TARGET_AREAEFFECT_INSTANT &&
            m_spellInfo->EffectImplicitTargetB[eff] != TARGET_AREAEFFECT_INSTANT &&
            m_spellInfo->EffectImplicitTargetA[eff] != TARGET_AREAEFFECT_CUSTOM &&
            m_spellInfo->EffectImplicitTargetB[eff] != TARGET_AREAEFFECT_CUSTOM )
            return false;
    }

    if (target != m_caster && m_caster->GetCharmerOrOwnerGuid() == target->GetObjectGuid())
    {
        if (m_spellInfo->EffectImplicitTargetA[eff] == TARGET_MASTER ||
            m_spellInfo->EffectImplicitTargetB[eff] == TARGET_MASTER)
            return true;
    }

    // Check player targets and remove if in GM mode or GM invisibility (for not self casting case)
    if ( target != m_caster && target->GetTypeId() == TYPEID_PLAYER)
    {
        if(((Player*)target)->GetVisibility() == VISIBILITY_OFF)
            return false;

        if(((Player*)target)->isGameMaster() && !IsPositiveSpell(m_spellInfo->Id))
            return false;
    }

    // Check Sated & Exhaustion debuffs
    if (((m_spellInfo->Id == 2825) && (target->HasAura(57724) || target->HasAura(57723))) ||
        ((m_spellInfo->Id == 32182) && (target->HasAura(57724)|| target->HasAura(57723))))
        return false;

    // Check vampiric bite
    if (m_spellInfo->Id == 70946 && target->HasAura(70867))
        return false;

    if (m_spellInfo->EffectImplicitTargetA[eff] == TARGET_ALL_RAID_AROUND_CASTER ||
        m_spellInfo->EffectImplicitTargetB[eff] == TARGET_ALL_RAID_AROUND_CASTER)
        return true;

    // Check targets for LOS visibility (except spells without range limitations )
    switch(m_spellInfo->Effect[eff])
    {
        case SPELL_EFFECT_FRIEND_SUMMON:
        case SPELL_EFFECT_SUMMON_PLAYER:                    // from anywhere
            break;
        case SPELL_EFFECT_THREAT:
        case SPELL_EFFECT_THREAT_ALL:
            if ( target->GetTypeId() == TYPEID_PLAYER && !target->GetCharmer() )
                return false;
            break;
        case SPELL_EFFECT_DUMMY:
            if (m_spellInfo->Id != 20577)                    // Cannibalize
                break;
            // fall through
        case SPELL_EFFECT_RESURRECT_NEW:
            // player far away, maybe his corpse near?
<<<<<<< HEAD
            if (target != m_caster && !target->IsVisibleTargetForSpell(m_caster, m_spellInfo))
=======
            if (target != m_caster && !m_spellInfo->HasAttribute(SPELL_ATTR_EX2_IGNORE_LOS) && !target->IsWithinLOSInMap(m_caster))
>>>>>>> 0cd59b07
            {
                if (!m_targets.getCorpseTargetGuid())
                    return false;

                Corpse *corpse = m_caster->GetMap()->GetCorpse(m_targets.getCorpseTargetGuid());
                if(!corpse)
                    return false;

                if (target->GetObjectGuid() != corpse->GetOwnerGuid())
                    return false;

                if(!m_spellInfo->HasAttribute(SPELL_ATTR_EX2_IGNORE_LOS) && !corpse->IsWithinLOSInMap(m_caster))
                    return false;
            }

            // all ok by some way or another, skip normal check
            break;
        default:                                            // normal case
            // Get GO cast coordinates if original caster -> GO
            if (target != m_caster)
<<<<<<< HEAD
                if (WorldObject *caster = GetCastingObject())
                    if (!target->IsVisibleTargetForSpell(m_caster, m_spellInfo, false))
=======
            {
                if (WorldObject* caster = GetCastingObject())
                    if (!m_spellInfo->HasAttribute(SPELL_ATTR_EX2_IGNORE_LOS) && !target->IsWithinLOSInMap(caster, false))
>>>>>>> 0cd59b07
                        return false;
            }
            break;
    }

    switch (m_spellInfo->Id)
    {
        case 37433:                                         // Spout (The Lurker Below), only players affected if its not in water
            if (target->GetTypeId() != TYPEID_PLAYER || target->IsInWater())
                return false;
        default: break;
    }

    return true;
}

bool Spell::IsNeedSendToClient() const
{
    return m_spellInfo->SpellVisual[0] || m_spellInfo->SpellVisual[1] || IsChanneledSpell(m_spellInfo) ||
        m_spellInfo->speed > 0.0f || (!m_triggeredByAuraSpell && !m_IsTriggeredSpell);
}

bool Spell::IsTriggeredSpellWithRedundentData() const
{
    return m_triggeredByAuraSpell || m_triggeredBySpellInfo ||
        // possible not need after above check?
        (m_IsTriggeredSpell && (m_spellInfo->manaCost || m_spellInfo->ManaCostPercentage));
}

bool Spell::HaveTargetsForEffect(SpellEffectIndex effect) const
{
    for(TargetList::const_iterator itr = m_UniqueTargetInfo.begin(); itr != m_UniqueTargetInfo.end(); ++itr)
        if (itr->effectMask & (1 << effect))
            return true;

    for(GOTargetList::const_iterator itr = m_UniqueGOTargetInfo.begin(); itr != m_UniqueGOTargetInfo.end(); ++itr)
        if (itr->effectMask & (1 << effect))
            return true;

    for(ItemTargetList::const_iterator itr = m_UniqueItemInfo.begin(); itr != m_UniqueItemInfo.end(); ++itr)
        if (itr->effectMask & (1 << effect))
            return true;

    return false;
}

SpellEvent::SpellEvent(Spell* spell) : BasicEvent()
{
    m_Spell = spell;
}

SpellEvent::~SpellEvent()
{
    if (m_Spell->getState() != SPELL_STATE_FINISHED)
        m_Spell->cancel();

    if (m_Spell->IsDeletable())
    {
        delete m_Spell;
    }
    else
    {
        sLog.outError("~SpellEvent: %s %u tried to delete non-deletable spell %u. Was not deleted, causes memory leak.",
            (m_Spell->GetCaster()->GetTypeId() == TYPEID_PLAYER ? "Player" : "Creature"), m_Spell->GetCaster()->GetGUIDLow(), m_Spell->m_spellInfo->Id);
    }
}

bool SpellEvent::Execute(uint64 e_time, uint32 p_time)
{
    // update spell if it is not finished
    if (m_Spell->getState() != SPELL_STATE_FINISHED)
        m_Spell->update(p_time);

    // check spell state to process
    switch (m_Spell->getState())
    {
        case SPELL_STATE_FINISHED:
        {
            // spell was finished, check deletable state
            if (m_Spell->IsDeletable())
            {
                // check, if we do have unfinished triggered spells
                return true;                                // spell is deletable, finish event
            }
            // event will be re-added automatically at the end of routine)
            break;
        }
        case SPELL_STATE_CASTING:
        {
            // this spell is in channeled state, process it on the next update
            // event will be re-added automatically at the end of routine)
            break;
        }
        case SPELL_STATE_DELAYED:
        {
            // first, check, if we have just started
            if (m_Spell->GetDelayStart() != 0)
            {
                // no, we aren't, do the typical update
                // check, if we have channeled spell on our hands
                if (IsChanneledSpell(m_Spell->m_spellInfo))
                {
                    // evented channeled spell is processed separately, casted once after delay, and not destroyed till finish
                    // check, if we have casting anything else except this channeled spell and autorepeat
                    if (m_Spell->GetCaster()->IsNonMeleeSpellCasted(false, true, true))
                    {
                        // another non-melee non-delayed spell is casted now, abort
                        m_Spell->cancel();
                    }
                    else
                    {
                        // do the action (pass spell to channeling state)
                        m_Spell->handle_immediate();
                    }
                    // event will be re-added automatically at the end of routine)
                }
                else
                {
                    // run the spell handler and think about what we can do next
                    uint64 t_offset = e_time - m_Spell->GetDelayStart();
                    uint64 n_offset = m_Spell->handle_delayed(t_offset);
                    if (n_offset)
                    {
                        // re-add us to the queue
                        ModExecTime(m_Spell->GetDelayStart() + n_offset);
                        return false;                       // event not complete
                    }
                    // event complete
                    // finish update event will be re-added automatically at the end of routine)
                }
            }
            else
            {
                // delaying had just started, record the moment
                m_Spell->SetDelayStart(e_time);
                // re-plan the event for the delay moment
                ModExecTime(e_time + m_Spell->GetDelayMoment());
                return false;                               // event not complete
            }
            break;
        }
        default:
        {
            // all other states
            // event will be re-added automatically at the end of routine)
            break;
        }
    }

    // spell processing not complete, plan event on the next update interval
    return false;                                           // event not complete,
                                                            //  readd this over eventprocessor on next update interval
}

void SpellEvent::Abort(uint64 /*e_time*/)
{
    // oops, the spell we try to do is aborted
    if (m_Spell->getState() != SPELL_STATE_FINISHED)
        m_Spell->cancel(true);
}

bool SpellEvent::IsDeletable() const
{
    return m_Spell->IsDeletable();
}

SpellCastResult Spell::CanOpenLock(SpellEffectIndex effIndex, uint32 lockId, SkillType& skillId, int32& reqSkillValue, int32& skillValue)
{
    if(!lockId)                                             // possible case for GO and maybe for items.
        return SPELL_CAST_OK;

    // Get LockInfo
    LockEntry const *lockInfo = sLockStore.LookupEntry(lockId);

    if (!lockInfo)
        return SPELL_FAILED_BAD_TARGETS;

    bool reqKey = false;                                    // some locks not have reqs

    for(int j = 0; j < 8; ++j)
    {
        switch(lockInfo->Type[j])
        {
            // check key item (many fit cases can be)
            case LOCK_KEY_ITEM:
                if (lockInfo->Index[j] && m_CastItem && m_CastItem->GetEntry()==lockInfo->Index[j])
                    return SPELL_CAST_OK;
                reqKey = true;
                break;
                // check key skill (only single first fit case can be)
            case LOCK_KEY_SKILL:
            {
                reqKey = true;

                // wrong locktype, skip
                if (uint32(m_spellInfo->EffectMiscValue[effIndex]) != lockInfo->Index[j])
                    continue;

                skillId = SkillByLockType(LockType(lockInfo->Index[j]));

                if ( skillId != SKILL_NONE )
                {
                    // skill bonus provided by casting spell (mostly item spells)
                    // add the damage modifier from the spell casted (cheat lock / skeleton key etc.) (use m_currentBasePoints, CalculateDamage returns wrong value)
                    uint32 spellSkillBonus = uint32(m_currentBasePoints[effIndex]);
                    reqSkillValue = lockInfo->Skill[j];

                    // castitem check: rogue using skeleton keys. the skill values should not be added in this case.
                    skillValue = m_CastItem || m_caster->GetTypeId()!= TYPEID_PLAYER ?
                        0 : ((Player*)m_caster)->GetSkillValue(skillId);

                    skillValue += spellSkillBonus;

                    if (skillValue < reqSkillValue)
                        return SPELL_FAILED_LOW_CASTLEVEL;
                }

                return SPELL_CAST_OK;
            }
        }
    }

    if (reqKey)
        return SPELL_FAILED_BAD_TARGETS;

    return SPELL_CAST_OK;
}

/**
 * Fill target list by units around (x,y) points at radius distance

 * @param targetUnitMap        Reference to target list that filled by function
 * @param x                    X coordinates of center point for target search
 * @param y                    Y coordinates of center point for target search
 * @param radius               Radius around (x,y) for target search
 * @param pushType             Additional rules for target area selection (in front, angle, etc)
 * @param spellTargets         Additional rules for target selection base at hostile/friendly state to original spell caster
 * @param originalCaster       If provided set alternative original caster, if =NULL then used Spell::GetAffectiveObject() return
 */
void Spell::FillAreaTargets(UnitList &targetUnitMap, float radius, SpellNotifyPushType pushType, SpellTargets spellTargets, WorldObject* originalCaster /*=NULL*/)
{
    MaNGOS::SpellNotifierCreatureAndPlayer notifier(*this, targetUnitMap, radius, pushType, spellTargets, originalCaster);
    Cell::VisitAllObjects(notifier.GetCenterX(), notifier.GetCenterY(), m_caster->GetMap(), notifier, radius);
}

void Spell::FillRaidOrPartyTargets(UnitList &targetUnitMap, Unit* member, Unit* center, float radius, bool raid, bool withPets, bool withcaster)
{
    Player *pMember = member->GetCharmerOrOwnerPlayerOrPlayerItself();
    Group *pGroup = pMember ? pMember->GetGroup() : NULL;

    if (pGroup)
    {
        uint8 subgroup = pMember->GetSubGroup();

        for(GroupReference *itr = pGroup->GetFirstMember(); itr != NULL; itr = itr->next())
        {
            Player* Target = itr->getSource();

            // IsHostileTo check duel and controlled by enemy
            if (Target && (raid || subgroup==Target->GetSubGroup())
                && !m_caster->IsHostileTo(Target))
            {
                if ((Target == center || center->IsWithinDistInMap(Target, radius)) &&
                    (withcaster || Target != m_caster))
                    targetUnitMap.push_back(Target);

                if (withPets)
                    if (Target->GetPet())
                    {
                        GroupPetList m_groupPets = Target->GetPets();
                        if (!m_groupPets.empty())
                        {
                            for (GroupPetList::const_iterator itr = m_groupPets.begin(); itr != m_groupPets.end(); ++itr)
                                if (Pet* _pet = Target->GetMap()->GetPet(*itr))
                                    if ((_pet == center || center->IsWithinDistInMap(_pet, radius)) &&
                                    (withcaster || _pet != m_caster))
                                         targetUnitMap.push_back(_pet);
                        }
                    }
            }
        }
    }
    else
    {
        Unit* ownerOrSelf = pMember ? pMember : member->GetCharmerOrOwnerOrSelf();
        if ((ownerOrSelf == center || center->IsWithinDistInMap(ownerOrSelf, radius)) &&
            (withcaster || ownerOrSelf != m_caster))
            targetUnitMap.push_back(ownerOrSelf);

        if (withPets)
            if (Pet* pet = ownerOrSelf->GetPet())
                if ((pet == center || center->IsWithinDistInMap(pet, radius)) &&
                    (withcaster || pet != m_caster))
                    targetUnitMap.push_back(pet);
    }
}

void Spell::FillRaidOrPartyManaPriorityTargets(UnitList &targetUnitMap, Unit* member, Unit* center, float radius, uint32 count, bool raid, bool withPets, bool withCaster)
{
    FillRaidOrPartyTargets(targetUnitMap, member, center, radius, raid, withPets, withCaster);

    PrioritizeManaUnitQueue manaUsers;
    for(UnitList::const_iterator itr = targetUnitMap.begin(); itr != targetUnitMap.end(); ++itr)
        if ((*itr)->getPowerType() == POWER_MANA && !(*itr)->isDead())
            manaUsers.push(PrioritizeManaUnitWraper(*itr));

    targetUnitMap.clear();
    while(!manaUsers.empty() && targetUnitMap.size() < count)
    {
        targetUnitMap.push_back(manaUsers.top().getUnit());
        manaUsers.pop();
    }
}

void Spell::FillRaidOrPartyHealthPriorityTargets(UnitList &targetUnitMap, Unit* member, Unit* center, float radius, uint32 count, bool raid, bool withPets, bool withCaster)
{
    FillRaidOrPartyTargets(targetUnitMap, member, center, radius, raid, withPets, withCaster);

    PrioritizeHealthUnitQueue healthQueue;
    for (UnitList::const_iterator itr = targetUnitMap.begin(); itr != targetUnitMap.end(); ++itr)
    {
        Unit* unit = *itr;
        if (!unit)
            continue;
        if (unit->isDead() || !unit->IsInWorld())
            continue;
        healthQueue.push(PrioritizeHealthUnitWraper(unit));
    }

    targetUnitMap.clear();
    while(!healthQueue.empty() && targetUnitMap.size() < count)
    {
        targetUnitMap.push_back(healthQueue.top().getUnit());
        healthQueue.pop();
    }
}

WorldObject* Spell::GetAffectiveCasterObject() const
{
    if (!m_originalCasterGUID)
        return m_caster;

    if (m_originalCasterGUID.IsGameObject() && m_caster->IsInWorld())
        return m_caster->GetMap()->GetGameObject(m_originalCasterGUID);
    return m_originalCaster;
}

WorldObject* Spell::GetCastingObject() const
{
    if (m_originalCasterGUID.IsGameObject())
        return m_caster->IsInWorld() ? m_caster->GetMap()->GetGameObject(m_originalCasterGUID) : NULL;
    else
        return m_caster;
}

void Spell::ResetEffectDamageAndHeal()
{
    m_damage = 0;
    m_healing = 0;
    m_damageIndex = -1;
}

void Spell::SelectMountByAreaAndSkill(Unit* target, SpellEntry const* parentSpell, uint32 spellId75, uint32 spellId150, uint32 spellId225, uint32 spellId300, uint32 spellIdSpecial)
{
    if (!target || target->GetTypeId() != TYPEID_PLAYER)
        return;

    // Prevent stacking of mounts
    target->RemoveSpellsCausingAura(SPELL_AURA_MOUNTED);
    uint16 skillval = ((Player*)target)->GetSkillValue(SKILL_RIDING);
    if (!skillval)
        return;

    if (skillval >= 225 && (spellId300 > 0 || spellId225 > 0))
    {
        uint32 spellid = skillval >= 300 ? spellId300 : spellId225;
        SpellEntry const *pSpell = sSpellStore.LookupEntry(spellid);
        if (!pSpell)
        {
            sLog.outError("SelectMountByAreaAndSkill: unknown spell id %i by caster: %s", spellid, target->GetGuidStr().c_str());
            return;
        }

        // zone check
        uint32 zone, area;
        target->GetZoneAndAreaId(zone, area);

        SpellCastResult locRes= sSpellMgr.GetSpellAllowedInLocationError(pSpell, target->GetMapId(), zone, area, target->GetCharmerOrOwnerPlayerOrPlayerItself());
        if (locRes != SPELL_CAST_OK || !((Player*)target)->CanStartFlyInArea(target->GetMapId(), zone, area))
            target->CastSpell(target, spellId150, true, NULL, NULL, ObjectGuid(), parentSpell);
        else if (spellIdSpecial > 0)
        {
            for (PlayerSpellMap::const_iterator iter = ((Player*)target)->GetSpellMap().begin(); iter != ((Player*)target)->GetSpellMap().end(); ++iter)
            {
                if (iter->second.state != PLAYERSPELL_REMOVED)
                {
                    SpellEntry const *spellInfo = sSpellStore.LookupEntry(iter->first);
                    for(int i = 0; i < MAX_EFFECT_INDEX; ++i)
                    {
                        if (spellInfo->EffectApplyAuraName[i] == SPELL_AURA_MOD_FLIGHT_SPEED_MOUNTED)
                        {
                            int32 mountSpeed = spellInfo->CalculateSimpleValue(SpellEffectIndex(i));

                            // speed higher than 280 replace it
                            if (mountSpeed > 280)
                            {
                                target->CastSpell(target, spellIdSpecial, true, NULL, NULL, ObjectGuid(), parentSpell);
                                return;
                            }
                        }
                    }
                }
            }
            target->CastSpell(target, pSpell, true, NULL, NULL, ObjectGuid(), parentSpell);
        }
        else
            target->CastSpell(target, pSpell, true, NULL, NULL, ObjectGuid(), parentSpell);
    }
    else if (skillval >= 150 && spellId150 > 0)
        target->CastSpell(target, spellId150, true, NULL, NULL, ObjectGuid(), parentSpell);
    else if (spellId75 > 0)
        target->CastSpell(target, spellId75, true, NULL, NULL, ObjectGuid(), parentSpell);

    return;
}

void Spell::ClearCastItem()
{
    if (m_CastItem==m_targets.getItemTarget())
        m_targets.setItemTarget(NULL);

    m_CastItem = NULL;
}

bool Spell::HasGlobalCooldown()
{
    // global cooldown have only player or controlled units
    if (m_caster->GetCharmInfo())
        return m_caster->GetCharmInfo()->GetGlobalCooldownMgr().HasGlobalCooldown(m_spellInfo);
    else if (m_caster->GetTypeId() == TYPEID_PLAYER)
        return ((Player*)m_caster)->GetGlobalCooldownMgr().HasGlobalCooldown(m_spellInfo);
    else
        return false;
}

void Spell::TriggerGlobalCooldown()
{
    int32 gcd = m_spellInfo->StartRecoveryTime;
    if (!gcd)
        return;

    // global cooldown can't leave range 1..1.5 secs (if it it)
    // exist some spells (mostly not player directly casted) that have < 1 sec and > 1.5 sec global cooldowns
    // but its as test show not affected any spell mods.
    if (gcd >= 1000 && gcd <= 1500)
    {
        // gcd modifier auras applied only to self spells and only player have mods for this
        if (m_caster->GetTypeId() == TYPEID_PLAYER)
            ((Player*)m_caster)->ApplySpellMod(m_spellInfo->Id, SPELLMOD_GLOBAL_COOLDOWN, gcd, this);

        // apply haste rating
        gcd = int32(float(gcd) * m_caster->GetFloatValue(UNIT_MOD_CAST_SPEED));

        if (gcd < 1000)
            gcd = 1000;
        else if (gcd > 1500)
            gcd = 1500;
    }

    // global cooldown have only player or controlled units
    if (m_caster->GetCharmInfo())
        m_caster->GetCharmInfo()->GetGlobalCooldownMgr().AddGlobalCooldown(m_spellInfo, gcd);
    else if (m_caster->GetTypeId() == TYPEID_PLAYER)
        ((Player*)m_caster)->GetGlobalCooldownMgr().AddGlobalCooldown(m_spellInfo, gcd);
}

void Spell::CancelGlobalCooldown()
{
    if (!m_spellInfo->StartRecoveryTime)
        return;

    // cancel global cooldown when interrupting current cast
    if (m_caster->GetCurrentSpell(CURRENT_GENERIC_SPELL) != this)
        return;

    // global cooldown have only player or controlled units
    if (m_caster->GetCharmInfo())
        m_caster->GetCharmInfo()->GetGlobalCooldownMgr().CancelGlobalCooldown(m_spellInfo);
    else if (m_caster->GetTypeId() == TYPEID_PLAYER)
        ((Player*)m_caster)->GetGlobalCooldownMgr().CancelGlobalCooldown(m_spellInfo);
}

bool Spell::FillCustomTargetMap(SpellEffectIndex i, UnitList &targetUnitMap)
{
    float radius;

    if (m_spellInfo->EffectRadiusIndex[i])
        radius = GetSpellRadius(sSpellRadiusStore.LookupEntry(m_spellInfo->EffectRadiusIndex[i]));
    else
        radius = GetSpellMaxRange(sSpellRangeStore.LookupEntry(m_spellInfo->rangeIndex));

    // Resulting effect depends on spell that we want to cast
    switch (m_spellInfo->Id)
    {
        case 19185: // Entrapment
        case 64803:
        case 64804:
        {
            FillAreaTargets(targetUnitMap, radius, PUSH_DEST_CENTER, SPELL_TARGETS_AOE_DAMAGE);
            break;
        }
        case 28374: // Decimate - Gluth encounter
        {
            FillAreaTargets(targetUnitMap, radius, PUSH_DEST_CENTER, SPELL_TARGETS_ALL);
            targetUnitMap.remove(m_caster);
            break;
        }
        case 43263: // Ghoul Taunt (Army of the Dead)
        {           // exclude Player and WorldBoss targets
            FillAreaTargets(targetUnitMap, radius, PUSH_DEST_CENTER, SPELL_TARGETS_AOE_DAMAGE);
            for (UnitList::iterator itr = targetUnitMap.begin(); itr != targetUnitMap.end();)
            {
                if (!*itr || (*itr)->GetTypeId() == TYPEID_PLAYER || static_cast<Creature*>(*itr)->IsWorldBoss())
                    itr = targetUnitMap.erase(itr);
                else
                    ++itr;
            }
            if (!targetUnitMap.empty())
                return true;
            break;
        }
        case 46584: // Raise Dead
        {
            Unit* pCorpseTarget = NULL;
            MaNGOS::NearestCorpseInObjectRangeCheck u_check(*m_caster, radius);
            MaNGOS::UnitLastSearcher<MaNGOS::NearestCorpseInObjectRangeCheck> searcher(pCorpseTarget, u_check);
            Cell::VisitGridObjects(m_caster, searcher, radius);

            if (pCorpseTarget)
                targetUnitMap.push_back(pCorpseTarget);
            else
                targetUnitMap.push_back((Unit*)m_caster);
            break;
        }
        case 47496: // Ghoul's explode
        case 50444:
        {
            FillAreaTargets(targetUnitMap, radius, PUSH_DEST_CENTER, SPELL_TARGETS_AOE_DAMAGE);
            break;
        }
        case 48018: // Demonic Circle: Summon
        case 60854: // Demonic Circle: Clear
        {
            targetUnitMap.push_back(m_caster);
            break;
        }
        case 48743: // Death Pact
        {
            if (i != EFFECT_INDEX_1)
                return false;

            Unit* unitTarget = m_targets.getUnitTarget();
            if (unitTarget && (unitTarget->GetEntry() == 26125 || unitTarget->GetEntry() == 24207) &&
                unitTarget->GetObjectGuid().IsPet() && unitTarget->GetOwnerGuid() == m_caster->GetObjectGuid())
            {
                targetUnitMap.push_back(unitTarget);
            }
            else
            {
                unitTarget = NULL;
                GuardianPetList const* petList = &m_caster->GetGuardians();

                if (petList)
                {

                    for (GuardianPetList::const_iterator itr = petList->begin(); itr != petList->end(); ++itr)
                        if (Unit* ghoul = m_caster->GetMap()->GetUnit(*itr))
                            if (ghoul->GetEntry() == 24207 || ghoul->GetEntry() == 26125)
                                targetUnitMap.push_back(ghoul);

                    if (targetUnitMap.size() > 1)
                    {
                        targetUnitMap.sort(TargetDistanceOrderNear(m_caster));
                        targetUnitMap.resize(1);
                    }
                }

                if (targetUnitMap.empty())
                   if (m_caster->GetPet() && m_caster->GetPet()->GetEntry() == 26125)
                       targetUnitMap.push_back((Unit*)m_caster->GetPet());
            }

            if (targetUnitMap.empty())
            {
                // no valid targets, clear cooldown at fail
                if (m_caster->GetTypeId() == TYPEID_PLAYER)
                    ((Player*)m_caster)->RemoveSpellCooldown(m_spellInfo->Id, true);
                SendCastResult(SPELL_FAILED_NO_VALID_TARGETS);
                finish(false);
            }
            break;

        }
        case 49158: // Corpse explosion
        case 51325:
        case 51326:
        case 51327:
        case 51328:
        {
            Unit* unitTarget = NULL;

            targetUnitMap.remove(m_caster);
            unitTarget = m_targets.getUnitTarget();

            // Cast on corpses...
            if ((unitTarget &&
                unitTarget->getDeathState() == CORPSE &&
                (unitTarget->GetCreatureTypeMask() & CREATURE_TYPEMASK_MECHANICAL_OR_ELEMENTAL) == 0) ||
                    // ...or own Risen Ghoul pet - self explode effect
                (unitTarget && unitTarget->GetEntry() == 26125 &&
                unitTarget->GetCreatorGuid() == m_caster->GetObjectGuid()))
            {
                targetUnitMap.push_back(unitTarget);
            }
            else
            {
                Unit* pCorpseTarget = NULL;
                MaNGOS::NearestCorpseInObjectRangeCheck u_check(*m_caster, radius);
                MaNGOS::UnitLastSearcher<MaNGOS::NearestCorpseInObjectRangeCheck> searcher(pCorpseTarget, u_check);
                Cell::VisitGridObjects(m_caster, searcher, radius);

                if (pCorpseTarget)
                    targetUnitMap.push_back(pCorpseTarget);
            }

            if (targetUnitMap.empty())
            {
                // no valid targets, clear cooldown at fail
                if (m_caster->GetTypeId() == TYPEID_PLAYER)
                    ((Player*)m_caster)->RemoveSpellCooldown(m_spellInfo->Id, true);
                SendCastResult(SPELL_FAILED_NO_VALID_TARGETS);
                finish(false);
            }
            break;
        }
        case 49821: // Mind Sear
        case 53022:
        {
            Unit* unitTarget = m_targets.getUnitTarget();
            FillAreaTargets(targetUnitMap, radius, PUSH_DEST_CENTER, SPELL_TARGETS_AOE_DAMAGE);
            if  (unitTarget)
                targetUnitMap.remove(unitTarget);
            return true;
        }
        case 50294: // Starfall triggered in-range damage (all ranks)
        case 53188:
        case 53189:
        case 53190:
        {
            Unit* unitTarget = m_targets.getUnitTarget();
            FillAreaTargets(targetUnitMap, radius, PUSH_DEST_CENTER, SPELL_TARGETS_AOE_DAMAGE);
            if  (unitTarget)
            {
                targetUnitMap.remove(unitTarget);
                m_targets.setDestination(unitTarget->GetPositionX(), unitTarget->GetPositionY(), unitTarget->GetPositionZ());
            }
            break;
        }
        case 57143: // Life Burst (Wyrmrest Skytalon)
        {
            // hack - spell is AoE but implicitTargets dont match here :/
            SetTargetMap(SpellEffectIndex(i), TARGET_ALL_FRIENDLY_UNITS_AROUND_CASTER, targetUnitMap);
            targetUnitMap.push_back(m_caster);
            break;
        }
        case 57557: // Pyrobuffet (Sartharion encounter) - don't target Range Markered units
        {
            UnitList tempTargetUnitMap;
            FillAreaTargets(tempTargetUnitMap, radius, PUSH_DEST_CENTER, SPELL_TARGETS_HOSTILE);
            if (!tempTargetUnitMap.empty())
            {
                for (UnitList::const_iterator iter = tempTargetUnitMap.begin(); iter != tempTargetUnitMap.end(); ++iter)
                {
                    if ((*iter) && !(*iter)->HasAura(m_spellInfo->CalculateSimpleValue(EFFECT_INDEX_2)))
                        targetUnitMap.push_back(*iter);
                }
            }

            if (!targetUnitMap.empty())
                return true;

            break;
        }
        case 48278: //Svala - Banshee Paralize
        {
            UnitList tmpUnitMap;
            FillAreaTargets(tmpUnitMap, radius, PUSH_DEST_CENTER, SPELL_TARGETS_AOE_DAMAGE);

            if (tmpUnitMap.empty())
                break;

            for (UnitList::const_iterator itr = tmpUnitMap.begin(); itr != tmpUnitMap.end(); ++itr)
            {
                 if (!*itr) continue;

                 if ((*itr)->HasAura(48267))
                     targetUnitMap.push_back(*itr);
            }
            break;
        }
        case 58912: // Deathstorm
        {
            if (!m_caster->GetObjectGuid().IsVehicle())
                break;

            SetTargetMap(SpellEffectIndex(i), TARGET_RANDOM_ENEMY_CHAIN_IN_AREA, targetUnitMap);
            break;
        }
        case 57496: // Volazj Insanity
        {
            UnitList PlayerList;
            FillAreaTargets(targetUnitMap, radius, PUSH_DEST_CENTER, SPELL_TARGETS_AOE_DAMAGE);

            if (targetUnitMap.empty())
                break;

            for (UnitList::const_iterator itr = targetUnitMap.begin(); itr != targetUnitMap.end(); ++itr)
            {
                 if (!*itr) continue;

                 if ((*itr)->GetTypeId() == TYPEID_PLAYER)
                     PlayerList.push_back(*itr);
            }

            if (PlayerList.empty() || PlayerList.size() > 5 || PlayerList.size() < 2)
                break;

            uint32 uiPhaseIndex = 0;
            uint32 uiSummonIndex;
            for (UnitList::const_iterator itr = PlayerList.begin(); itr != PlayerList.end(); ++itr)
            {
                if (!*itr) continue;

                (*itr)->CastSpell((*itr), 57508+uiPhaseIndex, true);

                uiSummonIndex = 0;
                for (UnitList::const_iterator iter = PlayerList.begin(); iter != PlayerList.end(); ++iter)
                {
                    if (!*iter) continue;

                    if ((*itr) != (*iter))
                        (*itr)->CastSpell((*itr), 57500+uiSummonIndex, true);
                    uiSummonIndex++;
                }
                uiPhaseIndex++;
            }
            break;
        }
        case 59754:                    //Rune Tap triggered from Glyph of Rune Tap
        {
            FillRaidOrPartyTargets(targetUnitMap, m_caster, m_caster, radius, false, true, false);
            break;
        }
        case 61999: // Raise ally
        {
            WorldObject* result = FindCorpseUsing<MaNGOS::RaiseAllyObjectCheck>();
            if (result)
                targetUnitMap.push_back((Unit*)result);
            else
                targetUnitMap.push_back((Unit*)m_caster);
            break;
        }
        case 62166: // Stone Grip (Kologarn)
        case 63342: // Focused Eyebeam Summon Trigger (Kologarn)
        case 63981: // Stone Grip (Kologarn)
        {
            if (m_caster->getVictim())
                targetUnitMap.push_back(m_caster->getVictim());
            else
            {
                FillAreaTargets(targetUnitMap, radius, PUSH_DEST_CENTER, SPELL_TARGETS_AOE_DAMAGE);
                targetUnitMap.sort(TargetDistanceOrderNear(m_caster));
                targetUnitMap.resize(1);
            }
            if (!targetUnitMap.empty())
                return true;
            break;
        }
        case 62343: // Heat (remove all except active iron constructs)
        {
            UnitList tempTargetUnitMap;
            FillAreaTargets(tempTargetUnitMap, radius, PUSH_DEST_CENTER, SPELL_TARGETS_ALL);

            for (UnitList::iterator itr = tempTargetUnitMap.begin(),next; itr != tempTargetUnitMap.end(); ++itr)
            {
                if ((*itr) && (*itr)->GetEntry() == 33121 &&
                    !(*itr)->HasAura(62468) && !(*itr)->HasAura(62373) &&
                    !(*itr)->HasAura(62382) && !(*itr)->HasAura(67114)
                    )
                {
                    targetUnitMap.push_back(*itr);
                }
            }
            break;
        }
        case 62488: // Activate Constructs (remove all except inactive constructs)
        {
            UnitList tempTargetUnitMap;
            FillAreaTargets(tempTargetUnitMap, radius, PUSH_DEST_CENTER, SPELL_TARGETS_NOT_HOSTILE);
            tempTargetUnitMap.sort(TargetDistanceOrderNear(m_caster));
            for (UnitList::iterator itr = tempTargetUnitMap.begin(),next; itr != tempTargetUnitMap.end(); ++itr)
            {
                if ((*itr) && (*itr)->GetEntry() == 33121 && (*itr)->HasAura(62468)) // check for stun aura
                {
                    targetUnitMap.push_back(*itr);
                    return true;    // only one Construct per Spell
                }
            }
            break;
        }
        case 63025:  // Gravity Bomb (XT-002 in Ulduar) - exclude caster from pull and double damage
        case 64233:
        {
            FillAreaTargets(targetUnitMap, radius, PUSH_DEST_CENTER, SPELL_TARGETS_FRIENDLY);
            targetUnitMap.remove(m_caster);
            break;
        }
        case 63278: // Mark of Faceless
        {
            if (i != EFFECT_INDEX_1)
                return false;

            Unit* currentTarget = m_targets.getUnitTarget();
            if (currentTarget)
            {
                m_targets.setDestination(currentTarget->GetPositionX(), currentTarget->GetPositionY(), currentTarget->GetPositionZ());
                FillAreaTargets(targetUnitMap, radius, PUSH_DEST_CENTER, SPELL_TARGETS_AOE_DAMAGE);
                targetUnitMap.remove(currentTarget);
            }
            break;
        }
        case 65044: // Flames
        case 65045: // Flame of demolisher
        {
            FillAreaTargets(targetUnitMap, radius, PUSH_DEST_CENTER, SPELL_TARGETS_AOE_DAMAGE);
            break;
        }
        case 65919: // Anub'arak Cast Check Ice Spell (Trial of the Crusader - Anub'arak)
        case 67858:
        case 67859:
        case 67860:
        {
            m_caster->CastSpell(m_caster, 66181, true);
            FillAreaTargets(targetUnitMap, radius, PUSH_DEST_CENTER, SPELL_TARGETS_AOE_DAMAGE);
            break;
        }
        case 67470: // Pursuing Spikes (Check Aura and Summon Spikes) (Trial Of The Crusader - Anub'arak)
        {
            UnitList tmpUnitMap;
            bool m_bOneTargetHaveAura = false;

            FillAreaTargets(tmpUnitMap, radius, PUSH_DEST_CENTER, SPELL_TARGETS_AOE_DAMAGE);
            if (!tmpUnitMap.empty())
            {
                for (UnitList::const_iterator itr = tmpUnitMap.begin(); itr != tmpUnitMap.end(); ++itr)
                {
                    if ((*itr)->HasAura(67574))
                    {
                        m_bOneTargetHaveAura = true;
                        break;
                    }
                    else
                    {
                        if ((*itr)->GetTypeId() == TYPEID_PLAYER)
                            targetUnitMap.push_back(*itr);
                    }
                }
                if (!m_bOneTargetHaveAura && !targetUnitMap.empty())
                {
                    uint32 t = 0;
                    UnitList::iterator iter = targetUnitMap.begin();
                    while (iter != targetUnitMap.end() && (*iter)->IsWithinDist(m_caster, radius))
                    {
                        ++t;
                        ++iter;
                    }

                    iter = targetUnitMap.begin();
                    std::advance(iter, urand(0, t-1));
                    if (*iter)
                        (*iter)->CastSpell((*iter), 67574, true);
                }
            }
            break;
        }
        case 68508: // Crushing Leap (IoC bosses)
        {
            UnitList tmpUnitMap;
            FillAreaTargets(tmpUnitMap, radius, PUSH_DEST_CENTER, SPELL_TARGETS_AOE_DAMAGE);
            if (!tmpUnitMap.empty())
            {
                for (UnitList::const_iterator itr = tmpUnitMap.begin(); itr != tmpUnitMap.end(); ++itr)
                {
                    if (*itr && (*itr)->GetTypeId() == TYPEID_PLAYER && !(*itr)->m_movementInfo.HasMovementFlag(MovementFlags(MOVEFLAG_FALLING)))
                        targetUnitMap.push_back(*itr);
                }
            }
            break;
        }
        case 68921: // Soulstorm (Forge of Souls - Bronjahm)
        case 69049:
        {
            UnitList tmpUnitMap;
            FillAreaTargets(tmpUnitMap, radius, PUSH_DEST_CENTER, SPELL_TARGETS_AOE_DAMAGE);
            if (!tmpUnitMap.empty())
            {
                for (UnitList::const_iterator itr = tmpUnitMap.begin(); itr != tmpUnitMap.end(); ++itr)
                {
                    if (*itr && !(*itr)->IsWithinDistInMap(m_caster, 10.0f))
                        targetUnitMap.push_back(*itr);
                }
            }
            break;
        }
        case 66862: // Radiance (Trial of the Champion - Eadric the Pure)
        case 67681:
        {
            UnitList tmpUnitMap;
            FillAreaTargets(tmpUnitMap, radius, PUSH_DEST_CENTER, SPELL_TARGETS_AOE_DAMAGE);
            if (!tmpUnitMap.empty())
            {
                for (UnitList::const_iterator itr = tmpUnitMap.begin(); itr != tmpUnitMap.end(); ++itr)
                {
                    if (*itr && (*itr)->isInFrontInMap(m_caster, DEFAULT_VISIBILITY_DISTANCE) && (*itr)->IsWithinLOSInMap(m_caster))
                        targetUnitMap.push_back(*itr);
                }
            }
            break;
        }
        case 69057:                                 // Bone Spike Graveyard (Icecrown Citadel, Lord Marrowgar encounter, 10N)
        case 70826:                                 // Bone Spike Graveyard (Icecrown Citadel, Lord Marrowgar encounter, 25N)
        case 72088:                                 // Bone Spike Graveyard (Icecrown Citadel, Lord Marrowgar encounter, 10H)
        case 72089:                                 // Bone Spike Graveyard (Icecrown Citadel, Lord Marrowgar encounter, 25H)
        case 73142:                                 // Bone Spike Graveyard (during Bone Storm) (Icecrown Citadel, Lord Marrowgar encounter, 10N)
        case 73143:                                 // Bone Spike Graveyard (during Bone Storm) (Icecrown Citadel, Lord Marrowgar encounter, 25N)
        case 73144:                                 // Bone Spike Graveyard (during Bone Storm) (Icecrown Citadel, Lord Marrowgar encounter, 10H)
        case 73145:                                 // Bone Spike Graveyard (during Bone Storm) (Icecrown Citadel, Lord Marrowgar encounter, 25H)
        {
            uint32 maxTargets = 1;
            switch (m_spellInfo->Id)
            {
                case 72089:
                case 70826:
                case 73143:
                case 73145:
                    maxTargets = 3;
            }

            radius = DEFAULT_VISIBILITY_INSTANCE;

            UnitList tmpUnitMap;
            FillAreaTargets(tmpUnitMap, radius, PUSH_DEST_CENTER, SPELL_TARGETS_AOE_DAMAGE);
            if (!tmpUnitMap.empty())
            {
                for (UnitList::const_iterator itr = tmpUnitMap.begin(); itr != tmpUnitMap.end(); ++itr)
                {
                    if ((*itr) && (*itr)->GetTypeId() == TYPEID_PLAYER && // target players only
                        m_caster->getVictim() &&                        // don't target tank
                        m_caster->getVictim()->GetObjectGuid() != (*itr)->GetObjectGuid())
                    {
                        targetUnitMap.push_back(*itr);
                    }
                }
            }

            if (!targetUnitMap.empty())
            {
                // remove random units from the map
                while (targetUnitMap.size() > maxTargets)
                {
                    uint32 poz = urand(0, targetUnitMap.size()-1);
                    for (UnitList::iterator itr = targetUnitMap.begin(); itr != targetUnitMap.end(); ++itr, --poz)
                    {
                        if (!*itr) continue;

                        if (!poz)
                        {
                            targetUnitMap.erase(itr);
                            break;
                        }
                    }
                }
            }
            break;
        }
        case 69099: // Ice Pulse (Lich King)
        case 73776:
        case 73777:
        case 73778:
        {
            FillAreaTargets(targetUnitMap, radius, PUSH_DEST_CENTER, SPELL_TARGETS_AOE_DAMAGE, GetAffectiveCaster());
            break;
        }
        case 69278:                                 // Gas spore - 10 (Festergut)
        case 71221:                                 // Gas spore - 25 (Festergut)
        {
            uint32 maxTargets = 2;
            if (m_spellInfo->Id == 71221)
                maxTargets = 3;

            UnitList tmpUnitMap;
            FillAreaTargets(tmpUnitMap, radius, PUSH_DEST_CENTER, SPELL_TARGETS_AOE_DAMAGE);
            if (!tmpUnitMap.empty())
            {
                for (UnitList::const_iterator itr = tmpUnitMap.begin(); itr != tmpUnitMap.end(); ++itr)
                {
                    if ((*itr) && (*itr)->GetTypeId() == TYPEID_PLAYER)
                        targetUnitMap.push_back(*itr);
                }
            }

            if (!targetUnitMap.empty())
            {
                // remove random units from the map
                while (targetUnitMap.size() > maxTargets)
                {
                    uint32 poz = urand(0, targetUnitMap.size()-1);
                    for (UnitList::iterator itr = targetUnitMap.begin(); itr != targetUnitMap.end(); ++itr, --poz)
                    {
                        if (!*itr) continue;

                        if (!poz)
                        {
                            targetUnitMap.erase(itr);
                            break;
                        }
                    }
                }
            }
            break;
        }
        case 69298: // Cancel Resistant To Blight (Festergut)
        {
            UnitList tmpUnitMap;
            FillAreaTargets(tmpUnitMap, radius, PUSH_DEST_CENTER, SPELL_TARGETS_AOE_DAMAGE);
            if (!tmpUnitMap.empty())
            {
                for (UnitList::const_iterator itr = tmpUnitMap.begin(); itr != tmpUnitMap.end(); ++itr)
                {
                    if ((*itr) && (*itr)->GetTypeId() == TYPEID_PLAYER)
                        targetUnitMap.push_back(*itr);
                }
            }
            break;
        }
        case 69782: // Ooze Flood (Rotface)
        {
            UnitList tempTargetUnitMap;
            UnitList oozesMap;

            targetUnitMap.clear();
            FillAreaTargets(tempTargetUnitMap, radius, PUSH_SELF_CENTER, SPELL_TARGETS_ALL);
            if (!tempTargetUnitMap.empty())
            {
                // stalkers in valves
                for (UnitList::const_iterator iter = tempTargetUnitMap.begin(); iter != tempTargetUnitMap.end(); ++iter)
                {
                    // Puddle Stalker
                    if ((*iter)->GetEntry() == 37013 && (*iter)->GetPositionZ() < m_caster->GetPositionZ() + 3.0f)
                        oozesMap.push_back((*iter));
                }
            }

            UnitList::iterator i;

            // 2 random targets
            if (!oozesMap.empty())
            {
                i = oozesMap.begin();
                std::advance(i, urand(0, oozesMap.size() - 1));

                // first Ooze Flood
                targetUnitMap.push_back(*i);
                oozesMap.remove(*i);

                // now find the second - closest one
                if (!oozesMap.empty())
                {
                    oozesMap.sort(TargetDistanceOrderNear(*i));
                    i = oozesMap.begin();
                    targetUnitMap.push_back(*i);
                }

                return true;
            }

            return false;
        }
        case 69538: // Small Ooze Combine (Rotface)
        {
            UnitList tempTargetUnitMap;
            FillAreaTargets(tempTargetUnitMap, radius, PUSH_SELF_CENTER, SPELL_TARGETS_ALL);
            if (!tempTargetUnitMap.empty())
            {
                for (UnitList::const_iterator iter = tempTargetUnitMap.begin(); iter != tempTargetUnitMap.end(); ++iter)
                {
                    if ((*iter)->GetEntry() == 36897)
                        targetUnitMap.push_back((*iter));
                }
            }

            targetUnitMap.remove(m_caster);

            if (!targetUnitMap.empty())
                targetUnitMap.resize(1);

            break;
        }
        case 69553: // Large Ooze Combine (Rotface)
        {
            UnitList tempTargetUnitMap;
            FillAreaTargets(tempTargetUnitMap, radius, PUSH_SELF_CENTER, SPELL_TARGETS_ALL);
            if (!tempTargetUnitMap.empty())
            {
                for (UnitList::const_iterator iter = tempTargetUnitMap.begin(); iter != tempTargetUnitMap.end(); ++iter)
                {
                    if ((*iter)->GetEntry() == 36899)
                        targetUnitMap.push_back((*iter));
                }
            }

            targetUnitMap.remove(m_caster);

            if (!targetUnitMap.empty())
                targetUnitMap.resize(1);

            break;
        }
        case 69610: // Large Ooze Buff Combine (Rotface)
        {
            UnitList tempTargetUnitMap;
            FillAreaTargets(tempTargetUnitMap, radius, PUSH_SELF_CENTER, SPELL_TARGETS_ALL);
            if (!tempTargetUnitMap.empty())
            {
                for (UnitList::const_iterator iter = tempTargetUnitMap.begin(); iter != tempTargetUnitMap.end(); ++iter)
                {
                    if ((*iter)->GetEntry() == 36897)
                        targetUnitMap.push_back((*iter));
                }
            }

            targetUnitMap.remove(m_caster);

            if (!targetUnitMap.empty())
                targetUnitMap.resize(1);

            break;
        }
        case 69674:                                 // Mutated Infection (Rotface)
        case 71224:                                 // Mutated Infection (Rotface)
        case 73023:                                 // Mutated Infection (heroic)
        case 73022:                                 // Mutated Infection (heroic)
        {
            UnitList tempTargetUnitMap;
            FillAreaTargets(tempTargetUnitMap, radius, PUSH_SELF_CENTER, SPELL_TARGETS_AOE_DAMAGE);
            if (!tempTargetUnitMap.empty())
            {
                for (UnitList::const_iterator iter = tempTargetUnitMap.begin(); iter != tempTargetUnitMap.end(); ++iter)
                {
                    if ((*iter)->GetTypeId() == TYPEID_PLAYER &&
                        (*iter) != m_caster->getVictim())
                        targetUnitMap.push_back(*iter);
                }
            }

            if (targetUnitMap.size() > 1)
            {
                // remove random units from the map
                while (targetUnitMap.size() > 1)
                {
                    uint32 poz = urand(0, targetUnitMap.size()-1);
                    for (UnitList::iterator itr = targetUnitMap.begin(); itr != targetUnitMap.end(); ++itr, --poz)
                    {
                        if (!*itr) continue;

                        if (!poz)
                        {
                            targetUnitMap.erase(itr);
                            break;
                        }
                    }
                }
            }
            break;
        }
        case 69762: // Unchained Magic (Sindragosa)
        {
            UnitList tempTargetUnitMap;
            FillAreaTargets(tempTargetUnitMap, radius, PUSH_SELF_CENTER, SPELL_TARGETS_AOE_DAMAGE);
            if (!tempTargetUnitMap.empty())
            {
                for (UnitList::const_iterator iter = tempTargetUnitMap.begin(); iter != tempTargetUnitMap.end(); ++iter)
                {
                    if ((*iter)->getPowerType() == POWER_MANA && (*iter)->GetCharmerOrOwnerPlayerOrPlayerItself())
                        targetUnitMap.push_back(*iter);
                }
            }
            break;
        }
        case 69832: // Unstable Ooze Explosion (Rotface)
        {
            UnitList tempTargetUnitMap;
            FillAreaTargets(tempTargetUnitMap, radius, PUSH_SELF_CENTER, SPELL_TARGETS_ALL);
            if (!tempTargetUnitMap.empty())
            {
                for (UnitList::const_iterator iter = tempTargetUnitMap.begin(); iter != tempTargetUnitMap.end(); ++iter)
                {
                    if ((*iter)->GetEntry() == 38107)
                        targetUnitMap.push_back((*iter));
                }
            }
            targetUnitMap.push_back(m_caster);
            break;
        }
        case 69839: // Unstable Ooze Explosion (Rotface)
        {
            UnitList tempTargetUnitMap;
            FillAreaTargets(tempTargetUnitMap, radius, PUSH_DEST_CENTER, SPELL_TARGETS_ALL);
            if (!tempTargetUnitMap.empty())
            {
                for (UnitList::const_iterator iter = tempTargetUnitMap.begin(); iter != tempTargetUnitMap.end(); ++iter)
                {
                    if ((*iter)->GetCharmerOrOwnerPlayerOrPlayerItself() || (*iter)->GetEntry() == 36899)
                        targetUnitMap.push_back((*iter));
                }
            }

            if (targetUnitMap.size() > 3)
            {
                // remove random units from the map
                while (targetUnitMap.size() > 3)
                {
                    uint32 poz = urand(0, targetUnitMap.size()-1);
                    for (UnitList::iterator itr = targetUnitMap.begin(); itr != targetUnitMap.end(); ++itr, --poz)
                    {
                        if (!*itr) continue;

                        if (!poz)
                        {
                            targetUnitMap.erase(itr);
                            break;
                        }
                    }
                }
            }

            break;
        }
        case 70117: // Icy grip (Sindragosa encounter)
        {
            UnitList tempTargetUnitMap;
            FillAreaTargets(tempTargetUnitMap, radius, PUSH_DEST_CENTER, SPELL_TARGETS_AOE_DAMAGE);
            if (!tempTargetUnitMap.empty())
            {
                for (UnitList::const_iterator iter = tempTargetUnitMap.begin(); iter != tempTargetUnitMap.end(); ++iter)
                {
                    if (!(*iter)->GetCharmerOrOwnerPlayerOrPlayerItself())
                        continue;

                    targetUnitMap.push_back((*iter));
                }
            }
            break;
        }
        case 70346: // Slime Puddle
        case 72868:
        case 72869:
        {
            radius = 5.0f;

            if (SpellAuraHolderPtr holder = m_caster->GetSpellAuraHolder(70347))
                radius += holder->GetStackAmount() * 0.2f;

            FillAreaTargets(targetUnitMap, radius, PUSH_SELF_CENTER, SPELL_TARGETS_AOE_DAMAGE);
            break;
        }
        case 70360: // Eat Ooze (Mutated Abomination, Putricide)
        case 72527:
        {
            radius = 50.0f;

            UnitList tempTargetUnitMap;
            FillAreaTargets(tempTargetUnitMap, radius, PUSH_SELF_CENTER, SPELL_TARGETS_ALL);
            if (!tempTargetUnitMap.empty())
            {
                for (UnitList::const_iterator iter = tempTargetUnitMap.begin(); iter != tempTargetUnitMap.end(); ++iter)
                {
                    Unit* unit = *iter;

                    if (unit->GetEntry() == 37690) // Growing Ooze Puddle
                    {
                        radius = 5.0f;
                        if (Aura* aura = unit->GetAura(70347, EFFECT_INDEX_0))
                            radius += aura->GetStackAmount();

                        if (m_caster->IsWithinDist(unit, radius))
                        {
                            targetUnitMap.push_back(unit);
                            break;
                        }
                    }
                }
            }
            break;
        }
        case 70127: // Mystic Buffet (Sindragosa)
        case 72528:
        case 72529:
        case 72530:
        {
            FillAreaTargets(targetUnitMap, radius, PUSH_SELF_CENTER, SPELL_TARGETS_AOE_DAMAGE);
            targetUnitMap.remove(m_caster);
            break;
        }
        case 70338: // Necrotic Plague
        case 73785:
        case 73786:
        case 73787:
        {
            FillAreaTargets(targetUnitMap, radius, PUSH_SELF_CENTER, SPELL_TARGETS_ALL);
            targetUnitMap.remove(m_caster);
            for (UnitList::iterator itr = targetUnitMap.begin(); itr != targetUnitMap.end();)
            {
                // Lich King has Plague Avoidance aura
                if (!(*itr) || (*itr)->GetDummyAura(72846))
                    itr = targetUnitMap.erase(itr);
                else
                    ++itr;
            }
            if (!targetUnitMap.empty() && targetUnitMap.size() > 1)
            {
                targetUnitMap.sort(TargetDistanceOrderNear(m_caster));
                targetUnitMap.resize(1);
            }
            break;
        }
        case 70402: // Mutated Transformation (Putricide)
        case 72511:
        case 72512:
        case 72513:
        {
            UnitList tempTargetUnitMap;
            FillAreaTargets(tempTargetUnitMap, radius, PUSH_SELF_CENTER, SPELL_TARGETS_FRIENDLY);
            for (UnitList::iterator itr = tempTargetUnitMap.begin(); itr != tempTargetUnitMap.end(); ++itr)
            {
                if ((*itr) && !(*itr)->GetObjectGuid().IsVehicle())
                    targetUnitMap.push_back(*itr);
            }
            break;
        }
        case 70447: // Volatile Ooze Adhesive (Putricide)
        case 72836:
        case 72837:
        case 72838:
        case 70672: // Gaseous Bloat (Putricide)
        case 72455:
        case 72832:
        case 72833:
        {
            targetUnitMap.push_back(m_targets.getUnitTarget());
            break;
        }
        case 70499: // Vile Spirits Visual Effect (Lich King)
        {
            radius = 100.0f;
            FillAreaTargets(targetUnitMap, radius, PUSH_SELF_CENTER, SPELL_TARGETS_ALL);
            for (UnitList::iterator itr = targetUnitMap.begin(); itr != targetUnitMap.end();)
            {
                if (!(*itr) || (*itr)->GetEntry() != 37799)
                    itr = targetUnitMap.erase(itr);
                else
                    ++itr;
            }

            // random 1 target
            if (!targetUnitMap.empty())
            {
                // remove random units from the map
                while (targetUnitMap.size() > 1)
                {
                    uint32 poz = urand(0, targetUnitMap.size()-1);
                    for (UnitList::iterator itr = targetUnitMap.begin(); itr != targetUnitMap.end(); ++itr, --poz)
                    {
                        if (!*itr) continue;

                        if (!poz)
                        {
                            targetUnitMap.erase(itr);
                            break;
                        }
                    }
                }
            }
            break;
        }
        case 70572: // Grip of Agony
        {
            UnitList tempTargetUnitMap;
            FillAreaTargets(tempTargetUnitMap, radius, PUSH_SELF_CENTER, SPELL_TARGETS_ALL);
            for (UnitList::iterator itr = tempTargetUnitMap.begin(); itr != tempTargetUnitMap.end(); ++itr)
            {
                if (*itr && (*itr)->GetTypeId() == TYPEID_UNIT)
                {
                    switch ((*itr)->GetEntry())
                    {
                        case 37187: // Overlord Saurfang
                        case 37920: // Korkron Reaver
                        case 37200: // Muradin
                        case 37902: // Alliance Mason
                            targetUnitMap.push_back(*itr);
                            break;
                    }
                }
            }
            break;
        }
        case 70701: // Expunged Gas (Putricide)
        {
            UnitList tempTargetUnitMap;
            FillAreaTargets(tempTargetUnitMap, radius, PUSH_SELF_CENTER, SPELL_TARGETS_FRIENDLY);
            for (UnitList::iterator itr = tempTargetUnitMap.begin(); itr != tempTargetUnitMap.end(); ++itr)
            {
                if ((*itr) && !(*itr)->GetObjectGuid().IsVehicle())
                    targetUnitMap.push_back(*itr);
            }
            break;
        }
        case 70728: // Exploit Weakness triggered
        case 70840: // Devious Minds triggered
        {
            targetUnitMap.push_back(m_caster);
            if (m_caster->GetObjectGuid().IsPet())
            {
                if (Unit* owner = m_caster->GetOwner())
                    targetUnitMap.push_back(owner);
            }
            else
            {
               GroupPetList const& groupPets = m_caster->GetPets();
               if (!groupPets.empty())
                   for (GroupPetList::const_iterator itr = groupPets.begin(); itr != groupPets.end(); ++itr)
                       if (Pet* pet = m_caster->GetMap()->GetPet(*itr))
                           targetUnitMap.push_back((Unit*)pet);
            }
            break;
        }
        case 70911: // Unbound Plague (Putricide)
        case 72854:
        case 72855:
        case 72856:
        {
            if (m_targets.getUnitTarget())
                targetUnitMap.push_back(m_targets.getUnitTarget());

            break;
        }
        case 70920: // Unbound Plague Search Effect (Putricide)
        {
            UnitList tempTargetUnitMap;
            FillAreaTargets(tempTargetUnitMap, radius, PUSH_SELF_CENTER, SPELL_TARGETS_ALL);
            for (UnitList::const_iterator iter = tempTargetUnitMap.begin(); iter != tempTargetUnitMap.end(); ++iter)
            {
                // target only other players which dont have Mutated Transformation aura on self
                if ((*iter) && (*iter)->GetTypeId() == TYPEID_PLAYER &&
                    !(*iter)->GetDummyAura(70308))
                {
                    targetUnitMap.push_back(*iter);
                }
            }

            targetUnitMap.remove(m_caster);

            // random 1 target
            if (!targetUnitMap.empty())
            {
                // remove random units from the map
                while (targetUnitMap.size() > 1)
                {
                    uint32 poz = urand(0, targetUnitMap.size()-1);
                    for (UnitList::iterator itr = targetUnitMap.begin(); itr != targetUnitMap.end(); ++itr, --poz)
                    {
                        if (!*itr) continue;

                        if (!poz)
                        {
                            targetUnitMap.erase(itr);
                            break;
                        }
                    }
                }
            }

            break;
        }
        case 71075: // Invocation of Blood (V) Move
        case 71079: // Invocation of Blood (K) Move
        case 71082: // Invocation of Blood (T) Move
        {
            UnitList tempTargetUnitMap;
            FillAreaTargets(tempTargetUnitMap, radius, PUSH_SELF_CENTER, SPELL_TARGETS_ALL);
            if (!tempTargetUnitMap.empty())
            {
                for (UnitList::const_iterator iter = tempTargetUnitMap.begin(); iter != tempTargetUnitMap.end(); ++iter)
                {
                    // target the one with Invocation of Blood aura
                    if ((*iter)->HasAura(70952) ||
                        (*iter)->HasAura(70981) ||
                        (*iter)->HasAura(70982))
                    {
                        targetUnitMap.push_back(*iter);
                        break;
                    }
                }
            }
            break;
        }
        case 71307: // Vile Gas (Festergut)
        case 71908:
        case 72270:
        case 72271:
        {
            UnitList tempTargetUnitMap;
            FillAreaTargets(tempTargetUnitMap, radius, PUSH_SELF_CENTER, SPELL_TARGETS_ALL);
            if (!tempTargetUnitMap.empty())
            {
                for (UnitList::const_iterator iter = tempTargetUnitMap.begin(); iter != tempTargetUnitMap.end(); ++iter)
                {
                    if ((*iter)->GetEntry() == 38548)
                        targetUnitMap.push_back(*iter);
                }
            }
            if (!targetUnitMap.empty())
            {
                // remove random units from the map
                while (targetUnitMap.size() > 1)
                {
                    uint32 poz = urand(0, targetUnitMap.size()-1);
                    for (UnitList::iterator itr = targetUnitMap.begin(); itr != targetUnitMap.end(); ++itr, --poz)
                    {
                        if (!*itr) continue;

                        if (!poz)
                        {
                            targetUnitMap.erase(itr);
                            break;
                        }
                    }
                }
            }
            break;
        }
        case 72873: // Malleable Goo (Putricide)
        case 72874:
        case 72550:
        case 72458:
        case 72549:
        case 70853:
        case 72297:
        case 72548:
        {
            UnitList tempTargetUnitMap;
            FillAreaTargets(tempTargetUnitMap, radius, PUSH_SELF_CENTER, SPELL_TARGETS_ALL);
            for (UnitList::iterator itr = tempTargetUnitMap.begin(); itr != tempTargetUnitMap.end(); ++itr)
            {
                if ((*itr) && !(*itr)->GetObjectGuid().IsVehicle())
                    targetUnitMap.push_back(*itr);
            }
            targetUnitMap.remove(m_caster);
            break;
        }
        case 72038: // Empowered Shock Vortex (Blood Council)
        case 72815:
        case 72816:
        case 72817:
        {
            FillAreaTargets(targetUnitMap, radius, PUSH_DEST_CENTER, SPELL_TARGETS_AOE_DAMAGE);
            targetUnitMap.remove(m_caster);
        }
        case 72905: // Frostbolt Volley (Lady Deathwhisper)
        case 72906:
        case 72907:
        case 72908:
        {
            UnitList tempTargetUnitMap;
            FillAreaTargets(tempTargetUnitMap, radius, PUSH_DEST_CENTER, SPELL_TARGETS_AOE_DAMAGE);
            if (!tempTargetUnitMap.empty())
            {
                for (UnitList::const_iterator iter = tempTargetUnitMap.begin(); iter != tempTargetUnitMap.end(); ++iter)
                {
                    if (!(*iter)->GetCharmerOrOwnerPlayerOrPlayerItself())
                        continue;

                    targetUnitMap.push_back((*iter));
                }
            }
            break;
        }
        case 72378: // Blood Nova (Saurfang)
        case 73058:
        {
            UnitList tempTargetUnitMap;
            FillAreaTargets(tempTargetUnitMap, radius, PUSH_DEST_CENTER, SPELL_TARGETS_AOE_DAMAGE);
            if (!tempTargetUnitMap.empty())
            {
                for (UnitList::const_iterator iter = tempTargetUnitMap.begin(); iter != tempTargetUnitMap.end(); ++iter)
                {
                    if (!(*iter)->GetObjectGuid().IsPlayer())
                        continue;

                    if (m_caster->GetDistance(*iter) < 10.0f) // stored in 72379 radius?
                        continue;

                    targetUnitMap.push_back((*iter));
                }
            }

            if (!targetUnitMap.empty())
            {
                UnitList::iterator i = targetUnitMap.begin();
                Unit *pTmp;

                advance(i, urand(0, targetUnitMap.size() - 1));
                pTmp = *i;
                targetUnitMap.clear();
                targetUnitMap.push_back(pTmp);
            }
            break;
        }
        case 72385:                                     // Boiling Blood
        case 72441:
        case 72442:
        case 72443:
        {
            UnitList tempTargetUnitMap;
            FillAreaTargets(tempTargetUnitMap, radius, PUSH_SELF_CENTER, SPELL_TARGETS_AOE_DAMAGE);
            if (!tempTargetUnitMap.empty())
            {
                for (UnitList::const_iterator iter = tempTargetUnitMap.begin(); iter != tempTargetUnitMap.end(); ++iter)
                {
                    if (!(*iter)->GetObjectGuid().IsPlayer())
                        continue;

                    if ((*iter) == m_caster->getVictim())
                        continue;

                    targetUnitMap.push_back((*iter));
                }
            }

            if (!targetUnitMap.empty())
            {
                UnitList::iterator i = targetUnitMap.begin();
                Unit *pTmp;

                advance(i, urand(0, targetUnitMap.size() - 1));
                pTmp = *i;
                targetUnitMap.clear();
                targetUnitMap.push_back(pTmp);
            }

            break;
        }
        case 71336:                                     // Pact of the Darkfallen
        {
            UnitList tempTargetUnitMap;
            FillAreaTargets(tempTargetUnitMap, radius, PUSH_DEST_CENTER, SPELL_TARGETS_AOE_DAMAGE);
            if (!tempTargetUnitMap.empty())
            {
                for (UnitList::const_iterator iter = tempTargetUnitMap.begin(); iter != tempTargetUnitMap.end(); ++iter)
                {
                    if (!(*iter)->GetObjectGuid().IsPlayer())
                        continue;
                    targetUnitMap.push_back((*iter));
                }
            }

            if (!targetUnitMap.empty())
            {
                uint32 max = 2;
                if (m_caster->GetMap()->GetDifficulty() == RAID_DIFFICULTY_25MAN_NORMAL ||
                    m_caster->GetMap()->GetDifficulty() == RAID_DIFFICULTY_25MAN_HEROIC)
                {
                    max = 3;
                }

                // remove random units from the map
                while (targetUnitMap.size() > max)
                {
                    uint32 poz = urand(0, targetUnitMap.size()-1);
                    for (UnitList::iterator itr = targetUnitMap.begin(); itr != targetUnitMap.end(); ++itr, --poz)
                    {
                        if (!*itr) continue;

                        if (!poz)
                        {
                            targetUnitMap.erase(itr);
                            break;
                        }
                    }
                }
            }
            break;
        }
        case 71341:
        {
            if (i != EFFECT_INDEX_1)
                return false;
            // no break
        }
        case 71390:                                     // Pact of the Darkfallen
        {
            UnitList tempTargetUnitMap;
            FillAreaTargets(tempTargetUnitMap, radius, PUSH_DEST_CENTER, SPELL_TARGETS_FRIENDLY);
            if (!tempTargetUnitMap.empty())
            {
                for (UnitList::const_iterator iter = tempTargetUnitMap.begin(); iter != tempTargetUnitMap.end(); ++iter)
                {
                    if (!(*iter)->GetObjectGuid().IsPlayer())
                        continue;

                    if (!(*iter)->HasAura(71340))
                        continue;

                    targetUnitMap.push_back((*iter));
                }
            }
            break;
        }
        case 71447:                                 // Bloodbolt Splash 10N
        case 71481:                                 // Bloodbolt Splash 25N
        case 71482:                                 // Bloodbolt Splash 10H
        case 71483:                                 // Bloodbolt Splash 25H
        {
            FillAreaTargets(targetUnitMap, radius, PUSH_SELF_CENTER, SPELL_TARGETS_AOE_DAMAGE, GetAffectiveCaster());
            targetUnitMap.remove(m_caster);
            break;
        }
        case 72133:                                 // Pain and Suffering (Lich King)
        case 73788:
        case 73789:
        case 73790:
        {
            // keep standard chain targeting for dummy effect
            if (i == EFFECT_INDEX_0)
                return false;

            FillAreaTargets(targetUnitMap, radius, PUSH_IN_FRONT_15, SPELL_TARGETS_AOE_DAMAGE);

            break;
        }
        case 72376:                                 // Raise Dead (Lich King)
        case 72429:                                 // Mass Resurrection (Lich King)
        {
            radius = DEFAULT_VISIBILITY_INSTANCE;
            UnitList tempTargetUnitMap;
            FillAreaTargets(tempTargetUnitMap, radius, PUSH_SELF_CENTER, SPELL_TARGETS_ALL);
            for (UnitList::iterator itr = tempTargetUnitMap.begin(); itr != tempTargetUnitMap.end();++itr)
            {
                if ((*itr) && (*itr)->GetTypeId() == TYPEID_PLAYER && !(*itr)->isAlive())
                    targetUnitMap.push_back(*itr);
            }
            break;
        }
        case 72454:                                 // Mutated Plague (Putricide)
        case 72464:
        case 72506:
        case 72507:
        {
            radius = DEFAULT_VISIBILITY_INSTANCE;
            UnitList tempTargetUnitMap;
            FillAreaTargets(tempTargetUnitMap, radius, PUSH_SELF_CENTER, SPELL_TARGETS_AOE_DAMAGE, GetAffectiveCaster());
            for (UnitList::iterator itr = tempTargetUnitMap.begin(); itr != tempTargetUnitMap.end(); ++itr)
            {
                if ((*itr) && !(*itr)->GetObjectGuid().IsVehicle())
                    targetUnitMap.push_back(*itr);
            }
            break;
        }
        case 73529:                                     // Shadow Trap triggered knockback (Lich King)
        {
            radius = 10.0f;
            FillAreaTargets(targetUnitMap, radius, PUSH_SELF_CENTER, SPELL_TARGETS_AOE_DAMAGE);
            break;
        }
        case 74086:                                     // Destroy Soul (Lich King)
        {
            radius = 50.0f;
            UnitList tempTargetUnitMap;
            FillAreaTargets(tempTargetUnitMap, radius, PUSH_SELF_CENTER, SPELL_TARGETS_ALL);
            for (UnitList::iterator itr = tempTargetUnitMap.begin(); itr != tempTargetUnitMap.end();++itr)
            {
                // target Terenas
                if ((*itr) && ((*itr)->GetEntry() == 36823 ||
                    (*itr)->GetTypeId() == TYPEID_PLAYER)) // and target player inside Frostmourne
                    targetUnitMap.push_back(*itr);
            }
            // and self
            targetUnitMap.push_back(m_caster);
            break;
        }
        case 74282:                                     // Shadow Trap (search target) (Lich King)
        {
            radius = 5.0f;
            FillAreaTargets(targetUnitMap, radius, PUSH_SELF_CENTER, SPELL_TARGETS_AOE_DAMAGE);
            break;
        }
        case 74960:                                     // Infrigidate
        {
            UnitList tempTargetUnitMap;
            FillAreaTargets(tempTargetUnitMap, 20.0f, PUSH_SELF_CENTER, SPELL_TARGETS_FRIENDLY);
            tempTargetUnitMap.remove(m_caster);
            if (!tempTargetUnitMap.empty())
            {
                UnitList::iterator i = tempTargetUnitMap.begin();
                advance(i, urand(0, tempTargetUnitMap.size() - 1));
                targetUnitMap.push_back(*i);
                return true;
            }
            return false;
        }
        default:
            return false;
    }
    return true;
}<|MERGE_RESOLUTION|>--- conflicted
+++ resolved
@@ -5570,11 +5570,7 @@
             if (target->IsTaxiFlying())
                 return SPELL_FAILED_BAD_TARGETS;
 
-<<<<<<< HEAD
             if(!m_IsTriggeredSpell && !target->IsVisibleTargetForSpell(m_caster, m_spellInfo, strict))
-=======
-            if(!m_IsTriggeredSpell && !m_spellInfo->HasAttribute(SPELL_ATTR_EX2_IGNORE_LOS) && VMAP::VMapFactory::checkSpellForLoS(m_spellInfo->Id) && !m_caster->IsWithinLOSInMap(target, strict))
->>>>>>> 0cd59b07
                 return SPELL_FAILED_LINE_OF_SIGHT;
 
             // auto selection spell rank implemented in WorldSession::HandleCastSpellOpcode
@@ -7963,11 +7959,7 @@
             // fall through
         case SPELL_EFFECT_RESURRECT_NEW:
             // player far away, maybe his corpse near?
-<<<<<<< HEAD
             if (target != m_caster && !target->IsVisibleTargetForSpell(m_caster, m_spellInfo))
-=======
-            if (target != m_caster && !m_spellInfo->HasAttribute(SPELL_ATTR_EX2_IGNORE_LOS) && !target->IsWithinLOSInMap(m_caster))
->>>>>>> 0cd59b07
             {
                 if (!m_targets.getCorpseTargetGuid())
                     return false;
@@ -7988,14 +7980,9 @@
         default:                                            // normal case
             // Get GO cast coordinates if original caster -> GO
             if (target != m_caster)
-<<<<<<< HEAD
+            {
                 if (WorldObject *caster = GetCastingObject())
                     if (!target->IsVisibleTargetForSpell(m_caster, m_spellInfo, false))
-=======
-            {
-                if (WorldObject* caster = GetCastingObject())
-                    if (!m_spellInfo->HasAttribute(SPELL_ATTR_EX2_IGNORE_LOS) && !target->IsWithinLOSInMap(caster, false))
->>>>>>> 0cd59b07
                         return false;
             }
             break;
