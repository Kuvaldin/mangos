--- conflicted
+++ resolved
@@ -2937,14 +2937,9 @@
             // Lock and Load
             if (m_spellInfo->Id == 56453)
                 AddPrecastSpell(67544);                     // Lock and Load Marker
-<<<<<<< HEAD
-            else if (m_spellInfo->Id == 19263)
-                AddTriggeredSpell(67801);                   // Deterrence
-=======
             // Deterrence
             else if (m_spellInfo->Id == 19263)
                 AddTriggeredSpell(67801);
->>>>>>> 3bce3a22
             break;
         }
         case SPELLFAMILY_PALADIN:
