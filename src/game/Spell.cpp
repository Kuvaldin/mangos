/*
 * Copyright (C) 2005-2010 MaNGOS <http://getmangos.com/>
 *
 * This program is free software; you can redistribute it and/or modify
 * it under the terms of the GNU General Public License as published by
 * the Free Software Foundation; either version 2 of the License, or
 * (at your option) any later version.
 *
 * This program is distributed in the hope that it will be useful,
 * but WITHOUT ANY WARRANTY; without even the implied warranty of
 * MERCHANTABILITY or FITNESS FOR A PARTICULAR PURPOSE.  See the
 * GNU General Public License for more details.
 *
 * You should have received a copy of the GNU General Public License
 * along with this program; if not, write to the Free Software
 * Foundation, Inc., 59 Temple Place, Suite 330, Boston, MA  02111-1307  USA
 */

#include "Spell.h"
#include "Database/DatabaseEnv.h"
#include "WorldPacket.h"
#include "WorldSession.h"
#include "GridNotifiers.h"
#include "GridNotifiersImpl.h"
#include "Opcodes.h"
#include "Log.h"
#include "UpdateMask.h"
#include "World.h"
#include "ObjectMgr.h"
#include "SpellMgr.h"
#include "Player.h"
#include "Pet.h"
#include "Unit.h"
#include "DynamicObject.h"
#include "Group.h"
#include "UpdateData.h"
#include "MapManager.h"
#include "ObjectAccessor.h"
#include "CellImpl.h"
#include "Policies/SingletonImp.h"
#include "SharedDefines.h"
#include "LootMgr.h"
#include "VMapFactory.h"
#include "BattleGround.h"
#include "Util.h"

#define SPELL_CHANNEL_UPDATE_INTERVAL (1 * IN_MILLISECONDS)

extern pEffect SpellEffects[TOTAL_SPELL_EFFECTS];

class PrioritizeManaUnitWraper
{
    public:
        explicit PrioritizeManaUnitWraper(Unit* unit) : i_unit(unit)
        {
            uint32 maxmana = unit->GetMaxPower(POWER_MANA);
            i_percent = maxmana ? unit->GetPower(POWER_MANA) * 100 / maxmana : 101;
        }
        Unit* getUnit() const { return i_unit; }
        uint32 getPercent() const { return i_percent; }
    private:
        Unit* i_unit;
        uint32 i_percent;
};

struct PrioritizeMana
{
    int operator()( PrioritizeManaUnitWraper const& x, PrioritizeManaUnitWraper const& y ) const
    {
        return x.getPercent() < y.getPercent();
    }
};

typedef std::priority_queue<PrioritizeManaUnitWraper, std::vector<PrioritizeManaUnitWraper>, PrioritizeMana> PrioritizeManaUnitQueue;

class PrioritizeHealthUnitWraper
{
public:
    explicit PrioritizeHealthUnitWraper(Unit* unit) : i_unit(unit)
    {
        i_percent = unit->GetHealth() * 100 / unit->GetMaxHealth();
    }
    Unit* getUnit() const { return i_unit; }
    uint32 getPercent() const { return i_percent; }
private:
    Unit* i_unit;
    uint32 i_percent;
};

struct PrioritizeHealth
{
    int operator()( PrioritizeHealthUnitWraper const& x, PrioritizeHealthUnitWraper const& y ) const
    {
        return x.getPercent() < y.getPercent();
    }
};

typedef std::priority_queue<PrioritizeHealthUnitWraper, std::vector<PrioritizeHealthUnitWraper>, PrioritizeHealth> PrioritizeHealthUnitQueue;

bool IsQuestTameSpell(uint32 spellId)
{
    SpellEntry const *spellproto = sSpellStore.LookupEntry(spellId);
    if (!spellproto)
        return false;

    return spellproto->Effect[EFFECT_INDEX_0] == SPELL_EFFECT_THREAT
        && spellproto->Effect[EFFECT_INDEX_1] == SPELL_EFFECT_APPLY_AURA && spellproto->EffectApplyAuraName[EFFECT_INDEX_1] == SPELL_AURA_DUMMY;
}

SpellCastTargets::SpellCastTargets()
{
    m_unitTarget = NULL;
    m_itemTarget = NULL;
    m_GOTarget   = NULL;

    m_unitTargetGUID   = 0;
    m_GOTargetGUID     = 0;
    m_CorpseTargetGUID = 0;
    m_itemTargetGUID   = 0;
    m_itemTargetEntry  = 0;

    m_srcX = m_srcY = m_srcZ = m_destX = m_destY = m_destZ = 0.0f;
    m_strTarget = "";
    m_targetMask = 0;
}

SpellCastTargets::~SpellCastTargets()
{
}

void SpellCastTargets::setUnitTarget(Unit *target)
{
    if (!target)
        return;

    m_destX = target->GetPositionX();
    m_destY = target->GetPositionY();
    m_destZ = target->GetPositionZ();
    m_unitTarget = target;
    m_unitTargetGUID = target->GetGUID();
    m_targetMask |= TARGET_FLAG_UNIT;
}

void SpellCastTargets::setDestination(float x, float y, float z)
{
    m_destX = x;
    m_destY = y;
    m_destZ = z;
    m_targetMask |= TARGET_FLAG_DEST_LOCATION;
}

void SpellCastTargets::setSource(float x, float y, float z)
{
    m_srcX = x;
    m_srcY = y;
    m_srcZ = z;
    m_targetMask |= TARGET_FLAG_SOURCE_LOCATION;
}

void SpellCastTargets::setGOTarget(GameObject *target)
{
    m_GOTarget = target;
    m_GOTargetGUID = target->GetGUID();
    //    m_targetMask |= TARGET_FLAG_OBJECT;
}

void SpellCastTargets::setItemTarget(Item* item)
{
    if(!item)
        return;

    m_itemTarget = item;
    m_itemTargetGUID = item->GetGUID();
    m_itemTargetEntry = item->GetEntry();
    m_targetMask |= TARGET_FLAG_ITEM;
}

void SpellCastTargets::setTradeItemTarget(Player* caster)
{
    m_itemTargetGUID = ObjectGuid(uint64(TRADE_SLOT_NONTRADED));
    m_itemTargetEntry = 0;
    m_targetMask |= TARGET_FLAG_TRADE_ITEM;

    Update(caster);
}

void SpellCastTargets::setCorpseTarget(Corpse* corpse)
{
    m_CorpseTargetGUID = corpse->GetGUID();
}

void SpellCastTargets::Update(Unit* caster)
{
    m_GOTarget   = !m_GOTargetGUID.IsEmpty() ? caster->GetMap()->GetGameObject(m_GOTargetGUID) : NULL;
    m_unitTarget = !m_unitTargetGUID.IsEmpty() ?
        ( m_unitTargetGUID == caster->GetObjectGuid() ? caster : ObjectAccessor::GetUnit(*caster, m_unitTargetGUID) ) :
    NULL;

    m_itemTarget = NULL;
    if (caster->GetTypeId() == TYPEID_PLAYER)
    {
        Player *player = ((Player*)caster);

        if (m_targetMask & TARGET_FLAG_ITEM)
            m_itemTarget = player->GetItemByGuid(m_itemTargetGUID);
        else if (m_targetMask & TARGET_FLAG_TRADE_ITEM)
        {
            if (TradeData* pTrade = player->GetTradeData())
                if (m_itemTargetGUID.GetRawValue() < TRADE_SLOT_COUNT)
                    m_itemTarget = pTrade->GetTraderData()->GetItem(TradeSlots(m_itemTargetGUID.GetRawValue()));
        }

        if (m_itemTarget)
            m_itemTargetEntry = m_itemTarget->GetEntry();
    }
}

void SpellCastTargets::read( ByteBuffer& data, Unit *caster )
{
    data >> m_targetMask;

    if(m_targetMask == TARGET_FLAG_SELF)
    {
        m_destX = caster->GetPositionX();
        m_destY = caster->GetPositionY();
        m_destZ = caster->GetPositionZ();
        m_unitTarget = caster;
        m_unitTargetGUID = caster->GetGUID();
        return;
    }

    // TARGET_FLAG_UNK2 is used for non-combat pets, maybe other?
    if( m_targetMask & ( TARGET_FLAG_UNIT | TARGET_FLAG_UNK2 ))
        data >> m_unitTargetGUID.ReadAsPacked();

    if( m_targetMask & ( TARGET_FLAG_OBJECT ))
        data >> m_GOTargetGUID.ReadAsPacked();

    if(( m_targetMask & ( TARGET_FLAG_ITEM | TARGET_FLAG_TRADE_ITEM )) && caster->GetTypeId() == TYPEID_PLAYER)
        data >> m_itemTargetGUID.ReadAsPacked();

    if( m_targetMask & (TARGET_FLAG_CORPSE | TARGET_FLAG_PVP_CORPSE ) )
        data >> m_CorpseTargetGUID.ReadAsPacked();

    if( m_targetMask & TARGET_FLAG_SOURCE_LOCATION )
    {
        data >> m_unitTargetGUID.ReadAsPacked();
        data >> m_srcX >> m_srcY >> m_srcZ;
        if(!MaNGOS::IsValidMapCoord(m_srcX, m_srcY, m_srcZ))
            throw ByteBufferException(false, data.rpos(), 0, data.size());
    }

    if( m_targetMask & TARGET_FLAG_DEST_LOCATION )
    {
        data >> m_unitTargetGUID.ReadAsPacked();
        data >> m_destX >> m_destY >> m_destZ;
        if(!MaNGOS::IsValidMapCoord(m_destX, m_destY, m_destZ))
            throw ByteBufferException(false, data.rpos(), 0, data.size());
    }

    if( m_targetMask & TARGET_FLAG_STRING )
        data >> m_strTarget;

    // find real units/GOs
    Update(caster);
}

void SpellCastTargets::write( ByteBuffer& data ) const
{
    data << uint32(m_targetMask);

    if( m_targetMask & ( TARGET_FLAG_UNIT | TARGET_FLAG_PVP_CORPSE | TARGET_FLAG_OBJECT | TARGET_FLAG_CORPSE | TARGET_FLAG_UNK2 ) )
    {
        if(m_targetMask & TARGET_FLAG_UNIT)
        {
            if(m_unitTarget)
                data << m_unitTarget->GetPackGUID();
            else
                data << uint8(0);
        }
        else if( m_targetMask & TARGET_FLAG_OBJECT )
        {
            if(m_GOTarget)
                data << m_GOTarget->GetPackGUID();
            else
                data << uint8(0);
        }
        else if( m_targetMask & ( TARGET_FLAG_CORPSE | TARGET_FLAG_PVP_CORPSE ) )
            data << m_CorpseTargetGUID.WriteAsPacked();
        else
            data << uint8(0);
    }

    if( m_targetMask & ( TARGET_FLAG_ITEM | TARGET_FLAG_TRADE_ITEM ) )
    {
        if(m_itemTarget)
            data << m_itemTarget->GetPackGUID();
        else
            data << uint8(0);
    }

    if( m_targetMask & TARGET_FLAG_SOURCE_LOCATION )
    {
        if(m_unitTarget)
            data << m_unitTarget->GetPackGUID();
        else
            data << uint8(0);

        data << m_srcX << m_srcY << m_srcZ;
    }

    if( m_targetMask & TARGET_FLAG_DEST_LOCATION )
    {
        data << uint8(0);                                   // no known cases with target pguid
        data << m_destX << m_destY << m_destZ;
    }

    if( m_targetMask & TARGET_FLAG_STRING )
        data << m_strTarget;
}

Spell::Spell( Unit* caster, SpellEntry const *info, bool triggered, ObjectGuid originalCasterGUID, Spell** triggeringContainer )
{
    MANGOS_ASSERT( caster != NULL && info != NULL );
    MANGOS_ASSERT( info == sSpellStore.LookupEntry( info->Id ) && "`info` must be pointer to sSpellStore element");

    if (info->SpellDifficultyId && caster->GetTypeId() != TYPEID_PLAYER && caster->IsInWorld() && caster->GetMap()->IsDungeon())
    {
        if (SpellEntry const* spellEntry = GetSpellEntryByDifficulty(info->SpellDifficultyId, caster->GetMap()->GetDifficulty()))
            m_spellInfo = spellEntry;
        else
            m_spellInfo = info;
    }
    else
        m_spellInfo = info;

    m_caster = caster;
    m_selfContainer = NULL;
    m_triggeringContainer = triggeringContainer;
    m_referencedFromCurrentSpell = false;
    m_executedCurrently = false;
    m_delayStart = 0;
    m_delayAtDamageCount = 0;

    m_applyMultiplierMask = 0;

    // Get data for type of attack
    m_attackType = GetWeaponAttackType(m_spellInfo);

    m_spellSchoolMask = GetSpellSchoolMask(info);           // Can be override for some spell (wand shoot for example)

    if(m_attackType == RANGED_ATTACK)
    {
        // wand case
        if((m_caster->getClassMask() & CLASSMASK_WAND_USERS) != 0 && m_caster->GetTypeId() == TYPEID_PLAYER)
        {
            if(Item* pItem = ((Player*)m_caster)->GetWeaponForAttack(RANGED_ATTACK))
                m_spellSchoolMask = SpellSchoolMask(1 << pItem->GetProto()->Damage[0].DamageType);
        }
    }
    // Set health leech amount to zero
    m_healthLeech = 0;

    if(!originalCasterGUID.IsEmpty())
        m_originalCasterGUID = originalCasterGUID;
    else
        m_originalCasterGUID = m_caster->GetObjectGuid();

    UpdateOriginalCasterPointer();

    for(int i = 0; i < MAX_EFFECT_INDEX; ++i)
        m_currentBasePoints[i] = m_spellInfo->CalculateSimpleValue(SpellEffectIndex(i));

    m_spellState = SPELL_STATE_NULL;

    m_castPositionX = m_castPositionY = m_castPositionZ = 0;
    m_TriggerSpells.clear();
    m_preCastSpells.clear();
    m_IsTriggeredSpell = triggered;
    //m_AreaAura = false;
    m_CastItem = NULL;

    unitTarget = NULL;
    itemTarget = NULL;
    gameObjTarget = NULL;
    focusObject = NULL;
    m_cast_count = 0;
    m_glyphIndex = 0;
    m_triggeredByAuraSpell  = NULL;

    //Auto Shot & Shoot (wand)
    m_autoRepeat = IsAutoRepeatRangedSpell(m_spellInfo);

    m_runesState = 0;
    m_powerCost = 0;                                        // setup to correct value in Spell::prepare, don't must be used before.
    m_casttime = 0;                                         // setup to correct value in Spell::prepare, don't must be used before.
    m_timer = 0;                                            // will set to cast time in prepare

    m_needAliveTargetMask = 0;

    // determine reflection
    m_canReflect = false;

    if(m_spellInfo->DmgClass == SPELL_DAMAGE_CLASS_MAGIC && !(m_spellInfo->AttributesEx2 & SPELL_ATTR_EX2_CANT_REFLECTED))
    {
        for(int j = 0; j < MAX_EFFECT_INDEX; ++j)
        {
            if (m_spellInfo->Effect[j] == 0)
                continue;

            if(!IsPositiveTarget(m_spellInfo->EffectImplicitTargetA[j], m_spellInfo->EffectImplicitTargetB[j]))
                m_canReflect = true;
            else
                m_canReflect = (m_spellInfo->AttributesEx & SPELL_ATTR_EX_NEGATIVE) ? true : false;

            if(m_canReflect)
                continue;
            else
                break;
        }
    }

    CleanupTargetList();
}

Spell::~Spell()
{
}

template<typename T>
WorldObject* Spell::FindCorpseUsing()
{
    // non-standard target selection
    SpellRangeEntry const* srange = sSpellRangeStore.LookupEntry(m_spellInfo->rangeIndex);
    float max_range = GetSpellMaxRange(srange);

    WorldObject* result = NULL;

    T u_check((Player*)m_caster, max_range);
    MaNGOS::WorldObjectSearcher<T> searcher(result, u_check);

    Cell::VisitGridObjects(m_caster, searcher, max_range);

    if (!result)
        Cell::VisitWorldObjects(m_caster, searcher, max_range);

    return result;
}

bool Spell::FillCustomTargetMap(uint32 i, UnitList &targetUnitMap)
{
    float radius;

    if (m_spellInfo->EffectRadiusIndex[i])
        radius = GetSpellRadius(sSpellRadiusStore.LookupEntry(m_spellInfo->EffectRadiusIndex[i]));
    else
        radius = GetSpellMaxRange(sSpellRangeStore.LookupEntry(m_spellInfo->rangeIndex));

    // Resulting effect depends on spell that we want to cast
    switch (m_spellInfo->Id)
    {
        case 46584: // Raise Dead
            {
            WorldObject* result = FindCorpseUsing <MaNGOS::RaiseDeadObjectCheck>  ();

            if(result)
            {
                switch(result->GetTypeId())
                {
                    case TYPEID_UNIT:
                        targetUnitMap.push_back((Unit*)result);
                        break;
                    default:
                        break;
                };
            };
            break;
            }
        break;

        case 47496: // Ghoul's explode
            {
                FillAreaTargets(targetUnitMap,m_targets.m_destX, m_targets.m_destY,radius,PUSH_DEST_CENTER,SPELL_TARGETS_AOE_DAMAGE);
                break;
            }
        break;

        default:
            return false;
        break;
    }
    return true;
}

// explicitly instantiate for use in SpellEffects.cpp
template WorldObject* Spell::FindCorpseUsing<MaNGOS::RaiseDeadObjectCheck>();

void Spell::FillTargetMap()
{
    // TODO: ADD the correct target FILLS!!!!!!

    for(int i = 0; i < MAX_EFFECT_INDEX; ++i)
    {
        // not call for empty effect.
        // Also some spells use not used effect targets for store targets for dummy effect in triggered spells
        if(m_spellInfo->Effect[i] == 0)
            continue;

        // targets for TARGET_SCRIPT_COORDINATES (A) and TARGET_SCRIPT
        // for TARGET_FOCUS_OR_SCRIPTED_GAMEOBJECT (A) all is checked in Spell::CheckCast and in Spell::CheckItem
        // filled in Spell::CheckCast call
        if(m_spellInfo->EffectImplicitTargetA[i] == TARGET_SCRIPT_COORDINATES ||
           m_spellInfo->EffectImplicitTargetA[i] == TARGET_SCRIPT ||
           m_spellInfo->EffectImplicitTargetA[i] == TARGET_FOCUS_OR_SCRIPTED_GAMEOBJECT ||
           (m_spellInfo->EffectImplicitTargetB[i] == TARGET_SCRIPT && m_spellInfo->EffectImplicitTargetA[i] != TARGET_SELF))
            continue;

        // TODO: find a way so this is not needed?
        // for area auras always add caster as target (needed for totems for example)
        if(IsAreaAuraEffect(m_spellInfo->Effect[i]))
            AddUnitTarget(m_caster, SpellEffectIndex(i));

        std::list<Unit*> tmpUnitMap;

        // TargetA/TargetB dependent from each other, we not switch to full support this dependences
        // but need it support in some know cases
        switch(m_spellInfo->EffectImplicitTargetA[i])
        {
            case 0:
                switch(m_spellInfo->EffectImplicitTargetB[i])
                {
                    case 0:
                        SetTargetMap(SpellEffectIndex(i), TARGET_EFFECT_SELECT, tmpUnitMap);
                        break;
                    default:
                        SetTargetMap(SpellEffectIndex(i), m_spellInfo->EffectImplicitTargetB[i], tmpUnitMap);
                        break;
                }
                break;
            case TARGET_SELF:
                switch(m_spellInfo->EffectImplicitTargetB[i])
                {
                    case 0:
                    case TARGET_EFFECT_SELECT:
                        SetTargetMap(SpellEffectIndex(i), m_spellInfo->EffectImplicitTargetA[i], tmpUnitMap);
                        break;
                    case TARGET_AREAEFFECT_INSTANT:         // use B case that not dependent from from A in fact
                        if((m_targets.m_targetMask & TARGET_FLAG_DEST_LOCATION) == 0)
                            m_targets.setDestination(m_caster->GetPositionX(), m_caster->GetPositionY(), m_caster->GetPositionZ());
                        SetTargetMap(SpellEffectIndex(i), m_spellInfo->EffectImplicitTargetB[i], tmpUnitMap);
                        break;
                    case TARGET_BEHIND_VICTIM:              // use B case that not dependent from from A in fact
                        SetTargetMap(SpellEffectIndex(i), m_spellInfo->EffectImplicitTargetB[i], tmpUnitMap);
                        break;
                    default:
                        SetTargetMap(SpellEffectIndex(i), m_spellInfo->EffectImplicitTargetA[i], tmpUnitMap);
                        SetTargetMap(SpellEffectIndex(i), m_spellInfo->EffectImplicitTargetB[i], tmpUnitMap);
                        break;
                }
                break;
            case TARGET_EFFECT_SELECT:
                switch(m_spellInfo->EffectImplicitTargetB[i])
                {
                    case 0:
                    case TARGET_EFFECT_SELECT:
                        SetTargetMap(SpellEffectIndex(i), m_spellInfo->EffectImplicitTargetA[i], tmpUnitMap);
                        break;
                    case TARGET_INNKEEPER_COORDINATES:
                    case TARGET_TABLE_X_Y_Z_COORDINATES:
                    case TARGET_CASTER_COORDINATES:
                    case TARGET_SCRIPT_COORDINATES:
                    case TARGET_CURRENT_ENEMY_COORDINATES:
                    case TARGET_DUELVSPLAYER_COORDINATES:
                    case TARGET_DYNAMIC_OBJECT_COORDINATES:
                    case TARGET_POINT_AT_NORTH:
                    case TARGET_POINT_AT_SOUTH:
                    case TARGET_POINT_AT_EAST:
                    case TARGET_POINT_AT_WEST:
                    case TARGET_POINT_AT_NE:
                    case TARGET_POINT_AT_NW:
                    case TARGET_POINT_AT_SE:
                    case TARGET_POINT_AT_SW:
                        // need some target for processing
                        SetTargetMap(SpellEffectIndex(i), m_spellInfo->EffectImplicitTargetA[i], tmpUnitMap);
                        SetTargetMap(SpellEffectIndex(i), m_spellInfo->EffectImplicitTargetB[i], tmpUnitMap);
                        break;
                    case TARGET_AREAEFFECT_CUSTOM:
                    case TARGET_ALL_ENEMY_IN_AREA_INSTANT:
                        if (FillCustomTargetMap(i,tmpUnitMap)) break;
                    default:
                        SetTargetMap(SpellEffectIndex(i), m_spellInfo->EffectImplicitTargetB[i], tmpUnitMap);
                        break;
                }
                break;
            case TARGET_CASTER_COORDINATES:
                switch(m_spellInfo->EffectImplicitTargetB[i])
                {
                    case TARGET_ALL_ENEMY_IN_AREA:
                        // Note: this hack with search required until GO casting not implemented
                        // environment damage spells already have around enemies targeting but this not help in case nonexistent GO casting support
                        // currently each enemy selected explicitly and self cast damage
                        if (m_spellInfo->Effect[i] == SPELL_EFFECT_ENVIRONMENTAL_DAMAGE)
                        {
                            if(m_targets.getUnitTarget())
                                tmpUnitMap.push_back(m_targets.getUnitTarget());
                        }
                        else
                        {
                            SetTargetMap(SpellEffectIndex(i), m_spellInfo->EffectImplicitTargetA[i], tmpUnitMap);
                            SetTargetMap(SpellEffectIndex(i), m_spellInfo->EffectImplicitTargetB[i], tmpUnitMap);
                        }
                        break;
                    case 0:
                        SetTargetMap(SpellEffectIndex(i), m_spellInfo->EffectImplicitTargetA[i], tmpUnitMap);
                        tmpUnitMap.push_back(m_caster);
                        break;
                    default:
                        SetTargetMap(SpellEffectIndex(i), m_spellInfo->EffectImplicitTargetA[i], tmpUnitMap);
                        SetTargetMap(SpellEffectIndex(i), m_spellInfo->EffectImplicitTargetB[i], tmpUnitMap);
                        break;
                }
                break;
            case TARGET_TABLE_X_Y_Z_COORDINATES:
                switch(m_spellInfo->EffectImplicitTargetB[i])
                {
                    case 0:
                        SetTargetMap(SpellEffectIndex(i), m_spellInfo->EffectImplicitTargetA[i], tmpUnitMap);

                        // need some target for processing
                        SetTargetMap(SpellEffectIndex(i), TARGET_EFFECT_SELECT, tmpUnitMap);
                        break;
                    case TARGET_AREAEFFECT_INSTANT:         // All 17/7 pairs used for dest teleportation, A processed in effect code
                        SetTargetMap(SpellEffectIndex(i), m_spellInfo->EffectImplicitTargetB[i], tmpUnitMap);
                        break;
                    default:
                        SetTargetMap(SpellEffectIndex(i), m_spellInfo->EffectImplicitTargetA[i], tmpUnitMap);
                        SetTargetMap(SpellEffectIndex(i), m_spellInfo->EffectImplicitTargetB[i], tmpUnitMap);
                    break;
                }
                break;
            case TARGET_SELF2:
                switch(m_spellInfo->EffectImplicitTargetB[i])
                {
                    case 0:
                    case TARGET_EFFECT_SELECT:
                        SetTargetMap(SpellEffectIndex(i), m_spellInfo->EffectImplicitTargetA[i], tmpUnitMap);
                        break;
                    case TARGET_RANDOM_NEARBY_DEST: 
                        SetTargetMap(SpellEffectIndex(i), m_spellInfo->EffectImplicitTargetA[i], tmpUnitMap);
                    break;
                    // most A/B target pairs is self->negative and not expect adding caster to target list
                    default:
                        SetTargetMap(SpellEffectIndex(i), m_spellInfo->EffectImplicitTargetB[i], tmpUnitMap);
                        break;
                }
                break;
            case TARGET_DUELVSPLAYER_COORDINATES:
                switch(m_spellInfo->EffectImplicitTargetB[i])
                {
                    case 0:
                    case TARGET_EFFECT_SELECT:
                        SetTargetMap(SpellEffectIndex(i), m_spellInfo->EffectImplicitTargetA[i], tmpUnitMap);
                        if (Unit* currentTarget = m_targets.getUnitTarget())
                            tmpUnitMap.push_back(currentTarget);
                        break;
                    default:
                        SetTargetMap(SpellEffectIndex(i), m_spellInfo->EffectImplicitTargetA[i], tmpUnitMap);
                        SetTargetMap(SpellEffectIndex(i), m_spellInfo->EffectImplicitTargetB[i], tmpUnitMap);
                        break;
                }
                break;
            default:
                switch(m_spellInfo->EffectImplicitTargetB[i])
                {
                    case 0:
                    case TARGET_EFFECT_SELECT:
                        SetTargetMap(SpellEffectIndex(i), m_spellInfo->EffectImplicitTargetA[i], tmpUnitMap);
                        break;
                    case TARGET_SCRIPT_COORDINATES:         // B case filled in CheckCast but we need fill unit list base at A case
                        SetTargetMap(SpellEffectIndex(i), m_spellInfo->EffectImplicitTargetA[i], tmpUnitMap);
                        break;
                    default:
                        SetTargetMap(SpellEffectIndex(i), m_spellInfo->EffectImplicitTargetA[i], tmpUnitMap);
                        SetTargetMap(SpellEffectIndex(i), m_spellInfo->EffectImplicitTargetB[i], tmpUnitMap);
                        break;
                }
                break;
        }

        if(m_caster->GetTypeId() == TYPEID_PLAYER)
        {
            Player *me = (Player*)m_caster;
            for (std::list<Unit*>::const_iterator itr = tmpUnitMap.begin(); itr != tmpUnitMap.end(); ++itr)
            {
                Unit *owner = (*itr)->GetOwner();
                Unit *u = owner ? owner : (*itr);
                if(u!=m_caster && u->IsPvP() && (!me->duel || me->duel->opponent != u))
                {
                    me->UpdatePvP(true);
                    me->RemoveAurasWithInterruptFlags(AURA_INTERRUPT_FLAG_ENTER_PVP_COMBAT);
                    break;
                }
            }
        }

        for (std::list<Unit*>::iterator itr = tmpUnitMap.begin(); itr != tmpUnitMap.end();)
        {
            if (!CheckTarget (*itr, SpellEffectIndex(i)))
            {
                itr = tmpUnitMap.erase(itr);
                continue;
            }
            else
                ++itr;
        }

        for(std::list<Unit*>::const_iterator iunit = tmpUnitMap.begin(); iunit != tmpUnitMap.end(); ++iunit)
            AddUnitTarget((*iunit), SpellEffectIndex(i));
    }
}

void Spell::prepareDataForTriggerSystem()
{
    //==========================================================================================
    // Now fill data for trigger system, need know:
    // an spell trigger another or not ( m_canTrigger )
    // Create base triggers flags for Attacker and Victim ( m_procAttacker and  m_procVictim)
    //==========================================================================================
    // Fill flag can spell trigger or not
    // TODO: possible exist spell attribute for this
    m_canTrigger = false;

    if (m_CastItem)
        m_canTrigger = false;                               // Do not trigger from item cast spell
    else if (!m_IsTriggeredSpell)
        m_canTrigger = true;                                // Normal cast - can trigger
    else if (!m_triggeredByAuraSpell)
        m_canTrigger = true;                                // Triggered from SPELL_EFFECT_TRIGGER_SPELL - can trigger

    if (!m_canTrigger)                                      // Exceptions (some periodic triggers)
    {
        switch (m_spellInfo->SpellFamilyName)
        {
            case SPELLFAMILY_MAGE:
                // Arcane Missles / Blizzard triggers need do it
                if (m_spellInfo->SpellFamilyFlags & UI64LIT(0x0000000000200080))
                    m_canTrigger = true;
                // Clearcasting trigger need do it
                else if (m_spellInfo->SpellFamilyFlags & UI64LIT(0x0000000200000000) && m_spellInfo->SpellFamilyFlags2 & 0x8)
                    m_canTrigger = true;
                // Replenish Mana, item spell with triggered cases (Mana Agate, etc mana gems)
                else if (m_spellInfo->SpellFamilyFlags & UI64LIT(0x0000010000000000))
                    m_canTrigger = true;
                break;
            case SPELLFAMILY_WARLOCK:
                // For Hellfire Effect / Rain of Fire / Seed of Corruption triggers need do it
                if (m_spellInfo->SpellFamilyFlags & UI64LIT(0x0000800000000060))
                    m_canTrigger = true;
                break;
            case SPELLFAMILY_PRIEST:
                // For Penance,Mind Sear,Mind Flay heal/damage triggers need do it
                if (m_spellInfo->SpellFamilyFlags & UI64LIT(0x0001800000800000) || (m_spellInfo->SpellFamilyFlags2 & 0x00000040))
                    m_canTrigger = true;
                break;
            case SPELLFAMILY_ROGUE:
                // For poisons need do it
                if (m_spellInfo->SpellFamilyFlags & UI64LIT(0x000000101001E000))
                    m_canTrigger = true;
                break;
            case SPELLFAMILY_HUNTER:
                // Hunter Rapid Killing/Explosive Trap Effect/Immolation Trap Effect/Frost Trap Aura/Snake Trap Effect/Explosive Shot
                if ((m_spellInfo->SpellFamilyFlags & UI64LIT(0x0100200000000214)) ||
                    m_spellInfo->SpellFamilyFlags2 & 0x200)
                    m_canTrigger = true;
                break;
            case SPELLFAMILY_PALADIN:
                // For Judgements (all) / Holy Shock triggers need do it
                if (m_spellInfo->SpellFamilyFlags & UI64LIT(0x0001000900B80400))
                    m_canTrigger = true;
                break;
            default:
                break;
        }
    }

    // Get data for type of attack and fill base info for trigger
    switch (m_spellInfo->DmgClass)
    {
        case SPELL_DAMAGE_CLASS_MELEE:
            m_procAttacker = PROC_FLAG_SUCCESSFUL_MELEE_SPELL_HIT;
            if (m_attackType == OFF_ATTACK)
                m_procAttacker |= PROC_FLAG_SUCCESSFUL_OFFHAND_HIT;
            m_procVictim   = PROC_FLAG_TAKEN_MELEE_SPELL_HIT;
            break;
        case SPELL_DAMAGE_CLASS_RANGED:
            // Auto attack
            if (m_spellInfo->AttributesEx2 & SPELL_ATTR_EX2_AUTOREPEAT_FLAG)
            {
                m_procAttacker = PROC_FLAG_SUCCESSFUL_RANGED_HIT;
                m_procVictim   = PROC_FLAG_TAKEN_RANGED_HIT;
            }
            else // Ranged spell attack
            {
                m_procAttacker = PROC_FLAG_SUCCESSFUL_RANGED_SPELL_HIT;
                m_procVictim   = PROC_FLAG_TAKEN_RANGED_SPELL_HIT;
            }
            break;
        default:
            if (IsPositiveSpell(m_spellInfo->Id))                                 // Check for positive spell
            {
                m_procAttacker = PROC_FLAG_SUCCESSFUL_POSITIVE_SPELL;
                m_procVictim   = PROC_FLAG_TAKEN_POSITIVE_SPELL;
            }
            else if (m_spellInfo->AttributesEx2 & SPELL_ATTR_EX2_AUTOREPEAT_FLAG) // Wands auto attack
            {
                m_procAttacker = PROC_FLAG_SUCCESSFUL_RANGED_HIT;
                m_procVictim   = PROC_FLAG_TAKEN_RANGED_HIT;
            }
            else                                           // Negative spell
            {
                m_procAttacker = PROC_FLAG_SUCCESSFUL_NEGATIVE_SPELL_HIT;
                m_procVictim   = PROC_FLAG_TAKEN_NEGATIVE_SPELL_HIT;
            }
            break;
    }

    // some negative spells have positive effects to another or same targets
    // avoid triggering negative hit for only positive targets
    m_negativeEffectMask = 0x0;
    for (int i = 0; i < MAX_EFFECT_INDEX; ++i)
        if (!IsPositiveEffect(m_spellInfo->Id, SpellEffectIndex(i)))
            m_negativeEffectMask |= (1<<i);

    // Hunter traps spells (for Entrapment trigger)
    // Gives your Immolation Trap, Frost Trap, Explosive Trap, and Snake Trap ....
    if (m_spellInfo->SpellFamilyName == SPELLFAMILY_HUNTER && (m_spellInfo->SpellFamilyFlags & UI64LIT(0x000020000000001C)))
        m_procAttacker |= PROC_FLAG_ON_TRAP_ACTIVATION;
}

void Spell::CleanupTargetList()
{
    m_UniqueTargetInfo.clear();
    m_UniqueGOTargetInfo.clear();
    m_UniqueItemInfo.clear();
    m_delayMoment = 0;
}

void Spell::AddUnitTarget(Unit* pVictim, SpellEffectIndex effIndex)
{
    if( m_spellInfo->Effect[effIndex] == 0 )
        return;

    // Check for effect immune skip if immuned
    bool immuned = pVictim->IsImmunedToSpellEffect(m_spellInfo, effIndex);

    ObjectGuid targetGUID = pVictim->GetObjectGuid();

    // Lookup target in already in list
    for(std::list<TargetInfo>::iterator ihit = m_UniqueTargetInfo.begin(); ihit != m_UniqueTargetInfo.end(); ++ihit)
    {
        if (targetGUID == ihit->targetGUID)                 // Found in list
        {
            if (!immuned)
                ihit->effectMask |= (1 << effIndex);        // Add only effect mask if not immuned
            return;
        }
    }

    // This is new target calculate data for him

    // Get spell hit result on target
    TargetInfo target;
    target.targetGUID = targetGUID;                         // Store target GUID
    target.effectMask = immuned ? 0 : (1 << effIndex);      // Store index of effect if not immuned
    target.processed  = false;                              // Effects not apply on target

    // Calculate hit result
    target.missCondition = m_caster->SpellHitResult(pVictim, m_spellInfo, m_canReflect);

    // Spell have speed - need calculate incoming time
    if (m_spellInfo->speed > 0.0f)
    {
        // calculate spell incoming interval
        float dist = m_caster->GetDistance(pVictim->GetPositionX(), pVictim->GetPositionY(), pVictim->GetPositionZ());
        if (dist < 5.0f) dist = 5.0f;
        target.timeDelay = (uint64) floor(dist / m_spellInfo->speed * 1000.0f);

        // Calculate minimum incoming time
        if (m_delayMoment == 0 || m_delayMoment>target.timeDelay)
            m_delayMoment = target.timeDelay;
    }
    else
        target.timeDelay = UI64LIT(0);

    // If target reflect spell back to caster
    if (target.missCondition == SPELL_MISS_REFLECT)
    {
        // Calculate reflected spell result on caster
        target.reflectResult =  m_caster->SpellHitResult(m_caster, m_spellInfo, m_canReflect);

        if (target.reflectResult == SPELL_MISS_REFLECT)     // Impossible reflect again, so simply deflect spell
            target.reflectResult = SPELL_MISS_PARRY;

        // Increase time interval for reflected spells by 1.5
        target.timeDelay += target.timeDelay >> 1;
    }
    else
        target.reflectResult = SPELL_MISS_NONE;

    // Add target to list
    m_UniqueTargetInfo.push_back(target);
}

void Spell::AddUnitTarget(uint64 unitGUID, SpellEffectIndex effIndex)
{
    Unit* unit = m_caster->GetGUID() == unitGUID ? m_caster : ObjectAccessor::GetUnit(*m_caster, unitGUID);
    if (unit)
        AddUnitTarget(unit, effIndex);
}

void Spell::AddGOTarget(GameObject* pVictim, SpellEffectIndex effIndex)
{
    if( m_spellInfo->Effect[effIndex] == 0 )
        return;

    ObjectGuid targetGUID = pVictim->GetObjectGuid();

    // Lookup target in already in list
    for(std::list<GOTargetInfo>::iterator ihit = m_UniqueGOTargetInfo.begin(); ihit != m_UniqueGOTargetInfo.end(); ++ihit)
    {
        if (targetGUID == ihit->targetGUID)                 // Found in list
        {
            ihit->effectMask |= (1 << effIndex);            // Add only effect mask
            return;
        }
    }

    // This is new target calculate data for him

    GOTargetInfo target;
    target.targetGUID = targetGUID;
    target.effectMask = (1 << effIndex);
    target.processed  = false;                              // Effects not apply on target

    // Spell have speed - need calculate incoming time
    if (m_spellInfo->speed > 0.0f)
    {
        // calculate spell incoming interval
        float dist = m_caster->GetDistance(pVictim->GetPositionX(), pVictim->GetPositionY(), pVictim->GetPositionZ());
        if (dist < 5.0f)
            dist = 5.0f;
        target.timeDelay = (uint64) floor(dist / m_spellInfo->speed * 1000.0f);
        if (m_delayMoment == 0 || m_delayMoment > target.timeDelay)
            m_delayMoment = target.timeDelay;
    }
    else
        target.timeDelay = UI64LIT(0);

    // Add target to list
    m_UniqueGOTargetInfo.push_back(target);
}

void Spell::AddGOTarget(uint64 goGUID, SpellEffectIndex effIndex)
{
    GameObject* go = m_caster->GetMap()->GetGameObject(goGUID);
    if (go)
        AddGOTarget(go, effIndex);
}

void Spell::AddItemTarget(Item* pitem, SpellEffectIndex effIndex)
{
    if( m_spellInfo->Effect[effIndex] == 0 )
        return;

    // Lookup target in already in list
    for(std::list<ItemTargetInfo>::iterator ihit = m_UniqueItemInfo.begin(); ihit != m_UniqueItemInfo.end(); ++ihit)
    {
        if (pitem == ihit->item)                            // Found in list
        {
            ihit->effectMask |= (1 << effIndex);            // Add only effect mask
            return;
        }
    }

    // This is new target add data

    ItemTargetInfo target;
    target.item       = pitem;
    target.effectMask = (1 << effIndex);
    m_UniqueItemInfo.push_back(target);
}

void Spell::DoAllEffectOnTarget(TargetInfo *target)
{
    if (target->processed)                                  // Check target
        return;
    target->processed = true;                               // Target checked in apply effects procedure

    // Get mask of effects for target
    uint32 mask = target->effectMask;

    Unit* unit = m_caster->GetObjectGuid() == target->targetGUID ? m_caster : ObjectAccessor::GetUnit(*m_caster, target->targetGUID);
    if (!unit)
        return;

    // Get original caster (if exist) and calculate damage/healing from him data
    Unit *real_caster = GetAffectiveCaster();
    // FIXME: in case wild GO heal/damage spells will be used target bonuses
    Unit *caster = real_caster ? real_caster : m_caster;

    SpellMissInfo missInfo = target->missCondition;
    // Need init unitTarget by default unit (can changed in code on reflect)
    // Or on missInfo!=SPELL_MISS_NONE unitTarget undefined (but need in trigger subsystem)
    unitTarget = unit;

    // Reset damage/healing counter
    ResetEffectDamageAndHeal();

    // Fill base trigger info
    uint32 procAttacker = m_procAttacker;
    uint32 procVictim   = m_procVictim;
    uint32 procEx       = PROC_EX_NONE;

    // drop proc flags in case target not affected negative effects in negative spell
    // for example caster bonus or animation,
    // except miss case where will assigned PROC_EX_* flags later
    if (((procAttacker | procVictim) & NEGATIVE_TRIGGER_MASK) &&
        !(target->effectMask & m_negativeEffectMask) && missInfo == SPELL_MISS_NONE)
    {
        procAttacker = PROC_FLAG_NONE;
        procVictim   = PROC_FLAG_NONE;
    }

    if (m_spellInfo->speed > 0)
    {
        // mark effects that were already handled in Spell::HandleDelayedSpellLaunch on spell launch as processed
        for (int32 i = 0; i < MAX_EFFECT_INDEX; ++i)
            if (IsEffectHandledOnDelayedSpellLaunch(m_spellInfo, SpellEffectIndex(i)))
                mask &= ~(1<<i);

        // maybe used in effects that are handled on hit
        m_damage += target->damage;
    }

    if (missInfo==SPELL_MISS_NONE)                          // In case spell hit target, do all effect on that target
        DoSpellHitOnUnit(unit, mask);
    else if (missInfo == SPELL_MISS_REFLECT)                // In case spell reflect from target, do all effect on caster (if hit)
    {
        if (target->reflectResult == SPELL_MISS_NONE)       // If reflected spell hit caster -> do all effect on him
            DoSpellHitOnUnit(m_caster, mask);
    }

    // All calculated do it!
    // Do healing and triggers
    if (m_healing)
    {
        bool crit = real_caster && real_caster->IsSpellCrit(unitTarget, m_spellInfo, m_spellSchoolMask);
        uint32 addhealth = m_healing;
        if (crit)
        {
            procEx |= PROC_EX_CRITICAL_HIT;
            addhealth = caster->SpellCriticalHealingBonus(m_spellInfo, addhealth, NULL);
        }
        else
            procEx |= PROC_EX_NORMAL_HIT;

        uint32 absorb = 0;
        unitTarget->CalculateHealAbsorb(addhealth, &absorb);
        addhealth -= absorb;

        // Do triggers for unit (reflect triggers passed on hit phase for correct drop charge)
        if (m_canTrigger && missInfo != SPELL_MISS_REFLECT)
        {
            caster->ProcDamageAndSpell(unitTarget, real_caster ? procAttacker : PROC_FLAG_NONE, procVictim, procEx, addhealth, m_attackType, m_spellInfo);
        }

        int32 gain = caster->DealHeal(unitTarget, addhealth, m_spellInfo, crit, absorb);

        if (real_caster)
            unitTarget->getHostileRefManager().threatAssist(real_caster, float(gain) * 0.5f, m_spellInfo);
    }
    // Do damage and triggers
    else if (m_damage)
    {
        // Fill base damage struct (unitTarget - is real spell target)
        SpellNonMeleeDamage damageInfo(caster, unitTarget, m_spellInfo->Id, m_spellSchoolMask);

        if (m_spellInfo->speed > 0)
        {
            damageInfo.damage = m_damage;
            damageInfo.HitInfo = target->HitInfo;
        }
        // Add bonuses and fill damageInfo struct
        else
            caster->CalculateSpellDamage(&damageInfo, m_damage, m_spellInfo, m_attackType);

        unitTarget->CalculateAbsorbResistBlock(caster, &damageInfo, m_spellInfo);

        caster->DealDamageMods(damageInfo.target, damageInfo.damage, &damageInfo.absorb);

        // Send log damage message to client
        caster->SendSpellNonMeleeDamageLog(&damageInfo);

        procEx = createProcExtendMask(&damageInfo, missInfo);
        procVictim |= PROC_FLAG_TAKEN_ANY_DAMAGE;

        // Do triggers for unit (reflect triggers passed on hit phase for correct drop charge)
        if (m_canTrigger && missInfo != SPELL_MISS_REFLECT)
            caster->ProcDamageAndSpell(unitTarget, real_caster ? procAttacker : PROC_FLAG_NONE, procVictim, procEx, damageInfo.damage, m_attackType, m_spellInfo);

        // Haunt (NOTE: for avoid use additional field damage stored in dummy value (replace unused 100%)
        // apply before deal damage because aura can be removed at target kill
        if (m_spellInfo->SpellFamilyName == SPELLFAMILY_WARLOCK && m_spellInfo->SpellIconID == 3172 &&
            (m_spellInfo->SpellFamilyFlags & UI64LIT(0x0004000000000000)))
            if(Aura* dummy = unitTarget->GetDummyAura(m_spellInfo->Id))
                dummy->GetModifier()->m_amount = damageInfo.damage;

        caster->DealSpellDamage(&damageInfo, true);

        // Scourge Strike, here because needs to use final damage in second part of the spell
        if (m_spellInfo->SpellFamilyName == SPELLFAMILY_DEATHKNIGHT && m_spellInfo->SpellFamilyFlags & UI64LIT(0x0800000000000000))
        {
            uint32 count = 0;
            Unit::SpellAuraHolderMap const& auras = unitTarget->GetSpellAuraHolderMap();
            for(Unit::SpellAuraHolderMap::const_iterator itr = auras.begin(); itr!=auras.end(); ++itr)
            {
                if(itr->second->GetSpellProto()->Dispel == DISPEL_DISEASE &&
                    itr->second->GetCasterGUID() == caster->GetGUID())
                    ++count;
            }

            if (count)
            {
                int32 bp = count * CalculateDamage(EFFECT_INDEX_2, unitTarget) * damageInfo.damage / 100;
                if (bp)
                    caster->CastCustomSpell(unitTarget, 70890, &bp, NULL, NULL, true);
            }
        }
    }
    // Passive spell hits/misses or active spells only misses (only triggers if proc flags set)
    else if (procAttacker || procVictim)
    {
        // Fill base damage struct (unitTarget - is real spell target)
        SpellNonMeleeDamage damageInfo(caster, unitTarget, m_spellInfo->Id, m_spellSchoolMask);
        procEx = createProcExtendMask(&damageInfo, missInfo);
        // Do triggers for unit (reflect triggers passed on hit phase for correct drop charge)
        if (m_canTrigger && missInfo != SPELL_MISS_REFLECT)
            caster->ProcDamageAndSpell(unit, real_caster ? procAttacker : PROC_FLAG_NONE, procVictim, procEx, 0, m_attackType, m_spellInfo);
    }

    // Call scripted function for AI if this spell is casted upon a creature
    if (unit->GetTypeId() == TYPEID_UNIT)
    {
        // cast at creature (or GO) quest objectives update at successful cast finished (+channel finished)
        // ignore pets or autorepeat/melee casts for speed (not exist quest for spells (hm... )
        if (real_caster && !((Creature*)unit)->isPet() && !IsAutoRepeat() && !IsNextMeleeSwingSpell() && !IsChannelActive())
            if (Player* p = real_caster->GetCharmerOrOwnerPlayerOrPlayerItself())
                p->RewardPlayerAndGroupAtCast(unit, m_spellInfo->Id);

        if(((Creature*)unit)->AI())
            ((Creature*)unit)->AI()->SpellHit(m_caster, m_spellInfo);
    }

    // Call scripted function for AI if this spell is casted by a creature
    if (m_caster->GetTypeId() == TYPEID_UNIT && ((Creature*)m_caster)->AI())
        ((Creature*)m_caster)->AI()->SpellHitTarget(unit, m_spellInfo);
}

void Spell::DoSpellHitOnUnit(Unit *unit, const uint32 effectMask)
{
    if (!unit || !effectMask)
        return;

    Unit* realCaster = GetAffectiveCaster();

    // Recheck immune (only for delayed spells)
    if (m_spellInfo->speed && (
        unit->IsImmunedToDamage(GetSpellSchoolMask(m_spellInfo)) ||
        unit->IsImmunedToSpell(m_spellInfo)) &&
        !(m_spellInfo->Attributes & SPELL_ATTR_UNAFFECTED_BY_INVULNERABILITY))
    {
        if (realCaster)
            realCaster->SendSpellMiss(unit, m_spellInfo->Id, SPELL_MISS_IMMUNE);

        ResetEffectDamageAndHeal();
        return;
    }

    if (unit->GetTypeId() == TYPEID_PLAYER)
    {
        ((Player*)unit)->GetAchievementMgr().UpdateAchievementCriteria(ACHIEVEMENT_CRITERIA_TYPE_BE_SPELL_TARGET, m_spellInfo->Id);
        ((Player*)unit)->GetAchievementMgr().UpdateAchievementCriteria(ACHIEVEMENT_CRITERIA_TYPE_BE_SPELL_TARGET2, m_spellInfo->Id);
    }

    if (realCaster && realCaster->GetTypeId() == TYPEID_PLAYER)
        ((Player*)realCaster)->GetAchievementMgr().UpdateAchievementCriteria(ACHIEVEMENT_CRITERIA_TYPE_CAST_SPELL2, m_spellInfo->Id, 0, unit);

    if (realCaster && realCaster != unit)
    {
        // Recheck  UNIT_FLAG_NON_ATTACKABLE for delayed spells
        if (m_spellInfo->speed > 0.0f &&
            unit->HasFlag(UNIT_FIELD_FLAGS, UNIT_FLAG_NON_ATTACKABLE) &&
            unit->GetCharmerOrOwnerGUID() != m_caster->GetGUID())
        {
            realCaster->SendSpellMiss(unit, m_spellInfo->Id, SPELL_MISS_EVADE);
            ResetEffectDamageAndHeal();
            return;
        }

        if (!realCaster->IsFriendlyTo(unit))
        {
            // for delayed spells ignore not visible explicit target
            if (m_spellInfo->speed > 0.0f && unit == m_targets.getUnitTarget() &&
                !unit->isVisibleForOrDetect(m_caster, m_caster, false))
            {
                realCaster->SendSpellMiss(unit, m_spellInfo->Id, SPELL_MISS_EVADE);
                ResetEffectDamageAndHeal();
                return;
            }

            // not break stealth by cast targeting
            if (!(m_spellInfo->AttributesEx & SPELL_ATTR_EX_NOT_BREAK_STEALTH) && m_spellInfo->Id != 51690 && m_spellInfo->Id != 53055)
                unit->RemoveSpellsCausingAura(SPELL_AURA_MOD_STEALTH);

            // can cause back attack (if detected), stealth removed at Spell::cast if spell break it
            if (!(m_spellInfo->AttributesEx & SPELL_ATTR_EX_NO_INITIAL_AGGRO) && !IsPositiveSpell(m_spellInfo->Id) &&
                m_caster->isVisibleForOrDetect(unit, unit, false))
            {
                // use speedup check to avoid re-remove after above lines
                if (m_spellInfo->AttributesEx & SPELL_ATTR_EX_NOT_BREAK_STEALTH)
                    unit->RemoveSpellsCausingAura(SPELL_AURA_MOD_STEALTH);

                // caster can be detected but have stealth aura
                m_caster->RemoveSpellsCausingAura(SPELL_AURA_MOD_STEALTH);

                if (!unit->IsStandState() && !unit->hasUnitState(UNIT_STAT_STUNNED))
                    unit->SetStandState(UNIT_STAND_STATE_STAND);

                if (!unit->isInCombat() && unit->GetTypeId() != TYPEID_PLAYER && ((Creature*)unit)->AI())
                    ((Creature*)unit)->AI()->AttackedBy(realCaster);

                unit->AddThreat(realCaster);
                unit->SetInCombatWith(realCaster);
                realCaster->SetInCombatWith(unit);

                if (Player *attackedPlayer = unit->GetCharmerOrOwnerPlayerOrPlayerItself())
                    realCaster->SetContestedPvP(attackedPlayer);
            }
        }
        else
        {
            // for delayed spells ignore negative spells (after duel end) for friendly targets
            if (m_spellInfo->speed > 0.0f && !IsPositiveSpell(m_spellInfo->Id))
            {
                realCaster->SendSpellMiss(unit, m_spellInfo->Id, SPELL_MISS_EVADE);
                ResetEffectDamageAndHeal();
                return;
            }

            // assisting case, healing and resurrection
            if (unit->hasUnitState(UNIT_STAT_ATTACK_PLAYER))
                realCaster->SetContestedPvP();

            if (unit->isInCombat() && !(m_spellInfo->AttributesEx & SPELL_ATTR_EX_NO_INITIAL_AGGRO))
            {
                realCaster->SetInCombatState(unit->GetCombatTimer() > 0);
                unit->getHostileRefManager().threatAssist(realCaster, 0.0f, m_spellInfo);
            }
        }
    }

    // Get Data Needed for Diminishing Returns, some effects may have multiple auras, so this must be done on spell hit, not aura add
    m_diminishGroup = GetDiminishingReturnsGroupForSpell(m_spellInfo,m_triggeredByAuraSpell);
    m_diminishLevel = unit->GetDiminishing(m_diminishGroup);
    // Increase Diminishing on unit, current informations for actually casts will use values above
    if ((GetDiminishingReturnsGroupType(m_diminishGroup) == DRTYPE_PLAYER && unit->GetTypeId() == TYPEID_PLAYER) ||
        GetDiminishingReturnsGroupType(m_diminishGroup) == DRTYPE_ALL)
        unit->IncrDiminishing(m_diminishGroup);

    // Apply additional spell effects to target
    CastPreCastSpells(unit);

    if (IsSpellAppliesAura(m_spellInfo, effectMask))
        spellAuraHolder = CreateSpellAuraHolder(m_spellInfo, unit, realCaster, m_CastItem);
    else
        spellAuraHolder = NULL;

    for(int effectNumber = 0; effectNumber < MAX_EFFECT_INDEX; ++effectNumber)
    {
        if (effectMask & (1 << effectNumber))
        {
            HandleEffects(unit, NULL, NULL, SpellEffectIndex(effectNumber), m_damageMultipliers[effectNumber]);
            if ( m_applyMultiplierMask & (1 << effectNumber) )
            {
                // Get multiplier
                float multiplier = m_spellInfo->DmgMultiplier[effectNumber];
                // Apply multiplier mods
                if (realCaster)
                    if(Player* modOwner = realCaster->GetSpellModOwner())
                        modOwner->ApplySpellMod(m_spellInfo->Id, SPELLMOD_EFFECT_PAST_FIRST, multiplier, this);
                m_damageMultipliers[effectNumber] *= multiplier;
            }
        }
    }

    // now apply all created auras
    if (spellAuraHolder)
    {
        // normally shouldn't happen
        if (!spellAuraHolder->IsEmptyHolder())
            unit->AddSpellAuraHolder(spellAuraHolder);
        else
            delete spellAuraHolder;
    }
}

void Spell::DoAllEffectOnTarget(GOTargetInfo *target)
{
    if (target->processed)                                  // Check target
        return;
    target->processed = true;                               // Target checked in apply effects procedure

    uint32 effectMask = target->effectMask;
    if(!effectMask)
        return;

    GameObject* go = m_caster->GetMap()->GetGameObject(target->targetGUID);
    if(!go)
        return;

    for(int effectNumber = 0; effectNumber < MAX_EFFECT_INDEX; ++effectNumber)
        if (effectMask & (1 << effectNumber))
            HandleEffects(NULL, NULL, go, SpellEffectIndex(effectNumber));

    // cast at creature (or GO) quest objectives update at successful cast finished (+channel finished)
    // ignore autorepeat/melee casts for speed (not exist quest for spells (hm... )
    if( !IsAutoRepeat() && !IsNextMeleeSwingSpell() && !IsChannelActive() )
    {
        if ( Player* p = m_caster->GetCharmerOrOwnerPlayerOrPlayerItself() )
            p->RewardPlayerAndGroupAtCast(go, m_spellInfo->Id);
    }
}

void Spell::DoAllEffectOnTarget(ItemTargetInfo *target)
{
    uint32 effectMask = target->effectMask;
    if(!target->item || !effectMask)
        return;

    for(int effectNumber = 0; effectNumber < MAX_EFFECT_INDEX; ++effectNumber)
        if (effectMask & (1 << effectNumber))
            HandleEffects(NULL, target->item, NULL, SpellEffectIndex(effectNumber));
}

void Spell::HandleDelayedSpellLaunch(TargetInfo *target)
{
     // Get mask of effects for target
    uint32 mask = target->effectMask;

    Unit* unit = m_caster->GetObjectGuid() == target->targetGUID ? m_caster : ObjectAccessor::GetUnit(*m_caster, target->targetGUID);
    if (!unit)
        return;

    // Get original caster (if exist) and calculate damage/healing from him data
    Unit *real_caster = GetAffectiveCaster();
    // FIXME: in case wild GO heal/damage spells will be used target bonuses
    Unit *caster = real_caster ? real_caster : m_caster;

    SpellMissInfo missInfo = target->missCondition;
    // Need init unitTarget by default unit (can changed in code on reflect)
    // Or on missInfo!=SPELL_MISS_NONE unitTarget undefined (but need in trigger subsystem)
    unitTarget = unit;

    // Reset damage/healing counter
    m_damage = 0;
    m_healing = 0; // healing maybe not needed at this point

    // Fill base damage struct (unitTarget - is real spell target)
    SpellNonMeleeDamage damageInfo(caster, unitTarget, m_spellInfo->Id, m_spellSchoolMask);

    if (missInfo == SPELL_MISS_NONE)
    {
        for (int32 effectNumber = 0; effectNumber < MAX_EFFECT_INDEX; ++effectNumber)
        {
            if (mask & (1 << effectNumber) && IsEffectHandledOnDelayedSpellLaunch(m_spellInfo, SpellEffectIndex(effectNumber)))
            {
                HandleEffects(unit, NULL, NULL, SpellEffectIndex(effectNumber), m_damageMultipliers[effectNumber]);
                if ( m_applyMultiplierMask & (1 << effectNumber) )
                {
                    // Get multiplier
                    float multiplier = m_spellInfo->DmgMultiplier[effectNumber];
                    // Apply multiplier mods
                    if (real_caster)
                        if(Player* modOwner = real_caster->GetSpellModOwner())
                            modOwner->ApplySpellMod(m_spellInfo->Id, SPELLMOD_EFFECT_PAST_FIRST, multiplier, this);
                    m_damageMultipliers[effectNumber] *= multiplier;
                }
            }
        }

        if (m_damage > 0)
            caster->CalculateSpellDamage(&damageInfo, m_damage, m_spellInfo, m_attackType);
    }

    target->damage = damageInfo.damage;
    target->HitInfo = damageInfo.HitInfo;
}

void Spell::InitializeDamageMultipliers()
{
    for (int32 i = 0; i < MAX_EFFECT_INDEX; ++i)
    {
        if (m_spellInfo->Effect[i] == 0)
            continue;

        uint32 EffectChainTarget = m_spellInfo->EffectChainTarget[i];
        if (Unit* realCaster = GetAffectiveCaster())
            if(Player* modOwner = realCaster->GetSpellModOwner())
                modOwner->ApplySpellMod(m_spellInfo->Id, SPELLMOD_JUMP_TARGETS, EffectChainTarget, this);

        m_damageMultipliers[i] = 1.0f;
        if( (m_spellInfo->EffectImplicitTargetA[i] == TARGET_CHAIN_DAMAGE || m_spellInfo->EffectImplicitTargetA[i] == TARGET_CHAIN_HEAL) &&
            (EffectChainTarget > 1) )
            m_applyMultiplierMask |= (1 << i);
    }
}

bool Spell::IsAliveUnitPresentInTargetList()
{
    // Not need check return true
    if (m_needAliveTargetMask == 0)
        return true;

    uint8 needAliveTargetMask = m_needAliveTargetMask;

    for(std::list<TargetInfo>::const_iterator ihit= m_UniqueTargetInfo.begin(); ihit != m_UniqueTargetInfo.end(); ++ihit)
    {
        if( ihit->missCondition == SPELL_MISS_NONE && (needAliveTargetMask & ihit->effectMask) )
        {
            Unit *unit = m_caster->GetObjectGuid() == ihit->targetGUID ? m_caster : ObjectAccessor::GetUnit(*m_caster, ihit->targetGUID);

            // either unit is alive and normal spell, or unit dead and deathonly-spell
            if (unit && (unit->isAlive() != IsDeathOnlySpell(m_spellInfo)))
                needAliveTargetMask &= ~ihit->effectMask;   // remove from need alive mask effect that have alive target
        }
    }

    // is all effects from m_needAliveTargetMask have alive targets
    return needAliveTargetMask == 0;
}

// Helper for Chain Healing
// Spell target first
// Raidmates then descending by injury suffered (MaxHealth - Health)
// Other players/mobs then descending by injury suffered (MaxHealth - Health)
struct ChainHealingOrder : public std::binary_function<const Unit*, const Unit*, bool>
{
    const Unit* MainTarget;
    ChainHealingOrder(Unit const* Target) : MainTarget(Target) {};
    // functor for operator ">"
    bool operator()(Unit const* _Left, Unit const* _Right) const
    {
        return (ChainHealingHash(_Left) < ChainHealingHash(_Right));
    }
    int32 ChainHealingHash(Unit const* Target) const
    {
        if (Target == MainTarget)
            return 0;
        else if (Target->GetTypeId() == TYPEID_PLAYER && MainTarget->GetTypeId() == TYPEID_PLAYER &&
            ((Player const*)Target)->IsInSameRaidWith((Player const*)MainTarget))
        {
            if (Target->GetHealth() == Target->GetMaxHealth())
                return 40000;
            else
                return 20000 - Target->GetMaxHealth() + Target->GetHealth();
        }
        else
            return 40000 - Target->GetMaxHealth() + Target->GetHealth();
    }
};

class ChainHealingFullHealth: std::unary_function<const Unit*, bool>
{
    public:
        const Unit* MainTarget;
        ChainHealingFullHealth(const Unit* Target) : MainTarget(Target) {};

        bool operator()(const Unit* Target)
        {
            return (Target != MainTarget && Target->GetHealth() == Target->GetMaxHealth());
        }
};

// Helper for targets nearest to the spell target
// The spell target is always first unless there is a target at _completely_ the same position (unbelievable case)
struct TargetDistanceOrder : public std::binary_function<const Unit, const Unit, bool>
{
    const Unit* MainTarget;
    TargetDistanceOrder(const Unit* Target) : MainTarget(Target) {};
    // functor for operator ">"
    bool operator()(const Unit* _Left, const Unit* _Right) const
    {
        return MainTarget->GetDistanceOrder(_Left, _Right);
    }
};

void Spell::SetTargetMap(SpellEffectIndex effIndex, uint32 targetMode, UnitList& targetUnitMap)
{
    float radius;
    if (m_spellInfo->EffectRadiusIndex[effIndex])
        radius = GetSpellRadius(sSpellRadiusStore.LookupEntry(m_spellInfo->EffectRadiusIndex[effIndex]));
    else
        radius = GetSpellMaxRange(sSpellRangeStore.LookupEntry(m_spellInfo->rangeIndex));

    uint32 EffectChainTarget = m_spellInfo->EffectChainTarget[effIndex];

    if (Unit* realCaster = GetAffectiveCaster())
    {
        if(Player* modOwner = realCaster->GetSpellModOwner())
        {
            modOwner->ApplySpellMod(m_spellInfo->Id, SPELLMOD_RADIUS, radius, this);
            modOwner->ApplySpellMod(m_spellInfo->Id, SPELLMOD_JUMP_TARGETS, EffectChainTarget, this);
        }
    }

    // Get spell max affected targets
    uint32 unMaxTargets = m_spellInfo->MaxAffectedTargets;

    // custom target amount cases
    switch(m_spellInfo->SpellFamilyName)
    {
        case SPELLFAMILY_GENERIC:
        {
            switch(m_spellInfo->Id)
            {
                case 31347:                                 // Doom TODO: exclude top threat target from target selection
                case 33711:                                 // Murmur's Touch
                case 38794:                                 // Murmur's Touch (h)
                case 50988:                                 // Glare of the Tribunal (Halls of Stone)
                case 59870:                                 // Glare of the Tribunal (h) (Halls of Stone)
                case 68950:                                 // Fear (ICC: Forge of Souls)
                    unMaxTargets = 1;
                    break;
                case 28542:                                 // Life Drain
                case 66013:                                 // Penetrating Cold (10 man)
                case 68509:                                 // Penetrating Cold (10 man heroic)
                    unMaxTargets = 2;
                    break;
                case 28796:                                 // Poison Bolt Volley
                case 29213:                                 // Curse of the Plaguebringer
                case 31298:                                 // Sleep
                    unMaxTargets = 3;
                    break;
                case 30843:                                 // Enfeeble TODO: exclude top threat target from target selection
                case 42005:                                 // Bloodboil TODO: need to be 5 targets(players) furthest away from caster
                case 55665:                                 // Life Drain (h)
                case 67700:                                 // Penetrating Cold (25 man)
                case 68510:                                 // Penetrating Cold (25 man, heroic)
                    unMaxTargets = 5;
                    break;
                case 54098:                                 // Poison Bolt Volley (h)
                case 54835:                                 // Curse of the Plaguebringer (h)
                    unMaxTargets = 10;
                    break;
                case 25991:                                 // Poison Bolt Volley (Pincess Huhuran)
                    unMaxTargets = 15;
                    break;
                case 69075:                                 // Bone Storm
                case 70834:                                 // Bone Storm
                case 70835:                                 // Bone Storm
                case 70836:                                 // Bone Storm
                    radius = DEFAULT_VISIBILITY_INSTANCE;
                    break;
                case 72350:                                 // Fury of Frostmourne
                case 72351:                                 // Fury of Frostmourne 
                    radius = 300;
                    break;
                case 72754:                                 // Defile. Radius depended from scale.
                case 73708:                                 // Defile 25
                case 73709:                                 // Defile 10H
                case 73710:                                 // Defile 25H
                    if (Unit* realCaster = GetAffectiveCaster())
                        radius = realCaster->GetFloatValue(OBJECT_FIELD_SCALE_X) * 6;
                    break;
                case 69278:                                 // Gas spore - 10
                    unMaxTargets = 2;
                    break;
                case 71221:                                 // Gas spore - 25
                    unMaxTargets = 4;
                    break;
                case 71340:                                 // Pact of darkfallen (hack for script work)
                    unMaxTargets = 1;
                    break;
            }
            break;
        }
        case SPELLFAMILY_PALADIN:
            if (m_spellInfo->Id == 20424)                   // Seal of Command (2 more target for single targeted spell)
            {
                // overwrite EffectChainTarget for non single target spell
                if (Spell* currSpell = m_caster->GetCurrentSpell(CURRENT_GENERIC_SPELL))
                    if (currSpell->m_spellInfo->MaxAffectedTargets > 0 ||
                        currSpell->m_spellInfo->EffectChainTarget[EFFECT_INDEX_0] > 0 ||
                        currSpell->m_spellInfo->EffectChainTarget[EFFECT_INDEX_1] > 0 ||
                        currSpell->m_spellInfo->EffectChainTarget[EFFECT_INDEX_2] > 0)
                        EffectChainTarget = 0;              // no chain targets
            }
            break;
        case SPELLFAMILY_DRUID:
        {
            if (m_spellInfo->SpellFamilyFlags2 & 0x00000100)// Starfall
                unMaxTargets = 2;
            break;
        }
        default:
            break;
    }

    Unit::AuraList const& mod = m_caster->GetAurasByType(SPELL_AURA_MOD_MAX_AFFECTED_TARGETS);
    for(Unit::AuraList::const_iterator m = mod.begin(); m != mod.end(); ++m)
    {
        if (!(*m)->isAffectedOnSpell(m_spellInfo))
            continue;
        unMaxTargets += (*m)->GetModifier()->m_amount;
    }

    switch(targetMode)
    {
        case TARGET_RANDOM_NEARBY_LOC:
            radius *= sqrtf(rand_norm_f()); // Get a random point in circle. Use sqrt(rand) to correct distribution when converting polar to Cartesian coordinates.
                                         // no 'break' expected since we use code in case TARGET_RANDOM_CIRCUMFERENCE_POINT!!!
        case TARGET_RANDOM_CIRCUMFERENCE_POINT:
        {
            float angle = 2.0f * M_PI_F * rand_norm_f();
            float dest_x, dest_y, dest_z;
            m_caster->GetClosePoint(dest_x, dest_y, dest_z, 0.0f, radius, angle);
            m_targets.setDestination(dest_x, dest_y, dest_z);

            targetUnitMap.push_back(m_caster);
            break;
        }
        case TARGET_RANDOM_NEARBY_DEST:
        {
            radius *= sqrtf(rand_norm_f()); // Get a random point in circle. Use sqrt(rand) to correct distribution when converting polar to Cartesian coordinates.
            float angle = 2.0f * M_PI_F * rand_norm_f();
            float dest_x = m_targets.m_destX + cos(angle) * radius;
            float dest_y = m_targets.m_destY + sin(angle) * radius;
            float dest_z = m_caster->GetPositionZ();
            m_caster->UpdateGroundPositionZ(dest_x, dest_y, dest_z);
            m_targets.setDestination(dest_x, dest_y, dest_z);

            if (radius > 0.0f)
            {
                // caster included here?
                FillAreaTargets(targetUnitMap, dest_x, dest_y, radius, PUSH_DEST_CENTER, SPELL_TARGETS_AOE_DAMAGE);
            }
            else if (IsPositiveSpell(m_spellInfo->Id))
                    targetUnitMap.push_back(m_caster);
            // This targetMode is often used as 'last' implicitTarget for positive spells, that just require coordinates
            // and no unitTarget (e.g. summon effects). As MaNGOS always needs a unitTarget we add just the caster here.

            break;
        }
        case TARGET_TOTEM_EARTH:
        case TARGET_TOTEM_WATER:
        case TARGET_TOTEM_AIR:
        case TARGET_TOTEM_FIRE:
        case TARGET_SELF:
        case TARGET_SELF2:
        case TARGET_AREAEFFECT_CUSTOM_2:
            targetUnitMap.push_back(m_caster);
            break;
        case TARGET_RANDOM_ENEMY_CHAIN_IN_AREA:
        {
            m_targets.m_targetMask = 0;
            unMaxTargets = EffectChainTarget;
            float max_range = radius + unMaxTargets * CHAIN_SPELL_JUMP_RADIUS;

            std::list<Unit *> tempTargetUnitMap;

            {
                MaNGOS::AnyAoETargetUnitInObjectRangeCheck u_check(m_caster, max_range);
                MaNGOS::UnitListSearcher<MaNGOS::AnyAoETargetUnitInObjectRangeCheck> searcher(tempTargetUnitMap, u_check);
                Cell::VisitAllObjects(m_caster, searcher, max_range);
            }

            if(tempTargetUnitMap.empty())
                break;

            tempTargetUnitMap.sort(TargetDistanceOrder(m_caster));

            //Now to get us a random target that's in the initial range of the spell
            uint32 t = 0;
            std::list<Unit*>::iterator itr = tempTargetUnitMap.begin();
            while(itr!= tempTargetUnitMap.end() && (*itr)->IsWithinDist(m_caster, radius))
                ++t, ++itr;

            if(!t)
                break;

            itr = tempTargetUnitMap.begin();
            std::advance(itr, rand() % t);
            Unit *pUnitTarget = *itr;
            targetUnitMap.push_back(pUnitTarget);

            tempTargetUnitMap.erase(itr);

            tempTargetUnitMap.sort(TargetDistanceOrder(pUnitTarget));

            t = unMaxTargets - 1;
            Unit *prev = pUnitTarget;
            std::list<Unit*>::iterator next = tempTargetUnitMap.begin();

            while(t && next != tempTargetUnitMap.end())
            {
                if(!prev->IsWithinDist(*next, CHAIN_SPELL_JUMP_RADIUS))
                    break;

                if(!prev->IsWithinLOSInMap(*next))
                {
                    ++next;
                    continue;
                }

                prev = *next;
                targetUnitMap.push_back(prev);
                tempTargetUnitMap.erase(next);
                tempTargetUnitMap.sort(TargetDistanceOrder(prev));
                next = tempTargetUnitMap.begin();

                --t;
            }
            break;
        }
        case TARGET_RANDOM_FRIEND_CHAIN_IN_AREA:
        {
            m_targets.m_targetMask = 0;
            unMaxTargets = EffectChainTarget;
            float max_range = radius + unMaxTargets * CHAIN_SPELL_JUMP_RADIUS;
            std::list<Unit*> tempTargetUnitMap;
            {
                MaNGOS::AnyFriendlyUnitInObjectRangeCheck u_check(m_caster, max_range);
                MaNGOS::UnitListSearcher<MaNGOS::AnyFriendlyUnitInObjectRangeCheck> searcher(tempTargetUnitMap, u_check);
                Cell::VisitAllObjects(m_caster, searcher, max_range);
            }

            if(tempTargetUnitMap.empty())
                break;

            tempTargetUnitMap.sort(TargetDistanceOrder(m_caster));

            //Now to get us a random target that's in the initial range of the spell
            uint32 t = 0;
            std::list<Unit*>::iterator itr = tempTargetUnitMap.begin();
            while(itr != tempTargetUnitMap.end() && (*itr)->IsWithinDist(m_caster, radius))
                ++t, ++itr;

            if(!t)
                break;

            itr = tempTargetUnitMap.begin();
            std::advance(itr, rand() % t);
            Unit *pUnitTarget = *itr;
            targetUnitMap.push_back(pUnitTarget);

            tempTargetUnitMap.erase(itr);

            tempTargetUnitMap.sort(TargetDistanceOrder(pUnitTarget));

            t = unMaxTargets - 1;
            Unit *prev = pUnitTarget;
            std::list<Unit*>::iterator next = tempTargetUnitMap.begin();

            while(t && next != tempTargetUnitMap.end())
            {
                if(!prev->IsWithinDist(*next, CHAIN_SPELL_JUMP_RADIUS))
                    break;

                if(!prev->IsWithinLOSInMap(*next))
                {
                    ++next;
                    continue;
                }
                prev = *next;
                targetUnitMap.push_back(prev);
                tempTargetUnitMap.erase(next);
                tempTargetUnitMap.sort(TargetDistanceOrder(prev));
                next = tempTargetUnitMap.begin();
                --t;
            }
            break;
        }
        case TARGET_PET:
        {
            Pet* tmpUnit = m_caster->GetPet();
            if (!tmpUnit) break;
            GroupPetList m_groupPets = m_caster->GetPets();
            if (!m_groupPets.empty())
            {
                for (GroupPetList::const_iterator itr = m_groupPets.begin(); itr != m_groupPets.end(); ++itr)
                    if (Pet* _pet = m_caster->GetMap()->GetPet(*itr))
                        targetUnitMap.push_back(_pet);
            }
            break;
        }
        case TARGET_CHAIN_DAMAGE:
        {
            if (EffectChainTarget <= 1)
            {
                if(Unit* pUnitTarget = m_caster->SelectMagnetTarget(m_targets.getUnitTarget(), m_spellInfo))
                {
                    m_targets.setUnitTarget(pUnitTarget);
                    targetUnitMap.push_back(pUnitTarget);
                }
            }
            else
            {
                Unit* pUnitTarget = m_targets.getUnitTarget();
                WorldObject* originalCaster = GetAffectiveCasterObject();
                if(!pUnitTarget || !originalCaster)
                    break;

                unMaxTargets = EffectChainTarget;

                float max_range;
                if(m_spellInfo->DmgClass == SPELL_DAMAGE_CLASS_MELEE)
                    max_range = radius;
                else
                    //FIXME: This very like horrible hack and wrong for most spells
                    max_range = radius + unMaxTargets * CHAIN_SPELL_JUMP_RADIUS;

                std::list<Unit *> tempTargetUnitMap;
                {
                    MaNGOS::AnyAoEVisibleTargetUnitInObjectRangeCheck u_check(pUnitTarget, originalCaster, max_range);
                    MaNGOS::UnitListSearcher<MaNGOS::AnyAoEVisibleTargetUnitInObjectRangeCheck> searcher(tempTargetUnitMap, u_check);
                    Cell::VisitAllObjects(m_caster, searcher, max_range);
                }
                if (tempTargetUnitMap.empty())
                    break;

                tempTargetUnitMap.sort(TargetDistanceOrder(pUnitTarget));

                if (*tempTargetUnitMap.begin() == pUnitTarget)
                    tempTargetUnitMap.erase(tempTargetUnitMap.begin());

                targetUnitMap.push_back(pUnitTarget);
                uint32 t = unMaxTargets - 1;
                Unit *prev = pUnitTarget;
                std::list<Unit*>::iterator next = tempTargetUnitMap.begin();

                while (t && next != tempTargetUnitMap.end())
                {
                    if (!prev->IsWithinDist (*next,CHAIN_SPELL_JUMP_RADIUS))
                        break;
                    if (!prev->IsWithinLOSInMap (*next))
                    {
                        ++next;
                        continue;
                    }
                    prev = *next;
                    targetUnitMap.push_back(prev);
                    tempTargetUnitMap.erase(next);
                    tempTargetUnitMap.sort(TargetDistanceOrder(prev));
                    next = tempTargetUnitMap.begin();
                    --t;
                }
            }
            break;
        }
        case TARGET_ALL_ENEMY_IN_AREA:
            FillAreaTargets(targetUnitMap, m_targets.m_destX, m_targets.m_destY, radius, PUSH_DEST_CENTER, SPELL_TARGETS_AOE_DAMAGE);
            break;
        case TARGET_AREAEFFECT_INSTANT:
        {
            SpellTargets targetB = SPELL_TARGETS_AOE_DAMAGE;
            // Select friendly targets for positive effect
            if (IsPositiveEffect(m_spellInfo->Id, effIndex))
                targetB = SPELL_TARGETS_FRIENDLY;

            FillAreaTargets(targetUnitMap, m_caster->GetPositionX(), m_caster->GetPositionY(), radius, PUSH_DEST_CENTER, targetB);

            // exclude caster
            targetUnitMap.remove(m_caster);
            break;
        }
        case TARGET_AREAEFFECT_CUSTOM:
        {
            if (m_spellInfo->Effect[effIndex] == SPELL_EFFECT_PERSISTENT_AREA_AURA)
                break;
            else if (m_spellInfo->Effect[effIndex] == SPELL_EFFECT_SUMMON)
            {
                targetUnitMap.push_back(m_caster);
                break;
            }

            UnitList tempTargetUnitMap;
            SpellScriptTargetBounds bounds = sSpellMgr.GetSpellScriptTargetBounds(m_spellInfo->Id);
            // fill real target list if no spell script target defined
            FillAreaTargets(bounds.first != bounds.second ? tempTargetUnitMap : targetUnitMap, m_targets.m_destX, m_targets.m_destY, radius, PUSH_DEST_CENTER, SPELL_TARGETS_ALL);

            if (!tempTargetUnitMap.empty())
            {
                for (UnitList::const_iterator iter = tempTargetUnitMap.begin(); iter != tempTargetUnitMap.end(); ++iter)
                {
                    if ((*iter)->GetTypeId() != TYPEID_UNIT)
                        continue;

                    for(SpellScriptTarget::const_iterator i_spellST = bounds.first; i_spellST != bounds.second; ++i_spellST)
                    {
                        // only creature entries supported for this target type
                        if (i_spellST->second.type == SPELL_TARGET_TYPE_GAMEOBJECT)
                            continue;

                        if ((*iter)->GetEntry() == i_spellST->second.targetEntry)
                        {
                            targetUnitMap.push_back((*iter));
                            break;
                        }
                    }
                }
            }
            else
            {
                // remove not targetable units if spell has no script targets
                for (UnitList::iterator itr = targetUnitMap.begin(); itr != targetUnitMap.end(); )
                {
                    if (!(*itr)->isTargetableForAttack(m_spellInfo->AttributesEx3 & SPELL_ATTR_EX3_CAST_ON_DEAD))
                        targetUnitMap.erase(itr++);
                    else
                        ++itr;
                }
            }
            break;
        }
        case TARGET_ALL_ENEMY_IN_AREA_INSTANT:
        {
            // targets the ground, not the units in the area
            switch(m_spellInfo->Effect[effIndex])
            {
                case SPELL_EFFECT_PERSISTENT_AREA_AURA:
                    break;
                case SPELL_EFFECT_SUMMON:
                    targetUnitMap.push_back(m_caster);
                    break;
                default:
                    FillAreaTargets(targetUnitMap, m_targets.m_destX, m_targets.m_destY, radius, PUSH_DEST_CENTER, SPELL_TARGETS_AOE_DAMAGE);
                    break;
            }
            break;
        }
        case TARGET_DUELVSPLAYER_COORDINATES:
        {
            if(Unit* currentTarget = m_targets.getUnitTarget())
                m_targets.setDestination(currentTarget->GetPositionX(), currentTarget->GetPositionY(), currentTarget->GetPositionZ());
            break;
        }
        case TARGET_ALL_PARTY_AROUND_CASTER:
        case TARGET_ALL_PARTY_AROUND_CASTER_2:
        case TARGET_ALL_PARTY:
        {
            switch(m_spellInfo->Id)
            {
                case 70893:                                 // Culling the Herd
                case 53434:                                 // Call of the Wild
                {
                    if (Unit *owner = m_caster->GetOwner())
                        targetUnitMap.push_back(owner);
                    break;
                }
                default:
                {
                    FillRaidOrPartyTargets(targetUnitMap, m_caster, m_caster, radius, false, true, true);
                    break;
                }
            }
            break;
        }
        case TARGET_ALL_RAID_AROUND_CASTER:
        {
            if(m_spellInfo->Id == 57669)                    // Replenishment (special target selection)
            {
                // in arena, target should be only caster
                if (m_caster->GetMap()->IsBattleArena())
                    targetUnitMap.push_back(m_caster);
                else
                    FillRaidOrPartyManaPriorityTargets(targetUnitMap, m_caster, m_caster, radius, 10, true, false, true);
            }
            else if (m_spellInfo->Id==52759)                // Ancestral Awakening (special target selection)
                FillRaidOrPartyHealthPriorityTargets(targetUnitMap, m_caster, m_caster, radius, 1, true, false, true);
            else
                FillRaidOrPartyTargets(targetUnitMap, m_caster, m_caster, radius, true, true, true);
            break;
        }
        case TARGET_SINGLE_FRIEND:
        case TARGET_SINGLE_FRIEND_2:
            if(m_targets.getUnitTarget())
                targetUnitMap.push_back(m_targets.getUnitTarget());
            break;
        case TARGET_NONCOMBAT_PET:
            if(Unit* target = m_targets.getUnitTarget())
                if( target->GetTypeId() == TYPEID_UNIT && ((Creature*)target)->isPet() && ((Pet*)target)->getPetType() == MINI_PET)
                    targetUnitMap.push_back(target);
            break;
        case TARGET_CASTER_COORDINATES:
        {
            // Check original caster is GO - set its coordinates as dst cast
            if (WorldObject *caster = GetCastingObject())
                m_targets.setDestination(caster->GetPositionX(), caster->GetPositionY(), caster->GetPositionZ());
            break;
        }
        case TARGET_ALL_HOSTILE_UNITS_AROUND_CASTER:
            FillAreaTargets(targetUnitMap, m_targets.m_destX, m_targets.m_destY, radius, PUSH_SELF_CENTER, SPELL_TARGETS_HOSTILE);
            break;
        case TARGET_ALL_FRIENDLY_UNITS_AROUND_CASTER:
            switch (m_spellInfo->Id)
            {
                case 54171:                                     // Divine Storm
                    FillRaidOrPartyHealthPriorityTargets(targetUnitMap, m_caster, m_caster, radius, 3, true, false, true);
                    break;
                case 56153:                                 // Guardian Aura - Ahn'Kahet
                    FillAreaTargets(targetUnitMap, m_targets.m_destX, m_targets.m_destY, radius, PUSH_SELF_CENTER, SPELL_TARGETS_FRIENDLY);
                    targetUnitMap.remove(m_caster);
                    break;
                case 64844:                                 // Divine Hymn
                    // target amount stored in parent spell dummy effect but hard to access
                    FillRaidOrPartyHealthPriorityTargets(targetUnitMap, m_caster, m_caster, radius, 3, true, false, true);
                    break;
                case 64904:                                 // Hymn of Hope
                    // target amount stored in parent spell dummy effect but hard to access
                    FillRaidOrPartyManaPriorityTargets(targetUnitMap, m_caster, m_caster, radius, 3, true, false, true);
<<<<<<< HEAD
                    break;
                case 71447:                                 // Bloodbolt Splash 10N
                case 71481:                                 // Bloodbolt Splash 25N
                case 71482:                                 // Bloodbolt Splash 10H
                case 71483:                                 // Bloodbolt Splash 25H
                    FillAreaTargets(targetUnitMap, m_targets.m_destX, m_targets.m_destY, radius, PUSH_SELF_CENTER, SPELL_TARGETS_FRIENDLY);
                    targetUnitMap.remove(m_caster);
=======
>>>>>>> 23b3cc94
                    break;
                default:
                    // selected friendly units (for casting objects) around casting object
                    FillAreaTargets(targetUnitMap, m_targets.m_destX, m_targets.m_destY, radius, PUSH_SELF_CENTER, SPELL_TARGETS_FRIENDLY, GetCastingObject());
                    break;
            }
            break;
        case TARGET_ALL_FRIENDLY_UNITS_IN_AREA:
            // Death Pact (in fact selection by player selection)
            if (m_spellInfo->Id == 48743)
            {
                // checked in Spell::CheckCast
                if (m_caster->GetTypeId()==TYPEID_PLAYER)
                    if (Unit* target = m_caster->GetMap()->GetPet(((Player*)m_caster)->GetSelection()))
                        targetUnitMap.push_back(target);
            }
            // Circle of Healing
            else if (m_spellInfo->SpellFamilyName == SPELLFAMILY_PRIEST && m_spellInfo->SpellVisual[0] == 8253)
            {
                Unit* target = m_targets.getUnitTarget();
                if(!target)
                    target = m_caster;

                uint32 count = 5;
                // Glyph of Circle of Healing
                if(Aura const* glyph = m_caster->GetDummyAura(55675))
                    count += glyph->GetModifier()->m_amount;

                FillRaidOrPartyHealthPriorityTargets(targetUnitMap, m_caster, target, radius, count, true, false, true);
            }
            // Wild Growth
            else if (m_spellInfo->SpellFamilyName == SPELLFAMILY_DRUID && m_spellInfo->SpellIconID == 2864)
            {
                Unit* target = m_targets.getUnitTarget();
                if(!target)
                    target = m_caster;
                uint32 count = CalculateDamage(EFFECT_INDEX_2,m_caster); // stored in dummy effect, affected by mods

                FillRaidOrPartyHealthPriorityTargets(targetUnitMap, m_caster, target, radius, count, true, false, true);
            }
            // Item - Icecrown 25 Heroic/Normal Healer Trinket 2
            else if (m_spellInfo->Id == 71641 || m_spellInfo->Id == 71610)
            {
                FillRaidOrPartyHealthPriorityTargets(targetUnitMap, m_caster, m_caster, radius, 1, true, false, false);
            }
            else
                FillAreaTargets(targetUnitMap, m_targets.m_destX, m_targets.m_destY, radius, PUSH_DEST_CENTER, SPELL_TARGETS_FRIENDLY);
            break;
        // TARGET_SINGLE_PARTY means that the spells can only be casted on a party member and not on the caster (some seals, fire shield from imp, etc..)
        case TARGET_SINGLE_PARTY:
        {
            Unit *target = m_targets.getUnitTarget();
            // Those spells apparently can't be casted on the caster.
            if( target && target != m_caster)
            {
                // Can only be casted on group's members or its pets
                Group  *pGroup = NULL;

                Unit* owner = m_caster->GetCharmerOrOwner();
                Unit *targetOwner = target->GetCharmerOrOwner();
                if(owner)
                {
                    if(owner->GetTypeId() == TYPEID_PLAYER)
                    {
                        if( target == owner )
                        {
                            targetUnitMap.push_back(target);
                            break;
                        }
                        pGroup = ((Player*)owner)->GetGroup();
                    }
                }
                else if (m_caster->GetTypeId() == TYPEID_PLAYER)
                {
                    if( targetOwner == m_caster && target->GetTypeId() == TYPEID_UNIT && ((Creature*)target)->isPet())
                    {
                        targetUnitMap.push_back(target);
                        break;
                    }
                    pGroup = ((Player*)m_caster)->GetGroup();
                }

                if(pGroup)
                {
                    // Our target can also be a player's pet who's grouped with us or our pet. But can't be controlled player
                    if(targetOwner)
                    {
                        if( targetOwner->GetTypeId() == TYPEID_PLAYER &&
                            target->GetTypeId() == TYPEID_UNIT && (((Creature*)target)->isPet()) &&
                            target->GetOwnerGUID() == targetOwner->GetGUID() &&
                            pGroup->IsMember(((Player*)targetOwner)->GetObjectGuid()))
                        {
                            targetUnitMap.push_back(target);
                        }
                    }
                    // 1Our target can be a player who is on our group
                    else if (target->GetTypeId() == TYPEID_PLAYER && pGroup->IsMember(((Player*)target)->GetObjectGuid()))
                    {
                        targetUnitMap.push_back(target);
                    }
                }
            }
            break;
        }
        case TARGET_GAMEOBJECT:
            if(m_targets.getGOTarget())
                AddGOTarget(m_targets.getGOTarget(), effIndex);
            break;
        case TARGET_IN_FRONT_OF_CASTER:
        {
            bool inFront = m_spellInfo->SpellVisual[0] != 3879;
            FillAreaTargets(targetUnitMap, m_caster->GetPositionX(), m_caster->GetPositionY(), radius, inFront ? PUSH_IN_FRONT : PUSH_IN_BACK, SPELL_TARGETS_AOE_DAMAGE);
            break;
        }
        case TARGET_LARGE_FRONTAL_CONE:
            FillAreaTargets(targetUnitMap, m_caster->GetPositionX(), m_caster->GetPositionY(), radius, PUSH_IN_FRONT_90, SPELL_TARGETS_AOE_DAMAGE);
            break;
        case TARGET_NARROW_FRONTAL_CONE:
            FillAreaTargets(targetUnitMap, m_caster->GetPositionX(), m_caster->GetPositionY(), radius, PUSH_IN_FRONT_15, SPELL_TARGETS_AOE_DAMAGE);
            break;
        case TARGET_IN_FRONT_OF_CASTER_30:
        {
            if (m_spellInfo->SpellFamilyName == SPELLFAMILY_GENERIC)
                FillAreaTargets(targetUnitMap, m_caster->GetPositionX(), m_caster->GetPositionY(), radius, PUSH_IN_FRONT_30, SPELL_TARGETS_AOE_DAMAGE);
            else
                FillAreaTargets(targetUnitMap, m_caster->GetPositionX(), m_caster->GetPositionY(), radius, PUSH_IN_FRONT_90, SPELL_TARGETS_AOE_DAMAGE);
            break;
        }
        case TARGET_DUELVSPLAYER:
        {
            Unit *target = m_targets.getUnitTarget();
            if(target)
            {
                if(m_caster->IsFriendlyTo(target))
                {
                    targetUnitMap.push_back(target);
                }
                else
                {
                    if(Unit* pUnitTarget = m_caster->SelectMagnetTarget(m_targets.getUnitTarget(), m_spellInfo))
                    {
                        m_targets.setUnitTarget(pUnitTarget);
                        targetUnitMap.push_back(pUnitTarget);
                    }
                }
            }
            break;
        }
        case TARGET_GAMEOBJECT_ITEM:
            if(m_targets.getGOTargetGUID())
                AddGOTarget(m_targets.getGOTarget(), effIndex);
            else if(m_targets.getItemTarget())
                AddItemTarget(m_targets.getItemTarget(), effIndex);
            break;
        case TARGET_MASTER:
            if(Unit* owner = m_caster->GetCharmerOrOwner())
                targetUnitMap.push_back(owner);
            break;
        case TARGET_ALL_ENEMY_IN_AREA_CHANNELED:
            // targets the ground, not the units in the area
            if (m_spellInfo->Effect[effIndex]!=SPELL_EFFECT_PERSISTENT_AREA_AURA)
                FillAreaTargets(targetUnitMap, m_targets.m_destX, m_targets.m_destY, radius, PUSH_DEST_CENTER, SPELL_TARGETS_AOE_DAMAGE);
            break;
        case TARGET_MINION:
            if(m_spellInfo->Effect[effIndex] != SPELL_EFFECT_DUEL)
                targetUnitMap.push_back(m_caster);
            break;
        case TARGET_SINGLE_ENEMY:
        {
            if(Unit* pUnitTarget = m_caster->SelectMagnetTarget(m_targets.getUnitTarget(), m_spellInfo))
            {
                m_targets.setUnitTarget(pUnitTarget);
                targetUnitMap.push_back(pUnitTarget);
            }
            break;
        }
        case TARGET_AREAEFFECT_PARTY:
        {
            Unit* owner = m_caster->GetCharmerOrOwner();
            Player *pTarget = NULL;

            if(owner)
            {
                targetUnitMap.push_back(m_caster);
                if(owner->GetTypeId() == TYPEID_PLAYER)
                    pTarget = (Player*)owner;
            }
            else if (m_caster->GetTypeId() == TYPEID_PLAYER)
            {
                if(Unit* target = m_targets.getUnitTarget())
                {
                    if( target->GetTypeId() != TYPEID_PLAYER)
                    {
                        if(((Creature*)target)->isPet())
                        {
                            Unit *targetOwner = target->GetOwner();
                            if(targetOwner->GetTypeId() == TYPEID_PLAYER)
                                pTarget = (Player*)targetOwner;
                        }
                    }
                    else
                        pTarget = (Player*)target;
                }
            }

            Group* pGroup = pTarget ? pTarget->GetGroup() : NULL;

            if(pGroup)
            {
                uint8 subgroup = pTarget->GetSubGroup();

                for(GroupReference *itr = pGroup->GetFirstMember(); itr != NULL; itr = itr->next())
                {
                    Player* Target = itr->getSource();

                    // IsHostileTo check duel and controlled by enemy
                    if(Target && Target->GetSubGroup() == subgroup && !m_caster->IsHostileTo(Target))
                    {
                        if( pTarget->IsWithinDistInMap(Target, radius) )
                            targetUnitMap.push_back(Target);

                        if(Pet* pet = Target->GetPet())
                        {
                            GroupPetList m_groupPets = Target->GetPets();
                            if (!m_groupPets.empty())
                            {
                                for (GroupPetList::const_iterator itr = m_groupPets.begin(); itr != m_groupPets.end(); ++itr)
                                    if (Pet* _pet = Target->GetMap()->GetPet(*itr))
                                        if( pTarget->IsWithinDistInMap(_pet, radius) )
                                            targetUnitMap.push_back(_pet);
                            }
                        }
                    }
                }
            }
            else if (owner)
            {
                if(m_caster->IsWithinDistInMap(owner, radius))
                    targetUnitMap.push_back(owner);
            }
            else if(pTarget)
            {
                targetUnitMap.push_back(pTarget);

                if(Pet* pet = pTarget->GetPet())
                    if( m_caster->IsWithinDistInMap(pet, radius) )
                        targetUnitMap.push_back(pet);
            }
            break;
        }
        case TARGET_SCRIPT:
        {
            if(m_targets.getUnitTarget())
                targetUnitMap.push_back(m_targets.getUnitTarget());
            if(m_targets.getItemTarget())
                AddItemTarget(m_targets.getItemTarget(), effIndex);
            break;
        }
        case TARGET_SELF_FISHING:
            targetUnitMap.push_back(m_caster);
            break;
        case TARGET_CHAIN_HEAL:
        {
            Unit* pUnitTarget = m_targets.getUnitTarget();
            if(!pUnitTarget)
                break;

            if (EffectChainTarget <= 1)
                targetUnitMap.push_back(pUnitTarget);
            else
            {
                unMaxTargets = EffectChainTarget;
                float max_range = radius + unMaxTargets * CHAIN_SPELL_JUMP_RADIUS;

                UnitList tempTargetUnitMap;

                FillAreaTargets(tempTargetUnitMap, m_caster->GetPositionX(), m_caster->GetPositionY(), max_range, PUSH_SELF_CENTER, SPELL_TARGETS_FRIENDLY);

                if (m_caster != pUnitTarget && std::find(tempTargetUnitMap.begin(), tempTargetUnitMap.end(), m_caster) == tempTargetUnitMap.end())
                    tempTargetUnitMap.push_front(m_caster);

                tempTargetUnitMap.sort(TargetDistanceOrder(pUnitTarget));

                if (tempTargetUnitMap.empty())
                    break;

                if (*tempTargetUnitMap.begin() == pUnitTarget)
                    tempTargetUnitMap.erase(tempTargetUnitMap.begin());

                targetUnitMap.push_back(pUnitTarget);
                uint32 t = unMaxTargets - 1;
                Unit *prev = pUnitTarget;
                std::list<Unit*>::iterator next = tempTargetUnitMap.begin();

                while(t && next != tempTargetUnitMap.end())
                {
                    if(!prev->IsWithinDist(*next, CHAIN_SPELL_JUMP_RADIUS))
                        break;

                    if(!prev->IsWithinLOSInMap(*next))
                    {
                        ++next;
                        continue;
                    }

                    if((*next)->GetHealth() == (*next)->GetMaxHealth())
                    {
                        next = tempTargetUnitMap.erase(next);
                        continue;
                    }

                    prev = *next;
                    targetUnitMap.push_back(prev);
                    tempTargetUnitMap.erase(next);
                    tempTargetUnitMap.sort(TargetDistanceOrder(prev));
                    next = tempTargetUnitMap.begin();

                    --t;
                }
            }
            break;
        }
        case TARGET_CURRENT_ENEMY_COORDINATES:
        {
            Unit* currentTarget = m_targets.getUnitTarget();
            if(currentTarget)
            {
                targetUnitMap.push_back(currentTarget);
                m_targets.setDestination(currentTarget->GetPositionX(), currentTarget->GetPositionY(), currentTarget->GetPositionZ());
                if(m_spellInfo->EffectImplicitTargetB[effIndex] == TARGET_ALL_ENEMY_IN_AREA_INSTANT)
                    FillAreaTargets(targetUnitMap, currentTarget->GetPositionX(), currentTarget->GetPositionY(), radius, PUSH_TARGET_CENTER, SPELL_TARGETS_AOE_DAMAGE);
            }
            break;
        }
        case TARGET_AREAEFFECT_PARTY_AND_CLASS:
        {
            Player* targetPlayer = m_targets.getUnitTarget() && m_targets.getUnitTarget()->GetTypeId() == TYPEID_PLAYER
                ? (Player*)m_targets.getUnitTarget() : NULL;

            Group* pGroup = targetPlayer ? targetPlayer->GetGroup() : NULL;
            if(pGroup)
            {
                for(GroupReference *itr = pGroup->GetFirstMember(); itr != NULL; itr = itr->next())
                {
                    Player* Target = itr->getSource();

                    // IsHostileTo check duel and controlled by enemy
                    if( Target && targetPlayer->IsWithinDistInMap(Target, radius) &&
                        targetPlayer->getClass() == Target->getClass() &&
                        !m_caster->IsHostileTo(Target) )
                    {
                        targetUnitMap.push_back(Target);
                    }
                }
            }
            else if(m_targets.getUnitTarget())
                targetUnitMap.push_back(m_targets.getUnitTarget());
            break;
        }
        case TARGET_TABLE_X_Y_Z_COORDINATES:
        {
            SpellTargetPosition const* st = sSpellMgr.GetSpellTargetPosition(m_spellInfo->Id);
            if(st)
            {
                // teleport spells are handled in another way
                if (m_spellInfo->Effect[effIndex] == SPELL_EFFECT_TELEPORT_UNITS)
                    break;
                if (st->target_mapId == m_caster->GetMapId())
                    m_targets.setDestination(st->target_X, st->target_Y, st->target_Z);
                else
                    sLog.outError( "SPELL: wrong map (%u instead %u) target coordinates for spell ID %u", st->target_mapId, m_caster->GetMapId(), m_spellInfo->Id );
            }
            else
                sLog.outError( "SPELL: unknown target coordinates for spell ID %u", m_spellInfo->Id );
            break;
        }
        case TARGET_INFRONT_OF_VICTIM:
        case TARGET_BEHIND_VICTIM:
        case TARGET_RIGHT_FROM_VICTIM:
        case TARGET_LEFT_FROM_VICTIM:
        {
            Unit *pTarget = NULL;

            // explicit cast data from client or server-side cast
            // some spell at client send caster
            if(m_targets.getUnitTarget() && m_targets.getUnitTarget()!=m_caster)
                pTarget = m_targets.getUnitTarget();
            else if(m_caster->getVictim())
                pTarget = m_caster->getVictim();
            else if(m_caster->GetTypeId() == TYPEID_PLAYER)
                pTarget = ObjectAccessor::GetUnit(*m_caster, ((Player*)m_caster)->GetSelection());

            if(pTarget)
            {
                float angle = 0.0f;
                float dist = (radius && targetMode != TARGET_BEHIND_VICTIM) ? radius : CONTACT_DISTANCE;

                switch(targetMode)
                {
                    case TARGET_INFRONT_OF_VICTIM:                      break;
                    case TARGET_BEHIND_VICTIM:      angle = M_PI_F;       break;
                    case TARGET_RIGHT_FROM_VICTIM:  angle = -M_PI_F / 2;  break;
                    case TARGET_LEFT_FROM_VICTIM:   angle = M_PI_F / 2;   break;
                }

                float _target_x, _target_y, _target_z;
                pTarget->GetClosePoint(_target_x, _target_y, _target_z, pTarget->GetObjectBoundingRadius(), dist, angle);
                if(pTarget->IsWithinLOS(_target_x, _target_y, _target_z))
                {
                    targetUnitMap.push_back(m_caster);
                    m_targets.setDestination(_target_x, _target_y, _target_z);
                }
            }
            break;
        }
        case TARGET_DYNAMIC_OBJECT_COORDINATES:
            // if parent spell create dynamic object extract area from it
            if(DynamicObject* dynObj = m_caster->GetDynObject(m_triggeredByAuraSpell ? m_triggeredByAuraSpell->Id : m_spellInfo->Id))
                m_targets.setDestination(dynObj->GetPositionX(), dynObj->GetPositionY(), dynObj->GetPositionZ());
            break;

        case TARGET_DYNAMIC_OBJECT_FRONT:
        case TARGET_DYNAMIC_OBJECT_BEHIND:
        case TARGET_DYNAMIC_OBJECT_LEFT_SIDE:
        case TARGET_DYNAMIC_OBJECT_RIGHT_SIDE:
        {
            if (!(m_targets.m_targetMask & TARGET_FLAG_DEST_LOCATION))
            {
                float angle = m_caster->GetOrientation();
                switch(targetMode)
                {
                    case TARGET_DYNAMIC_OBJECT_FRONT:                           break;
                    case TARGET_DYNAMIC_OBJECT_BEHIND:      angle += M_PI_F;      break;
                    case TARGET_DYNAMIC_OBJECT_LEFT_SIDE:   angle += M_PI_F / 2;  break;
                    case TARGET_DYNAMIC_OBJECT_RIGHT_SIDE:  angle -= M_PI_F / 2;  break;
                }

                float x, y;
                m_caster->GetNearPoint2D(x, y, radius, angle);
                m_targets.setDestination(x, y, m_caster->GetPositionZ());
            }

            targetUnitMap.push_back(m_caster);
            break;
        }
        case TARGET_POINT_AT_NORTH:
        case TARGET_POINT_AT_SOUTH:
        case TARGET_POINT_AT_EAST:
        case TARGET_POINT_AT_WEST:
        case TARGET_POINT_AT_NE:
        case TARGET_POINT_AT_NW:
        case TARGET_POINT_AT_SE:
        case TARGET_POINT_AT_SW:
        {

            if (!(m_targets.m_targetMask & TARGET_FLAG_DEST_LOCATION))
            {
                Unit* currentTarget = m_targets.getUnitTarget() ? m_targets.getUnitTarget() : m_caster;
                float angle = currentTarget != m_caster ? currentTarget->GetAngle(m_caster) : m_caster->GetOrientation();

                switch(targetMode)
                {
                    case TARGET_POINT_AT_NORTH:                         break;
                    case TARGET_POINT_AT_SOUTH: angle +=   M_PI_F;        break;
                    case TARGET_POINT_AT_EAST:  angle -=   M_PI_F / 2;    break;
                    case TARGET_POINT_AT_WEST:  angle +=   M_PI_F / 2;    break;
                    case TARGET_POINT_AT_NE:    angle -=   M_PI_F / 4;    break;
                    case TARGET_POINT_AT_NW:    angle +=   M_PI_F / 4;    break;
                    case TARGET_POINT_AT_SE:    angle -= 3*M_PI_F / 4;    break;
                    case TARGET_POINT_AT_SW:    angle += 3*M_PI_F / 4;    break;
                }

                float x, y;
                currentTarget->GetNearPoint2D(x, y, radius, angle);
                m_targets.setDestination(x, y, currentTarget->GetPositionZ());
            }
            break;
        }
        case TARGET_DIRECTLY_FORWARD:
        {
            if (!(m_targets.m_targetMask & TARGET_FLAG_DEST_LOCATION))
            {
                SpellRangeEntry const* rEntry = sSpellRangeStore.LookupEntry(m_spellInfo->rangeIndex);
                float minRange = GetSpellMinRange(rEntry);
                float maxRange = GetSpellMaxRange(rEntry);
                float dist = minRange+ rand_norm_f()*(maxRange-minRange);

                float _target_x, _target_y, _target_z;
                m_caster->GetClosePoint(_target_x, _target_y, _target_z, m_caster->GetObjectBoundingRadius(), dist);
                m_targets.setDestination(_target_x, _target_y, _target_z);
            }

            targetUnitMap.push_back(m_caster);
            break;
        }
        case TARGET_EFFECT_SELECT:
        {
            // add here custom effects that need default target.
            // FOR EVERY TARGET TYPE THERE IS A DIFFERENT FILL!!
            if (m_spellInfo->SpellFamilyFlags2 & UI64LIT (0x00000020) && m_spellInfo->SpellIconID == 3217)
            {
                targetUnitMap.push_back(m_caster);
                break;
            }
            switch(m_spellInfo->Effect[effIndex])
            {
                case SPELL_EFFECT_DUMMY:
                {
                    switch(m_spellInfo->Id)
                    {
                        case 20577:                         // Cannibalize
                        {
                            WorldObject* result = FindCorpseUsing<MaNGOS::CannibalizeObjectCheck> ();

                            if(result)
                            {
                                switch(result->GetTypeId())
                                {
                                    case TYPEID_UNIT:
                                    case TYPEID_PLAYER:
                                        targetUnitMap.push_back((Unit*)result);
                                        break;
                                    case TYPEID_CORPSE:
                                        m_targets.setCorpseTarget((Corpse*)result);
                                        if (Player* owner = ObjectAccessor::FindPlayer(((Corpse*)result)->GetOwnerGUID()))
                                            targetUnitMap.push_back(owner);
                                        break;
                                }
                            }
                            else
                            {
                                // clear cooldown at fail
                                if (m_caster->GetTypeId() == TYPEID_PLAYER)
                                    ((Player*)m_caster)->RemoveSpellCooldown(m_spellInfo->Id, true);
                                SendCastResult(SPELL_FAILED_NO_EDIBLE_CORPSES);
                                finish(false);
                            }
                            break;
                        }
                        default:
                            if (m_targets.getUnitTarget())
                                targetUnitMap.push_back(m_targets.getUnitTarget());
                            break;
                    }
                    break;
                }
                case SPELL_EFFECT_BIND:
                case SPELL_EFFECT_RESURRECT:
                case SPELL_EFFECT_PARRY:
                case SPELL_EFFECT_BLOCK:
                case SPELL_EFFECT_CREATE_ITEM:
                case SPELL_EFFECT_TRIGGER_SPELL:
                case SPELL_EFFECT_TRIGGER_MISSILE:
                case SPELL_EFFECT_LEARN_SPELL:
                case SPELL_EFFECT_SKILL_STEP:
                case SPELL_EFFECT_PROFICIENCY:
                case SPELL_EFFECT_SUMMON_OBJECT_WILD:
                case SPELL_EFFECT_SELF_RESURRECT:
                case SPELL_EFFECT_REPUTATION:
                case SPELL_EFFECT_SEND_TAXI:
                    if (m_targets.getUnitTarget())
                        targetUnitMap.push_back(m_targets.getUnitTarget());
                    // Triggered spells have additional spell targets - cast them even if no explicit unit target is given (required for spell 50516 for example)
                    else if (m_spellInfo->Effect[effIndex] == SPELL_EFFECT_TRIGGER_SPELL)
                        targetUnitMap.push_back(m_caster);
                    break;
                case SPELL_EFFECT_SUMMON_PLAYER:
                    if (m_caster->GetTypeId()==TYPEID_PLAYER && ((Player*)m_caster)->GetSelection())
                    {
                        Player* target = sObjectMgr.GetPlayer(((Player*)m_caster)->GetSelection());
                        if(target)
                            targetUnitMap.push_back(target);
                    }
                    break;
                case SPELL_EFFECT_RESURRECT_NEW:
                    if (m_targets.getUnitTarget())
                        targetUnitMap.push_back(m_targets.getUnitTarget());
                    if (m_targets.getCorpseTargetGUID())
                    {
                        Corpse *corpse = m_caster->GetMap()->GetCorpse(m_targets.getCorpseTargetGUID());
                        if(corpse)
                        {
                            Player* owner = ObjectAccessor::FindPlayer(corpse->GetOwnerGUID());
                            if(owner)
                                targetUnitMap.push_back(owner);
                        }
                    }
                    break;
                case SPELL_EFFECT_SUMMON:
                case SPELL_EFFECT_SUMMON_CHANGE_ITEM:
                case SPELL_EFFECT_TRANS_DOOR:
                case SPELL_EFFECT_ADD_FARSIGHT:
                case SPELL_EFFECT_APPLY_GLYPH:
                case SPELL_EFFECT_STUCK:
                case SPELL_EFFECT_BREAK_PLAYER_TARGETING:
                case SPELL_EFFECT_SUMMON_ALL_TOTEMS:
                case SPELL_EFFECT_FEED_PET:
                case SPELL_EFFECT_DESTROY_ALL_TOTEMS:
                case SPELL_EFFECT_SKILL:
                    targetUnitMap.push_back(m_caster);
                    break;
                case SPELL_EFFECT_LEARN_PET_SPELL:
                    if (Pet* pet = m_caster->GetPet())
                        targetUnitMap.push_back(pet);
                    break;
                case SPELL_EFFECT_ENCHANT_ITEM:
                case SPELL_EFFECT_ENCHANT_ITEM_TEMPORARY:
                case SPELL_EFFECT_ENCHANT_ITEM_PRISMATIC:
                case SPELL_EFFECT_DISENCHANT:
                case SPELL_EFFECT_PROSPECTING:
                case SPELL_EFFECT_MILLING:
                    if (m_targets.getItemTarget())
                        AddItemTarget(m_targets.getItemTarget(), effIndex);
                    break;
                case SPELL_EFFECT_APPLY_AURA:
                    switch(m_spellInfo->EffectApplyAuraName[effIndex])
                    {
                        case SPELL_AURA_ADD_FLAT_MODIFIER:  // some spell mods auras have 0 target modes instead expected TARGET_SELF(1) (and present for other ranks for same spell for example)
                        case SPELL_AURA_ADD_PCT_MODIFIER:
                            targetUnitMap.push_back(m_caster);
                            break;
                        default:                            // apply to target in other case
                            if (m_targets.getUnitTarget())
                                targetUnitMap.push_back(m_targets.getUnitTarget());
                            break;
                    }
                    break;
                case SPELL_EFFECT_APPLY_AREA_AURA_PARTY:
                    // AreaAura
                    if(m_spellInfo->Attributes == 0x9050000 || m_spellInfo->Attributes == 0x10000)
                        SetTargetMap(effIndex, TARGET_AREAEFFECT_PARTY, targetUnitMap);
                    break;
                case SPELL_EFFECT_SKIN_PLAYER_CORPSE:
                    if (m_targets.getUnitTarget())
                        targetUnitMap.push_back(m_targets.getUnitTarget());
                    else if (m_targets.getCorpseTargetGUID())
                    {
                        if (Corpse *corpse = m_caster->GetMap()->GetCorpse(m_targets.getCorpseTargetGUID()))
                            if (Player* owner = ObjectAccessor::FindPlayer(corpse->GetOwnerGUID()))
                                targetUnitMap.push_back(owner);
                    }
                    break;

                default:
                    break;
            }
            break;
        }
        default:
            //sLog.outError( "SPELL: Unknown implicit target (%u) for spell ID %u", targetMode, m_spellInfo->Id );
            break;
    }

    if (unMaxTargets && targetUnitMap.size() > unMaxTargets)
    {
        // make sure one unit is always removed per iteration
        uint32 removed_utarget = 0;
        for (UnitList::iterator itr = targetUnitMap.begin(), next; itr != targetUnitMap.end(); itr = next)
        {
            next = itr;
            ++next;
            if (!*itr) continue;
            if ((*itr) == m_targets.getUnitTarget())
            {
                targetUnitMap.erase(itr);
                removed_utarget = 1;
                //        break;
            }
        }
        // remove random units from the map
        while (targetUnitMap.size() > unMaxTargets - removed_utarget)
        {
            uint32 poz = urand(0, targetUnitMap.size()-1);
            for (UnitList::iterator itr = targetUnitMap.begin(); itr != targetUnitMap.end(); ++itr, --poz)
            {
                if (!*itr) continue;

                if (!poz)
                {
                    targetUnitMap.erase(itr);
                    break;
                }
            }
        }
        // the player's target will always be added to the map
        if (removed_utarget && m_targets.getUnitTarget())
            targetUnitMap.push_back(m_targets.getUnitTarget());
    }
}

void Spell::prepare(SpellCastTargets const* targets, Aura* triggeredByAura)
{
    m_targets = *targets;

    m_spellState = SPELL_STATE_PREPARING;

    m_castPositionX = m_caster->GetPositionX();
    m_castPositionY = m_caster->GetPositionY();
    m_castPositionZ = m_caster->GetPositionZ();
    m_castOrientation = m_caster->GetOrientation();

    if(triggeredByAura)
        m_triggeredByAuraSpell  = triggeredByAura->GetSpellProto();

    // create and add update event for this spell
    SpellEvent* Event = new SpellEvent(this);
    m_caster->m_Events.AddEvent(Event, m_caster->m_Events.CalculateTime(1));

    //Prevent casting at cast another spell (ServerSide check)
    if(m_caster->IsNonMeleeSpellCasted(false, true, true) && m_cast_count)
    {
        SendCastResult(SPELL_FAILED_SPELL_IN_PROGRESS);
        finish(false);
        return;
    }

    if(uint8 result = sObjectMgr.IsSpellDisabled(m_spellInfo->Id))
    {
        if(m_caster->GetTypeId() == TYPEID_PLAYER)
        {
            sLog.outDebug("Player %s cast a spell %u which was disabled by server administrator",   m_caster->GetName(), m_spellInfo->Id);
            if(result == 2)
            sLog.outChar("Player %s cast a spell %u which was disabled by server administrator and marked as CheatSpell",   m_caster->GetName(), m_spellInfo->Id);
        }
        SendCastResult(SPELL_FAILED_SPELL_UNAVAILABLE);
        finish(false);
        return;
    }

    // Fill cost data
    m_powerCost = CalculatePowerCost();

    SpellCastResult result = CheckCast(true);
    if(result != SPELL_CAST_OK && !IsAutoRepeat())          //always cast autorepeat dummy for triggering
    {
        if(triggeredByAura)
        {
            SendChannelUpdate(0);
            triggeredByAura->SetAuraDuration(0);
        }
        SendCastResult(result);
        finish(false);
        return;
    }

    // Prepare data for triggers
    prepareDataForTriggerSystem();

    // calculate cast time (calculated after first CheckCast check to prevent charge counting for first CheckCast fail)
    m_casttime = GetSpellCastTime(m_spellInfo, this);

    // set timer base at cast time
    ReSetTimer();

    // stealth must be removed at cast starting (at show channel bar)
    // skip triggered spell (item equip spell casting and other not explicit character casts/item uses)
    if ( !m_IsTriggeredSpell && isSpellBreakStealth(m_spellInfo) )
    {
        m_caster->RemoveSpellsCausingAura(SPELL_AURA_MOD_STEALTH);
        m_caster->RemoveSpellsCausingAura(SPELL_AURA_FEIGN_DEATH);
    }

    // add non-triggered (with cast time and without)
    if (!m_IsTriggeredSpell)
    {
        // add to cast type slot
        m_caster->SetCurrentCastedSpell( this );

        // will show cast bar
        SendSpellStart();

        // trigger global cooldown
        if (m_caster->GetTypeId() == TYPEID_PLAYER)
            static_cast<Player*>(m_caster)->AddGlobalCooldown(m_spellInfo);
    }
    // execute triggered without cast time explicitly in call point
    else if(m_timer == 0)
        cast(true);
    // else triggered with cast time will execute execute at next tick or later
    // without adding to cast type slot
    // will not show cast bar but will show effects at casting time etc
}

void Spell::cancel()
{
    if(m_spellState == SPELL_STATE_FINISHED)
        return;

    // channeled spells don't display interrupted message even if they are interrupted, possible other cases with no "Interrupted" message
    bool sendInterrupt = IsChanneledSpell(m_spellInfo) ? false : true;

    m_autoRepeat = false;
    switch (m_spellState)
    {
        case SPELL_STATE_PREPARING:
            // cancel global cooldown when interrupting current cast
            if (m_caster->GetTypeId() == TYPEID_PLAYER && m_caster->GetCurrentSpell(CURRENT_GENERIC_SPELL) == this)
                static_cast<Player*>(m_caster)->CancelGlobalCooldown(m_spellInfo);
            //(no break)
        case SPELL_STATE_DELAYED:
        {
            SendInterrupted(0);

            if (sendInterrupt)
                SendCastResult(SPELL_FAILED_INTERRUPTED);
        } break;

        case SPELL_STATE_CASTING:
        {
            for(std::list<TargetInfo>::const_iterator ihit= m_UniqueTargetInfo.begin(); ihit != m_UniqueTargetInfo.end(); ++ihit)
            {
                if( ihit->missCondition == SPELL_MISS_NONE )
                {
                    Unit* unit = m_caster->GetObjectGuid() == (*ihit).targetGUID ? m_caster : ObjectAccessor::GetUnit(*m_caster, ihit->targetGUID);
                    if( unit && unit->isAlive() )
                        unit->RemoveAurasByCasterSpell(m_spellInfo->Id, m_caster->GetGUID());
                }
            }

            SendChannelUpdate(0);
            SendInterrupted(0);

            if (sendInterrupt)
                SendCastResult(SPELL_FAILED_INTERRUPTED);
        } break;

        default:
        {
        } break;
    }

    finish(false);
    m_caster->RemoveDynObject(m_spellInfo->Id);
    m_caster->RemoveGameObject(m_spellInfo->Id, true);
}

void Spell::cast(bool skipCheck)
{
    SetExecutedCurrently(true);

    if (!m_caster->CheckAndIncreaseCastCounter())
    {
        if (m_triggeredByAuraSpell)
            sLog.outError("Spell %u triggered by aura spell %u too deep in cast chain for cast. Cast not allowed for prevent overflow stack crash.", m_spellInfo->Id, m_triggeredByAuraSpell->Id);
        else
            sLog.outError("Spell %u too deep in cast chain for cast. Cast not allowed for prevent overflow stack crash.", m_spellInfo->Id);

        SendCastResult(SPELL_FAILED_ERROR);
        finish(false);
        SetExecutedCurrently(false);
        return;
    }

    // update pointers base at GUIDs to prevent access to already nonexistent object
    UpdatePointers();

    // cancel at lost main target unit
    if(!m_targets.getUnitTarget() && m_targets.getUnitTargetGUID() && m_targets.getUnitTargetGUID() != m_caster->GetGUID())
    {
        cancel();
        m_caster->DecreaseCastCounter();
        SetExecutedCurrently(false);
        return;
    }

    if(m_caster->GetTypeId() != TYPEID_PLAYER && m_targets.getUnitTarget() && m_targets.getUnitTarget() != m_caster)
        m_caster->SetInFront(m_targets.getUnitTarget());

    SpellCastResult castResult = CheckPower();
    if(castResult != SPELL_CAST_OK)
    {
        SendCastResult(castResult);
        finish(false);
        m_caster->DecreaseCastCounter();
        SetExecutedCurrently(false);
        return;
    }

    // triggered cast called from Spell::prepare where it was already checked
    if(!skipCheck)
    {
        castResult = CheckCast(false);
        if(castResult != SPELL_CAST_OK)
        {
            SendCastResult(castResult);
            finish(false);
            m_caster->DecreaseCastCounter();
            SetExecutedCurrently(false);
            return;
        }
    }

    if (m_spellInfo->Id == 32592)
        if(const SpellEntry* spellInfo = sSpellStore.LookupEntry(m_spellInfo->Id))
            const_cast<SpellEntry*>(spellInfo)->Attributes |= SPELL_ATTR_UNAFFECTED_BY_INVULNERABILITY;

    if (m_spellInfo->Id == 64380) //hack for faster Shattering Throw trigering
        if(const SpellEntry* spellInfo = sSpellStore.LookupEntry(m_spellInfo->Id))
            const_cast<SpellEntry*>(spellInfo)->CastingTimeIndex = 1;

    // different triggred (for caster) and precast (casted before apply effect to target) cases
    switch(m_spellInfo->SpellFamilyName)
    {
        case SPELLFAMILY_GENERIC:
        {
            // Bandages
            if (m_spellInfo->Mechanic == MECHANIC_BANDAGE)
                AddPrecastSpell(11196);                     // Recently Bandaged
            // Stoneskin
            else if (m_spellInfo->Id == 20594)
                AddTriggeredSpell(65116);                   // Stoneskin - armor 10% for 8 sec
            // Chaos Bane strength buff
            else if (m_spellInfo->Id == 71904)
                AddTriggeredSpell(73422);
            else if (m_spellInfo->Id == 74607)
                AddTriggeredSpell(74610);                  // Fiery combustion
            else if (m_spellInfo->Id == 74799)
                AddTriggeredSpell(74800);                  // Soul consumption
            break;
        }
        case SPELLFAMILY_MAGE:
        {
            // Ice Block
            if (m_spellInfo->SpellFamilyFlags & UI64LIT(0x0000008000000000))
                AddPrecastSpell(41425);                     // Hypothermia
            // Fingers of Frost
            else if (m_spellInfo->Id == 44544)
                AddPrecastSpell(74396);
            break;
        }
        case SPELLFAMILY_WARRIOR:
        {
            // Shattering Throw
            if (m_spellInfo->Id == 64382)
                AddTriggeredSpell(64380);                   // Shattering Throw
            // Shield Slam
            if ((m_spellInfo->SpellFamilyFlags & UI64LIT(0x0000020000000000)) && m_spellInfo->Category==1209)
                if (m_caster->HasAura(58375))               // Glyph of Blocking
                    AddTriggeredSpell(58374);               // Glyph of Blocking
            // Shattering Throw
            else if (m_spellInfo->Id == 64382)
                AddTriggeredSpell(64380);                     // Shattering Throw
            break;
        }
        case SPELLFAMILY_PRIEST:
        {
            // Power Word: Shield
            if (m_spellInfo->Mechanic == MECHANIC_SHIELD &&
                (m_spellInfo->SpellFamilyFlags & UI64LIT(0x0000000000000001)))
                AddPrecastSpell(6788);                      // Weakened Soul
            // Prayer of Mending (jump animation), we need formal caster instead original for correct animation
            else if (m_spellInfo->SpellFamilyFlags & UI64LIT(0x0000002000000000))
                AddTriggeredSpell(41637);

            switch(m_spellInfo->Id)
            {
                case 15237: AddTriggeredSpell(23455); break;// Holy Nova, rank 1
                case 15430: AddTriggeredSpell(23458); break;// Holy Nova, rank 2
                case 15431: AddTriggeredSpell(23459); break;// Holy Nova, rank 3
                case 27799: AddTriggeredSpell(27803); break;// Holy Nova, rank 4
                case 27800: AddTriggeredSpell(27804); break;// Holy Nova, rank 5
                case 27801: AddTriggeredSpell(27805); break;// Holy Nova, rank 6
                case 25331: AddTriggeredSpell(25329); break;// Holy Nova, rank 7
                case 48077: AddTriggeredSpell(48075); break;// Holy Nova, rank 8
                case 48078: AddTriggeredSpell(48076); break;// Holy Nova, rank 9
                default:break;
            }
            break;
        }
        case SPELLFAMILY_DRUID:
        {
            // Faerie Fire (Feral)
            if (m_spellInfo->Id == 16857 && m_caster->m_form != FORM_CAT)
                AddTriggeredSpell(60089);
            // Berserk (Bear Mangle part)
            else if (m_spellInfo->Id == 50334)
                AddTriggeredSpell(58923);
            break;
        }
        case SPELLFAMILY_ROGUE:
            // Fan of Knives (main hand)
            if (m_spellInfo->Id == 51723 && m_caster->GetTypeId() == TYPEID_PLAYER &&
                ((Player*)m_caster)->haveOffhandWeapon())
            {
                AddTriggeredSpell(52874);                   // Fan of Knives (offhand)
            }
            break;
        case SPELLFAMILY_HUNTER:
        {
            // Lock and Load
            if (m_spellInfo->Id == 56453)
                AddPrecastSpell(67544);                     // Lock and Load Marker
            break;
        }
        case SPELLFAMILY_PALADIN:
        {
            // Hand of Reckoning
            if (m_spellInfo->Id == 62124)
            {
                if (m_targets.getUnitTarget() && m_targets.getUnitTarget()->getVictim() != m_caster)
                    AddPrecastSpell(67485);                 // Hand of Rekoning (no typos in name ;) )
            }
            // Divine Shield, Divine Protection or Hand of Protection
            else if (m_spellInfo->SpellFamilyFlags & UI64LIT(0x0000000000400080))
            {
                AddPrecastSpell(25771);                     // Forbearance
                AddPrecastSpell(61987);                     // Avenging Wrath Marker
            }
            // Lay on Hands
            else if (m_spellInfo->SpellFamilyFlags & UI64LIT(0x0000000000008000))
            {
                // only for self cast
                if (m_caster == m_targets.getUnitTarget())
                    AddPrecastSpell(25771);                     // Forbearance
            }
            // Avenging Wrath
            else if (m_spellInfo->SpellFamilyFlags & UI64LIT(0x0000200000000000))
                AddPrecastSpell(61987);                     // Avenging Wrath Marker
            break;
        }
        case SPELLFAMILY_SHAMAN:
        {
            // Bloodlust
            if (m_spellInfo->Id == 2825)
                AddPrecastSpell(57724);                     // Sated
            // Heroism
            else if (m_spellInfo->Id == 32182)
                AddPrecastSpell(57723);                     // Exhaustion
            // Spirit Walk
            else if (m_spellInfo->Id == 58875)
                AddPrecastSpell(58876);
            // Totem of Wrath
            else if (m_spellInfo->Effect[EFFECT_INDEX_0]==SPELL_EFFECT_APPLY_AREA_AURA_RAID && m_spellInfo->SpellFamilyFlags & UI64LIT(0x0000000004000000))
                // only for main totem spell cast
                AddTriggeredSpell(30708);                   // Totem of Wrath
            break;
        }
        case SPELLFAMILY_DEATHKNIGHT:
        {
            // Chains of Ice
            if (m_spellInfo->Id == 45524)
                AddTriggeredSpell(55095);                   // Frost Fever
            break;
        }
        default:
            break;
    }

    // traded items have trade slot instead of guid in m_itemTargetGUID
    // set to real guid to be sent later to the client
    m_targets.updateTradeSlotItem();

    if (m_caster->GetTypeId() == TYPEID_PLAYER)
    {
        if (!m_IsTriggeredSpell && m_CastItem)
            ((Player*)m_caster)->GetAchievementMgr().UpdateAchievementCriteria(ACHIEVEMENT_CRITERIA_TYPE_USE_ITEM, m_CastItem->GetEntry());

        ((Player*)m_caster)->GetAchievementMgr().UpdateAchievementCriteria(ACHIEVEMENT_CRITERIA_TYPE_CAST_SPELL, m_spellInfo->Id);
    }

    FillTargetMap();

    if(m_spellState == SPELL_STATE_FINISHED)                // stop cast if spell marked as finish somewhere in FillTargetMap
    {
        m_caster->DecreaseCastCounter();
        SetExecutedCurrently(false);
        return;
    }

    // CAST SPELL
    SendSpellCooldown();

    TakePower();
    TakeReagents();                                         // we must remove reagents before HandleEffects to allow place crafted item in same slot

    SendCastResult(castResult);
    SendSpellGo();                                          // we must send smsg_spell_go packet before m_castItem delete in TakeCastItem()...

    InitializeDamageMultipliers();

    // Okay, everything is prepared. Now we need to distinguish between immediate and evented delayed spells
    if (m_spellInfo->speed > 0.0f)
    {

        // Remove used for cast item if need (it can be already NULL after TakeReagents call
        // in case delayed spell remove item at cast delay start
        TakeCastItem();

        // fill initial spell damage from caster for delayed casted spells
        for(std::list<TargetInfo>::iterator ihit = m_UniqueTargetInfo.begin(); ihit != m_UniqueTargetInfo.end(); ++ihit)
            HandleDelayedSpellLaunch(&(*ihit));

        // Okay, maps created, now prepare flags
        m_immediateHandled = false;
        m_spellState = SPELL_STATE_DELAYED;
        SetDelayStart(0);
    }
    else
    {
        // Immediate spell, no big deal
        handle_immediate();
    }

    m_caster->DecreaseCastCounter();
    SetExecutedCurrently(false);
}

void Spell::handle_immediate()
{
    // start channeling if applicable
    if(IsChanneledSpell(m_spellInfo))
    {
        int32 duration = GetSpellDuration(m_spellInfo);
        if (duration)
        {
            // Apply duration mod
            if(Player* modOwner = m_caster->GetSpellModOwner())
                modOwner->ApplySpellMod(m_spellInfo->Id, SPELLMOD_DURATION, duration);
            m_spellState = SPELL_STATE_CASTING;
            SendChannelStart(duration);
        }
    }

    // process immediate effects (items, ground, etc.) also initialize some variables
    _handle_immediate_phase();

    for(std::list<TargetInfo>::iterator ihit = m_UniqueTargetInfo.begin(); ihit != m_UniqueTargetInfo.end(); ++ihit)
        DoAllEffectOnTarget(&(*ihit));

    for(std::list<GOTargetInfo>::iterator ihit = m_UniqueGOTargetInfo.begin(); ihit != m_UniqueGOTargetInfo.end(); ++ihit)
        DoAllEffectOnTarget(&(*ihit));

    // spell is finished, perform some last features of the spell here
    _handle_finish_phase();

    // Remove used for cast item if need (it can be already NULL after TakeReagents call
    TakeCastItem();

    if(m_spellState != SPELL_STATE_CASTING)
        finish(true);                                       // successfully finish spell cast (not last in case autorepeat or channel spell)
}

uint64 Spell::handle_delayed(uint64 t_offset)
{
    uint64 next_time = 0;

    if (!m_immediateHandled)
    {
        _handle_immediate_phase();
        m_immediateHandled = true;
    }

    // now recheck units targeting correctness (need before any effects apply to prevent adding immunity at first effect not allow apply second spell effect and similar cases)
    for(std::list<TargetInfo>::iterator ihit = m_UniqueTargetInfo.begin(); ihit != m_UniqueTargetInfo.end(); ++ihit)
    {
        if (ihit->processed == false)
        {
            if ( ihit->timeDelay <= t_offset )
                DoAllEffectOnTarget(&(*ihit));
            else if( next_time == 0 || ihit->timeDelay < next_time )
                next_time = ihit->timeDelay;
        }
    }

    // now recheck gameobject targeting correctness
    for(std::list<GOTargetInfo>::iterator ighit = m_UniqueGOTargetInfo.begin(); ighit != m_UniqueGOTargetInfo.end(); ++ighit)
    {
        if (ighit->processed == false)
        {
            if ( ighit->timeDelay <= t_offset )
                DoAllEffectOnTarget(&(*ighit));
            else if( next_time == 0 || ighit->timeDelay < next_time )
                next_time = ighit->timeDelay;
        }
    }
    // All targets passed - need finish phase
    if (next_time == 0)
    {
        // spell is finished, perform some last features of the spell here
        _handle_finish_phase();

        finish(true);                                       // successfully finish spell cast

        // return zero, spell is finished now
        return 0;
    }
    else
    {
        // spell is unfinished, return next execution time
        return next_time;
    }
}

void Spell::_handle_immediate_phase()
{
    // handle some immediate features of the spell here
    HandleThreatSpells(m_spellInfo->Id);

    m_needSpellLog = IsNeedSendToClient();
    for(int j = 0; j < MAX_EFFECT_INDEX; ++j)
    {
        if(m_spellInfo->Effect[j] == 0)
            continue;

        // apply Send Event effect to ground in case empty target lists
        if( m_spellInfo->Effect[j] == SPELL_EFFECT_SEND_EVENT && !HaveTargetsForEffect(SpellEffectIndex(j)) )
        {
            HandleEffects(NULL, NULL, NULL, SpellEffectIndex(j));
            continue;
        }

        // Don't do spell log, if is school damage spell
        if(m_spellInfo->Effect[j] == SPELL_EFFECT_SCHOOL_DAMAGE || m_spellInfo->Effect[j] == 0)
            m_needSpellLog = false;
    }

    // initialize Diminishing Returns Data
    m_diminishLevel = DIMINISHING_LEVEL_1;
    m_diminishGroup = DIMINISHING_NONE;

    // process items
    for(std::list<ItemTargetInfo>::iterator ihit = m_UniqueItemInfo.begin(); ihit != m_UniqueItemInfo.end(); ++ihit)
        DoAllEffectOnTarget(&(*ihit));

    // process ground
    for(int j = 0; j < MAX_EFFECT_INDEX; ++j)
    {
        // persistent area auras target only the ground
        if(m_spellInfo->Effect[j] == SPELL_EFFECT_PERSISTENT_AREA_AURA)
            HandleEffects(NULL, NULL, NULL, SpellEffectIndex(j));
    }
}

void Spell::_handle_finish_phase()
{
    // spell log
    if(m_needSpellLog)
        SendLogExecute();
}

void Spell::SendSpellCooldown()
{
    if(m_caster->GetTypeId() != TYPEID_PLAYER)
        return;

    Player* _player = (Player*)m_caster;

    // mana/health/etc potions, disabled by client (until combat out as declarate)
    if (m_CastItem && m_CastItem->IsPotion())
    {
        // need in some way provided data for Spell::finish SendCooldownEvent
        _player->SetLastPotionId(m_CastItem->GetEntry());
        return;
    }

    // (1) have infinity cooldown but set at aura apply, (2) passive cooldown at triggering
    if(m_spellInfo->Attributes & (SPELL_ATTR_DISABLED_WHILE_ACTIVE | SPELL_ATTR_PASSIVE))
        return;

    _player->AddSpellAndCategoryCooldowns(m_spellInfo, m_CastItem ? m_CastItem->GetEntry() : 0, this);
}

void Spell::update(uint32 difftime)
{
    // update pointers based at it's GUIDs
    UpdatePointers();

    if(m_targets.getUnitTargetGUID() && !m_targets.getUnitTarget())
    {
        cancel();
        return;
    }

    // check if the player caster has moved before the spell finished
    if ((m_caster->GetTypeId() == TYPEID_PLAYER && m_timer != 0) &&
        (m_castPositionX != m_caster->GetPositionX() || m_castPositionY != m_caster->GetPositionY() || m_castPositionZ != m_caster->GetPositionZ()) &&
        (m_spellInfo->Effect[EFFECT_INDEX_0] != SPELL_EFFECT_STUCK || !((Player*)m_caster)->m_movementInfo.HasMovementFlag(MOVEFLAG_FALLINGFAR)))
    {
        // always cancel for channeled spells
        if( m_spellState == SPELL_STATE_CASTING )
            cancel();
        // don't cancel for melee, autorepeat, triggered and instant spells
        else if(!IsNextMeleeSwingSpell() && !IsAutoRepeat() && !m_IsTriggeredSpell && (m_spellInfo->InterruptFlags & SPELL_INTERRUPT_FLAG_MOVEMENT))
            cancel();
    }

    switch(m_spellState)
    {
        case SPELL_STATE_PREPARING:
        {
            if(m_timer)
            {
                if(difftime >= m_timer)
                    m_timer = 0;
                else
                    m_timer -= difftime;
            }

            if(m_timer == 0 && !IsNextMeleeSwingSpell() && !IsAutoRepeat())
                cast();
        } break;
        case SPELL_STATE_CASTING:
        {
            if(m_timer > 0)
            {
                if( m_caster->GetTypeId() == TYPEID_PLAYER )
                {
                    // check if player has jumped before the channeling finished
                    if(((Player*)m_caster)->m_movementInfo.HasMovementFlag(MOVEFLAG_FALLING))
                        cancel();

                    // check for incapacitating player states
                    if( m_caster->hasUnitState(UNIT_STAT_CAN_NOT_REACT))
                        cancel();

                    // check if player has turned if flag is set
                    if( m_spellInfo->ChannelInterruptFlags & CHANNEL_FLAG_TURNING && m_castOrientation != m_caster->GetOrientation() )
                        cancel();
                }

                // check if there are alive targets left
                if (!IsAliveUnitPresentInTargetList())
                {
                    SendChannelUpdate(0);
                    finish();
                }

                if(difftime >= m_timer)
                    m_timer = 0;
                else
                    m_timer -= difftime;
            }

            if(m_timer == 0)
            {
                SendChannelUpdate(0);

                // channeled spell processed independently for quest targeting
                // cast at creature (or GO) quest objectives update at successful cast channel finished
                // ignore autorepeat/melee casts for speed (not exist quest for spells (hm... )
                if( !IsAutoRepeat() && !IsNextMeleeSwingSpell() )
                {
                    if ( Player* p = m_caster->GetCharmerOrOwnerPlayerOrPlayerItself() )
                    {
                        for(std::list<TargetInfo>::iterator ihit = m_UniqueTargetInfo.begin(); ihit != m_UniqueTargetInfo.end(); ++ihit)
                        {
                            TargetInfo* target = &*ihit;
                            if(!target->targetGUID.IsCreatureOrVehicle())
                                continue;

                            Unit* unit = m_caster->GetObjectGuid() == target->targetGUID ? m_caster : ObjectAccessor::GetUnit(*m_caster, target->targetGUID);
                            if (unit == NULL)
                                continue;

                            p->RewardPlayerAndGroupAtCast(unit, m_spellInfo->Id);
                        }

                        for(std::list<GOTargetInfo>::iterator ihit = m_UniqueGOTargetInfo.begin(); ihit != m_UniqueGOTargetInfo.end(); ++ihit)
                        {
                            GOTargetInfo* target = &*ihit;

                            GameObject* go = m_caster->GetMap()->GetGameObject(target->targetGUID);
                            if(!go)
                                continue;

                            p->RewardPlayerAndGroupAtCast(go, m_spellInfo->Id);
                        }
                    }
                }

                finish();
            }
        } break;
        default:
        {
        }break;
    }
}

void Spell::finish(bool ok)
{
    if(!m_caster)
        return;

    if(m_spellState == SPELL_STATE_FINISHED)
        return;

    m_spellState = SPELL_STATE_FINISHED;

    // other code related only to successfully finished spells
    if(!ok)
        return;

    // remove spell mods
    if (m_caster->GetTypeId() == TYPEID_PLAYER)
        ((Player*)m_caster)->RemoveSpellMods(this);

    // handle SPELL_AURA_ADD_TARGET_TRIGGER auras
    Unit::AuraList const& targetTriggers = m_caster->GetAurasByType(SPELL_AURA_ADD_TARGET_TRIGGER);
    for(Unit::AuraList::const_iterator i = targetTriggers.begin(); i != targetTriggers.end(); ++i)
    {
        if (!(*i)->isAffectedOnSpell(m_spellInfo))
            continue;
        for(std::list<TargetInfo>::const_iterator ihit = m_UniqueTargetInfo.begin(); ihit != m_UniqueTargetInfo.end(); ++ihit)
        {
            if( ihit->missCondition == SPELL_MISS_NONE )
            {
                // check m_caster->GetGUID() let load auras at login and speedup most often case
                Unit *unit = m_caster->GetObjectGuid() == ihit->targetGUID ? m_caster : ObjectAccessor::GetUnit(*m_caster, ihit->targetGUID);
                if (unit && unit->isAlive())
                {
                    SpellEntry const *auraSpellInfo = (*i)->GetSpellProto();
                    SpellEffectIndex auraSpellIdx = (*i)->GetEffIndex();
                    // Calculate chance at that moment (can be depend for example from combo points)
                    int32 auraBasePoints = (*i)->GetBasePoints();
                    int32 chance = m_caster->CalculateSpellDamage(unit, auraSpellInfo, auraSpellIdx, &auraBasePoints);
                    if(roll_chance_i(chance))
                        m_caster->CastSpell(unit, auraSpellInfo->EffectTriggerSpell[auraSpellIdx], true, NULL, (*i));
                }
            }
        }
    }

    // Heal caster for all health leech from all targets
    if (m_healthLeech)
    {
        uint32 absorb = 0;
        m_caster->CalculateHealAbsorb(uint32(m_healthLeech), &absorb);
        m_caster->DealHeal(m_caster, uint32(m_healthLeech) - absorb, m_spellInfo, false, absorb);
    }

    if (IsMeleeAttackResetSpell())
    {
        m_caster->resetAttackTimer(BASE_ATTACK);
        if(m_caster->haveOffhandWeapon())
            m_caster->resetAttackTimer(OFF_ATTACK);
    }

    /*if (IsRangedAttackResetSpell())
        m_caster->resetAttackTimer(RANGED_ATTACK);*/

    // Clear combo at finish state
    if(m_caster->GetTypeId() == TYPEID_PLAYER && NeedsComboPoints(m_spellInfo))
    {
        // Not drop combopoints if negative spell and if any miss on enemy exist
        bool needDrop = true;
        if (!IsPositiveSpell(m_spellInfo->Id))
        {
            for(std::list<TargetInfo>::const_iterator ihit = m_UniqueTargetInfo.begin(); ihit != m_UniqueTargetInfo.end(); ++ihit)
            {
                if (ihit->missCondition != SPELL_MISS_NONE && ihit->targetGUID != m_caster->GetObjectGuid())
                {
                    needDrop = false;
                    break;
                }
            }
        }
        if (needDrop)
            ((Player*)m_caster)->ClearComboPoints();
    }

    // potions disabled by client, send event "not in combat" if need
    if (m_caster->GetTypeId() == TYPEID_PLAYER)
        ((Player*)m_caster)->UpdatePotionCooldown(this);

    // call triggered spell only at successful cast (after clear combo points -> for add some if need)
    if(!m_TriggerSpells.empty())
        CastTriggerSpells();

    // Stop Attack for some spells
    if( m_spellInfo->Attributes & SPELL_ATTR_STOP_ATTACK_TARGET )
        m_caster->AttackStop();

    // hack for Fingers of Frost stacks remove
    if(m_spellInfo->SpellFamilyName == SPELLFAMILY_MAGE && !m_IsTriggeredSpell && m_caster->HasAura(74396))
        if (SpellAuraHolder* holder = m_caster->GetSpellAuraHolder(74396))
            if(holder->DropAuraCharge())
                m_caster->RemoveSpellAuraHolder(holder);

    // hack for SPELL_AURA_IGNORE_UNIT_STATE charges
    bool break_for = false;
    Unit::AuraList const& stateAuras = m_caster->GetAurasByType(SPELL_AURA_IGNORE_UNIT_STATE);
    for(Unit::AuraList::const_iterator j = stateAuras.begin();j != stateAuras.end(); ++j)
    {
        switch((*j)->GetId())
        {
            case 52437:        //Sudden death should disappear after execute
                if (m_spellInfo->SpellIconID == 1648)
                {
                    m_caster->RemoveAura((*j));
                    break_for = true;
                }
                break;
            case 60503:        // Taste for blood 
            case 68051:        // Glyph of overpower - Both should disappear after overpower
                if(m_spellInfo->Id == 7384)
                {
                    m_caster->RemoveAura((*j));
                    break_for = true;
                }
                break;
        }
        if(break_for)
            break;
    }
}

void Spell::SendCastResult(SpellCastResult result)
{
    if(result == SPELL_CAST_OK)
        return;

    if (m_caster->GetTypeId() != TYPEID_PLAYER)
        return;

    if(((Player*)m_caster)->GetSession()->PlayerLoading())  // don't send cast results at loading time
        return;

    SendCastResult((Player*)m_caster, m_spellInfo, m_cast_count, result);
}

void Spell::SendCastResult(Player* caster, SpellEntry const* spellInfo, uint8 cast_count, SpellCastResult result)
{
    if(result == SPELL_CAST_OK)
        return;

    WorldPacket data(SMSG_CAST_FAILED, (4+1+1));
    data << uint8(cast_count);                              // single cast or multi 2.3 (0/1)
    data << uint32(spellInfo->Id);
    data << uint8(result);                                  // problem
    switch (result)
    {
        case SPELL_FAILED_REQUIRES_SPELL_FOCUS:
            data << uint32(spellInfo->RequiresSpellFocus);
            break;
        case SPELL_FAILED_REQUIRES_AREA:
            // hardcode areas limitation case
            switch(spellInfo->Id)
            {
                case 41617:                                 // Cenarion Mana Salve
                case 41619:                                 // Cenarion Healing Salve
                    data << uint32(3905);
                    break;
                case 41618:                                 // Bottled Nethergon Energy
                case 41620:                                 // Bottled Nethergon Vapor
                    data << uint32(3842);
                    break;
                case 45373:                                 // Bloodberry Elixir
                    data << uint32(4075);
                    break;
                default:                                    // default case (don't must be)
                    data << uint32(0);
                    break;
            }
            break;
        case SPELL_FAILED_REAGENTS:
            // normally client checks reagents, just some script effects here
            if(spellInfo->Id == 46584)                      // Raise Dead
                data << uint32(37201);                      // Corpse Dust
            break;
        case SPELL_FAILED_TOTEMS:
            for(int i = 0; i < MAX_SPELL_TOTEMS; ++i)
                if(spellInfo->Totem[i])
                    data << uint32(spellInfo->Totem[i]);
            break;
        case SPELL_FAILED_TOTEM_CATEGORY:
            for(int i = 0; i < MAX_SPELL_TOTEM_CATEGORIES; ++i)
                if(spellInfo->TotemCategory[i])
                    data << uint32(spellInfo->TotemCategory[i]);
            break;
        case SPELL_FAILED_EQUIPPED_ITEM_CLASS:
            data << uint32(spellInfo->EquippedItemClass);
            data << uint32(spellInfo->EquippedItemSubClassMask);
            //data << uint32(spellInfo->EquippedItemInventoryTypeMask);
            break;
        default:
            break;
    }
    caster->GetSession()->SendPacket(&data);
}

void Spell::SendSpellStart()
{
    if (!IsNeedSendToClient())
        return;

    DEBUG_FILTER_LOG(LOG_FILTER_SPELL_CAST, "Sending SMSG_SPELL_START id=%u", m_spellInfo->Id);

    uint32 castFlags = CAST_FLAG_UNKNOWN1;
    if (IsRangedSpell())
        castFlags |= CAST_FLAG_AMMO;

    if (m_spellInfo->runeCostID)
        castFlags |= CAST_FLAG_UNKNOWN10;

    Unit *caster = m_IsTriggeredSpell && m_originalCaster ? m_originalCaster : m_caster;

    WorldPacket data(SMSG_SPELL_START, (8+8+4+4+2));
    if (m_CastItem)
        data << m_CastItem->GetPackGUID();
    else
        data << caster->GetPackGUID();

    data << caster->GetPackGUID();
    data << uint8(m_cast_count);                            // pending spell cast?
    data << uint32(m_spellInfo->Id);                        // spellId
    data << uint32(castFlags);                              // cast flags
    data << uint32(m_timer);                                // delay?
    data << m_targets;

    if ( castFlags & CAST_FLAG_UNKNOWN6 )                   // predicted power?
        data << uint32(0);

    if ( castFlags & CAST_FLAG_UNKNOWN7 )                   // rune cooldowns list
    {
        uint8 v1 = 0;//m_runesState;
        uint8 v2 = 0;//((Player*)m_caster)->GetRunesState();
        data << uint8(v1);                                  // runes state before
        data << uint8(v2);                                  // runes state after
        for(uint8 i = 0; i < MAX_RUNES; ++i)
        {
            uint8 m = (1 << i);
            if(m & v1)                                      // usable before...
                if(!(m & v2))                               // ...but on cooldown now...
                    data << uint8(0);                       // some unknown byte (time?)
        }
    }

    if ( castFlags & CAST_FLAG_AMMO )
        WriteAmmoToPacket(&data);

    if ( castFlags & CAST_FLAG_UNKNOWN21 )
    {
        data << uint32(0);
        data << uint32(0);
    }

    m_caster->SendMessageToSet(&data, true);
}

void Spell::SendSpellGo()
{
    // not send invisible spell casting
    if(!IsNeedSendToClient())
        return;

    DEBUG_FILTER_LOG(LOG_FILTER_SPELL_CAST, "Sending SMSG_SPELL_GO id=%u", m_spellInfo->Id);

    uint32 castFlags = CAST_FLAG_UNKNOWN3;
    if(IsRangedSpell())
        castFlags |= CAST_FLAG_AMMO;                        // arrows/bullets visual

    if((m_caster->GetTypeId() == TYPEID_PLAYER) && (m_caster->getClass() == CLASS_DEATH_KNIGHT) && m_spellInfo->runeCostID)
    {
        castFlags |= CAST_FLAG_UNKNOWN10;                   // same as in SMSG_SPELL_START
        castFlags |= CAST_FLAG_UNKNOWN6;                    // makes cooldowns visible
        castFlags |= CAST_FLAG_UNKNOWN7;                    // rune cooldowns list
    }

    Unit *caster = m_IsTriggeredSpell && m_originalCaster ? m_originalCaster : m_caster;

    WorldPacket data(SMSG_SPELL_GO, 50);                    // guess size

    if(m_CastItem)
        data << m_CastItem->GetPackGUID();
    else
        data << caster->GetPackGUID();

    data << caster->GetPackGUID();
    data << uint8(m_cast_count);                            // pending spell cast?
    data << uint32(m_spellInfo->Id);                        // spellId
    data << uint32(castFlags);                              // cast flags
    data << uint32(getMSTime());                            // timestamp

    WriteSpellGoTargets(&data);

    data << m_targets;

    if ( castFlags & CAST_FLAG_UNKNOWN6 )                   // unknown wotlk, predicted power?
        data << uint32(m_caster->GetPower(m_caster->getPowerType())); // Yes, it is really predicted power.

    if ( castFlags & CAST_FLAG_UNKNOWN7 )                   // rune cooldowns list
    {
        uint8 v1 = m_runesState;
        uint8 v2 =  m_caster->getClass() == CLASS_DEATH_KNIGHT ? ((Player*)m_caster)->GetRunesState() : 0;
        data << uint8(v1);                                  // runes state before
        data << uint8(v2);                                  // runes state after
        for(uint8 i = 0; i < MAX_RUNES; ++i)
        {
            uint8 m = (1 << i);
            if(m & v1)                                      // usable before...
                if(!(m & v2))                               // ...but on cooldown now...
                    data << uint8(0);                       // some unknown byte (time?)
        }
    }

    if ( castFlags & CAST_FLAG_UNKNOWN4 )                   // unknown wotlk
    {
        data << float(0);
        data << uint32(0);
    }

    if ( castFlags & CAST_FLAG_AMMO )
        WriteAmmoToPacket(&data);

    if ( castFlags & CAST_FLAG_UNKNOWN5 )                   // unknown wotlk
    {
        data << uint32(0);
        data << uint32(0);
    }

    if ( m_targets.m_targetMask & TARGET_FLAG_DEST_LOCATION )
    {
        data << uint8(0);
    }

    m_caster->SendMessageToSet(&data, true);
}

void Spell::WriteAmmoToPacket( WorldPacket * data )
{
    uint32 ammoInventoryType = 0;
    uint32 ammoDisplayID = 0;

    if (m_caster->GetTypeId() == TYPEID_PLAYER)
    {
        Item *pItem = ((Player*)m_caster)->GetWeaponForAttack( RANGED_ATTACK );
        if(pItem)
        {
            ammoInventoryType = pItem->GetProto()->InventoryType;
            if( ammoInventoryType == INVTYPE_THROWN )
                ammoDisplayID = pItem->GetProto()->DisplayInfoID;
            else
            {
                uint32 ammoID = ((Player*)m_caster)->GetUInt32Value(PLAYER_AMMO_ID);
                if(ammoID)
                {
                    ItemPrototype const *pProto = ObjectMgr::GetItemPrototype( ammoID );
                    if(pProto)
                    {
                        ammoDisplayID = pProto->DisplayInfoID;
                        ammoInventoryType = pProto->InventoryType;
                    }
                }
                else if(m_caster->GetDummyAura(46699))      // Requires No Ammo
                {
                    ammoDisplayID = 5996;                   // normal arrow
                    ammoInventoryType = INVTYPE_AMMO;
                }
            }
        }
    }
    else
    {
        for (uint8 i = 0; i < 3; ++i)
        {
            if(uint32 item_id = m_caster->GetUInt32Value(UNIT_VIRTUAL_ITEM_SLOT_ID + i))
            {
                if(ItemEntry const * itemEntry = sItemStore.LookupEntry(item_id))
                {
                    if(itemEntry->Class == ITEM_CLASS_WEAPON)
                    {
                        switch(itemEntry->SubClass)
                        {
                            case ITEM_SUBCLASS_WEAPON_THROWN:
                                ammoDisplayID = itemEntry->DisplayId;
                                ammoInventoryType = itemEntry->InventoryType;
                                break;
                            case ITEM_SUBCLASS_WEAPON_BOW:
                            case ITEM_SUBCLASS_WEAPON_CROSSBOW:
                                ammoDisplayID = 5996;       // is this need fixing?
                                ammoInventoryType = INVTYPE_AMMO;
                                break;
                            case ITEM_SUBCLASS_WEAPON_GUN:
                                ammoDisplayID = 5998;       // is this need fixing?
                                ammoInventoryType = INVTYPE_AMMO;
                                break;
                        }

                        if(ammoDisplayID)
                            break;
                    }
                }
            }
        }
    }

    *data << uint32(ammoDisplayID);
    *data << uint32(ammoInventoryType);
}

void Spell::WriteSpellGoTargets( WorldPacket * data )
{
    // This function also fill data for channeled spells:
    // m_needAliveTargetMask req for stop channeling if one target die
    uint32 hit  = m_UniqueGOTargetInfo.size(); // Always hits on GO
    uint32 miss = 0;
    for(std::list<TargetInfo>::iterator ihit = m_UniqueTargetInfo.begin(); ihit != m_UniqueTargetInfo.end(); ++ihit)
    {
        if ((*ihit).effectMask == 0)                        // No effect apply - all immuned add state
        {
            // possibly SPELL_MISS_IMMUNE2 for this??
            ihit->missCondition = SPELL_MISS_IMMUNE2;
            ++miss;
        }
        else if ((*ihit).missCondition == SPELL_MISS_NONE)
            ++hit;
        else
            ++miss;
    }

    *data << (uint8)hit;
    for(std::list<TargetInfo>::const_iterator ihit = m_UniqueTargetInfo.begin(); ihit != m_UniqueTargetInfo.end(); ++ihit)
    {
        if ((*ihit).missCondition == SPELL_MISS_NONE)       // Add only hits
        {
            *data << ihit->targetGUID;
            m_needAliveTargetMask |=ihit->effectMask;
        }
    }

    for(std::list<GOTargetInfo>::const_iterator ighit = m_UniqueGOTargetInfo.begin(); ighit != m_UniqueGOTargetInfo.end(); ++ighit)
        *data << ighit->targetGUID;                         // Always hits

    *data << (uint8)miss;
    for(std::list<TargetInfo>::const_iterator ihit = m_UniqueTargetInfo.begin(); ihit != m_UniqueTargetInfo.end(); ++ihit)
    {
        if( ihit->missCondition != SPELL_MISS_NONE )        // Add only miss
        {
            *data << ihit->targetGUID;
            *data << uint8(ihit->missCondition);
            if( ihit->missCondition == SPELL_MISS_REFLECT )
                *data << uint8(ihit->reflectResult);
        }
    }
    // Reset m_needAliveTargetMask for non channeled spell
    if(!IsChanneledSpell(m_spellInfo))
        m_needAliveTargetMask = 0;
}

void Spell::SendLogExecute()
{
    Unit *target = m_targets.getUnitTarget() ? m_targets.getUnitTarget() : m_caster;

    WorldPacket data(SMSG_SPELLLOGEXECUTE, (8+4+4+4+4+8));

    if(m_caster->GetTypeId() == TYPEID_PLAYER)
        data << m_caster->GetPackGUID();
    else
        data << target->GetPackGUID();

    data << uint32(m_spellInfo->Id);
    uint32 count1 = 1;
    data << uint32(count1);                                 // count1 (effect count?)
    for(uint32 i = 0; i < count1; ++i)
    {
        data << uint32(m_spellInfo->Effect[EFFECT_INDEX_0]);// spell effect
        uint32 count2 = 1;
        data << uint32(count2);                             // count2 (target count?)
        for(uint32 j = 0; j < count2; ++j)
        {
            switch(m_spellInfo->Effect[EFFECT_INDEX_0])
            {
                case SPELL_EFFECT_POWER_DRAIN:
                    if(Unit *unit = m_targets.getUnitTarget())
                        data << unit->GetPackGUID();
                    else
                        data << uint8(0);
                    data << uint32(0);
                    data << uint32(0);
                    data << float(0);
                    break;
                case SPELL_EFFECT_ADD_EXTRA_ATTACKS:
                    if(Unit *unit = m_targets.getUnitTarget())
                        data << unit->GetPackGUID();
                    else
                        data << uint8(0);
                    data << uint32(0);                      // count?
                    break;
                case SPELL_EFFECT_INTERRUPT_CAST:
                    if(Unit *unit = m_targets.getUnitTarget())
                        data << unit->GetPackGUID();
                    else
                        data << uint8(0);
                    data << uint32(0);                      // spellid
                    break;
                case SPELL_EFFECT_DURABILITY_DAMAGE:
                    if(Unit *unit = m_targets.getUnitTarget())
                        data << unit->GetPackGUID();
                    else
                        data << uint8(0);
                    data << uint32(0);
                    data << uint32(0);
                    break;
                case SPELL_EFFECT_OPEN_LOCK:
                    if(Item *item = m_targets.getItemTarget())
                        data << item->GetPackGUID();
                    else
                        data << uint8(0);
                    break;
                case SPELL_EFFECT_CREATE_ITEM:
                case SPELL_EFFECT_CREATE_ITEM_2:
                    data << uint32(m_spellInfo->EffectItemType[EFFECT_INDEX_0]);
                    break;
                case SPELL_EFFECT_SUMMON:
                case SPELL_EFFECT_TRANS_DOOR:
                case SPELL_EFFECT_SUMMON_PET:
                case SPELL_EFFECT_SUMMON_OBJECT_WILD:
                case SPELL_EFFECT_CREATE_HOUSE:
                case SPELL_EFFECT_DUEL:
                case SPELL_EFFECT_SUMMON_OBJECT_SLOT1:
                case SPELL_EFFECT_SUMMON_OBJECT_SLOT2:
                case SPELL_EFFECT_SUMMON_OBJECT_SLOT3:
                case SPELL_EFFECT_SUMMON_OBJECT_SLOT4:
                    if(Unit *unit = m_targets.getUnitTarget())
                        data << unit->GetPackGUID();
                    else if(m_targets.getItemTargetGUID())
                        data.appendPackGUID(m_targets.getItemTargetGUID());
                    else if(GameObject *go = m_targets.getGOTarget())
                        data << go->GetPackGUID();
                    else
                        data << uint8(0);                   // guid
                    break;
                case SPELL_EFFECT_FEED_PET:
                    data << uint32(m_targets.getItemTargetEntry());
                    break;
                case SPELL_EFFECT_DISMISS_PET:
                    if(Unit *unit = m_targets.getUnitTarget())
                        data << unit->GetPackGUID();
                    else
                        data << uint8(0);
                    break;
                case SPELL_EFFECT_RESURRECT:
                case SPELL_EFFECT_RESURRECT_NEW:
                    if(Unit *unit = m_targets.getUnitTarget())
                        data << unit->GetPackGUID();
                    else
                        data << uint8(0);
                    break;
                default:
                    return;
            }
        }
    }

    m_caster->SendMessageToSet(&data, true);
}

void Spell::SendInterrupted(uint8 result)
{
    WorldPacket data(SMSG_SPELL_FAILURE, (8+4+1));
    data << m_caster->GetPackGUID();
    data << uint8(m_cast_count);
    data << uint32(m_spellInfo->Id);
    data << uint8(result);
    m_caster->SendMessageToSet(&data, true);

    data.Initialize(SMSG_SPELL_FAILED_OTHER, (8+4));
    data << m_caster->GetPackGUID();
    data << uint8(m_cast_count);
    data << uint32(m_spellInfo->Id);
    data << uint8(result);
    m_caster->SendMessageToSet(&data, true);
}

void Spell::SendChannelUpdate(uint32 time)
{
    if(time == 0)
    {
        m_caster->RemoveAurasByCasterSpell(m_spellInfo->Id, m_caster->GetGUID());

        ObjectGuid target_guid = m_caster->GetChannelObjectGUID();
        if (target_guid != m_caster->GetObjectGuid() && target_guid.IsUnit())
            if (Unit* target = ObjectAccessor::GetUnit(*m_caster, target_guid))
                target->RemoveAurasByCasterSpell(m_spellInfo->Id, m_caster->GetGUID());

        m_caster->SetChannelObjectGUID(0);
        m_caster->SetUInt32Value(UNIT_CHANNEL_SPELL, 0);
    }

    WorldPacket data( MSG_CHANNEL_UPDATE, 8+4 );
    data << m_caster->GetPackGUID();
    data << uint32(time);
    m_caster->SendMessageToSet(&data, true);
}

void Spell::SendChannelStart(uint32 duration)
{
    WorldObject* target = NULL;

    // select first not resisted target from target list for _0_ effect
    if (!m_UniqueTargetInfo.empty())
    {
        for(std::list<TargetInfo>::const_iterator itr = m_UniqueTargetInfo.begin(); itr != m_UniqueTargetInfo.end(); ++itr)
        {
            if ((itr->effectMask & (1 << EFFECT_INDEX_0)) && itr->reflectResult == SPELL_MISS_NONE &&
                itr->targetGUID != m_caster->GetObjectGuid())
            {
                target = ObjectAccessor::GetUnit(*m_caster, itr->targetGUID);
                break;
            }
        }
    }
    else if(!m_UniqueGOTargetInfo.empty())
    {
        for(std::list<GOTargetInfo>::const_iterator itr = m_UniqueGOTargetInfo.begin(); itr != m_UniqueGOTargetInfo.end(); ++itr)
        {
            if (itr->effectMask & (1 << EFFECT_INDEX_0))
            {
                target = m_caster->GetMap()->GetGameObject(itr->targetGUID);
                break;
            }
        }
    }

    WorldPacket data( MSG_CHANNEL_START, (8+4+4) );
    data << m_caster->GetPackGUID();
    data << uint32(m_spellInfo->Id);
    data << uint32(duration);
    m_caster->SendMessageToSet(&data, true);

    m_timer = duration;

    if (target)
        m_caster->SetChannelObjectGUID(target->GetGUID());

    m_caster->SetUInt32Value(UNIT_CHANNEL_SPELL, m_spellInfo->Id);
}

void Spell::SendResurrectRequest(Player* target)
{
    // Both players and NPCs can resurrect using spells - have a look at creature 28487 for example
    // However, the packet structure differs slightly

    const char* sentName = m_caster->GetTypeId() == TYPEID_PLAYER ? "" : m_caster->GetNameForLocaleIdx(target->GetSession()->GetSessionDbLocaleIndex());

    WorldPacket data(SMSG_RESURRECT_REQUEST, (8+4+strlen(sentName)+1+1+1));
    data << m_caster->GetObjectGuid();
    data << uint32(strlen(sentName) + 1);

    data << sentName;
    data << uint8(0);

    data << uint8(m_caster->GetTypeId() == TYPEID_PLAYER ? 0 : 1);
    target->GetSession()->SendPacket(&data);
}

void Spell::SendPlaySpellVisual(uint32 SpellID)
{
    if (m_caster->GetTypeId() != TYPEID_PLAYER)
        return;

    WorldPacket data(SMSG_PLAY_SPELL_VISUAL, 8 + 4);
    data << m_caster->GetObjectGuid();
    data << uint32(SpellID);                                // spell visual id?
    ((Player*)m_caster)->GetSession()->SendPacket(&data);
}

void Spell::TakeCastItem()
{
    if(!m_CastItem || m_caster->GetTypeId() != TYPEID_PLAYER)
        return;

    // not remove cast item at triggered spell (equipping, weapon damage, etc)
    if(m_IsTriggeredSpell && !(m_targets.m_targetMask & TARGET_FLAG_TRADE_ITEM))
        return;

    ItemPrototype const *proto = m_CastItem->GetProto();

    if(!proto)
    {
        // This code is to avoid a crash
        // I'm not sure, if this is really an error, but I guess every item needs a prototype
        sLog.outError("Cast item (%s) has no item prototype", m_CastItem->GetObjectGuid().GetString().c_str());
        return;
    }

    bool expendable = false;
    bool withoutCharges = false;

    for (int i = 0; i < MAX_ITEM_PROTO_SPELLS; ++i)
    {
        if (proto->Spells[i].SpellId)
        {
            // item has limited charges
            if (proto->Spells[i].SpellCharges)
            {
                if (proto->Spells[i].SpellCharges < 0 && !(proto->ExtraFlags & ITEM_EXTRA_NON_CONSUMABLE))
                    expendable = true;

                int32 charges = m_CastItem->GetSpellCharges(i);

                // item has charges left
                if (charges)
                {
                    (charges > 0) ? --charges : ++charges;  // abs(charges) less at 1 after use
                    if (proto->Stackable == 1)
                        m_CastItem->SetSpellCharges(i, charges);
                    m_CastItem->SetState(ITEM_CHANGED, (Player*)m_caster);
                }

                // all charges used
                withoutCharges = (charges == 0);
            }
        }
    }

    if (expendable && withoutCharges)
    {
        uint32 count = 1;
        ((Player*)m_caster)->DestroyItemCount(m_CastItem, count, true);

        // prevent crash at access to deleted m_targets.getItemTarget
        ClearCastItem();
    }
}

void Spell::TakePower()
{
    if(m_CastItem || m_triggeredByAuraSpell)
        return;

    // health as power used
    if(m_spellInfo->powerType == POWER_HEALTH)
    {
        m_caster->ModifyHealth( -(int32)m_powerCost );
        return;
    }

    if(m_spellInfo->powerType >= MAX_POWERS)
    {
        sLog.outError("Spell::TakePower: Unknown power type '%d'", m_spellInfo->powerType);
        return;
    }

    Powers powerType = Powers(m_spellInfo->powerType);

    if(powerType == POWER_RUNE)
    {
        CheckOrTakeRunePower(true);
        return;
    }

    m_caster->ModifyPower(powerType, -(int32)m_powerCost);

    // Set the five second timer
    if (powerType == POWER_MANA && m_powerCost > 0)
        m_caster->SetLastManaUse();
}

SpellCastResult Spell::CheckOrTakeRunePower(bool take)
{
    if(m_caster->GetTypeId() != TYPEID_PLAYER)
        return SPELL_CAST_OK;

    Player *plr = (Player*)m_caster;

    if(plr->getClass() != CLASS_DEATH_KNIGHT)
        return SPELL_CAST_OK;

    SpellRuneCostEntry const *src = sSpellRuneCostStore.LookupEntry(m_spellInfo->runeCostID);

    if(!src)
        return SPELL_CAST_OK;

    if(src->NoRuneCost() && (!take || src->NoRunicPowerGain()))
        return SPELL_CAST_OK;

    if (take)
        m_runesState = plr->GetRunesState();                // store previous state

    // at this moment for rune cost exist only no cost mods, and no percent mods
    int32 runeCostMod = 10000;
    if(Player* modOwner = plr->GetSpellModOwner())
        modOwner->ApplySpellMod(m_spellInfo->Id, SPELLMOD_COST, runeCostMod, this);

    if (runeCostMod > 0)
    {
        int32 runeCost[NUM_RUNE_TYPES];                         // blood, frost, unholy, death

        // init cost data and apply mods
        for(uint32 i = 0; i < RUNE_DEATH; ++i)
            runeCost[i] = runeCostMod > 0 ? src->RuneCost[i] : 0;

        runeCost[RUNE_DEATH] = 0;                               // calculated later

        // scan non-death runes (death rune not used explicitly in rune costs)
        for(uint32 i = 0; i < MAX_RUNES; ++i)
        {
            RuneType rune = plr->GetCurrentRune(i);
            if (runeCost[rune] <= 0)
                continue;

            // already used
            if(plr->GetRuneCooldown(i) != 0)
                continue;

            if (take)
                plr->SetRuneCooldown(i, RUNE_COOLDOWN);         // 5*2=10 sec

            --runeCost[rune];
        }

        // collect all not counted rune costs to death runes cost
        for(uint32 i = 0; i < RUNE_DEATH; ++i)
            if(runeCost[i] > 0)
                runeCost[RUNE_DEATH] += runeCost[i];

        // scan death runes
        if(runeCost[RUNE_DEATH] > 0)
        {
            for(uint32 i = 0; i < MAX_RUNES && runeCost[RUNE_DEATH]; ++i)
            {
                RuneType rune = plr->GetCurrentRune(i);
                if (rune != RUNE_DEATH)
                    continue;

                // already used
                if(plr->GetRuneCooldown(i) != 0)
                    continue;

                if (take)
                    plr->SetRuneCooldown(i, RUNE_COOLDOWN); // 5*2=10 sec

                --runeCost[rune];

                if (take)
                {
                    plr->ConvertRune(i, plr->GetBaseRune(i));
                    plr->ClearConvertedBy(i);
                }
            }
        }

        if(!take && runeCost[RUNE_DEATH] > 0)
            return SPELL_FAILED_NO_POWER;                       // not sure if result code is correct
    }

    if(take)
    {
        // you can gain some runic power when use runes
        float rp = float(src->runePowerGain);
        rp *= sWorld.getConfig(CONFIG_FLOAT_RATE_POWER_RUNICPOWER_INCOME);
        plr->ModifyPower(POWER_RUNIC_POWER, (int32)rp);
    }

    return SPELL_CAST_OK;
}

void Spell::TakeReagents()
{
    if (m_caster->GetTypeId() != TYPEID_PLAYER)
        return;

    if (IgnoreItemRequirements())                           // reagents used in triggered spell removed by original spell or don't must be removed.
        return;

    Player* p_caster = (Player*)m_caster;
    if (p_caster->CanNoReagentCast(m_spellInfo) )
        return;

    for(uint32 x = 0; x < MAX_SPELL_REAGENTS; ++x)
    {
        if(m_spellInfo->Reagent[x] <= 0)
            continue;

        uint32 itemid = m_spellInfo->Reagent[x];
        uint32 itemcount = m_spellInfo->ReagentCount[x];

        // if CastItem is also spell reagent
        if (m_CastItem)
        {
            ItemPrototype const *proto = m_CastItem->GetProto();
            if( proto && proto->ItemId == itemid )
            {
                for(int s = 0; s < MAX_ITEM_PROTO_SPELLS; ++s)
                {
                    // CastItem will be used up and does not count as reagent
                    int32 charges = m_CastItem->GetSpellCharges(s);
                    if (proto->Spells[s].SpellCharges < 0 && abs(charges) < 2)
                    {
                        ++itemcount;
                        break;
                    }
                }

                m_CastItem = NULL;
            }
        }

        // if getItemTarget is also spell reagent
        if (m_targets.getItemTargetEntry() == itemid)
            m_targets.setItemTarget(NULL);

        p_caster->DestroyItemCount(itemid, itemcount, true);
    }
}

void Spell::HandleThreatSpells(uint32 spellId)
{
    if(!m_targets.getUnitTarget() || !spellId)
        return;

    if(!m_targets.getUnitTarget()->CanHaveThreatList())
        return;

    uint16 threat = sSpellMgr.GetSpellThreat(spellId);

    if(!threat)
        return;

    m_targets.getUnitTarget()->AddThreat(m_caster, float(threat), false, GetSpellSchoolMask(m_spellInfo), m_spellInfo);

    DEBUG_FILTER_LOG(LOG_FILTER_SPELL_CAST, "Spell %u, rank %u, added an additional %i threat", spellId, sSpellMgr.GetSpellRank(spellId), threat);
}

void Spell::HandleEffects(Unit *pUnitTarget,Item *pItemTarget,GameObject *pGOTarget,SpellEffectIndex i, float DamageMultiplier)
{
    unitTarget = pUnitTarget;
    itemTarget = pItemTarget;
    gameObjTarget = pGOTarget;

    uint8 eff = m_spellInfo->Effect[i];

    damage = int32(CalculateDamage(i, unitTarget) * DamageMultiplier);

    DEBUG_FILTER_LOG(LOG_FILTER_SPELL_CAST, "Spell %u Effect%d : %u", m_spellInfo->Id, i, eff);

    if(eff < TOTAL_SPELL_EFFECTS)
    {
        (*this.*SpellEffects[eff])(i);
    }
    else
    {
        sLog.outError("WORLD: Spell FX %d > TOTAL_SPELL_EFFECTS ", eff);
    }
}

void Spell::AddTriggeredSpell( uint32 spellId )
{
    SpellEntry const *spellInfo = sSpellStore.LookupEntry(spellId );

    if(!spellInfo)
    {
        sLog.outError("Spell::AddTriggeredSpell: unknown spell id %u used as triggred spell for spell %u)", spellId, m_spellInfo->Id);
        return;
    }

    m_TriggerSpells.push_back(spellInfo);
}

void Spell::AddPrecastSpell( uint32 spellId )
{
    SpellEntry const *spellInfo = sSpellStore.LookupEntry(spellId );

    if(!spellInfo)
    {
        sLog.outError("Spell::AddPrecastSpell: unknown spell id %u used as pre-cast spell for spell %u)", spellId, m_spellInfo->Id);
        return;
    }

    m_preCastSpells.push_back(spellInfo);
}

void Spell::CastTriggerSpells()
{
    for(SpellInfoList::const_iterator si = m_TriggerSpells.begin(); si != m_TriggerSpells.end(); ++si)
    {
        Spell* spell = new Spell(m_caster, (*si), true, m_originalCasterGUID, m_selfContainer);
        spell->prepare(&m_targets);                         // use original spell original targets
    }
}

void Spell::CastPreCastSpells(Unit* target)
{
    for(SpellInfoList::const_iterator si = m_preCastSpells.begin(); si != m_preCastSpells.end(); ++si)
        m_caster->CastSpell(target, (*si), true, m_CastItem);
}

SpellCastResult Spell::CheckCast(bool strict)
{
    // check cooldowns to prevent cheating (ignore passive spells, that client side visual only)
    if (m_caster->GetTypeId()==TYPEID_PLAYER && !(m_spellInfo->Attributes & SPELL_ATTR_PASSIVE) &&
        ((Player*)m_caster)->HasSpellCooldown(m_spellInfo->Id) && !m_caster->isIgnoreUnitState(m_spellInfo))
    {
        if(m_triggeredByAuraSpell)
            return SPELL_FAILED_DONT_REPORT;
        else
            return SPELL_FAILED_NOT_READY;
    }

    // check global cooldown
    if (strict && !m_IsTriggeredSpell && m_caster->GetTypeId() == TYPEID_PLAYER &&
        static_cast<Player*>(m_caster)->HasGlobalCooldown(m_spellInfo))
        return SPELL_FAILED_NOT_READY;

    // only allow triggered spells if at an ended battleground
    if (!m_IsTriggeredSpell && m_caster->GetTypeId() == TYPEID_PLAYER)
        if(BattleGround * bg = ((Player*)m_caster)->GetBattleGround())
            if(bg->GetStatus() == STATUS_WAIT_LEAVE)
                return SPELL_FAILED_DONT_REPORT;

    //Check Caster for combat
    if(m_caster->isInCombat() && IsNonCombatSpell(m_spellInfo) &&
        !m_IsTriggeredSpell && !m_caster->isIgnoreUnitState(m_spellInfo))
        return SPELL_FAILED_AFFECTING_COMBAT;

    if (m_caster->GetTypeId() == TYPEID_PLAYER && !((Player*)m_caster)->isGameMaster() &&
        VMAP::VMapFactory::createOrGetVMapManager()->isLineOfSightCalcEnabled())
    {
        if (m_spellInfo->Attributes & SPELL_ATTR_OUTDOORS_ONLY &&
                !m_caster->GetMap()->IsOutdoors(m_caster->GetPositionX(), m_caster->GetPositionY(), m_caster->GetPositionZ()))
            return SPELL_FAILED_ONLY_OUTDOORS;

        if(m_spellInfo->Attributes & SPELL_ATTR_INDOORS_ONLY &&
                m_caster->GetMap()->IsOutdoors(m_caster->GetPositionX(), m_caster->GetPositionY(), m_caster->GetPositionZ()))
            return SPELL_FAILED_ONLY_INDOORS;
    }
    // only check at first call, Stealth auras are already removed at second call
    // for now, ignore triggered spells
    if( strict && !m_IsTriggeredSpell)
    {
        bool checkForm = true;
        // Ignore form req aura
        Unit::AuraList const& ignore = m_caster->GetAurasByType(SPELL_AURA_MOD_IGNORE_SHAPESHIFT);
        for(Unit::AuraList::const_iterator i = ignore.begin(); i != ignore.end(); ++i)
        {
            if (!(*i)->isAffectedOnSpell(m_spellInfo))
                continue;
            checkForm = false;
            break;
        }
        if (checkForm)
        {
            // Cannot be used in this stance/form
            SpellCastResult shapeError = GetErrorAtShapeshiftedCast(m_spellInfo, m_caster->m_form);
            if(shapeError != SPELL_CAST_OK)
                return shapeError;

            if ((m_spellInfo->Attributes & SPELL_ATTR_ONLY_STEALTHED) && !(m_caster->HasStealthAura()))
                return SPELL_FAILED_ONLY_STEALTHED;
        }
    }

    // caster state requirements
    if(m_spellInfo->CasterAuraState && !m_caster->HasAuraState(AuraState(m_spellInfo->CasterAuraState)))
        return SPELL_FAILED_CASTER_AURASTATE;
    if(m_spellInfo->CasterAuraStateNot && m_caster->HasAuraState(AuraState(m_spellInfo->CasterAuraStateNot)))
        return SPELL_FAILED_CASTER_AURASTATE;

    // Caster aura req check if need
    if(m_spellInfo->casterAuraSpell && !m_caster->HasAura(m_spellInfo->casterAuraSpell))
        return SPELL_FAILED_CASTER_AURASTATE;
    if(m_spellInfo->excludeCasterAuraSpell)
    {
        // Special cases of non existing auras handling
        if(m_spellInfo->excludeCasterAuraSpell == 61988)
        {
            // Avenging Wrath Marker
            if(m_caster->HasAura(61987))
                return SPELL_FAILED_CASTER_AURASTATE;
        }
        else if(m_caster->HasAura(m_spellInfo->excludeCasterAuraSpell))
            return SPELL_FAILED_CASTER_AURASTATE;
    }

    // cancel autorepeat spells if cast start when moving
    // (not wand currently autorepeat cast delayed to moving stop anyway in spell update code)
    if( m_caster->GetTypeId() == TYPEID_PLAYER && ((Player*)m_caster)->isMoving() )
    {
        // skip stuck spell to allow use it in falling case and apply spell limitations at movement
        if( (!((Player*)m_caster)->m_movementInfo.HasMovementFlag(MOVEFLAG_FALLINGFAR) || m_spellInfo->Effect[EFFECT_INDEX_0] != SPELL_EFFECT_STUCK) &&
            (IsAutoRepeat() || (m_spellInfo->AuraInterruptFlags & AURA_INTERRUPT_FLAG_NOT_SEATED) != 0) )
            return SPELL_FAILED_MOVING;
    }

    if(Unit *target = m_targets.getUnitTarget())
    {
        // target state requirements (not allowed state), apply to self also
        if(m_spellInfo->TargetAuraStateNot && target->HasAuraState(AuraState(m_spellInfo->TargetAuraStateNot)))
            return SPELL_FAILED_TARGET_AURASTATE;

        if (!m_IsTriggeredSpell && IsDeathOnlySpell(m_spellInfo) && target->isAlive())
            return SPELL_FAILED_TARGET_NOT_DEAD;

        // Target aura req check if need
        if(m_spellInfo->targetAuraSpell && !target->HasAura(m_spellInfo->targetAuraSpell))
            return SPELL_FAILED_CASTER_AURASTATE;
        if(m_spellInfo->excludeTargetAuraSpell)
        {
            // Special cases of non existing auras handling
            if (m_spellInfo->excludeTargetAuraSpell == 61988)
            {
                // Avenging Wrath Marker
                if (target->HasAura(61987))
                    return SPELL_FAILED_CASTER_AURASTATE;

            }
            else if (target->HasAura(m_spellInfo->excludeTargetAuraSpell))
                return SPELL_FAILED_CASTER_AURASTATE;
        }

        bool non_caster_target = target != m_caster && !IsSpellWithCasterSourceTargetsOnly(m_spellInfo);

        if(non_caster_target)
        {
            // target state requirements (apply to non-self only), to allow cast affects to self like Dirty Deeds
            if(m_spellInfo->TargetAuraState && !target->HasAuraStateForCaster(AuraState(m_spellInfo->TargetAuraState),m_caster->GetGUID()) && !m_caster->isIgnoreUnitState(m_spellInfo))
                return SPELL_FAILED_TARGET_AURASTATE;

            // Not allow casting on flying player
            if (target->IsTaxiFlying())
                return SPELL_FAILED_BAD_TARGETS;

            if(!m_IsTriggeredSpell && VMAP::VMapFactory::checkSpellForLoS(m_spellInfo->Id) && !m_caster->IsWithinLOSInMap(target))
                return SPELL_FAILED_LINE_OF_SIGHT;

            // auto selection spell rank implemented in WorldSession::HandleCastSpellOpcode
            // this case can be triggered if rank not found (too low-level target for first rank)
            if (m_caster->GetTypeId() == TYPEID_PLAYER && !m_CastItem && !m_IsTriggeredSpell)
            {
                // spell expected to be auto-downranking in cast handle, so must be same
                if (m_spellInfo != sSpellMgr.SelectAuraRankForLevel(m_spellInfo, target->getLevel()))
                    return SPELL_FAILED_LOWLEVEL;
            }
        }
        else if (m_caster == target)
        {
            if (m_caster->GetTypeId() == TYPEID_PLAYER && m_caster->IsInWorld())     
            {
                // Additional check for some spells
                // If 0 spell effect empty - client not send target data (need use selection)
                // TODO: check it on next client version
                if (m_targets.m_targetMask == TARGET_FLAG_SELF &&
                    m_spellInfo->EffectImplicitTargetA[EFFECT_INDEX_1] == TARGET_CHAIN_DAMAGE)
                {
                    if (target = m_caster->GetMap()->GetUnit(((Player *)m_caster)->GetSelection()))
                        m_targets.setUnitTarget(target);
                    else
                        return SPELL_FAILED_BAD_TARGETS;
                }
            }

            // Some special spells with non-caster only mode

            // Fire Shield
            if (m_spellInfo->SpellFamilyName == SPELLFAMILY_WARLOCK &&
                m_spellInfo->SpellIconID == 16)
                return SPELL_FAILED_BAD_TARGETS;

            // Focus Magic (main spell)
            if (m_spellInfo->Id == 54646)
                return SPELL_FAILED_BAD_TARGETS;

            // Lay on Hands (self cast)
            if (m_spellInfo->SpellFamilyName == SPELLFAMILY_PALADIN &&
                m_spellInfo->SpellFamilyFlags & UI64LIT(0x0000000000008000))
            {
                if (target->HasAura(25771))                 // Forbearance
                    return SPELL_FAILED_CASTER_AURASTATE;
                if (target->HasAura(61987))                 // Avenging Wrath Marker
                    return SPELL_FAILED_CASTER_AURASTATE;
            }
        }

        // check pet presents
        for(int j = 0; j < MAX_EFFECT_INDEX; ++j)
        {
            if(m_spellInfo->EffectImplicitTargetA[j] == TARGET_PET)
            {
                target = m_caster->GetPet();
                if(!target)
                {
                    if(m_triggeredByAuraSpell)              // not report pet not existence for triggered spells
                        return SPELL_FAILED_DONT_REPORT;
                    else
                        return SPELL_FAILED_NO_PET;
                }
                break;
            }
        }

        //check creature type
        //ignore self casts (including area casts when caster selected as target)
        if(non_caster_target)
        {
            if(!CheckTargetCreatureType(target))
            {
                if(target->GetTypeId() == TYPEID_PLAYER)
                    return SPELL_FAILED_TARGET_IS_PLAYER;
                else
                    return SPELL_FAILED_BAD_TARGETS;
            }
        }

        if(non_caster_target)
        {
            // simple cases
            bool explicit_target_mode = false;
            bool target_hostile = false;
            bool target_hostile_checked = false;
            bool target_friendly = false;
            bool target_friendly_checked = false;
            for(int k = 0; k < MAX_EFFECT_INDEX;  ++k)
            {
                if (IsExplicitPositiveTarget(m_spellInfo->EffectImplicitTargetA[k]))
                {
                    if (!target_hostile_checked)
                    {
                        target_hostile_checked = true;
                        target_hostile = m_caster->IsHostileTo(target);
                    }

                    if(target_hostile)
                        return SPELL_FAILED_BAD_TARGETS;

                    explicit_target_mode = true;
                }
                else if (IsExplicitNegativeTarget(m_spellInfo->EffectImplicitTargetA[k]))
                {
                    if (!target_friendly_checked)
                    {
                        target_friendly_checked = true;
                        target_friendly = m_caster->IsFriendlyTo(target);
                    }

                    if(target_friendly)
                        return SPELL_FAILED_BAD_TARGETS;

                    explicit_target_mode = true;
                }
            }
            // TODO: this check can be applied and for player to prevent cheating when IsPositiveSpell will return always correct result.
            // check target for pet/charmed casts (not self targeted), self targeted cast used for area effects and etc
            if (!explicit_target_mode && m_caster->GetTypeId() == TYPEID_UNIT && m_caster->GetCharmerOrOwnerGUID() && !IsDispelSpell(m_spellInfo))
            {
                // check correctness positive/negative cast target (pet cast real check and cheating check)
                if(IsPositiveSpell(m_spellInfo->Id))
                {
                    if (!target_hostile_checked)
                    {
                        target_hostile_checked = true;
                        target_hostile = m_caster->IsHostileTo(target);
                    }

                    if(target_hostile)
                        return SPELL_FAILED_BAD_TARGETS;
                }
                else
                {
                    if (!target_friendly_checked)
                    {
                        target_friendly_checked = true;
                        target_friendly = m_caster->IsFriendlyTo(target);
                    }

                    if(target_friendly)
                        return SPELL_FAILED_BAD_TARGETS;
                }
            }
        }

        if(IsPositiveSpell(m_spellInfo->Id))
            if(target->IsImmunedToSpell(m_spellInfo))
                return SPELL_FAILED_TARGET_AURASTATE;

        //Must be behind the target.
        if( m_spellInfo->AttributesEx2 == 0x100000 && (m_spellInfo->AttributesEx & 0x200) == 0x200 && target->HasInArc(M_PI_F, m_caster) )
        {
            // Exclusion for Pounce:  Facing Limitation was removed in 2.0.1, but it still uses the same, old Ex-Flags
            // Exclusion for Mutilate:Facing Limitation was removed in 2.0.1 and 3.0.3, but they still use the same, old Ex-Flags
            // Exclusion for Throw: Facing limitation was added in 3.2.x, but that shouldn't be
            if ((m_spellInfo->SpellFamilyName != SPELLFAMILY_DRUID || (m_spellInfo->SpellFamilyFlags != UI64LIT(0x0000000000020000))) &&
                (m_spellInfo->SpellFamilyName != SPELLFAMILY_ROGUE || (m_spellInfo->SpellFamilyFlags != UI64LIT(0x0020000000000000))) &&
                m_spellInfo->Id != 2764)
            {
                SendInterrupted(2);
                return SPELL_FAILED_NOT_BEHIND;
            }
        }

        //Target must be facing you.
        if((m_spellInfo->Attributes == 0x150010) && !target->HasInArc(M_PI_F, m_caster) )
        {
            SendInterrupted(2);
            return SPELL_FAILED_NOT_INFRONT;
        }

        // check if target is in combat
        if (non_caster_target && (m_spellInfo->AttributesEx & SPELL_ATTR_EX_NOT_IN_COMBAT_TARGET) && target->isInCombat())
            return SPELL_FAILED_TARGET_AFFECTING_COMBAT;
    }
    // zone check
    uint32 zone, area;
    m_caster->GetZoneAndAreaId(zone, area);

    SpellCastResult locRes= sSpellMgr.GetSpellAllowedInLocationError(m_spellInfo, m_caster->GetMapId(), zone, area,
        m_caster->GetCharmerOrOwnerPlayerOrPlayerItself());
    if (locRes != SPELL_CAST_OK)
        return locRes;

    // not let players cast spells at mount (and let do it to creatures)
    if ((m_caster->IsMounted() || m_caster->GetVehicle()) && m_caster->GetTypeId()==TYPEID_PLAYER && !m_IsTriggeredSpell &&
        !IsPassiveSpell(m_spellInfo) && !(m_spellInfo->Attributes & SPELL_ATTR_CASTABLE_WHILE_MOUNTED))
    {
        if (m_caster->IsTaxiFlying())
            return SPELL_FAILED_NOT_ON_TAXI;
        else
            return SPELL_FAILED_NOT_MOUNTED;
    }

    // always (except passive spells) check items (focus object can be required for any type casts)
    if (!IsPassiveSpell(m_spellInfo))
    {
        SpellCastResult castResult = CheckItems();
        if(castResult != SPELL_CAST_OK)
            return castResult;
    }

    // Database based targets from spell_target_script
    if (m_UniqueTargetInfo.empty())                         // skip second CheckCast apply (for delayed spells for example)
    {
        for(int j = 0; j < MAX_EFFECT_INDEX; ++j)
        {
            if (m_spellInfo->EffectImplicitTargetA[j] == TARGET_SCRIPT ||
               (m_spellInfo->EffectImplicitTargetB[j] == TARGET_SCRIPT && m_spellInfo->EffectImplicitTargetA[j] != TARGET_SELF) ||
               m_spellInfo->EffectImplicitTargetA[j] == TARGET_SCRIPT_COORDINATES ||
               m_spellInfo->EffectImplicitTargetB[j] == TARGET_SCRIPT_COORDINATES ||
               m_spellInfo->EffectImplicitTargetA[j] == TARGET_FOCUS_OR_SCRIPTED_GAMEOBJECT)
            {

                SpellScriptTargetBounds bounds = sSpellMgr.GetSpellScriptTargetBounds(m_spellInfo->Id);

                if (bounds.first == bounds.second)
                    sLog.outErrorDb("Spell (ID: %u) has effect EffectImplicitTargetA/EffectImplicitTargetB = TARGET_SCRIPT or TARGET_SCRIPT_COORDINATES, but does not have record in `spell_script_target`", m_spellInfo->Id);

                SpellRangeEntry const* srange = sSpellRangeStore.LookupEntry(m_spellInfo->rangeIndex);
                float range = GetSpellMaxRange(srange);

                Creature* targetExplicit = NULL;            // used for cases where a target is provided (by script for example)
                Creature* creatureScriptTarget = NULL;
                GameObject* goScriptTarget = NULL;

                for(SpellScriptTarget::const_iterator i_spellST = bounds.first; i_spellST != bounds.second; ++i_spellST)
                {
                    switch(i_spellST->second.type)
                    {
                        case SPELL_TARGET_TYPE_GAMEOBJECT:
                        {
                            GameObject* p_GameObject = NULL;

                            if (i_spellST->second.targetEntry)
                            {
                                MaNGOS::NearestGameObjectEntryInObjectRangeCheck go_check(*m_caster, i_spellST->second.targetEntry, range);
                                MaNGOS::GameObjectLastSearcher<MaNGOS::NearestGameObjectEntryInObjectRangeCheck> checker(p_GameObject, go_check);
                                Cell::VisitGridObjects(m_caster, checker, range);

                                if (p_GameObject)
                                {
                                    // remember found target and range, next attempt will find more near target with another entry
                                    creatureScriptTarget = NULL;
                                    goScriptTarget = p_GameObject;
                                    range = go_check.GetLastRange();
                                }
                            }
                            else if (focusObject)           // Focus Object
                            {
                                float frange = m_caster->GetDistance(focusObject);
                                if (range >= frange)
                                {
                                    creatureScriptTarget = NULL;
                                    goScriptTarget = focusObject;
                                    range = frange;
                                }
                            }
                            break;
                        }
                        case SPELL_TARGET_TYPE_CREATURE:
                        case SPELL_TARGET_TYPE_DEAD:
                        default:
                        {
                            Creature *p_Creature = NULL;

                            // check if explicit target is provided and check it up against database valid target entry/state
                            if (Unit* pTarget = m_targets.getUnitTarget())
                            {
                                if (pTarget->GetTypeId() == TYPEID_UNIT && pTarget->GetEntry() == i_spellST->second.targetEntry)
                                {
                                    if (i_spellST->second.type == SPELL_TARGET_TYPE_DEAD && pTarget->isDead())
                                    {
                                        // always use spellMaxRange, in case GetLastRange returned different in a previous pass
                                        if (pTarget->IsWithinDistInMap(m_caster, GetSpellMaxRange(srange)))
                                            targetExplicit = (Creature*)pTarget;
                                    }
                                    else if (i_spellST->second.type == SPELL_TARGET_TYPE_CREATURE && pTarget->isAlive())
                                    {
                                        // always use spellMaxRange, in case GetLastRange returned different in a previous pass
                                        if (pTarget->IsWithinDistInMap(m_caster, GetSpellMaxRange(srange)))
                                            targetExplicit = (Creature*)pTarget;
                                    }
                                }
                            }

                            // no target provided or it was not valid, so use closest in range
                            if (!targetExplicit)
                            {
                                MaNGOS::NearestCreatureEntryWithLiveStateInObjectRangeCheck u_check(*m_caster, i_spellST->second.targetEntry, i_spellST->second.type != SPELL_TARGET_TYPE_DEAD, range);
                                MaNGOS::CreatureLastSearcher<MaNGOS::NearestCreatureEntryWithLiveStateInObjectRangeCheck> searcher(p_Creature, u_check);

                                // Visit all, need to find also Pet* objects
                                Cell::VisitAllObjects(m_caster, searcher, range);

                                range = u_check.GetLastRange();
                            }

                            // always prefer provided target if it's valid
                            if (targetExplicit)
                                creatureScriptTarget = targetExplicit;
                            else if (p_Creature)
                                creatureScriptTarget = p_Creature;

                            if (creatureScriptTarget)
                                goScriptTarget = NULL;

                            break;
                        }
                    }
                }

                if (creatureScriptTarget)
                {
                    // store coordinates for TARGET_SCRIPT_COORDINATES
                    if (m_spellInfo->EffectImplicitTargetA[j] == TARGET_SCRIPT_COORDINATES ||
                        m_spellInfo->EffectImplicitTargetB[j] == TARGET_SCRIPT_COORDINATES)
                    {
                        m_targets.setDestination(creatureScriptTarget->GetPositionX(),creatureScriptTarget->GetPositionY(),creatureScriptTarget->GetPositionZ());

                        if (m_spellInfo->EffectImplicitTargetA[j] == TARGET_SCRIPT_COORDINATES && m_spellInfo->Effect[j] != SPELL_EFFECT_PERSISTENT_AREA_AURA)
                            AddUnitTarget(creatureScriptTarget, SpellEffectIndex(j));
                    }
                    // store explicit target for TARGET_SCRIPT
                    else
                    {
                        if (m_spellInfo->EffectImplicitTargetA[j] == TARGET_SCRIPT ||
                            m_spellInfo->EffectImplicitTargetB[j] == TARGET_SCRIPT)
                            AddUnitTarget(creatureScriptTarget, SpellEffectIndex(j));
                    }
                }
                else if (goScriptTarget)
                {
                    // store coordinates for TARGET_SCRIPT_COORDINATES
                    if (m_spellInfo->EffectImplicitTargetA[j] == TARGET_SCRIPT_COORDINATES ||
                        m_spellInfo->EffectImplicitTargetB[j] == TARGET_SCRIPT_COORDINATES)
                    {
                        m_targets.setDestination(goScriptTarget->GetPositionX(),goScriptTarget->GetPositionY(),goScriptTarget->GetPositionZ());

                        if (m_spellInfo->EffectImplicitTargetA[j] == TARGET_SCRIPT_COORDINATES && m_spellInfo->Effect[j] != SPELL_EFFECT_PERSISTENT_AREA_AURA)
                            AddGOTarget(goScriptTarget, SpellEffectIndex(j));
                    }
                    // store explicit target for TARGET_FOCUS_OR_SCRIPTED_GAMEOBJECT
                    else
                    {
                        if (m_spellInfo->EffectImplicitTargetA[j] == TARGET_FOCUS_OR_SCRIPTED_GAMEOBJECT ||
                            m_spellInfo->EffectImplicitTargetB[j] == TARGET_FOCUS_OR_SCRIPTED_GAMEOBJECT)
                            AddGOTarget(goScriptTarget, SpellEffectIndex(j));
                    }
                }
                //Missing DB Entry or targets for this spellEffect.
                else
                {
                    /* For TARGET_FOCUS_OR_SCRIPTED_GAMEOBJECT makes DB targets optional not required for now
                     * TODO: Makes more research for this target type
                     */
                    if (m_spellInfo->EffectImplicitTargetA[j] != TARGET_FOCUS_OR_SCRIPTED_GAMEOBJECT)
                    {
                        // not report target not existence for triggered spells
                        if (m_triggeredByAuraSpell || m_IsTriggeredSpell)
                            return SPELL_FAILED_DONT_REPORT;
                        else
                            return SPELL_FAILED_BAD_TARGETS;
                    }
                }
            }
        }
    }

    if(!m_IsTriggeredSpell)
    {
        SpellCastResult castResult = CheckRange(strict);
        if(castResult != SPELL_CAST_OK)
            return castResult;
    }

    {
        SpellCastResult castResult = CheckPower();
        if(castResult != SPELL_CAST_OK)
            return castResult;
    }

    if(!m_IsTriggeredSpell)                             // triggered spell not affected by stun/etc
    {
        SpellCastResult castResult = CheckCasterAuras();
        if(castResult != SPELL_CAST_OK)
            return castResult;
    }

    for (int i = 0; i < MAX_EFFECT_INDEX; ++i)
    {
        // for effects of spells that have only one target
        switch(m_spellInfo->Effect[i])
        {
            case SPELL_EFFECT_INSTAKILL:
                // Death Pact
                if(m_spellInfo->Id == 48743)
                {
                    if (m_caster->GetTypeId() != TYPEID_PLAYER)
                        return SPELL_FAILED_ERROR;

                    if (!((Player*)m_caster)->GetSelection())
                        return SPELL_FAILED_BAD_IMPLICIT_TARGETS;
                    Pet* target = m_caster->GetMap()->GetPet(((Player*)m_caster)->GetSelection());

                    // alive
                    if (!target || target->isDead())
                        return SPELL_FAILED_BAD_IMPLICIT_TARGETS;
                    // undead
                    if (target->GetCreatureType() != CREATURE_TYPE_UNDEAD)
                        return SPELL_FAILED_BAD_IMPLICIT_TARGETS;
                    // owned
                    if (target->GetOwnerGUID() != m_caster->GetGUID())
                        return SPELL_FAILED_BAD_IMPLICIT_TARGETS;

                    float dist = GetSpellRadius(sSpellRadiusStore.LookupEntry(m_spellInfo->EffectRadiusIndex[i]));
                    if (!target->IsWithinDistInMap(m_caster,dist))
                        return SPELL_FAILED_OUT_OF_RANGE;

                    // will set in target selection code
                }
                break;
            case SPELL_EFFECT_DUMMY:
            {
                if(m_spellInfo->SpellIconID == 1648)        // Execute
                {
                    if(!m_targets.getUnitTarget() || m_targets.getUnitTarget()->GetHealth() > m_targets.getUnitTarget()->GetMaxHealth()*0.2 && !m_caster->isIgnoreUnitState(m_spellInfo))
                        return SPELL_FAILED_BAD_TARGETS;
                }
                else if (m_spellInfo->Id == 51582)          // Rocket Boots Engaged
                {
                    if(m_caster->IsInWater())
                        return SPELL_FAILED_ONLY_ABOVEWATER;
                }
                else if (m_spellInfo->SpellFamilyFlags == UI64LIT(0x2000)) // Death Coil (DeathKnight)
                {
                    Unit* target = m_targets.getUnitTarget();
                    if (!target || (target->IsFriendlyTo(m_caster) && target->GetCreatureType() != CREATURE_TYPE_UNDEAD))
                        return SPELL_FAILED_BAD_TARGETS;
                }
                else if(m_spellInfo->SpellIconID == 156)    // Holy Shock
                {
                    // spell different for friends and enemies
                    // hart version required facing
                    if(m_targets.getUnitTarget() && !m_caster->IsFriendlyTo(m_targets.getUnitTarget()) && !m_caster->HasInArc( M_PI_F, m_targets.getUnitTarget() ))
                        return SPELL_FAILED_UNIT_NOT_INFRONT;
                }
                // Fire Nova
                if (m_spellInfo->SpellFamilyName == SPELLFAMILY_SHAMAN && m_spellInfo->SpellIconID == 33)
                {
                    // fire totems slot
                    if (!m_caster->GetTotemGUID(TOTEM_SLOT_FIRE))
                        return SPELL_FAILED_TOTEMS;
                }
                break;
            }
            case SPELL_EFFECT_SCHOOL_DAMAGE:
            {
                // Hammer of Wrath
                if(m_spellInfo->SpellVisual[0] == 7250)
                {
                    if (!m_targets.getUnitTarget())
                        return SPELL_FAILED_BAD_IMPLICIT_TARGETS;

                    if(m_targets.getUnitTarget()->GetHealth() > m_targets.getUnitTarget()->GetMaxHealth()*0.2)
                        return SPELL_FAILED_BAD_TARGETS;
                }
                break;
            }
            case SPELL_EFFECT_TAMECREATURE:
            {
                // Spell can be triggered, we need to check original caster prior to caster
                Unit* caster = GetAffectiveCaster();
                if (!caster || caster->GetTypeId() != TYPEID_PLAYER ||
                    !m_targets.getUnitTarget() ||
                    m_targets.getUnitTarget()->GetTypeId() == TYPEID_PLAYER)
                    return SPELL_FAILED_BAD_TARGETS;

                Player* plrCaster = (Player*)caster;

                if(plrCaster->getClass() != CLASS_HUNTER)
                {
                    plrCaster->SendPetTameFailure(PETTAME_UNITSCANTTAME);
                    return SPELL_FAILED_DONT_REPORT;
                }

                Creature* target = (Creature*)m_targets.getUnitTarget();

                if(target->isPet() || target->isCharmed())
                {
                    plrCaster->SendPetTameFailure(PETTAME_CREATUREALREADYOWNED);
                    return SPELL_FAILED_DONT_REPORT;
                }

                if (target->getLevel() > plrCaster->getLevel())
                {
                    plrCaster->SendPetTameFailure(PETTAME_TOOHIGHLEVEL);
                    return SPELL_FAILED_DONT_REPORT;
                }

                if (target->GetCreatureInfo()->IsExotic() && !plrCaster->CanTameExoticPets())
                {
                    plrCaster->SendPetTameFailure(PETTAME_CANTCONTROLEXOTIC);
                    return SPELL_FAILED_DONT_REPORT;
                }

                if (!target->GetCreatureInfo()->isTameable(plrCaster->CanTameExoticPets()))
                {
                    plrCaster->SendPetTameFailure(PETTAME_NOTTAMEABLE);
                    return SPELL_FAILED_DONT_REPORT;
                }

                if(plrCaster->GetPetGUID() || plrCaster->GetCharmGUID())
                {
                    plrCaster->SendPetTameFailure(PETTAME_ANOTHERSUMMONACTIVE);
                    return SPELL_FAILED_DONT_REPORT;
                }

                break;
            }
            case SPELL_EFFECT_LEARN_SPELL:
            {
                if(m_spellInfo->EffectImplicitTargetA[i] != TARGET_PET)
                    break;

                Pet* pet = m_caster->GetPet();

                if(!pet)
                    return SPELL_FAILED_NO_PET;

                SpellEntry const *learn_spellproto = sSpellStore.LookupEntry(m_spellInfo->EffectTriggerSpell[i]);

                if(!learn_spellproto)
                    return SPELL_FAILED_NOT_KNOWN;

                if(m_spellInfo->spellLevel > pet->getLevel())
                    return SPELL_FAILED_LOWLEVEL;

                break;
            }
            case SPELL_EFFECT_LEARN_PET_SPELL:
            {
                Pet* pet = m_caster->GetPet();

                if(!pet)
                    return SPELL_FAILED_NO_PET;

                SpellEntry const *learn_spellproto = sSpellStore.LookupEntry(m_spellInfo->EffectTriggerSpell[i]);

                if(!learn_spellproto)
                    return SPELL_FAILED_NOT_KNOWN;

                if(m_spellInfo->spellLevel > pet->getLevel())
                    return SPELL_FAILED_LOWLEVEL;

                break;
            }
            case SPELL_EFFECT_APPLY_GLYPH:
            {
                uint32 glyphId = m_spellInfo->EffectMiscValue[i];
                if(GlyphPropertiesEntry const *gp = sGlyphPropertiesStore.LookupEntry(glyphId))
                    if(m_caster->HasAura(gp->SpellId))
                        return SPELL_FAILED_UNIQUE_GLYPH;
                break;
            }
            case SPELL_EFFECT_FEED_PET:
            {
                if (m_caster->GetTypeId() != TYPEID_PLAYER)
                    return SPELL_FAILED_BAD_TARGETS;

                Item* foodItem = m_targets.getItemTarget();
                if(!foodItem)
                    return SPELL_FAILED_BAD_TARGETS;

                Pet* pet = m_caster->GetPet();

                if(!pet)
                    return SPELL_FAILED_NO_PET;

                if(!pet->HaveInDiet(foodItem->GetProto()))
                    return SPELL_FAILED_WRONG_PET_FOOD;

                if(!pet->GetCurrentFoodBenefitLevel(foodItem->GetProto()->ItemLevel))
                    return SPELL_FAILED_FOOD_LOWLEVEL;

                if(pet->isInCombat())
                    return SPELL_FAILED_AFFECTING_COMBAT;

                break;
            }
            case SPELL_EFFECT_POWER_BURN:
            case SPELL_EFFECT_POWER_DRAIN:
            {
                // Can be area effect, Check only for players and not check if target - caster (spell can have multiply drain/burn effects)
                if(m_caster->GetTypeId() == TYPEID_PLAYER)
                    if(Unit* target = m_targets.getUnitTarget())
                        if(target != m_caster && target->getPowerType() != m_spellInfo->EffectMiscValue[i])
                            return SPELL_FAILED_BAD_TARGETS;
                break;
            }
            case SPELL_EFFECT_CHARGE:
            {
                if (m_caster->hasUnitState(UNIT_STAT_ROOT))
                    return SPELL_FAILED_ROOTED;

                break;
            }
            case SPELL_EFFECT_SKINNING:
            {
                if (m_caster->GetTypeId() != TYPEID_PLAYER || !m_targets.getUnitTarget() || m_targets.getUnitTarget()->GetTypeId() != TYPEID_UNIT)
                    return SPELL_FAILED_BAD_TARGETS;

                if( !(m_targets.getUnitTarget()->GetUInt32Value(UNIT_FIELD_FLAGS) & UNIT_FLAG_SKINNABLE) )
                    return SPELL_FAILED_TARGET_UNSKINNABLE;

                Creature* creature = (Creature*)m_targets.getUnitTarget();
                if ( creature->GetCreatureType() != CREATURE_TYPE_CRITTER && ( !creature->lootForBody || creature->lootForSkin || !creature->loot.empty() ) )
                {
                    return SPELL_FAILED_TARGET_NOT_LOOTED;
                }

                uint32 skill = creature->GetCreatureInfo()->GetRequiredLootSkill();

                int32 skillValue = ((Player*)m_caster)->GetSkillValue(skill);
                int32 TargetLevel = m_targets.getUnitTarget()->getLevel();
                int32 ReqValue = (skillValue < 100 ? (TargetLevel-10) * 10 : TargetLevel * 5);
                if (ReqValue > skillValue)
                    return SPELL_FAILED_LOW_CASTLEVEL;

                // chance for fail at orange skinning attempt
                if( (m_selfContainer && (*m_selfContainer) == this) &&
                    skillValue < sWorld.GetConfigMaxSkillValue() &&
                    (ReqValue < 0 ? 0 : ReqValue) > irand(skillValue - 25, skillValue + 37) )
                    return SPELL_FAILED_TRY_AGAIN;

                break;
            }
            case SPELL_EFFECT_OPEN_LOCK:
            {
                if( m_spellInfo->EffectImplicitTargetA[i] != TARGET_GAMEOBJECT &&
                    m_spellInfo->EffectImplicitTargetA[i] != TARGET_GAMEOBJECT_ITEM )
                    break;

                if( m_caster->GetTypeId() != TYPEID_PLAYER  // only players can open locks, gather etc.
                    // we need a go target in case of TARGET_GAMEOBJECT
                    || m_spellInfo->EffectImplicitTargetA[i] == TARGET_GAMEOBJECT && !m_targets.getGOTarget()
                    // we need a go target, or an openable item target in case of TARGET_GAMEOBJECT_ITEM
                    || m_spellInfo->EffectImplicitTargetA[i] == TARGET_GAMEOBJECT_ITEM && !m_targets.getGOTarget() &&
                    (!m_targets.getItemTarget() || !m_targets.getItemTarget()->GetProto()->LockID || m_targets.getItemTarget()->GetOwner() != m_caster ) )
                    return SPELL_FAILED_BAD_TARGETS;

                // In BattleGround players can use only flags and banners
                if( ((Player*)m_caster)->InBattleGround() &&
                    !((Player*)m_caster)->CanUseBattleGroundObject() )
                    return SPELL_FAILED_TRY_AGAIN;

                // get the lock entry
                uint32 lockId = 0;
                if (GameObject* go = m_targets.getGOTarget())
                {
                    lockId = go->GetGOInfo()->GetLockId();
                    if (!lockId)
                        return SPELL_FAILED_BAD_TARGETS;
                }
                else if(Item* itm = m_targets.getItemTarget())
                    lockId = itm->GetProto()->LockID;

                SkillType skillId = SKILL_NONE;
                int32 reqSkillValue = 0;
                int32 skillValue = 0;

                // check lock compatibility
                SpellCastResult res = CanOpenLock(SpellEffectIndex(i), lockId, skillId, reqSkillValue, skillValue);
                if(res != SPELL_CAST_OK)
                    return res;

                // chance for fail at orange mining/herb/LockPicking gathering attempt
                // second check prevent fail at rechecks
                if(skillId != SKILL_NONE && (!m_selfContainer || ((*m_selfContainer) != this)))
                {
                    bool canFailAtMax = skillId != SKILL_HERBALISM && skillId != SKILL_MINING;

                    // chance for failure in orange gather / lockpick (gathering skill can't fail at maxskill)
                    if((canFailAtMax || skillValue < sWorld.GetConfigMaxSkillValue()) && reqSkillValue > irand(skillValue - 25, skillValue + 37))
                        return SPELL_FAILED_TRY_AGAIN;
                }
                break;
            }
            case SPELL_EFFECT_SUMMON_DEAD_PET:
            {
                Creature *pet = m_caster->GetPet();
                if(!pet)
                    return SPELL_FAILED_NO_PET;

                if(pet->isAlive())
                    return SPELL_FAILED_ALREADY_HAVE_SUMMON;

                break;
            }
            // This is generic summon effect
            case SPELL_EFFECT_SUMMON:
            {
                if(SummonPropertiesEntry const *summon_prop = sSummonPropertiesStore.LookupEntry(m_spellInfo->EffectMiscValueB[i]))
                {
                    if(summon_prop->Group == SUMMON_PROP_GROUP_PETS)
                    {
                        if(m_caster->GetPetGUID())
                            return SPELL_FAILED_ALREADY_HAVE_SUMMON;

                        if(m_caster->GetCharmGUID())
                            return SPELL_FAILED_ALREADY_HAVE_CHARM;
                    }
                }

                break;
            }
            case SPELL_EFFECT_SUMMON_OBJECT_SLOT1:
            case SPELL_EFFECT_SUMMON_OBJECT_SLOT2:
            case SPELL_EFFECT_SUMMON_OBJECT_SLOT3:
            case SPELL_EFFECT_SUMMON_OBJECT_SLOT4:
            {
                if (m_caster->GetTypeId() == TYPEID_PLAYER)
                    if (((Player*)m_caster)->HasMovementFlag(MOVEFLAG_ONTRANSPORT))
                        return SPELL_FAILED_CANT_DO_THAT_RIGHT_NOW;
                    
                break;
            }
            case SPELL_EFFECT_SUMMON_PET:
            {
                if(m_caster->GetPetGUID())                  //let warlock do a replacement summon
                {

                    Pet* pet = ((Player*)m_caster)->GetPet();

                    if (m_caster->GetTypeId() == TYPEID_PLAYER && m_caster->getClass() == CLASS_WARLOCK)
                    {
                        if (strict)                         //Summoning Disorientation, trigger pet stun (cast by pet so it doesn't attack player)
                            pet->CastSpell(pet, 32752, true, NULL, NULL, pet->GetGUID());
                    }
                    else
                        return SPELL_FAILED_ALREADY_HAVE_SUMMON;
                }

                if(m_caster->GetCharmGUID())
                    return SPELL_FAILED_ALREADY_HAVE_CHARM;

                break;
            }
            case SPELL_EFFECT_SUMMON_PLAYER:
            {
                if(m_caster->GetTypeId() != TYPEID_PLAYER)
                    return SPELL_FAILED_BAD_TARGETS;
                if(!((Player*)m_caster)->GetSelection())
                    return SPELL_FAILED_BAD_TARGETS;

                Player* target = sObjectMgr.GetPlayer(((Player*)m_caster)->GetSelection());
                if( !target || ((Player*)m_caster) == target || !target->IsInSameRaidWith((Player*)m_caster) )
                    return SPELL_FAILED_BAD_TARGETS;

                // check if our map is dungeon
                if( sMapStore.LookupEntry(m_caster->GetMapId())->IsDungeon() )
                {
                    InstanceTemplate const* instance = ObjectMgr::GetInstanceTemplate(m_caster->GetMapId());
                    if(!instance)
                        return SPELL_FAILED_TARGET_NOT_IN_INSTANCE;
                    if ( instance->levelMin > target->getLevel() )
                        return SPELL_FAILED_LOWLEVEL;
                    if ( instance->levelMax && instance->levelMax < target->getLevel() )
                        return SPELL_FAILED_HIGHLEVEL;
                }
                break;
            }
            case SPELL_EFFECT_LEAP:
            case SPELL_EFFECT_TELEPORT_UNITS_FACE_CASTER:
            {
                float dis = GetSpellRadius(sSpellRadiusStore.LookupEntry(m_spellInfo->EffectRadiusIndex[i]));
                float fx = m_caster->GetPositionX() + dis * cos(m_caster->GetOrientation());
                float fy = m_caster->GetPositionY() + dis * sin(m_caster->GetOrientation());
                // teleport a bit above terrain level to avoid falling below it
                float fz = m_caster->GetBaseMap()->GetHeight(fx, fy, m_caster->GetPositionZ(), true);
                if(fz <= INVALID_HEIGHT)                    // note: this also will prevent use effect in instances without vmaps height enabled
                    return SPELL_FAILED_TRY_AGAIN;

                float caster_pos_z = m_caster->GetPositionZ();
                // Control the caster to not climb or drop when +-fz > 8
                if(!(fz <= caster_pos_z + 8 && fz >= caster_pos_z - 8))
                    return SPELL_FAILED_TRY_AGAIN;

                // not allow use this effect at battleground until battleground start
                if(m_caster->GetTypeId() == TYPEID_PLAYER)
                {
                    if(BattleGround const *bg = ((Player*)m_caster)->GetBattleGround())
                        if(bg->GetStatus() != STATUS_IN_PROGRESS)
                            return SPELL_FAILED_TRY_AGAIN;

                    if(((Player*)m_caster)->HasMovementFlag(MOVEFLAG_ONTRANSPORT))
                        return SPELL_FAILED_CANT_DO_THAT_RIGHT_NOW;
                }
                break;
            }
            case SPELL_EFFECT_STEAL_BENEFICIAL_BUFF:
            {
                if (m_targets.getUnitTarget() == m_caster)
                    return SPELL_FAILED_BAD_TARGETS;
                break;
            }
            case SPELL_EFFECT_LEAP_BACK:
            {
                if(m_spellInfo->Id == 781)
                    if(!m_caster->isInCombat()) 
                        return SPELL_FAILED_CANT_DO_THAT_RIGHT_NOW; 
                break;
            }
            default:break;
        }
    }

    for (int i = 0; i < MAX_EFFECT_INDEX; ++i)
    {
        switch(m_spellInfo->EffectApplyAuraName[i])
        {
            case SPELL_AURA_DUMMY:
            {
                //custom check
                switch(m_spellInfo->Id)
                {
                    case 61336:                             // Survival Instincts
                        if(m_caster->GetTypeId() != TYPEID_PLAYER || !((Player*)m_caster)->IsInFeralForm())
                            return SPELL_FAILED_ONLY_SHAPESHIFT;
                        break;
                    default:
                        break;
                }
                break;
            }
            case SPELL_AURA_MOD_POSSESS:
            {
                if(m_caster->GetTypeId() != TYPEID_PLAYER)
                    return SPELL_FAILED_UNKNOWN;

                if(m_targets.getUnitTarget() == m_caster)
                    return SPELL_FAILED_BAD_TARGETS;

                if(m_caster->GetPetGUID())
                    return SPELL_FAILED_ALREADY_HAVE_SUMMON;

                if(m_caster->GetCharmGUID())
                    return SPELL_FAILED_ALREADY_HAVE_CHARM;

                if(m_caster->GetCharmerGUID())
                    return SPELL_FAILED_CHARMED;

                if(!m_targets.getUnitTarget())
                    return SPELL_FAILED_BAD_IMPLICIT_TARGETS;

                if(m_targets.getUnitTarget()->GetCharmerGUID())
                    return SPELL_FAILED_CHARMED;

                if(int32(m_targets.getUnitTarget()->getLevel()) > CalculateDamage(SpellEffectIndex(i),m_targets.getUnitTarget()))
                    return SPELL_FAILED_HIGHLEVEL;

                break;
            }
            case SPELL_AURA_MOD_CHARM:
            {
                if(m_targets.getUnitTarget() == m_caster)
                    return SPELL_FAILED_BAD_TARGETS;

                if(m_caster->GetPetGUID())
                    return SPELL_FAILED_ALREADY_HAVE_SUMMON;

                if(m_caster->GetCharmGUID())
                    return SPELL_FAILED_ALREADY_HAVE_CHARM;

                if(m_caster->GetCharmerGUID())
                    return SPELL_FAILED_CHARMED;

                if(!m_targets.getUnitTarget())
                    return SPELL_FAILED_BAD_IMPLICIT_TARGETS;

                if(m_targets.getUnitTarget()->GetCharmerGUID())
                    return SPELL_FAILED_CHARMED;

                if(int32(m_targets.getUnitTarget()->getLevel()) > CalculateDamage(SpellEffectIndex(i),m_targets.getUnitTarget()))
                    return SPELL_FAILED_HIGHLEVEL;

                break;
            }
            case SPELL_AURA_MOD_POSSESS_PET:
            {
                if(m_caster->GetTypeId() != TYPEID_PLAYER)
                    return SPELL_FAILED_UNKNOWN;

                if(m_caster->GetCharmGUID())
                    return SPELL_FAILED_ALREADY_HAVE_CHARM;

                if(m_caster->GetCharmerGUID())
                    return SPELL_FAILED_CHARMED;

                Pet* pet = m_caster->GetPet();
                if(!pet)
                    return SPELL_FAILED_NO_PET;

                if(pet->GetCharmerGUID())
                    return SPELL_FAILED_CHARMED;

                break;
            }
            case SPELL_AURA_MOUNTED:
            {
                if (m_caster->IsInWater())
                    return SPELL_FAILED_ONLY_ABOVEWATER;

                if (m_caster->GetTypeId() == TYPEID_PLAYER && ((Player*)m_caster)->GetTransport())
                    return SPELL_FAILED_NO_MOUNTS_ALLOWED;

                // Ignore map check if spell have AreaId. AreaId already checked and this prevent special mount spells
                if (m_caster->GetTypeId() == TYPEID_PLAYER && !sMapStore.LookupEntry(m_caster->GetMapId())->IsMountAllowed() && !m_IsTriggeredSpell && !m_spellInfo->AreaGroupId)
                    return SPELL_FAILED_NO_MOUNTS_ALLOWED;

                ShapeshiftForm form = m_caster->m_form;
                if( form == FORM_CAT          || form == FORM_TREE      || form == FORM_TRAVEL   ||
                    form == FORM_AQUA         || form == FORM_BEAR      || form == FORM_DIREBEAR ||
                    form == FORM_CREATUREBEAR || form == FORM_GHOSTWOLF || form == FORM_FLIGHT   ||
                    form == FORM_FLIGHT_EPIC  || form == FORM_MOONKIN   || form == FORM_METAMORPHOSIS )
                    return SPELL_FAILED_NOT_SHAPESHIFT;

                break;
            }
            case SPELL_AURA_RANGED_ATTACK_POWER_ATTACKER_BONUS:
            {
                if(!m_targets.getUnitTarget())
                    return SPELL_FAILED_BAD_IMPLICIT_TARGETS;

                // can be casted at non-friendly unit or own pet/charm
                if(m_caster->IsFriendlyTo(m_targets.getUnitTarget()))
                    return SPELL_FAILED_TARGET_FRIENDLY;

                break;
            }
            case SPELL_AURA_FLY:
            case SPELL_AURA_MOD_FLIGHT_SPEED_MOUNTED:
            {
                // not allow cast fly spells if not have req. skills  (all spells is self target)
                // allow always ghost flight spells
                if (m_caster->GetTypeId() == TYPEID_PLAYER && m_caster->isAlive())
                {
                    if (!((Player*)m_caster)->CanStartFlyInArea(m_caster->GetMapId(), zone, area))
                        return m_IsTriggeredSpell ? SPELL_FAILED_DONT_REPORT : SPELL_FAILED_NOT_HERE;
                }
                break;
            }
            case SPELL_AURA_PERIODIC_MANA_LEECH:
            {
                if (!m_targets.getUnitTarget())
                    return SPELL_FAILED_BAD_IMPLICIT_TARGETS;

                if (m_caster->GetTypeId() != TYPEID_PLAYER || m_CastItem)
                    break;

                if(m_targets.getUnitTarget()->getPowerType() != POWER_MANA)
                    return SPELL_FAILED_BAD_TARGETS;

                break;
            }
            default:
                break;
        }
    }

    // check trade slot case (last, for allow catch any another cast problems)
    if (m_targets.m_targetMask & TARGET_FLAG_TRADE_ITEM)
    {
        if (m_caster->GetTypeId() != TYPEID_PLAYER)
            return SPELL_FAILED_NOT_TRADING;

        Player *pCaster = ((Player*)m_caster);
        TradeData* my_trade = pCaster->GetTradeData();

        if (!my_trade)
            return SPELL_FAILED_NOT_TRADING;

        TradeSlots slot = TradeSlots(m_targets.getItemTargetGUID());
        if (slot != TRADE_SLOT_NONTRADED)
            return SPELL_FAILED_ITEM_NOT_READY;

        // if trade not complete then remember it in trade data
        if (!my_trade->IsInAcceptProcess())
        {
            // Spell will be casted at completing the trade. Silently ignore at this place
            my_trade->SetSpell(m_spellInfo->Id, m_CastItem);
            return SPELL_FAILED_DONT_REPORT;
        }
    }

    // all ok
    return SPELL_CAST_OK;
}

SpellCastResult Spell::CheckPetCast(Unit* target)
{
    if(!m_caster->isAlive())
        return SPELL_FAILED_CASTER_DEAD;

    if(m_caster->IsNonMeleeSpellCasted(false))              //prevent spellcast interruption by another spellcast
        return SPELL_FAILED_SPELL_IN_PROGRESS;
    if(m_caster->isInCombat() && IsNonCombatSpell(m_spellInfo))
        return SPELL_FAILED_AFFECTING_COMBAT;

    if(m_caster->GetTypeId()==TYPEID_UNIT && (((Creature*)m_caster)->isPet() || m_caster->isCharmed()))
    {
                                                            //dead owner (pets still alive when owners ressed?)
        if(m_caster->GetCharmerOrOwner() && !m_caster->GetCharmerOrOwner()->isAlive())
            return SPELL_FAILED_CASTER_DEAD;

        if(!target && m_targets.getUnitTarget())
            target = m_targets.getUnitTarget();

        bool need = false;
        for(int i = 0; i < MAX_EFFECT_INDEX; ++i)
        {
            if (m_spellInfo->EffectImplicitTargetA[i] == TARGET_CHAIN_DAMAGE ||
                m_spellInfo->EffectImplicitTargetA[i] == TARGET_SINGLE_FRIEND ||
                m_spellInfo->EffectImplicitTargetA[i] == TARGET_SINGLE_FRIEND_2 ||
                m_spellInfo->EffectImplicitTargetA[i] == TARGET_DUELVSPLAYER ||
                m_spellInfo->EffectImplicitTargetA[i] == TARGET_SINGLE_PARTY ||
                m_spellInfo->EffectImplicitTargetA[i] == TARGET_CURRENT_ENEMY_COORDINATES)
            {
                need = true;
                if(!target)
                    return SPELL_FAILED_BAD_IMPLICIT_TARGETS;
                break;
            }
        }
        if(need)
            m_targets.setUnitTarget(target);

        Unit* _target = m_targets.getUnitTarget();

        if(_target)                                         //for target dead/target not valid
        {
            if(!_target->isAlive())
                return SPELL_FAILED_BAD_TARGETS;

            if(IsPositiveSpell(m_spellInfo->Id) && !IsDispelSpell(m_spellInfo))
            {
                if(m_caster->IsHostileTo(_target))
                    return SPELL_FAILED_BAD_TARGETS;
            }
            else
            {
                bool duelvsplayertar = false;
                for(int j = 0; j < MAX_EFFECT_INDEX; ++j)
                {
                                                            //TARGET_DUELVSPLAYER is positive AND negative
                    duelvsplayertar |= (m_spellInfo->EffectImplicitTargetA[j] == TARGET_DUELVSPLAYER);
                }
                if(m_caster->IsFriendlyTo(target) && !duelvsplayertar && !IsDispelSpell(m_spellInfo))
                {
                    return SPELL_FAILED_BAD_TARGETS;
                }
            }
        }
                                                            //cooldown
        if(((Creature*)m_caster)->HasSpellCooldown(m_spellInfo->Id))
            return SPELL_FAILED_NOT_READY;
    }

    return CheckCast(true);
}

SpellCastResult Spell::CheckCasterAuras() const
{
    // Flag drop spells totally immuned to caster auras
    // FIXME: find more nice check for all totally immuned spells
    // AttributesEx3 & 0x10000000?
    if (m_spellInfo->Id == 23336 ||                         // Alliance Flag Drop
        m_spellInfo->Id == 23334 ||                         // Horde Flag Drop
        m_spellInfo->Id == 34991)                           // Summon Netherstorm Flag
        return SPELL_CAST_OK;

    uint8 school_immune = 0;
    uint32 mechanic_immune = 0;
    uint32 dispel_immune = 0;

    // Check if the spell grants school or mechanic immunity.
    // We use bitmasks so the loop is done only once and not on every aura check below.
    if ( m_spellInfo->AttributesEx & SPELL_ATTR_EX_DISPEL_AURAS_ON_IMMUNITY )
    {
        for(int i = 0; i < MAX_EFFECT_INDEX; ++i)
        {
            if (m_spellInfo->EffectApplyAuraName[i] == SPELL_AURA_SCHOOL_IMMUNITY)
                school_immune |= uint32(m_spellInfo->EffectMiscValue[i]);
            else if (m_spellInfo->EffectApplyAuraName[i] == SPELL_AURA_MECHANIC_IMMUNITY)
                mechanic_immune |= 1 << uint32(m_spellInfo->EffectMiscValue[i]-1);
            else if (m_spellInfo->EffectApplyAuraName[i] == SPELL_AURA_MECHANIC_IMMUNITY_MASK)
                mechanic_immune |= uint32(m_spellInfo->EffectMiscValue[i]);
            else if (m_spellInfo->EffectApplyAuraName[i] == SPELL_AURA_DISPEL_IMMUNITY)
                dispel_immune |= GetDispellMask(DispelType(m_spellInfo->EffectMiscValue[i]));
        }
        // immune movement impairment and loss of control
        if (m_spellInfo->Id == 42292)                       // PvP Trinket
            mechanic_immune = IMMUNE_TO_MOVEMENT_IMPAIRMENT_AND_LOSS_CONTROL_MASK;
    }

    // Check whether the cast should be prevented by any state you might have.
    SpellCastResult prevented_reason = SPELL_CAST_OK;
    // Have to check if there is a stun aura. Otherwise will have problems with ghost aura apply while logging out
    uint32 unitflag = m_caster->GetUInt32Value(UNIT_FIELD_FLAGS);     // Get unit state
    if (unitflag & UNIT_FLAG_STUNNED && (!(m_spellInfo->AttributesEx5 & SPELL_ATTR_EX5_USABLE_WHILE_STUNNED) ||
        (m_spellInfo->Id == 33206 && !m_caster->HasAura(63248))))
        prevented_reason = SPELL_FAILED_STUNNED;
    else if (unitflag & UNIT_FLAG_CONFUSED && !(m_spellInfo->AttributesEx5 & SPELL_ATTR_EX5_USABLE_WHILE_CONFUSED))
        prevented_reason = SPELL_FAILED_CONFUSED;
    else if (unitflag & UNIT_FLAG_FLEEING && !(m_spellInfo->AttributesEx5 & SPELL_ATTR_EX5_USABLE_WHILE_FEARED))
        prevented_reason = SPELL_FAILED_FLEEING;
    else if (unitflag & UNIT_FLAG_SILENCED && m_spellInfo->PreventionType == SPELL_PREVENTION_TYPE_SILENCE)
        prevented_reason = SPELL_FAILED_SILENCED;
    else if (unitflag & UNIT_FLAG_PACIFIED && m_spellInfo->PreventionType == SPELL_PREVENTION_TYPE_PACIFY)
        prevented_reason = SPELL_FAILED_PACIFIED;
    else if(m_caster->HasAuraType(SPELL_AURA_ALLOW_ONLY_ABILITY))
    {
        Unit::AuraList const& casingLimit = m_caster->GetAurasByType(SPELL_AURA_ALLOW_ONLY_ABILITY);
        for(Unit::AuraList::const_iterator itr = casingLimit.begin(); itr != casingLimit.end(); ++itr)
        {
            if(!(*itr)->isAffectedOnSpell(m_spellInfo))
            {
                prevented_reason = SPELL_FAILED_CASTER_AURASTATE;
                break;
            }
        }
    }

    // Attr must make flag drop spell totally immune from all effects
    if (prevented_reason != SPELL_CAST_OK)
    {
        if (school_immune || mechanic_immune || dispel_immune)
        {
            //Checking auras is needed now, because you are prevented by some state but the spell grants immunity.
            Unit::SpellAuraHolderMap const& auras = m_caster->GetSpellAuraHolderMap();
            for(Unit::SpellAuraHolderMap::const_iterator itr = auras.begin(); itr != auras.end(); ++itr)
            {
                if (SpellAuraHolder *holder = itr->second)
                {
                    for (int32 i = 0; i < MAX_EFFECT_INDEX; ++i)
                    {
                        if (GetSpellMechanicMask(itr->second->GetSpellProto(), i) & mechanic_immune)
                            continue;
                        if (GetSpellSchoolMask(itr->second->GetSpellProto()) & school_immune)
                            continue;
                        if ((1<<(itr->second->GetSpellProto()->Dispel)) & dispel_immune)
                            continue;
                        Aura *aura = holder->GetAuraByEffectIndex(SpellEffectIndex(i));
                        if (!aura)
                            continue;
                        // Make a second check for spell failed so the right SPELL_FAILED message is returned.
                        // That is needed when your casting is prevented by multiple states and you are only immune to some of them.
                        switch(aura->GetModifier()->m_auraname)
                        {
                            case SPELL_AURA_MOD_STUN:
                                if (!(m_spellInfo->AttributesEx5 & SPELL_ATTR_EX5_USABLE_WHILE_STUNNED))
                                    return SPELL_FAILED_STUNNED;
                                break;
                            case SPELL_AURA_MOD_CONFUSE:
                                if (!(m_spellInfo->AttributesEx5 & SPELL_ATTR_EX5_USABLE_WHILE_CONFUSED))
                                    return SPELL_FAILED_CONFUSED;
                                break;
                            case SPELL_AURA_MOD_FEAR:
                                if (!(m_spellInfo->AttributesEx5 & SPELL_ATTR_EX5_USABLE_WHILE_FEARED))
                                    return SPELL_FAILED_FLEEING;
                                break;
                            case SPELL_AURA_MOD_SILENCE:
                            case SPELL_AURA_MOD_PACIFY:
                            case SPELL_AURA_MOD_PACIFY_SILENCE:
                                if( m_spellInfo->PreventionType == SPELL_PREVENTION_TYPE_PACIFY)
                                    return SPELL_FAILED_PACIFIED;
                                else if ( m_spellInfo->PreventionType == SPELL_PREVENTION_TYPE_SILENCE)
                                    return SPELL_FAILED_SILENCED;
                                break;
                            default: break;
                        }
                    }
                }
            }
        }
        // You are prevented from casting and the spell casted does not grant immunity. Return a failed error.
        else
            return prevented_reason;
    }
    return SPELL_CAST_OK;
}

bool Spell::CanAutoCast(Unit* target)
{
    ObjectGuid targetguid = target->GetObjectGuid();

    for(int j = 0; j < MAX_EFFECT_INDEX; ++j)
    {
        if(m_spellInfo->Effect[j] == SPELL_EFFECT_APPLY_AURA)
        {
            if( m_spellInfo->StackAmount <= 1)
            {
                if( target->HasAura(m_spellInfo->Id, SpellEffectIndex(j)) )
                    return false;
            }
            else
            {
                if(Aura* aura = target->GetAura(m_spellInfo->Id, SpellEffectIndex(j)))
                    if(aura->GetStackAmount() >= m_spellInfo->StackAmount)
                        return false;
            }
        }
        else if ( IsAreaAuraEffect( m_spellInfo->Effect[j] ))
        {
                if( target->HasAura(m_spellInfo->Id, SpellEffectIndex(j)) )
                    return false;
        }
    }

    SpellCastResult result = CheckPetCast(target);

    if(result == SPELL_CAST_OK || result == SPELL_FAILED_UNIT_NOT_INFRONT)
    {
        FillTargetMap();
        //check if among target units, our WANTED target is as well (->only self cast spells return false)
        for(std::list<TargetInfo>::const_iterator ihit = m_UniqueTargetInfo.begin(); ihit != m_UniqueTargetInfo.end(); ++ihit)
            if( ihit->targetGUID == targetguid )
                return true;
    }
    return false;                                           //target invalid
}

SpellCastResult Spell::CheckRange(bool strict)
{
    float range_mod;

    // self cast doesn't need range checking -- also for Starshards fix
    if (m_spellInfo->rangeIndex == 1)
        return SPELL_CAST_OK;

    if (strict)                                             //add radius of caster
        range_mod = 1.25;
    else                                                    //add radius of caster and ~5 yds "give"
        range_mod = 6.25;

    SpellRangeEntry const* srange = sSpellRangeStore.LookupEntry(m_spellInfo->rangeIndex);
    Unit *target = m_targets.getUnitTarget();
    bool friendly = target ? target->IsFriendlyTo(m_caster) : false;
    float max_range = GetSpellMaxRange(srange, friendly) + range_mod;
    float min_range = GetSpellMinRange(srange, friendly);

    if(Player* modOwner = m_caster->GetSpellModOwner())
        modOwner->ApplySpellMod(m_spellInfo->Id, SPELLMOD_RANGE, max_range, this);

    if(target && target != m_caster)
    {
        // distance from target in checks
        float dist = m_caster->GetCombatDistance(target);

        if(dist > max_range)
            return SPELL_FAILED_OUT_OF_RANGE;
        if(min_range && dist < min_range)
            return SPELL_FAILED_TOO_CLOSE;
        if( m_caster->GetTypeId() == TYPEID_PLAYER &&
            (m_spellInfo->FacingCasterFlags & SPELL_FACING_FLAG_INFRONT) && !m_caster->HasInArc( M_PI_F, target ) )
            return SPELL_FAILED_UNIT_NOT_INFRONT;
    }

    if(m_targets.m_targetMask == TARGET_FLAG_DEST_LOCATION && m_targets.m_destX != 0 && m_targets.m_destY != 0 && m_targets.m_destZ != 0)
    {
        if(!m_caster->IsWithinDist3d(m_targets.m_destX, m_targets.m_destY, m_targets.m_destZ, max_range))
            return SPELL_FAILED_OUT_OF_RANGE;
        if(min_range && m_caster->IsWithinDist3d(m_targets.m_destX, m_targets.m_destY, m_targets.m_destZ, min_range))
            return SPELL_FAILED_TOO_CLOSE;
    }

    return SPELL_CAST_OK;
}

int32 Spell::CalculatePowerCost()
{
    // item cast not used power
    if (m_CastItem)
        return 0;

    // Spell drain all exist power on cast (Only paladin lay of Hands)
    if (m_spellInfo->AttributesEx & SPELL_ATTR_EX_DRAIN_ALL_POWER)
    {
        // If power type - health drain all
        if (m_spellInfo->powerType == POWER_HEALTH)
            return m_caster->GetHealth();
        // Else drain all power
        if (m_spellInfo->powerType < MAX_POWERS)
            return m_caster->GetPower(Powers(m_spellInfo->powerType));
        sLog.outError("Spell::CalculateManaCost: Unknown power type '%d' in spell %d", m_spellInfo->powerType, m_spellInfo->Id);
        return 0;
    }

    // Base powerCost
    int32 powerCost = m_spellInfo->manaCost;
    // PCT cost from total amount
    if (m_spellInfo->ManaCostPercentage)
    {
        switch (m_spellInfo->powerType)
        {
            // health as power used
            case POWER_HEALTH:
                powerCost += m_spellInfo->ManaCostPercentage * m_caster->GetCreateHealth() / 100;
                break;
            case POWER_MANA:
                powerCost += m_spellInfo->ManaCostPercentage * m_caster->GetCreateMana() / 100;
                break;
            case POWER_RAGE:
            case POWER_FOCUS:
            case POWER_ENERGY:
            case POWER_HAPPINESS:
                powerCost += m_spellInfo->ManaCostPercentage * m_caster->GetMaxPower(Powers(m_spellInfo->powerType)) / 100;
                break;
            case POWER_RUNE:
            case POWER_RUNIC_POWER:
                DEBUG_LOG("Spell::CalculateManaCost: Not implemented yet!");
                break;
            default:
                sLog.outError("Spell::CalculateManaCost: Unknown power type '%d' in spell %d", m_spellInfo->powerType, m_spellInfo->Id);
                return 0;
        }
    }
    SpellSchools school = GetFirstSchoolInMask(m_spellSchoolMask);
    // Flat mod from caster auras by spell school
    powerCost += m_caster->GetInt32Value(UNIT_FIELD_POWER_COST_MODIFIER + school);
    // Shiv - costs 20 + weaponSpeed*10 energy (apply only to non-triggered spell with energy cost)
    if ( m_spellInfo->AttributesEx4 & SPELL_ATTR_EX4_SPELL_VS_EXTEND_COST )
        powerCost += m_caster->GetAttackTime(OFF_ATTACK) / 100;
    // Apply cost mod by spell
    if(Player* modOwner = m_caster->GetSpellModOwner())
        modOwner->ApplySpellMod(m_spellInfo->Id, SPELLMOD_COST, powerCost, this);

    if(m_spellInfo->Attributes & SPELL_ATTR_LEVEL_DAMAGE_CALCULATION)
        powerCost = int32(powerCost/ (1.117f * m_spellInfo->spellLevel / m_caster->getLevel() -0.1327f));

    // PCT mod from user auras by school
    powerCost = int32(powerCost * (1.0f + m_caster->GetFloatValue(UNIT_FIELD_POWER_COST_MULTIPLIER + school)));
    if (powerCost < 0)
        powerCost = 0;
    return powerCost;
}

SpellCastResult Spell::CheckPower()
{
    // item cast not used power
    if(m_CastItem)
        return SPELL_CAST_OK;

    // Do precise power regen on spell cast
    if (m_powerCost > 0 && m_caster->GetTypeId() == TYPEID_PLAYER)
    {
        Player* playerCaster = (Player*)m_caster;
        uint32 diff = REGEN_TIME_FULL - m_caster->GetRegenTimer();
        if (diff >= REGEN_TIME_PRECISE)
            playerCaster->RegenerateAll(diff);
    }

    // health as power used - need check health amount
    if(m_spellInfo->powerType == POWER_HEALTH)
    {
        if((int32)m_caster->GetHealth() <= m_powerCost)
            return SPELL_FAILED_CASTER_AURASTATE;
        return SPELL_CAST_OK;
    }
    // Check valid power type
    if( m_spellInfo->powerType >= MAX_POWERS )
    {
        sLog.outError("Spell::CheckMana: Unknown power type '%d'", m_spellInfo->powerType);
        return SPELL_FAILED_UNKNOWN;
    }

    //check rune cost only if a spell has PowerType == POWER_RUNE
    if(m_spellInfo->powerType == POWER_RUNE)
    {
        SpellCastResult failReason = CheckOrTakeRunePower(false);
        if(failReason != SPELL_CAST_OK)
            return failReason;
    }

    // Check power amount
    Powers powerType = Powers(m_spellInfo->powerType);
    if((int32)m_caster->GetPower(powerType) < m_powerCost)
        return SPELL_FAILED_NO_POWER;
    else
        return SPELL_CAST_OK;
}

bool Spell::IgnoreItemRequirements() const
{
    /// Check if it's an enchant scroll. These have no required reagents even though their spell does.
    if (m_CastItem && m_CastItem->HasFlag(ITEM_FIELD_FLAGS, ITEM_FLAGS_ENCHANT_SCROLL))
        return true;

    if (m_IsTriggeredSpell)
    {
        /// Not own traded item (in trader trade slot) req. reagents including triggered spell case
        if (Item* targetItem = m_targets.getItemTarget())
            if (targetItem->GetOwnerGUID() != m_caster->GetGUID())
                return false;

        return true;
    }

    return false;
}

SpellCastResult Spell::CheckItems()
{
    if (m_caster->GetTypeId() != TYPEID_PLAYER)
        return SPELL_CAST_OK;

    Player* p_caster = (Player*)m_caster;
    bool isScrollItem = false;
    bool isVellumTarget = false;

    // cast item checks
    if(m_CastItem)
    {
        if (m_CastItem->IsInTrade())
            return SPELL_FAILED_ITEM_NOT_FOUND;

        uint32 itemid = m_CastItem->GetEntry();
        if( !p_caster->HasItemCount(itemid, 1) )
            return SPELL_FAILED_ITEM_NOT_FOUND;

        ItemPrototype const *proto = m_CastItem->GetProto();
        if(!proto)
            return SPELL_FAILED_ITEM_NOT_FOUND;

        if(proto->Flags & ITEM_FLAGS_ENCHANT_SCROLL) isScrollItem = true;

        for (int i = 0; i < 5; ++i)
            if (proto->Spells[i].SpellCharges)
                if(m_CastItem->GetSpellCharges(i) == 0)
                    return SPELL_FAILED_NO_CHARGES_REMAIN;

        // consumable cast item checks
        if (proto->Class == ITEM_CLASS_CONSUMABLE && m_targets.getUnitTarget())
        {
            // such items should only fail if there is no suitable effect at all - see Rejuvenation Potions for example
            SpellCastResult failReason = SPELL_CAST_OK;
            for (int i = 0; i < MAX_EFFECT_INDEX; ++i)
            {
                // skip check, pet not required like checks, and for TARGET_PET m_targets.getUnitTarget() is not the real target but the caster
                if (m_spellInfo->EffectImplicitTargetA[i] == TARGET_PET)
                    continue;

                if (m_spellInfo->Effect[i] == SPELL_EFFECT_HEAL)
                {
                    if (m_targets.getUnitTarget()->GetHealth() == m_targets.getUnitTarget()->GetMaxHealth())
                    {
                        failReason = SPELL_FAILED_ALREADY_AT_FULL_HEALTH;
                        continue;
                    }
                    else
                    {
                        failReason = SPELL_CAST_OK;
                        break;
                    }
                }

                // Mana Potion, Rage Potion, Thistle Tea(Rogue), ...
                if (m_spellInfo->Effect[i] == SPELL_EFFECT_ENERGIZE)
                {
                    if(m_spellInfo->EffectMiscValue[i] < 0 || m_spellInfo->EffectMiscValue[i] >= MAX_POWERS)
                    {
                        failReason = SPELL_FAILED_ALREADY_AT_FULL_POWER;
                        continue;
                    }

                    Powers power = Powers(m_spellInfo->EffectMiscValue[i]);
                    if (m_targets.getUnitTarget()->GetPower(power) == m_targets.getUnitTarget()->GetMaxPower(power))
                    {
                        failReason = SPELL_FAILED_ALREADY_AT_FULL_POWER;
                        continue;
                    }
                    else
                    {
                        failReason = SPELL_CAST_OK;
                        break;
                    }
                }
            }
            if (failReason != SPELL_CAST_OK)
                return failReason;
        }
    }

    // check target item
    if(m_targets.getItemTargetGUID())
    {
        if(m_caster->GetTypeId() != TYPEID_PLAYER)
            return SPELL_FAILED_BAD_TARGETS;

        if(!m_targets.getItemTarget())
            return SPELL_FAILED_ITEM_GONE;

        isVellumTarget = m_targets.getItemTarget()->GetProto()->IsVellum();
        if(!m_targets.getItemTarget()->IsFitToSpellRequirements(m_spellInfo))
            return SPELL_FAILED_EQUIPPED_ITEM_CLASS;

            // Do not enchant vellum with scroll
        if(isVellumTarget && isScrollItem)
            return SPELL_FAILED_BAD_TARGETS;
    }
    // if not item target then required item must be equipped
    else
    {
        if(m_caster->GetTypeId() == TYPEID_PLAYER && !((Player*)m_caster)->HasItemFitToSpellReqirements(m_spellInfo))
            return SPELL_FAILED_EQUIPPED_ITEM_CLASS;
    }

    // check spell focus object
    if(m_spellInfo->RequiresSpellFocus)
    {
        GameObject* ok = NULL;
        MaNGOS::GameObjectFocusCheck go_check(m_caster,m_spellInfo->RequiresSpellFocus);
        MaNGOS::GameObjectSearcher<MaNGOS::GameObjectFocusCheck> checker(ok, go_check);
        Cell::VisitGridObjects(m_caster, checker, m_caster->GetMap()->GetVisibilityDistance());

        if(!ok)
            return SPELL_FAILED_REQUIRES_SPELL_FOCUS;

        focusObject = ok;                                   // game object found in range
    }

    // check reagents (ignore triggered spells with reagents processed by original spell) and special reagent ignore case.
    if (!IgnoreItemRequirements())
    {
        if (!p_caster->CanNoReagentCast(m_spellInfo))
        {
            for(uint32 i = 0; i < MAX_SPELL_REAGENTS; ++i)
            {
                if(m_spellInfo->Reagent[i] <= 0)
                    continue;

                uint32 itemid    = m_spellInfo->Reagent[i];
                uint32 itemcount = m_spellInfo->ReagentCount[i];

                // if CastItem is also spell reagent
                if (m_CastItem && m_CastItem->GetEntry() == itemid)
                {
                    ItemPrototype const *proto = m_CastItem->GetProto();
                    if (!proto)
                        return SPELL_FAILED_REAGENTS;
                    for(int s = 0; s < MAX_ITEM_PROTO_SPELLS; ++s)
                    {
                        // CastItem will be used up and does not count as reagent
                        int32 charges = m_CastItem->GetSpellCharges(s);
                        if (proto->Spells[s].SpellCharges < 0 && !(proto->ExtraFlags & ITEM_EXTRA_NON_CONSUMABLE) && abs(charges) < 2)
                        {
                            ++itemcount;
                            break;
                        }
                    }
                }

                if (!p_caster->HasItemCount(itemid, itemcount))
                    return SPELL_FAILED_REAGENTS;
            }
        }

        // check totem-item requirements (items presence in inventory)
        uint32 totems = MAX_SPELL_TOTEMS;
        for(int i = 0; i < MAX_SPELL_TOTEMS ; ++i)
        {
            if (m_spellInfo->Totem[i] != 0)
            {
                if (p_caster->HasItemCount(m_spellInfo->Totem[i], 1))
                {
                    totems -= 1;
                    continue;
                }
            }
            else
                totems -= 1;
        }

        if (totems != 0)
            return SPELL_FAILED_TOTEMS;

        // Check items for TotemCategory  (items presence in inventory)
        uint32 TotemCategory = MAX_SPELL_TOTEM_CATEGORIES;
        for(int i= 0; i < MAX_SPELL_TOTEM_CATEGORIES; ++i)
        {
            if (m_spellInfo->TotemCategory[i] != 0)
            {
                if (p_caster->HasItemTotemCategory(m_spellInfo->TotemCategory[i]))
                {
                    TotemCategory -= 1;
                    continue;
                }
            }
            else
                TotemCategory -= 1;
        }

        if (TotemCategory != 0)
            return SPELL_FAILED_TOTEM_CATEGORY;
    }

    // special checks for spell effects
    for(int i = 0; i < MAX_EFFECT_INDEX; ++i)
    {
        switch (m_spellInfo->Effect[i])
        {
            case SPELL_EFFECT_CREATE_ITEM:
            {
                if (!m_IsTriggeredSpell && m_spellInfo->EffectItemType[i])
                {
                    // Conjure Mana Gem (skip same or low level ranks for later recharge)
                    if (i == EFFECT_INDEX_0 && m_spellInfo->Effect[EFFECT_INDEX_1] == SPELL_EFFECT_DUMMY)
                    {
                        if (ItemPrototype const* itemProto = ObjectMgr::GetItemPrototype(m_spellInfo->EffectItemType[i]))
                        {
                            if (Item* item = p_caster->GetItemByLimitedCategory(itemProto->ItemLimitCategory))
                            {
                                if (item->GetProto()->ItemLevel <= itemProto->ItemLevel)
                                {
                                    if (item->HasMaxCharges())
                                        return SPELL_FAILED_ITEM_AT_MAX_CHARGES;

                                    // will recharge in next effect
                                    continue;
                                }
                            }
                        }
                    }

                    ItemPosCountVec dest;
                    uint8 msg = p_caster->CanStoreNewItem(NULL_BAG, NULL_SLOT, dest, m_spellInfo->EffectItemType[i], 1 );
                    if (msg != EQUIP_ERR_OK )
                    {
                        p_caster->SendEquipError( msg, NULL, NULL, m_spellInfo->EffectItemType[i] );
                        return SPELL_FAILED_DONT_REPORT;
                    }
                }
                break;
            }
            case SPELL_EFFECT_RESTORE_ITEM_CHARGES:
            {
                if (Item* item = p_caster->GetItemByEntry(m_spellInfo->EffectItemType[i]))
                    if (item->HasMaxCharges())
                        return SPELL_FAILED_ITEM_AT_MAX_CHARGES;

                break;
            }
            case SPELL_EFFECT_ENCHANT_ITEM:
            case SPELL_EFFECT_ENCHANT_ITEM_PRISMATIC:
            {
                Item* targetItem = m_targets.getItemTarget();
                if(!targetItem)
                    return SPELL_FAILED_ITEM_NOT_FOUND;

                if( targetItem->GetProto()->ItemLevel < m_spellInfo->baseLevel )
                    return SPELL_FAILED_LOWLEVEL;
                // Check if we can store a new scroll, enchanting vellum has implicit SPELL_EFFECT_CREATE_ITEM
                if(isVellumTarget && m_spellInfo->EffectItemType[i])
                {
                    ItemPosCountVec dest;
                    uint8 msg = p_caster->CanStoreNewItem( NULL_BAG, NULL_SLOT, dest, m_spellInfo->EffectItemType[i], 1 );
                    if(msg != EQUIP_ERR_OK)
                    {
                        p_caster->SendEquipError( msg, NULL, NULL );
                        return SPELL_FAILED_DONT_REPORT;
                    }
                }
                // Not allow enchant in trade slot for some enchant type
                if( targetItem->GetOwner() != m_caster )
                {
                    uint32 enchant_id = m_spellInfo->EffectMiscValue[i];
                    SpellItemEnchantmentEntry const *pEnchant = sSpellItemEnchantmentStore.LookupEntry(enchant_id);
                    if(!pEnchant)
                        return SPELL_FAILED_ERROR;
                    if (pEnchant->slot & ENCHANTMENT_CAN_SOULBOUND)
                        return SPELL_FAILED_NOT_TRADEABLE;
                    // cannot replace vellum with scroll in trade slot
                    if (isVellumTarget)
                        return SPELL_FAILED_BAD_TARGETS;
                }
                break;
            }
            case SPELL_EFFECT_ENCHANT_ITEM_TEMPORARY:
            {
                Item *item = m_targets.getItemTarget();
                if(!item)
                    return SPELL_FAILED_ITEM_NOT_FOUND;
                // Not allow enchant in trade slot for some enchant type
                if( item->GetOwner() != m_caster )
                {
                    uint32 enchant_id = m_spellInfo->EffectMiscValue[i];
                    SpellItemEnchantmentEntry const *pEnchant = sSpellItemEnchantmentStore.LookupEntry(enchant_id);
                    if(!pEnchant)
                        return SPELL_FAILED_ERROR;
                    if (pEnchant->slot & ENCHANTMENT_CAN_SOULBOUND)
                        return SPELL_FAILED_NOT_TRADEABLE;
                }
                break;
            }
            case SPELL_EFFECT_ENCHANT_HELD_ITEM:
                // check item existence in effect code (not output errors at offhand hold item effect to main hand for example
                break;
            case SPELL_EFFECT_DISENCHANT:
            {
                if(!m_targets.getItemTarget())
                    return SPELL_FAILED_CANT_BE_DISENCHANTED;

                // prevent disenchanting in trade slot
                if( m_targets.getItemTarget()->GetOwnerGUID() != m_caster->GetGUID() )
                    return SPELL_FAILED_CANT_BE_DISENCHANTED;

                ItemPrototype const* itemProto = m_targets.getItemTarget()->GetProto();
                if(!itemProto)
                    return SPELL_FAILED_CANT_BE_DISENCHANTED;

                // must have disenchant loot (other static req. checked at item prototype loading)
                if (!itemProto->DisenchantID)
                    return SPELL_FAILED_CANT_BE_DISENCHANTED;

                // 2.0.x addon: Check player enchanting level against the item disenchanting requirements
                int32 item_disenchantskilllevel = itemProto->RequiredDisenchantSkill;
                if (item_disenchantskilllevel > int32(p_caster->GetSkillValue(SKILL_ENCHANTING)))
                    return SPELL_FAILED_LOW_CASTLEVEL;
                break;
            }
            case SPELL_EFFECT_PROSPECTING:
            {
                if(!m_targets.getItemTarget())
                    return SPELL_FAILED_CANT_BE_PROSPECTED;
                // ensure item is a prospectable ore
                if(!(m_targets.getItemTarget()->GetProto()->BagFamily & BAG_FAMILY_MASK_MINING_SUPP) || m_targets.getItemTarget()->GetProto()->Class != ITEM_CLASS_TRADE_GOODS)
                    return SPELL_FAILED_CANT_BE_PROSPECTED;
                // prevent prospecting in trade slot
                if( m_targets.getItemTarget()->GetOwnerGUID() != m_caster->GetGUID() )
                    return SPELL_FAILED_CANT_BE_PROSPECTED;
                // Check for enough skill in jewelcrafting
                uint32 item_prospectingskilllevel = m_targets.getItemTarget()->GetProto()->RequiredSkillRank;
                if(item_prospectingskilllevel >p_caster->GetSkillValue(SKILL_JEWELCRAFTING))
                    return SPELL_FAILED_LOW_CASTLEVEL;
                // make sure the player has the required ores in inventory
                if(m_targets.getItemTarget()->GetCount() < 5)
                    return SPELL_FAILED_NEED_MORE_ITEMS;

                if(!LootTemplates_Prospecting.HaveLootFor(m_targets.getItemTargetEntry()))
                    return SPELL_FAILED_CANT_BE_PROSPECTED;

                break;
            }
            case SPELL_EFFECT_MILLING:
            {
                if(!m_targets.getItemTarget())
                    return SPELL_FAILED_CANT_BE_MILLED;
                // ensure item is a millable herb
                if(!(m_targets.getItemTarget()->GetProto()->BagFamily & BAG_FAMILY_MASK_HERBS) || m_targets.getItemTarget()->GetProto()->Class != ITEM_CLASS_TRADE_GOODS)
                    return SPELL_FAILED_CANT_BE_MILLED;
                // prevent milling in trade slot
                if( m_targets.getItemTarget()->GetOwnerGUID() != m_caster->GetGUID() )
                    return SPELL_FAILED_CANT_BE_MILLED;
                // Check for enough skill in inscription
                uint32 item_millingskilllevel = m_targets.getItemTarget()->GetProto()->RequiredSkillRank;
                if(item_millingskilllevel >p_caster->GetSkillValue(SKILL_INSCRIPTION))
                    return SPELL_FAILED_LOW_CASTLEVEL;
                // make sure the player has the required herbs in inventory
                if(m_targets.getItemTarget()->GetCount() < 5)
                    return SPELL_FAILED_NEED_MORE_ITEMS;

                if(!LootTemplates_Milling.HaveLootFor(m_targets.getItemTargetEntry()))
                    return SPELL_FAILED_CANT_BE_MILLED;

                break;
            }
            case SPELL_EFFECT_WEAPON_DAMAGE:
            case SPELL_EFFECT_WEAPON_DAMAGE_NOSCHOOL:
            {
                if(m_caster->GetTypeId() != TYPEID_PLAYER) return SPELL_FAILED_TARGET_NOT_PLAYER;
                if( m_attackType != RANGED_ATTACK )
                    break;
                Item *pItem = ((Player*)m_caster)->GetWeaponForAttack(m_attackType,true,false);
                if (!pItem)
                    return SPELL_FAILED_EQUIPPED_ITEM;

                switch(pItem->GetProto()->SubClass)
                {
                    case ITEM_SUBCLASS_WEAPON_THROWN:
                    {
                        uint32 ammo = pItem->GetEntry();
                        if( !((Player*)m_caster)->HasItemCount( ammo, 1 ) )
                            return SPELL_FAILED_NO_AMMO;
                    };  break;
                    case ITEM_SUBCLASS_WEAPON_GUN:
                    case ITEM_SUBCLASS_WEAPON_BOW:
                    case ITEM_SUBCLASS_WEAPON_CROSSBOW:
                    {
                        uint32 ammo = ((Player*)m_caster)->GetUInt32Value(PLAYER_AMMO_ID);
                        if(!ammo)
                        {
                            // Requires No Ammo
                            if(m_caster->GetDummyAura(46699))
                                break;                      // skip other checks

                            return SPELL_FAILED_NO_AMMO;
                        }

                        ItemPrototype const *ammoProto = ObjectMgr::GetItemPrototype( ammo );
                        if(!ammoProto)
                            return SPELL_FAILED_NO_AMMO;

                        if(ammoProto->Class != ITEM_CLASS_PROJECTILE)
                            return SPELL_FAILED_NO_AMMO;

                        // check ammo ws. weapon compatibility
                        switch(pItem->GetProto()->SubClass)
                        {
                            case ITEM_SUBCLASS_WEAPON_BOW:
                            case ITEM_SUBCLASS_WEAPON_CROSSBOW:
                                if(ammoProto->SubClass != ITEM_SUBCLASS_ARROW)
                                    return SPELL_FAILED_NO_AMMO;
                                break;
                            case ITEM_SUBCLASS_WEAPON_GUN:
                                if(ammoProto->SubClass != ITEM_SUBCLASS_BULLET)
                                    return SPELL_FAILED_NO_AMMO;
                                break;
                            default:
                                return SPELL_FAILED_NO_AMMO;
                        }

                        if( !((Player*)m_caster)->HasItemCount( ammo, 1 ) )
                            return SPELL_FAILED_NO_AMMO;
                    };  break;
                    case ITEM_SUBCLASS_WEAPON_WAND:
                        break;
                    default:
                        break;
                }
                break;
            }
            default:break;
        }
    }

    return SPELL_CAST_OK;
}

void Spell::Delayed()
{
    if(!m_caster || m_caster->GetTypeId() != TYPEID_PLAYER)
        return;

    if (m_spellState == SPELL_STATE_DELAYED)
        return;                                             // spell is active and can't be time-backed

    if(isDelayableNoMore())                                 // Spells may only be delayed twice
        return;

    // spells not loosing casting time ( slam, dynamites, bombs.. )
    if(!(m_spellInfo->InterruptFlags & SPELL_INTERRUPT_FLAG_DAMAGE))
        return;

    // check pushback reduce
    int32 delaytime = 500;                                  // spellcasting delay is normally 500ms
    int32 delayReduce = 100;                                // must be initialized to 100 for percent modifiers
    ((Player*)m_caster)->ApplySpellMod(m_spellInfo->Id, SPELLMOD_NOT_LOSE_CASTING_TIME, delayReduce, this);
    delayReduce += m_caster->GetTotalAuraModifier(SPELL_AURA_REDUCE_PUSHBACK) - 100;
    if(delayReduce >= 100)
        return;

    delaytime = delaytime * (100 - delayReduce) / 100;

    if(int32(m_timer) + delaytime > m_casttime)
    {
        delaytime = m_casttime - m_timer;
        m_timer = m_casttime;
    }
    else
        m_timer += delaytime;

    DETAIL_FILTER_LOG(LOG_FILTER_SPELL_CAST, "Spell %u partially interrupted for (%d) ms at damage", m_spellInfo->Id, delaytime);

    WorldPacket data(SMSG_SPELL_DELAYED, 8+4);
    data << m_caster->GetPackGUID();
    data << uint32(delaytime);

    m_caster->SendMessageToSet(&data, true);
}

void Spell::DelayedChannel()
{
    if(!m_caster || m_caster->GetTypeId() != TYPEID_PLAYER || getState() != SPELL_STATE_CASTING)
        return;

    if(isDelayableNoMore())                                 // Spells may only be delayed twice
        return;

    // check pushback reduce
    int32 delaytime = GetSpellDuration(m_spellInfo) * 25 / 100;// channeling delay is normally 25% of its time per hit
    int32 delayReduce = 100;                                // must be initialized to 100 for percent modifiers
    ((Player*)m_caster)->ApplySpellMod(m_spellInfo->Id, SPELLMOD_NOT_LOSE_CASTING_TIME, delayReduce, this);
    delayReduce += m_caster->GetTotalAuraModifier(SPELL_AURA_REDUCE_PUSHBACK) - 100;
    if(delayReduce >= 100)
        return;

    delaytime = delaytime * (100 - delayReduce) / 100;

    if(int32(m_timer) < delaytime)
    {
        delaytime = m_timer;
        m_timer = 0;
    }
    else
        m_timer -= delaytime;

    DEBUG_FILTER_LOG(LOG_FILTER_SPELL_CAST, "Spell %u partially interrupted for %i ms, new duration: %u ms", m_spellInfo->Id, delaytime, m_timer);

    for(std::list<TargetInfo>::const_iterator ihit = m_UniqueTargetInfo.begin(); ihit != m_UniqueTargetInfo.end(); ++ihit)
    {
        if ((*ihit).missCondition == SPELL_MISS_NONE)
        {
            if (Unit* unit = m_caster->GetObjectGuid() == ihit->targetGUID ? m_caster : ObjectAccessor::GetUnit(*m_caster, ihit->targetGUID))
                unit->DelaySpellAuraHolder(m_spellInfo->Id, delaytime, unit->GetGUID());
        }
    }

    for(int j = 0; j < MAX_EFFECT_INDEX; ++j)
    {
        // partially interrupt persistent area auras
        if (DynamicObject* dynObj = m_caster->GetDynObject(m_spellInfo->Id, SpellEffectIndex(j)))
            dynObj->Delay(delaytime);
    }

    SendChannelUpdate(m_timer);
}

void Spell::UpdateOriginalCasterPointer()
{
    if(m_originalCasterGUID == m_caster->GetObjectGuid())
        m_originalCaster = m_caster;
    else if (m_originalCasterGUID.IsGameobject())
    {
        GameObject* go = m_caster->IsInWorld() ? m_caster->GetMap()->GetGameObject(m_originalCasterGUID) : NULL;
        m_originalCaster = go ? go->GetOwner() : NULL;
    }
    else
    {
        Unit* unit = ObjectAccessor::GetUnit(*m_caster, m_originalCasterGUID);
        m_originalCaster = unit && unit->IsInWorld() ? unit : NULL;
    }
}

void Spell::UpdatePointers()
{
    UpdateOriginalCasterPointer();

    m_targets.Update(m_caster);
}

bool Spell::CheckTargetCreatureType(Unit* target) const
{
    uint32 spellCreatureTargetMask = m_spellInfo->TargetCreatureType;

    // Curse of Doom: not find another way to fix spell target check :/
    if (m_spellInfo->SpellFamilyName == SPELLFAMILY_WARLOCK && m_spellInfo->Category == 1179)
    {
        // not allow cast at player
        if(target->GetTypeId() == TYPEID_PLAYER)
            return false;

        spellCreatureTargetMask = 0x7FF;
    }

    // Dismiss Pet and Taming Lesson skipped
    if(m_spellInfo->Id == 2641 || m_spellInfo->Id == 23356)
        spellCreatureTargetMask =  0;

    if (spellCreatureTargetMask)
    {
        uint32 TargetCreatureType = target->GetCreatureTypeMask();

        return !TargetCreatureType || (spellCreatureTargetMask & TargetCreatureType);
    }
    return true;
}

CurrentSpellTypes Spell::GetCurrentContainer()
{
    if (IsNextMeleeSwingSpell())
        return(CURRENT_MELEE_SPELL);
    else if (IsAutoRepeat())
        return(CURRENT_AUTOREPEAT_SPELL);
    else if (IsChanneledSpell(m_spellInfo))
        return(CURRENT_CHANNELED_SPELL);
    else
        return(CURRENT_GENERIC_SPELL);
}

bool Spell::CheckTarget( Unit* target, SpellEffectIndex eff )
{
    // Check targets for creature type mask and remove not appropriate (skip explicit self target case, maybe need other explicit targets)
    if(m_spellInfo->EffectImplicitTargetA[eff] != TARGET_SELF )
    {
        if (!CheckTargetCreatureType(target))
            return false;
    }

    // Check Aura spell req (need for AoE spells)
    if(m_spellInfo->targetAuraSpell && !target->HasAura(m_spellInfo->targetAuraSpell))
        return false;
    if (m_spellInfo->excludeTargetAuraSpell && target->HasAura(m_spellInfo->excludeTargetAuraSpell))
        return false;

    // Check targets for not_selectable unit flag and remove
    // A player can cast spells on his pet (or other controlled unit) though in any state
    if (target != m_caster && target->GetCharmerOrOwnerGUID() != m_caster->GetGUID())
    {
        // any unattackable target skipped
        if (target->HasFlag(UNIT_FIELD_FLAGS, UNIT_FLAG_NON_ATTACKABLE))
            return false;

        // unselectable targets skipped in all cases except TARGET_SCRIPT targeting
        // in case TARGET_SCRIPT target selected by server always and can't be cheated
        if ((!m_IsTriggeredSpell || target != m_targets.getUnitTarget()) &&
            target->HasFlag(UNIT_FIELD_FLAGS, UNIT_FLAG_NOT_SELECTABLE) &&
            m_spellInfo->EffectImplicitTargetA[eff] != TARGET_SCRIPT &&
            m_spellInfo->EffectImplicitTargetB[eff] != TARGET_SCRIPT &&
            m_spellInfo->EffectImplicitTargetA[eff] != TARGET_AREAEFFECT_CUSTOM &&
            m_spellInfo->EffectImplicitTargetB[eff] != TARGET_AREAEFFECT_CUSTOM )
            return false;
    }

    // Check player targets and remove if in GM mode or GM invisibility (for not self casting case)
    if( target != m_caster && target->GetTypeId() == TYPEID_PLAYER)
    {
        if(((Player*)target)->GetVisibility() == VISIBILITY_OFF)
            return false;

        if(((Player*)target)->isGameMaster() && !IsPositiveSpell(m_spellInfo->Id))
            return false;
    }

    // Check Sated & Exhaustion debuffs
    if (((m_spellInfo->Id == 2825) && (target->HasAura(57724))) ||
        ((m_spellInfo->Id == 32182) && (target->HasAura(57723))))
        return false;

    // Check targets for LOS visibility (except spells without range limitations )
    switch(m_spellInfo->Effect[eff])
    {
        case SPELL_EFFECT_SUMMON_PLAYER:                    // from anywhere
            break;
        case SPELL_EFFECT_DUMMY:
            if(m_spellInfo->Id != 20577)                    // Cannibalize
                break;
            // fall through
        case SPELL_EFFECT_RESURRECT_NEW:
            // player far away, maybe his corpse near?
            if(target != m_caster && !target->IsWithinLOSInMap(m_caster))
            {
                if(!m_targets.getCorpseTargetGUID())
                    return false;

                Corpse *corpse = m_caster->GetMap()->GetCorpse(m_targets.getCorpseTargetGUID());
                if(!corpse)
                    return false;

                if(target->GetGUID() != corpse->GetOwnerGUID())
                    return false;

                if(!corpse->IsWithinLOSInMap(m_caster))
                    return false;
            }

            // all ok by some way or another, skip normal check
            break;
        default:                                            // normal case
            // Get GO cast coordinates if original caster -> GO
            if (target != m_caster)
                if (WorldObject *caster = GetCastingObject())
                    if (!target->IsWithinLOSInMap(caster))
                        return false;
            break;
    }

    return true;
}

bool Spell::IsNeedSendToClient() const
{
    return m_spellInfo->SpellVisual[0] || m_spellInfo->SpellVisual[1] || IsChanneledSpell(m_spellInfo) ||
        m_spellInfo->speed > 0.0f || !m_triggeredByAuraSpell && !m_IsTriggeredSpell;
}


bool Spell::IsTriggeredSpellWithRedundentData() const
{
    return m_IsTriggeredSpell && (m_spellInfo->manaCost || m_spellInfo->ManaCostPercentage);
}

bool Spell::HaveTargetsForEffect(SpellEffectIndex effect) const
{
    for(std::list<TargetInfo>::const_iterator itr = m_UniqueTargetInfo.begin(); itr != m_UniqueTargetInfo.end(); ++itr)
        if(itr->effectMask & (1 << effect))
            return true;

    for(std::list<GOTargetInfo>::const_iterator itr = m_UniqueGOTargetInfo.begin(); itr != m_UniqueGOTargetInfo.end(); ++itr)
        if(itr->effectMask & (1 << effect))
            return true;

    for(std::list<ItemTargetInfo>::const_iterator itr = m_UniqueItemInfo.begin(); itr != m_UniqueItemInfo.end(); ++itr)
        if(itr->effectMask & (1 << effect))
            return true;

    return false;
}

SpellEvent::SpellEvent(Spell* spell) : BasicEvent()
{
    m_Spell = spell;
}

SpellEvent::~SpellEvent()
{
    if (m_Spell->getState() != SPELL_STATE_FINISHED)
        m_Spell->cancel();

    if (m_Spell->IsDeletable())
    {
        delete m_Spell;
    }
    else
    {
        sLog.outError("~SpellEvent: %s %u tried to delete non-deletable spell %u. Was not deleted, causes memory leak.",
            (m_Spell->GetCaster()->GetTypeId() == TYPEID_PLAYER ? "Player" : "Creature"), m_Spell->GetCaster()->GetGUIDLow(), m_Spell->m_spellInfo->Id);
    }
}

bool SpellEvent::Execute(uint64 e_time, uint32 p_time)
{
    // update spell if it is not finished
    if (m_Spell->getState() != SPELL_STATE_FINISHED)
        m_Spell->update(p_time);

    // check spell state to process
    switch (m_Spell->getState())
    {
        case SPELL_STATE_FINISHED:
        {
            // spell was finished, check deletable state
            if (m_Spell->IsDeletable())
            {
                // check, if we do have unfinished triggered spells
                return true;                                // spell is deletable, finish event
            }
            // event will be re-added automatically at the end of routine)
        } break;

        case SPELL_STATE_CASTING:
        {
            // this spell is in channeled state, process it on the next update
            // event will be re-added automatically at the end of routine)
        } break;

        case SPELL_STATE_DELAYED:
        {
            // first, check, if we have just started
            if (m_Spell->GetDelayStart() != 0)
            {
                // no, we aren't, do the typical update
                // check, if we have channeled spell on our hands
                if (IsChanneledSpell(m_Spell->m_spellInfo))
                {
                    // evented channeled spell is processed separately, casted once after delay, and not destroyed till finish
                    // check, if we have casting anything else except this channeled spell and autorepeat
                    if (m_Spell->GetCaster()->IsNonMeleeSpellCasted(false, true, true))
                    {
                        // another non-melee non-delayed spell is casted now, abort
                        m_Spell->cancel();
                    }
                    else
                    {
                        // do the action (pass spell to channeling state)
                        m_Spell->handle_immediate();
                    }
                    // event will be re-added automatically at the end of routine)
                }
                else
                {
                    // run the spell handler and think about what we can do next
                    uint64 t_offset = e_time - m_Spell->GetDelayStart();
                    uint64 n_offset = m_Spell->handle_delayed(t_offset);
                    if (n_offset)
                    {
                        // re-add us to the queue
                        m_Spell->GetCaster()->m_Events.AddEvent(this, m_Spell->GetDelayStart() + n_offset, false);
                        return false;                       // event not complete
                    }
                    // event complete
                    // finish update event will be re-added automatically at the end of routine)
                }
            }
            else
            {
                // delaying had just started, record the moment
                m_Spell->SetDelayStart(e_time);
                // re-plan the event for the delay moment
                m_Spell->GetCaster()->m_Events.AddEvent(this, e_time + m_Spell->GetDelayMoment(), false);
                return false;                               // event not complete
            }
        } break;

        default:
        {
            // all other states
            // event will be re-added automatically at the end of routine)
        } break;
    }

    // spell processing not complete, plan event on the next update interval
    m_Spell->GetCaster()->m_Events.AddEvent(this, e_time + 1, false);
    return false;                                           // event not complete
}

void SpellEvent::Abort(uint64 /*e_time*/)
{
    // oops, the spell we try to do is aborted
    if (m_Spell->getState() != SPELL_STATE_FINISHED)
        m_Spell->cancel();
}

bool SpellEvent::IsDeletable() const
{
    return m_Spell->IsDeletable();
}

SpellCastResult Spell::CanOpenLock(SpellEffectIndex effIndex, uint32 lockId, SkillType& skillId, int32& reqSkillValue, int32& skillValue)
{
    if(!lockId)                                             // possible case for GO and maybe for items.
        return SPELL_CAST_OK;

    // Get LockInfo
    LockEntry const *lockInfo = sLockStore.LookupEntry(lockId);

    if (!lockInfo)
        return SPELL_FAILED_BAD_TARGETS;

    bool reqKey = false;                                    // some locks not have reqs

    for(int j = 0; j < 8; ++j)
    {
        switch(lockInfo->Type[j])
        {
            // check key item (many fit cases can be)
            case LOCK_KEY_ITEM:
                if(lockInfo->Index[j] && m_CastItem && m_CastItem->GetEntry()==lockInfo->Index[j])
                    return SPELL_CAST_OK;
                reqKey = true;
                break;
                // check key skill (only single first fit case can be)
            case LOCK_KEY_SKILL:
            {
                reqKey = true;

                // wrong locktype, skip
                if(uint32(m_spellInfo->EffectMiscValue[effIndex]) != lockInfo->Index[j])
                    continue;

                skillId = SkillByLockType(LockType(lockInfo->Index[j]));

                if ( skillId != SKILL_NONE )
                {
                    // skill bonus provided by casting spell (mostly item spells)
                    // add the damage modifier from the spell casted (cheat lock / skeleton key etc.) (use m_currentBasePoints, CalculateDamage returns wrong value)
                    uint32 spellSkillBonus = uint32(m_currentBasePoints[effIndex]);
                    reqSkillValue = lockInfo->Skill[j];

                    // castitem check: rogue using skeleton keys. the skill values should not be added in this case.
                    skillValue = m_CastItem || m_caster->GetTypeId()!= TYPEID_PLAYER ?
                        0 : ((Player*)m_caster)->GetSkillValue(skillId);

                    skillValue += spellSkillBonus;

                    if (skillValue < reqSkillValue)
                        return SPELL_FAILED_LOW_CASTLEVEL;
                }

                return SPELL_CAST_OK;
            }
        }
    }

    if(reqKey)
        return SPELL_FAILED_BAD_TARGETS;

    return SPELL_CAST_OK;
}

/**
 * Fill target list by units around (x,y) points at radius distance

 * @param targetUnitMap        Reference to target list that filled by function
 * @param x                    X coordinates of center point for target search
 * @param y                    Y coordinates of center point for target search
 * @param radius               Radius around (x,y) for target search
 * @param pushType             Additional rules for target area selection (in front, angle, etc)
 * @param spellTargets         Additional rules for target selection base at hostile/friendly state to original spell caster
 * @param originalCaster       If provided set alternative original caster, if =NULL then used Spell::GetAffectiveObject() return
 */
void Spell::FillAreaTargets(UnitList &targetUnitMap, float x, float y, float radius, SpellNotifyPushType pushType, SpellTargets spellTargets, WorldObject* originalCaster /*=NULL*/)
{
    CellPair p(MaNGOS::ComputeCellPair(x, y));
    Cell cell(p);
    cell.data.Part.reserved = ALL_DISTRICT;
    cell.SetNoCreate();
    MaNGOS::SpellNotifierCreatureAndPlayer notifier(*this, targetUnitMap, radius, pushType, spellTargets, originalCaster);
    TypeContainerVisitor<MaNGOS::SpellNotifierCreatureAndPlayer, WorldTypeMapContainer > world_notifier(notifier);
    TypeContainerVisitor<MaNGOS::SpellNotifierCreatureAndPlayer, GridTypeMapContainer > grid_notifier(notifier);
    cell.Visit(p, world_notifier, *m_caster->GetMap(), *m_caster, radius);
    cell.Visit(p, grid_notifier, *m_caster->GetMap(), *m_caster, radius);
}

void Spell::FillRaidOrPartyTargets(UnitList &targetUnitMap, Unit* member, Unit* center, float radius, bool raid, bool withPets, bool withcaster)
{
    Player *pMember = member->GetCharmerOrOwnerPlayerOrPlayerItself();
    Group *pGroup = pMember ? pMember->GetGroup() : NULL;

    if (pGroup)
    {
        uint8 subgroup = pMember->GetSubGroup();

        for(GroupReference *itr = pGroup->GetFirstMember(); itr != NULL; itr = itr->next())
        {
            Player* Target = itr->getSource();

            // IsHostileTo check duel and controlled by enemy
            if (Target && (raid || subgroup==Target->GetSubGroup())
                && !m_caster->IsHostileTo(Target))
            {
                if ((Target == center || center->IsWithinDistInMap(Target, radius)) &&
                    (withcaster || Target != m_caster))
                    targetUnitMap.push_back(Target);

                if (withPets)
                    if (Pet* pet = Target->GetPet())
                    {
                        GroupPetList m_groupPets = Target->GetPets();
                        if (!m_groupPets.empty())
                        {
                            for (GroupPetList::const_iterator itr = m_groupPets.begin(); itr != m_groupPets.end(); ++itr)
                                if (Pet* _pet = Target->GetMap()->GetPet(*itr))
                                    if ((_pet == center || center->IsWithinDistInMap(_pet, radius)) &&
                                    (withcaster || _pet != m_caster))
                                         targetUnitMap.push_back(_pet);
                        }
                    }
            }
        }
    }
    else
    {
        Unit* ownerOrSelf = pMember ? pMember : member->GetCharmerOrOwnerOrSelf();
        if ((ownerOrSelf == center || center->IsWithinDistInMap(ownerOrSelf, radius)) &&
            (withcaster || ownerOrSelf != m_caster))
            targetUnitMap.push_back(ownerOrSelf);

        if (withPets)
            if (Pet* pet = ownerOrSelf->GetPet())
                if ((pet == center || center->IsWithinDistInMap(pet, radius)) &&
                    (withcaster || pet != m_caster))
                    targetUnitMap.push_back(pet);
    }
}

void Spell::FillRaidOrPartyManaPriorityTargets(UnitList &targetUnitMap, Unit* member, Unit* center, float radius, uint32 count, bool raid, bool withPets, bool withCaster)
{
    FillRaidOrPartyTargets(targetUnitMap, member, center, radius, raid, withPets, withCaster);

    PrioritizeManaUnitQueue manaUsers;
    for(UnitList::const_iterator itr = targetUnitMap.begin(); itr != targetUnitMap.end() && manaUsers.size() < count; ++itr)
        if ((*itr)->getPowerType() == POWER_MANA && !(*itr)->isDead())
            manaUsers.push(PrioritizeManaUnitWraper(*itr));

    targetUnitMap.clear();
    while(!manaUsers.empty())
    {
        targetUnitMap.push_back(manaUsers.top().getUnit());
        manaUsers.pop();
    }
}

void Spell::FillRaidOrPartyHealthPriorityTargets(UnitList &targetUnitMap, Unit* member, Unit* center, float radius, uint32 count, bool raid, bool withPets, bool withCaster)
{
    FillRaidOrPartyTargets(targetUnitMap, member, center, radius, raid, withPets, withCaster);

    PrioritizeHealthUnitQueue healthQueue;
    for(UnitList::const_iterator itr = targetUnitMap.begin(); itr != targetUnitMap.end() && healthQueue.size() < count; ++itr)
        if (!(*itr)->isDead())
            healthQueue.push(PrioritizeHealthUnitWraper(*itr));

    targetUnitMap.clear();
    while(!healthQueue.empty())
    {
        targetUnitMap.push_back(healthQueue.top().getUnit());
        healthQueue.pop();
    }
}

WorldObject* Spell::GetAffectiveCasterObject() const
{
    if (m_originalCasterGUID.IsEmpty())
        return m_caster;

    if (m_originalCasterGUID.IsGameobject() && m_caster->IsInWorld())
        return m_caster->GetMap()->GetGameObject(m_originalCasterGUID);
    return m_originalCaster;
}

WorldObject* Spell::GetCastingObject() const
{
    if (m_originalCasterGUID.IsGameobject())
        return m_caster->IsInWorld() ? m_caster->GetMap()->GetGameObject(m_originalCasterGUID) : NULL;
    else
        return m_caster;
}

void Spell::ResetEffectDamageAndHeal()
{
    m_damage = 0;
    m_healing = 0;
}

void Spell::SelectMountByAreaAndSkill(Unit* target, uint32 spellId75, uint32 spellId150, uint32 spellId225, uint32 spellId300, uint32 spellIdSpecial)
{
    if (!target || target->GetTypeId() != TYPEID_PLAYER)
        return;

    // Prevent stacking of mounts
    target->RemoveSpellsCausingAura(SPELL_AURA_MOUNTED);
    uint16 skillval = ((Player*)target)->GetSkillValue(SKILL_RIDING);
    if (!skillval)
        return;

    if (skillval >= 225 && (spellId300 > 0 || spellId225 > 0))
    {
        uint32 spellid = skillval >= 300 ? spellId300 : spellId225;
        SpellEntry const *pSpell = sSpellStore.LookupEntry(spellid);
        // zone check
        uint32 zone, area;
        target->GetZoneAndAreaId(zone, area);

        SpellCastResult locRes= sSpellMgr.GetSpellAllowedInLocationError(pSpell, target->GetMapId(), zone, area, target->GetCharmerOrOwnerPlayerOrPlayerItself());
        if (locRes != SPELL_CAST_OK || !((Player*)target)->CanStartFlyInArea(target->GetMapId(), zone, area))
            target->CastSpell(target, spellId150, true);
        else if (spellIdSpecial > 0)
        {
            for (PlayerSpellMap::const_iterator iter = ((Player*)target)->GetSpellMap().begin(); iter != ((Player*)target)->GetSpellMap().end(); ++iter)
            {
                if (iter->second.state != PLAYERSPELL_REMOVED)
                {
                    SpellEntry const *spellInfo = sSpellStore.LookupEntry(iter->first);
                    for(int i = 0; i < MAX_EFFECT_INDEX; ++i)
                    {
                        if(spellInfo->EffectApplyAuraName[i] == SPELL_AURA_MOD_FLIGHT_SPEED_MOUNTED)
                        {
                            int32 mountSpeed = spellInfo->CalculateSimpleValue(SpellEffectIndex(i));

                            // speed higher than 280 replace it
                            if (mountSpeed > 280)
                            {
                                target->CastSpell(target, spellIdSpecial, true);
                                return;
                            }
                        }
                    }
                }
            }
            target->CastSpell(target, pSpell, true);
        }
        else
            target->CastSpell(target, pSpell, true);
    }
    else if (skillval >= 150 && spellId150 > 0)
        target->CastSpell(target, spellId150, true);
    else if (spellId75 > 0)
        target->CastSpell(target, spellId75, true);

    return;
}

void Spell::ClearCastItem()
{
    if (m_CastItem==m_targets.getItemTarget())
        m_targets.setItemTarget(NULL);

    m_CastItem = NULL;
}

// Used only for snake trap
void Spell::DoSummonSnakes(SpellEffectIndex eff_idx)
{
    uint32 creature_entry = m_spellInfo->EffectMiscValue[eff_idx];
    if (!creature_entry || !m_caster)
        return;

    // Find trap GO and get it coordinates to spawn snakes
    GameObject* pTrap = m_caster->GetMap()->GetGameObject(m_originalCasterGUID);
    if (!pTrap)
    {
        sLog.outError("EffectSummonSnakes faild to find trap for caster %s (GUID: %u)",m_caster->GetName(),m_caster->GetGUID());
        return;
    }

    float position_x, position_y, position_z;
    pTrap->GetPosition(position_x, position_y, position_z);

    // Find summon duration based on DBC
    int32 duration = GetSpellDuration(m_spellInfo);
    if(Player* modOwner = m_caster->GetSpellModOwner())
        modOwner->ApplySpellMod(m_spellInfo->Id, SPELLMOD_DURATION, duration);

    int32 amount = damage > 0 ? damage : 1;

    for(int32 count = 0; count < amount; ++count)
    {
        // Summon snakes
        Creature *pSummon = m_caster->SummonCreature(creature_entry, position_x, position_y, position_z, m_caster->GetOrientation(), TEMPSUMMON_TIMED_DESPAWN, duration);
        if (!pSummon)
            return;
        // Valid position
        if (!pSummon->IsPositionValid())
        {
            sLog.outError("EffectSummonSnakes failed to summon snakes for Unit %s (GUID: %u) bacause of invalid position (x = %f, y = %f, z = %f map = %u)"
                ,m_caster->GetName(),m_caster->GetGUID(), position_x, position_y, position_z, m_caster->GetMap());
            delete pSummon;
            continue;
        }

        // Apply stats
        pSummon->SetUInt32Value(UNIT_CREATED_BY_SPELL, m_spellInfo->Id);
        pSummon->SetUInt32Value(UNIT_FIELD_FLAGS, UNIT_FLAG_PVP_ATTACKABLE | UNIT_FLAG_PET_IN_COMBAT | UNIT_FLAG_PVP);
        pSummon->SetCreatorGUID(m_caster->GetGUID());
        pSummon->SetOwnerGUID(m_caster->GetGUID());
        pSummon->setFaction(m_caster->getFaction());
        pSummon->SetLevel(m_caster->getLevel());
        pSummon->SetMaxHealth(m_caster->getLevel()+ urand(20,30));
    }
}<|MERGE_RESOLUTION|>--- conflicted
+++ resolved
@@ -2028,7 +2028,6 @@
                 case 64904:                                 // Hymn of Hope
                     // target amount stored in parent spell dummy effect but hard to access
                     FillRaidOrPartyManaPriorityTargets(targetUnitMap, m_caster, m_caster, radius, 3, true, false, true);
-<<<<<<< HEAD
                     break;
                 case 71447:                                 // Bloodbolt Splash 10N
                 case 71481:                                 // Bloodbolt Splash 25N
@@ -2036,8 +2035,6 @@
                 case 71483:                                 // Bloodbolt Splash 25H
                     FillAreaTargets(targetUnitMap, m_targets.m_destX, m_targets.m_destY, radius, PUSH_SELF_CENTER, SPELL_TARGETS_FRIENDLY);
                     targetUnitMap.remove(m_caster);
-=======
->>>>>>> 23b3cc94
                     break;
                 default:
                     // selected friendly units (for casting objects) around casting object
