/*
 * Copyright (C) 2005-2012 MaNGOS <http://getmangos.com/>
 *
 * This program is free software; you can redistribute it and/or modify
 * it under the terms of the GNU General Public License as published by
 * the Free Software Foundation; either version 2 of the License, or
 * (at your option) any later version.
 *
 * This program is distributed in the hope that it will be useful,
 * but WITHOUT ANY WARRANTY; without even the implied warranty of
 * MERCHANTABILITY or FITNESS FOR A PARTICULAR PURPOSE.  See the
 * GNU General Public License for more details.
 *
 * You should have received a copy of the GNU General Public License
 * along with this program; if not, write to the Free Software
 * Foundation, Inc., 59 Temple Place, Suite 330, Boston, MA  02111-1307  USA
 */

#include "Spell.h"
#include "Database/DatabaseEnv.h"
#include "WorldPacket.h"
#include "WorldSession.h"
#include "GridNotifiers.h"
#include "GridNotifiersImpl.h"
#include "Opcodes.h"
#include "Log.h"
#include "UpdateMask.h"
#include "World.h"
#include "ObjectMgr.h"
#include "SpellMgr.h"
#include "Player.h"
#include "Pet.h"
#include "Unit.h"
#include "DynamicObject.h"
#include "Group.h"
#include "UpdateData.h"
#include "MapManager.h"
#include "ObjectAccessor.h"
#include "CellImpl.h"
#include "Policies/SingletonImp.h"
#include "SharedDefines.h"
#include "LootMgr.h"
#include "VMapFactory.h"
#include "BattleGround/BattleGround.h"
#include "Util.h"
#include "Vehicle.h"
#include "Chat.h"

extern pEffect SpellEffects[TOTAL_SPELL_EFFECTS];

class PrioritizeManaUnitWraper
{
    public:
        explicit PrioritizeManaUnitWraper(Unit* unit) : i_unit(unit)
        {
            uint32 maxmana = unit->GetMaxPower(POWER_MANA);
            i_percent = maxmana ? unit->GetPower(POWER_MANA) * 100 / maxmana : 101;
        }
        Unit* getUnit() const { return i_unit; }
        uint32 getPercent() const { return i_percent; }
    private:
        Unit* i_unit;
        uint32 i_percent;
};

struct PrioritizeMana
{
    int operator()( PrioritizeManaUnitWraper const& x, PrioritizeManaUnitWraper const& y ) const
    {
        return x.getPercent() > y.getPercent();
    }
};

typedef std::priority_queue<PrioritizeManaUnitWraper, std::vector<PrioritizeManaUnitWraper>, PrioritizeMana> PrioritizeManaUnitQueue;

class PrioritizeHealthUnitWraper
{
public:
    explicit PrioritizeHealthUnitWraper(Unit* unit) : i_unit(unit)
    {
        if (!unit || unit->GetMaxHealth() == 0)
            i_percent = 100;
        else
            i_percent = unit->GetHealth() * 100 / unit->GetMaxHealth();
    }
    Unit* getUnit() const { return i_unit; }
    uint32 getPercent() const { return i_percent; }
private:
    Unit* i_unit;
    uint32 i_percent;
};

struct PrioritizeHealth
{
    int operator()( PrioritizeHealthUnitWraper const& x, PrioritizeHealthUnitWraper const& y ) const
    {
        return x.getPercent() > y.getPercent();
    }
};

typedef std::priority_queue<PrioritizeHealthUnitWraper, std::vector<PrioritizeHealthUnitWraper>, PrioritizeHealth> PrioritizeHealthUnitQueue;

bool IsQuestTameSpell(uint32 spellId)
{
    SpellEntry const *spellproto = sSpellStore.LookupEntry(spellId);
    if (!spellproto)
        return false;

    return spellproto->Effect[EFFECT_INDEX_0] == SPELL_EFFECT_THREAT
        && spellproto->Effect[EFFECT_INDEX_1] == SPELL_EFFECT_APPLY_AURA && spellproto->EffectApplyAuraName[EFFECT_INDEX_1] == SPELL_AURA_DUMMY;
}

SpellCastTargets::SpellCastTargets()
{
    m_unitTarget = NULL;
    m_itemTarget = NULL;
    m_GOTarget   = NULL;

    m_itemTargetEntry  = 0;

    m_srcX = m_srcY = m_srcZ = m_destX = m_destY = m_destZ = 0.0f;
    m_strTarget = "";
    m_targetMask = 0;
    SetElevation(0.0f);
    SetSpeed(0.0f);
}

SpellCastTargets::~SpellCastTargets()
{
}

void SpellCastTargets::setUnitTarget(Unit* target)
{
    if (target && !(m_targetMask & TARGET_FLAG_DEST_LOCATION))
    {
        m_destX = target->GetPositionX();
        m_destY = target->GetPositionY();
        m_destZ = target->GetPositionZ();
    }

    m_unitTarget = target;

    if (target)
    {
        m_unitTargetGUID = target->GetObjectGuid();
        if (!(m_targetMask & TARGET_FLAG_DEST_LOCATION))
            m_targetMask |= TARGET_FLAG_UNIT;
    }
    else
    {
        m_unitTargetGUID = ObjectGuid();
        m_targetMask &= ~TARGET_FLAG_UNIT;
    }
}

void SpellCastTargets::setDestination(float x, float y, float z)
{
    m_destX = x;
    m_destY = y;
    m_destZ = z;
    m_targetMask |= TARGET_FLAG_DEST_LOCATION;
}

void SpellCastTargets::setSource(float x, float y, float z)
{
    m_srcX = x;
    m_srcY = y;
    m_srcZ = z;
    m_targetMask |= TARGET_FLAG_SOURCE_LOCATION;
}

void SpellCastTargets::setGOTarget(GameObject *target)
{
    m_GOTarget = target;
    m_GOTargetGUID = target->GetObjectGuid();
    //    m_targetMask |= TARGET_FLAG_OBJECT;
}

void SpellCastTargets::setItemTarget(Item* item)
{
    if(!item)
        return;

    m_itemTarget = item;
    m_itemTargetGUID = item->GetObjectGuid();
    m_itemTargetEntry = item->GetEntry();
    m_targetMask |= TARGET_FLAG_ITEM;
}

void SpellCastTargets::setTradeItemTarget(Player* caster)
{
    m_itemTargetGUID = ObjectGuid(uint64(TRADE_SLOT_NONTRADED));
    m_itemTargetEntry = 0;
    m_targetMask |= TARGET_FLAG_TRADE_ITEM;

    Update(caster);
}

void SpellCastTargets::setCorpseTarget(Corpse* corpse)
{
    m_CorpseTargetGUID = corpse->GetObjectGuid();
}

void SpellCastTargets::Update(Unit* caster)
{
    m_GOTarget   = m_GOTargetGUID ? caster->GetMap()->GetGameObject(m_GOTargetGUID) : NULL;
    m_unitTarget = m_unitTargetGUID ?
        ( m_unitTargetGUID == caster->GetObjectGuid() ? caster : ObjectAccessor::GetUnit(*caster, m_unitTargetGUID) ) :
        NULL;

    m_itemTarget = NULL;
    if (caster->GetTypeId() == TYPEID_PLAYER)
    {
        Player *player = ((Player*)caster);

        if (m_targetMask & TARGET_FLAG_ITEM)
            m_itemTarget = player->GetItemByGuid(m_itemTargetGUID);
        else if (m_targetMask & TARGET_FLAG_TRADE_ITEM)
        {
            if (TradeData* pTrade = player->GetTradeData())
                if (m_itemTargetGUID.GetRawValue() < TRADE_SLOT_COUNT)
                    m_itemTarget = pTrade->GetTraderData()->GetItem(TradeSlots(m_itemTargetGUID.GetRawValue()));
        }

        if (m_itemTarget)
            m_itemTargetEntry = m_itemTarget->GetEntry();
    }
}

void SpellCastTargets::read( ByteBuffer& data, Unit *caster )
{
    data >> m_targetMask;

    if (m_targetMask == TARGET_FLAG_SELF)
    {
        m_destX = caster->GetPositionX();
        m_destY = caster->GetPositionY();
        m_destZ = caster->GetPositionZ();
        m_unitTarget = caster;
        m_unitTargetGUID = caster->GetObjectGuid();
        return;
    }

    // TARGET_FLAG_UNK2 is used for non-combat pets, maybe other?
    if ( m_targetMask & ( TARGET_FLAG_UNIT | TARGET_FLAG_UNK2 ))
        data >> m_unitTargetGUID.ReadAsPacked();

    if ( m_targetMask & ( TARGET_FLAG_OBJECT ))
        data >> m_GOTargetGUID.ReadAsPacked();

    if(( m_targetMask & ( TARGET_FLAG_ITEM | TARGET_FLAG_TRADE_ITEM )) && caster->GetTypeId() == TYPEID_PLAYER)
        data >> m_itemTargetGUID.ReadAsPacked();

    if ( m_targetMask & (TARGET_FLAG_CORPSE | TARGET_FLAG_PVP_CORPSE ) )
        data >> m_CorpseTargetGUID.ReadAsPacked();

    if (m_targetMask & TARGET_FLAG_SOURCE_LOCATION)
    {
        data >> m_srcTransportGUID.ReadAsPacked();
        data >> m_srcX >> m_srcY >> m_srcZ;
        if(!MaNGOS::IsValidMapCoord(m_srcX, m_srcY, m_srcZ))
            throw ByteBufferException(false, data.rpos(), 0, data.size());
    }

    if (m_targetMask & TARGET_FLAG_DEST_LOCATION)
    {
        data >> m_destTransportGUID.ReadAsPacked();
        data >> m_destX >> m_destY >> m_destZ;
        if(!MaNGOS::IsValidMapCoord(m_destX, m_destY, m_destZ))
            throw ByteBufferException(false, data.rpos(), 0, data.size());
    }

    if ( m_targetMask & TARGET_FLAG_STRING )
        data >> m_strTarget;

    // find real units/GOs
    Update(caster);
}

void SpellCastTargets::write( ByteBuffer& data ) const
{
    data << uint32(m_targetMask);

    if ( m_targetMask & ( TARGET_FLAG_UNIT | TARGET_FLAG_PVP_CORPSE | TARGET_FLAG_OBJECT | TARGET_FLAG_CORPSE | TARGET_FLAG_UNK2 ) )
    {
        if (m_targetMask & TARGET_FLAG_UNIT)
        {
            if (m_unitTarget)
                data << m_unitTarget->GetPackGUID();
            else
                data << uint8(0);
        }
        else if ( m_targetMask & TARGET_FLAG_OBJECT )
        {
            if (m_GOTarget)
                data << m_GOTarget->GetPackGUID();
            else
                data << uint8(0);
        }
        else if ( m_targetMask & ( TARGET_FLAG_CORPSE | TARGET_FLAG_PVP_CORPSE ) )
            data << m_CorpseTargetGUID.WriteAsPacked();
        else
            data << uint8(0);
    }

    if ( m_targetMask & ( TARGET_FLAG_ITEM | TARGET_FLAG_TRADE_ITEM ) )
    {
        if (m_itemTarget)
            data << m_itemTarget->GetPackGUID();
        else
            data << uint8(0);
    }

    if (m_targetMask & TARGET_FLAG_SOURCE_LOCATION)
    {
        data << m_srcTransportGUID.WriteAsPacked();
        data << m_srcX << m_srcY << m_srcZ;
    }

    if (m_targetMask & TARGET_FLAG_DEST_LOCATION)
    {
        data << m_destTransportGUID.WriteAsPacked();
        data << m_destX << m_destY << m_destZ;
    }

    if ( m_targetMask & TARGET_FLAG_STRING )
        data << m_strTarget;
}

void SpellCastTargets::ReadAdditionalData(ByteBuffer& data)
{
    data >> m_elevation;
    data >> m_speed;

    uint8 moveFlag;
    data >> moveFlag;

    if (moveFlag)
    {
        ObjectGuid guid;                                // unk guid (possible - active mover) - unused
        MovementInfo movementInfo;                      // MovementInfo

        data >> Unused<uint32>();                       // >> MSG_MOVE_STOP
        data >> guid.ReadAsPacked();
        data >> movementInfo;
        setSource(movementInfo.GetPos()->x,movementInfo.GetPos()->y,movementInfo.GetPos()->z);
    }
}

bool SpellCastTargets::HasLocation() const
{
    if (m_targetMask & TARGET_FLAG_DEST_LOCATION)
    {
        if (fabs(m_destX) > M_NULL_F || fabs(m_destY) > M_NULL_F || fabs(m_destZ) > M_NULL_F)
            return true;
    }
    if (m_targetMask & TARGET_FLAG_SOURCE_LOCATION)
    {
        if (fabs(m_srcX) > M_NULL_F || fabs(m_srcY) > M_NULL_F || fabs(m_srcZ) > M_NULL_F)
            return true;
    }
    return false;
};

void SpellCastTargets::GetLocation(float& x, float& y, float& z) const
{
    if (m_targetMask & TARGET_FLAG_DEST_LOCATION)
        getDestination(x,y,z);
    else if (m_targetMask & TARGET_FLAG_SOURCE_LOCATION)
        getSource(x,y,z);
    // Possible need substitution for another cases
}

Spell::Spell( Unit* caster, SpellEntry const *info, bool triggered, ObjectGuid originalCasterGUID, SpellEntry const* triggeredBy )
{
    MANGOS_ASSERT( caster != NULL && info != NULL );
    MANGOS_ASSERT( info == sSpellStore.LookupEntry( info->Id ) && "`info` must be pointer to sSpellStore element");

    if (info->SpellDifficultyId && caster->IsInWorld() && caster->GetMap()->IsDungeon())
    {
        if (SpellEntry const* spellEntry = GetSpellEntryByDifficulty(info->SpellDifficultyId, caster->GetMap()->GetDifficulty(), caster->GetMap()->IsRaid()))
            m_spellInfo = spellEntry;
        else
            m_spellInfo = info;
    }
    else
        m_spellInfo = info;

    m_triggeredBySpellInfo = triggeredBy;
    m_caster = caster;
    m_selfContainer = NULL;
    m_referencedFromCurrentSpell = false;
    m_executedCurrently = false;
    m_delayStart = 0;
    m_delayAtDamageCount = 0;
    m_damage = 0;

    m_applyMultiplierMask = 0;

    // Get data for type of attack
    m_attackType = GetWeaponAttackType(m_spellInfo);

    m_spellSchoolMask = GetSpellSchoolMask(info);           // Can be override for some spell (wand shoot for example)

    if (m_attackType == RANGED_ATTACK)
    {
        // wand case
        if((m_caster->getClassMask() & CLASSMASK_WAND_USERS) != 0 && m_caster->GetTypeId() == TYPEID_PLAYER)
        {
            if (Item* pItem = ((Player*)m_caster)->GetWeaponForAttack(RANGED_ATTACK))
                m_spellSchoolMask = SpellSchoolMask(1 << pItem->GetProto()->Damage[0].DamageType);
        }
    }
    // Set health leech amount to zero
    m_healthLeech = 0;

    m_originalCasterGUID = originalCasterGUID ? originalCasterGUID : m_caster->GetObjectGuid();

    UpdateOriginalCasterPointer();

    for (int i = 0; i < MAX_EFFECT_INDEX; ++i)
    {
        if (m_spellInfo->Effect[i] != SPELL_EFFECT_NONE)
            m_currentBasePoints[i] = m_spellInfo->CalculateSimpleValue(SpellEffectIndex(i));
        else
        {
            // We must make check for use NONE effects in spell.dbc instead of this hack (this - from clean mangos).
            m_currentBasePoints[i] = m_spellInfo->CalculateSimpleValue(SpellEffectIndex(i));
        }

        m_effectExecuteData[i].clear();
    }

    m_spellState = SPELL_STATE_PREPARING;

    m_castPositionX = m_castPositionY = m_castPositionZ = 0;
    m_TriggerSpells.clear();
    m_preCastSpells.clear();
    m_IsTriggeredSpell = m_spellInfo->HasAttribute(SPELL_ATTR_EX4_FORCE_TRIGGERED) ? true : triggered;
    //m_AreaAura = false;
    m_CastItem = NULL;

    unitTarget = NULL;
    itemTarget = NULL;
    gameObjTarget = NULL;
    focusObject = NULL;
    m_cast_count = 0;
    m_glyphIndex = 0;
    m_triggeredByAuraSpell  = NULL;

    //Auto Shot & Shoot (wand)
    m_autoRepeat = IsAutoRepeatRangedSpell(m_spellInfo);

    m_runesState = 0;
    m_powerCost = 0;                                        // setup to correct value in Spell::prepare, don't must be used before.
    m_casttime = 0;                                         // setup to correct value in Spell::prepare, don't must be used before.
    m_timer = 0;                                            // will set to cast time in prepare
    m_duration = 0;

    m_needAliveTargetMask = 0;

    // determine reflection
    m_canReflect = false;

    m_spellFlags = SPELL_FLAG_NORMAL;

//    if(m_spellInfo->DmgClass == SPELL_DAMAGE_CLASS_MAGIC && !(m_spellInfo->AttributesEx2 & SPELL_ATTR_EX2_CANT_REFLECTED))

    // AoE spells, spells with non-magic DmgClass or SchoolMask or with SPELL_ATTR_EX2_CANT_REFLECTED cannot be reflected
    if (m_spellInfo->DmgClass == SPELL_DAMAGE_CLASS_MAGIC &&
        m_spellInfo->SchoolMask != SPELL_SCHOOL_MASK_NORMAL &&
        !m_spellInfo->HasAttribute(SPELL_ATTR_EX2_IGNORE_LOS) &&
        !IsAreaOfEffectSpell(m_spellInfo))
    {
        for(int j = 0; j < MAX_EFFECT_INDEX; ++j)
        {
            if (m_spellInfo->Effect[j] == SPELL_EFFECT_NONE)
                continue;

            if (IsPositiveTarget(m_spellInfo->EffectImplicitTargetA[j], m_spellInfo->EffectImplicitTargetB[j]) && !m_spellInfo->HasAttribute(SPELL_ATTR_EX_NEGATIVE))
/*            if(!IsPositiveTarget(m_spellInfo->EffectImplicitTargetA[j], m_spellInfo->EffectImplicitTargetB[j]))
                m_canReflect = true;
            else
                m_canReflect = m_spellInfo->HasAttribute(SPELL_ATTR_EX_NEGATIVE);

            if(m_canReflect)
*/
                continue;
            else
                m_canReflect = true;

            if (m_canReflect)
                break;
        }
    }

    CleanupTargetList();
}

Spell::~Spell()
{
}

template<typename T> WorldObject* Spell::FindCorpseUsing(uint32 corpseTypeMask)
{
    // non-standard target selection
    SpellRangeEntry const* srange = sSpellRangeStore.LookupEntry(m_spellInfo->rangeIndex);
    float max_range = GetSpellMaxRange(srange);

    WorldObject* result = NULL;

    T u_check(m_caster, max_range, corpseTypeMask);
    MaNGOS::WorldObjectSearcher<T> searcher(result, u_check);

    // Search for creature corpse only if typemask found
    if (corpseTypeMask != CREATURE_TYPEMASK_NONE)
        Cell::VisitGridObjects(m_caster, searcher, max_range);

    // Players corpse be searched only if no creatures corpse found
    if (!result)
        Cell::VisitWorldObjects(m_caster, searcher, max_range);

    return result;
}

void Spell::FillTargetMap()
{
    // TODO: ADD the correct target FILLS!!!!!!

    UnitList tmpUnitLists[MAX_EFFECT_INDEX];                // Stores the temporary Target Lists for each effect
    uint8 effToIndex[MAX_EFFECT_INDEX] = {0, 1, 2};         // Helper array, to link to another tmpUnitList, if the targets for both effects match
    for(int i = 0; i < MAX_EFFECT_INDEX; ++i)
    {
        // not call for empty effect.
        // Also some spells use not used effect targets for store targets for dummy effect in triggered spells
        if (m_spellInfo->Effect[i] == SPELL_EFFECT_NONE)
            continue;

        // targets for TARGET_SCRIPT_COORDINATES (A) and TARGET_SCRIPT
        // for TARGET_FOCUS_OR_SCRIPTED_GAMEOBJECT (A) all is checked in Spell::CheckCast and in Spell::CheckItem
        // filled in Spell::CheckCast call
        if (m_spellInfo->EffectImplicitTargetA[i] == TARGET_SCRIPT_COORDINATES ||
           m_spellInfo->EffectImplicitTargetA[i] == TARGET_SCRIPT ||
           m_spellInfo->EffectImplicitTargetA[i] == TARGET_FOCUS_OR_SCRIPTED_GAMEOBJECT ||
           (m_spellInfo->EffectImplicitTargetB[i] == TARGET_SCRIPT && m_spellInfo->EffectImplicitTargetA[i] != TARGET_SELF))
            continue;

        // TODO: find a way so this is not needed?
        // for area auras always add caster as target (needed for totems for example)
        if (IsAreaAuraEffect(m_spellInfo->Effect[i]))
            AddUnitTarget(m_caster, SpellEffectIndex(i));


        // no double fill for same targets
        for (int j = 0; j < i; ++j)
        {
            // Check if same target, but handle i.e. AreaAuras different
            if (m_spellInfo->EffectImplicitTargetA[i] == m_spellInfo->EffectImplicitTargetA[j] && m_spellInfo->EffectImplicitTargetB[i] == m_spellInfo->EffectImplicitTargetB[j]
                && m_spellInfo->Effect[j] != SPELL_EFFECT_NONE
                && !IsAreaAuraEffect(m_spellInfo->Effect[i]) && !IsAreaAuraEffect(m_spellInfo->Effect[j]))
                // Add further conditions here if required
            {
                effToIndex[i] = j;                          // effect i has same targeting list as effect j
                break;
            }
        }

        // New target combination and fail custom fill method
        if (!FillCustomTargetMap(SpellEffectIndex(i),tmpUnitLists[i]) && effToIndex[i] == i)
        {
            // TargetA/TargetB dependent from each other, we not switch to full support this dependences
            // but need it support in some know cases
            switch(m_spellInfo->EffectImplicitTargetA[i])
            {
                case TARGET_NONE:
                    switch(m_spellInfo->EffectImplicitTargetB[i])
                    {
                        case TARGET_NONE:
                            if (m_caster->GetObjectGuid().IsPet() && m_spellInfo->TargetCreatureType == CREATURE_TYPEMASK_NONE)
                                SetTargetMap(SpellEffectIndex(i), TARGET_SELF, tmpUnitLists[i /*==effToIndex[i]*/]);
                            else
                                SetTargetMap(SpellEffectIndex(i), TARGET_EFFECT_SELECT, tmpUnitLists[i /*==effToIndex[i]*/]);
                            break;
                        default:
                            SetTargetMap(SpellEffectIndex(i), m_spellInfo->EffectImplicitTargetB[i], tmpUnitLists[i /*==effToIndex[i]*/]);
                            break;
                    }
                    break;
                case TARGET_SELF:
                    switch(m_spellInfo->EffectImplicitTargetB[i])
                    {
                        case TARGET_NONE:
                        case TARGET_EFFECT_SELECT:
                            SetTargetMap(SpellEffectIndex(i), m_spellInfo->EffectImplicitTargetA[i], tmpUnitLists[i /*==effToIndex[i]*/]);
                            break;
                        case TARGET_AREAEFFECT_INSTANT:         // use B case that not dependent from from A in fact
                            if((m_targets.m_targetMask & TARGET_FLAG_DEST_LOCATION) == 0)
                                m_targets.setDestination(m_caster->GetPositionX(), m_caster->GetPositionY(), m_caster->GetPositionZ());
                            SetTargetMap(SpellEffectIndex(i), m_spellInfo->EffectImplicitTargetB[i], tmpUnitLists[i /*==effToIndex[i]*/]);
                            break;
                        case TARGET_BEHIND_VICTIM:              // use B case that not dependent from from A in fact
                            SetTargetMap(SpellEffectIndex(i), m_spellInfo->EffectImplicitTargetB[i], tmpUnitLists[i /*==effToIndex[i]*/]);
                            break;
                        default:
                            SetTargetMap(SpellEffectIndex(i), m_spellInfo->EffectImplicitTargetA[i], tmpUnitLists[i /*==effToIndex[i]*/]);
                            SetTargetMap(SpellEffectIndex(i), m_spellInfo->EffectImplicitTargetB[i], tmpUnitLists[i /*==effToIndex[i]*/]);
                            break;
                    }
                    break;
                case TARGET_EFFECT_SELECT:
                    switch(m_spellInfo->EffectImplicitTargetB[i])
                    {
                        case TARGET_NONE:
                        case TARGET_EFFECT_SELECT:
                            SetTargetMap(SpellEffectIndex(i), m_spellInfo->EffectImplicitTargetA[i], tmpUnitLists[i /*==effToIndex[i]*/]);
                            break;
                        // dest point setup required
                        case TARGET_AREAEFFECT_INSTANT:
                        case TARGET_AREAEFFECT_CUSTOM:
                        case TARGET_ALL_ENEMY_IN_AREA:
                        case TARGET_ALL_ENEMY_IN_AREA_INSTANT:
                        case TARGET_ALL_ENEMY_IN_AREA_CHANNELED:
                        case TARGET_ALL_FRIENDLY_UNITS_IN_AREA:
                        case TARGET_AREAEFFECT_GO_AROUND_DEST:
                            // triggered spells get dest point from default target set, ignore it
                            if (!(m_targets.m_targetMask & TARGET_FLAG_DEST_LOCATION) || m_IsTriggeredSpell)
                                if (WorldObject* castObject = GetCastingObject())
                                    m_targets.setDestination(castObject->GetPositionX(), castObject->GetPositionY(), castObject->GetPositionZ());
                            SetTargetMap(SpellEffectIndex(i), m_spellInfo->EffectImplicitTargetB[i], tmpUnitLists[i /*==effToIndex[i]*/]);
                            break;
                        // target pre-selection required
                        case TARGET_INNKEEPER_COORDINATES:
                        case TARGET_TABLE_X_Y_Z_COORDINATES:
                        case TARGET_CASTER_COORDINATES:
                        case TARGET_SCRIPT_COORDINATES:
                        case TARGET_CURRENT_ENEMY_COORDINATES:
                        case TARGET_DUELVSPLAYER_COORDINATES:
                        case TARGET_DYNAMIC_OBJECT_COORDINATES:
                        case TARGET_POINT_AT_NORTH:
                        case TARGET_POINT_AT_SOUTH:
                        case TARGET_POINT_AT_EAST:
                        case TARGET_POINT_AT_WEST:
                        case TARGET_POINT_AT_NE:
                        case TARGET_POINT_AT_NW:
                        case TARGET_POINT_AT_SE:
                        case TARGET_POINT_AT_SW:
                        case TARGET_RANDOM_NEARBY_DEST:
                            // need some target for processing
                            SetTargetMap(SpellEffectIndex(i), m_spellInfo->EffectImplicitTargetA[i], tmpUnitLists[i /*==effToIndex[i]*/]);
                            SetTargetMap(SpellEffectIndex(i), m_spellInfo->EffectImplicitTargetB[i], tmpUnitLists[i /*==effToIndex[i]*/]);
                            break;
                        default:
                            SetTargetMap(SpellEffectIndex(i), m_spellInfo->EffectImplicitTargetB[i], tmpUnitLists[i /*==effToIndex[i]*/]);
                            break;
                    }
                    break;
                case TARGET_CASTER_COORDINATES:
                    switch(m_spellInfo->EffectImplicitTargetB[i])
                    {
                        case TARGET_ALL_ENEMY_IN_AREA:
                            // Note: this hack with search required until GO casting not implemented
                            // environment damage spells already have around enemies targeting but this not help in case nonexistent GO casting support
                            // currently each enemy selected explicitly and self cast damage
                            if (m_spellInfo->Effect[i] == SPELL_EFFECT_ENVIRONMENTAL_DAMAGE)
                            {
                                if (m_targets.getUnitTarget())
                                    tmpUnitLists[i /*==effToIndex[i]*/].push_back(m_targets.getUnitTarget());
                            }
                            else
                            {
                                SetTargetMap(SpellEffectIndex(i), m_spellInfo->EffectImplicitTargetA[i], tmpUnitLists[i /*==effToIndex[i]*/]);
                                SetTargetMap(SpellEffectIndex(i), m_spellInfo->EffectImplicitTargetB[i], tmpUnitLists[i /*==effToIndex[i]*/]);
                            }
                            break;
                        case TARGET_NONE:
                            SetTargetMap(SpellEffectIndex(i), m_spellInfo->EffectImplicitTargetA[i], tmpUnitLists[i /*==effToIndex[i]*/]);
                            tmpUnitLists[i /*==effToIndex[i]*/].push_back(m_caster);
                            break;
                        default:
                            SetTargetMap(SpellEffectIndex(i), m_spellInfo->EffectImplicitTargetA[i], tmpUnitLists[i /*==effToIndex[i]*/]);
                            SetTargetMap(SpellEffectIndex(i), m_spellInfo->EffectImplicitTargetB[i], tmpUnitLists[i /*==effToIndex[i]*/]);
                            break;
                    }
                    break;
                case TARGET_TABLE_X_Y_Z_COORDINATES:
                    switch(m_spellInfo->EffectImplicitTargetB[i])
                    {
                        case TARGET_NONE:
                            SetTargetMap(SpellEffectIndex(i), m_spellInfo->EffectImplicitTargetA[i], tmpUnitLists[i /*==effToIndex[i]*/]);
                            // need some target for processing
                            SetTargetMap(SpellEffectIndex(i), TARGET_EFFECT_SELECT, tmpUnitLists[i /*==effToIndex[i]*/]);
                            break;
                        case TARGET_AREAEFFECT_INSTANT:         // All 17/7 pairs used for dest teleportation, A processed in effect code
                            SetTargetMap(SpellEffectIndex(i), m_spellInfo->EffectImplicitTargetB[i], tmpUnitLists[i /*==effToIndex[i]*/]);
                            break;
                        default:
                            SetTargetMap(SpellEffectIndex(i), m_spellInfo->EffectImplicitTargetA[i], tmpUnitLists[i /*==effToIndex[i]*/]);
                            SetTargetMap(SpellEffectIndex(i), m_spellInfo->EffectImplicitTargetB[i], tmpUnitLists[i /*==effToIndex[i]*/]);
                            break;
                    }
                    break;
                case TARGET_SELF2:
                    switch(m_spellInfo->EffectImplicitTargetB[i])
                    {
                        case TARGET_NONE:
                        case TARGET_EFFECT_SELECT:
                            SetTargetMap(SpellEffectIndex(i), m_spellInfo->EffectImplicitTargetA[i], tmpUnitLists[i /*==effToIndex[i]*/]);
                            break;
                        case TARGET_RANDOM_NEARBY_DEST:
                            SetTargetMap(SpellEffectIndex(i), m_spellInfo->EffectImplicitTargetA[i], tmpUnitLists[i /*==effToIndex[i]*/]);
                        break;
                        case TARGET_AREAEFFECT_CUSTOM:
                            // triggered spells get dest point from default target set, ignore it
                            if (!(m_targets.m_targetMask & TARGET_FLAG_DEST_LOCATION) || m_IsTriggeredSpell)
                                if (WorldObject* castObject = GetCastingObject())
                                    m_targets.setDestination(castObject->GetPositionX(), castObject->GetPositionY(), castObject->GetPositionZ());
                            SetTargetMap(SpellEffectIndex(i), m_spellInfo->EffectImplicitTargetB[i], tmpUnitLists[i /*==effToIndex[i]*/]);
                            break;
                        // most A/B target pairs is self->negative and not expect adding caster to target list
                        default:
                            SetTargetMap(SpellEffectIndex(i), m_spellInfo->EffectImplicitTargetB[i], tmpUnitLists[i /*==effToIndex[i]*/]);
                            break;
                    }
                    break;
                case TARGET_DUELVSPLAYER_COORDINATES:
                    switch(m_spellInfo->EffectImplicitTargetB[i])
                    {
                        case TARGET_NONE:
                        case TARGET_EFFECT_SELECT:
                            SetTargetMap(SpellEffectIndex(i), m_spellInfo->EffectImplicitTargetA[i], tmpUnitLists[i /*==effToIndex[i]*/]);
                            if (Unit* currentTarget = m_targets.getUnitTarget())
                                tmpUnitLists[i /*==effToIndex[i]*/].push_back(currentTarget);
                            break;
                        default:
                            SetTargetMap(SpellEffectIndex(i), m_spellInfo->EffectImplicitTargetA[i], tmpUnitLists[i /*==effToIndex[i]*/]);
                            SetTargetMap(SpellEffectIndex(i), m_spellInfo->EffectImplicitTargetB[i], tmpUnitLists[i /*==effToIndex[i]*/]);
                            break;
                    }
                    break;
                case TARGET_AREAEFFECT_CUSTOM:
                case TARGET_DUELVSPLAYER:
                default:
                    switch(m_spellInfo->EffectImplicitTargetB[i])
                    {
                        case TARGET_NONE:
                        case TARGET_EFFECT_SELECT:
                            SetTargetMap(SpellEffectIndex(i), m_spellInfo->EffectImplicitTargetA[i], tmpUnitLists[i /*==effToIndex[i]*/]);
                            break;
                        case TARGET_SCRIPT_COORDINATES:         // B case filled in CheckCast but we need fill unit list base at A case
                            SetTargetMap(SpellEffectIndex(i), m_spellInfo->EffectImplicitTargetA[i], tmpUnitLists[i /*==effToIndex[i]*/]);
                            break;
                        default:
                            SetTargetMap(SpellEffectIndex(i), m_spellInfo->EffectImplicitTargetA[i], tmpUnitLists[i /*==effToIndex[i]*/]);
                            SetTargetMap(SpellEffectIndex(i), m_spellInfo->EffectImplicitTargetB[i], tmpUnitLists[i /*==effToIndex[i]*/]);
                            break;
                    }
                    break;
            }
        }

        if (tmpUnitLists[effToIndex[i]].size() == 1 && *tmpUnitLists[effToIndex[i]].begin() == m_caster->getVictim())
        {
            if (Unit* pMagnetTarget = m_caster->SelectMagnetTarget(*tmpUnitLists[effToIndex[i]].begin(), this, SpellEffectIndex(i)))
            {
                if (pMagnetTarget && pMagnetTarget != *tmpUnitLists[effToIndex[i]].begin())
                {
                    tmpUnitLists[effToIndex[i]].clear();
                    tmpUnitLists[effToIndex[i]].push_back(pMagnetTarget);
                    m_spellFlags |= SPELL_FLAG_REDIRECTED;
                }
            }
        }

        for (UnitList::iterator itr = tmpUnitLists[effToIndex[i]].begin(); itr != tmpUnitLists[effToIndex[i]].end();)
        {
            if (!CheckTarget(*itr, SpellEffectIndex(i)))
            {
                itr = tmpUnitLists[effToIndex[i]].erase(itr);
                continue;
            }
            else
                ++itr;
        }

        if (!tmpUnitLists[effToIndex[i]].empty())
        {
            for (UnitList::const_iterator iunit = tmpUnitLists[effToIndex[i]].begin(); iunit != tmpUnitLists[effToIndex[i]].end(); ++iunit)
                AddUnitTarget((*iunit), SpellEffectIndex(i));
        }
    }
}

void Spell::prepareDataForTriggerSystem()
{
    //==========================================================================================
    // Now fill data for trigger system, need know:
    // an spell trigger another or not ( m_canTrigger )
    // Create base triggers flags for Attacker and Victim ( m_procAttacker and  m_procVictim)
    //==========================================================================================
    // Fill flag can spell trigger or not
    // TODO: possible exist spell attribute for this
    m_canTrigger = false;

    if (m_CastItem)
        m_canTrigger = false;                               // Do not trigger from item cast spell
    else if (!m_IsTriggeredSpell)
        m_canTrigger = true;                                // Normal cast - can trigger
    else if (!m_triggeredByAuraSpell)
        m_canTrigger = true;                                // Triggered from SPELL_EFFECT_TRIGGER_SPELL - can trigger

    if (!m_canTrigger)                                      // Exceptions (some periodic triggers)
    {
        switch (m_spellInfo->SpellFamilyName)
        {
            case SPELLFAMILY_MAGE:
                // Arcane Missiles / Blizzard triggers need do it
                if (m_spellInfo->GetSpellFamilyFlags().test<CF_MAGE_BLIZZARD, CF_MAGE_ARCANE_MISSILES2>() || m_spellInfo->SpellIconID == 212)
                    m_canTrigger = true;
                // Clearcasting trigger need do it
                // Replenish Mana, item spell with triggered cases (Mana Agate, etc mana gems)
                // Fingers of Frost: triggered by Frost/Ice Armor
                // Living Bomb - can trigger Hot Streak
                else if (m_spellInfo->GetSpellFamilyFlags().test<CF_MAGE_CLEARCASTING, CF_MAGE_REPLENISH_MANA, CF_MAGE_CHILLED, CF_MAGE_LIVING_BOMB_AOE>())
                    m_canTrigger = true;
                break;
            case SPELLFAMILY_WARLOCK:
                // For Hellfire Effect / Rain of Fire / Seed of Corruption triggers need do it
                if (m_spellInfo->GetSpellFamilyFlags().test<CF_WARLOCK_RAIN_OF_FIRE, CF_WARLOCK_HELLFIRE, CF_WARLOCK_SEED_OF_CORRUPTION2>())
                    m_canTrigger = true;
                break;
            case SPELLFAMILY_PRIEST:
                // For Penance,Mind Sear,Mind Flay,Improved Devouring Plague heal/damage triggers need do it
                if (m_spellInfo->GetSpellFamilyFlags().test<CF_PRIEST_MIND_FLAY1, CF_PRIEST_PENANCE_DMG, CF_PRIEST_PENANCE_HEAL, CF_PRIEST_IMP_DEVOURING_PLAGUE, CF_PRIEST_MIND_FLAY2>())
                    m_canTrigger = true;
                break;
            case SPELLFAMILY_ROGUE:
                // For poisons need do it
                if (m_spellInfo->GetSpellFamilyFlags().test<CF_ROGUE_INSTANT_POISON, CF_ROGUE_CRIPPLING_POISON, CF_ROGUE_MIND_NUMBING_POISON, CF_ROGUE_DEADLY_POISON, CF_ROGUE_WOUND_POISON, CF_ROGUE_ANESTHETIC_POISON>())
                    m_canTrigger = true;
                break;
            case SPELLFAMILY_HUNTER:
                // Hunter Rapid Killing/Explosive Trap Effect/Immolation Trap Effect/Frost Trap Aura/Snake Trap Effect/Explosive Shot
                if (m_spellInfo->GetSpellFamilyFlags().test<CF_HUNTER_FIRE_TRAP_EFFECTS, CF_HUNTER_FROST_TRAP_EFFECTS, CF_HUNTER_SNAKE_TRAP_EFFECT, CF_HUNTER_RAPID_KILLING, CF_HUNTER_EXPLOSIVE_SHOT2>())
                    m_canTrigger = true;
                break;
            case SPELLFAMILY_PALADIN:
                // For Judgements (all) / Holy Shock triggers need do it
                if (m_spellInfo->GetSpellFamilyFlags().test<CF_PALADIN_JUDGEMENT_OF_RIGHT, CF_PALADIN_JUDGEMENT_OF_WISDOM_LIGHT, CF_PALADIN_JUDGEMENT_OF_JUSTICE, CF_PALADIN_HOLY_SHOCK1, CF_PALADIN_JUDGEMENT_ACTIVATE, CF_PALADIN_JUDGEMENT_OF_LIGHT, CF_PALADIN_JUDGEMENT_OF_BLOOD_MARTYR, CF_PALADIN_HOLY_SHOCK>())
                    m_canTrigger = true;
                break;
            case SPELLFAMILY_WARRIOR:
                break;
            default:
                break;
        }
    }

    // Get data for type of attack and fill base info for trigger
    switch (m_spellInfo->DmgClass)
    {
        case SPELL_DAMAGE_CLASS_MELEE:
            m_procAttacker = PROC_FLAG_SUCCESSFUL_MELEE_SPELL_HIT;
            if (m_attackType == OFF_ATTACK)
                m_procAttacker |= PROC_FLAG_SUCCESSFUL_OFFHAND_HIT;
            m_procVictim   = PROC_FLAG_TAKEN_MELEE_SPELL_HIT;
            break;
        case SPELL_DAMAGE_CLASS_RANGED:
            // Auto attack
            if (m_spellInfo->HasAttribute(SPELL_ATTR_EX2_AUTOREPEAT_FLAG))
            {
                m_procAttacker = PROC_FLAG_SUCCESSFUL_RANGED_HIT;
                m_procVictim   = PROC_FLAG_TAKEN_RANGED_HIT;
            }
            else // Ranged spell attack
            {
                m_procAttacker = PROC_FLAG_SUCCESSFUL_RANGED_SPELL_HIT;
                m_procVictim   = PROC_FLAG_TAKEN_RANGED_SPELL_HIT;
            }
            break;
        default:
            if (IsPositiveSpell(m_spellInfo->Id))                                 // Check for positive spell
            {
                m_procAttacker = PROC_FLAG_SUCCESSFUL_POSITIVE_SPELL;
                m_procVictim   = PROC_FLAG_TAKEN_POSITIVE_SPELL;
            }
            else if (m_spellInfo->HasAttribute(SPELL_ATTR_EX2_AUTOREPEAT_FLAG))   // Wands auto attack
            {
                m_procAttacker = PROC_FLAG_SUCCESSFUL_RANGED_HIT;
                m_procVictim   = PROC_FLAG_TAKEN_RANGED_HIT;
            }
            else                                           // Negative spell
            {
                m_procAttacker = PROC_FLAG_SUCCESSFUL_NEGATIVE_SPELL_HIT;
                m_procVictim   = PROC_FLAG_TAKEN_NEGATIVE_SPELL_HIT;
            }
            break;
    }

    // some negative spells have positive effects to another or same targets
    // avoid triggering negative hit for only positive targets
    m_negativeEffectMask = 0x0;
    for (int i = 0; i < MAX_EFFECT_INDEX; ++i)
        if (!IsPositiveEffect(m_spellInfo, SpellEffectIndex(i)))
            m_negativeEffectMask |= (1<<i);

    // Hunter traps spells: Immolation Trap Effect, Frost Trap (triggering spell!!),
    // Freezing Trap Effect(+ Freezing Arrow Effect), Explosive Trap Effect, Snake Trap Effect
    if (m_spellInfo->IsFitToFamily<SPELLFAMILY_HUNTER, CF_HUNTER_FREEZING_TRAP_EFFECT, CF_HUNTER_MISC_TRAPS, CF_HUNTER_SNAKE_TRAP_EFFECT, CF_HUNTER_EXPLOSIVE_TRAP_EFFECT, CF_HUNTER_IMMOLATION_TRAP, CF_HUNTER_FROST_TRAP>())
        m_procAttacker |= PROC_FLAG_ON_TRAP_ACTIVATION;
}

void Spell::CleanupTargetList()
{
    m_UniqueTargetInfo.clear();
    m_UniqueGOTargetInfo.clear();
    m_UniqueItemInfo.clear();
    m_delayMoment = 0;
}

void Spell::AddUnitTarget(Unit* pVictim, SpellEffectIndex effIndex)
{
    if (m_spellInfo->Effect[effIndex] == SPELL_EFFECT_NONE || !pVictim)
        return;

    // Check for effect immune skip if immuned
    bool immuned = pVictim->IsImmuneToSpellEffect(m_spellInfo, effIndex);

    if (pVictim->GetTypeId() == TYPEID_UNIT && ((Creature*)pVictim)->IsTotem() && (m_spellFlags & SPELL_FLAG_REDIRECTED))
        immuned = false;

    ObjectGuid targetGUID = pVictim->GetObjectGuid();

    // Lookup target in already in list
    for(TargetList::iterator ihit = m_UniqueTargetInfo.begin(); ihit != m_UniqueTargetInfo.end(); ++ihit)
    {
        if (targetGUID == ihit->targetGUID)                 // Found in list
        {
            if (!immuned)
                ihit->effectMask |= 1 << effIndex;          // Add only effect mask if not immuned
            return;
        }
    }

    // This is new target calculate data for him

    // Get spell hit result on target
    TargetInfo target;
    target.targetGUID = targetGUID;                         // Store target GUID
    target.effectMask = immuned ? 0 : (1 << effIndex);      // Store index of effect if not immuned
    target.processed  = false;                              // Effects not applied on target

    // Calculate hit result
    target.missCondition = m_caster->SpellHitResult(pVictim, m_spellInfo, m_canReflect);

    // spell fly from visual cast object
    WorldObject* affectiveObject = GetAffectiveCasterObject();

    float speed_proto = m_spellInfo->speed;
    // spell speed calculation for charge-like spells
    if (m_spellInfo->HasAttribute(SPELL_ATTR_EX7_HAS_CHARGE_EFFECT) && (fabs(m_spellInfo->speed) < M_NULL_F))
    {
        speed_proto = BASE_CHARGE_SPEED;
    }

    // Spell have trajectory - need calculate incoming time
    if (affectiveObject && (m_targets.GetSpeed() > M_NULL_F))
    {
        float dist = 5.0f;
        if (m_targets.m_targetMask & TARGET_FLAG_DEST_LOCATION)
            dist = affectiveObject->GetDistance(m_targets.m_destX, m_targets.m_destY, m_targets.m_destZ);
        else
            dist = affectiveObject->GetDistance(pVictim->GetPositionX(), pVictim->GetPositionY(), pVictim->GetPositionZ());
        float speed = m_targets.GetSpeed() * cos(m_targets.GetElevation());

        target.timeDelay = (uint64) floor(dist / speed * 1000.0f);
    }
    // Spell have speed - need calculate incoming time
    else if ((speed_proto > M_NULL_F) && affectiveObject && (pVictim != affectiveObject))
    {
        // calculate spell incoming interval
        float dist = affectiveObject->GetDistance(pVictim->GetPositionX(), pVictim->GetPositionY(), pVictim->GetPositionZ());
        if (dist < 5.0f)
            dist = 5.0f;
        target.timeDelay = (uint64) floor(dist / speed_proto * 1000.0f);
/*
this piece of code make delayed stun and other effects for charge-like spells. seems not offlike...
        if (m_spellInfo->AttributesEx7 & SPELL_ATTR_EX7_HAS_CHARGE_EFFECT)
        {
            if (target.timeDelay > GetDelayStart())
                SetDelayStart(target.timeDelay);
        }
*/
    }
    // Spell cast on self - mostly TRIGGER_MISSILE code
    else if ((speed_proto > M_NULL_F) && affectiveObject && (pVictim == affectiveObject))
    {
        float dist = 0.0f;
        if (m_targets.m_targetMask & TARGET_FLAG_DEST_LOCATION)
            dist = affectiveObject->GetDistance(m_targets.m_destX, m_targets.m_destY, m_targets.m_destZ);

        target.timeDelay = (uint64) floor(dist / speed_proto * 1000.0f);
    }
    else
        target.timeDelay = UI64LIT(0);

    // Calculate minimum incoming time
    if (m_delayMoment == 0 || m_delayMoment > target.timeDelay)
        m_delayMoment = target.timeDelay;

    // If target reflect spell back to caster
    if (target.missCondition == SPELL_MISS_REFLECT)
    {
        // Calculate reflected spell result on caster
        target.reflectResult =  m_caster->SpellHitResult(m_caster, m_spellInfo, m_canReflect);

        if (target.reflectResult == SPELL_MISS_REFLECT)     // Impossible reflect again, so simply deflect spell
            target.reflectResult = SPELL_MISS_PARRY;

        // Increase time interval for reflected spells by 1.5
        target.timeDelay += target.timeDelay >> 1;

        m_spellFlags |= SPELL_FLAG_REFLECTED;
    }
    else
        target.reflectResult = SPELL_MISS_NONE;

    // Add target to list
    m_UniqueTargetInfo.push_back(target);
}

void Spell::AddUnitTarget(ObjectGuid unitGuid, SpellEffectIndex effIndex)
{
    if (Unit* unit = m_caster->GetObjectGuid() == unitGuid ? m_caster : ObjectAccessor::GetUnit(*m_caster, unitGuid))
        AddUnitTarget(unit, effIndex);
}

void Spell::AddGOTarget(GameObject* pVictim, SpellEffectIndex effIndex)
{
    if (m_spellInfo->Effect[effIndex] == 0)
        return;

    ObjectGuid targetGUID = pVictim->GetObjectGuid();

    // Lookup target in already in list
    for(GOTargetList::iterator ihit = m_UniqueGOTargetInfo.begin(); ihit != m_UniqueGOTargetInfo.end(); ++ihit)
    {
        if (targetGUID == ihit->targetGUID)                 // Found in list
        {
            ihit->effectMask |= (1 << effIndex);            // Add only effect mask
            return;
        }
    }

    // This is new target calculate data for him

    GOTargetInfo target;
    target.targetGUID = targetGUID;
    target.effectMask = (1 << effIndex);
    target.processed  = false;                              // Effects not apply on target

    // spell fly from visual cast object
    WorldObject* affectiveObject = GetAffectiveCasterObject();

    // Spell have trajectory - need calculate incoming time
    if (affectiveObject && m_targets.GetSpeed() > 0.0f)
    {
        float dist = 5.0f;
        if (m_targets.m_targetMask & TARGET_FLAG_DEST_LOCATION)
            dist = affectiveObject->GetDistance(m_targets.m_destX, m_targets.m_destY, m_targets.m_destZ);
        else
            dist = affectiveObject->GetDistance(pVictim->GetPositionX(), pVictim->GetPositionY(), pVictim->GetPositionZ());

        float speed = m_targets.GetSpeed() * cos(m_targets.GetElevation());

        target.timeDelay = (uint64) floor(dist / speed * 1000.0f);
    }
    // Spell have speed - need calculate incoming time
    else if (m_spellInfo->speed > 0.0f && affectiveObject && pVictim != affectiveObject)
    {
        // calculate spell incoming interval
        float dist = affectiveObject->GetDistance(pVictim->GetPositionX(), pVictim->GetPositionY(), pVictim->GetPositionZ());
        if (dist < 5.0f)
            dist = 5.0f;
        target.timeDelay = (uint64) floor(dist / m_spellInfo->speed * 1000.0f);
    }
    else
        target.timeDelay = UI64LIT(0);

    if (m_delayMoment == 0 || m_delayMoment > target.timeDelay)
        m_delayMoment = target.timeDelay;

    // Add target to list
    m_UniqueGOTargetInfo.push_back(target);
}

void Spell::AddGOTarget(ObjectGuid goGuid, SpellEffectIndex effIndex)
{
    if (GameObject* go = m_caster->GetMap()->GetGameObject(goGuid))
        AddGOTarget(go, effIndex);
}

void Spell::AddItemTarget(Item* pitem, SpellEffectIndex effIndex)
{
    if (m_spellInfo->Effect[effIndex] == 0)
        return;

    // Lookup target in already in list
    for(ItemTargetList::iterator ihit = m_UniqueItemInfo.begin(); ihit != m_UniqueItemInfo.end(); ++ihit)
    {
        if (pitem == ihit->item)                            // Found in list
        {
            ihit->effectMask |= (1 << effIndex);            // Add only effect mask
            return;
        }
    }

    // This is new target add data

    ItemTargetInfo target;
    target.item       = pitem;
    target.effectMask = (1 << effIndex);
    m_UniqueItemInfo.push_back(target);
}

void Spell::DoAllEffectOnTarget(TargetInfo *target)
{
    if (!target || target->processed)                       // Check target
        return;

    target->processed = true;                               // Target checked in apply effects procedure

    // Get mask of effects for target
    uint32 mask = target->effectMask;

    Unit* unit = m_caster->GetObjectGuid() == target->targetGUID ? m_caster : ObjectAccessor::GetUnit(*m_caster, target->targetGUID);
    if (!unit)
        return;

    // Get original caster (if exist) and calculate damage/healing from him data
    Unit *real_caster = GetAffectiveCaster();
    // FIXME: in case wild GO heal/damage spells will be used target bonuses
    Unit* caster = real_caster ? real_caster : m_caster;

    SpellMissInfo missInfo = target->missCondition;
    // Need init unitTarget by default unit (can changed in code on reflect)
    // Or on missInfo!=SPELL_MISS_NONE unitTarget undefined (but need in trigger subsystem)
    unitTarget = unit;

    // Reset damage/healing counter
    ResetEffectDamageAndHeal();

    // Fill base trigger info
    DamageInfo damageInfo(caster, unitTarget, m_spellInfo);
    damageInfo.procAttacker = m_procAttacker;
    damageInfo.procVictim   = m_procVictim;
    damageInfo.procEx       = PROC_EX_NONE;
    damageInfo.attackType   = m_attackType;

    // drop proc flags in case target not affected negative effects in negative spell
    // for example caster bonus or animation,
    // except miss case where will assigned PROC_EX_* flags later
    if (((damageInfo.procAttacker | damageInfo.procVictim) & NEGATIVE_TRIGGER_MASK) &&
        !(target->effectMask & m_negativeEffectMask) && missInfo == SPELL_MISS_NONE)
    {
        damageInfo.procAttacker = PROC_FLAG_NONE;
        damageInfo.procVictim   = PROC_FLAG_NONE;
    }

    if (m_spellInfo->speed > 0 || GetDelayStart())
    {
        // mark effects that were already handled in Spell::HandleDelayedSpellLaunch on spell launch as processed
        for (int32 i = 0; i < MAX_EFFECT_INDEX; ++i)
            if (IsEffectHandledOnDelayedSpellLaunch(m_spellInfo, SpellEffectIndex(i)))
                mask &= ~(1<<i);

        // maybe used in effects that are handled on hit
        m_damage += target->damage;
    }

    // recheck for availability/visibility of target
    if (((m_spellInfo->speed > 0.0f ||
        (m_spellInfo->EffectImplicitTargetA[0] == TARGET_CHAIN_DAMAGE &&
        GetSpellCastTime(m_spellInfo, this) > 0)) &&
        (!unit->isVisibleForOrDetect(m_caster, m_caster, false) && !m_IsTriggeredSpell)))
    {
        caster->SendSpellMiss(unit, m_spellInfo->Id, SPELL_MISS_EVADE);
        missInfo = SPELL_MISS_EVADE;
        return;
    }

    if (missInfo==SPELL_MISS_NONE)                          // In case spell hit target, do all effect on that target
        DoSpellHitOnUnit(unit, mask);
    else if (missInfo == SPELL_MISS_REFLECT)                // In case spell reflect from target, do all effect on caster (if hit)
    {
        if (target->reflectResult == SPELL_MISS_NONE)       // If reflected spell hit caster -> do all effect on him
        {
            DoSpellHitOnUnit(m_caster, mask);
            damageInfo.target = m_caster;
            unitTarget = m_caster;
        }
    }
    else if (missInfo == SPELL_MISS_MISS || missInfo == SPELL_MISS_RESIST)
    {
        if (unit && real_caster && real_caster != unit)
        {
            // can cause back attack (if detected)
            if (!m_spellInfo->HasAttribute(SPELL_ATTR_EX3_NO_INITIAL_AGGRO) 
                && !m_spellInfo->HasAttribute(SPELL_ATTR_EX_NO_THREAT) 
                && (!IsPositiveSpell(m_spellInfo->Id) || (IsNonPositiveSpell(m_spellInfo) && !real_caster->IsFriendlyTo(unit)))
                && real_caster->isVisibleForOrDetect(unit, unit, false))
            {
                unit->AttackedBy(real_caster);
            }
        }
    }


    // All calculated do it!
    // Do healing and triggers
    if (m_healing)
    {
        bool crit = real_caster && real_caster->IsSpellCrit(unitTarget, m_spellInfo, m_spellSchoolMask);
        damageInfo.damage = m_healing;
        if (crit)
        {
            damageInfo.procEx |= PROC_EX_CRITICAL_HIT;
            damageInfo.damage  = caster->SpellCriticalHealingBonus(m_spellInfo, damageInfo.damage, NULL);
        }
        else
            damageInfo.procEx |= PROC_EX_NORMAL_HIT;

        damageInfo.absorb = 0;
        unitTarget->CalculateHealAbsorb(damageInfo.damage, &damageInfo.absorb);
        damageInfo.damage -= damageInfo.absorb;

        // Do triggers for unit (reflect triggers passed on hit phase for correct drop charge)
        if (m_canTrigger && missInfo != SPELL_MISS_REFLECT)
        {
            uint32 saveAttacker = damageInfo.procAttacker;
            damageInfo.procAttacker = real_caster ? damageInfo.procAttacker : PROC_FLAG_NONE;
            caster->ProcDamageAndSpell(&damageInfo);
            damageInfo.procAttacker = saveAttacker;
        }

        int32 gain = caster->DealHeal(unitTarget, damageInfo.damage, m_spellInfo, crit, damageInfo.absorb);

        if (real_caster)
            unitTarget->getHostileRefManager().threatAssist(real_caster, float(gain) * 0.5f * sSpellMgr.GetSpellThreatMultiplier(m_spellInfo), m_spellInfo);
    }
    // Do damage and triggers
    else if (m_damage)
    {
        // Fill base damage struct (unitTarget - is real spell target)

        if (m_spellInfo->speed > 0)
        {
            damageInfo.damage = m_damage;
            damageInfo.HitInfo = target->HitInfo;
        }
        // Add bonuses and fill damageInfo struct
        else
        {
            float dmgMultiplier = 1.0f;
            if (m_damageIndex >= 0 && (m_applyMultiplierMask & (1 << m_damageIndex)))
                dmgMultiplier = m_damageMultipliers[m_damageIndex];

            damageInfo.damage = m_damage;
            caster->CalculateSpellDamage(&damageInfo, dmgMultiplier);
        }

        unitTarget->CalculateAbsorbResistBlock(caster, &damageInfo, m_spellInfo);

        caster->DealDamageMods(&damageInfo);

        // Send log damage message to client
        caster->SendSpellNonMeleeDamageLog(&damageInfo);

        damageInfo.procEx = createProcExtendMask(&damageInfo, missInfo);
        damageInfo.procVictim |= PROC_FLAG_TAKEN_ANY_DAMAGE;

        if (damageInfo.absorb && damageInfo.damage == 0)
            damageInfo.procEx &= ~PROC_EX_DIRECT_DAMAGE;
        else if (damageInfo.damage > 0)
            damageInfo.procEx |= PROC_EX_DIRECT_DAMAGE;

        // Do triggers for unit (reflect triggers passed on hit phase for correct drop charge)
        if (m_canTrigger && missInfo != SPELL_MISS_REFLECT)
        {
            uint32 saveAttacker = damageInfo.procAttacker;
            damageInfo.procAttacker = real_caster ? damageInfo.procAttacker : PROC_FLAG_NONE;
            caster->ProcDamageAndSpell(&damageInfo);
            damageInfo.procAttacker = saveAttacker;
        }

        // trigger weapon enchants for weapon based spells; exclude spells that stop attack, because may break CC
        if (m_caster->GetTypeId() == TYPEID_PLAYER && m_spellInfo->EquippedItemClass == ITEM_CLASS_WEAPON &&
            !m_spellInfo->HasAttribute(SPELL_ATTR_STOP_ATTACK_TARGET))
            ((Player*)m_caster)->CastItemCombatSpell(unitTarget, m_attackType);

        // Haunt (NOTE: for avoid use additional field damage stored in dummy value (replace unused 100%)
        // apply before deal damage because aura can be removed at target kill
        if (m_spellInfo->SpellFamilyName == SPELLFAMILY_WARLOCK && m_spellInfo->SpellIconID == 3172 &&
            m_spellInfo->GetSpellFamilyFlags().test<CF_WARLOCK_HAUNT>())
            if (Aura const* dummy = unitTarget->GetDummyAura(m_spellInfo->Id))
                dummy->GetModifier()->m_amount = damageInfo.damage + damageInfo.absorb;

        /* process anticheat check */
        if (caster->GetObjectGuid().IsPlayer())
            ((Player*)caster)->GetAntiCheat()->DoAntiCheatCheck(CHECK_DAMAGE_SPELL, m_spellInfo->Id, 0, damageInfo.damage);

        caster->DealSpellDamage(&damageInfo, true);

        // Scourge Strike, here because needs to use final damage in second part of the spell
        if (m_spellInfo->IsFitToFamily<SPELLFAMILY_DEATHKNIGHT, CF_DEATHKNIGHT_SCOURGE_STRIKE>())
        {
            uint32 count = 0;
            Unit::SpellAuraHolderMap const& auras = unitTarget->GetSpellAuraHolderMap();
            for(Unit::SpellAuraHolderMap::const_iterator itr = auras.begin(); itr!=auras.end(); ++itr)
            {
                if (itr->second->GetSpellProto()->Dispel == DISPEL_DISEASE &&
                    itr->second->GetCasterGuid() == caster->GetObjectGuid())
                    ++count;
            }

            if (count)
            {
                int32 bp = count * CalculateDamage(EFFECT_INDEX_2, unitTarget) * damageInfo.damage / 100;
                if (Aura const* dummy = caster->GetDummyAura(64736)) // Item - Death Knight T8 Melee 4P Bonus
                    bp *= ((float)dummy->GetModifier()->m_amount+100.0f)/100.0f;

                if (bp)
                    caster->CastCustomSpell(unitTarget, 70890, &bp, NULL, NULL, true);
            }
        }
    }
    // Passive spell hits/misses or active spells only misses (only triggers if proc flags set)
    else if (damageInfo.procAttacker || damageInfo.procVictim)
    {
        // Fill base damage struct (unitTarget - is real spell target)
        damageInfo.procEx = createProcExtendMask(&damageInfo, missInfo);
        // Do triggers for unit (reflect triggers passed on hit phase for correct drop charge)
        if (m_canTrigger && missInfo != SPELL_MISS_REFLECT)
        {
            uint32 saveAttacker = damageInfo.procAttacker;
            damageInfo.procAttacker = real_caster ? damageInfo.procAttacker : PROC_FLAG_NONE;
            caster->ProcDamageAndSpell(&damageInfo);
            damageInfo.procAttacker = saveAttacker;
        }
    }

    // Update damage multipliers
    for (uint8 effectNumber = 0; effectNumber < MAX_EFFECT_INDEX; ++effectNumber)
        if ((mask & (1 << effectNumber)) && (m_applyMultiplierMask & (1 << effectNumber)))
        {
            // Get multiplier
            float multiplier = m_spellInfo->DmgMultiplier[effectNumber];
            // Apply multiplier mods
            if (real_caster)
                if (Player* modOwner = real_caster->GetSpellModOwner())
                    modOwner->ApplySpellMod(m_spellInfo->Id, SPELLMOD_EFFECT_PAST_FIRST, multiplier);
            m_damageMultipliers[effectNumber] *= multiplier;
        }

    // Call scripted function for AI if this spell is casted upon a creature
    if (unit->GetTypeId() == TYPEID_UNIT)
    {
        // cast at creature (or GO) quest objectives update at successful cast finished (+channel finished)
        // ignore pets or autorepeat/melee casts for speed (not exist quest for spells (hm... )
        if (real_caster && !((Creature*)unit)->IsPet() && !IsAutoRepeat() && !IsNextMeleeSwingSpell() && !IsChannelActive())
            if (Player* p = real_caster->GetCharmerOrOwnerPlayerOrPlayerItself())
                p->RewardPlayerAndGroupAtCast(unit, m_spellInfo->Id);

        if(((Creature*)unit)->AI())
            ((Creature*)unit)->AI()->SpellHit(m_caster, m_spellInfo);
    }

    // Call scripted function for AI if this spell is casted by a creature
    if (m_caster->GetTypeId() == TYPEID_UNIT && ((Creature*)m_caster)->AI())
        ((Creature*)m_caster)->AI()->SpellHitTarget(unit, m_spellInfo);
    if (real_caster && real_caster != m_caster && real_caster->GetTypeId() == TYPEID_UNIT && ((Creature*)real_caster)->AI())
        ((Creature*)real_caster)->AI()->SpellHitTarget(unit, m_spellInfo);
}

void Spell::DoSpellHitOnUnit(Unit *unit, uint32 effectMask)
{
    if (!unit || (!effectMask && !damage))
        return;

    Unit* realCaster = GetAffectiveCaster();

    // Recheck effect immune (only for delayed spells)
    if (m_spellInfo->speed)
    {
        for(int effectNumber = 0; effectNumber < MAX_EFFECT_INDEX; ++effectNumber)
        {
            if (effectMask & (1 << effectNumber))
            {
                // don't handle effect to which target is immuned
                if (unit->IsImmuneToSpellEffect(m_spellInfo, SpellEffectIndex(effectNumber)))
                    effectMask &= ~(1 << effectNumber);
            }
        }
    }

    // Recheck immune (only for delayed spells)
    if (m_spellInfo->speed && (
        (IsSpellCauseDamage(m_spellInfo) && unit->IsImmunedToDamage(GetSpellSchoolMask(m_spellInfo))) ||
        unit->IsImmuneToSpell(m_spellInfo, GetAffectiveUnitCaster()->IsFriendlyTo(unit))) &&
        !m_spellInfo->HasAttribute(SPELL_ATTR_UNAFFECTED_BY_INVULNERABILITY))
    {
        if (realCaster)
            realCaster->SendSpellMiss(unit, m_spellInfo->Id, SPELL_MISS_IMMUNE);

        ResetEffectDamageAndHeal();
        return;
    }

    if (unit->GetTypeId() == TYPEID_PLAYER && unit->IsInWorld())
    {
        ((Player*)unit)->GetAchievementMgr().UpdateAchievementCriteria(ACHIEVEMENT_CRITERIA_TYPE_BE_SPELL_TARGET, m_spellInfo->Id);
        ((Player*)unit)->GetAchievementMgr().UpdateAchievementCriteria(ACHIEVEMENT_CRITERIA_TYPE_BE_SPELL_TARGET2, m_spellInfo->Id);
    }

    if (realCaster && realCaster->GetTypeId() == TYPEID_PLAYER && realCaster->IsInWorld())
        ((Player*)realCaster)->GetAchievementMgr().UpdateAchievementCriteria(ACHIEVEMENT_CRITERIA_TYPE_CAST_SPELL2, m_spellInfo->Id, 0, unit);

    if (realCaster && realCaster != unit)
    {
        // Recheck  UNIT_FLAG_NON_ATTACKABLE for delayed spells
        if (m_spellInfo->speed > 0.0f &&
            unit->HasFlag(UNIT_FIELD_FLAGS, UNIT_FLAG_NON_ATTACKABLE) &&
            unit->GetCharmerOrOwnerGuid() != m_caster->GetObjectGuid())
        {
            realCaster->SendSpellMiss(unit, m_spellInfo->Id, SPELL_MISS_EVADE);
            ResetEffectDamageAndHeal();
            return;
        }

        if (!realCaster->IsFriendlyTo(unit))
        {
            // for delayed spells ignore not visible explicit target
            if (m_spellInfo->speed > 0.0f && unit == m_targets.getUnitTarget() &&
                (!unit->isVisibleForOrDetect(m_caster, m_caster, false) && !m_IsTriggeredSpell))
            {
                realCaster->SendSpellMiss(unit, m_spellInfo->Id, SPELL_MISS_EVADE);
                ResetEffectDamageAndHeal();
                return;
            }

            if (!m_spellInfo->HasAttribute(SPELL_ATTR_EX3_NO_INITIAL_AGGRO) 
                && !m_spellInfo->HasAttribute(SPELL_ATTR_EX_NO_THREAT) 
                && (!IsPositiveSpell(m_spellInfo->Id) || IsNonPositiveSpell(m_spellInfo))
                && realCaster->isVisibleForOrDetect(unit, unit, false))
            {
                if (!unit->IsStandState() && !unit->hasUnitState(UNIT_STAT_STUNNED))
                    unit->SetStandState(UNIT_STAND_STATE_STAND);

                unit->AttackedBy(realCaster);
            }
        }
        else
        {
            // for delayed spells ignore negative spells (after duel end) for friendly targets
            if (m_spellInfo->speed > 0.0f && !IsPositiveSpell(m_spellInfo->Id))
            {
                realCaster->SendSpellMiss(unit, m_spellInfo->Id, SPELL_MISS_EVADE);
                ResetEffectDamageAndHeal();
                return;
            }

            // assisting case, healing and resurrection
            if (unit->hasUnitState(UNIT_STAT_ATTACK_PLAYER))
                realCaster->SetContestedPvP();

            if (unit->isInCombat() && !m_spellInfo->HasAttribute(SPELL_ATTR_EX3_NO_INITIAL_AGGRO))
            {
                realCaster->SetInCombatState(unit->GetCombatTimer() > 0);
                unit->getHostileRefManager().threatAssist(realCaster, 0.0f, m_spellInfo);
            }
        }
    }

    // Get Data Needed for Diminishing Returns, some effects may have multiple auras, so this must be done on spell hit, not aura add
    // Diminishing must not affect spells, casted on self
    if ((realCaster && unit && realCaster != unit) || (m_spellFlags & SPELL_FLAG_REFLECTED))
    {
        m_diminishGroup = GetDiminishingReturnsGroupForSpell(m_spellInfo,m_triggeredByAuraSpell);
        m_diminishLevel = unit->GetDiminishing(m_diminishGroup);
        // Increase Diminishing on unit, current informations for actually casts will use values above
        if ((GetDiminishingReturnsGroupType(m_diminishGroup) == DRTYPE_PLAYER && unit->GetCharmerOrOwnerPlayerOrPlayerItself()) ||
            GetDiminishingReturnsGroupType(m_diminishGroup) >= DRTYPE_ALL)
            unit->IncrDiminishing(m_diminishGroup);
    }

    // Apply additional spell effects to target
    CastPreCastSpells(unit);

    if (IsSpellAppliesAura(m_spellInfo, effectMask))
    {
        m_spellAuraHolder = CreateSpellAuraHolder(m_spellInfo, unit, realCaster, m_CastItem);
        m_spellAuraHolder->setDiminishGroup(m_diminishGroup);
        m_spellAuraHolder->SetInUse(true);
    }
    else
        m_spellAuraHolder = SpellAuraHolderPtr(NULL);

    for(int effectNumber = 0; effectNumber < MAX_EFFECT_INDEX; ++effectNumber)
    {
        if (effectMask & (1 << effectNumber))
        {
            HandleEffects(unit, NULL, NULL, SpellEffectIndex(effectNumber));
        }
    }

    // now apply all created auras
    if (m_spellAuraHolder)
    {
        // normally shouldn't happen
        if (!m_spellAuraHolder->IsEmptyHolder())
        {
            int32 duration = m_spellAuraHolder->GetAuraMaxDuration();
            int32 originalDuration = duration;

            if (duration > 0)
            {
                int32 limitduration = GetDiminishingReturnsLimitDuration(m_diminishGroup, m_spellInfo);
                unit->ApplyDiminishingToDuration(m_diminishGroup, duration, m_caster, m_diminishLevel, limitduration, m_spellFlags & SPELL_FLAG_REFLECTED);

                // Fully diminished
                if (duration == 0)
                {
                    return;
                }
            }

            duration = unit->CalculateAuraDuration(m_spellInfo, effectMask, duration, m_caster);

            if (duration != originalDuration)
            {
                m_spellAuraHolder->SetAuraMaxDuration(duration);
                m_spellAuraHolder->SetAuraDuration(duration);
            }

            unit->AddSpellAuraHolder(m_spellAuraHolder);
            m_spellAuraHolder->SetInUse(false);
        }
        else
        {
            m_spellAuraHolder->SetInUse(false);
            if (!unit->AddSpellAuraHolderToRemoveList(m_spellAuraHolder))
                DEBUG_LOG("Spell::DoSpellHitOnUnit cannot insert SpellAuraHolder (spell %u) to remove list!", m_spellAuraHolder ? m_spellAuraHolder->GetId() : 0);
        }
    }
}

void Spell::DoAllEffectOnTarget(GOTargetInfo *target)
{

    if (!target || target->processed)                       // Check target
        return;

    target->processed = true;                               // Target checked in apply effects procedure

    uint32 effectMask = target->effectMask;
    if(!effectMask)
        return;

    GameObject* go = m_caster->GetMap()->GetGameObject(target->targetGUID);
    if(!go)
        return;

    for(int effectNumber = 0; effectNumber < MAX_EFFECT_INDEX; ++effectNumber)
        if (effectMask & (1 << effectNumber))
            HandleEffects(NULL, NULL, go, SpellEffectIndex(effectNumber));

    // cast at creature (or GO) quest objectives update at successful cast finished (+channel finished)
    // ignore autorepeat/melee casts for speed (not exist quest for spells (hm... )
    if ( !IsAutoRepeat() && !IsNextMeleeSwingSpell() && !IsChannelActive() )
    {
        if ( Player* p = m_caster->GetCharmerOrOwnerPlayerOrPlayerItself() )
            p->RewardPlayerAndGroupAtCast(go, m_spellInfo->Id);
    }
}

void Spell::DoAllEffectOnTarget(ItemTargetInfo *target)
{
    uint32 effectMask = target->effectMask;
    if(!target->item || !effectMask)
        return;

    for(int effectNumber = 0; effectNumber < MAX_EFFECT_INDEX; ++effectNumber)
        if (effectMask & (1 << effectNumber))
            HandleEffects(NULL, target->item, NULL, SpellEffectIndex(effectNumber));
}

void Spell::HandleDelayedSpellLaunch(TargetInfo *target)
{
     // Get mask of effects for target
    uint32 mask = target->effectMask;

    Unit* unit = m_caster->GetObjectGuid() == target->targetGUID ? m_caster : ObjectAccessor::GetUnit(*m_caster, target->targetGUID);
    if (!unit)
        return;

    // Get original caster (if exist) and calculate damage/healing from him data
    Unit *real_caster = GetAffectiveCaster();
    // FIXME: in case wild GO heal/damage spells will be used target bonuses
    Unit *caster = real_caster ? real_caster : m_caster;

    SpellMissInfo missInfo = target->missCondition;
    // Need init unitTarget by default unit (can changed in code on reflect)
    // Or on missInfo!=SPELL_MISS_NONE unitTarget undefined (but need in trigger subsystem)
    unitTarget = unit;

    // Reset damage/healing counter
    ResetEffectDamageAndHeal(); // healing maybe not needed at this point

    // Fill base damage struct (unitTarget - is real spell target)
    DamageInfo damageInfo(caster, unitTarget, m_spellInfo);
    damageInfo.attackType = m_attackType;

    // keep damage amount for reflected spells
    if (missInfo == SPELL_MISS_NONE || (missInfo == SPELL_MISS_REFLECT && target->reflectResult == SPELL_MISS_NONE))
    {
        std::bitset<MAX_EFFECT_INDEX> update_mult;

        for (int32 effectNumber = 0; effectNumber < MAX_EFFECT_INDEX; ++effectNumber)
        {
            if ((mask & (1 << effectNumber)) && IsEffectHandledOnDelayedSpellLaunch(m_spellInfo, SpellEffectIndex(effectNumber)))
            {
                HandleEffects(unit, NULL, NULL, SpellEffectIndex(effectNumber));
                if ( m_applyMultiplierMask & (1 << effectNumber) )
                {
                    update_mult[effectNumber] = true;
                }
            }
        }

        if (m_damage > 0)
        {
            float dmgMultiplier = 1.0f;
            if (m_damageIndex >= 0 && (m_applyMultiplierMask & (1 << m_damageIndex)))
                dmgMultiplier = m_damageMultipliers[m_damageIndex];
            damageInfo.damage = m_damage;
            caster->CalculateSpellDamage(&damageInfo, dmgMultiplier);
        }

        // Update damage multipliers
        for (int32 effectNumber = 0; effectNumber < MAX_EFFECT_INDEX; ++effectNumber)
        {
            if (update_mult[effectNumber])
            {
                // Get multiplier
                float multiplier = m_spellInfo->DmgMultiplier[effectNumber];
                // Apply multiplier mods
                if (real_caster)
                    if (Player* modOwner = real_caster->GetSpellModOwner())
                        modOwner->ApplySpellMod(m_spellInfo->Id, SPELLMOD_EFFECT_PAST_FIRST, multiplier);
                m_damageMultipliers[effectNumber] *= multiplier;
            }
        }
    }

    target->damage = damageInfo.damage;
    target->HitInfo = damageInfo.HitInfo;
}

void Spell::InitializeDamageMultipliers()
{
    for (int32 i = 0; i < MAX_EFFECT_INDEX; ++i)
    {
        if (m_spellInfo->Effect[i] == 0)
            continue;

        uint32 EffectChainTarget = m_spellInfo->EffectChainTarget[i];
        if (Unit* realCaster = GetAffectiveCaster())
            if (Player* modOwner = realCaster->GetSpellModOwner())
                modOwner->ApplySpellMod(m_spellInfo->Id, SPELLMOD_JUMP_TARGETS, EffectChainTarget);

        m_damageMultipliers[i] = 1.0f;
        if ( (m_spellInfo->EffectImplicitTargetA[i] == TARGET_CHAIN_DAMAGE || m_spellInfo->EffectImplicitTargetA[i] == TARGET_CHAIN_HEAL) &&
            (EffectChainTarget > 1) )
            m_applyMultiplierMask |= (1 << i);
    }
}

bool Spell::IsAliveUnitPresentInTargetList()
{
    // Not need check return true
    if (m_needAliveTargetMask == 0)
        return true;

    uint8 needAliveTargetMask = m_needAliveTargetMask;

    for(TargetList::const_iterator ihit = m_UniqueTargetInfo.begin(); ihit != m_UniqueTargetInfo.end(); ++ihit)
    {
        if (ihit->missCondition == SPELL_MISS_NONE && (needAliveTargetMask & ihit->effectMask))
        {
            Unit *unit = m_caster->GetObjectGuid() == ihit->targetGUID ? m_caster : ObjectAccessor::GetUnit(*m_caster, ihit->targetGUID);

            // either unit is alive and normal spell, or unit dead and deathonly-spell
            if (unit && (unit->isAlive() != IsDeathOnlySpell(m_spellInfo)))
                needAliveTargetMask &= ~ihit->effectMask;   // remove from need alive mask effect that have alive target
        }
    }

    // is all effects from m_needAliveTargetMask have alive targets
    return needAliveTargetMask == 0;
}

// Helper for Chain Healing
// Spell target first
// Raidmates then descending by injury suffered (MaxHealth - Health)
// Other players/mobs then descending by injury suffered (MaxHealth - Health)
struct ChainHealingOrder : public std::binary_function<const Unit*, const Unit*, bool>
{
    const Unit* MainTarget;
    ChainHealingOrder(Unit const* Target) : MainTarget(Target) {};
    // functor for operator ">"
    bool operator()(Unit const* _Left, Unit const* _Right) const
    {
        return (ChainHealingHash(_Left) < ChainHealingHash(_Right));
    }
    int32 ChainHealingHash(Unit const* Target) const
    {
        if (Target == MainTarget)
            return 0;
        else if (Target->GetTypeId() == TYPEID_PLAYER && MainTarget->GetTypeId() == TYPEID_PLAYER &&
            ((Player const*)Target)->IsInSameRaidWith((Player const*)MainTarget))
        {
            if (Target->GetHealth() == Target->GetMaxHealth())
                return 40000;
            else
                return 20000 - Target->GetMaxHealth() + Target->GetHealth();
        }
        else
            return 40000 - Target->GetMaxHealth() + Target->GetHealth();
    }
};

class ChainHealingFullHealth: std::unary_function<const Unit*, bool>
{
    public:
        const Unit* MainTarget;
        ChainHealingFullHealth(const Unit* Target) : MainTarget(Target) {};

        bool operator()(const Unit* Target)
        {
            return (Target != MainTarget && Target->GetHealth() == Target->GetMaxHealth());
        }
};

// Helper for targets nearest to the spell target
// The spell target is always first unless there is a target at _completely_ the same position (unbelievable case)
struct TargetDistanceOrderNear : public std::binary_function<const Unit, const Unit, bool>
{
    const Unit* MainTarget;
    TargetDistanceOrderNear(const Unit* Target) : MainTarget(Target) {};
    // functor for operator ">"
    bool operator()(const Unit* _Left, const Unit* _Right) const
    {
        return MainTarget->GetDistanceOrder(_Left, _Right);
    }
};

// Helper for targets furthest away to the spell target
// The spell target is always first unless there is a target at _completely_ the same position (unbelievable case)
struct TargetDistanceOrderFarAway : public std::binary_function<const Unit, const Unit, bool>
{
    const Unit* MainTarget;
    TargetDistanceOrderFarAway(const Unit* Target) : MainTarget(Target) {};
    // functor for operator "<"
    bool operator()(const Unit* _Left, const Unit* _Right) const
    {
        return !MainTarget->GetDistanceOrder(_Left, _Right);
    }
};

void Spell::SetTargetMap(SpellEffectIndex effIndex, uint32 targetMode, UnitList& targetUnitMap)
{
    float radius = SpellMgr::GetSpellRadiusWithCustom(m_spellInfo, GetAffectiveUnitCaster(), effIndex);
    uint32 unMaxTargets = SpellMgr::GetSpellMaxTargetsWithCustom(m_spellInfo, GetAffectiveUnitCaster());
    uint32 unEffectChainTarget = SpellMgr::GetSpellTargetsForChainWithCustom(m_spellInfo, GetAffectiveUnitCaster(), effIndex);

    std::list<GameObject*> tempTargetGOList;

    switch (targetMode)
    {
        case TARGET_RANDOM_NEARBY_LOC:
            // Get a random point in circle. Use sqrt(rand) to correct distribution when converting polar to Cartesian coordinates.
            radius *= sqrt(rand_norm_f());
            /* no break expected since we use code in case TARGET_RANDOM_CIRCUMFERENCE_POINT!!!*/
        case TARGET_RANDOM_CIRCUMFERENCE_POINT:
        {
            // Get a random point AT the circumference
            float angle = 2.0f * M_PI_F * rand_norm_f();
            float dest_x, dest_y, dest_z;
            m_caster->GetClosePoint(dest_x, dest_y, dest_z, 0.0f, radius, angle);
            m_targets.setDestination(dest_x, dest_y, dest_z);

            // This targetMode is often used as 'last' implicitTarget for positive spells, that just require coordinates
            // and no unitTarget (e.g. summon effects). As MaNGOS always needs a unitTarget we add just the caster here.
            if (IsPositiveSpell(m_spellInfo))
                targetUnitMap.push_back(m_caster);
            break;
        }
        case TARGET_DEST_RADIUS:
        case TARGET_RANDOM_NEARBY_DEST:
        {
            // Get a random point IN the CIRCEL around current M_TARGETS COORDINATES(!).
            if (radius > 0.0f)
            {
                // Use sqrt(rand) to correct distribution when converting polar to Cartesian coordinates.
                radius *= sqrt(rand_norm_f());
                float angle = 2.0f * M_PI_F * rand_norm_f();
                float dest_x = m_targets.m_destX + cos(angle) * radius;
                float dest_y = m_targets.m_destY + sin(angle) * radius;
                float dest_z = m_caster->GetPositionZ();
                m_caster->UpdateGroundPositionZ(dest_x, dest_y, dest_z);
                m_targets.setDestination(dest_x, dest_y, dest_z);
            }

            // This targetMode is often used as 'last' implicitTarget for positive spells, that just require coordinates
            // and no unitTarget (e.g. summon effects). As MaNGOS always needs a unitTarget we add just the caster here.
            if (IsPositiveSpell(m_spellInfo))
                targetUnitMap.push_back(m_caster);

            // Prevent multiple summons
            if (m_spellInfo->Effect[effIndex] == SPELL_EFFECT_SUMMON || m_spellInfo->Effect[effIndex] == SPELL_EFFECT_SUMMON_OBJECT_WILD)
                unMaxTargets = m_spellInfo->CalculateSimpleValue(effIndex);

            break;
        }
        case TARGET_LEAP_FORWARD:
        {
            Unit* target = m_targets.getUnitTarget();
            if (!target)
                target = m_caster;

            float ox, oy, oz;
            target->GetPosition(ox, oy, oz);
            float direction = target->GetOrientation();
            float distance = radius;

            //Glyph of blink or etc this type
            if (m_caster->GetTypeId() == TYPEID_PLAYER)
                ((Player*)m_caster)->ApplySpellMod(m_spellInfo->Id, SPELLMOD_RADIUS, distance);

            float fx = target->GetPositionX() + distance * cos(direction);
            float fy = target->GetPositionY() + distance * sin(direction);

            MaNGOS::NormalizeMapCoord(fx);
            MaNGOS::NormalizeMapCoord(fy);

            float fz = std::max(oz, m_caster->GetTerrain()->GetWaterOrGroundLevel(fx, fy, oz + 8.0f));

            Map* pMap = target->GetMap();
            if (pMap)
            {
                if (!pMap->GetHitPosition(ox,oy,oz + 2.0f,fx,fy,fz, target->GetPhaseMask(), -0.5f))
                    DEBUG_LOG("Spell::EffectLeap/Teleport unit %u forwarded on %f", target->GetObjectGuid().GetCounter(), target->GetDistance(fx,fy,fz));
                else
                    DEBUG_LOG("Spell::EffectLeap/Teleport unit %u NOT forwarded on %f, real distance is %f", target->GetObjectGuid().GetCounter(), distance, target->GetDistance(fx,fy,fz));
            }

            m_targets.setDestination(fx,fy,fz);
            break;
        }
        case TARGET_RANDOM_POINT_NEAR_TARGET:
        case TARGET_RANDOM_POINT_NEAR_TARGET_2:
        {
            // First effect already may set TARGET_FLAG_DEST_LOCATION - use his for source (and set source point)
            if (m_targets.m_targetMask & TARGET_FLAG_DEST_LOCATION)
            {
                m_targets.setSource(m_targets.m_destX, m_targets.m_destY, m_targets.m_destZ);
                m_caster->GetRandomPoint(m_targets.m_srcX, m_targets.m_srcY, m_targets.m_srcZ, radius, m_targets.m_destX, m_targets.m_destY, m_targets.m_destZ);
                targetUnitMap.push_back(m_caster);
            }
            else
            {
                Unit* target = m_targets.getUnitTarget();
                if (!target)
                    target = m_caster;
                float angle = 2.0f * M_PI_F * rand_norm_f();
                float dest_x, dest_y, dest_z;
                target->GetClosePoint(dest_x, dest_y, dest_z, 0.0f, radius, angle);
                m_targets.setDestination(dest_x, dest_y, dest_z);
                targetUnitMap.push_back(target);
            }
            break;
        }
        case TARGET_TOTEM_EARTH:
        case TARGET_TOTEM_WATER:
        case TARGET_TOTEM_AIR:
        case TARGET_TOTEM_FIRE:
        {
            float angle = m_caster->GetOrientation();
            switch (targetMode)
            {
                case TARGET_TOTEM_EARTH:                         break;
                case TARGET_TOTEM_WATER: angle += M_PI_F;        break;
                case TARGET_TOTEM_AIR:   angle += M_PI_F * 0.5f; break;
                case TARGET_TOTEM_FIRE:  angle += M_PI_F * 1.5f; break;
            }
            float dest_x, dest_y;
            m_caster->GetNearPoint2D(dest_x, dest_y, radius > M_NULL_F ? radius - m_caster->GetObjectBoundingRadius() + 0.01f : 2.0f, angle);
            float dest_z = m_caster->GetPositionZ();
            m_caster->UpdateAllowedPositionZ(dest_x, dest_y, dest_z);
            m_targets.setDestination(dest_x, dest_y, dest_z);

            if (radius > M_NULL_F)
            {
                // caster included here?
                FillAreaTargets(targetUnitMap, radius, PUSH_DEST_CENTER, SPELL_TARGETS_ALL);

                if (targetUnitMap.empty())
                    targetUnitMap.push_back(m_caster);
            }
            else if (IsPositiveSpell(m_spellInfo->Id))
                    targetUnitMap.push_back(m_caster);

            if (m_spellInfo->Effect[effIndex] == SPELL_EFFECT_SUMMON || m_spellInfo->Effect[effIndex] == SPELL_EFFECT_SUMMON_OBJECT_WILD)
                unMaxTargets = m_spellInfo->CalculateSimpleValue(effIndex);
            break;
        }
        case TARGET_SELF:
        case TARGET_SELF2:
            targetUnitMap.push_back(m_caster);
            break;
        case TARGET_RANDOM_ENEMY_CHAIN_IN_AREA:
        {
            m_targets.m_targetMask = 0;
            unMaxTargets = unEffectChainTarget;
            float max_range = radius + unMaxTargets * CHAIN_SPELL_JUMP_RADIUS;

            UnitList tempTargetUnitMap;

            {
                MaNGOS::AnyAoETargetUnitInObjectRangeCheck u_check(m_caster, max_range);
                MaNGOS::UnitListSearcher<MaNGOS::AnyAoETargetUnitInObjectRangeCheck> searcher(tempTargetUnitMap, u_check);
                Cell::VisitAllObjects(m_caster, searcher, max_range);
            }

            if (tempTargetUnitMap.empty())
                break;

            tempTargetUnitMap.sort(TargetDistanceOrderNear(m_caster));

            //Now to get us a random target that's in the initial range of the spell
            uint32 t = 0;
            UnitList::iterator itr = tempTargetUnitMap.begin();
            while(itr!= tempTargetUnitMap.end() && (*itr)->IsWithinDist(m_caster, radius))
                ++t, ++itr;

            if(!t)
                break;

            itr = tempTargetUnitMap.begin();
            std::advance(itr, rand() % t);
            Unit *pUnitTarget = *itr;
            targetUnitMap.push_back(pUnitTarget);

            tempTargetUnitMap.erase(itr);

            tempTargetUnitMap.sort(TargetDistanceOrderNear(pUnitTarget));

            t = unMaxTargets - 1;
            Unit *prev = pUnitTarget;
            UnitList::iterator next = tempTargetUnitMap.begin();

            while(t && next != tempTargetUnitMap.end())
            {
                if(!prev->IsWithinDist(*next, CHAIN_SPELL_JUMP_RADIUS))
                    break;

                if((!prev->IsWithinLOSInMap(*next) && !m_spellInfo->HasAttribute(SPELL_ATTR_EX2_IGNORE_LOS)) || (m_spellInfo->HasAttribute(SPELL_ATTR_EX6_IGNORE_CCED_TARGETS) && !(*next)->CanFreeMove()))
                {
                    ++next;
                    continue;
                }

                prev = *next;
                targetUnitMap.push_back(prev);
                tempTargetUnitMap.erase(next);
                tempTargetUnitMap.sort(TargetDistanceOrderNear(prev));
                next = tempTargetUnitMap.begin();

                --t;
            }
            break;
        }
        case TARGET_RANDOM_FRIEND_CHAIN_IN_AREA:
        {
            m_targets.m_targetMask = 0;
            unMaxTargets = unEffectChainTarget;
            float max_range = radius + unMaxTargets * CHAIN_SPELL_JUMP_RADIUS;
            UnitList tempTargetUnitMap;
            {
                MaNGOS::AnyFriendlyUnitInObjectRangeCheck u_check(m_caster, max_range);
                MaNGOS::UnitListSearcher<MaNGOS::AnyFriendlyUnitInObjectRangeCheck> searcher(tempTargetUnitMap, u_check);
                Cell::VisitAllObjects(m_caster, searcher, max_range);
            }

            if (tempTargetUnitMap.empty())
                break;

            tempTargetUnitMap.sort(TargetDistanceOrderNear(m_caster));

            //Now to get us a random target that's in the initial range of the spell
            uint32 t = 0;
            UnitList::iterator itr = tempTargetUnitMap.begin();
            while(itr != tempTargetUnitMap.end() && (*itr)->IsWithinDist(m_caster, radius))
                ++t, ++itr;

            if(!t)
                break;

            itr = tempTargetUnitMap.begin();
            std::advance(itr, rand() % t);
            Unit *pUnitTarget = *itr;
            targetUnitMap.push_back(pUnitTarget);

            tempTargetUnitMap.erase(itr);

            tempTargetUnitMap.sort(TargetDistanceOrderNear(pUnitTarget));

            t = unMaxTargets - 1;
            Unit *prev = pUnitTarget;
            UnitList::iterator next = tempTargetUnitMap.begin();

            while(t && next != tempTargetUnitMap.end())
            {
                if(!prev->IsWithinDist(*next, CHAIN_SPELL_JUMP_RADIUS))
                    break;

                if (!m_spellInfo->HasAttribute(SPELL_ATTR_EX2_IGNORE_LOS) && !prev->IsWithinLOSInMap (*next))
                {
                    ++next;
                    continue;
                }
                prev = *next;
                targetUnitMap.push_back(prev);
                tempTargetUnitMap.erase(next);
                tempTargetUnitMap.sort(TargetDistanceOrderNear(prev));
                next = tempTargetUnitMap.begin();
                --t;
            }
            break;
        }
        case TARGET_PET:
        {
            Pet* tmpUnit = m_caster->GetPet();
            if (!tmpUnit) break;
            GroupPetList m_groupPets = m_caster->GetPets();
            if (!m_groupPets.empty())
            {
                for (GroupPetList::const_iterator itr = m_groupPets.begin(); itr != m_groupPets.end(); ++itr)
                    if (Pet* _pet = m_caster->GetMap()->GetPet(*itr))
                        targetUnitMap.push_back(_pet);
            }
            break;
        }
        case TARGET_CHAIN_DAMAGE:
        {
            if (unEffectChainTarget <= 1)
            {
                if (Unit* pUnitTarget = m_caster->SelectMagnetTarget(m_targets.getUnitTarget(), this, effIndex))
                {
                    if (m_targets.getUnitTarget() != pUnitTarget)
                    {
                        m_targets.setUnitTarget(pUnitTarget);
                        m_spellFlags |= SPELL_FLAG_REDIRECTED;
                    }
                    targetUnitMap.push_back(pUnitTarget);
                }
            }
            else
            {
                Unit* pUnitTarget = m_targets.getUnitTarget();
                WorldObject* originalCaster = GetAffectiveCasterObject();
                if(!pUnitTarget || !originalCaster)
                    break;

                unMaxTargets = unEffectChainTarget;

                float max_range;
                if (m_spellInfo->DmgClass == SPELL_DAMAGE_CLASS_MELEE)
                    max_range = radius;
                else
                    //FIXME: This very like horrible hack and wrong for most spells
                    max_range = radius + unMaxTargets * CHAIN_SPELL_JUMP_RADIUS;

                UnitList tempTargetUnitMap;
                {
                    MaNGOS::AnyAoEVisibleTargetUnitInObjectRangeCheck u_check(pUnitTarget, originalCaster, max_range);
                    MaNGOS::UnitListSearcher<MaNGOS::AnyAoEVisibleTargetUnitInObjectRangeCheck> searcher(tempTargetUnitMap, u_check);
                    Cell::VisitAllObjects(m_caster, searcher, max_range);
                }

                if (tempTargetUnitMap.empty())
                    break;

                tempTargetUnitMap.sort(TargetDistanceOrderNear(pUnitTarget));

                if (*tempTargetUnitMap.begin() == pUnitTarget)
                    tempTargetUnitMap.erase(tempTargetUnitMap.begin());

                targetUnitMap.push_back(pUnitTarget);
                uint32 t = unMaxTargets - 1;
                Unit *prev = pUnitTarget;
                UnitList::iterator next = tempTargetUnitMap.begin();

                while (t && next != tempTargetUnitMap.end())
                {
                    if (!prev->IsWithinDist(*next,CHAIN_SPELL_JUMP_RADIUS))
                        break;

                    if (prev == (Unit*)m_caster)
                        break;

                    if ((!m_spellInfo->HasAttribute(SPELL_ATTR_EX2_IGNORE_LOS) && !prev->IsWithinLOSInMap(*next)) || (m_spellInfo->HasAttribute(SPELL_ATTR_EX6_IGNORE_CCED_TARGETS) && !(*next)->CanFreeMove()))
                    {
                        ++next;
                        continue;
                    }

                    prev = *next;
                    targetUnitMap.push_back(prev);
                    tempTargetUnitMap.erase(next);
                    tempTargetUnitMap.sort(TargetDistanceOrderNear(prev));
                    next = tempTargetUnitMap.begin();

                    --t;
                }
            }
            break;
        }
        case TARGET_ALL_ENEMY_IN_AREA:
        {
            FillAreaTargets(targetUnitMap, radius, PUSH_DEST_CENTER, SPELL_TARGETS_AOE_DAMAGE);
            if (m_spellInfo->Id == 62240 || m_spellInfo->Id == 62920)      // Solar Flare
            {
                if (SpellAuraHolderPtr holder = m_caster->GetSpellAuraHolder(62239))
                    unMaxTargets = holder->GetStackAmount();
                else
                    unMaxTargets = 1;
            }
            else if (m_spellInfo->Id == 42005)                   // Bloodboil (spell hits only the 5 furthest away targets)
            {
                if (targetUnitMap.size() > unMaxTargets)
                {
                    targetUnitMap.sort(TargetDistanceOrderFarAway(m_caster));
                    targetUnitMap.resize(unMaxTargets);
                }
            }
            else if (m_spellInfo->Id == 30843)              // Enfeeble (do not target current victim)
            {
                if (Unit* pVictim = m_caster->getVictim())
                    targetUnitMap.remove(pVictim);
            }
            break;
        }
        case TARGET_AREAEFFECT_INSTANT:
        {
            SpellTargets targetB = SPELL_TARGETS_AOE_DAMAGE;

            // Select friendly targets for positive effect
            if (IsPositiveEffect(m_spellInfo, effIndex))
                targetB = SPELL_TARGETS_FRIENDLY;

            UnitList tempTargetUnitMap;
            SpellScriptTargetBounds bounds = sSpellMgr.GetSpellScriptTargetBounds(m_spellInfo->Id);

            // fill real target list if no spell script target defined
            FillAreaTargets(bounds.first != bounds.second ? tempTargetUnitMap : targetUnitMap,
                radius, PUSH_INHERITED_CENTER, bounds.first != bounds.second ? SPELL_TARGETS_ALL : targetB);

            if (!tempTargetUnitMap.empty())
            {
                for (UnitList::const_iterator iter = tempTargetUnitMap.begin(); iter != tempTargetUnitMap.end(); ++iter)
                {
                    if ((*iter)->GetTypeId() != TYPEID_UNIT)
                        continue;

                    for(SpellScriptTarget::const_iterator i_spellST = bounds.first; i_spellST != bounds.second; ++i_spellST)
                    {
                        // only creature entries supported for this target type
                        if (i_spellST->second.type == SPELL_TARGET_TYPE_GAMEOBJECT)
                            continue;

                        if ((*iter)->GetEntry() == i_spellST->second.targetEntry)
                        {
                            if (i_spellST->second.type == SPELL_TARGET_TYPE_DEAD && ((Creature*)(*iter))->IsCorpse())
                            {
                                targetUnitMap.push_back((*iter));
                            }
                            else if (i_spellST->second.type == SPELL_TARGET_TYPE_CREATURE && (*iter)->isAlive())
                            {
                                targetUnitMap.push_back((*iter));
                            }

                            break;
                        }
                    }
                }
            }

            // exclude caster
            targetUnitMap.remove(m_caster);
            break;
        }
        case TARGET_AREAEFFECT_CUSTOM:
        {
            if (m_spellInfo->Effect[effIndex] == SPELL_EFFECT_PERSISTENT_AREA_AURA)
                break;
            else if (m_spellInfo->Effect[effIndex] == SPELL_EFFECT_SUMMON)
            {
                targetUnitMap.push_back(m_caster);
                break;
            }

            UnitList tempTargetUnitMap;
            SpellScriptTargetBounds bounds = sSpellMgr.GetSpellScriptTargetBounds(m_spellInfo->Id);
            // fill real target list if no spell script target defined
            FillAreaTargets(bounds.first != bounds.second ? tempTargetUnitMap : targetUnitMap, radius, PUSH_DEST_CENTER, SPELL_TARGETS_ALL);

            if (!tempTargetUnitMap.empty())
            {
                for (UnitList::const_iterator iter = tempTargetUnitMap.begin(); iter != tempTargetUnitMap.end(); ++iter)
                {
                    if ((*iter)->GetTypeId() != TYPEID_UNIT)
                        continue;

                    for(SpellScriptTarget::const_iterator i_spellST = bounds.first; i_spellST != bounds.second; ++i_spellST)
                    {
                        // only creature entries supported for this target type
                        if (i_spellST->second.type == SPELL_TARGET_TYPE_GAMEOBJECT)
                            continue;

                        if ((*iter)->GetEntry() == i_spellST->second.targetEntry)
                        {
                            if (i_spellST->second.type == SPELL_TARGET_TYPE_DEAD && ((Creature*)(*iter))->IsCorpse())
                            {
                                targetUnitMap.push_back((*iter));
                            }
                            else if (i_spellST->second.type == SPELL_TARGET_TYPE_CREATURE && (*iter)->isAlive())
                            {
                                targetUnitMap.push_back((*iter));
                            }

                            break;
                        }
                    }
                }
            }
            else
            {
                // remove not targetable units if spell has no script targets
                for (UnitList::iterator itr = targetUnitMap.begin(); itr != targetUnitMap.end(); )
                {
                    if (!(*itr)->isTargetableForAttack(m_spellInfo->HasAttribute(SPELL_ATTR_EX3_CAST_ON_DEAD)))
                        targetUnitMap.erase(itr++);
                    else
                        ++itr;
                }
            }
            break;
        }
        case TARGET_GO_IN_FRONT_OF_CASTER_90:
        case TARGET_AREAEFFECT_GO_AROUND_SOURCE:
        case TARGET_AREAEFFECT_GO_AROUND_DEST:
        {
            float x, y, z;
            if (targetMode == TARGET_AREAEFFECT_GO_AROUND_SOURCE)
            {
                if (m_targets.m_targetMask & TARGET_FLAG_SOURCE_LOCATION)
                    m_targets.getSource(x, y, z);
                else
                    m_caster->GetPosition(x, y, z);
            }
            else if (m_targets.m_targetMask & TARGET_FLAG_DEST_LOCATION)
            {
                m_targets.getDestination(x, y, z);
            }
            else
                m_caster->GetPosition(x, y, z);

            // It may be possible to fill targets for some spell effects
            // automatically (SPELL_EFFECT_WMO_REPAIR(88) for example) but
            // for some/most spells we clearly need/want to limit with spell_target_script
            // Some spells untested, for affected GO type 33. May need further adjustments for spells related.

            SpellScriptTargetBounds bounds = sSpellMgr.GetSpellScriptTargetBounds(m_spellInfo->Id);
            std::list<GameObject*> tempTargetGOList;

            float fSearchDistance = GetSpellMaxRange(sSpellRangeStore.LookupEntry(m_spellInfo->rangeIndex));

            if (bounds.first !=  bounds.second)
            {
                for(SpellScriptTarget::const_iterator i_spellST = bounds.first; i_spellST != bounds.second; ++i_spellST)
                {
                    if (i_spellST->second.type == SPELL_TARGET_TYPE_GAMEOBJECT)
                    {
                        // search all GO's with entry, within range of m_destN
                        MaNGOS::GameObjectEntryInPosRangeCheck go_check(*m_caster, i_spellST->second.targetEntry, x, y, z, radius);
                        MaNGOS::GameObjectListSearcher<MaNGOS::GameObjectEntryInPosRangeCheck> checker(tempTargetGOList, go_check);
                        Cell::VisitGridObjects(m_caster, checker, radius + fSearchDistance);
                    }
                }
            }
            else
            {
                MaNGOS::GameObjectInRangeCheck check(m_caster, x, y, z, radius);
                MaNGOS::GameObjectListSearcher<MaNGOS::GameObjectInRangeCheck> searcher(tempTargetGOList, check);
                Cell::VisitAllObjects(m_caster, searcher, radius + fSearchDistance );
            }

            if (!tempTargetGOList.empty())
            {
                for (std::list<GameObject*>::iterator iter = tempTargetGOList.begin(); iter != tempTargetGOList.end(); ++iter)
                {
                    switch (targetMode)
                    {
                        case TARGET_GO_IN_FRONT_OF_CASTER_90:
                            if (m_caster->isInFront(*iter, radius, M_PI_F/2))
                                AddGOTarget(*iter, effIndex);
                            break;
                        case TARGET_AREAEFFECT_GO_AROUND_SOURCE:
                        case TARGET_AREAEFFECT_GO_AROUND_DEST:
                        default:
                            AddGOTarget(*iter, effIndex);
                            break;
                    }
                }
            }
            break;
        }
        case TARGET_ALL_ENEMY_IN_AREA_INSTANT:
        {
            // targets the ground, not the units in the area
            switch(m_spellInfo->Effect[effIndex])
            {
                case SPELL_EFFECT_PERSISTENT_AREA_AURA:
                    break;
                case SPELL_EFFECT_SUMMON:
                    targetUnitMap.push_back(m_caster);
                    break;
                default:
                    FillAreaTargets(targetUnitMap, radius, PUSH_DEST_CENTER, SPELL_TARGETS_AOE_DAMAGE);
                    break;
            }
            break;
        }
        case TARGET_DUELVSPLAYER_COORDINATES:
        {
            if (Unit* currentTarget = m_targets.getUnitTarget())
                m_targets.setDestination(currentTarget->GetPositionX(), currentTarget->GetPositionY(), currentTarget->GetPositionZ());
            break;
        }
        case TARGET_ALL_PARTY_AROUND_CASTER:
        {
            if (m_caster->GetObjectGuid().IsPet())
            {
                // only affect pet and owner
                targetUnitMap.push_back(m_caster);
                if (Unit* owner = m_caster->GetOwner())
                    targetUnitMap.push_back(owner);
            }
            else
            {
                FillRaidOrPartyTargets(targetUnitMap, m_caster, m_caster, radius, false, true, true);
            }
            break;
        }
        case TARGET_ALL_PARTY_AROUND_CASTER_2:
        case TARGET_ALL_PARTY:
        {
            FillRaidOrPartyTargets(targetUnitMap, m_caster, m_caster, radius, false, true, true);
            break;
        }
        case TARGET_ALL_RAID_AROUND_CASTER:
        {
            if (m_spellInfo->Id == 57669)                    // Replenishment (special target selection)
            {
                // in arena, target should be only caster
                if (m_caster->GetMap()->IsBattleArena())
                    targetUnitMap.push_back(m_caster);
                else
                    FillRaidOrPartyManaPriorityTargets(targetUnitMap, m_caster, m_caster, radius, 10, true, false, true);
            }
            else if (m_spellInfo->Id==52759)                // Ancestral Awakening (special target selection)
                FillRaidOrPartyHealthPriorityTargets(targetUnitMap, m_caster, m_caster, radius, 1, true, false, true);
            else if (m_spellInfo->Id == 54171)              // Divine Storm
                FillRaidOrPartyHealthPriorityTargets(targetUnitMap, m_caster, m_caster, radius, 3, true, false, true);
            else if (m_spellInfo->Id == 59725)              // Improved Spell Reflection
            {
                if (m_caster->HasAura(23920, EFFECT_INDEX_0) )
                    m_caster->RemoveAurasDueToSpell(23920); // will be replaced by imp. spell refl. aura

                Unit::AuraList const& lDummyAuras = m_caster->GetAurasByType(SPELL_AURA_DUMMY);
                for(Unit::AuraList::const_iterator i = lDummyAuras.begin(); i != lDummyAuras.end(); ++i)
                {
                    if((*i)->GetSpellProto()->SpellIconID == 1935)
                    {
                        unMaxTargets = (*i)->GetModifier()->m_amount + 1;   // +1 because we are also applying this to the caster
                        break;
                    }
                }

                radius = 20.0f;     // as mentioned in the spell's tooltip (data doesn't appear in dbc)

                FillRaidOrPartyTargets(targetUnitMap, m_caster, m_caster, radius, false, false, true);
                targetUnitMap.sort(TargetDistanceOrderNear(m_caster));
                if (targetUnitMap.size() > unMaxTargets)
                    targetUnitMap.resize(unMaxTargets);
                break;
            }
            else
                FillRaidOrPartyTargets(targetUnitMap, m_caster, m_caster, radius, true, true, IsPositiveSpell(m_spellInfo->Id));
            break;
        }
        case TARGET_SINGLE_FRIEND:
        case TARGET_SINGLE_FRIEND_2:
            if (m_targets.getUnitTarget())
                targetUnitMap.push_back(m_targets.getUnitTarget());
            break;
        case TARGET_NONCOMBAT_PET:
            if (Unit* target = m_targets.getUnitTarget())
                if ( target->GetTypeId() == TYPEID_UNIT && ((Creature*)target)->IsPet() && ((Pet*)target)->getPetType() == MINI_PET)
                    targetUnitMap.push_back(target);
            break;
        case TARGET_UNIT_CREATOR:
            if (Unit* target = m_caster->GetCreator())
                targetUnitMap.push_back(target);
            break;
        case TARGET_OWNED_VEHICLE:
            if (VehicleKitPtr vehicle = m_caster->GetVehicle())
                if (Unit* target = vehicle->GetBase())
                    targetUnitMap.push_back(target);
            break;
        case TARGET_UNIT_PASSENGER_0:
        case TARGET_UNIT_PASSENGER_1:
        case TARGET_UNIT_PASSENGER_2:
        case TARGET_UNIT_PASSENGER_3:
        case TARGET_UNIT_PASSENGER_4:
        case TARGET_UNIT_PASSENGER_5:
        case TARGET_UNIT_PASSENGER_6:
        case TARGET_UNIT_PASSENGER_7:
            if (m_caster->GetTypeId() == TYPEID_UNIT && m_caster->GetObjectGuid().IsVehicle())
                if (Unit *unit = m_caster->GetVehicleKit()->GetPassenger(targetMode - TARGET_UNIT_PASSENGER_0))
                    targetUnitMap.push_back(unit);
            break;
        case TARGET_CASTER_COORDINATES:
        {
            // Check original caster is GO - set its coordinates as src cast
            if (WorldObject *caster = GetCastingObject())
                m_targets.setSource(caster->GetPositionX(), caster->GetPositionY(), caster->GetPositionZ());
            break;
        }
        case TARGET_ALL_HOSTILE_UNITS_AROUND_CASTER:
            FillAreaTargets(targetUnitMap, radius, PUSH_SELF_CENTER, SPELL_TARGETS_HOSTILE);
            break;
        case TARGET_ALL_FRIENDLY_UNITS_AROUND_CASTER:
            switch (m_spellInfo->Id)
            {
                case 54171:                                 // Divine Storm
                    FillRaidOrPartyHealthPriorityTargets(targetUnitMap, m_caster, m_caster, radius, 3, true, false, true);
                    break;
                case 56153:                                 // Guardian Aura - Ahn'Kahet
                case 50811:                                 // Shatter Dmg N - Krystallus
                case 61547:                                 // Shatter Dmg H - Krystallus
                    FillAreaTargets(targetUnitMap, radius, PUSH_SELF_CENTER, SPELL_TARGETS_FRIENDLY);
                    targetUnitMap.remove(m_caster);
                    break;
                case 63881:                                 // Malady of the Mind   Ulduar Yogg Saron
                    FillAreaTargets(targetUnitMap, radius, PUSH_SELF_CENTER, SPELL_TARGETS_FRIENDLY, GetCastingObject());
                    targetUnitMap.remove(m_caster);
                    break;
                case 64844:                                 // Divine Hymn
                    // target amount stored in parent spell dummy effect but hard to access
                    FillRaidOrPartyHealthPriorityTargets(targetUnitMap, m_caster, m_caster, radius, 3, true, false, true);
                    break;
                case 64904:                                 // Hymn of Hope
                    // target amount stored in parent spell dummy effect but hard to access
                    FillRaidOrPartyManaPriorityTargets(targetUnitMap, m_caster, m_caster, radius, 3, true, false, true);
                    break;
                default:
                    // selected friendly units (for casting objects) around casting object
                    FillAreaTargets(targetUnitMap, radius, PUSH_SELF_CENTER, SPELL_TARGETS_FRIENDLY, GetCastingObject());
                    break;
            }
            break;
        case TARGET_ALL_FRIENDLY_UNITS_IN_AREA:
            // Circle of Healing
            if (m_spellInfo->SpellFamilyName == SPELLFAMILY_PRIEST && m_spellInfo->SpellVisual[0] == 8253)
            {
                Unit* target = m_targets.getUnitTarget();
                if(!target)
                    target = m_caster;

                uint32 count = 5;
                // Glyph of Circle of Healing
                if (Aura const* glyph = m_caster->GetDummyAura(55675))
                    count += glyph->GetModifier()->m_amount;

                FillRaidOrPartyHealthPriorityTargets(targetUnitMap, m_caster, target, radius, count, true, false, true);
            }
            // Wild Growth
            else if (m_spellInfo->SpellFamilyName == SPELLFAMILY_DRUID && m_spellInfo->SpellIconID == 2864)
            {
                Unit* target = m_targets.getUnitTarget();
                if(!target)
                    target = m_caster;
                uint32 count = CalculateDamage(EFFECT_INDEX_2,m_caster); // stored in dummy effect, affected by mods

                FillRaidOrPartyHealthPriorityTargets(targetUnitMap, m_caster, target, radius, count, true, false, true);
            }
            // Item - Icecrown 25 Heroic/Normal Healer Trinket 2
            else if (m_spellInfo->Id == 71641 || m_spellInfo->Id == 71610)
            {
                FillRaidOrPartyHealthPriorityTargets(targetUnitMap, m_caster, m_caster, radius, 1, true, false, false);
            }
            else
                FillAreaTargets(targetUnitMap, radius, PUSH_DEST_CENTER, SPELL_TARGETS_FRIENDLY);
            break;
        // TARGET_SINGLE_PARTY means that the spells can only be casted on a party member and not on the caster (some seals, fire shield from imp, etc..)
        case TARGET_SINGLE_PARTY:
        {
            Unit *target = m_targets.getUnitTarget();
            // Those spells apparently can't be casted on the caster.
            if ( target && target != m_caster)
            {
                // Can only be casted on group's members or its pets
                Group  *pGroup = NULL;

                Unit* owner = m_caster->GetCharmerOrOwner();
                Unit *targetOwner = target->GetCharmerOrOwner();
                if (owner)
                {
                    if (owner->GetTypeId() == TYPEID_PLAYER)
                    {
                        if ( target == owner )
                        {
                            targetUnitMap.push_back(target);
                            break;
                        }
                        pGroup = ((Player*)owner)->GetGroup();
                    }
                }
                else if (m_caster->GetTypeId() == TYPEID_PLAYER)
                {
                    if ( targetOwner == m_caster && target->GetTypeId() == TYPEID_UNIT && ((Creature*)target)->IsPet())
                    {
                        targetUnitMap.push_back(target);
                        break;
                    }
                    pGroup = ((Player*)m_caster)->GetGroup();
                }

                if (pGroup)
                {
                    // Our target can also be a player's pet who's grouped with us or our pet. But can't be controlled player
                    if (targetOwner)
                    {
                        if ( targetOwner->GetTypeId() == TYPEID_PLAYER &&
                            target->GetTypeId() == TYPEID_UNIT && (((Creature*)target)->IsPet()) &&
                            target->GetOwnerGuid() == targetOwner->GetObjectGuid() &&
                            pGroup->IsMember(((Player*)targetOwner)->GetObjectGuid()))
                        {
                            targetUnitMap.push_back(target);
                        }
                    }
                    // 1Our target can be a player who is on our group
                    else if (target->GetTypeId() == TYPEID_PLAYER && pGroup->IsMember(((Player*)target)->GetObjectGuid()))
                    {
                        targetUnitMap.push_back(target);
                    }
                }
            }
            break;
        }
        case TARGET_GAMEOBJECT:
            if (m_targets.getGOTarget())
                AddGOTarget(m_targets.getGOTarget(), effIndex);
            break;
        case TARGET_IN_FRONT_OF_CASTER:
        {
            SpellNotifyPushType pushType = PUSH_IN_FRONT;
            switch (m_spellInfo->SpellVisual[0])            // Some spell require a different target fill
            {
                case 3879: pushType = PUSH_IN_BACK;     break;
                case 7441: pushType = PUSH_IN_FRONT_15; break;
            }
            FillAreaTargets(targetUnitMap, radius, pushType, SPELL_TARGETS_AOE_DAMAGE);
            break;
        }
        case TARGET_LARGE_FRONTAL_CONE:
            FillAreaTargets(targetUnitMap, radius, PUSH_IN_FRONT_90, SPELL_TARGETS_AOE_DAMAGE);
            break;
        case TARGET_NARROW_FRONTAL_CONE:
            FillAreaTargets(targetUnitMap, radius, PUSH_IN_FRONT_15, SPELL_TARGETS_AOE_DAMAGE);
            break;
        case TARGET_IN_FRONT_OF_CASTER_30:
            // Incorrect name for target. Must be _FRONTAL_CONE_90
            FillAreaTargets(targetUnitMap, radius, PUSH_IN_FRONT_90, SPELL_TARGETS_AOE_DAMAGE);
            break;
        case TARGET_DUELVSPLAYER:
        {
            Unit *target = m_targets.getUnitTarget();
            if (target)
            {
                if (m_caster->IsFriendlyTo(target))
                {
                    targetUnitMap.push_back(target);
                }
                else
                {
                    if (Unit* pUnitTarget = m_caster->SelectMagnetTarget(m_targets.getUnitTarget(), this, effIndex))
                    {
                        if (m_targets.getUnitTarget() != pUnitTarget)
                        {
                            m_targets.setUnitTarget(pUnitTarget);
                            m_spellFlags |= SPELL_FLAG_REDIRECTED;
                        }
                        targetUnitMap.push_back(pUnitTarget);
                    }
                }
            }
            break;
        }
        case TARGET_GAMEOBJECT_ITEM:
            if (m_targets.getGOTargetGuid())
                AddGOTarget(m_targets.getGOTarget(), effIndex);
            else if (m_targets.getItemTarget())
                AddItemTarget(m_targets.getItemTarget(), effIndex);
            break;
        case TARGET_MASTER:
            if (Unit* owner = m_caster->GetCharmerOrOwner())
                targetUnitMap.push_back(owner);
            break;
        case TARGET_ALL_ENEMY_IN_AREA_CHANNELED:
            // targets the ground, not the units in the area
            if (m_spellInfo->Effect[effIndex]!=SPELL_EFFECT_PERSISTENT_AREA_AURA)
                FillAreaTargets(targetUnitMap, radius, PUSH_DEST_CENTER, SPELL_TARGETS_AOE_DAMAGE);
            break;
        case TARGET_MINION:
            if (m_spellInfo->Effect[effIndex] != SPELL_EFFECT_DUEL)
                targetUnitMap.push_back(m_caster);
            break;
        case TARGET_SINGLE_ENEMY:
        {
            if (Unit* pUnitTarget = m_caster->SelectMagnetTarget(m_targets.getUnitTarget(), this, effIndex))
            {
                if (m_targets.getUnitTarget() != pUnitTarget)
                {
                    m_targets.setUnitTarget(pUnitTarget);
                    m_spellFlags |= SPELL_FLAG_REDIRECTED;
                }
                targetUnitMap.push_back(pUnitTarget);
            }
            break;
        }
        case TARGET_AREAEFFECT_PARTY:
        {
            Unit* owner = m_caster->GetCharmerOrOwner();
            Player *pTarget = NULL;

            if (owner)
            {
                targetUnitMap.push_back(m_caster);
                if (owner->GetTypeId() == TYPEID_PLAYER)
                    pTarget = (Player*)owner;
            }
            else if (m_caster->GetTypeId() == TYPEID_PLAYER)
            {
                if (Unit* target = m_targets.getUnitTarget())
                {
                    if ( target->GetTypeId() != TYPEID_PLAYER)
                    {
                        if(((Creature*)target)->IsPet())
                        {
                            Unit *targetOwner = target->GetOwner();
                            if (targetOwner->GetTypeId() == TYPEID_PLAYER)
                                pTarget = (Player*)targetOwner;
                        }
                    }
                    else
                        pTarget = (Player*)target;
                }
            }

            Group* pGroup = pTarget ? pTarget->GetGroup() : NULL;

            if (pGroup)
            {
                uint8 subgroup = pTarget->GetSubGroup();

                for(GroupReference *itr = pGroup->GetFirstMember(); itr != NULL; itr = itr->next())
                {
                    Player* Target = itr->getSource();

                    // IsHostileTo check duel and controlled by enemy
                    if (Target && Target->GetSubGroup() == subgroup && !m_caster->IsHostileTo(Target))
                    {
                        if ( pTarget->IsWithinDistInMap(Target, radius) )
                            targetUnitMap.push_back(Target);

                        if (Target->GetPet())
                        {
                            GroupPetList m_groupPets = Target->GetPets();
                            if (!m_groupPets.empty())
                            {
                                for (GroupPetList::const_iterator itr = m_groupPets.begin(); itr != m_groupPets.end(); ++itr)
                                    if (Pet* _pet = Target->GetMap()->GetPet(*itr))
                                        if ( pTarget->IsWithinDistInMap(_pet, radius) )
                                            targetUnitMap.push_back(_pet);
                            }
                        }
                    }
                }
            }
            else if (owner)
            {
                if (m_caster->IsWithinDistInMap(owner, radius))
                    targetUnitMap.push_back(owner);
            }
            else if (pTarget)
            {
                targetUnitMap.push_back(pTarget);

                if (Pet* pet = pTarget->GetPet())
                    if ( m_caster->IsWithinDistInMap(pet, radius) )
                        targetUnitMap.push_back(pet);
            }
            break;
        }
        case TARGET_SCRIPT:
        {
            if (m_targets.getUnitTarget())
                targetUnitMap.push_back(m_targets.getUnitTarget());
            if (m_targets.getItemTarget())
                AddItemTarget(m_targets.getItemTarget(), effIndex);
            break;
        }
        case TARGET_SELF_FISHING:
            targetUnitMap.push_back(m_caster);
            break;
        case TARGET_CHAIN_HEAL:
        {
            Unit* pUnitTarget = m_targets.getUnitTarget();
            if(!pUnitTarget)
                break;

            if (unEffectChainTarget <= 1)
                targetUnitMap.push_back(pUnitTarget);
            else
            {
                unMaxTargets = unEffectChainTarget;
                float max_range = radius + unMaxTargets * CHAIN_SPELL_JUMP_RADIUS;

                UnitList tempTargetUnitMap;

                FillAreaTargets(tempTargetUnitMap, max_range, PUSH_SELF_CENTER, SPELL_TARGETS_FRIENDLY);

                if (m_caster != pUnitTarget && std::find(tempTargetUnitMap.begin(), tempTargetUnitMap.end(), m_caster) == tempTargetUnitMap.end())
                    tempTargetUnitMap.push_front(m_caster);

                tempTargetUnitMap.sort(TargetDistanceOrderNear(pUnitTarget));

                if (tempTargetUnitMap.empty())
                    break;

                if (*tempTargetUnitMap.begin() == pUnitTarget)
                    tempTargetUnitMap.erase(tempTargetUnitMap.begin());

                targetUnitMap.push_back(pUnitTarget);
                uint32 t = unMaxTargets - 1;
                Unit *prev = pUnitTarget;
                UnitList::iterator next = tempTargetUnitMap.begin();

                while(t && next != tempTargetUnitMap.end())
                {
                    if(!prev->IsWithinDist(*next, CHAIN_SPELL_JUMP_RADIUS))
                        break;

                    if (!m_spellInfo->HasAttribute(SPELL_ATTR_EX2_IGNORE_LOS) && !prev->IsWithinLOSInMap (*next))
                    {
                        ++next;
                        continue;
                    }

                    if((*next)->GetHealth() == (*next)->GetMaxHealth())
                    {
                        next = tempTargetUnitMap.erase(next);
                        continue;
                    }

                    prev = *next;
                    targetUnitMap.push_back(prev);
                    tempTargetUnitMap.erase(next);
                    tempTargetUnitMap.sort(TargetDistanceOrderNear(prev));
                    next = tempTargetUnitMap.begin();

                    --t;
                }
            }
            break;
        }
        case TARGET_CURRENT_ENEMY_COORDINATES:
        {
            Unit* currentTarget = m_targets.getUnitTarget();
            if (currentTarget)
            {
                targetUnitMap.push_back(currentTarget);
                m_targets.setDestination(currentTarget->GetPositionX(), currentTarget->GetPositionY(), currentTarget->GetPositionZ());
            }
            break;
        }
        case TARGET_AREAEFFECT_PARTY_AND_CLASS:
        {
            Player* targetPlayer = m_targets.getUnitTarget() && m_targets.getUnitTarget()->GetTypeId() == TYPEID_PLAYER
                ? (Player*)m_targets.getUnitTarget() : NULL;

            Group* pGroup = targetPlayer ? targetPlayer->GetGroup() : NULL;
            if (pGroup)
            {
                for(GroupReference *itr = pGroup->GetFirstMember(); itr != NULL; itr = itr->next())
                {
                    Player* Target = itr->getSource();

                    // IsHostileTo check duel and controlled by enemy
                    if ( Target && targetPlayer->IsWithinDistInMap(Target, radius) &&
                        targetPlayer->getClass() == Target->getClass() &&
                        !m_caster->IsHostileTo(Target) )
                    {
                        targetUnitMap.push_back(Target);
                    }
                }
            }
            else if (m_targets.getUnitTarget())
                targetUnitMap.push_back(m_targets.getUnitTarget());
            break;
        }
        case TARGET_TABLE_X_Y_Z_COORDINATES:
        {
            SpellTargetPosition const* st = sSpellMgr.GetSpellTargetPosition(m_spellInfo->Id);
            if (st)
            {
                m_targets.setDestination(st->target_X, st->target_Y, st->target_Z);
                // TODO - maybe use an (internal) value for the map for neat far teleport handling

                // far-teleport spells are handled in SpellEffect, elsewise report an error about an unexpected map (spells are always locally)
                if (st->target_mapId != m_caster->GetMapId() && m_spellInfo->Effect[effIndex] != SPELL_EFFECT_TELEPORT_UNITS)
                    sLog.outError( "SPELL: wrong map (%u instead %u) target coordinates for spell ID %u", st->target_mapId, m_caster->GetMapId(), m_spellInfo->Id);
            }
            else
                sLog.outError("SPELL: unknown target coordinates for spell ID %u", m_spellInfo->Id);
            break;
        }
        case TARGET_INFRONT_OF_VICTIM:
        case TARGET_BEHIND_VICTIM:
        case TARGET_RIGHT_FROM_VICTIM:
        case TARGET_LEFT_FROM_VICTIM:
        {
            Unit *pTarget = NULL;

            // explicit cast data from client or server-side cast
            // some spell at client send caster
            if (m_targets.getUnitTarget() && m_targets.getUnitTarget()!=m_caster)
                pTarget = m_targets.getUnitTarget();
            else if (m_caster->getVictim())
                pTarget = m_caster->getVictim();
            else if (m_caster->GetTypeId() == TYPEID_PLAYER)
                pTarget = ObjectAccessor::GetUnit(*m_caster, ((Player*)m_caster)->GetSelectionGuid());

            if (pTarget)
            {
                float angle = 0.0f;
                float dist = (radius && targetMode != TARGET_BEHIND_VICTIM) ? radius : CONTACT_DISTANCE;

                switch(targetMode)
                {
                    case TARGET_INFRONT_OF_VICTIM:                      break;
                    case TARGET_BEHIND_VICTIM:      angle = M_PI_F;       break;
                    case TARGET_RIGHT_FROM_VICTIM:  angle = -M_PI_F / 2;  break;
                    case TARGET_LEFT_FROM_VICTIM:   angle = M_PI_F / 2;   break;
                }

                float _target_x, _target_y, _target_z;
                pTarget->GetClosePoint(_target_x, _target_y, _target_z, pTarget->GetObjectBoundingRadius(), dist, angle, m_caster);
                if (pTarget->IsWithinLOS(_target_x, _target_y, _target_z))
                {
                    targetUnitMap.push_back(m_caster);
                    m_targets.setDestination(_target_x, _target_y, _target_z);
                }
            }
            break;
        }
        case TARGET_DYNAMIC_OBJECT_COORDINATES:
            // if parent spell create dynamic object extract area from it
            if (DynamicObject* dynObj = m_caster->GetDynObject(m_triggeredByAuraSpell ? m_triggeredByAuraSpell->Id : m_spellInfo->Id))
                m_targets.setDestination(dynObj->GetPositionX(), dynObj->GetPositionY(), dynObj->GetPositionZ());
            // else use destination of target if no destination set (ie for Mind Sear - 53022)
            else if (!(m_targets.m_targetMask & TARGET_FLAG_DEST_LOCATION) && (m_targets.m_targetMask & TARGET_FLAG_UNIT))
                m_targets.setDestination(m_targets.m_destX, m_targets.m_destY, m_targets.m_destZ);
            break;
        case TARGET_DYNAMIC_OBJECT_FRONT:
        case TARGET_DYNAMIC_OBJECT_BEHIND:
        case TARGET_DYNAMIC_OBJECT_LEFT_SIDE:
        case TARGET_DYNAMIC_OBJECT_RIGHT_SIDE:
        {
            if (!(m_targets.m_targetMask & TARGET_FLAG_DEST_LOCATION))
            {
                // General override, we don't want to use max spell range here.
                // Note: 0.0 radius is also for index 36. It is possible that 36 must be defined as
                // "at the base of", in difference to 0 which appear to be "directly in front of".
                // TODO: some summoned will make caster be half inside summoned object. Need to fix
                // that in the below code (nearpoint vs closepoint, etc).
                if (m_spellInfo->EffectRadiusIndex[effIndex] == 0)
                    radius = 0.0f;

                if (m_spellInfo->Id == 50019)               // Hawk Hunting, problematic 50K radius
                    radius = 10.0f;

                float angle = m_caster->GetOrientation();
                switch(targetMode)
                {
                    case TARGET_DYNAMIC_OBJECT_FRONT:                           break;
                    case TARGET_DYNAMIC_OBJECT_BEHIND:      angle += M_PI_F;      break;
                    case TARGET_DYNAMIC_OBJECT_LEFT_SIDE:   angle += M_PI_F / 2;  break;
                    case TARGET_DYNAMIC_OBJECT_RIGHT_SIDE:  angle -= M_PI_F / 2;  break;
                }

                float x, y;
                m_caster->GetNearPoint2D(x, y, radius, angle);
                m_targets.setDestination(x, y, m_caster->GetPositionZ());
            }

            targetUnitMap.push_back(m_caster);
            break;
        }
        case TARGET_POINT_AT_NORTH:
        case TARGET_POINT_AT_SOUTH:
        case TARGET_POINT_AT_EAST:
        case TARGET_POINT_AT_WEST:
        case TARGET_POINT_AT_NE:
        case TARGET_POINT_AT_NW:
        case TARGET_POINT_AT_SE:
        case TARGET_POINT_AT_SW:
        {

            if (!(m_targets.m_targetMask & TARGET_FLAG_DEST_LOCATION))
            {
                Unit* currentTarget = m_targets.getUnitTarget() ? m_targets.getUnitTarget() : m_caster;
                float angle = currentTarget != m_caster ? currentTarget->GetAngle(m_caster) : m_caster->GetOrientation();

                switch(targetMode)
                {
                    case TARGET_POINT_AT_NORTH:                         break;
                    case TARGET_POINT_AT_SOUTH: angle +=   M_PI_F;        break;
                    case TARGET_POINT_AT_EAST:  angle -=   M_PI_F / 2;    break;
                    case TARGET_POINT_AT_WEST:  angle +=   M_PI_F / 2;    break;
                    case TARGET_POINT_AT_NE:    angle -=   M_PI_F / 4;    break;
                    case TARGET_POINT_AT_NW:    angle +=   M_PI_F / 4;    break;
                    case TARGET_POINT_AT_SE:    angle -= 3*M_PI_F / 4;    break;
                    case TARGET_POINT_AT_SW:    angle += 3*M_PI_F / 4;    break;
                }

                float x, y;
                currentTarget->GetNearPoint2D(x, y, radius, angle);
                m_targets.setDestination(x, y, currentTarget->GetPositionZ());
            }
            break;
        }
        case TARGET_DIRECTLY_FORWARD:
        {
            if (!(m_targets.m_targetMask & TARGET_FLAG_DEST_LOCATION))
            {
                SpellRangeEntry const* rEntry = sSpellRangeStore.LookupEntry(m_spellInfo->rangeIndex);
                float minRange = GetSpellMinRange(rEntry);
                float maxRange = GetSpellMaxRange(rEntry);
                float dist = minRange+ rand_norm_f()*(maxRange-minRange);

                float _target_x, _target_y, _target_z;
                m_caster->GetClosePoint(_target_x, _target_y, _target_z, m_caster->GetObjectBoundingRadius(), dist);
                m_targets.setDestination(_target_x, _target_y, _target_z);
            }

            targetUnitMap.push_back(m_caster);
            break;
        }
        case TARGET_EFFECT_SELECT:
        {
            // add here custom effects that need default target.
            // FOR EVERY TARGET TYPE THERE IS A DIFFERENT FILL!!
            switch(m_spellInfo->Effect[effIndex])
            {
                case SPELL_EFFECT_DUMMY:
                {
                    if (m_targets.getUnitTarget())
                        targetUnitMap.push_back(m_targets.getUnitTarget());

                    // Add AoE target-mask to self, if no target-dest provided already
                    if (!(m_targets.m_targetMask & TARGET_FLAG_DEST_LOCATION))
                        m_targets.setDestination(m_caster->GetPositionX(), m_caster->GetPositionY(), m_caster->GetPositionZ());
                    break;
                }
                case SPELL_EFFECT_BIND:
                case SPELL_EFFECT_RESURRECT:
                case SPELL_EFFECT_PARRY:
                case SPELL_EFFECT_BLOCK:
                case SPELL_EFFECT_CREATE_ITEM:
                case SPELL_EFFECT_WEAPON:
                case SPELL_EFFECT_TRIGGER_SPELL:
                case SPELL_EFFECT_TRIGGER_MISSILE:
                case SPELL_EFFECT_LEARN_SPELL:
                case SPELL_EFFECT_SKILL_STEP:
                case SPELL_EFFECT_PROFICIENCY:
                case SPELL_EFFECT_SUMMON_OBJECT_WILD:
                case SPELL_EFFECT_SELF_RESURRECT:
                case SPELL_EFFECT_REPUTATION:
                case SPELL_EFFECT_SEND_TAXI:
                    if (m_targets.getUnitTarget())
                        targetUnitMap.push_back(m_targets.getUnitTarget());
                    // Triggered spells have additional spell targets - cast them even if no explicit unit target is given (required for spell 50516 for example)
                    else if (m_spellInfo->Effect[effIndex] == SPELL_EFFECT_TRIGGER_SPELL)
                        targetUnitMap.push_back(m_caster);
                    break;
                case SPELL_EFFECT_FRIEND_SUMMON:
                case SPELL_EFFECT_SUMMON_PLAYER:
                    if (m_caster->GetTypeId()==TYPEID_PLAYER && ((Player*)m_caster)->GetSelectionGuid())
                    {
                        Player* target = sObjectMgr.GetPlayer(((Player*)m_caster)->GetSelectionGuid());
                        if (target)
                            targetUnitMap.push_back(target);
                    }
                    break;
                case SPELL_EFFECT_RESURRECT_NEW:
                    if (m_targets.getUnitTarget())
                        targetUnitMap.push_back(m_targets.getUnitTarget());
                    if (m_targets.getCorpseTargetGuid())
                    {
                        if (Corpse *corpse = m_caster->GetMap()->GetCorpse(m_targets.getCorpseTargetGuid()))
                            if (Player* owner = ObjectAccessor::FindPlayer(corpse->GetOwnerGuid()))
                                targetUnitMap.push_back(owner);
                    }
                    break;
                case SPELL_EFFECT_TELEPORT_UNITS:
                case SPELL_EFFECT_SUMMON:
                case SPELL_EFFECT_SUMMON_CHANGE_ITEM:
                case SPELL_EFFECT_TRANS_DOOR:
                case SPELL_EFFECT_ADD_FARSIGHT:
                case SPELL_EFFECT_APPLY_GLYPH:
                case SPELL_EFFECT_STUCK:
                case SPELL_EFFECT_BREAK_PLAYER_TARGETING:
                case SPELL_EFFECT_SUMMON_ALL_TOTEMS:
                case SPELL_EFFECT_FEED_PET:
                case SPELL_EFFECT_DESTROY_ALL_TOTEMS:
                case SPELL_EFFECT_SKILL:
                    targetUnitMap.push_back(m_caster);
                    break;
                case SPELL_EFFECT_PERSISTENT_AREA_AURA:
                    if (Unit* currentTarget = m_targets.getUnitTarget())
                        m_targets.setDestination(currentTarget->GetPositionX(), currentTarget->GetPositionY(), currentTarget->GetPositionZ());
                    break;
                case SPELL_EFFECT_LEARN_PET_SPELL:
                    if (Pet* pet = m_caster->GetPet())
                        targetUnitMap.push_back(pet);
                    break;
                case SPELL_EFFECT_ENCHANT_ITEM:
                case SPELL_EFFECT_ENCHANT_ITEM_TEMPORARY:
                case SPELL_EFFECT_ENCHANT_ITEM_PRISMATIC:
                case SPELL_EFFECT_DISENCHANT:
                case SPELL_EFFECT_PROSPECTING:
                case SPELL_EFFECT_MILLING:
                    if (m_targets.getItemTarget())
                        AddItemTarget(m_targets.getItemTarget(), effIndex);
                    break;
                case SPELL_EFFECT_APPLY_AURA:
                    switch(m_spellInfo->EffectApplyAuraName[effIndex])
                    {
                        case SPELL_AURA_ADD_FLAT_MODIFIER:  // some spell mods auras have 0 target modes instead expected TARGET_SELF(1) (and present for other ranks for same spell for example)
                        case SPELL_AURA_ADD_PCT_MODIFIER:
                        case SPELL_AURA_MOD_RANGED_ATTACK_POWER:
                        case SPELL_AURA_MOD_ATTACK_POWER:
                        case SPELL_AURA_MOD_HEALING_DONE:
                        case SPELL_AURA_MOD_DAMAGE_DONE:
                            targetUnitMap.push_back(m_caster);
                            break;
                        default:                            // apply to target in other case
                            if (m_targets.getUnitTarget())
                                targetUnitMap.push_back(m_targets.getUnitTarget());
                            break;
                    }
                    break;
                case SPELL_EFFECT_APPLY_AREA_AURA_PARTY:
                    // AreaAura
                    if ((m_spellInfo->Attributes == (SPELL_ATTR_NOT_SHAPESHIFT | SPELL_ATTR_UNK18 | SPELL_ATTR_CASTABLE_WHILE_MOUNTED | SPELL_ATTR_CASTABLE_WHILE_SITTING)) || (m_spellInfo->Attributes == SPELL_ATTR_NOT_SHAPESHIFT))
                        SetTargetMap(effIndex, TARGET_AREAEFFECT_PARTY, targetUnitMap);
                    break;
                case SPELL_EFFECT_SKIN_PLAYER_CORPSE:
                    if (m_targets.getUnitTarget())
                        targetUnitMap.push_back(m_targets.getUnitTarget());
                    else if (m_targets.getCorpseTargetGuid())
                    {
                        if (Corpse *corpse = m_caster->GetMap()->GetCorpse(m_targets.getCorpseTargetGuid()))
                            if (Player* owner = ObjectAccessor::FindPlayer(corpse->GetOwnerGuid()))
                                targetUnitMap.push_back(owner);
                    }
                    break;
                default:
                    break;
            }
            break;
        }
        default:
            //sLog.outError( "SPELL: Unknown implicit target (%u) for spell ID %u", targetMode, m_spellInfo->Id );
            break;
    }

    if (unMaxTargets && targetUnitMap.size() > unMaxTargets)
    {
        // cleanup list for a right solution (without this spells with unMaxTargets = 1 hit possible nothing, if target is not valid with CheckTarget())
        UnitList::iterator itr = targetUnitMap.begin();
        while (itr != targetUnitMap.end())
        {
            if (!CheckTargetBeforeLimitation(*itr, effIndex))
                itr = targetUnitMap.erase(itr);
            else
                ++itr;
        }
    }

    if (unMaxTargets && targetUnitMap.size() > unMaxTargets)
    {
        // make sure one unit is always removed per iteration
        uint32 removed_utarget = 0;
        UnitList::iterator itr = targetUnitMap.begin();
        while (itr != targetUnitMap.end())
        {
            if ((*itr) == m_targets.getUnitTarget())
            {
                itr = targetUnitMap.erase(itr);
                removed_utarget = 1;
            }
            else
                ++itr;
        }
        // remove random units from the map
        while (targetUnitMap.size() > unMaxTargets - removed_utarget)
        {
            UnitList::iterator iter = targetUnitMap.begin();
            advance(iter, urand(0, targetUnitMap.size()-1));
            targetUnitMap.erase(iter);
        }
        // the player's target will always be added to the map
        if (removed_utarget && m_targets.getUnitTarget())
            targetUnitMap.push_back(m_targets.getUnitTarget());
    }
    if (!tempTargetGOList.empty())                          // GO CASE
    {
        if (unMaxTargets && tempTargetGOList.size() > unMaxTargets)
        {
            // make sure one go is always removed per iteration
            uint32 removed_utarget = 0;
            for (std::list<GameObject*>::iterator itr = tempTargetGOList.begin(), next; itr != tempTargetGOList.end(); itr = next)
            {
                next = itr;
                ++next;
                if (!*itr) continue;
                if ((*itr) == m_targets.getGOTarget())
                {
                    tempTargetGOList.erase(itr);
                    removed_utarget = 1;
                    //        break;
                }
            }
            // remove random units from the map
            while (tempTargetGOList.size() > unMaxTargets - removed_utarget)
            {
                uint32 poz = urand(0, tempTargetGOList.size()-1);
                for (std::list<GameObject*>::iterator itr = tempTargetGOList.begin(); itr != tempTargetGOList.end(); ++itr, --poz)
                {
                    if (!*itr) continue;

                    if (!poz)
                    {
                        tempTargetGOList.erase(itr);
                        break;
                    }
                }
            }
        }
        // Add resulting GOs as GOTargets
        for (std::list<GameObject*>::iterator iter = tempTargetGOList.begin(); iter != tempTargetGOList.end(); ++iter)
            AddGOTarget(*iter, effIndex);
    }
}

void Spell::prepare(SpellCastTargets const* targets, Aura const* triggeredByAura)
{
    m_targets = *targets;

    m_spellState = SPELL_STATE_PREPARING;

    m_castPositionX = m_caster->GetPositionX();
    m_castPositionY = m_caster->GetPositionY();
    m_castPositionZ = m_caster->GetPositionZ();
    m_castOrientation = m_caster->GetOrientation();

    if (triggeredByAura)
        m_triggeredByAuraSpell  = triggeredByAura->GetSpellProto();

    // create and add update event for this spell
    SpellEvent* Event = new SpellEvent(this);
    m_caster->AddEvent(Event, 1);

    //Prevent casting at cast another spell (ServerSide check)
    if (m_caster->IsNonMeleeSpellCasted(false, true, true) && m_cast_count)
    {
        SendCastResult(SPELL_FAILED_SPELL_IN_PROGRESS);
        finish(false);
        return;
    }

    if (uint8 resultDisable = sObjectMgr.IsSpellDisabled(m_spellInfo->Id))
    {
        if (m_caster->GetTypeId() == TYPEID_PLAYER)
        {
            sLog.outDebug("Player %s cast a spell %u which was disabled by server administrator",   m_caster->GetName(), m_spellInfo->Id);
            if (resultDisable == 2)
            sLog.outChar("Player %s cast a spell %u which was disabled by server administrator and marked as CheatSpell",   m_caster->GetName(), m_spellInfo->Id);
        }
        SendCastResult(SPELL_FAILED_SPELL_UNAVAILABLE);
        finish(false);
        return;
    }

    // Fill cost data
    m_powerCost = CalculatePowerCost(m_spellInfo, m_caster, this, m_CastItem);

    SpellCastResult result = CheckCast(true);
    if (result != SPELL_CAST_OK && !IsAutoRepeat())          //always cast autorepeat dummy for triggering
    {
        if (triggeredByAura)
        {
            SendChannelUpdate(0);
            triggeredByAura->GetHolder()->SetAuraDuration(0);
        }
        SendCastResult(result);
        finish(false);
        return;
    }

    // Prepare data for triggers
    prepareDataForTriggerSystem();

    // calculate cast time (calculated after first CheckCast check to prevent charge counting for first CheckCast fail)
    m_casttime = GetSpellCastTime(m_spellInfo, this);
    m_duration = CalculateSpellDuration(m_spellInfo, m_caster);

    // set timer base at cast time
    ReSetTimer();

    // stealth must be removed at cast starting (at show channel bar)
    // skip triggered spell (item equip spell casting and other not explicit character casts/item uses)
    if ( !m_IsTriggeredSpell && isSpellBreakStealth(m_spellInfo) )
    {
        m_caster->RemoveAurasWithInterruptFlags(AURA_INTERRUPT_FLAG_CAST);
        m_caster->RemoveAurasWithInterruptFlags(AURA_INTERRUPT_FLAG_USE);
    }

    // add non-triggered (with cast time and without)
    if (!m_IsTriggeredSpell)
    {
        // add to cast type slot
        m_caster->SetCurrentCastedSpell( this );

        // will show cast bar
        SendSpellStart();

        TriggerGlobalCooldown();
    }
    // execute triggered or without cast time explicitly in call point
    else if (m_timer == 0 || m_IsTriggeredSpell)
        cast(true);
    // else triggered with cast time will execute execute at next tick or later
    // without adding to cast type slot
    // will not show cast bar but will show effects at casting time etc

    if (m_spellInfo->speed > 0.0f && GetCastTime())
    {
        Unit* procTarget = m_targets.getUnitTarget();
        if (!procTarget)
            procTarget = m_caster;

        m_caster->ProcDamageAndSpell(procTarget, m_procAttacker, 0, PROC_EX_CAST_END, 0, m_attackType, m_spellInfo);
    }
}

void Spell::cancel(bool force)
{
    if (m_spellState == SPELL_STATE_FINISHED)
        return;

    DEBUG_FILTER_LOG(LOG_FILTER_SPELL_CAST, "Spell::cancel spell %u caster %s target %s cancelled.", 
        m_spellInfo->Id, m_caster ? m_caster->GetObjectGuid().GetString().c_str() : "<none>",
        m_targets.getUnitTarget() ? m_targets.getUnitTarget()->GetObjectGuid().GetString().c_str() : "<none>");

    // channeled spells don't display interrupted message even if they are interrupted, possible other cases with no "Interrupted" message
    bool sendInterrupt = IsChanneledSpell(m_spellInfo) ? false : true;

    m_autoRepeat = false;
    switch (m_spellState)
    {
        case SPELL_STATE_PREPARING:
            CancelGlobalCooldown();

            //(no break)
        case SPELL_STATE_DELAYED:
        {
            SendInterrupted(0);

            if (sendInterrupt)
                SendCastResult(SPELL_FAILED_INTERRUPTED);
        } break;

        case SPELL_STATE_CASTING:
        {
            for(TargetList::iterator ihit = m_UniqueTargetInfo.begin(); ihit != m_UniqueTargetInfo.end(); ++ihit)
            {
                if (ihit->missCondition == SPELL_MISS_NONE)
                {
                    Unit* unit = m_caster->GetObjectGuid() == (*ihit).targetGUID ? m_caster : ObjectAccessor::GetUnit(*m_caster, ihit->targetGUID);
                    if (unit && unit->isAlive())
                        unit->RemoveAurasByCasterSpell(m_spellInfo->Id, m_caster->GetObjectGuid(), force ? AURA_REMOVE_BY_DELETE : AURA_REMOVE_BY_DEFAULT);

                    // prevent other effects applying if spell is already interrupted
                    // i.e. if effects have different targets and it was interrupted on one of them when
                    // haven't yet applied to another
                    ihit->processed = true;
                }
            }

            SendChannelUpdate(0);
            SendInterrupted(0);

            if (sendInterrupt)
                SendCastResult(SPELL_FAILED_INTERRUPTED);
        } break;

        default:
        {
        } break;
    }

    finish(false);
    m_caster->RemoveDynObject(m_spellInfo->Id);
    m_caster->RemoveGameObject(m_spellInfo->Id, true);
}

void Spell::cast(bool skipCheck)
{
    SetExecutedCurrently(true);

    if (!m_caster->CheckAndIncreaseCastCounter())
    {
        if (m_triggeredByAuraSpell)
            sLog.outError("Spell %u triggered by aura spell %u too deep in cast chain for cast. Cast not allowed for prevent overflow stack crash.", m_spellInfo->Id, m_triggeredByAuraSpell->Id);
        else
            sLog.outError("Spell %u too deep in cast chain for cast. Cast not allowed for prevent overflow stack crash.", m_spellInfo->Id);

        SendCastResult(SPELL_FAILED_ERROR);
        finish(false);
        SetExecutedCurrently(false);
        return;
    }

    // update pointers base at GUIDs to prevent access to already nonexistent object
    UpdatePointers();

    // cancel at lost main target unit
    if (!m_targets.getUnitTarget() && m_targets.getUnitTargetGuid() && m_targets.getUnitTargetGuid() != m_caster->GetObjectGuid())
    {
        cancel();
        m_caster->DecreaseCastCounter();
        SetExecutedCurrently(false);
        DEBUG_FILTER_LOG(LOG_FILTER_SPELL_CAST, "Spell::cast  spell %u caster %s cancelled at lost main target",
             m_spellInfo->Id, m_caster ? m_caster->GetObjectGuid().GetString().c_str() : "<none>");
        return;
    }

    if (m_caster->GetTypeId() != TYPEID_PLAYER && m_targets.getUnitTarget() && m_targets.getUnitTarget() != m_caster)
        m_caster->SetInFront(m_targets.getUnitTarget());

    SpellCastResult castResult = CheckPower();
    if (castResult != SPELL_CAST_OK)
    {
        SendCastResult(castResult);
        finish(false);
        m_caster->DecreaseCastCounter();
        SetExecutedCurrently(false);
        DEBUG_FILTER_LOG(LOG_FILTER_SPELL_CAST, "Spell::cast  spell %u caster %s cancelled by unsufficient power (code %u)",
             m_spellInfo->Id, m_caster ?  m_caster->GetObjectGuid().GetString().c_str() : "<none>", castResult);
        return;
    }

    // triggered cast called from Spell::prepare where it was already checked
    if (!skipCheck)
    {
        castResult = CheckCast(false);
        if (castResult != SPELL_CAST_OK)
        {
            SendCastResult(castResult);
            finish(false);
            m_caster->DecreaseCastCounter();
            SetExecutedCurrently(false);
            DEBUG_FILTER_LOG(LOG_FILTER_SPELL_CAST, "Spell::cast  spell %u caster %s cancelled by non-stricted check (code %u)",
                 m_spellInfo->Id, m_caster ? m_caster->GetObjectGuid().GetString().c_str() : "<none>", castResult);
            return;
        }
    }

    // Hack for Spirit of Redemption because wrong data in dbc
    if (m_spellInfo->Id == 27827)
        if (const SpellEntry* spellInfo = sSpellStore.LookupEntry(m_spellInfo->Id))
            const_cast<SpellEntry*>(spellInfo)->AuraInterruptFlags = 0;

    // different triggered (for caster and main target after main cast) and pre-cast (casted before apply effect to each target) cases
    switch(m_spellInfo->SpellFamilyName)
    {
        case SPELLFAMILY_GENERIC:
        {
            // Stoneskin
            if (m_spellInfo->Id == 20594)
                AddTriggeredSpell(65116);                   // Stoneskin - armor 10% for 8 sec
            // Chaos Bane strength buff
            else if (m_spellInfo->Id == 71904)
                AddTriggeredSpell(73422);
            else if (m_spellInfo->Id == 74607)
                AddTriggeredSpell(74610);                  // Fiery combustion
            else if (m_spellInfo->Id == 74799)
                AddTriggeredSpell(74800);                  // Soul consumption
            else if (m_spellInfo->Id == 61968)             // Flash Freeze (Hodir: Ulduar)
                AddTriggeredSpell(62148);                  // visual effect
            else if (m_spellInfo->Id == 69839)             // Unstable Ooze Explosion (Rotface)
                AddPrecastSpell(69832);                    // cast "cluster" before silence and pacify
            else if (m_spellInfo->Id == 58672)             // Impale, damage and loose threat effect (Vault of Archavon, Archavon the Stone Watcher)
                AddPrecastSpell(m_caster->GetMap()->IsRegularDifficulty() ? 58666 : 60882);
            else if (m_spellInfo->Id == 71265)             // Swarming Shadows DoT (Queen Lana'thel ICC)
                AddPrecastSpell(71277);
            else if (m_spellInfo->Id == 70923)             // Uncontrollable Frenzy (Queen Lana'thel ICC)
                AddTriggeredSpell(70924); // health buff etc.
            break;
        }
        case SPELLFAMILY_MAGE:
        {
            // Ice Block
            if (m_spellInfo->GetSpellFamilyFlags().test<CF_MAGE_ICE_BLOCK>())
                AddPrecastSpell(41425);                     // Hypothermia
            // Icy Veins
            else if (m_spellInfo->Id == 12472)
            {
                if (m_caster->HasAura(56374))               // Glyph of Icy Veins
                {
                    // not exist spell do it so apply directly
                    m_caster->RemoveSpellsCausingAura(SPELL_AURA_MOD_DECREASE_SPEED);
                    m_caster->RemoveSpellsCausingAura(SPELL_AURA_HASTE_SPELLS);
                }
            }
            // Fingers of Frost
            else if (m_spellInfo->Id == 44544)
                AddPrecastSpell(74396);                     // Fingers of Frost
            break;
        }
        case SPELLFAMILY_WARRIOR:
        {
            // Shield Slam
            if (m_spellInfo->GetSpellFamilyFlags().test<CF_WARRIOR_SHIELD_SLAM>() && m_spellInfo->Category==1209)
            {
                if (m_caster->HasAura(58375))               // Glyph of Blocking
                    AddTriggeredSpell(58374);               // Glyph of Blocking
            }
            // Bloodrage
            if (m_spellInfo->GetSpellFamilyFlags().test<CF_WARRIOR_BLOODRAGE>())
            {
                if (m_caster->HasAura(70844))               // Item - Warrior T10 Protection 4P Bonus
                    AddTriggeredSpell(70845);               // Stoicism
            }
            // Bloodsurge (triggered), Sudden Death (triggered)
            else if (m_spellInfo->Id == 46916 || m_spellInfo->Id == 52437)
            {
                // Item - Warrior T10 Melee 4P Bonus
                if (Aura *aur = m_caster->GetAura(70847, EFFECT_INDEX_0))
                {
                    if (roll_chance_i(aur->GetModifier()->m_amount))
                    {
                        AddTriggeredSpell(70849);           // Extra Charge!
                        // Slam! trigger Slam GCD Reduced . Sudden Death trigger Execute GCD Reduced
                        int32 gcd_spell=m_spellInfo->Id==46916 ? 71072 : 71069;
                        AddPrecastSpell(gcd_spell);
                    }
                }
            }
            break;
        }
        case SPELLFAMILY_PRIEST:
        {
            // Power Word: Shield
            if (m_spellInfo->Mechanic == MECHANIC_SHIELD &&
                m_spellInfo->GetSpellFamilyFlags().test<CF_PRIEST_POWER_WORD_SHIELD>())
                AddPrecastSpell(6788);                      // Weakened Soul
            // Prayer of Mending (jump animation), we need formal caster instead original for correct animation
            else if (m_spellInfo->GetSpellFamilyFlags().test<CF_PRIEST_PRAYER_OF_MENDING>())
                AddTriggeredSpell(41637);

            switch(m_spellInfo->Id)
            {
                case 15237: AddTriggeredSpell(23455); break;// Holy Nova, rank 1
                case 15430: AddTriggeredSpell(23458); break;// Holy Nova, rank 2
                case 15431: AddTriggeredSpell(23459); break;// Holy Nova, rank 3
                case 27799: AddTriggeredSpell(27803); break;// Holy Nova, rank 4
                case 27800: AddTriggeredSpell(27804); break;// Holy Nova, rank 5
                case 27801: AddTriggeredSpell(27805); break;// Holy Nova, rank 6
                case 25331: AddTriggeredSpell(25329); break;// Holy Nova, rank 7
                case 48077: AddTriggeredSpell(48075); break;// Holy Nova, rank 8
                case 48078: AddTriggeredSpell(48076); break;// Holy Nova, rank 9
                default:break;
            }
            break;
        }
        case SPELLFAMILY_DRUID:
        {
            // Faerie Fire (Feral)
            if (m_spellInfo->Id == 16857 && m_caster->GetShapeshiftForm() != FORM_CAT)
                AddTriggeredSpell(60089);
            // Clearcasting
            else if (m_spellInfo->Id == 16870)
            {
                if (m_caster->HasAura(70718))               // Item - Druid T10 Balance 2P Bonus
                    AddPrecastSpell(70721);                 // Omen of Doom
            }
            // Berserk (Bear Mangle part)
            else if (m_spellInfo->Id == 50334)
                AddTriggeredSpell(58923);
            break;
        }
        case SPELLFAMILY_ROGUE:
            // Fan of Knives (main hand)
            if (m_spellInfo->Id == 51723 && m_caster->GetTypeId() == TYPEID_PLAYER &&
                ((Player*)m_caster)->haveOffhandWeapon())
            {
                AddTriggeredSpell(52874);                   // Fan of Knives (offhand)
            }
            break;
        case SPELLFAMILY_HUNTER:
        {
            // Deterrence
            if (m_spellInfo->Id == 19263)
                AddPrecastSpell(67801);
            // Kill Command
            else if (m_spellInfo->Id == 34026)
            {
                if (m_caster->HasAura(37483))               // Improved Kill Command - Item set bonus
                    m_caster->CastSpell(m_caster, 37482, true);// Exploited Weakness
            }
            // Lock and Load
            else if (m_spellInfo->Id == 56453)
                AddPrecastSpell(67544);                     // Lock and Load Marker
            break;
        }
        case SPELLFAMILY_PALADIN:
        {
            // Divine Illumination
            if (m_spellInfo->Id == 31842)
            {
                if (m_caster->HasAura(70755))               // Item - Paladin T10 Holy 2P Bonus
                    AddPrecastSpell(71166);                 // Divine Illumination
            }
            // Hand of Reckoning
            else if (m_spellInfo->Id == 62124)
            {
                if (m_targets.getUnitTarget() && m_targets.getUnitTarget()->getVictim() != m_caster)
                    AddPrecastSpell(67485);                 // Hand of Reckoning
            }
            // Divine Shield, Divine Protection or Hand of Protection
            else if (m_spellInfo->GetSpellFamilyFlags().test<CF_PALADIN_HAND_OF_PROTECTION, CF_PALADIN_DIVINE_SHIELD>())
            {
                AddPrecastSpell(25771);                     // Forbearance

                // only for self cast
                if (m_caster == m_targets.getUnitTarget())
                    AddPrecastSpell(61987);                     // Avenging Wrath Marker
            }
            // Lay on Hands
            else if (m_spellInfo->GetSpellFamilyFlags().test<CF_PALADIN_LAY_ON_HANDS>())
            {
                // only for self cast
                if (m_caster == m_targets.getUnitTarget())
                {
                    AddPrecastSpell(25771);                     // Forbearance
                    AddPrecastSpell(61987);                     // Avenging Wrath Marker
                }
            }
            // Avenging Wrath
            else if (m_spellInfo->GetSpellFamilyFlags().test<CF_PALADIN_AVENGING_WRATH>())
                AddPrecastSpell(61987);                     // Avenging Wrath Marker
            break;
        }
        case SPELLFAMILY_SHAMAN:
        {
            // Bloodlust
            if (m_spellInfo->Id == 2825)
                AddPrecastSpell(57724);                     // Sated
            // Heroism
            else if (m_spellInfo->Id == 32182)
                AddPrecastSpell(57723);                     // Exhaustion
            // Spirit Walk
            else if (m_spellInfo->Id == 58875)
                AddPrecastSpell(58876);
            // Totem of Wrath
            else if (m_spellInfo->Effect[EFFECT_INDEX_0]==SPELL_EFFECT_APPLY_AREA_AURA_RAID && m_spellInfo->GetSpellFamilyFlags().test<CF_SHAMAN_TOTEM_OF_WRATH>())
                // only for main totem spell cast
                AddTriggeredSpell(30708);                   // Totem of Wrath
            break;
        }
        case SPELLFAMILY_DEATHKNIGHT:
        {
            // Chains of Ice
            if (m_spellInfo->Id == 45524)
                AddTriggeredSpell(55095);                   // Frost Fever
            break;
        }
        default:
            break;
    }

    // Linked spells (precast chain)
    SpellLinkedSet linkedSet = sSpellMgr.GetSpellLinked(m_spellInfo->Id, SPELL_LINKED_TYPE_PRECAST);
    if (linkedSet.size() > 0)
    {
        for (SpellLinkedSet::const_iterator itr = linkedSet.begin(); itr != linkedSet.end(); ++itr)
            AddPrecastSpell(*itr);
    }

    // Linked spells (triggered chain)
    linkedSet = sSpellMgr.GetSpellLinked(m_spellInfo->Id, SPELL_LINKED_TYPE_TRIGGERED);
    if (linkedSet.size() > 0)
    {
        for (SpellLinkedSet::const_iterator itr = linkedSet.begin(); itr != linkedSet.end(); ++itr)
            AddTriggeredSpell(*itr);
    }

    // traded items have trade slot instead of guid in m_itemTargetGUID
    // set to real guid to be sent later to the client
    m_targets.updateTradeSlotItem();

    FillTargetMap();

    SpellCastResult checkTargetResult = CheckCastTargets();

    if (checkTargetResult != SPELL_CAST_OK)
    {
        SendCastResult(checkTargetResult);
        finish(false);
        m_caster->DecreaseCastCounter();
        SetExecutedCurrently(false);
        DEBUG_FILTER_LOG(LOG_FILTER_SPELL_CAST, "Spell::cast  spell %u caster %s cancelled by CheckCastTargets check (code %u)",
             m_spellInfo->Id, m_caster ? m_caster->GetObjectGuid().GetString().c_str() : "<none>", checkTargetResult);
        return;
    }

    if (m_caster->GetTypeId() == TYPEID_PLAYER)
    {
        if (!m_IsTriggeredSpell && m_CastItem)
        {
            ((Player*)m_caster)->GetAchievementMgr().StartTimedAchievementCriteria(ACHIEVEMENT_CRITERIA_TYPE_USE_ITEM, m_CastItem->GetEntry());
            ((Player*)m_caster)->GetAchievementMgr().UpdateAchievementCriteria(ACHIEVEMENT_CRITERIA_TYPE_USE_ITEM, m_CastItem->GetEntry());
        }

        ((Player*)m_caster)->GetAchievementMgr().UpdateAchievementCriteria(ACHIEVEMENT_CRITERIA_TYPE_CAST_SPELL, m_spellInfo->Id);
    }

    if (m_spellState == SPELL_STATE_FINISHED)                // stop cast if spell marked as finish somewhere in FillTargetMap
    {
        m_caster->DecreaseCastCounter();
        SetExecutedCurrently(false);
        return;
    }

    // CAST SPELL
    SendSpellCooldown();

    TakePower();
    TakeReagents();                                         // we must remove reagents before HandleEffects to allow place crafted item in same slot

    SendCastResult(castResult);
    SendSpellGo();                                          // we must send smsg_spell_go packet before m_castItem delete in TakeCastItem()...

    InitializeDamageMultipliers();

    Unit *procTarget = m_targets.getUnitTarget();
    if (!procTarget)
        procTarget = m_caster;

    // Okay, everything is prepared. Now we need to distinguish between immediate and evented delayed spells
    if (m_spellInfo->speed > 0.0f || GetDelayStart() > 0)
    {

        // Remove used for cast item if need (it can be already NULL after TakeReagents call
        // in case delayed spell remove item at cast delay start
        TakeCastItem();

        // fill initial spell damage from caster for delayed casted spells
        for(TargetList::iterator ihit = m_UniqueTargetInfo.begin(); ihit != m_UniqueTargetInfo.end(); ++ihit)
            HandleDelayedSpellLaunch(&(*ihit));

        // Okay, maps created, now prepare flags
        m_immediateHandled = false;
        m_spellState = SPELL_STATE_DELAYED;
        SetDelayStart(0);

        // on spell cast end proc,
        // critical hit related part is currently done on hit so proc there,
        // 0 damage since any damage based procs should be on hit
        // 0 victim proc since there is no victim proc dependent on successfull cast for caster
        // if m_casttime > 0  proc already maked in prepare()
        if (!GetCastTime())
            m_caster->ProcDamageAndSpell(procTarget, m_procAttacker, PROC_FLAG_NONE, PROC_EX_CAST_END, 0, m_attackType, m_spellInfo);
    }
    else
    {
        if (GetCastTime())
        {
            m_caster->ProcDamageAndSpell(procTarget, m_procAttacker, PROC_FLAG_NONE, PROC_EX_CAST_END, 0, m_attackType, m_spellInfo);
            // Immediate spell, no big deal
            handle_immediate();
        }
        else
        {
            handle_immediate();
            m_caster->ProcDamageAndSpell(procTarget, m_procAttacker, PROC_FLAG_NONE, PROC_EX_CAST_END, 0, m_attackType, m_spellInfo);
        }

    }

    m_caster->DecreaseCastCounter();
    SetExecutedCurrently(false);
}

void Spell::handle_immediate()
{
    // process immediate effects (items, ground, etc.) also initialize some variables
    _handle_immediate_phase();

    // start channeling if applicable (after _handle_immediate_phase for get persistent effect dynamic object for channel target
    if (IsChanneledSpell(m_spellInfo) && m_duration)
    {
        m_spellState = SPELL_STATE_CASTING;
        SendChannelStart(m_duration);
    }

    for(TargetList::iterator ihit = m_UniqueTargetInfo.begin(); ihit != m_UniqueTargetInfo.end();)
    {
        TargetInfo buffer = *ihit++;
        DoAllEffectOnTarget(&buffer);
    }

    for(GOTargetList::iterator ihit = m_UniqueGOTargetInfo.begin(); ihit != m_UniqueGOTargetInfo.end();)
    {
        GOTargetInfo buffer = *ihit++;
        DoAllEffectOnTarget(&buffer);
    }

    // spell is finished, perform some last features of the spell here
    _handle_finish_phase();

    // Remove used for cast item if need (it can be already NULL after TakeReagents call
    TakeCastItem();

    if (m_spellState != SPELL_STATE_CASTING)
        finish(true);                                       // successfully finish spell cast (not last in case autorepeat or channel spell)
}

uint64 Spell::handle_delayed(uint64 t_offset)
{
    uint64 next_time = 0;

    if (!m_immediateHandled)
    {
        _handle_immediate_phase();
        m_immediateHandled = true;
    }

    // now recheck units targeting correctness (need before any effects apply to prevent adding immunity at first effect not allow apply second spell effect and similar cases)
    for(TargetList::iterator ihit = m_UniqueTargetInfo.begin(); ihit != m_UniqueTargetInfo.end(); ++ihit)
    {
        if (!ihit->processed)
        {
            if (ihit->timeDelay <= t_offset)
                DoAllEffectOnTarget(&(*ihit));
            else if (next_time == 0 || ihit->timeDelay < next_time)
                next_time = ihit->timeDelay;
        }
    }

    // now recheck gameobject targeting correctness
    for(GOTargetList::iterator ighit = m_UniqueGOTargetInfo.begin(); ighit != m_UniqueGOTargetInfo.end(); ++ighit)
    {
        if (!ighit->processed)
        {
            if (ighit->timeDelay <= t_offset)
                DoAllEffectOnTarget(&(*ighit));
            else if (next_time == 0 || ighit->timeDelay < next_time)
                next_time = ighit->timeDelay;
        }
    }
    // All targets passed - need finish phase
    if (next_time == 0)
    {
        // spell is finished, perform some last features of the spell here
        _handle_finish_phase();

        finish(true);                                       // successfully finish spell cast

        // return zero, spell is finished now
        return 0;
    }
    else
    {
        // spell is unfinished, return next execution time
        return next_time;
    }
}

void Spell::_handle_immediate_phase()
{
    // handle some immediate features of the spell here
    HandleThreatSpells();

    for(int j = 0; j < MAX_EFFECT_INDEX; ++j)
    {
        if (m_spellInfo->Effect[j] == SPELL_EFFECT_NONE)
            continue;

        // apply Send Event effect to ground in case empty target lists
        if ( m_spellInfo->Effect[j] == SPELL_EFFECT_SEND_EVENT && !HaveTargetsForEffect(SpellEffectIndex(j)) )
        {
            HandleEffects(NULL, NULL, NULL, SpellEffectIndex(j));
            continue;
        }
    }

    // initialize Diminishing Returns Data
    m_diminishLevel = DIMINISHING_LEVEL_1;
    m_diminishGroup = DIMINISHING_NONE;

    // process items
    for(ItemTargetList::iterator ihit = m_UniqueItemInfo.begin(); ihit != m_UniqueItemInfo.end(); ++ihit)
    {
        ItemTargetInfo buffer = *ihit;
        DoAllEffectOnTarget(&buffer);
    }

    // process ground
    for(int j = 0; j < MAX_EFFECT_INDEX; ++j)
    {
        // persistent area auras target only the ground
        if (m_spellInfo->Effect[j] == SPELL_EFFECT_PERSISTENT_AREA_AURA)
            HandleEffects(NULL, NULL, NULL, SpellEffectIndex(j));
    }
}

void Spell::_handle_finish_phase()
{
    // spell log
    if (IsNeedSendToClient())
        SendLogExecute();
}

void Spell::SendSpellCooldown()
{
    if (m_caster->GetTypeId() != TYPEID_PLAYER)
        return;

    Player* _player = (Player*)m_caster;

    // mana/health/etc potions, disabled by client (until combat out as declarate)
    if (m_CastItem && m_CastItem->IsPotion())
    {
        // need in some way provided data for Spell::finish SendCooldownEvent
        _player->SetLastPotionId(m_CastItem->GetEntry());
        return;
    }

    // (1) have infinity cooldown but set at aura apply, (2) passive cooldown at triggering
    if (m_spellInfo->HasAttribute(SPELL_ATTR_DISABLED_WHILE_ACTIVE) || m_spellInfo->HasAttribute(SPELL_ATTR_PASSIVE))
        return;

    _player->AddSpellAndCategoryCooldowns(m_spellInfo, m_CastItem ? m_CastItem->GetEntry() : 0);
}

void Spell::update(uint32 difftime)
{
    // update pointers based at it's GUIDs
    UpdatePointers();

    if (m_targets.getUnitTargetGuid() && !m_targets.getUnitTarget())
    {
        cancel();
        return;
    }

    // check if the player caster has moved before the spell finished (exclude casting on vehicles)
    if (!m_caster->GetVehicle() && (m_caster->GetTypeId() == TYPEID_PLAYER && m_timer != 0) &&
        (m_castPositionX != m_caster->GetPositionX() || m_castPositionY != m_caster->GetPositionY() || m_castPositionZ != m_caster->GetPositionZ()) &&
        (m_spellInfo->Effect[EFFECT_INDEX_0] != SPELL_EFFECT_STUCK || !((Player*)m_caster)->m_movementInfo.HasMovementFlag(MOVEFLAG_FALLINGFAR)))
    {
        // always cancel for channeled spells
        if ( m_spellState == SPELL_STATE_CASTING )
            cancel();
        // don't cancel for melee, autorepeat, triggered and instant spells
        else if(!IsNextMeleeSwingSpell() && !IsAutoRepeat() && !m_IsTriggeredSpell && (m_spellInfo->InterruptFlags & SPELL_INTERRUPT_FLAG_MOVEMENT))
            cancel();
    }


    switch(m_spellState)
    {
        case SPELL_STATE_PREPARING:
        {
            if (m_timer)
            {
                if (m_targets.getUnitTarget() && m_targets.getUnitTarget()->isAlive() && !m_targets.getUnitTarget()->isVisibleForOrDetect(m_caster, m_caster, false) && !m_IsTriggeredSpell )
                    cancel();

                if (difftime >= m_timer)
                    m_timer = 0;
                else
                    m_timer -= difftime;
            }

            if (m_timer == 0 && !IsNextMeleeSwingSpell() && !IsAutoRepeat())
                cast();
        } break;
        case SPELL_STATE_CASTING:
        {
            if (m_timer > 0)
            {
                if ( m_caster->GetTypeId() == TYPEID_PLAYER )
                {
                    // check if player has jumped before the channeling finished
                    if(((Player*)m_caster)->m_movementInfo.HasMovementFlag(MOVEFLAG_FALLING))
                        cancel();

                    // check for incapacitating player states
                    if ( m_caster->hasUnitState(UNIT_STAT_CAN_NOT_REACT))
                        cancel();

                    // check if player has turned if flag is set
                    if ((m_spellInfo->ChannelInterruptFlags & CHANNEL_FLAG_TURNING) && m_castOrientation != m_caster->GetOrientation())
                        cancel();
                }

                // check if all targets away range
                if (!m_IsTriggeredSpell && (difftime >= m_timer))
                {
                    SpellCastResult result = CheckRange(true, m_targets.getUnitTarget());
                    bool checkFailed = false;
                    switch (result)
                    {
                        case SPELL_CAST_OK:
                            break;
                        case SPELL_FAILED_TOO_CLOSE:
                        case SPELL_FAILED_UNIT_NOT_INFRONT:
                            if (m_spellInfo->HasAttribute(SPELL_ATTR_EX7_HAS_CHARGE_EFFECT))
                                break;
                            checkFailed = true;
                            break;
                        case SPELL_FAILED_OUT_OF_RANGE:
                        default:
                            checkFailed = true;
                            break;
                    }

                    if (checkFailed)
                    {
                        SendCastResult(result);
                        cancel();
                        return;
                    }
                }

                // check if there are alive targets left
                if (!IsAliveUnitPresentInTargetList())
                {
                    SendChannelUpdate(0);
                    finish();
                }

                if (difftime >= m_timer)
                    m_timer = 0;
                else
                    m_timer -= difftime;
            }

            if (m_timer == 0)
            {
                SendChannelUpdate(0);

                // channeled spell processed independently for quest targeting
                // cast at creature (or GO) quest objectives update at successful cast channel finished
                // ignore autorepeat/melee casts for speed (not exist quest for spells (hm... )
                if ( !IsAutoRepeat() && !IsNextMeleeSwingSpell() )
                {
                    if ( Player* p = m_caster->GetCharmerOrOwnerPlayerOrPlayerItself() )
                    {
                        for(TargetList::const_iterator ihit = m_UniqueTargetInfo.begin(); ihit != m_UniqueTargetInfo.end(); ++ihit)
                        {
                            TargetInfo const& target = *ihit;
                            if (!target.targetGUID.IsCreatureOrVehicle())
                                continue;

                            Unit* unit = m_caster->GetObjectGuid() == target.targetGUID ? m_caster : ObjectAccessor::GetUnit(*m_caster, target.targetGUID);
                            if (unit == NULL)
                                continue;

                            p->RewardPlayerAndGroupAtCast(unit, m_spellInfo->Id);
                        }

                        for(GOTargetList::const_iterator ihit = m_UniqueGOTargetInfo.begin(); ihit != m_UniqueGOTargetInfo.end(); ++ihit)
                        {
                            GOTargetInfo const& target = *ihit;

                            GameObject* go = m_caster->GetMap()->GetGameObject(target.targetGUID);
                            if(!go)
                                continue;

                            p->RewardPlayerAndGroupAtCast(go, m_spellInfo->Id);
                        }
                    }
                }

                finish();
            }
        } break;
        default:
        {
        }break;
    }
}

void Spell::finish(bool ok)
{
    if (!m_caster)
        return;

    if (m_spellState == SPELL_STATE_FINISHED)
        return;

    m_spellState = SPELL_STATE_FINISHED;

    // other code related only to successfully finished spells
    if (!ok)
        return;

    // handle SPELL_AURA_ADD_TARGET_TRIGGER auras
    if (Unit* caster = GetAffectiveCaster())
    {
        Unit::AuraList const& targetTriggers = caster->GetAurasByType(SPELL_AURA_ADD_TARGET_TRIGGER);
        for(Unit::AuraList::const_iterator i = targetTriggers.begin(); i != targetTriggers.end(); ++i)
        {
            if (!(*i)->isAffectedOnSpell(m_spellInfo))
                continue;
            for(TargetList::const_iterator ihit = m_UniqueTargetInfo.begin(); ihit != m_UniqueTargetInfo.end(); ++ihit)
            {
                if (ihit->missCondition == SPELL_MISS_NONE)
                {
                    // check caster->GetObjectGuid() let load auras at login and speedup most often case
                    Unit* unit = caster->GetObjectGuid() == ihit->targetGUID ? caster : ObjectAccessor::GetUnit(*m_caster, ihit->targetGUID);
                    if (unit && unit->isAlive())
                    {
                        SpellEntry const* auraSpellInfo = (*i)->GetSpellProto();
                        SpellEffectIndex auraSpellIdx = (*i)->GetEffIndex();
                        // Calculate chance at that moment (can be depend for example from combo points)
                        int32 auraBasePoints = (*i)->GetBasePoints();
                        int32 chance = caster->CalculateSpellDamage(unit, auraSpellInfo, auraSpellIdx, &auraBasePoints);
                        if (roll_chance_i(chance))
                            caster->CastSpell(unit, auraSpellInfo->EffectTriggerSpell[auraSpellIdx], true, NULL, (*i)());
                    }
                }
            }
        }
    }

    // Heal caster for all health leech from all targets
    if (m_healthLeech)
    {
        uint32 absorb = 0;
        m_caster->CalculateHealAbsorb(uint32(m_healthLeech), &absorb);
        m_caster->DealHeal(m_caster, uint32(m_healthLeech) - absorb, m_spellInfo, false, absorb);
    }

    if (IsMeleeAttackResetSpell())
    {
        m_caster->resetAttackTimer(BASE_ATTACK);
        if (m_caster->haveOffhandWeapon())
            m_caster->resetAttackTimer(OFF_ATTACK);
    }

    /*if (IsRangedAttackResetSpell())
        m_caster->resetAttackTimer(RANGED_ATTACK);*/

    // Clear combo at finish state
    if (NeedsComboPoints(m_spellInfo))
    {
        // Not drop combopoints if negative spell and if any miss on enemy exist
        bool needDrop = true;
        if (!IsPositiveSpell(m_spellInfo->Id))
        {
            for(TargetList::const_iterator ihit = m_UniqueTargetInfo.begin(); ihit != m_UniqueTargetInfo.end(); ++ihit)
            {
                if (ihit->missCondition != SPELL_MISS_NONE && ihit->targetGUID != m_caster->GetObjectGuid())
                {
                    needDrop = false;
                    break;
                }
            }
        }
        if (needDrop)
            m_caster->ClearComboPoints();
    }

    // potions disabled by client, send event "not in combat" if need
    if (m_caster->GetTypeId() == TYPEID_PLAYER)
        ((Player*)m_caster)->UpdatePotionCooldown(this);

    // call triggered spell only at successful cast (after clear combo points -> for add some if need)
    if(!m_TriggerSpells.empty())
        CastTriggerSpells();

    // Stop Attack for some spells
    if (m_spellInfo->HasAttribute(SPELL_ATTR_STOP_ATTACK_TARGET))
        m_caster->AttackStop();

    // update encounter state if needed
    Map* map = m_caster->GetMap();
    if (map && map->IsDungeon())
    {
        if (DungeonPersistentState* state = ((DungeonMap*)map)->GetPersistanceState())
            state->UpdateEncounterState(ENCOUNTER_CREDIT_CAST_SPELL, m_spellInfo->Id);
    }
}

void Spell::SendCastResult(SpellCastResult result)
{
    if (result == SPELL_CAST_OK)
        return;

    if (m_caster->GetTypeId() != TYPEID_PLAYER)
        return;

    if(((Player*)m_caster)->GetSession()->PlayerLoading())  // don't send cast results at loading time
        return;

    SendCastResult((Player*)m_caster, m_spellInfo, m_cast_count, result);
}

void Spell::SendCastResult(Player* caster, SpellEntry const* spellInfo, uint8 cast_count, SpellCastResult result)
{
    if (result == SPELL_CAST_OK)
        return;

    WorldPacket data(SMSG_CAST_FAILED, (4+1+1));
    data << uint8(cast_count);                              // single cast or multi 2.3 (0/1)
    data << uint32(spellInfo->Id);
    data << uint8(result);                                  // problem
    switch (result)
    {
        case SPELL_FAILED_NOT_READY:
            data << uint32(0);                              // unknown, value 1 seen for 14177 (update cooldowns on client flag)
            break;
        case SPELL_FAILED_REQUIRES_SPELL_FOCUS:
            data << uint32(spellInfo->RequiresSpellFocus);  // SpellFocusObject.dbc id
            break;
        case SPELL_FAILED_REQUIRES_AREA:                    // AreaTable.dbc id
            // hardcode areas limitation case
            switch(spellInfo->Id)
            {
                case 41617:                                 // Cenarion Mana Salve
                case 41619:                                 // Cenarion Healing Salve
                    data << uint32(3905);
                    break;
                case 41618:                                 // Bottled Nethergon Energy
                case 41620:                                 // Bottled Nethergon Vapor
                    data << uint32(3842);
                    break;
                case 45373:                                 // Bloodberry Elixir
                    data << uint32(4075);
                    break;
                default:                                    // default case (don't must be)
                    data << uint32(0);
                    break;
            }
            break;
        case SPELL_FAILED_TOTEMS:
            for(int i = 0; i < MAX_SPELL_TOTEMS; ++i)
                if(spellInfo->Totem[i])
                    data << uint32(spellInfo->Totem[i]);    // client needs only one id, not 2...
            break;
        case SPELL_FAILED_TOTEM_CATEGORY:
            for(int i = 0; i < MAX_SPELL_TOTEM_CATEGORIES; ++i)
                if(spellInfo->TotemCategory[i])
                    data << uint32(spellInfo->TotemCategory[i]);// client needs only one id, not 2...
            break;
        case SPELL_FAILED_EQUIPPED_ITEM_CLASS:
        case SPELL_FAILED_EQUIPPED_ITEM_CLASS_MAINHAND:
        case SPELL_FAILED_EQUIPPED_ITEM_CLASS_OFFHAND:
            data << uint32(spellInfo->EquippedItemClass);
            data << uint32(spellInfo->EquippedItemSubClassMask);
            break;
        case SPELL_FAILED_PREVENTED_BY_MECHANIC:
            data << uint32(0);                              // SpellMechanic.dbc id
            break;
        case SPELL_FAILED_CUSTOM_ERROR:
            data << uint32(0);                              // custom error id (see enum SpellCastResultCustom)
            break;
        case SPELL_FAILED_NEED_EXOTIC_AMMO:
            data << uint32(spellInfo->EquippedItemSubClassMask);// seems correct...
            break;
        case SPELL_FAILED_REAGENTS:
            // normally client checks reagents, just some script effects here
            if (spellInfo->Id == 46584)                      // Raise Dead
                data << uint32(37201);                      // Corpse Dust
            else
                data << uint32(0);                              // item id
            break;
        case SPELL_FAILED_NEED_MORE_ITEMS:
            data << uint32(0);                              // item id
            data << uint32(0);                              // item count?
            break;
        case SPELL_FAILED_MIN_SKILL:
            data << uint32(0);                              // SkillLine.dbc id
            data << uint32(0);                              // required skill value
            break;
        case SPELL_FAILED_TOO_MANY_OF_ITEM:
            data << uint32(0);                              // ItemLimitCategory.dbc id
            break;
        case SPELL_FAILED_FISHING_TOO_LOW:
            data << uint32(0);                              // required fishing skill
            break;
        default:
            break;
    }
    caster->GetSession()->SendPacket(&data);
}

void Spell::SendSpellStart()
{
    if (!IsNeedSendToClient())
        return;

    DEBUG_FILTER_LOG(LOG_FILTER_SPELL_CAST, "Sending SMSG_SPELL_START id=%u", m_spellInfo->Id);

    uint32 castFlags = CAST_FLAG_UNKNOWN2;
    if (IsRangedSpell())
        castFlags |= CAST_FLAG_AMMO;

    if (m_spellInfo->runeCostID)
        castFlags |= CAST_FLAG_UNKNOWN19;

    Unit *caster = m_triggeredByAuraSpell && IsChanneledSpell(m_triggeredByAuraSpell) ? GetAffectiveCaster() : m_caster;

    WorldPacket data(SMSG_SPELL_START, (8+8+4+4+2));
    if (m_CastItem)
        data << m_CastItem->GetPackGUID();
    else
        data << caster->GetPackGUID();

    data << m_caster->GetPackGUID();
    data << uint8(m_cast_count);                            // pending spell cast
    data << uint32(m_spellInfo->Id);                        // spellId
    data << uint32(castFlags);                              // cast flags
    data << uint32(m_timer);                                // delay?

    data << m_targets;

    if (castFlags & CAST_FLAG_PREDICTED_POWER)              // predicted power
        data << uint32(0);

    if (castFlags & CAST_FLAG_PREDICTED_RUNES)              // predicted runes
    {
        uint8 v1 = 0;//m_runesState;
        uint8 v2 = 0;//((Player*)m_caster)->GetRunesState();
        data << uint8(v1);                                  // runes state before
        data << uint8(v2);                                  // runes state after
        for(uint8 i = 0; i < MAX_RUNES; ++i)
        {
            uint8 m = (1 << i);
            if (m & v1)                                      // usable before...
                if(!(m & v2))                               // ...but on cooldown now...
                    data << uint8(0);                       // some unknown byte (time?)
        }
    }

    if (castFlags & CAST_FLAG_AMMO)                         // projectile info
        WriteAmmoToPacket(&data);

    if (castFlags & CAST_FLAG_IMMUNITY)                     // cast immunity
    {
        data << uint32(0);                                  // used for SetCastSchoolImmunities
        data << uint32(0);                                  // used for SetCastImmunities
    }

    m_caster->SendMessageToSet(&data, true);
}

void Spell::SendSpellGo()
{
    // not send invisible spell casting
    if (!IsNeedSendToClient())
        return;

    DEBUG_FILTER_LOG(LOG_FILTER_SPELL_CAST, "Sending SMSG_SPELL_GO id=%u", m_spellInfo->Id);

    uint32 castFlags = CAST_FLAG_UNKNOWN9;
    if (IsRangedSpell())
        castFlags |= CAST_FLAG_AMMO;                        // arrows/bullets visual

    if ((m_caster->GetTypeId() == TYPEID_PLAYER) && (m_caster->getClass() == CLASS_DEATH_KNIGHT) && m_spellInfo->runeCostID)
    {
        castFlags |= CAST_FLAG_UNKNOWN19;                   // same as in SMSG_SPELL_START
        castFlags |= CAST_FLAG_PREDICTED_POWER;             // makes cooldowns visible
        castFlags |= CAST_FLAG_PREDICTED_RUNES;             // rune cooldowns list
    }

    if ((m_targets.m_targetMask & TARGET_FLAG_DEST_LOCATION) && (m_targets.GetSpeed() > M_NULL_F || m_targets.GetElevation() > M_NULL_F))
        castFlags |= CAST_FLAG_ADJUST_MISSILE;             // spell has trajectory (guess parameters)

    Unit *caster = m_triggeredByAuraSpell && IsChanneledSpell(m_triggeredByAuraSpell) ? GetAffectiveCaster() : m_caster;

    if (!caster)
        caster = m_caster;                                  // temporary. TODO - need find source of problem.

    WorldPacket data(SMSG_SPELL_GO, 50);                    // guess size

    if (m_CastItem)
        data << m_CastItem->GetPackGUID();
    else
        data << caster->GetPackGUID();

    data << caster->GetPackGUID();
    data << uint8(m_cast_count);                            // pending spell cast?
    data << uint32(m_spellInfo->Id);                        // spellId
    data << uint32(castFlags);                              // cast flags
    data << uint32(WorldTimer::getMSTime());                // timestamp

    WriteSpellGoTargets(&data);

    data << m_targets;

    if (castFlags & CAST_FLAG_PREDICTED_POWER)              // predicted power
        data << uint32(m_caster->GetPower(m_caster->getPowerType())); // Yes, it is really predicted power.

    if (castFlags & CAST_FLAG_PREDICTED_RUNES)              // predicted runes
    {
        uint8 v1 = m_runesState;
        uint8 v2 =  m_caster->getClass() == CLASS_DEATH_KNIGHT ? ((Player*)m_caster)->GetRunesState() : 0;
        data << uint8(v1);                                  // runes state before
        data << uint8(v2);                                  // runes state after
        for(uint8 i = 0; i < MAX_RUNES; ++i)
        {
            uint8 m = (1 << i);
            if (m & v1)                                      // usable before...
                if(!(m & v2))                               // ...but on cooldown now...
                    data << uint8(0);                       // some unknown byte (time?)
        }
    }

    if (castFlags & CAST_FLAG_ADJUST_MISSILE)               // adjust missile trajectory duration
    {
        data << float(m_targets.GetElevation());            // Elevation of missile
        data << uint32(m_delayMoment);                      // Calculated trajectory delay time.
    }

    if (castFlags & CAST_FLAG_AMMO)                         // projectile info
        WriteAmmoToPacket(&data);

    if (castFlags & CAST_FLAG_VISUAL_CHAIN)                 // spell visual chain effect
    {
        data << uint32(0);                                  // SpellVisual.dbc id?
        data << uint32(0);                                  // overrides previous field if > 0 and violencelevel client cvar < 2
    }

    if (m_targets.m_targetMask & TARGET_FLAG_DEST_LOCATION)
    {
        data << uint8(0);                                   // The value increase for each time, can remind of a cast count for the spell
    }

    if (m_targets.m_targetMask & TARGET_FLAG_VISUAL_CHAIN)  // probably used (or can be used) with CAST_FLAG_VISUAL_CHAIN flag
    {
        data << uint32(0);                                  // count

        //for(int = 0; i < count; ++i)
        //{
        //    // position and guid?
        //    data << float(0) << float(0) << float(0) << uint64(0);
        //}
    }

    m_caster->SendMessageToSet(&data, true);

    DEBUG_FILTER_LOG(LOG_FILTER_SPELL_CAST,"Spell::SendSpellGo: %s cast spell %u on %s, targets count (mask %u) %u %u %u",
                m_caster->GetObjectGuid().GetString().c_str(),
                m_spellInfo->Id,
                m_targets.getUnitTarget() ? m_targets.getUnitTarget()->GetObjectGuid().GetString().c_str() : "<none>",
                m_targets.m_targetMask,
                m_UniqueTargetInfo.size(),
                m_UniqueGOTargetInfo.size(),
                m_UniqueItemInfo.size()
                );
}

void Spell::WriteAmmoToPacket(WorldPacket* data)
{
    uint32 ammoInventoryType = 0;
    uint32 ammoDisplayID = 0;

    if (m_caster->GetTypeId() == TYPEID_PLAYER)
    {
        Item *pItem = ((Player*)m_caster)->GetWeaponForAttack( RANGED_ATTACK );
        if (pItem)
        {
            ammoInventoryType = pItem->GetProto()->InventoryType;
            if ( ammoInventoryType == INVTYPE_THROWN )
                ammoDisplayID = pItem->GetProto()->DisplayInfoID;
            else
            {
                uint32 ammoID = ((Player*)m_caster)->GetUInt32Value(PLAYER_AMMO_ID);
                if (ammoID)
                {
                    ItemPrototype const *pProto = ObjectMgr::GetItemPrototype( ammoID );
                    if (pProto)
                    {
                        ammoDisplayID = pProto->DisplayInfoID;
                        ammoInventoryType = pProto->InventoryType;
                    }
                }
                else if (m_caster->GetDummyAura(46699))      // Requires No Ammo
                {
                    ammoDisplayID = 5996;                   // normal arrow
                    ammoInventoryType = INVTYPE_AMMO;
                }
            }
        }
    }
    else
    {
        for (uint8 i = 0; i < MAX_VIRTUAL_ITEM_SLOT; ++i)
        {
            if (uint32 item_id = m_caster->GetUInt32Value(UNIT_VIRTUAL_ITEM_SLOT_ID + i))
            {
                if (ItemEntry const * itemEntry = sItemStore.LookupEntry(item_id))
                {
                    if (itemEntry->Class == ITEM_CLASS_WEAPON)
                    {
                        switch(itemEntry->SubClass)
                        {
                            case ITEM_SUBCLASS_WEAPON_THROWN:
                                ammoDisplayID = itemEntry->DisplayId;
                                ammoInventoryType = itemEntry->InventoryType;
                                break;
                            case ITEM_SUBCLASS_WEAPON_BOW:
                            case ITEM_SUBCLASS_WEAPON_CROSSBOW:
                                ammoDisplayID = 5996;       // is this need fixing?
                                ammoInventoryType = INVTYPE_AMMO;
                                break;
                            case ITEM_SUBCLASS_WEAPON_GUN:
                                ammoDisplayID = 5998;       // is this need fixing?
                                ammoInventoryType = INVTYPE_AMMO;
                                break;
                        }

                        if (ammoDisplayID)
                            break;
                    }
                }
            }
        }
    }

    *data << uint32(ammoDisplayID);
    *data << uint32(ammoInventoryType);
}

void Spell::WriteSpellGoTargets(WorldPacket* data)
{
    size_t count_pos = data->wpos();
    *data << uint8(0);                                      // placeholder

    // This function also fill data for channeled spells:
    // m_needAliveTargetMask req for stop channeling if one target die
    uint32 hit  = m_UniqueGOTargetInfo.size();              // Always hits on GO
    uint32 miss = 0;

    for(TargetList::iterator ihit = m_UniqueTargetInfo.begin(); ihit != m_UniqueTargetInfo.end(); ++ihit)
    {
        if (ihit->effectMask == 0)                          // No effect apply - all immuned add state
        {
            // possibly SPELL_MISS_IMMUNE2 for this??
            ihit->missCondition = SPELL_MISS_IMMUNE2;
            ++miss;
        }
        else if (ihit->missCondition == SPELL_MISS_NONE)    // Add only hits
        {
            ++hit;
            *data << ihit->targetGUID;
            m_needAliveTargetMask |= ihit->effectMask;
        }
        else
            ++miss;
    }

    for(GOTargetList::const_iterator ighit = m_UniqueGOTargetInfo.begin(); ighit != m_UniqueGOTargetInfo.end(); ++ighit)
        *data << ighit->targetGUID;                         // Always hits

    data->put<uint8>(count_pos, hit);

    *data << (uint8)miss;
    for(TargetList::const_iterator ihit = m_UniqueTargetInfo.begin(); ihit != m_UniqueTargetInfo.end(); ++ihit)
    {
        if (ihit->missCondition != SPELL_MISS_NONE)         // Add only miss
        {
            *data << ihit->targetGUID;
            *data << uint8(ihit->missCondition);
            if (ihit->missCondition == SPELL_MISS_REFLECT)
                *data << uint8(ihit->reflectResult);
        }
    }
    // Reset m_needAliveTargetMask for non channeled spell
    if(!IsChanneledSpell(m_spellInfo))
        m_needAliveTargetMask = 0;
}

void Spell::SendLogExecute()
{
    uint32 count1 = 0;
    for (int i = 0; i < MAX_EFFECT_INDEX; ++i)
    {
        if (!m_effectExecuteData[i].empty())
            ++count1;
    }

    if (!count1)
        return;

    Unit *target = m_targets.getUnitTarget() ? m_targets.getUnitTarget() : m_caster;

    WorldPacket data(SMSG_SPELLLOGEXECUTE, (8+4+4+4+4+8));

    if (m_caster->GetTypeId() == TYPEID_PLAYER)
        data << m_caster->GetPackGUID();
    else
        data << target->GetPackGUID();

    data << uint32(m_spellInfo->Id);
    data << uint32(count1);                                 // count1 (effects count)

    DEBUG_FILTER_LOG(LOG_FILTER_SPELL_CAST, "Spell::SendLogExecute() sended spelllog to %s (spell %u, effects count %u)", m_caster->GetObjectGuid().GetString().c_str(), m_spellInfo->Id, count1);

    for (uint32 i = 0; i < count1; ++i)
    {
        if (m_effectExecuteData[i].empty())
            continue;

        data << uint32(m_spellInfo->Effect[i]);             // spell effect
        data.append(m_effectExecuteData[i]);

        m_effectExecuteData[i].clear();
    }
    m_caster->SendMessageToSet(&data, true);
}

void Spell::SendEffectLogExecute(SpellEffectIndex eff, ObjectGuid targetGuid, uint32 data1, uint32 data2, float data3)
{
    if (eff >= MAX_EFFECT_INDEX || m_spellInfo->Effect[eff] == SPELL_EFFECT_NONE)
        return;

    ByteBuffer& data = m_effectExecuteData[eff];
    bool isFirst = data.empty();

    switch(m_spellInfo->Effect[eff])
    {
        // target guid and some data logged
        case SPELL_EFFECT_POWER_DRAIN:
        {
            // reserve one uint32 for counter, if need
            if (isFirst)
                data << uint32(0);
            data << targetGuid.WriteAsPacked();
            data << data1;
            data << data2;
            data << data3;
            break;
        }
        // target guid and some data logged
        case SPELL_EFFECT_DURABILITY_DAMAGE:
        {
            // reserve one uint32 for counter, if need
            if (isFirst)
                data << uint32(0);
            data << targetGuid.WriteAsPacked();
            data << data1;
            data << data2;
            break;
        }
        // target guid and some data logged
        case SPELL_EFFECT_ADD_EXTRA_ATTACKS:
        case SPELL_EFFECT_INTERRUPT_CAST:
        {
            // reserve one uint32 for counter, if need
            if (isFirst)
                data << uint32(0);
            data << targetGuid.WriteAsPacked();
            data << data1;
            break;
        }
        // only entry of item used/created
        case SPELL_EFFECT_CREATE_ITEM:
        case SPELL_EFFECT_CREATE_ITEM_2:
        case SPELL_EFFECT_FEED_PET:
        {
            // reserve one uint32 for counter, if need
            if (isFirst)
                data << uint32(0);
            data <<    data1;
            break;
        }
        // only ObjectGuid of target logged
        case SPELL_EFFECT_OPEN_LOCK:
        case SPELL_EFFECT_SUMMON:
        case SPELL_EFFECT_TRANS_DOOR:
        case SPELL_EFFECT_SUMMON_PET:
        case SPELL_EFFECT_SUMMON_OBJECT_WILD:
        case SPELL_EFFECT_CREATE_HOUSE:
        case SPELL_EFFECT_DUEL:
        case SPELL_EFFECT_SUMMON_OBJECT_SLOT1:
        case SPELL_EFFECT_SUMMON_OBJECT_SLOT2:
        case SPELL_EFFECT_SUMMON_OBJECT_SLOT3:
        case SPELL_EFFECT_SUMMON_OBJECT_SLOT4:
        case SPELL_EFFECT_DISMISS_PET:
        case SPELL_EFFECT_RESURRECT:
        case SPELL_EFFECT_RESURRECT_NEW:
        {
            // reserve one uint32 for counter, if need
            if (isFirst)
                data << uint32(0);
            data << targetGuid.WriteAsPacked();
            break;
        }
        // nothing logged, no log data for effect
        default:
        {
            // nothing need
            return;
        }
    }
    uint32 count = m_effectExecuteData[eff].read<uint32>(0);
    m_effectExecuteData[eff].put<uint32>(0, ++count);
}

void Spell::SendInterrupted(uint8 result)
{
    if (!m_caster || !m_caster->IsInWorld())
        return;

    WorldPacket data(SMSG_SPELL_FAILURE, (8+4+1));
    data << m_caster->GetPackGUID();
    data << uint8(m_cast_count);
    data << uint32(m_spellInfo->Id);
    data << uint8(result);
    m_caster->SendMessageToSet(&data, true);

    data.Initialize(SMSG_SPELL_FAILED_OTHER, (8+4));
    data << m_caster->GetPackGUID();
    data << uint8(m_cast_count);
    data << uint32(m_spellInfo->Id);
    data << uint8(result);
    m_caster->SendMessageToSet(&data, true);
}

void Spell::SendChannelUpdate(uint32 time)
{
    if (time == 0)
    {
        m_caster->RemoveAurasByCasterSpell(m_spellInfo->Id, m_caster->GetObjectGuid());

        ObjectGuid target_guid = m_caster->GetChannelObjectGuid();
        if (target_guid != m_caster->GetObjectGuid() && target_guid.IsUnit())
            if (Unit* target = ObjectAccessor::GetUnit(*m_caster, target_guid))
                target->RemoveAurasByCasterSpell(m_spellInfo->Id, m_caster->GetObjectGuid());

        // Only finish channeling when latest channeled spell finishes
        if (m_caster->GetUInt32Value(UNIT_CHANNEL_SPELL) != m_spellInfo->Id)
            return;

        m_caster->SetChannelObjectGuid(ObjectGuid());
        m_caster->SetUInt32Value(UNIT_CHANNEL_SPELL, 0);
    }

    WorldPacket data( MSG_CHANNEL_UPDATE, 8+4 );
    data << m_caster->GetPackGUID();
    data << uint32(time);
    m_caster->SendMessageToSet(&data, true);
}

void Spell::SendChannelStart(uint32 duration)
{
    WorldObject* target = NULL;

    // select dynobject created by first effect if any
    if (m_spellInfo->Effect[EFFECT_INDEX_0] == SPELL_EFFECT_PERSISTENT_AREA_AURA)
        target = m_caster->GetDynObject(m_spellInfo->Id, EFFECT_INDEX_0);
    // select first not resisted target from target list for _0_ effect
    else if (!m_UniqueTargetInfo.empty())
    {
        for(TargetList::const_iterator itr = m_UniqueTargetInfo.begin(); itr != m_UniqueTargetInfo.end(); ++itr)
        {
            if ((itr->effectMask & (1 << EFFECT_INDEX_0)) && itr->reflectResult == SPELL_MISS_NONE &&
                itr->targetGUID != m_caster->GetObjectGuid())
            {
                target = ObjectAccessor::GetUnit(*m_caster, itr->targetGUID);
                break;
            }
        }
    }
    else if(!m_UniqueGOTargetInfo.empty())
    {
        for(GOTargetList::const_iterator itr = m_UniqueGOTargetInfo.begin(); itr != m_UniqueGOTargetInfo.end(); ++itr)
        {
            if (itr->effectMask & (1 << EFFECT_INDEX_0))
            {
                target = m_caster->GetMap()->GetGameObject(itr->targetGUID);
                break;
            }
        }
    }

    WorldPacket data( MSG_CHANNEL_START, (8+4+4) );
    data << m_caster->GetPackGUID();
    data << uint32(m_spellInfo->Id);
    data << uint32(duration);
    m_caster->SendMessageToSet(&data, true);

    m_timer = duration;

    if (target)
        m_caster->SetChannelObjectGuid(target->GetObjectGuid());

    m_caster->SetUInt32Value(UNIT_CHANNEL_SPELL, m_spellInfo->Id);
}

void Spell::SendResurrectRequest(Player* target)
{
    // get ressurector name for creature resurrections, otherwise packet will be not accepted
    // for player resurrections the name is looked up by guid
    char const* resurrectorName = m_caster->GetTypeId() == TYPEID_PLAYER ? "" : m_caster->GetNameForLocaleIdx(target->GetSession()->GetSessionDbLocaleIndex());

    WorldPacket data(SMSG_RESURRECT_REQUEST, (8+4+strlen(resurrectorName)+1+1+1+4));
    // resurrector guid
    data << m_caster->GetObjectGuid();
    data << uint32(strlen(resurrectorName) + 1);
    data << resurrectorName;
    // null terminator
    data << uint8(0);
    data << uint8(m_caster->GetTypeId() == TYPEID_PLAYER ? 0 : 1); // "you'll be afflicted with resurrection sickness"
    // override delay sent with SMSG_CORPSE_RECLAIM_DELAY, set instant resurrection for spells with this attribute
    if (m_spellInfo->HasAttribute(SPELL_ATTR_EX3_IGNORE_RESURRECTION_TIMER))
        data << uint32(0);

    target->GetSession()->SendPacket(&data);
}

void Spell::TakeCastItem()
{
    if(!m_CastItem || m_caster->GetTypeId() != TYPEID_PLAYER)
        return;

    // not remove cast item at triggered spell (equipping, weapon damage, etc)
    if (m_IsTriggeredSpell && !(m_targets.m_targetMask & TARGET_FLAG_TRADE_ITEM))
        return;

    ItemPrototype const *proto = m_CastItem->GetProto();

    if(!proto)
    {
        // This code is to avoid a crash
        // I'm not sure, if this is really an error, but I guess every item needs a prototype
        sLog.outError("Cast item (%s) has no item prototype", m_CastItem->GetGuidStr().c_str());
        return;
    }

    bool expendable = false;
    bool withoutCharges = false;

    for (int i = 0; i < MAX_ITEM_PROTO_SPELLS; ++i)
    {
        if (proto->Spells[i].SpellId)
        {
            // item has limited charges
            if (proto->Spells[i].SpellCharges)
            {
                if (proto->Spells[i].SpellCharges < 0 && !(proto->ExtraFlags & ITEM_EXTRA_NON_CONSUMABLE))
                    expendable = true;

                int32 charges = m_CastItem->GetSpellCharges(i);

                // item has charges left
                if (charges)
                {
                    (charges > 0) ? --charges : ++charges;  // abs(charges) less at 1 after use
                    if (proto->Stackable == 1)
                        m_CastItem->SetSpellCharges(i, charges);
                    m_CastItem->SetState(ITEM_CHANGED, (Player*)m_caster);
                }

                // all charges used
                withoutCharges = (charges == 0);
            }
        }
    }

    if (expendable && withoutCharges)
    {
        uint32 count = 1;
        ((Player*)m_caster)->DestroyItemCount(m_CastItem, count, true);

        // prevent crash at access to deleted m_targets.getItemTarget
        ClearCastItem();
    }
}

void Spell::TakePower()
{
    if (m_CastItem || m_triggeredByAuraSpell)
        return;

    // health as power used
    if (m_spellInfo->powerType == POWER_HEALTH)
    {
        m_caster->ModifyHealth( -(int32)m_powerCost );
        return;
    }

    if (m_spellInfo->powerType >= MAX_POWERS)
    {
        sLog.outError("Spell::TakePower: Unknown power type '%d'", m_spellInfo->powerType);
        return;
    }

    Powers powerType = Powers(m_spellInfo->powerType);

    if (powerType == POWER_RUNE)
    {
        CheckOrTakeRunePower(true);
        return;
    }

    bool needApplyMod = false;
    for (TargetList::const_iterator itr = m_UniqueTargetInfo.begin(); itr != m_UniqueTargetInfo.end(); ++itr)
    {
        if (itr->missCondition != SPELL_MISS_NONE)
        {
            needApplyMod = true;
            break;
        }
    }

    if (needApplyMod)
        if (Player* modOwner = m_caster->GetSpellModOwner())
            modOwner->ApplySpellMod(m_spellInfo->Id, SPELLMOD_COST_ON_HIT_FAIL, m_powerCost);

    m_caster->ModifyPower(powerType, -(int32)m_powerCost);

    // Set the five second timer
    if (powerType == POWER_MANA && m_powerCost > 0)
    {
        uint32 delay = 0;
        if (m_caster->GetCharmInfo())
            delay = m_caster->GetCharmInfo()->GetGlobalCooldownMgr().GetGlobalCooldown(m_spellInfo);
        else if (m_caster->GetTypeId() == TYPEID_PLAYER)
            delay = ((Player*)m_caster)->GetGlobalCooldownMgr().HasGlobalCooldown(m_spellInfo);

        m_caster->AddEvent(new ManaUseEvent(*m_caster), delay);
    }
}

SpellCastResult Spell::CheckOrTakeRunePower(bool take)
{
    if (m_caster->GetTypeId() != TYPEID_PLAYER)
        return SPELL_CAST_OK;

    Player *plr = (Player*)m_caster;

    if (plr->getClass() != CLASS_DEATH_KNIGHT)
        return SPELL_CAST_OK;

    SpellRuneCostEntry const *src = sSpellRuneCostStore.LookupEntry(m_spellInfo->runeCostID);

    if(!src)
        return SPELL_CAST_OK;

    if (src->NoRuneCost() && (!take || src->NoRunicPowerGain()))
        return SPELL_CAST_OK;

    if (take)
        m_runesState = plr->GetRunesState();                // store previous state

    // at this moment for rune cost exist only no cost mods, and no percent mods
    int32 runeCostMod = 10000;
    if (Player* modOwner = plr->GetSpellModOwner())
        modOwner->ApplySpellMod(m_spellInfo->Id, SPELLMOD_COST, runeCostMod);

    if (runeCostMod > 0)
    {
        int32 runeCost[NUM_RUNE_TYPES];                         // blood, frost, unholy, death

        // init cost data and apply mods
        for(uint32 i = 0; i < RUNE_DEATH; ++i)
            runeCost[i] = runeCostMod > 0 ? src->RuneCost[i] : 0;

        runeCost[RUNE_DEATH] = 0;                               // calculated later

        // scan non-death runes (death rune not used explicitly in rune costs)
        for(uint32 i = 0; i < MAX_RUNES; ++i)
        {
            RuneType rune = plr->GetCurrentRune(i);
            if (runeCost[rune] <= 0)
                continue;

            // already used
            if (plr->GetRuneCooldown(i) != 0)
                continue;

            if (take)
                plr->SetRuneCooldown(i, RUNE_COOLDOWN);         // 5*2=10 sec

            --runeCost[rune];
        }

        // collect all not counted rune costs to death runes cost
        for(uint32 i = 0; i < RUNE_DEATH; ++i)
            if (runeCost[i] > 0)
                runeCost[RUNE_DEATH] += runeCost[i];

        // scan death runes
        if (runeCost[RUNE_DEATH] > 0)
        {
            for(uint32 i = 0; i < MAX_RUNES && runeCost[RUNE_DEATH]; ++i)
            {
                RuneType rune = plr->GetCurrentRune(i);
                if (rune != RUNE_DEATH)
                    continue;

                // already used
                if (plr->GetRuneCooldown(i) != 0)
                    continue;

                if (take)
                    plr->SetRuneCooldown(i, RUNE_COOLDOWN); // 5*2=10 sec

                --runeCost[rune];

                if (take)
                {
                    plr->ConvertRune(i, plr->GetBaseRune(i));
                    plr->ClearConvertedBy(i);
                }
            }
        }

        if(!take && runeCost[RUNE_DEATH] > 0)
            return SPELL_FAILED_NO_POWER;                       // not sure if result code is correct
    }

    if (take)
    {
        // you can gain some runic power when use runes
        float rp = float(src->runePowerGain);
        rp *= sWorld.getConfig(CONFIG_FLOAT_RATE_POWER_RUNICPOWER_INCOME);
        plr->ModifyPower(POWER_RUNIC_POWER, (int32)rp);
    }

    return SPELL_CAST_OK;
}

void Spell::TakeReagents()
{
    if (m_caster->GetTypeId() != TYPEID_PLAYER)
        return;

    if (IgnoreItemRequirements())                           // reagents used in triggered spell removed by original spell or don't must be removed.
        return;

    Player* p_caster = (Player*)m_caster;
    if (p_caster->CanNoReagentCast(m_spellInfo))
        return;

    for(uint32 x = 0; x < MAX_SPELL_REAGENTS; ++x)
    {
        if (m_spellInfo->Reagent[x] <= 0)
            continue;

        uint32 itemid = m_spellInfo->Reagent[x];
        uint32 itemcount = m_spellInfo->ReagentCount[x];

        // if CastItem is also spell reagent
        if (m_CastItem)
        {
            ItemPrototype const *proto = m_CastItem->GetProto();
            if ( proto && proto->ItemId == itemid )
            {
                for(int s = 0; s < MAX_ITEM_PROTO_SPELLS; ++s)
                {
                    // CastItem will be used up and does not count as reagent
                    int32 charges = m_CastItem->GetSpellCharges(s);
                    if (proto->Spells[s].SpellCharges < 0 && abs(charges) < 2)
                    {
                        ++itemcount;
                        break;
                    }
                }

                m_CastItem = NULL;
            }
        }

        // if getItemTarget is also spell reagent
        if (m_targets.getItemTargetEntry() == itemid)
            m_targets.setItemTarget(NULL);

        p_caster->DestroyItemCount(itemid, itemcount, true);
    }
}

void Spell::HandleThreatSpells()
{
    if (m_UniqueTargetInfo.empty())
        return;

    SpellThreatEntry const* threatEntry = sSpellMgr.GetSpellThreatEntry(m_spellInfo->Id);

    if (!threatEntry || (!threatEntry->threat && fabs(threatEntry->ap_bonus) < M_NULL_F))
        return;

    float threat = threatEntry->threat;
    if (fabs(threatEntry->ap_bonus) > M_NULL_F)
        threat += threatEntry->ap_bonus * m_caster->GetTotalAttackPowerValue(GetWeaponAttackType(m_spellInfo));

    bool positive = true;
    uint8 effectMask = 0;
    for (int i = 0; i < MAX_EFFECT_INDEX; ++i)
        if (m_spellInfo->Effect[i])
            effectMask |= (1<<i);

    if (m_negativeEffectMask & effectMask)
    {
        // can only handle spells with clearly defined positive/negative effect, check at spell_threat loading probably not perfect
        // so abort when only some effects are negative.
        if ((m_negativeEffectMask & effectMask) != effectMask)
        {
            DEBUG_FILTER_LOG(LOG_FILTER_SPELL_CAST, "Spell %u, rank %u, is not clearly positive or negative, ignoring bonus threat", m_spellInfo->Id, sSpellMgr.GetSpellRank(m_spellInfo->Id));
            return;
        }
        positive = false;
    }

    // since 2.0.1 threat from positive effects also is distributed among all targets, so the overall caused threat is at most the defined bonus
    threat /= m_UniqueTargetInfo.size();

    for (TargetList::const_iterator ihit = m_UniqueTargetInfo.begin(); ihit != m_UniqueTargetInfo.end(); ++ihit)
    {
        if (ihit->missCondition != SPELL_MISS_NONE)
            continue;

        Unit* target = m_caster->GetObjectGuid() == ihit->targetGUID ? m_caster : ObjectAccessor::GetUnit(*m_caster, ihit->targetGUID);
        if (!target)
            continue;

        // positive spells distribute threat among all units that are in combat with target, like healing
        if (positive)
        {
            target->getHostileRefManager().threatAssist(m_caster /*real_caster ??*/, threat, m_spellInfo);
        }
        // for negative spells threat gets distributed among affected targets
        else
        {
            if (!target->CanHaveThreatList())
                continue;

            target->AddThreat(m_caster, threat, false, GetSpellSchoolMask(m_spellInfo), m_spellInfo);
        }
    }

    DEBUG_FILTER_LOG(LOG_FILTER_SPELL_CAST, "Spell %u added an additional %f threat for %s %u target(s)", m_spellInfo->Id, threat, positive ? "assisting" : "harming", uint32(m_UniqueTargetInfo.size()));
}

void Spell::HandleEffects(Unit *pUnitTarget, Item *pItemTarget, GameObject *pGOTarget, SpellEffectIndex i)
{
    unitTarget = pUnitTarget;
    itemTarget = pItemTarget;
    gameObjTarget = pGOTarget;

    uint8 eff = m_spellInfo->Effect[i];

    damage = CalculateDamage(i, unitTarget);

    DEBUG_FILTER_LOG(LOG_FILTER_SPELL_CAST, "Spell %u Effect%d : %u Targets: %s, %s, %s",
        m_spellInfo->Id, i, eff,
        unitTarget ? unitTarget->GetGuidStr().c_str() : "-",
        itemTarget ? itemTarget->GetGuidStr().c_str() : "-",
        gameObjTarget ? gameObjTarget->GetGuidStr().c_str() : "-");

    if (eff < TOTAL_SPELL_EFFECTS)
    {
        (*this.*SpellEffects[eff])(i);
    }
    else
    {
        sLog.outError("WORLD: Spell FX %d > TOTAL_SPELL_EFFECTS ", eff);
    }

    // store effect index who did the damage (for picking correct damage multiplier)
    if (m_damage > 0)
        m_damageIndex = i;
}

void Spell::AddTriggeredSpell( uint32 spellId )
{
    SpellEntry const *spellInfo = sSpellStore.LookupEntry(spellId );

    if(!spellInfo)
    {
        sLog.outError("Spell::AddTriggeredSpell: unknown spell id %u used as triggred spell for spell %u)", spellId, m_spellInfo->Id);
        return;
    }

    m_TriggerSpells.push_back(spellInfo);
}

void Spell::AddPrecastSpell( uint32 spellId )
{
    SpellEntry const *spellInfo = sSpellStore.LookupEntry(spellId );

    if(!spellInfo)
    {
        sLog.outError("Spell::AddPrecastSpell: unknown spell id %u used as pre-cast spell for spell %u)", spellId, m_spellInfo->Id);
        return;
    }

    m_preCastSpells.push_back(spellInfo);
}

void Spell::CastTriggerSpells()
{
    for(SpellInfoList::const_iterator si = m_TriggerSpells.begin(); si != m_TriggerSpells.end(); ++si)
    {
        Spell* spell = new Spell(m_caster, (*si), true, m_originalCasterGUID);
        spell->prepare(&m_targets);                         // use original spell original targets
    }
}

void Spell::CastPreCastSpells(Unit* target)
{
    for(SpellInfoList::const_iterator si = m_preCastSpells.begin(); si != m_preCastSpells.end(); ++si)
        m_caster->CastSpell(target, (*si), true, m_CastItem);
}

SpellCastResult Spell::CheckCast(bool strict)
{
    // check cooldowns to prevent cheating (ignore passive spells, that client side visual only)
    if (m_caster->GetTypeId()==TYPEID_PLAYER && !m_spellInfo->HasAttribute(SPELL_ATTR_PASSIVE) &&
        ((Player*)m_caster)->HasSpellCooldown(m_spellInfo->Id))
    {
        if (m_triggeredByAuraSpell)
            return SPELL_FAILED_DONT_REPORT;
        else
            return SPELL_FAILED_NOT_READY;
    }

    // check global cooldown
    if (strict && !m_IsTriggeredSpell && HasGlobalCooldown())
        return SPELL_FAILED_NOT_READY;

    // only allow triggered spells if at an ended battleground
    if (!m_IsTriggeredSpell && m_caster->GetTypeId() == TYPEID_PLAYER)
        if (BattleGround * bg = ((Player*)m_caster)->GetBattleGround())
            if (bg->GetStatus() == STATUS_WAIT_LEAVE)
                return SPELL_FAILED_DONT_REPORT;

    if (!m_IsTriggeredSpell && IsNonCombatSpell(m_spellInfo) &&
        m_caster->isInCombat() && !m_caster->IsIgnoreUnitState(m_spellInfo, IGNORE_UNIT_COMBAT_STATE))
        return SPELL_FAILED_AFFECTING_COMBAT;

    if (m_caster->GetTypeId() == TYPEID_PLAYER && !((Player*)m_caster)->isGameMaster() &&
        sWorld.getConfig(CONFIG_BOOL_VMAP_INDOOR_CHECK) &&
        VMAP::VMapFactory::createOrGetVMapManager()->isLineOfSightCalcEnabled())
    {
        if (m_spellInfo->HasAttribute(SPELL_ATTR_OUTDOORS_ONLY) &&
                !m_caster->GetTerrain()->IsOutdoors(m_caster->GetPositionX(), m_caster->GetPositionY(), m_caster->GetPositionZ()))
            return SPELL_FAILED_ONLY_OUTDOORS;

        if(m_spellInfo->HasAttribute(SPELL_ATTR_INDOORS_ONLY) &&
                m_caster->GetTerrain()->IsOutdoors(m_caster->GetPositionX(), m_caster->GetPositionY(), m_caster->GetPositionZ()))
            return SPELL_FAILED_ONLY_INDOORS;
    }
    // only check at first call, Stealth auras are already removed at second call
    // for now, ignore triggered spells
    if (strict && !m_IsTriggeredSpell)
    {
        // Ignore form req aura
        if (!m_caster->HasAffectedAura(SPELL_AURA_MOD_IGNORE_SHAPESHIFT, m_spellInfo))
        {
            // Cannot be used in this stance/form
            SpellCastResult shapeError = GetErrorAtShapeshiftedCast(m_spellInfo, m_caster->GetShapeshiftForm());
            if (shapeError != SPELL_CAST_OK)
                return shapeError;

            if (m_spellInfo->HasAttribute(SPELL_ATTR_ONLY_STEALTHED) && !(m_caster->HasStealthAura()))
                return SPELL_FAILED_ONLY_STEALTHED;
        }
    }

    // caster state requirements
    if (m_spellInfo->CasterAuraState && !m_caster->HasAuraState(AuraState(m_spellInfo->CasterAuraState)))
        return SPELL_FAILED_CASTER_AURASTATE;
    if (m_spellInfo->CasterAuraStateNot && m_caster->HasAuraState(AuraState(m_spellInfo->CasterAuraStateNot)))
        return SPELL_FAILED_CASTER_AURASTATE;

    // Caster aura req check if need
    if (m_spellInfo->casterAuraSpell && !m_caster->HasAura(m_spellInfo->casterAuraSpell))
        return SPELL_FAILED_CASTER_AURASTATE;
    if (m_spellInfo->excludeCasterAuraSpell)
    {
        // Special cases of non existing auras handling
        if (m_spellInfo->excludeCasterAuraSpell == 61988)
        {
            // Avenging Wrath Marker
            if (m_caster->HasAura(61987))
                return SPELL_FAILED_CASTER_AURASTATE;
        }
        else if (m_caster->HasAura(m_spellInfo->excludeCasterAuraSpell))
            return SPELL_FAILED_CASTER_AURASTATE;
    }

    if (m_caster->isCharmedOwnedByPlayerOrPlayer())
    {
        // cancel autorepeat spells if cast start when moving
        // (not wand currently autorepeat cast delayed to moving stop anyway in spell update code)
        if (m_caster->GetTypeId() == TYPEID_PLAYER && ((Player*)m_caster)->isMoving())
        {
            // skip stuck spell to allow use it in falling case and apply spell limitations at movement
            if ((!((Player*)m_caster)->m_movementInfo.HasMovementFlag(MOVEFLAG_FALLINGFAR) || m_spellInfo->Effect[EFFECT_INDEX_0] != SPELL_EFFECT_STUCK) &&
                (IsAutoRepeat() || (m_spellInfo->AuraInterruptFlags & AURA_INTERRUPT_FLAG_NOT_SEATED) != 0))
                return SPELL_FAILED_MOVING;
        }

        if (m_caster->hasUnitState(UNIT_STAT_STUNNED))
        {
            if (m_spellInfo->SpellFamilyName == SPELLFAMILY_PRIEST && m_spellInfo->SpellIconID == 2178)
            {
                // Glyph of Desperation
                if (m_caster->HasAura(63248))
                    return SPELL_CAST_OK;
                else return SPELL_FAILED_STUNNED;
            }
        }

        if (!m_IsTriggeredSpell 
            && NeedsComboPoints(m_spellInfo) 
            && !m_caster->IsIgnoreUnitState(m_spellInfo, IGNORE_UNIT_TARGET_STATE) 
            && (!m_targets.getUnitTarget() || m_targets.getUnitTarget()->GetObjectGuid() != m_caster->GetComboTargetGuid()))
            // warrior not have real combo-points at client side but use this way for mark allow Overpower use (need really recheck this, for pets alsO)
            return (m_caster->GetObjectGuid().IsPet() || m_caster->getClass() == CLASS_WARRIOR) ? SPELL_FAILED_CASTER_AURASTATE : SPELL_FAILED_NO_COMBO_POINTS;
    }

    Unit *target = m_targets.getUnitTarget();
    if (target && target->IsInWorld())
    {
        // target state requirements (not allowed state), apply to self also
        // This check not need - checked in CheckTarget()
        // if (m_spellInfo->TargetAuraStateNot && target->HasAuraState(AuraState(m_spellInfo->TargetAuraStateNot)))
        //    return SPELL_FAILED_TARGET_AURASTATE;

        if (!m_IsTriggeredSpell && IsDeathOnlySpell(m_spellInfo) && target->isAlive())
            return SPELL_FAILED_TARGET_NOT_DEAD;

        // Target aura req check if need
        // This check fully not need - checked in CheckTarget()
        // if (m_spellInfo->targetAuraSpell && !target->HasAura(m_spellInfo->targetAuraSpell))
        //    return SPELL_FAILED_CASTER_AURASTATE;

        if (m_spellInfo->excludeTargetAuraSpell)
        {
            // Special cases of non existing auras handling
            if (m_spellInfo->excludeTargetAuraSpell == 61988)
            {
                // Avenging Wrath Marker
                if (target->HasAura(61987))
                    return SPELL_FAILED_CASTER_AURASTATE;

            }
            else if (target->HasAura(m_spellInfo->excludeTargetAuraSpell))
                return SPELL_FAILED_CASTER_AURASTATE;
        }

        // totem immunity for channeled spells(needs to be before spell cast)
        // spell attribs for player channeled spells
        // (from rsa - very strange attributes set...)
        if ((m_spellInfo->HasAttribute(SPELL_ATTR_EX_CHANNEL_TRACKING_TARGET))
            && (m_spellInfo->HasAttribute(SPELL_ATTR_EX5_AFFECTED_BY_HASTE))
            && target->GetTypeId() == TYPEID_UNIT
            && ((Creature*)target)->IsTotem())
            return SPELL_FAILED_IMMUNE;

        bool non_caster_target = target != m_caster && !IsSpellWithCasterSourceTargetsOnly(m_spellInfo);

        if (non_caster_target)
        {
            // target state requirements (apply to non-self only), to allow cast affects to self like Dirty Deeds
            if (m_spellInfo->TargetAuraState && !target->HasAuraStateForCaster(AuraState(m_spellInfo->TargetAuraState), m_caster->GetObjectGuid()) &&
                !m_caster->IsIgnoreUnitState(m_spellInfo, m_spellInfo->TargetAuraState == AURA_STATE_FROZEN ? IGNORE_UNIT_TARGET_NON_FROZEN : IGNORE_UNIT_TARGET_STATE))
                return SPELL_FAILED_TARGET_AURASTATE;

            // Not allow casting on flying player
            if (target->IsTaxiFlying())
                return SPELL_FAILED_BAD_TARGETS;

            if(!m_IsTriggeredSpell && !target->IsVisibleTargetForSpell(m_caster, m_spellInfo))
                return SPELL_FAILED_LINE_OF_SIGHT;

            // auto selection spell rank implemented in WorldSession::HandleCastSpellOpcode
            // this case can be triggered if rank not found (too low-level target for first rank)
            if (m_caster->GetTypeId() == TYPEID_PLAYER && !m_CastItem && !m_IsTriggeredSpell)
            {
                // spell expected to be auto-downranking in cast handle, so must be same
                if (m_spellInfo != sSpellMgr.SelectAuraRankForLevel(m_spellInfo, target->getLevel()))
                    return SPELL_FAILED_LOWLEVEL;
            }

            if (m_caster->GetTypeId() == TYPEID_PLAYER && m_spellInfo->Mechanic == MECHANIC_DISARM)
            {
                if (target->GetTypeId() == TYPEID_PLAYER)
                {
                    Player *player = (Player*)target;
                    if (m_spellInfo->Id == 51722)                           // Dismantle
                    {
                        if (!player->GetWeaponForAttack(BASE_ATTACK) && !player->GetShield() && !player->GetWeaponForAttack(RANGED_ATTACK))
                            return SPELL_FAILED_TARGET_NO_WEAPONS;
                    }
                    else if ((!player->GetWeaponForAttack(BASE_ATTACK) && !player->GetWeaponForAttack(RANGED_ATTACK)) || !player->IsUsingEquippedWeapon(true))
                    {
                        return SPELL_FAILED_TARGET_NO_WEAPONS;
                    }
                }
                else if (!target->GetUInt32Value(UNIT_VIRTUAL_ITEM_SLOT_ID))
                    return SPELL_FAILED_TARGET_NO_WEAPONS;
            }
        }
        else if (m_caster == target)
        {
            if (m_caster->GetTypeId() == TYPEID_PLAYER && m_caster->IsInWorld())
            {
                // Additional check for some spells
                // If 0 spell effect empty - client not send target data (need use selection)
                // TODO: check it on next client version
                if (m_targets.m_targetMask == TARGET_FLAG_SELF &&
                    m_spellInfo->EffectImplicitTargetA[EFFECT_INDEX_1] == TARGET_CHAIN_DAMAGE)
                {
                    target = m_caster->GetMap()->GetUnit(((Player *)m_caster)->GetSelectionGuid());
                    if (!target)
                        return SPELL_FAILED_BAD_TARGETS;

                    m_targets.setUnitTarget(target);
                }
            }

            // Some special spells with non-caster only mode

            // Fire Shield
            if (m_spellInfo->SpellFamilyName == SPELLFAMILY_WARLOCK &&
                m_spellInfo->SpellIconID == 16)
                return SPELL_FAILED_BAD_TARGETS;

            // Focus Magic (main spell)
            if (m_spellInfo->Id == 54646)
                return SPELL_FAILED_BAD_TARGETS;

            // Lay on Hands (self cast)
            if (m_spellInfo->SpellFamilyName == SPELLFAMILY_PALADIN &&
                m_spellInfo->GetSpellFamilyFlags().test<CF_PALADIN_LAY_ON_HANDS>())
            {
                if (target->HasAura(25771))                 // Forbearance
                    return SPELL_FAILED_CASTER_AURASTATE;
                if (target->HasAura(61987))                 // Avenging Wrath Marker
                    return SPELL_FAILED_CASTER_AURASTATE;
            }
        }

        // check pet presents
        for (int j = 0; j < MAX_EFFECT_INDEX; ++j)
        {
            if (m_spellInfo->EffectImplicitTargetA[j] == TARGET_PET)
            {
                Pet *pet = m_caster->GetPet();
                if (!pet || (!pet->isAlive() && !IsSpellAllowDeadTarget(m_spellInfo)))
                {
                    if (m_triggeredByAuraSpell)              // not report pet not existence for triggered spells
                        return SPELL_FAILED_DONT_REPORT;
                    else if (!pet)
                        return SPELL_FAILED_NO_PET;
                    else
                        return SPELL_FAILED_TARGETS_DEAD;
                }
                break;
            }
        }

        //check creature type
        //ignore self casts (including area casts when caster selected as target)
        if (non_caster_target)
        {
            if(!SpellMgr::IsTargetMatchedWithCreatureType(m_spellInfo, target))
            {
                if (target->GetTypeId() == TYPEID_PLAYER)
                    return SPELL_FAILED_TARGET_IS_PLAYER;
                else
                    return SPELL_FAILED_BAD_TARGETS;
            }

            // simple cases
            bool explicit_target_mode = false;
            bool target_hostile = false;
            bool target_hostile_checked = false;
            bool target_friendly = false;
            bool target_friendly_checked = false;
            for(int k = 0; k < MAX_EFFECT_INDEX;  ++k)
            {
                if (IsExplicitPositiveTarget(m_spellInfo->EffectImplicitTargetA[k]))
                {
                    if (!target_hostile_checked)
                    {
                        target_hostile_checked = true;
                        target_hostile = m_caster->IsHostileTo(target);
                    }

                    if (target_hostile)
                        return SPELL_FAILED_BAD_TARGETS;

                    explicit_target_mode = true;
                }
                else if (IsExplicitNegativeTarget(m_spellInfo->EffectImplicitTargetA[k]))
                {
                    if (!target_friendly_checked)
                    {
                        target_friendly_checked = true;
                        target_friendly = m_caster->IsFriendlyTo(target);
                    }

                    if (target_friendly)
                        return SPELL_FAILED_BAD_TARGETS;

                    explicit_target_mode = true;
                }
            }
            // TODO: this check can be applied and for player to prevent cheating when IsPositiveSpell will return always correct result.
            // check target for pet/charmed casts (not self targeted), self targeted cast used for area effects and etc
            if (!explicit_target_mode && m_caster->GetTypeId() == TYPEID_UNIT && !m_caster->GetCharmerOrOwnerGuid().IsEmpty() && !IsDispelSpell(m_spellInfo))
            {
                // check correctness positive/negative cast target (pet cast real check and cheating check)
                if (IsPositiveSpell(m_spellInfo->Id))
                {
                    if (!target_hostile_checked)
                    {
                        target_hostile_checked = true;
                        target_hostile = m_caster->IsHostileTo(target);
                    }

                    if (target_hostile)
                        return SPELL_FAILED_BAD_TARGETS;
                }
                else
                {
                    if (!target_friendly_checked)
                    {
                        target_friendly_checked = true;
                        target_friendly = m_caster->IsFriendlyTo(target);
                    }

                    if (target_friendly)
                        return SPELL_FAILED_BAD_TARGETS;
                }
            }
        }

        if (IsPositiveSpell(m_spellInfo->Id) && m_caster->IsFriendlyTo(target))
        {
            if (!target->IsImmunedToSchool(GetSpellSchoolMask(m_spellInfo)) && target->IsImmuneToSpell(m_spellInfo, true))
                return SPELL_FAILED_TARGET_AURASTATE;

            if (target->IsInWorld() && target->IsInMap(m_caster))
                if (target->HasMorePoweredBuff(m_spellInfo->Id))
                    return m_IsTriggeredSpell ? SPELL_FAILED_DONT_REPORT : SPELL_FAILED_AURA_BOUNCED;
        }

        //Must be behind the target.
        if (m_spellInfo->AttributesEx2 == SPELL_ATTR_EX2_UNK20 && m_spellInfo->HasAttribute(SPELL_ATTR_EX_UNK9) && target->HasInArc(M_PI_F, m_caster))
        {
            // Exclusion for Pounce: Facing Limitation was removed in 2.0.1, but it still uses the same, old Ex-Flags
            // Exclusion for Mutilate:Facing Limitation was removed in 2.0.1 and 3.0.3, but they still use the same, old Ex-Flags
            // Exclusion for Throw: Facing limitation was added in 3.2.x, but that shouldn't be
            if (!m_spellInfo->IsFitToFamily<SPELLFAMILY_DRUID, CF_DRUID_POUNCE>() &&
                !m_spellInfo->IsFitToFamily<SPELLFAMILY_ROGUE, CF_ROGUE_MUTILATE>() &&
                m_spellInfo->Id != 2764)
            {
                SendInterrupted(2);
                return SPELL_FAILED_NOT_BEHIND;
            }
        }

        //Target must be facing you.
        if ((m_spellInfo->Attributes == (SPELL_ATTR_ABILITY | SPELL_ATTR_NOT_SHAPESHIFT | SPELL_ATTR_UNK18 | SPELL_ATTR_STOP_ATTACK_TARGET)) && !target->HasInArc(M_PI_F, m_caster))
        {
            SendInterrupted(2);
            return SPELL_FAILED_NOT_INFRONT;
        }

        // check if target is in combat
        if (non_caster_target && m_spellInfo->HasAttribute(SPELL_ATTR_EX_NOT_IN_COMBAT_TARGET) && target->isInCombat())
            return SPELL_FAILED_TARGET_AFFECTING_COMBAT;
    }
    // zone check
    if (!m_caster->GetMap() || !m_caster->GetTerrain())
        return SPELL_FAILED_DONT_REPORT;

    uint32 zone, area;
    m_caster->GetZoneAndAreaId(zone, area);

    SpellCastResult locRes= sSpellMgr.GetSpellAllowedInLocationError(m_spellInfo, m_caster->GetMapId(), zone, area,
        m_caster->GetCharmerOrOwnerPlayerOrPlayerItself());
    if (locRes != SPELL_CAST_OK)
    {
        if (!m_IsTriggeredSpell)
            return locRes;
        else
            return SPELL_FAILED_DONT_REPORT;
    }

    bool castOnVehicleAllowed = false;

    if (m_caster->GetVehicle())
    {
        if (m_spellInfo->HasAttribute(SPELL_ATTR_EX6_CASTABLE_ON_VEHICLE))
            castOnVehicleAllowed = true;

        if (VehicleSeatEntry const* seatInfo = m_caster->GetVehicle()->GetSeatInfo(m_caster))
            if ((seatInfo->m_flags & SEAT_FLAG_CAN_CAST) || (seatInfo->m_flags & SEAT_FLAG_CAN_ATTACK))
                castOnVehicleAllowed = true;
    }


    // not let players cast spells at mount (and let do it to creatures)
    if ((m_caster->IsMounted() || (m_caster->GetVehicle() && !castOnVehicleAllowed)) && m_caster->GetTypeId() == TYPEID_PLAYER && !m_IsTriggeredSpell &&
        !IsPassiveSpell(m_spellInfo) && !m_spellInfo->HasAttribute(SPELL_ATTR_CASTABLE_WHILE_MOUNTED))
    {
        if (m_caster->IsTaxiFlying())
            return SPELL_FAILED_NOT_ON_TAXI;
        else
            return SPELL_FAILED_NOT_MOUNTED;
    }

    // always (except passive spells) check items (focus object can be required for any type casts)
    if (!IsPassiveSpell(m_spellInfo))
    {
        SpellCastResult castResult = CheckItems();
        if (castResult != SPELL_CAST_OK)
            return castResult;
    }

    // Database based targets from spell_target_script
    if (m_UniqueTargetInfo.empty())                         // skip second CheckCast apply (for delayed spells for example)
    {
        for(int j = 0; j < MAX_EFFECT_INDEX; ++j)
        {
            if (m_spellInfo->EffectImplicitTargetA[j] == TARGET_SCRIPT ||
               (m_spellInfo->EffectImplicitTargetB[j] == TARGET_SCRIPT && m_spellInfo->EffectImplicitTargetA[j] != TARGET_SELF) ||
               m_spellInfo->EffectImplicitTargetA[j] == TARGET_SCRIPT_COORDINATES ||
               m_spellInfo->EffectImplicitTargetB[j] == TARGET_SCRIPT_COORDINATES ||
               m_spellInfo->EffectImplicitTargetA[j] == TARGET_FOCUS_OR_SCRIPTED_GAMEOBJECT)
            {

                SpellScriptTargetBounds bounds = sSpellMgr.GetSpellScriptTargetBounds(m_spellInfo->Id);

                if (bounds.first == bounds.second)
                {
                    if (m_spellInfo->EffectImplicitTargetA[j] == TARGET_SCRIPT || m_spellInfo->EffectImplicitTargetB[j] == TARGET_SCRIPT)
                        sLog.outErrorDb("Spell entry %u, effect %i has EffectImplicitTargetA/EffectImplicitTargetB = TARGET_SCRIPT, but creature are not defined in `spell_script_target`", m_spellInfo->Id, j);

                    if (m_spellInfo->EffectImplicitTargetA[j] == TARGET_SCRIPT_COORDINATES || m_spellInfo->EffectImplicitTargetB[j] == TARGET_SCRIPT_COORDINATES)
                        sLog.outErrorDb("Spell entry %u, effect %i has EffectImplicitTargetA/EffectImplicitTargetB = TARGET_SCRIPT_COORDINATES, but gameobject or creature are not defined in `spell_script_target`", m_spellInfo->Id, j);

                    if (m_spellInfo->EffectImplicitTargetA[j] == TARGET_FOCUS_OR_SCRIPTED_GAMEOBJECT)
                        sLog.outErrorDb("Spell entry %u, effect %i has EffectImplicitTargetA/EffectImplicitTargetB = TARGET_FOCUS_OR_SCRIPTED_GAMEOBJECT, but gameobject are not defined in `spell_script_target`", m_spellInfo->Id, j);
                }

                SpellRangeEntry const* srange = sSpellRangeStore.LookupEntry(m_spellInfo->rangeIndex);
                float range = GetSpellMaxRange(srange);

                Creature* targetExplicit = NULL;            // used for cases where a target is provided (by script for example)
                Creature* creatureScriptTarget = NULL;
                GameObject* goScriptTarget = NULL;

                for(SpellScriptTarget::const_iterator i_spellST = bounds.first; i_spellST != bounds.second; ++i_spellST)
                {
                    switch(i_spellST->second.type)
                    {
                        case SPELL_TARGET_TYPE_GAMEOBJECT:
                        {
                            GameObject* p_GameObject = NULL;

                            if (i_spellST->second.targetEntry)
                            {
                                MaNGOS::NearestGameObjectEntryInObjectRangeCheck go_check(*m_caster, i_spellST->second.targetEntry, range);
                                MaNGOS::GameObjectLastSearcher<MaNGOS::NearestGameObjectEntryInObjectRangeCheck> checker(p_GameObject, go_check);
                                Cell::VisitGridObjects(m_caster, checker, range);

                                if (p_GameObject)
                                {
                                    // remember found target and range, next attempt will find more near target with another entry
                                    creatureScriptTarget = NULL;
                                    goScriptTarget = p_GameObject;
                                    range = go_check.GetLastRange();
                                }
                            }
                            else if (focusObject)           // Focus Object
                            {
                                float frange = m_caster->GetDistance(focusObject);
                                if (range >= frange)
                                {
                                    creatureScriptTarget = NULL;
                                    goScriptTarget = focusObject;
                                    range = frange;
                                }
                            }
                            break;
                        }
                        case SPELL_TARGET_TYPE_CREATURE:
                        case SPELL_TARGET_TYPE_DEAD:
                        default:
                        {
                            Creature *p_Creature = NULL;

                            // check if explicit target is provided and check it up against database valid target entry/state
                            if (Unit* pTarget = m_targets.getUnitTarget())
                            {
                                if (pTarget->GetTypeId() == TYPEID_UNIT && pTarget->GetEntry() == i_spellST->second.targetEntry)
                                {
                                    if (i_spellST->second.type == SPELL_TARGET_TYPE_DEAD && ((Creature*)pTarget)->IsCorpse())
                                    {
                                        // always use spellMaxRange, in case GetLastRange returned different in a previous pass
                                        if (pTarget->IsWithinDistInMap(m_caster, GetSpellMaxRange(srange)))
                                            targetExplicit = (Creature*)pTarget;
                                    }
                                    else if (i_spellST->second.type == SPELL_TARGET_TYPE_CREATURE && pTarget->isAlive())
                                    {
                                        // always use spellMaxRange, in case GetLastRange returned different in a previous pass
                                        if (pTarget->IsWithinDistInMap(m_caster, GetSpellMaxRange(srange)))
                                            targetExplicit = (Creature*)pTarget;
                                    }
                                }
                            }

                            // no target provided or it was not valid, so use closest in range
                            if (!targetExplicit)
                            {
                                MaNGOS::NearestCreatureEntryWithLiveStateInObjectRangeCheck u_check(*m_caster, i_spellST->second.targetEntry, i_spellST->second.type != SPELL_TARGET_TYPE_DEAD, i_spellST->second.type == SPELL_TARGET_TYPE_DEAD, range);
                                MaNGOS::CreatureLastSearcher<MaNGOS::NearestCreatureEntryWithLiveStateInObjectRangeCheck> searcher(p_Creature, u_check);

                                // Visit all, need to find also Pet* objects
                                Cell::VisitAllObjects(m_caster, searcher, range);

                                range = u_check.GetLastRange();
                            }

                            // always prefer provided target if it's valid
                            if (targetExplicit)
                                creatureScriptTarget = targetExplicit;
                            else if (p_Creature)
                                creatureScriptTarget = p_Creature;

                            if (creatureScriptTarget)
                                goScriptTarget = NULL;

                            break;
                        }
                    }
                }

                if (creatureScriptTarget)
                {
                    // store coordinates for TARGET_SCRIPT_COORDINATES
                    if (m_spellInfo->EffectImplicitTargetA[j] == TARGET_SCRIPT_COORDINATES ||
                        m_spellInfo->EffectImplicitTargetB[j] == TARGET_SCRIPT_COORDINATES)
                    {
                        m_targets.setDestination(creatureScriptTarget->GetPositionX(),creatureScriptTarget->GetPositionY(),creatureScriptTarget->GetPositionZ());

                        if (m_spellInfo->EffectImplicitTargetA[j] == TARGET_SCRIPT_COORDINATES && m_spellInfo->Effect[j] != SPELL_EFFECT_PERSISTENT_AREA_AURA)
                            AddUnitTarget(creatureScriptTarget, SpellEffectIndex(j));
                    }
                    // store explicit target for TARGET_SCRIPT
                    else
                    {
                        if (m_spellInfo->EffectImplicitTargetA[j] == TARGET_SCRIPT ||
                            m_spellInfo->EffectImplicitTargetB[j] == TARGET_SCRIPT)
                            AddUnitTarget(creatureScriptTarget, SpellEffectIndex(j));
                    }
                }
                else if (goScriptTarget)
                {
                    // store coordinates for TARGET_SCRIPT_COORDINATES
                    if (m_spellInfo->EffectImplicitTargetA[j] == TARGET_SCRIPT_COORDINATES ||
                        m_spellInfo->EffectImplicitTargetB[j] == TARGET_SCRIPT_COORDINATES)
                    {
                        m_targets.setDestination(goScriptTarget->GetPositionX(),goScriptTarget->GetPositionY(),goScriptTarget->GetPositionZ());

                        if (m_spellInfo->EffectImplicitTargetA[j] == TARGET_SCRIPT_COORDINATES && m_spellInfo->Effect[j] != SPELL_EFFECT_PERSISTENT_AREA_AURA)
                            AddGOTarget(goScriptTarget, SpellEffectIndex(j));
                    }
                    // store explicit target for TARGET_FOCUS_OR_SCRIPTED_GAMEOBJECT
                    else
                    {
                        if (m_spellInfo->EffectImplicitTargetA[j] == TARGET_FOCUS_OR_SCRIPTED_GAMEOBJECT ||
                            m_spellInfo->EffectImplicitTargetB[j] == TARGET_FOCUS_OR_SCRIPTED_GAMEOBJECT)
                            AddGOTarget(goScriptTarget, SpellEffectIndex(j));
                    }
                }
                //Missing DB Entry or targets for this spellEffect.
                else
                {
                    /* For TARGET_FOCUS_OR_SCRIPTED_GAMEOBJECT makes DB targets optional not required for now
                     * TODO: Makes more research for this target type
                     */
                    if (m_spellInfo->EffectImplicitTargetA[j] != TARGET_FOCUS_OR_SCRIPTED_GAMEOBJECT)
                    {
                        // not report target not existence for triggered spells
                        if (m_triggeredByAuraSpell || m_IsTriggeredSpell)
                            return SPELL_FAILED_DONT_REPORT;
                        else
                            return SPELL_FAILED_BAD_TARGETS;
                    }
                }
            }
        }
    }

    if(!m_IsTriggeredSpell)
    {
        SpellCastResult castResult = CheckRange(strict);
        if (castResult != SPELL_CAST_OK)
            return castResult;
    }

    {
        SpellCastResult castResult = CheckPower();
        if (castResult != SPELL_CAST_OK)
            return castResult;
    }

    if(!m_IsTriggeredSpell)                                 // triggered spell not affected by stun/etc
    {
        SpellCastResult castResult = CheckCasterAuras();
        if (castResult != SPELL_CAST_OK)
            return castResult;
    }

    for (int i = 0; i < MAX_EFFECT_INDEX; ++i)
    {
        // for effects of spells that have only one target
        switch(m_spellInfo->Effect[i])
        {
            case SPELL_EFFECT_NONE:
                continue;
            case SPELL_EFFECT_INSTAKILL:
                break;
            case SPELL_EFFECT_DUMMY:
            {
                if (m_spellInfo->Id == 51582)          // Rocket Boots Engaged
                {
                    if (m_caster->IsInWater())
                        return SPELL_FAILED_ONLY_ABOVEWATER;
                }
                else if (m_spellInfo->SpellFamilyName == SPELLFAMILY_DEATHKNIGHT && m_spellInfo->GetSpellFamilyFlags().test<CF_DEATHKNIGHT_DEATH_COIL>()) // Death Coil (DeathKnight)
                {
                    Unit* target = m_targets.getUnitTarget();
                    if (!target || (target->IsFriendlyTo(m_caster) && target->GetCreatureType() != CREATURE_TYPE_UNDEAD))
                        return SPELL_FAILED_BAD_TARGETS;
                }
                else if (m_spellInfo->SpellIconID == 156)    // Holy Shock
                {
                    // spell different for friends and enemies
                    // hart version required facing
                    if (m_targets.getUnitTarget() && !m_caster->IsFriendlyTo(m_targets.getUnitTarget()) && !m_caster->HasInArc(M_PI_F, m_targets.getUnitTarget()))
                        return SPELL_FAILED_UNIT_NOT_INFRONT;
                }
                else if(m_spellInfo->Id == 49576)           // Death Grip
                {
                    if(m_caster->m_movementInfo.HasMovementFlag(MovementFlags(MOVEFLAG_FALLING | MOVEFLAG_FALLINGFAR)))
                        return SPELL_FAILED_MOVING;
                }
                else if (m_spellInfo->SpellFamilyName == SPELLFAMILY_SHAMAN && m_spellInfo->SpellIconID == 33) // Fire Nova
                {
                    // fire totems slot
                    if (!m_caster->GetTotemGuid(TOTEM_SLOT_FIRE))
                        return SPELL_FAILED_TOTEMS;
                }
                // Voracious Appetite && Cannibalize && Carrion Feeder
                else if (m_UniqueTargetInfo.empty() /*only in first check!*/
                    && (m_spellInfo->Id == 20577 || m_spellInfo->Id == 52749 || m_spellInfo->Id == 54044))
                {
                    m_targets.setUnitTarget(NULL);
                    WorldObject* result = FindCorpseUsing<MaNGOS::CannibalizeObjectCheck>(m_spellInfo->TargetCreatureType);
                    if (result && result->IsInWorld())
                    {
                        switch (result->GetTypeId())
                        {
                            case TYPEID_UNIT:
                            case TYPEID_PLAYER:
                                m_targets.setUnitTarget((Unit*)result);
                                break;
                            case TYPEID_CORPSE:
                                if (Player* owner = ObjectAccessor::FindPlayer(((Corpse*)result)->GetOwnerGuid()))
                                    if (owner->IsInMap(m_caster) && !owner->isAlive())
                                        m_targets.setUnitTarget((Unit*)owner);
                                break;
                            default:
                                return SPELL_FAILED_NO_EDIBLE_CORPSES;
                        }
                    }
                    if (!m_targets.getUnitTarget())
                        return SPELL_FAILED_NO_EDIBLE_CORPSES;
                }
                break;
            }
            case SPELL_EFFECT_SCHOOL_DAMAGE:
            {
                // Hammer of Wrath
                if (m_spellInfo->IsFitToFamily<SPELLFAMILY_PALADIN, CF_PALADIN_HAMMER_OF_WRATH>())
                {
                    if (!m_targets.getUnitTarget())
                        return SPELL_FAILED_BAD_IMPLICIT_TARGETS;

                    if (m_targets.getUnitTarget()->GetHealth() > m_targets.getUnitTarget()->GetMaxHealth()*0.2)
                        return SPELL_FAILED_BAD_TARGETS;
                }
                break;
            }
            case SPELL_EFFECT_TAMECREATURE:
            {
                // Spell can be triggered, we need to check original caster prior to caster
                Unit* caster = GetAffectiveCaster();
                if (!caster || caster->GetTypeId() != TYPEID_PLAYER ||
                    !m_targets.getUnitTarget() ||
                    m_targets.getUnitTarget()->GetTypeId() == TYPEID_PLAYER)
                    return SPELL_FAILED_BAD_TARGETS;

                Player* plrCaster = (Player*)caster;

                bool gmmode = m_triggeredBySpellInfo == NULL;

                if (gmmode && !ChatHandler(plrCaster).FindCommand("npc tame"))
                {
                    plrCaster->SendPetTameFailure(PETTAME_UNKNOWNERROR);
                    return SPELL_FAILED_DONT_REPORT;
                }

                if (plrCaster->getClass() != CLASS_HUNTER && !gmmode)
                {
                    plrCaster->SendPetTameFailure(PETTAME_UNITSCANTTAME);
                    return SPELL_FAILED_DONT_REPORT;
                }

                Creature* target = (Creature*)m_targets.getUnitTarget();

                if (target->IsPet() || target->isCharmed())
                {
                    plrCaster->SendPetTameFailure(PETTAME_CREATUREALREADYOWNED);
                    return SPELL_FAILED_DONT_REPORT;
                }

                if (target->getLevel() > plrCaster->getLevel() && !gmmode)
                {
                    plrCaster->SendPetTameFailure(PETTAME_TOOHIGHLEVEL);
                    return SPELL_FAILED_DONT_REPORT;
                }

                if (target->GetCreatureInfo()->IsExotic() && !plrCaster->CanTameExoticPets() && !gmmode)
                {
                    plrCaster->SendPetTameFailure(PETTAME_CANTCONTROLEXOTIC);
                    return SPELL_FAILED_DONT_REPORT;
                }

                if (!target->GetCreatureInfo()->isTameable(plrCaster->CanTameExoticPets()))
                {
                    plrCaster->SendPetTameFailure(PETTAME_NOTTAMEABLE);
                    return SPELL_FAILED_DONT_REPORT;
                }

                if (plrCaster->GetPetGuid() || plrCaster->GetCharmGuid())
                {
                    plrCaster->SendPetTameFailure(PETTAME_ANOTHERSUMMONACTIVE);
                    return SPELL_FAILED_DONT_REPORT;
                }

                break;
            }
            case SPELL_EFFECT_LEARN_SPELL:
            {
                if (m_spellInfo->EffectImplicitTargetA[i] != TARGET_PET)
                    break;

                Pet* pet = m_caster->GetPet();

                if(!pet)
                    return SPELL_FAILED_NO_PET;

                SpellEntry const *learn_spellproto = sSpellStore.LookupEntry(m_spellInfo->EffectTriggerSpell[i]);

                if(!learn_spellproto)
                    return SPELL_FAILED_NOT_KNOWN;

                if (m_spellInfo->spellLevel > pet->getLevel())
                    return SPELL_FAILED_LOWLEVEL;

                break;
            }
            case SPELL_EFFECT_LEARN_PET_SPELL:
            {
                Pet* pet = m_caster->GetPet();

                if(!pet)
                    return SPELL_FAILED_NO_PET;

                SpellEntry const *learn_spellproto = sSpellStore.LookupEntry(m_spellInfo->EffectTriggerSpell[i]);

                if(!learn_spellproto)
                    return SPELL_FAILED_NOT_KNOWN;

                if (m_spellInfo->spellLevel > pet->getLevel())
                    return SPELL_FAILED_LOWLEVEL;

                break;
            }
            case SPELL_EFFECT_APPLY_GLYPH:
            {
                uint32 glyphId = m_spellInfo->EffectMiscValue[i];
                if (GlyphPropertiesEntry const *gp = sGlyphPropertiesStore.LookupEntry(glyphId))
                    if (m_caster->HasAura(gp->SpellId))
                        return SPELL_FAILED_UNIQUE_GLYPH;
                break;
            }
            case SPELL_EFFECT_FEED_PET:
            {
                if (m_caster->GetTypeId() != TYPEID_PLAYER)
                    return SPELL_FAILED_BAD_TARGETS;

                Item* foodItem = m_targets.getItemTarget();
                if(!foodItem)
                    return SPELL_FAILED_BAD_TARGETS;

                Pet* pet = m_caster->GetPet();

                if(!pet)
                    return SPELL_FAILED_NO_PET;

                if(!pet->HaveInDiet(foodItem->GetProto()))
                    return SPELL_FAILED_WRONG_PET_FOOD;

                if(!pet->GetCurrentFoodBenefitLevel(foodItem->GetProto()->ItemLevel))
                    return SPELL_FAILED_FOOD_LOWLEVEL;

                if (pet->isInCombat())
                    return SPELL_FAILED_AFFECTING_COMBAT;

                break;
            }
            case SPELL_EFFECT_POWER_BURN:
            case SPELL_EFFECT_POWER_DRAIN:
            {
                // Can be area effect, Check only for players and not check if target - caster (spell can have multiply drain/burn effects)
                if (m_caster->GetTypeId() == TYPEID_PLAYER)
                    if (Unit* target = m_targets.getUnitTarget())
                        if (target != m_caster && int32(target->getPowerType()) != m_spellInfo->EffectMiscValue[i])
                            return SPELL_FAILED_BAD_TARGETS;
                break;
            }
            case SPELL_EFFECT_CHARGE:
            {
                if (m_caster->hasUnitState(UNIT_STAT_ROOT))
                {
                    // Intervene with Warbringer talent
                    if (m_spellInfo->Id == 3411 && m_caster->HasAura(57499))
                        m_caster->RemoveAurasAtMechanicImmunity(IMMUNE_TO_ROOT_AND_SNARE_MASK, 0);
                    else
                        return SPELL_FAILED_ROOTED;
                }

                break;
            }
            case SPELL_EFFECT_SKINNING:
            {
                if (m_caster->GetTypeId() != TYPEID_PLAYER || !m_targets.getUnitTarget() || m_targets.getUnitTarget()->GetTypeId() != TYPEID_UNIT)
                    return SPELL_FAILED_BAD_TARGETS;

                if (!m_targets.getUnitTarget()->HasFlag(UNIT_FIELD_FLAGS, UNIT_FLAG_SKINNABLE))
                    return SPELL_FAILED_TARGET_UNSKINNABLE;

                Creature* creature = (Creature*)m_targets.getUnitTarget();
                if ( creature->GetCreatureType() != CREATURE_TYPE_CRITTER && ( !creature->lootForBody || creature->lootForSkin || !creature->loot.empty() ) )
                {
                    return SPELL_FAILED_TARGET_NOT_LOOTED;
                }

                uint32 skill = creature->GetCreatureInfo()->GetRequiredLootSkill();

                int32 skillValue = ((Player*)m_caster)->GetSkillValue(skill);
                int32 TargetLevel = m_targets.getUnitTarget()->getLevel();
                int32 ReqValue = (skillValue < 100 ? (TargetLevel-10) * 10 : TargetLevel * 5);
                if (ReqValue > skillValue)
                    return SPELL_FAILED_LOW_CASTLEVEL;

                // chance for fail at orange skinning attempt
                if ( (m_selfContainer && (*m_selfContainer) == this) &&
                    skillValue < sWorld.GetConfigMaxSkillValue() &&
                    (ReqValue < 0 ? 0 : ReqValue) > irand(skillValue - 25, skillValue + 37) )
                    return SPELL_FAILED_TRY_AGAIN;

                break;
            }
            case SPELL_EFFECT_OPEN_LOCK:
            {
                if (m_caster->GetTypeId() != TYPEID_PLAYER)  // only players can open locks, gather etc.
                    return SPELL_FAILED_BAD_TARGETS;

                // we need a go target in case of TARGET_GAMEOBJECT (for other targets acceptable GO and items)
                if (m_spellInfo->EffectImplicitTargetA[i] == TARGET_GAMEOBJECT)
                {
                    if (!m_targets.getGOTarget())
                        return SPELL_FAILED_BAD_TARGETS;
                }

                // get the lock entry
                uint32 lockId = 0;
                if (GameObject* go = m_targets.getGOTarget())
                {
                    // In BattleGround players can use only flags and banners
                    if ( ((Player*)m_caster)->InBattleGround() &&
                        !((Player*)m_caster)->CanUseBattleGroundObject() && m_spellInfo->Id!= 1842 ) // Disarm Trap can be used
                        return SPELL_FAILED_TRY_AGAIN;

                    lockId = go->GetGOInfo()->GetLockId();
                    if (!lockId)
                        return SPELL_FAILED_ALREADY_OPEN;
                }
                else if (Item* item = m_targets.getItemTarget())
                {
                    // not own (trade?)
                    if (item->GetOwner() != m_caster)
                        return SPELL_FAILED_ITEM_GONE;

                    lockId = item->GetProto()->LockID;

                    // if already unlocked
                    if (!lockId || item->HasFlag(ITEM_FIELD_FLAGS, ITEM_DYNFLAG_UNLOCKED))
                        return SPELL_FAILED_ALREADY_OPEN;
                }
                else
                    return SPELL_FAILED_BAD_TARGETS;

                SkillType skillId = SKILL_NONE;
                int32 reqSkillValue = 0;
                int32 skillValue = 0;

                // check lock compatibility
                SpellCastResult res = CanOpenLock(SpellEffectIndex(i), lockId, skillId, reqSkillValue, skillValue);
                if (res != SPELL_CAST_OK)
                    return res;

                // chance for fail at orange mining/herb/LockPicking gathering attempt
                // second check prevent fail at rechecks
                if (skillId != SKILL_NONE && (!m_selfContainer || ((*m_selfContainer) != this)))
                {
                    bool canFailAtMax = skillId != SKILL_HERBALISM && skillId != SKILL_MINING;

                    // chance for failure in orange gather / lockpick (gathering skill can't fail at maxskill)
                    if((canFailAtMax || skillValue < sWorld.GetConfigMaxSkillValue()) && reqSkillValue > irand(skillValue - 25, skillValue + 37))
                        return SPELL_FAILED_TRY_AGAIN;
                }
                break;
            }
            case SPELL_EFFECT_SUMMON_DEAD_PET:
            {
                Creature *pet = m_caster->GetPet();
                if(!pet)
                    return SPELL_FAILED_NO_PET;

                if (pet->isAlive())
                    return SPELL_FAILED_ALREADY_HAVE_SUMMON;

                break;
            }
            // This is generic summon effect
            case SPELL_EFFECT_SUMMON:
            {
                if (SummonPropertiesEntry const *summon_prop = sSummonPropertiesStore.LookupEntry(m_spellInfo->EffectMiscValueB[i]))
                {
                    if (summon_prop->Group == SUMMON_PROP_GROUP_PETS)
                    {
                        if (m_caster->GetPetGuid())
                            return SPELL_FAILED_ALREADY_HAVE_SUMMON;

                        if (m_caster->GetCharmGuid())
                            return SPELL_FAILED_ALREADY_HAVE_CHARM;
                    }
                }

                break;
            }
            case SPELL_EFFECT_SUMMON_OBJECT_SLOT1:
            case SPELL_EFFECT_SUMMON_OBJECT_SLOT2:
            case SPELL_EFFECT_SUMMON_OBJECT_SLOT3:
            case SPELL_EFFECT_SUMMON_OBJECT_SLOT4:
            {
                if (m_caster->GetTypeId() == TYPEID_PLAYER)
                    if (((Player*)m_caster)->HasMovementFlag(MOVEFLAG_ONTRANSPORT))
                        return SPELL_FAILED_CANT_DO_THAT_RIGHT_NOW;

                break;
            }
            case SPELL_EFFECT_SUMMON_PET:
            {
                if (m_caster->GetPetGuid())                 // let warlock do a replacement summon
                {

                    Pet* pet = ((Player*)m_caster)->GetPet();

                    if (m_caster->GetTypeId() == TYPEID_PLAYER && m_caster->getClass() == CLASS_WARLOCK)
                    {
                        if (strict)                         //Summoning Disorientation, trigger pet stun (cast by pet so it doesn't attack player)
                            pet->CastSpell(pet, 32752, true, NULL, NULL, pet->GetObjectGuid());
                    }
                    else
                        return SPELL_FAILED_ALREADY_HAVE_SUMMON;
                }

                if (m_caster->GetCharmGuid())
                    return SPELL_FAILED_ALREADY_HAVE_CHARM;

                break;
            }
            case SPELL_EFFECT_SUMMON_PLAYER:
            {
                if (m_caster->GetTypeId() != TYPEID_PLAYER)
                    return SPELL_FAILED_BAD_TARGETS;

                if(((Player*)m_caster)->GetSelectionGuid().IsEmpty())
                    return SPELL_FAILED_BAD_TARGETS;

                Player* target = sObjectMgr.GetPlayer(((Player*)m_caster)->GetSelectionGuid());

                if ( !target || ((Player*)m_caster) == target)
                    return SPELL_FAILED_BAD_TARGETS;

                if (!target->IsInSameRaidWith((Player*)m_caster) && m_spellInfo->Id != 48955)
                    return SPELL_FAILED_BAD_TARGETS;

                // check if our map is dungeon
                if ( sMapStore.LookupEntry(m_caster->GetMapId())->IsDungeon() )
                {
                    InstanceTemplate const* instance = ObjectMgr::GetInstanceTemplate(m_caster->GetMapId());
                    if(!instance)
                        return SPELL_FAILED_TARGET_NOT_IN_INSTANCE;
                    if ( instance->levelMin > target->getLevel() )
                        return SPELL_FAILED_LOWLEVEL;
                    if ( instance->levelMax && instance->levelMax < target->getLevel() )
                        return SPELL_FAILED_HIGHLEVEL;
                }
                break;
            }
            case SPELL_EFFECT_FRIEND_SUMMON:
            {
                if (m_caster->GetTypeId() != TYPEID_PLAYER)
                    return SPELL_FAILED_BAD_TARGETS;

                if(((Player*)m_caster)->GetSelectionGuid().IsEmpty())
                    return SPELL_FAILED_BAD_TARGETS;

                Player* target = sObjectMgr.GetPlayer(((Player*)m_caster)->GetSelectionGuid());

                if (!target || !target->IsReferAFriendLinked(((Player*)m_caster)))
                    return SPELL_FAILED_BAD_TARGETS;

                break;
            }
            case SPELL_EFFECT_LEAP_BACK:
            {
                if (m_spellInfo->Id == 781)
                    if(!m_caster->isInCombat())
                        return SPELL_FAILED_CANT_DO_THAT_RIGHT_NOW;
            }
            // no break here!
            case SPELL_EFFECT_TELEPORT_UNITS_FACE_CASTER:
            {
                // Blink has leap first and then removing of auras with root effect
                // need further research with this
                if (m_spellInfo->Effect[i] != SPELL_EFFECT_LEAP)
                {
                    if (m_caster->hasUnitState(UNIT_STAT_ROOT))
                        return SPELL_FAILED_ROOTED;
                }

                // not allow use this effect at battleground until battleground start
                if (m_caster->GetTypeId() == TYPEID_PLAYER)
                {
                    if (BattleGround const *bg = ((Player*)m_caster)->GetBattleGround())
                        if (bg->GetStatus() != STATUS_IN_PROGRESS)
                            return SPELL_FAILED_TRY_AGAIN;

                    if(((Player*)m_caster)->HasMovementFlag(MOVEFLAG_ONTRANSPORT))
                        return SPELL_FAILED_CANT_DO_THAT_RIGHT_NOW;
                }
                break;
            }
            case SPELL_EFFECT_STEAL_BENEFICIAL_BUFF:
            {
                if (m_targets.getUnitTarget() == m_caster)
                    return SPELL_FAILED_BAD_TARGETS;
                break;
            }
            case SPELL_EFFECT_JUMP:
            case SPELL_EFFECT_JUMP2:
            case SPELL_EFFECT_CHARGE2:
            {
                if (m_caster->hasUnitState(UNIT_STAT_ROOT))
                    return SPELL_FAILED_ROOTED;
                break;
            }
            default:
                break;
        }
    }

    for (int i = 0; i < MAX_EFFECT_INDEX; ++i)
    {
        switch(m_spellInfo->EffectApplyAuraName[i])
        {
            case SPELL_AURA_DUMMY:
            {
                //custom check
                switch(m_spellInfo->Id)
                {
                    case 34026:                             // Kill Command
                        if (!m_caster->GetPet())
                            return SPELL_FAILED_NO_PET;
                        break;
                    case 61336:                             // Survival Instincts
                        if (m_caster->GetTypeId() != TYPEID_PLAYER || !((Player*)m_caster)->IsInFeralForm())
                            return SPELL_FAILED_ONLY_SHAPESHIFT;
                        break;
                    default:
                        break;
                }
                break;
            }
            case SPELL_AURA_MOD_POSSESS:
            {
                if (m_caster->GetTypeId() != TYPEID_PLAYER)
                    return SPELL_FAILED_UNKNOWN;

                if (m_targets.getUnitTarget() == m_caster)
                    return SPELL_FAILED_BAD_TARGETS;

                if (m_caster->GetPetGuid())
                    return SPELL_FAILED_ALREADY_HAVE_SUMMON;

                if (m_caster->GetCharmGuid())
                    return SPELL_FAILED_ALREADY_HAVE_CHARM;

                if (m_caster->GetCharmerGuid())
                    return SPELL_FAILED_CHARMED;

                if (!m_targets.getUnitTarget())
                    return SPELL_FAILED_BAD_IMPLICIT_TARGETS;

                if (m_targets.getUnitTarget()->GetCharmerGuid())
                    return SPELL_FAILED_CHARMED;

                if (int32(m_targets.getUnitTarget()->getLevel()) > CalculateDamage(SpellEffectIndex(i),m_targets.getUnitTarget()))
                    return SPELL_FAILED_HIGHLEVEL;

                break;
            }
            case SPELL_AURA_MOD_CHARM:
            {
                if (m_targets.getUnitTarget() == m_caster)
                    return SPELL_FAILED_BAD_TARGETS;

                if (m_caster->GetPetGuid())
                    return SPELL_FAILED_ALREADY_HAVE_SUMMON;

                if (m_caster->GetCharmGuid())
                    return SPELL_FAILED_ALREADY_HAVE_CHARM;

                if (m_caster->GetCharmerGuid())
                    return SPELL_FAILED_CHARMED;

                if (!m_targets.getUnitTarget())
                    return SPELL_FAILED_BAD_IMPLICIT_TARGETS;

                if (m_targets.getUnitTarget()->GetCharmerGuid())
                    return SPELL_FAILED_CHARMED;

                if (int32(m_targets.getUnitTarget()->getLevel()) > CalculateDamage(SpellEffectIndex(i),m_targets.getUnitTarget()))
                    return SPELL_FAILED_HIGHLEVEL;

                break;
            }
            case SPELL_AURA_MOD_POSSESS_PET:
            {
                if (m_caster->GetTypeId() != TYPEID_PLAYER)
                    return SPELL_FAILED_UNKNOWN;

                if (m_caster->GetCharmGuid())
                    return SPELL_FAILED_ALREADY_HAVE_CHARM;

                if (m_caster->GetCharmerGuid())
                    return SPELL_FAILED_CHARMED;

                Pet* pet = m_caster->GetPet();
                if (!pet)
                    return SPELL_FAILED_NO_PET;

                if (pet->GetCharmerGuid())
                    return SPELL_FAILED_CHARMED;

                break;
            }
            case SPELL_AURA_MOUNTED:
            {
                if (m_caster->IsInWater())
                    return SPELL_FAILED_ONLY_ABOVEWATER;

                if (m_caster->GetTypeId() == TYPEID_PLAYER && ((Player*)m_caster)->GetTransport())
                    return SPELL_FAILED_NO_MOUNTS_ALLOWED;

                // Ignore map check if spell have AreaId. AreaId already checked and this prevent special mount spells
                if (m_caster->GetTypeId() == TYPEID_PLAYER && !sMapStore.LookupEntry(m_caster->GetMapId())->IsMountAllowed() && !m_IsTriggeredSpell && !m_spellInfo->AreaGroupId)
                    return SPELL_FAILED_NO_MOUNTS_ALLOWED;

                if (m_caster->IsInDisallowedMountForm())
                    return SPELL_FAILED_NOT_SHAPESHIFT;

                break;
            }
            case SPELL_AURA_RANGED_ATTACK_POWER_ATTACKER_BONUS:
            {
                if(!m_targets.getUnitTarget())
                    return SPELL_FAILED_BAD_IMPLICIT_TARGETS;

                // can be casted at non-friendly unit or own pet/charm
                if (m_caster->IsFriendlyTo(m_targets.getUnitTarget()))
                    return SPELL_FAILED_TARGET_FRIENDLY;

                break;
            }
            case SPELL_AURA_FLY:
            case SPELL_AURA_MOD_FLIGHT_SPEED_MOUNTED:
            {
                // not allow cast fly spells if not have req. skills  (all spells is self target)
                // allow always ghost flight spells
                if (m_caster->GetTypeId() == TYPEID_PLAYER && m_caster->isAlive())
                {
                    if (!((Player*)m_caster)->CanStartFlyInArea(m_caster->GetMapId(), zone, area))
                        return m_IsTriggeredSpell ? SPELL_FAILED_DONT_REPORT : SPELL_FAILED_NOT_HERE;
                }
                break;
            }
            case SPELL_AURA_PERIODIC_MANA_LEECH:
            {
                if (!m_targets.getUnitTarget())
                    return SPELL_FAILED_BAD_IMPLICIT_TARGETS;

                if (m_caster->GetTypeId() != TYPEID_PLAYER || m_CastItem)
                    break;

                if (m_targets.getUnitTarget()->getPowerType() != POWER_MANA)
                    return SPELL_FAILED_BAD_TARGETS;

                break;
            }
            case SPELL_AURA_MIRROR_IMAGE:
            {
                Unit* pTarget = m_targets.getUnitTarget();

                // In case of TARGET_SCRIPT, we have already added a target. Use it here (and find a better solution)
                if (m_UniqueTargetInfo.size() == 1)
                    pTarget = m_caster->GetMap()->GetAnyTypeCreature(m_UniqueTargetInfo.front().targetGUID);

                if (!pTarget)
                    return SPELL_FAILED_BAD_TARGETS;

                // It is assumed that target can not be cloned if already cloned by same or other clone auras
                if (pTarget->HasAuraType(SPELL_AURA_MIRROR_IMAGE))
                    return SPELL_FAILED_BAD_TARGETS;

                break;
            }
            case SPELL_AURA_CONTROL_VEHICLE:
            {
                Unit* pTarget = m_targets.getUnitTarget();

                // In case of TARGET_SCRIPT, we have already added a target. Use it here (and find a better solution)
                if (m_UniqueTargetInfo.size() == 1)
                    pTarget = m_caster->GetMap()->GetAnyTypeCreature(m_UniqueTargetInfo.front().targetGUID);

                if (!pTarget || !pTarget->GetVehicleKit())
                    return SPELL_FAILED_BAD_TARGETS;

                if (m_currentBasePoints[i] < 0 || m_currentBasePoints[i] > MAX_VEHICLE_SEAT)
                    return SPELL_FAILED_BAD_TARGETS;

                // -1 if "first empty seat", seat number (starting from 0) - in other cases
                int32 seat = m_currentBasePoints[i] - 1;

                if (!pTarget->GetVehicleKit()->HasEmptySeat(seat))
                {
                    if (seat == -1)
                        return SPELL_FAILED_BAD_TARGETS;

                    if (!seat && m_caster->GetTypeId() == TYPEID_PLAYER && !pTarget->GetVehicleKit()->HasEmptySeat(-1))
                        return SPELL_FAILED_BAD_TARGETS;

                    if (m_caster->GetTypeId() != TYPEID_PLAYER)
                        return SPELL_FAILED_BAD_TARGETS;
                }
                break;
            }
            default:
                break;
        }
    }

    // and some hacks, as always
    switch(m_spellInfo->Id)
    {
        // spells that dont have direct effects listed above
        // maybe should check triggered/linked spells?
        // but not all are implemented in this way
        case 36554: // Shadowstep
        case 51690: // Killing Spree
            if (m_caster->hasUnitState(UNIT_STAT_ROOT))
                return SPELL_FAILED_ROOTED;
            break;
    }

    // check trade slot case (last, for allow catch any another cast problems)
    if (m_targets.m_targetMask & TARGET_FLAG_TRADE_ITEM)
    {
        if (m_caster->GetTypeId() != TYPEID_PLAYER)
            return SPELL_FAILED_NOT_TRADING;

        Player *pCaster = ((Player*)m_caster);
        TradeData* my_trade = pCaster->GetTradeData();

        if (!my_trade)
            return SPELL_FAILED_NOT_TRADING;

        TradeSlots slot = TradeSlots(m_targets.getItemTargetGuid().GetRawValue());
        if (slot != TRADE_SLOT_NONTRADED)
            return SPELL_FAILED_ITEM_NOT_READY;

        // if trade not complete then remember it in trade data
        if (!my_trade->IsInAcceptProcess())
        {
            // Spell will be casted at completing the trade. Silently ignore at this place
            my_trade->SetSpell(m_spellInfo->Id, m_CastItem);
            return SPELL_FAILED_DONT_REPORT;
        }
    }

    // check LOS for ground targeted spells
    if (!m_spellInfo->HasAttribute(SPELL_ATTR_EX2_IGNORE_LOS) && !m_targets.getUnitTarget() && !m_targets.getGOTarget() && !m_targets.getItemTarget())
    {
        if (m_targets.m_destX && m_targets.m_destY && m_targets.m_destZ && !m_caster->IsWithinLOS(m_targets.m_destX, m_targets.m_destY, m_targets.m_destZ))
            return SPELL_FAILED_LINE_OF_SIGHT;
    }

    // all ok
    return SPELL_CAST_OK;
}

SpellCastResult Spell::CheckPetCast(Unit* target)
{
    if(!m_caster->isAlive())
        return SPELL_FAILED_CASTER_DEAD;

    if (m_caster->IsNonMeleeSpellCasted(false))              //prevent spellcast interruption by another spellcast
        return SPELL_FAILED_SPELL_IN_PROGRESS;
    if (m_caster->isInCombat() && IsNonCombatSpell(m_spellInfo))
        return SPELL_FAILED_AFFECTING_COMBAT;

    if (m_caster->GetTypeId()==TYPEID_UNIT && (((Creature*)m_caster)->IsPet() || m_caster->isCharmed()))
    {
                                                            //dead owner (pets still alive when owners ressed?)
        if (m_caster->GetCharmerOrOwner() && (!m_caster->GetCharmerOrOwner()->isAlive() && !(m_caster->GetCharmerOrOwner()->getDeathState() == GHOULED)))
            return SPELL_FAILED_CASTER_DEAD;

        if(!target && m_targets.getUnitTarget())
            target = m_targets.getUnitTarget();

        bool need = false;
        for(int i = 0; i < MAX_EFFECT_INDEX; ++i)
        {
            if (m_spellInfo->EffectImplicitTargetA[i] == TARGET_CHAIN_DAMAGE ||
                m_spellInfo->EffectImplicitTargetA[i] == TARGET_SINGLE_FRIEND ||
                m_spellInfo->EffectImplicitTargetA[i] == TARGET_SINGLE_FRIEND_2 ||
                m_spellInfo->EffectImplicitTargetA[i] == TARGET_DUELVSPLAYER ||
                m_spellInfo->EffectImplicitTargetA[i] == TARGET_SINGLE_PARTY ||
                m_spellInfo->EffectImplicitTargetA[i] == TARGET_CURRENT_ENEMY_COORDINATES)
            {
                need = true;
                if(!target)
                {
                    DEBUG_LOG("Spell::CheckPetCast Charmed creature %s attempt to cast spell %u, but no required target",m_caster->GetObjectGuid().GetString().c_str(),m_spellInfo->Id);
                    return SPELL_FAILED_BAD_IMPLICIT_TARGETS;
                }
                break;
            }
        }
        if (need)
            m_targets.setUnitTarget(target);

        Unit* _target = m_targets.getUnitTarget();

        if (_target)                                         //for target dead/target not valid
        {
            if (IsPositiveSpell(m_spellInfo->Id) && !IsDispelSpell(m_spellInfo))
            {
                if (m_caster->IsHostileTo(_target))
                {
                    DEBUG_LOG("Spell::CheckPetCast Charmed creature %s attempt to cast positive spell %u, but target %s is hostile",m_caster->GetObjectGuid().GetString().c_str(),m_spellInfo->Id, target->GetObjectGuid().GetString().c_str());
                    return SPELL_FAILED_BAD_TARGETS;
                }
            }
            else if (!_target->isTargetableForAttack() ||
            (!m_IsTriggeredSpell &&
            (!_target->isVisibleForOrDetect(m_caster,m_caster,true) && (m_caster->GetCharmerOrOwner() && !target->isVisibleForOrDetect(m_caster->GetCharmerOrOwner(),m_caster->GetCharmerOrOwner(),true)))))
            {
                DEBUG_LOG("Spell::CheckPetCast Charmed creature %s attempt to cast spell %u, but target %s is not targetable or not detectable",m_caster->GetObjectGuid().GetString().c_str(),m_spellInfo->Id,target->GetObjectGuid().GetString().c_str());
                return SPELL_FAILED_BAD_TARGETS;            // guessed error
            }
            else
            {
                bool dualEffect = false;
                for(int j = 0; j < MAX_EFFECT_INDEX; ++j)
                {
                                                            // This effects is positive AND negative. Need for vehicles cast.
                    dualEffect |= (m_spellInfo->EffectImplicitTargetA[j] == TARGET_DUELVSPLAYER
                                   || m_spellInfo->EffectImplicitTargetA[j] == TARGET_IN_FRONT_OF_CASTER_30
                                   || m_spellInfo->EffectImplicitTargetA[j] == TARGET_MASTER
                                   || m_spellInfo->EffectImplicitTargetA[j] == TARGET_SELF2
                                   || m_spellInfo->EffectImplicitTargetA[j] == TARGET_IN_FRONT_OF_CASTER
                                   || m_spellInfo->EffectImplicitTargetA[j] == TARGET_EFFECT_SELECT
                                   || m_spellInfo->EffectImplicitTargetA[j] == TARGET_CASTER_COORDINATES);
                }
                if (!dualEffect && m_caster->getVictim() && (!IsPositiveSpell(m_spellInfo->Id) || IsDispelSpell(m_spellInfo)))
                {
                    if (!m_caster->IsHostileTo(_target) && (m_caster->GetCharmerOrOwner() && m_caster->GetCharmerOrOwner()->IsFriendlyTo(_target)))
                    {
                        DEBUG_LOG("Spell::CheckPetCast Charmed creature %s attempt to cast negative spell %u, but target %s is friendly",m_caster->GetObjectGuid().GetString().c_str(),m_spellInfo->Id, target->GetObjectGuid().GetString().c_str());
                        return SPELL_FAILED_BAD_TARGETS;
                    }
                }
                else if (!m_caster->GetVehicleKit() && m_caster->IsFriendlyTo(_target) && !(!m_caster->GetCharmerOrOwner() || !m_caster->GetCharmerOrOwner()->IsFriendlyTo(_target))
                     && !dualEffect && !IsDispelSpell(m_spellInfo))
                {
                    DEBUG_LOG("Spell::CheckPetCast Charmed creature %s attempt to cast spell %u, but target %s is not valid",m_caster->GetObjectGuid().GetString().c_str(),m_spellInfo->Id,_target->GetObjectGuid().GetString().c_str());
                    return SPELL_FAILED_BAD_TARGETS;
                }

                if (m_caster->GetObjectGuid() == _target->GetObjectGuid() && !dualEffect && !IsPositiveSpell(m_spellInfo->Id))
                {
                    DEBUG_LOG("Spell::CheckPetCast Charmed creature %s attempt to cast negative spell %u on self!",m_caster->GetObjectGuid().GetString().c_str(), m_spellInfo->Id);
                    return SPELL_FAILED_BAD_TARGETS;
                }
            }
        }
                                                            //cooldown
        if(((Creature*)m_caster)->HasSpellCooldown(m_spellInfo->Id))
            return SPELL_FAILED_NOT_READY;
    }

    return CheckCast(true);
}

SpellCastResult Spell::CheckCasterAuras() const
{
    // Flag drop spells totally immuned to caster auras
    // FIXME: find more nice check for all totally immuned spells
    // HasAttribute(SPELL_ATTR_EX3_UNK28) ?
    if (m_spellInfo->Id == 23336 ||                         // Alliance Flag Drop
        m_spellInfo->Id == 23334 ||                         // Horde Flag Drop
        m_spellInfo->Id == 34991)                           // Summon Netherstorm Flag
        return SPELL_CAST_OK;

    uint8 school_immune = 0;
    uint32 mechanic_immune = 0;
    uint32 dispel_immune = 0;

    // Check if the spell grants school or mechanic immunity.
    // We use bitmasks so the loop is done only once and not on every aura check below.
    if (m_spellInfo->HasAttribute(SPELL_ATTR_EX_DISPEL_AURAS_ON_IMMUNITY))
    {
        for(int i = 0; i < MAX_EFFECT_INDEX; ++i)
        {
            if (m_spellInfo->EffectApplyAuraName[i] == SPELL_AURA_SCHOOL_IMMUNITY)
                school_immune |= uint32(m_spellInfo->EffectMiscValue[i]);
            else if (m_spellInfo->EffectApplyAuraName[i] == SPELL_AURA_MECHANIC_IMMUNITY)
                mechanic_immune |= 1 << uint32(m_spellInfo->EffectMiscValue[i]-1);
            else if (m_spellInfo->EffectApplyAuraName[i] == SPELL_AURA_MECHANIC_IMMUNITY_MASK)
                mechanic_immune |= uint32(m_spellInfo->EffectMiscValue[i]);
            else if (m_spellInfo->EffectApplyAuraName[i] == SPELL_AURA_DISPEL_IMMUNITY)
                dispel_immune |= GetDispellMask(DispelType(m_spellInfo->EffectMiscValue[i]));
        }

        // immune movement impairment and loss of control (spell data have special structure for mark this case)
        if (IsSpellRemoveAllMovementAndControlLossEffects(m_spellInfo))
            mechanic_immune = IMMUNE_TO_MOVEMENT_IMPAIRMENT_AND_LOSS_CONTROL_MASK;
    }

    // Check whether the cast should be prevented by any state you might have.
    SpellCastResult prevented_reason = SPELL_CAST_OK;
    bool spellUsableWhileStunned = m_spellInfo->HasAttribute(SPELL_ATTR_EX5_USABLE_WHILE_STUNNED);

    // Have to check if there is a stun aura. Otherwise will have problems with ghost aura apply while logging out
    uint32 unitflag = m_caster->GetUInt32Value(UNIT_FIELD_FLAGS);     // Get unit state
    if (unitflag & UNIT_FLAG_STUNNED)
    {
        // Pain Suppression (have SPELL_ATTR_EX5_USABLE_WHILE_STUNNED that must be used only with glyph)
        if (m_spellInfo->SpellFamilyName == SPELLFAMILY_PRIEST && m_spellInfo->SpellIconID == 2178)
        {
            if (!m_caster->HasAura(63248))                  // Glyph of Pain Suppression
                spellUsableWhileStunned = false;
        }

        // spell is usable while stunned, check if caster has only mechanic stun auras, another stun types must prevent cast spell
        if (spellUsableWhileStunned)
        {
            bool is_stun_mechanic = true;
            Unit::AuraList const& stunAuras = m_caster->GetAurasByType(SPELL_AURA_MOD_STUN);
            for (Unit::AuraList::const_iterator itr = stunAuras.begin(); itr != stunAuras.end(); ++itr)
                if (!(*itr)->HasMechanic(MECHANIC_STUN))
                {
                    is_stun_mechanic = false;
                    break;
                }
            if (!is_stun_mechanic)
                prevented_reason = SPELL_FAILED_STUNNED;
        }
        else
            prevented_reason = SPELL_FAILED_STUNNED;
    }
    else if ((unitflag & UNIT_FLAG_CONFUSED) && !m_spellInfo->HasAttribute(SPELL_ATTR_EX5_USABLE_WHILE_CONFUSED))
        prevented_reason = SPELL_FAILED_CONFUSED;
    else if ((unitflag & UNIT_FLAG_FLEEING) && !m_spellInfo->HasAttribute(SPELL_ATTR_EX5_USABLE_WHILE_FEARED))
        prevented_reason = SPELL_FAILED_FLEEING;
    else if ((unitflag & UNIT_FLAG_SILENCED) && m_spellInfo->PreventionType == SPELL_PREVENTION_TYPE_SILENCE)
        prevented_reason = SPELL_FAILED_SILENCED;
    else if ((unitflag & UNIT_FLAG_PACIFIED) && m_spellInfo->PreventionType == SPELL_PREVENTION_TYPE_PACIFY)
        prevented_reason = SPELL_FAILED_PACIFIED;
    else if (m_caster->HasAuraType(SPELL_AURA_ALLOW_ONLY_ABILITY))
    {
        Unit::AuraList const& casingLimit = m_caster->GetAurasByType(SPELL_AURA_ALLOW_ONLY_ABILITY);
        for(Unit::AuraList::const_iterator itr = casingLimit.begin(); itr != casingLimit.end(); ++itr)
        {
            if(!(*itr)->isAffectedOnSpell(m_spellInfo))
            {
                prevented_reason = SPELL_FAILED_CASTER_AURASTATE;
                break;
            }
        }
    }

    // Attr must make flag drop spell totally immune from all effects
    if (prevented_reason != SPELL_CAST_OK)
    {
        if (school_immune || mechanic_immune || dispel_immune)
        {
            //Checking auras is needed now, because you are prevented by some state but the spell grants immunity.
            MAPLOCK_READ(m_caster, MAP_LOCK_TYPE_AURAS);
            Unit::SpellAuraHolderMap const& auras = m_caster->GetSpellAuraHolderMap();
            for(Unit::SpellAuraHolderMap::const_iterator itr = auras.begin(); itr != auras.end(); ++itr)
            {
                SpellEntry const * pEntry = itr->second->GetSpellProto();

                if ((GetSpellSchoolMask(pEntry) & school_immune) && !pEntry->HasAttribute(SPELL_ATTR_EX_UNAFFECTED_BY_SCHOOL_IMMUNE))
                    continue;
                if ((1<<(pEntry->Dispel)) & dispel_immune)
                    continue;

                for (int32 i = 0; i < MAX_EFFECT_INDEX; ++i)
                {
                    Aura *aura = itr->second->GetAuraByEffectIndex(SpellEffectIndex(i));
                    if (!aura)
                        continue;

                    if (GetSpellMechanicMask(pEntry, 1 << i) & mechanic_immune)
                        continue;
                    // Make a second check for spell failed so the right SPELL_FAILED message is returned.
                    // That is needed when your casting is prevented by multiple states and you are only immune to some of them.
                    switch(aura->GetModifier()->m_auraname)
                    {
                        case SPELL_AURA_MOD_STUN:
                            if (!spellUsableWhileStunned || !aura->HasMechanic(MECHANIC_STUN))
                                return SPELL_FAILED_STUNNED;
                            break;
                        case SPELL_AURA_MOD_CONFUSE:
                            if (!m_spellInfo->HasAttribute(SPELL_ATTR_EX5_USABLE_WHILE_CONFUSED))
                                return SPELL_FAILED_CONFUSED;
                            break;
                        case SPELL_AURA_MOD_FEAR:
                            if (!m_spellInfo->HasAttribute(SPELL_ATTR_EX5_USABLE_WHILE_FEARED))
                                return SPELL_FAILED_FLEEING;
                            break;
                        case SPELL_AURA_MOD_SILENCE:
                        case SPELL_AURA_MOD_PACIFY:
                        case SPELL_AURA_MOD_PACIFY_SILENCE:
                            if ( m_spellInfo->PreventionType == SPELL_PREVENTION_TYPE_PACIFY)
                                return SPELL_FAILED_PACIFIED;
                            else if ( m_spellInfo->PreventionType == SPELL_PREVENTION_TYPE_SILENCE)
                                return SPELL_FAILED_SILENCED;
                            break;
                        default: break;
                    }
                }
            }
        }
        // You are prevented from casting and the spell casted does not grant immunity. Return a failed error.
        else
            return prevented_reason;
    }
    return SPELL_CAST_OK;
}

SpellCastResult Spell::CheckCastTargets() const
{

    // Spell without any target
    if (!IsSpellWithCasterSourceTargetsOnly(m_spellInfo) &&
        !m_targets.HasLocation() &&
        m_UniqueTargetInfo.empty() &&
        m_UniqueGOTargetInfo.empty() &&
        m_UniqueItemInfo.empty())
        return SPELL_FAILED_BAD_TARGETS;

    // check by target mask - NY currently
    /*
    if (m_targets.m_targetMask & (TARGET_FLAG_DEST_LOCATION | TARGET_FLAG_SRC_LOCATION))
        if (!m_targets.HasLocation())
            return SPELL_FAILED_BAD_TARGETS;
    if (m_targets.m_targetMask & (TARGET_FLAG_SELF | TARGET_FLAG_UNIT))
        if (m_UniqueTargetInfo.empty())
            return SPELL_FAILED_BAD_TARGETS;
    if (m_targets.m_targetMask & TARGET_FLAG_ITEM)
        if (m_UniqueItemInfo.empty())
            return SPELL_FAILED_BAD_TARGETS;
    if (m_targets.m_targetMask & (TARGET_FLAG_OBJECT | TARGET_FLAG_OBJECT_UNK))
        if (m_UniqueGOTargetInfo.empty())
            return SPELL_FAILED_BAD_TARGETS;
    */

    for (int i = 0; i < MAX_EFFECT_INDEX; ++i)
    {
        switch (m_spellInfo->Effect[i])
        {
            case SPELL_EFFECT_LEAP:
            {
                // Destination point checked only in third (CheckTargets) check phase, in first/second his not setted
                if (m_targets.m_targetMask & TARGET_FLAG_DEST_LOCATION)
                {
                    float x,y,z;
                    m_targets.getDestination(x,y,z);

                    // spell failed, if distance less then 1.0f
                    if (m_caster->GetDistance2d(x,y) < 1.0f)
                        return SPELL_FAILED_TOO_CLOSE;

                    if (fabs(m_caster->GetPositionZ() - z) > 8.0f)
                        return SPELL_FAILED_NOPATH;

                    float pz  = m_caster->GetMap()->GetHeight(m_caster->GetPhaseMask(), x, y, z, true);

                    if (fabs(pz - z) > 8.0f)
                        return SPELL_FAILED_NOPATH;
                }
                else
                    return SPELL_FAILED_TRY_AGAIN;
                break;
            }
            default:
                break;
        }
    }

    return SPELL_CAST_OK;
}

SpellCastResult Spell::CanAutoCast(Unit* target)
{
    ObjectGuid targetguid = target->GetObjectGuid();

    for(int j = 0; j < MAX_EFFECT_INDEX; ++j)
    {
        if (m_spellInfo->Effect[j] == SPELL_EFFECT_APPLY_AURA)
        {
            if ( m_spellInfo->StackAmount <= 1)
            {
                if (target->HasAura(m_spellInfo->Id, SpellEffectIndex(j)))
                    return SPELL_FAILED_TARGET_AURASTATE;
            }
            else
            {
                if (Aura* aura = target->GetAura(m_spellInfo->Id, SpellEffectIndex(j)))
                    if (aura->GetStackAmount() >= m_spellInfo->StackAmount)
                        return SPELL_FAILED_TARGET_AURASTATE;
            }
        }
        else if (IsAreaAuraEffect( m_spellInfo->Effect[j] ))
        {
            if ( target->HasAura(m_spellInfo->Id, SpellEffectIndex(j)) )
                return SPELL_FAILED_TARGET_AURASTATE;
        }
    }

    SpellCastResult result = CheckPetCast(target);

    if (result == SPELL_CAST_OK || result == SPELL_FAILED_UNIT_NOT_INFRONT)
    {
        FillTargetMap();
        //check if among target units, our WANTED target is as well (->only self cast spells return false)
        for (TargetList::const_iterator ihit = m_UniqueTargetInfo.begin(); ihit != m_UniqueTargetInfo.end(); ++ihit)
            if (ihit->targetGUID == targetguid)
                return result;
    }
    return result;                                           //target invalid
}

SpellCastResult Spell::CheckRange(bool strict, WorldObject* checkTarget)
{
    Unit* target = (checkTarget && checkTarget->GetObjectGuid().IsUnit()) ? (Unit*)checkTarget : m_targets.getUnitTarget();
    GameObject* pGoTarget = (checkTarget && checkTarget->GetObjectGuid().IsGameObject()) ? (GameObject*)checkTarget : m_targets.getGOTarget();

    SpellRangeEntry const* srange = sSpellRangeStore.LookupEntry(m_spellInfo->rangeIndex);

    bool friendly = target ? target->IsFriendlyTo(m_caster) : false;
    float max_range = GetSpellMaxRange(srange, friendly);
    float min_range = GetSpellMinRange(srange, friendly);
    float add_range = checkTarget ? 0.0f : (strict ? 1.25f : 6.25f);

    // special range cases
    switch(m_spellInfo->rangeIndex)
    {
        // self cast doesn't need range checking -- also for Starshards fix
        // spells that can be cast anywhere also need no check
        case SPELL_RANGE_IDX_SELF_ONLY:
        case SPELL_RANGE_IDX_ANYWHERE:
            return SPELL_CAST_OK;
        // combat range spells are treated differently
        case SPELL_RANGE_IDX_COMBAT:
        {
            if (target)
            {
                if (target == m_caster)
                    return SPELL_CAST_OK;

                if (m_caster->GetTypeId() == TYPEID_PLAYER &&
                    (m_spellInfo->FacingCasterFlags & SPELL_FACING_FLAG_INFRONT) && !m_caster->HasInArc(M_PI_F, target))
                    return SPELL_FAILED_UNIT_NOT_INFRONT;

                float combat_range = m_caster->GetMeleeAttackDistance(target);

                float range_mod = combat_range + add_range;

                if (Player* modOwner = m_caster->GetSpellModOwner())
                    modOwner->ApplySpellMod(m_spellInfo->Id, SPELLMOD_RANGE, range_mod);

                float range_delta = range_mod - combat_range;

                // with additional 5 dist for non stricted case (some melee spells have delay in apply
                return m_caster->CanReachWithMeleeAttack(target, range_delta) ? SPELL_CAST_OK : SPELL_FAILED_OUT_OF_RANGE;
            }
            break;                                          // let continue in generic way for no target
        }
        default:
            //add radius of caster and ~5 yds "give" for non stricred (landing) check
            max_range += add_range;
            break;
    }

    if (Player* modOwner = m_caster->GetSpellModOwner())
        modOwner->ApplySpellMod(m_spellInfo->Id, SPELLMOD_RANGE, max_range);

    if (target && target != m_caster)
    {
        // distance from target in checks
        float dist = m_caster->GetCombatDistance(target);

        if(dist > max_range)
            return SPELL_FAILED_OUT_OF_RANGE;
        if(min_range && dist < min_range)
            return SPELL_FAILED_TOO_CLOSE;
        if ( m_caster->GetTypeId() == TYPEID_PLAYER &&
            (m_spellInfo->FacingCasterFlags & SPELL_FACING_FLAG_INFRONT) && !m_caster->HasInArc( M_PI_F, target ) )
            return SPELL_FAILED_UNIT_NOT_INFRONT;
    }

    if (pGoTarget)
    {
        // distance from target in checks
        float dist = m_caster->GetDistance(pGoTarget);

        if (dist > max_range)
            return SPELL_FAILED_OUT_OF_RANGE;
        if (min_range && dist < min_range)
            return SPELL_FAILED_TOO_CLOSE;
        if ( m_caster->GetTypeId() == TYPEID_PLAYER &&
            (m_spellInfo->FacingCasterFlags & SPELL_FACING_FLAG_INFRONT) && !m_caster->HasInArc( M_PI_F, pGoTarget ) )
            return SPELL_FAILED_NOT_INFRONT;
    }

    // TODO verify that such spells really use bounding radius
    if (m_targets.m_targetMask == TARGET_FLAG_DEST_LOCATION && m_targets.m_destX != 0 && m_targets.m_destY != 0 && m_targets.m_destZ != 0)
    {
        if(!m_caster->IsWithinDist3d(m_targets.m_destX, m_targets.m_destY, m_targets.m_destZ, max_range))
            return SPELL_FAILED_OUT_OF_RANGE;
        if (min_range && m_caster->IsWithinDist3d(m_targets.m_destX, m_targets.m_destY, m_targets.m_destZ, min_range))
            return SPELL_FAILED_TOO_CLOSE;
    }

    return SPELL_CAST_OK;
}

int32 Spell::CalculatePowerCost(SpellEntry const* spellInfo, Unit* caster, Spell const* spell, Item* castItem)
{
    // item cast not used power
    if (castItem)
        return 0;

    // Spell drain all exist power on cast (Only paladin lay of Hands)
    if (spellInfo->HasAttribute(SPELL_ATTR_EX_DRAIN_ALL_POWER))
    {
        // If power type - health drain all
        if (spellInfo->powerType == POWER_HEALTH)
            return caster->GetHealth();
        // Else drain all power
        if (spellInfo->powerType < MAX_POWERS)
            return caster->GetPower(Powers(spellInfo->powerType));
        sLog.outError("Spell::CalculateManaCost: Unknown power type '%d' in spell %d", spellInfo->powerType, spellInfo->Id);
        return 0;
    }

    // Base powerCost
    int32 powerCost = spellInfo->manaCost;
    // PCT cost from total amount
    if (spellInfo->ManaCostPercentage)
    {
        switch (spellInfo->powerType)
        {
            // health as power used
            case POWER_HEALTH:
                powerCost += spellInfo->ManaCostPercentage * caster->GetCreateHealth() / 100;
                break;
            case POWER_MANA:
                powerCost += spellInfo->ManaCostPercentage * caster->GetCreateMana() / 100;
                break;
            case POWER_RAGE:
            case POWER_FOCUS:
            case POWER_ENERGY:
            case POWER_HAPPINESS:
                powerCost += spellInfo->ManaCostPercentage * caster->GetMaxPower(Powers(spellInfo->powerType)) / 100;
                break;
            case POWER_RUNE:
            case POWER_RUNIC_POWER:
                DEBUG_LOG("Spell::CalculateManaCost: Not implemented yet!");
                break;
            default:
                sLog.outError("Spell::CalculateManaCost: Unknown power type '%d' in spell %d", spellInfo->powerType, spellInfo->Id);
                return 0;
        }
    }
    SpellSchools school = GetFirstSchoolInMask(spell ? spell->m_spellSchoolMask : GetSpellSchoolMask(spellInfo));
    // Flat mod from caster auras by spell school
    powerCost += caster->GetInt32Value(UNIT_FIELD_POWER_COST_MODIFIER + school);
    // Shiv - costs 20 + weaponSpeed*10 energy (apply only to non-triggered spell with energy cost)
    if (spellInfo->HasAttribute(SPELL_ATTR_EX4_SPELL_VS_EXTEND_COST))
        powerCost += caster->GetAttackTime(OFF_ATTACK) / 100;
    // Apply cost mod by spell
    if (spell)
        if (Player* modOwner = caster->GetSpellModOwner())
            modOwner->ApplySpellMod(spellInfo->Id, SPELLMOD_COST, powerCost);

    if (spellInfo->HasAttribute(SPELL_ATTR_LEVEL_DAMAGE_CALCULATION))
        powerCost = int32(powerCost/ (1.117f * spellInfo->spellLevel / caster->getLevel() -0.1327f));

    // PCT mod from user auras by school
    powerCost = ceil((float)powerCost * (1.0f + caster->GetFloatValue(UNIT_FIELD_POWER_COST_MULTIPLIER + school)));

    return powerCost;
}

SpellCastResult Spell::CheckPower()
{
    // item cast not used power
    if (m_CastItem)
        return SPELL_CAST_OK;

    // Do precise power regen on spell cast
    if (m_powerCost > 0 && m_caster->GetTypeId() == TYPEID_PLAYER)
    {
        Player* playerCaster = (Player*)m_caster;
        uint32 lastRegenInterval = playerCaster->IsUnderLastManaUseEffect() ? REGEN_TIME_PRECISE : REGEN_TIME_FULL;
        int32 diff = lastRegenInterval - m_caster->GetRegenTimer();
        if (diff >= REGEN_TIME_PRECISE)
            playerCaster->RegenerateAll(diff);
    }

    // health as power used - need check health amount
    if (m_spellInfo->powerType == POWER_HEALTH)
    {
        if (m_caster->GetHealth() <= abs(m_powerCost))
            return SPELL_FAILED_CASTER_AURASTATE;
        return SPELL_CAST_OK;
    }

    // Check valid power type
    if (m_spellInfo->powerType >= MAX_POWERS)
    {
        sLog.outError("Spell::CheckMana: Unknown power type '%d'", m_spellInfo->powerType);
        return SPELL_FAILED_UNKNOWN;
    }

    //check rune cost only if a spell has PowerType == POWER_RUNE
    if (m_spellInfo->powerType == POWER_RUNE)
    {
        SpellCastResult failReason = CheckOrTakeRunePower(false);
        if (failReason != SPELL_CAST_OK)
            return failReason;
    }

    // Check power amount
    Powers powerType = Powers(m_spellInfo->powerType);
    if (m_powerCost > 0 && (int32)m_caster->GetPower(powerType) < m_powerCost)
        return SPELL_FAILED_NO_POWER;

    return SPELL_CAST_OK;
}

bool Spell::IgnoreItemRequirements() const
{
    /// Check if it's an enchant scroll. These have no required reagents even though their spell does.
    if (m_CastItem && (m_CastItem->GetProto()->Flags & ITEM_FLAG_ENCHANT_SCROLL))
        return true;

    if (m_IsTriggeredSpell)
    {
        /// Not own traded item (in trader trade slot) req. reagents including triggered spell case
        if (Item* targetItem = m_targets.getItemTarget())
            if (targetItem->GetOwnerGuid() != m_caster->GetObjectGuid())
                return false;

        /// Some triggered spells have same reagents that have master spell
        /// expected in test: master spell have reagents in first slot then triggered don't must use own
        if (m_triggeredBySpellInfo && !m_triggeredBySpellInfo->Reagent[0])
            return false;

        return true;
    }

    return false;
}

SpellCastResult Spell::CheckItems()
{
    if (m_caster->GetTypeId() != TYPEID_PLAYER)
        return SPELL_CAST_OK;

    Player* p_caster = (Player*)m_caster;
    bool isScrollItem = false;
    bool isVellumTarget = false;

    // cast item checks
    if (m_CastItem)
    {
        if (m_CastItem->IsInTrade())
            return SPELL_FAILED_ITEM_NOT_FOUND;

        uint32 itemid = m_CastItem->GetEntry();
        if ( !p_caster->HasItemCount(itemid, 1) )
            return SPELL_FAILED_ITEM_NOT_FOUND;

        ItemPrototype const *proto = m_CastItem->GetProto();
        if(!proto)
            return SPELL_FAILED_ITEM_NOT_FOUND;

        if (proto->Flags & ITEM_FLAG_ENCHANT_SCROLL)
            isScrollItem = true;

        for (int i = 0; i < 5; ++i)
            if (proto->Spells[i].SpellCharges)
                if (m_CastItem->GetSpellCharges(i) == 0)
                    return SPELL_FAILED_NO_CHARGES_REMAIN;

        // consumable cast item checks
        if (proto->Class == ITEM_CLASS_CONSUMABLE && m_targets.getUnitTarget())
        {
            // such items should only fail if there is no suitable effect at all - see Rejuvenation Potions for example
            SpellCastResult failReason = SPELL_CAST_OK;
            for (int i = 0; i < MAX_EFFECT_INDEX; ++i)
            {
                // skip check, pet not required like checks, and for TARGET_PET m_targets.getUnitTarget() is not the real target but the caster
                if (m_spellInfo->EffectImplicitTargetA[i] == TARGET_PET)
                    continue;

                if (m_spellInfo->Effect[i] == SPELL_EFFECT_HEAL)
                {
                    if (m_targets.getUnitTarget()->GetHealth() == m_targets.getUnitTarget()->GetMaxHealth())
                    {
                        failReason = SPELL_FAILED_ALREADY_AT_FULL_HEALTH;
                        continue;
                    }
                    else
                    {
                        failReason = SPELL_CAST_OK;
                        break;
                    }
                }

                // Mana Potion, Rage Potion, Thistle Tea(Rogue), ...
                if (m_spellInfo->Effect[i] == SPELL_EFFECT_ENERGIZE)
                {
                    if (m_spellInfo->EffectMiscValue[i] < 0 || m_spellInfo->EffectMiscValue[i] >= MAX_POWERS)
                    {
                        failReason = SPELL_FAILED_ALREADY_AT_FULL_POWER;
                        continue;
                    }

                    Powers power = Powers(m_spellInfo->EffectMiscValue[i]);
                    if (m_targets.getUnitTarget()->GetPower(power) == m_targets.getUnitTarget()->GetMaxPower(power))
                    {
                        failReason = SPELL_FAILED_ALREADY_AT_FULL_POWER;
                        continue;
                    }
                    else
                    {
                        failReason = SPELL_CAST_OK;
                        break;
                    }
                }
            }
            if (failReason != SPELL_CAST_OK)
                return failReason;
        }
    }

    // check target item (for triggered case not report error)
    if (m_targets.getItemTargetGuid())
    {
        if (m_caster->GetTypeId() != TYPEID_PLAYER)
            return m_IsTriggeredSpell && !(m_targets.m_targetMask & TARGET_FLAG_TRADE_ITEM)
                ? SPELL_FAILED_DONT_REPORT : SPELL_FAILED_BAD_TARGETS;

        if (!m_targets.getItemTarget())
            return m_IsTriggeredSpell  && !(m_targets.m_targetMask & TARGET_FLAG_TRADE_ITEM)
                ? SPELL_FAILED_DONT_REPORT : SPELL_FAILED_ITEM_GONE;

        isVellumTarget = m_targets.getItemTarget()->GetProto()->IsVellum();
        if (!m_targets.getItemTarget()->IsFitToSpellRequirements(m_spellInfo))
            return m_IsTriggeredSpell  && !(m_targets.m_targetMask & TARGET_FLAG_TRADE_ITEM)
                ? SPELL_FAILED_DONT_REPORT : SPELL_FAILED_EQUIPPED_ITEM_CLASS;

        // Do not enchant vellum with scroll
        if (isVellumTarget && isScrollItem)
            return m_IsTriggeredSpell  && !(m_targets.m_targetMask & TARGET_FLAG_TRADE_ITEM)
                ? SPELL_FAILED_DONT_REPORT : SPELL_FAILED_BAD_TARGETS;
    }
    // if not item target then required item must be equipped (for triggered case not report error)
    else
    {
        if (m_caster->GetTypeId() == TYPEID_PLAYER && !((Player*)m_caster)->HasItemFitToSpellReqirements(m_spellInfo))
            return m_IsTriggeredSpell ? SPELL_FAILED_DONT_REPORT : SPELL_FAILED_EQUIPPED_ITEM_CLASS;
    }

    // check spell focus object
    if (m_spellInfo->RequiresSpellFocus)
    {
        GameObject* ok = NULL;
        MaNGOS::GameObjectFocusCheck go_check(m_caster,m_spellInfo->RequiresSpellFocus);
        MaNGOS::GameObjectSearcher<MaNGOS::GameObjectFocusCheck> checker(ok, go_check);
        Cell::VisitGridObjects(m_caster, checker, m_caster->GetMap()->GetVisibilityDistance());

        if(!ok)
            return SPELL_FAILED_REQUIRES_SPELL_FOCUS;

        focusObject = ok;                                   // game object found in range
    }

    // check reagents (ignore triggered spells with reagents processed by original spell) and special reagent ignore case.
    if (!IgnoreItemRequirements())
    {
        if (!p_caster->CanNoReagentCast(m_spellInfo))
        {
            for(uint32 i = 0; i < MAX_SPELL_REAGENTS; ++i)
            {
                if (m_spellInfo->Reagent[i] <= 0)
                    continue;

                uint32 itemid    = m_spellInfo->Reagent[i];
                uint32 itemcount = m_spellInfo->ReagentCount[i];

                // if CastItem is also spell reagent
                if (m_CastItem && m_CastItem->GetEntry() == itemid)
                {
                    ItemPrototype const *proto = m_CastItem->GetProto();
                    if (!proto)
                        return SPELL_FAILED_REAGENTS;
                    for(int s = 0; s < MAX_ITEM_PROTO_SPELLS; ++s)
                    {
                        // CastItem will be used up and does not count as reagent
                        int32 charges = m_CastItem->GetSpellCharges(s);
                        if (proto->Spells[s].SpellCharges < 0 && !(proto->ExtraFlags & ITEM_EXTRA_NON_CONSUMABLE) && abs(charges) < 2)
                        {
                            ++itemcount;
                            break;
                        }
                    }
                }

                if (!p_caster->HasItemCount(itemid, itemcount))
                    return SPELL_FAILED_REAGENTS;
            }
        }

        // check totem-item requirements (items presence in inventory)
        uint32 totems = MAX_SPELL_TOTEMS;
        for(int i = 0; i < MAX_SPELL_TOTEMS ; ++i)
        {
            if (m_spellInfo->Totem[i] != 0)
            {
                if (p_caster->HasItemCount(m_spellInfo->Totem[i], 1))
                {
                    totems -= 1;
                    continue;
                }
            }
            else
                totems -= 1;
        }

        if (totems != 0)
            return SPELL_FAILED_TOTEMS;

        // Check items for TotemCategory  (items presence in inventory)
        uint32 TotemCategory = MAX_SPELL_TOTEM_CATEGORIES;
        for(int i= 0; i < MAX_SPELL_TOTEM_CATEGORIES; ++i)
        {
            if (m_spellInfo->TotemCategory[i] != 0)
            {
                if (p_caster->HasItemTotemCategory(m_spellInfo->TotemCategory[i]))
                {
                    TotemCategory -= 1;
                    continue;
                }
            }
            else
                TotemCategory -= 1;
        }

        if (TotemCategory != 0)
            return SPELL_FAILED_TOTEM_CATEGORY;
    }

    // special checks for spell effects
    for(int i = 0; i < MAX_EFFECT_INDEX; ++i)
    {
        switch (m_spellInfo->Effect[i])
        {
            case SPELL_EFFECT_CREATE_ITEM:
            {
                if (!m_IsTriggeredSpell && m_spellInfo->EffectItemType[i])
                {
                    // Conjure Mana Gem (skip same or low level ranks for later recharge)
                    if (i == EFFECT_INDEX_0 && m_spellInfo->Effect[EFFECT_INDEX_1] == SPELL_EFFECT_DUMMY)
                    {
                        if (ItemPrototype const* itemProto = ObjectMgr::GetItemPrototype(m_spellInfo->EffectItemType[i]))
                        {
                            if (Item* item = p_caster->GetItemByLimitedCategory(itemProto->ItemLimitCategory))
                            {
                                if (item->GetProto()->ItemLevel <= itemProto->ItemLevel)
                                {
                                    if (item->HasMaxCharges())
                                        return SPELL_FAILED_ITEM_AT_MAX_CHARGES;

                                    // will recharge in next effect
                                    continue;
                                }
                            }
                        }
                    }

                    ItemPosCountVec dest;
                    InventoryResult msg = p_caster->CanStoreNewItem(NULL_BAG, NULL_SLOT, dest, m_spellInfo->EffectItemType[i], 1 );
                    if (msg != EQUIP_ERR_OK )
                    {
                        p_caster->SendEquipError( msg, NULL, NULL, m_spellInfo->EffectItemType[i] );
                        return SPELL_FAILED_DONT_REPORT;
                    }
                }
                break;
            }
            case SPELL_EFFECT_RESTORE_ITEM_CHARGES:
            {
                if (Item* item = p_caster->GetItemByEntry(m_spellInfo->EffectItemType[i]))
                    if (item->HasMaxCharges())
                        return SPELL_FAILED_ITEM_AT_MAX_CHARGES;

                break;
            }
            case SPELL_EFFECT_ENCHANT_ITEM:
            case SPELL_EFFECT_ENCHANT_ITEM_PRISMATIC:
            {
                Item* targetItem = m_targets.getItemTarget();
                if(!targetItem)
                    return SPELL_FAILED_ITEM_NOT_FOUND;

                if ( targetItem->GetProto()->ItemLevel < m_spellInfo->baseLevel )
                    return SPELL_FAILED_LOWLEVEL;
                // Check if we can store a new scroll, enchanting vellum has implicit SPELL_EFFECT_CREATE_ITEM
                if (isVellumTarget && m_spellInfo->EffectItemType[i])
                {
                    ItemPosCountVec dest;
                    InventoryResult msg = p_caster->CanStoreNewItem( NULL_BAG, NULL_SLOT, dest, m_spellInfo->EffectItemType[i], 1 );
                    if (msg != EQUIP_ERR_OK)
                    {
                        p_caster->SendEquipError( msg, NULL, NULL );
                        return SPELL_FAILED_DONT_REPORT;
                    }
                }
                // Not allow enchant in trade slot for some enchant type
                if ( targetItem->GetOwner() != m_caster )
                {
                    uint32 enchant_id = m_spellInfo->EffectMiscValue[i];
                    SpellItemEnchantmentEntry const *pEnchant = sSpellItemEnchantmentStore.LookupEntry(enchant_id);
                    if(!pEnchant)
                        return SPELL_FAILED_ERROR;
                    if (pEnchant->slot & ENCHANTMENT_CAN_SOULBOUND)
                        return SPELL_FAILED_NOT_TRADEABLE;
                    // cannot replace vellum with scroll in trade slot
                    if (isVellumTarget)
                        return SPELL_FAILED_ITEM_ENCHANT_TRADE_WINDOW;
                }
                break;
            }
            case SPELL_EFFECT_ENCHANT_ITEM_TEMPORARY:
            {
                Item *item = m_targets.getItemTarget();
                if(!item)
                    return SPELL_FAILED_ITEM_NOT_FOUND;
                // Not allow enchant in trade slot for some enchant type
                if ( item->GetOwner() != m_caster )
                {
                    uint32 enchant_id = m_spellInfo->EffectMiscValue[i];
                    SpellItemEnchantmentEntry const *pEnchant = sSpellItemEnchantmentStore.LookupEntry(enchant_id);
                    if(!pEnchant)
                        return SPELL_FAILED_ERROR;
                    if (pEnchant->slot & ENCHANTMENT_CAN_SOULBOUND)
                        return SPELL_FAILED_NOT_TRADEABLE;
                }
                break;
            }
            case SPELL_EFFECT_ENCHANT_HELD_ITEM:
                // check item existence in effect code (not output errors at offhand hold item effect to main hand for example
                break;
            case SPELL_EFFECT_DISENCHANT:
            {
                if(!m_targets.getItemTarget())
                    return SPELL_FAILED_CANT_BE_DISENCHANTED;

                // prevent disenchanting in trade slot
                if ( m_targets.getItemTarget()->GetOwnerGuid() != m_caster->GetObjectGuid() )
                    return SPELL_FAILED_CANT_BE_DISENCHANTED;

                ItemPrototype const* itemProto = m_targets.getItemTarget()->GetProto();
                if(!itemProto)
                    return SPELL_FAILED_CANT_BE_DISENCHANTED;

                // must have disenchant loot (other static req. checked at item prototype loading)
                if (!itemProto->DisenchantID)
                    return SPELL_FAILED_CANT_BE_DISENCHANTED;

                // 2.0.x addon: Check player enchanting level against the item disenchanting requirements
                int32 item_disenchantskilllevel = itemProto->RequiredDisenchantSkill;
                if (item_disenchantskilllevel > int32(p_caster->GetSkillValue(SKILL_ENCHANTING)))
                    return SPELL_FAILED_LOW_CASTLEVEL;
                break;
            }
            case SPELL_EFFECT_PROSPECTING:
            {
                if(!m_targets.getItemTarget())
                    return SPELL_FAILED_CANT_BE_PROSPECTED;
                // ensure item is a prospectable ore
                if (!(m_targets.getItemTarget()->GetProto()->Flags & ITEM_FLAG_PROSPECTABLE))
                    return SPELL_FAILED_CANT_BE_PROSPECTED;
                // prevent prospecting in trade slot
                if (m_targets.getItemTarget()->GetOwnerGuid() != m_caster->GetObjectGuid())
                    return SPELL_FAILED_CANT_BE_PROSPECTED;
                // Check for enough skill in jewelcrafting
                uint32 item_prospectingskilllevel = m_targets.getItemTarget()->GetProto()->RequiredSkillRank;
                if (item_prospectingskilllevel >p_caster->GetSkillValue(SKILL_JEWELCRAFTING))
                    return SPELL_FAILED_LOW_CASTLEVEL;
                // make sure the player has the required ores in inventory
                if (int32(m_targets.getItemTarget()->GetCount()) < CalculateDamage(SpellEffectIndex(i), m_caster))
                    return SPELL_FAILED_NEED_MORE_ITEMS;

                if (!LootTemplates_Prospecting.HaveLootFor(m_targets.getItemTargetEntry()))
                    return SPELL_FAILED_CANT_BE_PROSPECTED;

                break;
            }
            case SPELL_EFFECT_MILLING:
            {
                if(!m_targets.getItemTarget())
                    return SPELL_FAILED_CANT_BE_MILLED;
                // ensure item is a millable herb
                if (!(m_targets.getItemTarget()->GetProto()->Flags & ITEM_FLAG_MILLABLE))
                    return SPELL_FAILED_CANT_BE_MILLED;
                // prevent milling in trade slot
                if (m_targets.getItemTarget()->GetOwnerGuid() != m_caster->GetObjectGuid())
                    return SPELL_FAILED_CANT_BE_MILLED;
                // Check for enough skill in inscription
                uint32 item_millingskilllevel = m_targets.getItemTarget()->GetProto()->RequiredSkillRank;
                if (item_millingskilllevel >p_caster->GetSkillValue(SKILL_INSCRIPTION))
                    return SPELL_FAILED_LOW_CASTLEVEL;
                // make sure the player has the required herbs in inventory
                if (int32(m_targets.getItemTarget()->GetCount()) < CalculateDamage(SpellEffectIndex(i), m_caster))
                    return SPELL_FAILED_NEED_MORE_ITEMS;

                if(!LootTemplates_Milling.HaveLootFor(m_targets.getItemTargetEntry()))
                    return SPELL_FAILED_CANT_BE_MILLED;

                break;
            }
            case SPELL_EFFECT_WEAPON_DAMAGE:
            case SPELL_EFFECT_WEAPON_DAMAGE_NOSCHOOL:
            {
                if (m_caster->GetTypeId() != TYPEID_PLAYER) return SPELL_FAILED_TARGET_NOT_PLAYER;
                if ( m_attackType != RANGED_ATTACK )
                    break;
                Item *pItem = ((Player*)m_caster)->GetWeaponForAttack(m_attackType,true,false);
                if (!pItem)
                    return SPELL_FAILED_EQUIPPED_ITEM;

                switch(pItem->GetProto()->SubClass)
                {
                    case ITEM_SUBCLASS_WEAPON_THROWN:
                    {
                        uint32 ammo = pItem->GetEntry();
                        if ( !((Player*)m_caster)->HasItemCount( ammo, 1 ) )
                            return SPELL_FAILED_NO_AMMO;
                    };  break;
                    case ITEM_SUBCLASS_WEAPON_GUN:
                    case ITEM_SUBCLASS_WEAPON_BOW:
                    case ITEM_SUBCLASS_WEAPON_CROSSBOW:
                    {
                        uint32 ammo = ((Player*)m_caster)->GetUInt32Value(PLAYER_AMMO_ID);
                        if(!ammo)
                        {
                            // Requires No Ammo
                            if (m_caster->GetDummyAura(46699))
                                break;                      // skip other checks

                            return SPELL_FAILED_NO_AMMO;
                        }

                        ItemPrototype const *ammoProto = ObjectMgr::GetItemPrototype( ammo );
                        if(!ammoProto)
                            return SPELL_FAILED_NO_AMMO;

                        if (ammoProto->Class != ITEM_CLASS_PROJECTILE)
                            return SPELL_FAILED_NO_AMMO;

                        // check ammo ws. weapon compatibility
                        switch(pItem->GetProto()->SubClass)
                        {
                            case ITEM_SUBCLASS_WEAPON_BOW:
                            case ITEM_SUBCLASS_WEAPON_CROSSBOW:
                                if (ammoProto->SubClass != ITEM_SUBCLASS_ARROW)
                                    return SPELL_FAILED_NO_AMMO;
                                break;
                            case ITEM_SUBCLASS_WEAPON_GUN:
                                if (ammoProto->SubClass != ITEM_SUBCLASS_BULLET)
                                    return SPELL_FAILED_NO_AMMO;
                                break;
                            default:
                                return SPELL_FAILED_NO_AMMO;
                        }

                        if ( !((Player*)m_caster)->HasItemCount( ammo, 1 ) )
                            return SPELL_FAILED_NO_AMMO;
                    };  break;
                    case ITEM_SUBCLASS_WEAPON_WAND:
                        break;
                    default:
                        break;
                }
                break;
            }
            default:break;
        }
    }

    return SPELL_CAST_OK;
}

void Spell::Delayed()
{
    if(!m_caster || m_caster->GetTypeId() != TYPEID_PLAYER)
        return;

    if (m_spellState == SPELL_STATE_DELAYED)
        return;                                             // spell is active and can't be time-backed

    if (isDelayableNoMore())                                 // Spells may only be delayed twice
        return;

    // spells not loosing casting time ( slam, dynamites, bombs.. )
    if(!(m_spellInfo->InterruptFlags & SPELL_INTERRUPT_FLAG_DAMAGE))
        return;

    // check pushback reduce
    int32 delaytime = 500;                                  // spellcasting delay is normally 500ms
    int32 delayReduce = 100;                                // must be initialized to 100 for percent modifiers
    ((Player*)m_caster)->ApplySpellMod(m_spellInfo->Id, SPELLMOD_NOT_LOSE_CASTING_TIME, delayReduce);
    delayReduce += m_caster->GetTotalAuraModifier(SPELL_AURA_REDUCE_PUSHBACK) - 100;
    if (delayReduce >= 100)
        return;

    delaytime = delaytime * (100 - delayReduce) / 100;

    if (int32(m_timer) + delaytime > m_casttime)
    {
        delaytime = m_casttime - m_timer;
        m_timer = m_casttime;
    }
    else
        m_timer += delaytime;

    DETAIL_FILTER_LOG(LOG_FILTER_SPELL_CAST, "Spell %u partially interrupted for (%d) ms at damage", m_spellInfo->Id, delaytime);

    WorldPacket data(SMSG_SPELL_DELAYED, 8+4);
    data << m_caster->GetPackGUID();
    data << uint32(delaytime);

    m_caster->SendMessageToSet(&data, true);
}

void Spell::DelayedChannel()
{
    if(!m_caster || m_caster->GetTypeId() != TYPEID_PLAYER || getState() != SPELL_STATE_CASTING)
        return;

    if (isDelayableNoMore())                                 // Spells may only be delayed twice
        return;

    // check pushback reduce
    int32 delaytime = GetSpellDuration(m_spellInfo) * 25 / 100;// channeling delay is normally 25% of its time per hit
    int32 delayReduce = 100;                                // must be initialized to 100 for percent modifiers
    ((Player*)m_caster)->ApplySpellMod(m_spellInfo->Id, SPELLMOD_NOT_LOSE_CASTING_TIME, delayReduce);
    delayReduce += m_caster->GetTotalAuraModifier(SPELL_AURA_REDUCE_PUSHBACK) - 100;
    if (delayReduce >= 100)
        return;

    delaytime = delaytime * (100 - delayReduce) / 100;

    if (int32(m_timer) < delaytime)
    {
        delaytime = m_timer;
        m_timer = 0;
    }
    else
        m_timer -= delaytime;

    DEBUG_FILTER_LOG(LOG_FILTER_SPELL_CAST, "Spell %u partially interrupted for %i ms, new duration: %u ms", m_spellInfo->Id, delaytime, m_timer);

    for(TargetList::const_iterator ihit = m_UniqueTargetInfo.begin(); ihit != m_UniqueTargetInfo.end(); ++ihit)
    {
        if ((*ihit).missCondition == SPELL_MISS_NONE)
        {
            if (Unit* unit = m_caster->GetObjectGuid() == ihit->targetGUID ? m_caster : ObjectAccessor::GetUnit(*m_caster, ihit->targetGUID))
                unit->DelaySpellAuraHolder(m_spellInfo->Id, delaytime, unit->GetObjectGuid());
        }
    }

    for(int j = 0; j < MAX_EFFECT_INDEX; ++j)
    {
        // partially interrupt persistent area auras
        if (DynamicObject* dynObj = m_caster->GetDynObject(m_spellInfo->Id, SpellEffectIndex(j)))
            dynObj->Delay(delaytime);
    }

    SendChannelUpdate(m_timer);
}

void Spell::UpdateOriginalCasterPointer()
{
    if (m_originalCasterGUID == m_caster->GetObjectGuid())
        m_originalCaster = m_caster;
    else if (m_originalCasterGUID.IsGameObject())
    {
        GameObject* go = m_caster->IsInWorld() ? m_caster->GetMap()->GetGameObject(m_originalCasterGUID) : NULL;
        m_originalCaster = go ? go->GetOwner() : NULL;
    }
    else
    {
        Unit* unit = ObjectAccessor::GetUnit(*m_caster, m_originalCasterGUID);
        m_originalCaster = unit && unit->IsInWorld() ? unit : NULL;
    }
}

void Spell::UpdatePointers()
{
    UpdateOriginalCasterPointer();

    m_targets.Update(m_caster);
}

CurrentSpellTypes Spell::GetCurrentContainer()
{
    if (IsNextMeleeSwingSpell())
        return(CURRENT_MELEE_SPELL);
    else if (IsAutoRepeat())
        return(CURRENT_AUTOREPEAT_SPELL);
    else if (IsChanneledSpell(m_spellInfo))
        return(CURRENT_CHANNELED_SPELL);
    else
        return(CURRENT_GENERIC_SPELL);
}

bool Spell::CheckTargetBeforeLimitation(Unit* target, SpellEffectIndex eff)
{
    if (!target)
        return false;
    // check right target                                                                                       // should activ for spells 72034, 72096
    if (!target->isAlive() && !IsSpellAllowDeadTarget(m_spellInfo))
        return false;
    if (m_spellInfo->HasAttribute(SPELL_ATTR_EX3_TARGET_ONLY_PLAYER) && target->GetTypeId() != TYPEID_PLAYER &&
        m_spellInfo->EffectImplicitTargetA[eff] != TARGET_SCRIPT && m_spellInfo->EffectImplicitTargetA[eff] != TARGET_SELF)
    {
        return false;
    }
    // Check Aura spell req (need for AoE spells)
    if (m_spellInfo->targetAuraSpell && !target->HasAura(m_spellInfo->targetAuraSpell))
        return false;
    if (m_spellInfo->excludeTargetAuraSpell && target->HasAura(m_spellInfo->excludeTargetAuraSpell))
        return false;
    if (m_spellInfo->TargetAuraStateNot && target->HasAura(m_spellInfo->TargetAuraStateNot))
        return false;
    return true;
}

bool Spell::CheckTarget(Unit* target, SpellEffectIndex eff )
{
    if (!target)
        return false;

    // Check targets for creature type mask and remove not appropriate (skip explicit self target case, maybe need other explicit targets)
    if (m_spellInfo->EffectImplicitTargetA[eff] != TARGET_SELF )
    {
        if (!SpellMgr::IsTargetMatchedWithCreatureType(m_spellInfo, target))
            return false;
    }

     // check right target                                                                                       // should activ for spells 72034, 72096
    if (m_spellInfo->HasAttribute(SPELL_ATTR_EX3_TARGET_ONLY_PLAYER) && target->GetTypeId() != TYPEID_PLAYER &&
        m_spellInfo->EffectImplicitTargetA[eff] != TARGET_SCRIPT && m_spellInfo->EffectImplicitTargetA[eff] != TARGET_SELF)
    {
        return false;
    }
    // Check Aura spell req (need for AoE spells)
    if (m_spellInfo->targetAuraSpell && !target->HasAura(m_spellInfo->targetAuraSpell))
        return false;
    if (m_spellInfo->excludeTargetAuraSpell && target->HasAura(m_spellInfo->excludeTargetAuraSpell))
        return false;
    if (m_spellInfo->TargetAuraStateNot && target->HasAura(m_spellInfo->TargetAuraStateNot))
        return false;

    // Check targets for not_selectable unit flag and remove
    // A player can cast spells on his pet (or other controlled unit) though in any state
    if (target != m_caster && target->GetCharmerOrOwnerGuid() != m_caster->GetObjectGuid())
    {
        // any unattackable target skipped
        if (target->HasFlag(UNIT_FIELD_FLAGS, UNIT_FLAG_NON_ATTACKABLE) && target->GetObjectGuid() != m_caster->GetCharmerOrOwnerGuid())
            return false;

        // unselectable targets skipped in all cases except TARGET_SCRIPT targeting
        // in case TARGET_SCRIPT target selected by server always and can't be cheated
        if ((!m_IsTriggeredSpell || target != m_targets.getUnitTarget()) &&
            target->HasFlag(UNIT_FIELD_FLAGS, UNIT_FLAG_NOT_SELECTABLE) &&
            m_spellInfo->EffectImplicitTargetA[eff] != TARGET_SCRIPT &&
            m_spellInfo->EffectImplicitTargetB[eff] != TARGET_SCRIPT &&
            m_spellInfo->EffectImplicitTargetA[eff] != TARGET_AREAEFFECT_INSTANT &&
            m_spellInfo->EffectImplicitTargetB[eff] != TARGET_AREAEFFECT_INSTANT &&
            m_spellInfo->EffectImplicitTargetA[eff] != TARGET_AREAEFFECT_CUSTOM &&
            m_spellInfo->EffectImplicitTargetB[eff] != TARGET_AREAEFFECT_CUSTOM )
            return false;
    }

    if (target != m_caster && m_caster->GetCharmerOrOwnerGuid() == target->GetObjectGuid())
    {
        if (m_spellInfo->EffectImplicitTargetA[eff] == TARGET_MASTER ||
            m_spellInfo->EffectImplicitTargetB[eff] == TARGET_MASTER)
            return true;
    }

    // Check player targets and remove if in GM mode or GM invisibility (for not self casting case)
    if ( target != m_caster && target->GetTypeId() == TYPEID_PLAYER)
    {
        if(((Player*)target)->GetVisibility() == VISIBILITY_OFF)
            return false;

        if(((Player*)target)->isGameMaster() && !IsPositiveSpell(m_spellInfo->Id))
            return false;
    }

    // Check Sated & Exhaustion debuffs
    if (((m_spellInfo->Id == 2825) && (target->HasAura(57724) || target->HasAura(57723))) ||
        ((m_spellInfo->Id == 32182) && (target->HasAura(57724)|| target->HasAura(57723))))
        return false;

    // Check vampiric bite
    if (m_spellInfo->Id == 70946 && target->HasAura(70867))
        return false;

    if (m_spellInfo->EffectImplicitTargetA[eff] == TARGET_ALL_RAID_AROUND_CASTER ||
        m_spellInfo->EffectImplicitTargetB[eff] == TARGET_ALL_RAID_AROUND_CASTER)
        return true;

    // Check targets for LOS visibility (except spells without range limitations )
    switch(m_spellInfo->Effect[eff])
    {
        case SPELL_EFFECT_FRIEND_SUMMON:
        case SPELL_EFFECT_SUMMON_PLAYER:                    // from anywhere
            break;
        case SPELL_EFFECT_THREAT:
        case SPELL_EFFECT_THREAT_ALL:
            if ( target->GetTypeId() == TYPEID_PLAYER && !target->GetCharmer() )
                return false;
            break;
        case SPELL_EFFECT_DUMMY:
            break;
        case SPELL_EFFECT_RESURRECT_NEW:
            // player far away, maybe his corpse near?
            if (target != m_caster && !target->IsVisibleTargetForSpell(m_caster, m_spellInfo))
            {
                if (!m_targets.getCorpseTargetGuid())
                    return false;

                Corpse *corpse = m_caster->GetMap()->GetCorpse(m_targets.getCorpseTargetGuid());
                if(!corpse)
                    return false;

                if (target->GetObjectGuid() != corpse->GetOwnerGuid())
                    return false;

                if(!m_spellInfo->HasAttribute(SPELL_ATTR_EX2_IGNORE_LOS) && !corpse->IsWithinLOSInMap(m_caster))
                    return false;
            }

            // all ok by some way or another, skip normal check
            break;
        default:                                            // normal case
            // Get GO cast coordinates if original caster -> GO
            if (target != m_caster)
            {
                if (WorldObject* caster = GetCastingObject())
                    if (!target->IsVisibleTargetForSpell(caster, m_spellInfo))
                        return false;
            }
            break;
    }

    switch (m_spellInfo->Id)
    {
        case 37433:                                         // Spout (The Lurker Below), only players affected if its not in water
            if (target->GetTypeId() != TYPEID_PLAYER || target->IsInWater())
                return false;
            break;
        default:
            break;
    }

    return true;
}

bool Spell::IsNeedSendToClient() const
{
    return m_spellInfo->SpellVisual[0] || m_spellInfo->SpellVisual[1] || IsChanneledSpell(m_spellInfo) ||
        m_spellInfo->speed > 0.0f || (!m_triggeredByAuraSpell && !m_IsTriggeredSpell);
}

bool Spell::IsTriggeredSpellWithRedundentData() const
{
    return m_triggeredByAuraSpell || m_triggeredBySpellInfo ||
        // possible not need after above check?
        (m_IsTriggeredSpell && (m_spellInfo->manaCost || m_spellInfo->ManaCostPercentage));
}

bool Spell::HaveTargetsForEffect(SpellEffectIndex effect) const
{
    for(TargetList::const_iterator itr = m_UniqueTargetInfo.begin(); itr != m_UniqueTargetInfo.end(); ++itr)
        if (itr->effectMask & (1 << effect))
            return true;

    for(GOTargetList::const_iterator itr = m_UniqueGOTargetInfo.begin(); itr != m_UniqueGOTargetInfo.end(); ++itr)
        if (itr->effectMask & (1 << effect))
            return true;

    for(ItemTargetList::const_iterator itr = m_UniqueItemInfo.begin(); itr != m_UniqueItemInfo.end(); ++itr)
        if (itr->effectMask & (1 << effect))
            return true;

    return false;
}

SpellCastResult Spell::CanOpenLock(SpellEffectIndex effIndex, uint32 lockId, SkillType& skillId, int32& reqSkillValue, int32& skillValue)
{
    if(!lockId)                                             // possible case for GO and maybe for items.
        return SPELL_CAST_OK;

    // Get LockInfo
    LockEntry const *lockInfo = sLockStore.LookupEntry(lockId);

    if (!lockInfo)
        return SPELL_FAILED_BAD_TARGETS;

    bool reqKey = false;                                    // some locks not have reqs

    for(int j = 0; j < 8; ++j)
    {
        switch(lockInfo->Type[j])
        {
            // check key item (many fit cases can be)
            case LOCK_KEY_ITEM:
                if (lockInfo->Index[j] && m_CastItem && m_CastItem->GetEntry()==lockInfo->Index[j])
                    return SPELL_CAST_OK;
                reqKey = true;
                break;
                // check key skill (only single first fit case can be)
            case LOCK_KEY_SKILL:
            {
                reqKey = true;

                // wrong locktype, skip
                if (uint32(m_spellInfo->EffectMiscValue[effIndex]) != lockInfo->Index[j])
                    continue;

                skillId = SkillByLockType(LockType(lockInfo->Index[j]));

                if ( skillId != SKILL_NONE )
                {
                    // skill bonus provided by casting spell (mostly item spells)
                    // add the damage modifier from the spell casted (cheat lock / skeleton key etc.) (use m_currentBasePoints, CalculateDamage returns wrong value)
                    uint32 spellSkillBonus = uint32(m_currentBasePoints[effIndex]);
                    reqSkillValue = lockInfo->Skill[j];

                    // castitem check: rogue using skeleton keys. the skill values should not be added in this case.
                    skillValue = m_CastItem || m_caster->GetTypeId()!= TYPEID_PLAYER ?
                        0 : ((Player*)m_caster)->GetSkillValue(skillId);

                    skillValue += spellSkillBonus;

                    if (skillValue < reqSkillValue)
                        return SPELL_FAILED_LOW_CASTLEVEL;
                }

                return SPELL_CAST_OK;
            }
        }
    }

    if (reqKey)
        return SPELL_FAILED_BAD_TARGETS;

    return SPELL_CAST_OK;
}

/**
 * Fill target list by units around (x,y) points at radius distance

 * @param targetUnitMap        Reference to target list that filled by function
 * @param x                    X coordinates of center point for target search
 * @param y                    Y coordinates of center point for target search
 * @param radius               Radius around (x,y) for target search
 * @param pushType             Additional rules for target area selection (in front, angle, etc)
 * @param spellTargets         Additional rules for target selection base at hostile/friendly state to original spell caster
 * @param originalCaster       If provided set alternative original caster, if =NULL then used Spell::GetAffectiveObject() return
 */
void Spell::FillAreaTargets(UnitList &targetUnitMap, float radius, SpellNotifyPushType pushType, SpellTargets spellTargets, WorldObject* originalCaster /*=NULL*/)
{
    MaNGOS::SpellNotifierCreatureAndPlayer notifier(*this, targetUnitMap, radius, pushType, spellTargets, originalCaster);
    Cell::VisitAllObjects(notifier.GetCenterX(), notifier.GetCenterY(), m_caster->GetMap(), notifier, radius);
}

void Spell::FillRaidOrPartyTargets(UnitList &targetUnitMap, Unit* member, Unit* center, float radius, bool raid, bool withPets, bool withcaster)
{
    Player *pMember = member->GetCharmerOrOwnerPlayerOrPlayerItself();
    Group *pGroup = pMember ? pMember->GetGroup() : NULL;

    if (pGroup)
    {
        uint8 subgroup = pMember->GetSubGroup();

        for(GroupReference *itr = pGroup->GetFirstMember(); itr != NULL; itr = itr->next())
        {
            Player* Target = itr->getSource();

            // IsHostileTo check duel and controlled by enemy
            if (Target && (raid || subgroup==Target->GetSubGroup())
                && !m_caster->IsHostileTo(Target))
            {
                if ((Target == center || center->IsWithinDistInMap(Target, radius)) &&
                    (withcaster || Target != m_caster))
                    targetUnitMap.push_back(Target);

                if (withPets)
                    if (Target->GetPet())
                    {
                        GroupPetList m_groupPets = Target->GetPets();
                        if (!m_groupPets.empty())
                        {
                            for (GroupPetList::const_iterator itr = m_groupPets.begin(); itr != m_groupPets.end(); ++itr)
                                if (Pet* _pet = Target->GetMap()->GetPet(*itr))
                                    if ((_pet == center || center->IsWithinDistInMap(_pet, radius)) &&
                                    (withcaster || _pet != m_caster))
                                         targetUnitMap.push_back(_pet);
                        }
                    }
            }
        }
    }
    else
    {
        Unit* ownerOrSelf = pMember ? pMember : member->GetCharmerOrOwnerOrSelf();
        if ((ownerOrSelf == center || center->IsWithinDistInMap(ownerOrSelf, radius)) &&
            (withcaster || ownerOrSelf != m_caster))
            targetUnitMap.push_back(ownerOrSelf);

        if (withPets)
            if (Pet* pet = ownerOrSelf->GetPet())
                if ((pet == center || center->IsWithinDistInMap(pet, radius)) &&
                    (withcaster || pet != m_caster))
                    targetUnitMap.push_back(pet);
    }
}

void Spell::FillRaidOrPartyManaPriorityTargets(UnitList &targetUnitMap, Unit* member, Unit* center, float radius, uint32 count, bool raid, bool withPets, bool withCaster)
{
    FillRaidOrPartyTargets(targetUnitMap, member, center, radius, raid, withPets, withCaster);

    PrioritizeManaUnitQueue manaUsers;
    for(UnitList::const_iterator itr = targetUnitMap.begin(); itr != targetUnitMap.end(); ++itr)
        if ((*itr)->getPowerType() == POWER_MANA && !(*itr)->isDead())
            manaUsers.push(PrioritizeManaUnitWraper(*itr));

    targetUnitMap.clear();
    while(!manaUsers.empty() && targetUnitMap.size() < count)
    {
        targetUnitMap.push_back(manaUsers.top().getUnit());
        manaUsers.pop();
    }
}

void Spell::FillRaidOrPartyHealthPriorityTargets(UnitList &targetUnitMap, Unit* member, Unit* center, float radius, uint32 count, bool raid, bool withPets, bool withCaster)
{
    FillRaidOrPartyTargets(targetUnitMap, member, center, radius, raid, withPets, withCaster);

    PrioritizeHealthUnitQueue healthQueue;
    for (UnitList::const_iterator itr = targetUnitMap.begin(); itr != targetUnitMap.end(); ++itr)
    {
        Unit* unit = *itr;
        if (!unit)
            continue;
        if (unit->isDead() || !unit->IsInWorld())
            continue;
        healthQueue.push(PrioritizeHealthUnitWraper(unit));
    }

    targetUnitMap.clear();
    while(!healthQueue.empty() && targetUnitMap.size() < count)
    {
        targetUnitMap.push_back(healthQueue.top().getUnit());
        healthQueue.pop();
    }
}

WorldObject* Spell::GetAffectiveCasterObject() const
{
    if (!m_originalCasterGUID)
        return m_caster;

    if (m_originalCasterGUID.IsGameObject() && m_caster->IsInWorld())
        return m_caster->GetMap()->GetGameObject(m_originalCasterGUID);
    return m_originalCaster;
}

WorldObject* Spell::GetCastingObject() const
{
    if (m_originalCasterGUID.IsGameObject())
        return m_caster->IsInWorld() ? m_caster->GetMap()->GetGameObject(m_originalCasterGUID) : NULL;
    else
        return m_caster;
}

void Spell::ResetEffectDamageAndHeal()
{
    m_damage = 0;
    m_healing = 0;
    m_damageIndex = -1;
}

void Spell::SelectMountByAreaAndSkill(Unit* target, SpellEntry const* parentSpell, uint32 spellId75, uint32 spellId150, uint32 spellId225, uint32 spellId300, uint32 spellIdSpecial)
{
    if (!target || target->GetTypeId() != TYPEID_PLAYER)
        return;

    // Prevent stacking of mounts
    target->RemoveSpellsCausingAura(SPELL_AURA_MOUNTED);
    uint16 skillval = ((Player*)target)->GetSkillValue(SKILL_RIDING);
    if (!skillval)
        return;

    if (skillval >= 225 && (spellId300 > 0 || spellId225 > 0))
    {
        uint32 spellid = skillval >= 300 ? spellId300 : spellId225;
        SpellEntry const *pSpell = sSpellStore.LookupEntry(spellid);
        if (!pSpell)
        {
            sLog.outError("SelectMountByAreaAndSkill: unknown spell id %i by caster: %s", spellid, target->GetGuidStr().c_str());
            return;
        }

        // zone check
        uint32 zone, area;
        target->GetZoneAndAreaId(zone, area);

        SpellCastResult locRes= sSpellMgr.GetSpellAllowedInLocationError(pSpell, target->GetMapId(), zone, area, target->GetCharmerOrOwnerPlayerOrPlayerItself());
        if (locRes != SPELL_CAST_OK || !((Player*)target)->CanStartFlyInArea(target->GetMapId(), zone, area))
            target->CastSpell(target, spellId150, true, NULL, NULL, ObjectGuid(), parentSpell);
        else if (spellIdSpecial > 0)
        {
            for (PlayerSpellMap::const_iterator iter = ((Player*)target)->GetSpellMap().begin(); iter != ((Player*)target)->GetSpellMap().end(); ++iter)
            {
                if (iter->second.state != PLAYERSPELL_REMOVED)
                {
                    SpellEntry const *spellInfo = sSpellStore.LookupEntry(iter->first);
                    for(int i = 0; i < MAX_EFFECT_INDEX; ++i)
                    {
                        if (spellInfo->EffectApplyAuraName[i] == SPELL_AURA_MOD_FLIGHT_SPEED_MOUNTED)
                        {
                            int32 mountSpeed = spellInfo->CalculateSimpleValue(SpellEffectIndex(i));

                            // speed higher than 280 replace it
                            if (mountSpeed > 280)
                            {
                                target->CastSpell(target, spellIdSpecial, true, NULL, NULL, ObjectGuid(), parentSpell);
                                return;
                            }
                        }
                    }
                }
            }
            target->CastSpell(target, pSpell, true, NULL, NULL, ObjectGuid(), parentSpell);
        }
        else
            target->CastSpell(target, pSpell, true, NULL, NULL, ObjectGuid(), parentSpell);
    }
    else if (skillval >= 150 && spellId150 > 0)
        target->CastSpell(target, spellId150, true, NULL, NULL, ObjectGuid(), parentSpell);
    else if (spellId75 > 0)
        target->CastSpell(target, spellId75, true, NULL, NULL, ObjectGuid(), parentSpell);

    return;
}

void Spell::ClearCastItem()
{
    if (m_CastItem==m_targets.getItemTarget())
        m_targets.setItemTarget(NULL);

    m_CastItem = NULL;
}

bool Spell::HasGlobalCooldown()
{
    // global cooldown have only player or controlled units
    if (m_caster->GetCharmInfo())
        return m_caster->GetCharmInfo()->GetGlobalCooldownMgr().HasGlobalCooldown(m_spellInfo);
    else if (m_caster->GetTypeId() == TYPEID_PLAYER)
        return ((Player*)m_caster)->GetGlobalCooldownMgr().HasGlobalCooldown(m_spellInfo);
    else
        return false;
}

void Spell::TriggerGlobalCooldown()
{
    int32 gcd = m_spellInfo->StartRecoveryTime;
    if (!gcd)
        return;

    // global cooldown can't leave range 1..1.5 secs (if it it)
    // exist some spells (mostly not player directly casted) that have < 1 sec and > 1.5 sec global cooldowns
    // but its as test show not affected any spell mods.
    if (gcd >= 1000 && gcd <= 1500)
    {
        // gcd modifier auras applied only to self spells and only player have mods for this
        if (m_caster->GetTypeId() == TYPEID_PLAYER)
            ((Player*)m_caster)->ApplySpellMod(m_spellInfo->Id, SPELLMOD_GLOBAL_COOLDOWN, gcd);

        // apply haste rating
        gcd = int32(float(gcd) * m_caster->GetFloatValue(UNIT_MOD_CAST_SPEED));

        if (gcd < 1000)
            gcd = 1000;
        else if (gcd > 1500)
            gcd = 1500;
    }

    // global cooldown have only player or controlled units
    if (m_caster->GetCharmInfo())
        m_caster->GetCharmInfo()->GetGlobalCooldownMgr().AddGlobalCooldown(m_spellInfo, gcd);
    else if (m_caster->GetTypeId() == TYPEID_PLAYER)
        ((Player*)m_caster)->GetGlobalCooldownMgr().AddGlobalCooldown(m_spellInfo, gcd);
}

void Spell::CancelGlobalCooldown()
{
    if (!m_spellInfo->StartRecoveryTime)
        return;

    // cancel global cooldown when interrupting current cast
    if (m_caster->GetCurrentSpell(CURRENT_GENERIC_SPELL) != this)
        return;

    // global cooldown have only player or controlled units
    if (m_caster->GetCharmInfo())
        m_caster->GetCharmInfo()->GetGlobalCooldownMgr().CancelGlobalCooldown(m_spellInfo);
    else if (m_caster->GetTypeId() == TYPEID_PLAYER)
        ((Player*)m_caster)->GetGlobalCooldownMgr().CancelGlobalCooldown(m_spellInfo);
}

bool Spell::FillCustomTargetMap(SpellEffectIndex i, UnitList &targetUnitMap)
{
    float radius;
    uint32 unMaxTargets = 0;

    if (m_spellInfo->EffectRadiusIndex[i])
        radius = GetSpellRadius(sSpellRadiusStore.LookupEntry(m_spellInfo->EffectRadiusIndex[i]));
    else
        radius = GetSpellMaxRange(sSpellRangeStore.LookupEntry(m_spellInfo->rangeIndex));

    // Resulting effect depends on spell that we want to cast
    switch (m_spellInfo->Id)
    {
        case 19185: // Entrapment
        case 64803:
        case 64804:
        {
            FillAreaTargets(targetUnitMap, radius, PUSH_DEST_CENTER, SPELL_TARGETS_AOE_DAMAGE);
            break;
        }
        // Voracious Appetite && Cannibalize && Carrion Feeder additional check
        case 20577:
<<<<<<< HEAD
        case 52749:
=======
        case 52748:
>>>>>>> d2fa2f75
        case 54044:
        {
            if (m_targets.getUnitTarget() && m_targets.getUnitTarget() != m_caster)
                targetUnitMap.push_back(m_targets.getUnitTarget());
            else
                targetUnitMap.clear();
            break;
        }
        case 28374: // Decimate - Gluth encounter
        {
            FillAreaTargets(targetUnitMap, radius, PUSH_DEST_CENTER, SPELL_TARGETS_ALL);
            targetUnitMap.remove(m_caster);
            break;
        }
        case 43263: // Ghoul Taunt (Army of the Dead)
        {           // exclude Player and WorldBoss targets
            FillAreaTargets(targetUnitMap, radius, PUSH_DEST_CENTER, SPELL_TARGETS_AOE_DAMAGE);
            for (UnitList::iterator itr = targetUnitMap.begin(); itr != targetUnitMap.end();)
            {
                if (!*itr || (*itr)->GetTypeId() == TYPEID_PLAYER || static_cast<Creature*>(*itr)->IsWorldBoss())
                    itr = targetUnitMap.erase(itr);
                else
                    ++itr;
            }
            if (!targetUnitMap.empty())
                return true;
            break;
        }
        case 46584: // Raise Dead
        {
            Unit* pCorpseTarget = (Unit*)FindCorpseUsing<MaNGOS::RaiseDeadObjectCheck>(CREATURE_TYPEMASK_NONE);

            if (pCorpseTarget)
                targetUnitMap.push_back(pCorpseTarget);
            else
                targetUnitMap.push_back((Unit*)m_caster);
            break;
        }
        case 47496: // Ghoul's explode
        case 50444:
        {
            FillAreaTargets(targetUnitMap, radius, PUSH_DEST_CENTER, SPELL_TARGETS_AOE_DAMAGE);
            break;
        }
        case 48018: // Demonic Circle: Summon
        case 60854: // Demonic Circle: Clear
        {
            targetUnitMap.push_back(m_caster);
            break;
        }
        case 48743: // Death Pact
        {
            if (i != EFFECT_INDEX_1)
                return false;

            Unit* unitTarget = m_targets.getUnitTarget();
            if (unitTarget && (unitTarget->GetEntry() == 26125 || unitTarget->GetEntry() == 24207) &&
                unitTarget->GetObjectGuid().IsPet() && unitTarget->GetOwnerGuid() == m_caster->GetObjectGuid())
            {
                targetUnitMap.push_back(unitTarget);
            }
            else
            {
                unitTarget = NULL;
                GuardianPetList const* petList = &m_caster->GetGuardians();

                if (petList)
                {

                    for (GuardianPetList::const_iterator itr = petList->begin(); itr != petList->end(); ++itr)
                        if (Unit* ghoul = m_caster->GetMap()->GetUnit(*itr))
                            if (ghoul->GetEntry() == 24207 || ghoul->GetEntry() == 26125)
                                targetUnitMap.push_back(ghoul);

                    if (targetUnitMap.size() > 1)
                    {
                        targetUnitMap.sort(TargetDistanceOrderNear(m_caster));
                        targetUnitMap.resize(1);
                    }
                }

                if (targetUnitMap.empty())
                   if (m_caster->GetPet() && m_caster->GetPet()->GetEntry() == 26125)
                       targetUnitMap.push_back((Unit*)m_caster->GetPet());
            }

            if (targetUnitMap.empty())
            {
                // no valid targets, clear cooldown at fail
                if (m_caster->GetTypeId() == TYPEID_PLAYER)
                    ((Player*)m_caster)->RemoveSpellCooldown(m_spellInfo->Id, true);
                SendCastResult(SPELL_FAILED_NO_VALID_TARGETS);
                finish(false);
            }
            break;

        }
        case 49158: // Corpse explosion
        case 51325:
        case 51326:
        case 51327:
        case 51328:
        {
            Unit* unitTarget = NULL;

            targetUnitMap.remove(m_caster);
            unitTarget = m_targets.getUnitTarget();

            // Cast on corpses...
            if ((unitTarget &&
                unitTarget->getDeathState() == CORPSE &&
                (unitTarget->GetCreatureTypeMask() & CREATURE_TYPEMASK_MECHANICAL_OR_ELEMENTAL) == 0) ||
                    // ...or own Risen Ghoul pet - self explode effect
                (unitTarget && unitTarget->GetEntry() == 26125 &&
                unitTarget->GetCreatorGuid() == m_caster->GetObjectGuid()))
            {
                targetUnitMap.push_back(unitTarget);
            }
            else
            {
                Unit* pCorpseTarget = NULL;
                MaNGOS::NearestCorpseInObjectRangeCheck u_check(*m_caster, radius);
                MaNGOS::UnitLastSearcher<MaNGOS::NearestCorpseInObjectRangeCheck> searcher(pCorpseTarget, u_check);
                Cell::VisitGridObjects(m_caster, searcher, radius);

                if (pCorpseTarget)
                    targetUnitMap.push_back(pCorpseTarget);
            }

            if (targetUnitMap.empty())
            {
                // no valid targets, clear cooldown at fail
                if (m_caster->GetTypeId() == TYPEID_PLAYER)
                    ((Player*)m_caster)->RemoveSpellCooldown(m_spellInfo->Id, true);
                SendCastResult(SPELL_FAILED_NO_VALID_TARGETS);
                finish(false);
            }
            break;
        }
        case 49821: // Mind Sear
        case 53022:
        {
            Unit* unitTarget = m_targets.getUnitTarget();
            FillAreaTargets(targetUnitMap, radius, PUSH_INHERITED_CENTER, SPELL_TARGETS_AOE_DAMAGE);
            if  (unitTarget)
                targetUnitMap.remove(unitTarget);
            return true;
        }
        case 50294: // Starfall triggered in-range damage (all ranks)
        case 53188:
        case 53189:
        case 53190:
        {
            Unit* unitTarget = m_targets.getUnitTarget();
            FillAreaTargets(targetUnitMap, radius, PUSH_DEST_CENTER, SPELL_TARGETS_AOE_DAMAGE);
            if  (unitTarget)
            {
                targetUnitMap.remove(unitTarget);
                m_targets.setDestination(unitTarget->GetPositionX(), unitTarget->GetPositionY(), unitTarget->GetPositionZ());
            }
            break;
        }
        case 57143: // Life Burst (Wyrmrest Skytalon)
        {
            // hack - spell is AoE but implicitTargets dont match here :/
            SetTargetMap(SpellEffectIndex(i), TARGET_ALL_FRIENDLY_UNITS_AROUND_CASTER, targetUnitMap);
            targetUnitMap.push_back(m_caster);
            break;
        }
        case 57557: // Pyrobuffet (Sartharion encounter) - don't target Range Markered units
        {
            UnitList tempTargetUnitMap;
            FillAreaTargets(tempTargetUnitMap, radius, PUSH_DEST_CENTER, SPELL_TARGETS_HOSTILE);
            if (!tempTargetUnitMap.empty())
            {
                for (UnitList::const_iterator iter = tempTargetUnitMap.begin(); iter != tempTargetUnitMap.end(); ++iter)
                {
                    if ((*iter) && !(*iter)->HasAura(m_spellInfo->CalculateSimpleValue(EFFECT_INDEX_2)))
                        targetUnitMap.push_back(*iter);
                }
            }

            if (!targetUnitMap.empty())
                return true;

            break;
        }
        case 48278: //Svala - Banshee Paralize
        {
            UnitList tmpUnitMap;
            FillAreaTargets(tmpUnitMap, radius, PUSH_DEST_CENTER, SPELL_TARGETS_AOE_DAMAGE);

            if (tmpUnitMap.empty())
                break;

            for (UnitList::const_iterator itr = tmpUnitMap.begin(); itr != tmpUnitMap.end(); ++itr)
            {
                 if (!*itr) continue;

                 if ((*itr)->HasAura(48267))
                     targetUnitMap.push_back(*itr);
            }
            break;
        }
        case 58912: // Deathstorm
        {
            if (!m_caster->GetObjectGuid().IsVehicle())
                break;

            SetTargetMap(SpellEffectIndex(i), TARGET_RANDOM_ENEMY_CHAIN_IN_AREA, targetUnitMap);
            break;
        }
        case 57496: // Volazj Insanity
        {
            UnitList PlayerList;
            FillAreaTargets(targetUnitMap, radius, PUSH_DEST_CENTER, SPELL_TARGETS_AOE_DAMAGE);

            if (targetUnitMap.empty())
                break;

            for (UnitList::const_iterator itr = targetUnitMap.begin(); itr != targetUnitMap.end(); ++itr)
            {
                 if (!*itr) continue;

                 if ((*itr)->GetTypeId() == TYPEID_PLAYER)
                     PlayerList.push_back(*itr);
            }

            if (PlayerList.empty() || PlayerList.size() > 5 || PlayerList.size() < 2)
                break;

            uint32 uiPhaseIndex = 0;
            uint32 uiSummonIndex;
            for (UnitList::const_iterator itr = PlayerList.begin(); itr != PlayerList.end(); ++itr)
            {
                if (!*itr) continue;

                (*itr)->CastSpell((*itr), 57508+uiPhaseIndex, true);

                uiSummonIndex = 0;
                for (UnitList::const_iterator iter = PlayerList.begin(); iter != PlayerList.end(); ++iter)
                {
                    if (!*iter) continue;

                    if ((*itr) != (*iter))
                        (*itr)->CastSpell((*itr), 57500+uiSummonIndex, true);
                    uiSummonIndex++;
                }
                uiPhaseIndex++;
            }
            break;
        }
        case 59754:                    //Rune Tap triggered from Glyph of Rune Tap
        {
            FillRaidOrPartyTargets(targetUnitMap, m_caster, m_caster, radius, false, true, false);
            break;
        }
        case 61999: // Raise ally
        {
            WorldObject* result = FindCorpseUsing<MaNGOS::RaiseAllyObjectCheck>(CREATURE_TYPEMASK_NONE);
            if (result)
                targetUnitMap.push_back((Unit*)result);
            else
                targetUnitMap.push_back((Unit*)m_caster);
            break;
        }
        case 62166: // Stone Grip (Kologarn)
        case 63342: // Focused Eyebeam Summon Trigger (Kologarn)
        case 63981: // Stone Grip (Kologarn)
        {
            if (m_caster->getVictim())
                targetUnitMap.push_back(m_caster->getVictim());
            else
            {
                FillAreaTargets(targetUnitMap, radius, PUSH_DEST_CENTER, SPELL_TARGETS_AOE_DAMAGE);
                targetUnitMap.sort(TargetDistanceOrderNear(m_caster));
                targetUnitMap.resize(1);
            }
            if (!targetUnitMap.empty())
                return true;
            break;
        }
        case 62343: // Heat (remove all except active iron constructs)
        {
            UnitList tempTargetUnitMap;
            FillAreaTargets(tempTargetUnitMap, radius, PUSH_DEST_CENTER, SPELL_TARGETS_ALL);

            for (UnitList::iterator itr = tempTargetUnitMap.begin(),next; itr != tempTargetUnitMap.end(); ++itr)
            {
                if ((*itr) && (*itr)->GetEntry() == 33121 &&
                    !(*itr)->HasAura(62468) && !(*itr)->HasAura(62373) &&
                    !(*itr)->HasAura(62382) && !(*itr)->HasAura(67114)
                    )
                {
                    targetUnitMap.push_back(*itr);
                }
            }
            break;
        }
        case 62488: // Activate Constructs (remove all except inactive constructs)
        {
            UnitList tempTargetUnitMap;
            FillAreaTargets(tempTargetUnitMap, radius, PUSH_DEST_CENTER, SPELL_TARGETS_NOT_HOSTILE);
            tempTargetUnitMap.sort(TargetDistanceOrderNear(m_caster));
            for (UnitList::iterator itr = tempTargetUnitMap.begin(),next; itr != tempTargetUnitMap.end(); ++itr)
            {
                if ((*itr) && (*itr)->GetEntry() == 33121 && (*itr)->HasAura(62468)) // check for stun aura
                {
                    targetUnitMap.push_back(*itr);
                    return true;    // only one Construct per Spell
                }
            }
            break;
        }
        case 63025:  // Gravity Bomb (XT-002 in Ulduar) - exclude caster from pull and double damage
        case 64233:
        {
            FillAreaTargets(targetUnitMap, radius, PUSH_DEST_CENTER, SPELL_TARGETS_FRIENDLY);
            targetUnitMap.remove(m_caster);
            break;
        }
        case 63278: // Mark of Faceless
        {
            if (i != EFFECT_INDEX_1)
                return false;

            Unit* currentTarget = m_targets.getUnitTarget();
            if (currentTarget)
            {
                m_targets.setDestination(currentTarget->GetPositionX(), currentTarget->GetPositionY(), currentTarget->GetPositionZ());
                FillAreaTargets(targetUnitMap, radius, PUSH_DEST_CENTER, SPELL_TARGETS_AOE_DAMAGE);
                targetUnitMap.remove(currentTarget);
            }
            break;
        }
        case 65044: // Flames
        case 65045: // Flame of demolisher
        {
            FillAreaTargets(targetUnitMap, radius, PUSH_DEST_CENTER, SPELL_TARGETS_AOE_DAMAGE);
            break;
        }
        case 65919: // Anub'arak Cast Check Ice Spell (Trial of the Crusader - Anub'arak)
        case 67858:
        case 67859:
        case 67860:
        {
            m_caster->CastSpell(m_caster, 66181, true);
            FillAreaTargets(targetUnitMap, radius, PUSH_DEST_CENTER, SPELL_TARGETS_AOE_DAMAGE);
            break;
        }
        case 67470: // Pursuing Spikes (Check Aura and Summon Spikes) (Trial Of The Crusader - Anub'arak)
        {
            UnitList tmpUnitMap;
            bool m_bOneTargetHaveAura = false;

            FillAreaTargets(tmpUnitMap, radius, PUSH_DEST_CENTER, SPELL_TARGETS_AOE_DAMAGE);
            if (!tmpUnitMap.empty())
            {
                for (UnitList::const_iterator itr = tmpUnitMap.begin(); itr != tmpUnitMap.end(); ++itr)
                {
                    if ((*itr)->HasAura(67574))
                    {
                        m_bOneTargetHaveAura = true;
                        break;
                    }
                    else
                    {
                        if ((*itr)->GetTypeId() == TYPEID_PLAYER)
                            targetUnitMap.push_back(*itr);
                    }
                }
                if (!m_bOneTargetHaveAura && !targetUnitMap.empty())
                {
                    uint32 t = 0;
                    UnitList::iterator iter = targetUnitMap.begin();
                    while (iter != targetUnitMap.end() && (*iter)->IsWithinDist(m_caster, radius))
                    {
                        ++t;
                        ++iter;
                    }

                    iter = targetUnitMap.begin();
                    std::advance(iter, urand(0, t-1));
                    if (*iter)
                        (*iter)->CastSpell((*iter), 67574, true);
                }
            }
            break;
        }
        case 68508: // Crushing Leap (IoC bosses)
        {
            UnitList tmpUnitMap;
            FillAreaTargets(tmpUnitMap, radius, PUSH_DEST_CENTER, SPELL_TARGETS_AOE_DAMAGE);
            for (UnitList::const_iterator itr = tmpUnitMap.begin(); itr != tmpUnitMap.end(); ++itr)
            {
                if (*itr && (*itr)->GetTypeId() == TYPEID_PLAYER && !(*itr)->m_movementInfo.HasMovementFlag(MovementFlags(MOVEFLAG_FALLING)))
                    targetUnitMap.push_back(*itr);
            }
            break;
        }
        case 68921: // Soulstorm (Forge of Souls - Bronjahm)
        case 69049:
        {
            UnitList tmpUnitMap;
            FillAreaTargets(tmpUnitMap, radius, PUSH_DEST_CENTER, SPELL_TARGETS_AOE_DAMAGE);
            for (UnitList::const_iterator itr = tmpUnitMap.begin(); itr != tmpUnitMap.end(); ++itr)
            {
                if (*itr && !(*itr)->IsWithinDistInMap(m_caster, 10.0f))
                    targetUnitMap.push_back(*itr);
            }
            break;
        }
        case 66862: // Radiance (Trial of the Champion - Eadric the Pure)
        case 67681:
        {
            UnitList tmpUnitMap;
            FillAreaTargets(tmpUnitMap, radius, PUSH_DEST_CENTER, SPELL_TARGETS_AOE_DAMAGE);
            for (UnitList::const_iterator itr = tmpUnitMap.begin(); itr != tmpUnitMap.end(); ++itr)
            {
                if (*itr && (*itr)->isInFrontInMap(m_caster, DEFAULT_VISIBILITY_DISTANCE) && (*itr)->IsWithinLOSInMap(m_caster))
                    targetUnitMap.push_back(*itr);
            }
            break;
        }
        case 69057:                                 // Bone Spike Graveyard (Icecrown Citadel, Lord Marrowgar encounter, 10N)
        case 70826:                                 // Bone Spike Graveyard (Icecrown Citadel, Lord Marrowgar encounter, 25N)
        case 72088:                                 // Bone Spike Graveyard (Icecrown Citadel, Lord Marrowgar encounter, 10H)
        case 72089:                                 // Bone Spike Graveyard (Icecrown Citadel, Lord Marrowgar encounter, 25H)
        case 73142:                                 // Bone Spike Graveyard (during Bone Storm) (Icecrown Citadel, Lord Marrowgar encounter, 10N)
        case 73143:                                 // Bone Spike Graveyard (during Bone Storm) (Icecrown Citadel, Lord Marrowgar encounter, 25N)
        case 73144:                                 // Bone Spike Graveyard (during Bone Storm) (Icecrown Citadel, Lord Marrowgar encounter, 10H)
        case 73145:                                 // Bone Spike Graveyard (during Bone Storm) (Icecrown Citadel, Lord Marrowgar encounter, 25H)
        {
            unMaxTargets = 1;
            switch (m_spellInfo->Id)
            {
                case 72089:
                case 70826:
                case 73143:
                case 73145:
                    unMaxTargets = 3;
            }

            radius = DEFAULT_VISIBILITY_INSTANCE;

            UnitList tmpUnitMap;
            FillAreaTargets(tmpUnitMap, radius, PUSH_SELF_CENTER, SPELL_TARGETS_AOE_DAMAGE);
            for (UnitList::const_iterator itr = tmpUnitMap.begin(); itr != tmpUnitMap.end(); ++itr)
            {
                if ((*itr) && (*itr)->GetTypeId() == TYPEID_PLAYER && // target players only
                    m_caster->getVictim() &&                        // don't target tank
                    m_caster->getVictim()->GetObjectGuid() != (*itr)->GetObjectGuid())
                {
                    targetUnitMap.push_back(*itr);
                }
            }

            break;
        }
        case 69099: // Ice Pulse (Lich King)
        case 73776:
        case 73777:
        case 73778:
        {
            FillAreaTargets(targetUnitMap, radius, PUSH_SELF_CENTER, SPELL_TARGETS_AOE_DAMAGE, GetAffectiveCaster());
            break;
        }
        case 69298: // Cancel Resistant To Blight (Festergut)
        {
            UnitList tmpUnitMap;
            FillAreaTargets(tmpUnitMap, radius, PUSH_SELF_CENTER, SPELL_TARGETS_AOE_DAMAGE);
            for (UnitList::const_iterator itr = tmpUnitMap.begin(); itr != tmpUnitMap.end(); ++itr)
            {
                if ((*itr) && (*itr)->GetTypeId() == TYPEID_PLAYER)
                    targetUnitMap.push_back(*itr);
            }
            break;
        }
        case 69782: // Ooze Flood (Rotface)
        {
            UnitList tempTargetUnitMap;
            UnitList oozesMap;

            targetUnitMap.clear();
            FillAreaTargets(tempTargetUnitMap, radius, PUSH_SELF_CENTER, SPELL_TARGETS_ALL);
            // stalkers in valves
            for (UnitList::const_iterator iter = tempTargetUnitMap.begin(); iter != tempTargetUnitMap.end(); ++iter)
            {
                // Puddle Stalker
                if ((*iter)->GetEntry() == 37013 && (*iter)->GetPositionZ() < m_caster->GetPositionZ() + 3.0f)
                    oozesMap.push_back((*iter));
            }

            UnitList::iterator i;

            // 2 random targets
            if (!oozesMap.empty())
            {
                i = oozesMap.begin();
                std::advance(i, urand(0, oozesMap.size() - 1));

                // first Ooze Flood
                targetUnitMap.push_back(*i);
                oozesMap.remove(*i);

                // now find the second - closest one
                if (!oozesMap.empty())
                {
                    oozesMap.sort(TargetDistanceOrderNear(*i));
                    i = oozesMap.begin();
                    targetUnitMap.push_back(*i);
                }

                return true;
            }

            return false;
        }
        case 69538: // Small Ooze Combine (Rotface)
        {
            UnitList tempTargetUnitMap;
            FillAreaTargets(tempTargetUnitMap, radius, PUSH_SELF_CENTER, SPELL_TARGETS_ALL);
            for (UnitList::const_iterator iter = tempTargetUnitMap.begin(); iter != tempTargetUnitMap.end(); ++iter)
            {
                if ((*iter)->GetEntry() == 36897)
                    targetUnitMap.push_back((*iter));
            }

            targetUnitMap.remove(m_caster);

            if (!targetUnitMap.empty())
                targetUnitMap.resize(1);

            break;
        }
        case 69553: // Large Ooze Combine (Rotface)
        {
            UnitList tempTargetUnitMap;
            FillAreaTargets(tempTargetUnitMap, radius, PUSH_SELF_CENTER, SPELL_TARGETS_ALL);
            for (UnitList::const_iterator iter = tempTargetUnitMap.begin(); iter != tempTargetUnitMap.end(); ++iter)
            {
                if ((*iter)->GetEntry() == 36899)
                    targetUnitMap.push_back((*iter));
            }

            targetUnitMap.remove(m_caster);

            if (!targetUnitMap.empty())
                targetUnitMap.resize(1);

            break;
        }
        case 69610: // Large Ooze Buff Combine (Rotface)
        {
            UnitList tempTargetUnitMap;
            FillAreaTargets(tempTargetUnitMap, radius, PUSH_SELF_CENTER, SPELL_TARGETS_ALL);
            for (UnitList::const_iterator iter = tempTargetUnitMap.begin(); iter != tempTargetUnitMap.end(); ++iter)
            {
                if ((*iter)->GetEntry() == 36897)
                    targetUnitMap.push_back((*iter));
            }

            targetUnitMap.remove(m_caster);

            if (!targetUnitMap.empty())
                targetUnitMap.resize(1);

            break;
        }
        case 69674:                                 // Mutated Infection (Rotface)
        case 71224:                                 // Mutated Infection (Rotface)
        case 73023:                                 // Mutated Infection (heroic)
        case 73022:                                 // Mutated Infection (heroic)
        {
            UnitList tempTargetUnitMap;
            FillAreaTargets(tempTargetUnitMap, radius, PUSH_SELF_CENTER, SPELL_TARGETS_AOE_DAMAGE);
            for (UnitList::const_iterator iter = tempTargetUnitMap.begin(); iter != tempTargetUnitMap.end(); ++iter)
            {
                if ((*iter)->GetTypeId() == TYPEID_PLAYER &&
                    (*iter) != m_caster->getVictim())
                    targetUnitMap.push_back(*iter);
            }

            unMaxTargets = 1;
            break;
        }
        case 69762: // Unchained Magic (Sindragosa)
        {
            unMaxTargets = 2;

            if (m_caster->GetMap()->GetDifficulty() == RAID_DIFFICULTY_25MAN_NORMAL ||
                m_caster->GetMap()->GetDifficulty() == RAID_DIFFICULTY_25MAN_HEROIC)
            {
                unMaxTargets = 6;
            }

            UnitList tempTargetUnitMap;
            FillAreaTargets(tempTargetUnitMap, radius, PUSH_SELF_CENTER, SPELL_TARGETS_AOE_DAMAGE);
            for (UnitList::const_iterator iter = tempTargetUnitMap.begin(); iter != tempTargetUnitMap.end(); ++iter)
            {
                if ((*iter)->getPowerType() == POWER_MANA && (*iter)->GetCharmerOrOwnerPlayerOrPlayerItself())
                    targetUnitMap.push_back(*iter);
            }
            break;
        }
        case 69832: // Unstable Ooze Explosion (Rotface)
        {
            UnitList tempTargetUnitMap;
            FillAreaTargets(tempTargetUnitMap, radius, PUSH_SELF_CENTER, SPELL_TARGETS_ALL);
            for (UnitList::const_iterator iter = tempTargetUnitMap.begin(); iter != tempTargetUnitMap.end(); ++iter)
            {
                if ((*iter)->GetEntry() == 38107)
                    targetUnitMap.push_back((*iter));
            }
            targetUnitMap.push_back(m_caster);
            break;
        }
        case 69839: // Unstable Ooze Explosion (Rotface)
        {
            UnitList tempTargetUnitMap;
            FillAreaTargets(tempTargetUnitMap, radius, PUSH_SELF_CENTER, SPELL_TARGETS_ALL);
            for (UnitList::const_iterator iter = tempTargetUnitMap.begin(); iter != tempTargetUnitMap.end(); ++iter)
            {
                if ((*iter)->GetCharmerOrOwnerPlayerOrPlayerItself() || (*iter)->GetEntry() == 36899)
                    targetUnitMap.push_back((*iter));
            }

            unMaxTargets = 3;
            break;
        }
        case 70117: // Icy grip (Sindragosa encounter)
        {
            UnitList tempTargetUnitMap;
            FillAreaTargets(tempTargetUnitMap, radius, PUSH_SELF_CENTER, SPELL_TARGETS_AOE_DAMAGE);
            for (UnitList::const_iterator iter = tempTargetUnitMap.begin(); iter != tempTargetUnitMap.end(); ++iter)
            {
                if (!(*iter)->GetCharmerOrOwnerPlayerOrPlayerItself())
                    continue;

                targetUnitMap.push_back((*iter));
            }
            break;
        }
        case 70346: // Slime Puddle
        case 72868:
        case 72869:
        {
            radius = 5.0f;

            if (SpellAuraHolderPtr holder = m_caster->GetSpellAuraHolder(70347))
                radius += holder->GetStackAmount() * 0.2f;

            FillAreaTargets(targetUnitMap, radius, PUSH_SELF_CENTER, SPELL_TARGETS_AOE_DAMAGE);
            break;
        }
        case 70127: // Mystic Buffet (Sindragosa)
        case 72528:
        case 72529:
        case 72530:
        {
            FillAreaTargets(targetUnitMap, radius, PUSH_SELF_CENTER, SPELL_TARGETS_AOE_DAMAGE);
            targetUnitMap.remove(m_caster);
            break;
        }
        case 70338: // Necrotic Plague
        case 73785:
        case 73786:
        case 73787:
        {
            FillAreaTargets(targetUnitMap, radius, PUSH_SELF_CENTER, SPELL_TARGETS_ALL);
            targetUnitMap.remove(m_caster);
            for (UnitList::iterator itr = targetUnitMap.begin(); itr != targetUnitMap.end();)
            {
                // Lich King has Plague Avoidance aura
                if (!(*itr) || (*itr)->GetDummyAura(72846))
                    itr = targetUnitMap.erase(itr);
                else
                    ++itr;
            }
            if (!targetUnitMap.empty() && targetUnitMap.size() > 1)
            {
                targetUnitMap.sort(TargetDistanceOrderNear(m_caster));
                targetUnitMap.resize(1);
            }
            break;
        }
        case 70402: // Mutated Transformation (Putricide)
        case 72511:
        case 72512:
        case 72513:
        {
            UnitList tempTargetUnitMap;
            FillAreaTargets(tempTargetUnitMap, radius, PUSH_SELF_CENTER, SPELL_TARGETS_FRIENDLY);
            for (UnitList::iterator itr = tempTargetUnitMap.begin(); itr != tempTargetUnitMap.end(); ++itr)
            {
                if ((*itr) && !(*itr)->GetObjectGuid().IsVehicle())
                    targetUnitMap.push_back(*itr);
            }
            break;
        }
        case 70447: // Volatile Ooze Adhesive (Putricide)
        case 72836:
        case 72837:
        case 72838:
        case 70672: // Gaseous Bloat (Putricide)
        case 72455:
        case 72832:
        case 72833:
        {
            targetUnitMap.push_back(m_targets.getUnitTarget());
            break;
        }
        case 70499: // Vile Spirits Visual Effect (Lich King)
        {
            radius = 100.0f;
            FillAreaTargets(targetUnitMap, radius, PUSH_SELF_CENTER, SPELL_TARGETS_ALL);
            for (UnitList::iterator itr = targetUnitMap.begin(); itr != targetUnitMap.end();)
            {
                if (!(*itr) || (*itr)->GetEntry() != 37799)
                    itr = targetUnitMap.erase(itr);
                else
                    ++itr;
            }

            unMaxTargets = 1;
            break;
        }
        case 70572: // Grip of Agony
        {
            UnitList tempTargetUnitMap;
            FillAreaTargets(tempTargetUnitMap, radius, PUSH_SELF_CENTER, SPELL_TARGETS_ALL);
            for (UnitList::iterator itr = tempTargetUnitMap.begin(); itr != tempTargetUnitMap.end(); ++itr)
            {
                if (*itr && (*itr)->GetTypeId() == TYPEID_UNIT)
                {
                    switch ((*itr)->GetEntry())
                    {
                        case 37187: // Overlord Saurfang
                        case 37920: // Korkron Reaver
                        case 37200: // Muradin
                        case 37902: // Alliance Mason
                            targetUnitMap.push_back(*itr);
                            break;
                    }
                }
            }
            break;
        }
        case 70701: // Expunged Gas (Putricide)
        {
            UnitList tempTargetUnitMap;
            FillAreaTargets(tempTargetUnitMap, radius, PUSH_SELF_CENTER, SPELL_TARGETS_FRIENDLY);
            for (UnitList::iterator itr = tempTargetUnitMap.begin(); itr != tempTargetUnitMap.end(); ++itr)
            {
                if ((*itr) && !(*itr)->GetObjectGuid().IsVehicle())
                    targetUnitMap.push_back(*itr);
            }
            break;
        }
        case 70728: // Exploit Weakness triggered
        case 70840: // Devious Minds triggered
        {
            targetUnitMap.push_back(m_caster);
            if (m_caster->GetObjectGuid().IsPet())
            {
                if (Unit* owner = m_caster->GetOwner())
                    targetUnitMap.push_back(owner);
            }
            else
            {
               GroupPetList const& groupPets = m_caster->GetPets();
               if (!groupPets.empty())
                   for (GroupPetList::const_iterator itr = groupPets.begin(); itr != groupPets.end(); ++itr)
                       if (Pet* pet = m_caster->GetMap()->GetPet(*itr))
                           targetUnitMap.push_back((Unit*)pet);
            }
            break;
        }
        case 70911: // Unbound Plague (Putricide)
        case 72854:
        case 72855:
        case 72856:
        {
            if (m_targets.getUnitTarget())
                targetUnitMap.push_back(m_targets.getUnitTarget());

            break;
        }
        case 70920: // Unbound Plague Search Effect (Putricide)
        {
            UnitList tempTargetUnitMap;
            FillAreaTargets(tempTargetUnitMap, radius, PUSH_SELF_CENTER, SPELL_TARGETS_ALL);
            for (UnitList::const_iterator iter = tempTargetUnitMap.begin(); iter != tempTargetUnitMap.end(); ++iter)
            {
                // target only other players which dont have Mutated Transformation aura on self
                if ((*iter) && (*iter)->GetTypeId() == TYPEID_PLAYER &&
                    !(*iter)->GetDummyAura(70308))
                {
                    targetUnitMap.push_back(*iter);
                }
            }

            targetUnitMap.remove(m_caster);
            unMaxTargets = 1;
            break;
        }
        case 71075: // Invocation of Blood (V) Move
        case 71079: // Invocation of Blood (K) Move
        case 71082: // Invocation of Blood (T) Move
        {
            UnitList tempTargetUnitMap;
            FillAreaTargets(tempTargetUnitMap, radius, PUSH_SELF_CENTER, SPELL_TARGETS_ALL);
            for (UnitList::const_iterator iter = tempTargetUnitMap.begin(); iter != tempTargetUnitMap.end(); ++iter)
            {
                // target the one with Invocation of Blood aura
                if ((*iter)->HasAura(70952) ||
                    (*iter)->HasAura(70981) ||
                    (*iter)->HasAura(70982))
                {
                    targetUnitMap.push_back(*iter);
                    break;
                }
            }

            break;
        }
        case 71307: // Vile Gas (Festergut)
        case 71908:
        case 72270:
        case 72271:
        {
            UnitList tempTargetUnitMap;
            FillAreaTargets(tempTargetUnitMap, radius, PUSH_SELF_CENTER, SPELL_TARGETS_ALL);
            for (UnitList::const_iterator iter = tempTargetUnitMap.begin(); iter != tempTargetUnitMap.end(); ++iter)
            {
                if ((*iter)->GetEntry() == 38548)
                    targetUnitMap.push_back(*iter);
            }

            unMaxTargets = 1;
            break;
        }
        case 72873: // Malleable Goo (Putricide)
        case 72874:
        case 72550:
        case 72458:
        case 72549:
        case 70853:
        case 72297:
        case 72548:
        {
            UnitList tempTargetUnitMap;
            FillAreaTargets(tempTargetUnitMap, radius, PUSH_DEST_CENTER, SPELL_TARGETS_ALL);
            for (UnitList::iterator itr = tempTargetUnitMap.begin(); itr != tempTargetUnitMap.end(); ++itr)
            {
                if ((*itr) && !(*itr)->GetObjectGuid().IsVehicle())
                    targetUnitMap.push_back(*itr);
            }
            targetUnitMap.remove(m_caster);
            break;
        }
        case 72038: // Empowered Shock Vortex (Blood Council)
        case 72815:
        case 72816:
        case 72817:
        {
            FillAreaTargets(targetUnitMap, radius, PUSH_SELF_CENTER, SPELL_TARGETS_AOE_DAMAGE);
            targetUnitMap.remove(m_caster);
        }
        case 72905: // Frostbolt Volley (Lady Deathwhisper)
        case 72906:
        case 72907:
        case 72908:
        {
            UnitList tempTargetUnitMap;
            FillAreaTargets(tempTargetUnitMap, radius, PUSH_SELF_CENTER, SPELL_TARGETS_AOE_DAMAGE);
            for (UnitList::const_iterator iter = tempTargetUnitMap.begin(); iter != tempTargetUnitMap.end(); ++iter)
            {
                if (!(*iter)->GetCharmerOrOwnerPlayerOrPlayerItself())
                    continue;

                targetUnitMap.push_back((*iter));
            }

            break;
        }
        case 72378: // Blood Nova (Saurfang)
        case 73058:
        {
            UnitList tempTargetUnitMap;
            FillAreaTargets(tempTargetUnitMap, radius, PUSH_SELF_CENTER, SPELL_TARGETS_AOE_DAMAGE);
            for (UnitList::const_iterator iter = tempTargetUnitMap.begin(); iter != tempTargetUnitMap.end(); ++iter)
            {
                if (!(*iter)->GetObjectGuid().IsPlayer())
                    continue;

                if (m_caster->GetDistance(*iter) < 10.0f) // stored in 72379 radius?
                    continue;

                targetUnitMap.push_back((*iter));
            }

            unMaxTargets = 1;
            break;
        }
        case 72385:                                     // Boiling Blood
        case 72441:
        case 72442:
        case 72443:
        {
            UnitList tempTargetUnitMap;
            FillAreaTargets(tempTargetUnitMap, radius, PUSH_SELF_CENTER, SPELL_TARGETS_AOE_DAMAGE);
            for (UnitList::const_iterator iter = tempTargetUnitMap.begin(); iter != tempTargetUnitMap.end(); ++iter)
            {
                if (!(*iter)->GetObjectGuid().IsPlayer())
                    continue;

                if ((*iter) == m_caster->getVictim())
                    continue;

                targetUnitMap.push_back((*iter));
            }

            unMaxTargets = 1;
            break;
        }
        case 71336:                                     // Pact of the Darkfallen
        {
            UnitList tempTargetUnitMap;
            radius = 100.0f;
            FillAreaTargets(tempTargetUnitMap, radius, PUSH_SELF_CENTER, SPELL_TARGETS_AOE_DAMAGE);
            for (UnitList::const_iterator iter = tempTargetUnitMap.begin(); iter != tempTargetUnitMap.end(); ++iter)
            {
                if (!(*iter)->GetObjectGuid().IsPlayer() ||
                    m_caster->getVictim() == (*iter) ||         // don't target the tank
                    (*iter)->HasAuraOfDifficulty(70451))        // don't target offtank linked with Blood Mirror
                {
                    continue;
                }

                targetUnitMap.push_back((*iter));
            }

            if (m_caster->GetMap()->GetDifficulty() == RAID_DIFFICULTY_25MAN_NORMAL ||
                m_caster->GetMap()->GetDifficulty() == RAID_DIFFICULTY_25MAN_HEROIC)
            {
                unMaxTargets = 3;
            }
            else
                unMaxTargets = 2;

            break;
        }
        case 71341:                                     // Pact of the Darkfallen (dmg part)
        case 71390:                                     // Pact of the Darkfallen (visual link part)
        {
            UnitList tempTargetUnitMap;
            FillAreaTargets(tempTargetUnitMap, 100.0f, PUSH_SELF_CENTER, SPELL_TARGETS_FRIENDLY);
            for (UnitList::const_iterator iter = tempTargetUnitMap.begin(); iter != tempTargetUnitMap.end(); ++iter)
            {
                if ((*iter)->HasAura(71340))
                    targetUnitMap.push_back((*iter));
            }
            break;
        }
        case 71445:                                 // Twilight Bloodbolt (Lana'thel)
        case 71471:
        {
            radius = DEFAULT_VISIBILITY_INSTANCE;
            UnitList tempTargetUnitMap;
            FillAreaTargets(tempTargetUnitMap, radius, PUSH_SELF_CENTER, SPELL_TARGETS_ALL);
            for (UnitList::iterator itr = tempTargetUnitMap.begin(); itr != tempTargetUnitMap.end();++itr)
            {
                if ((*itr) && (*itr)->GetTypeId() == TYPEID_PLAYER &&
                    !(*itr)->HasAuraOfDifficulty(70445) && !(*itr)->HasAuraOfDifficulty(70451)) // Blood Mirror
                {
                    targetUnitMap.push_back(*itr);
                }
            }

            unMaxTargets = 2;
            break;
        }
        case 71447:                                 // Bloodbolt Splash 10N
        case 71481:                                 // Bloodbolt Splash 25N
        case 71482:                                 // Bloodbolt Splash 10H
        case 71483:                                 // Bloodbolt Splash 25H
        {
            FillAreaTargets(targetUnitMap, radius, PUSH_SELF_CENTER, SPELL_TARGETS_FRIENDLY);
            targetUnitMap.remove(m_caster);
            break;
        }
        case 72133:                                 // Pain and Suffering (Lich King)
        case 73788:
        case 73789:
        case 73790:
        {
            // keep standard chain targeting for dummy effect
            if (i == EFFECT_INDEX_0)
                return false;

            FillAreaTargets(targetUnitMap, radius, PUSH_IN_FRONT_15, SPELL_TARGETS_AOE_DAMAGE);

            break;
        }
        case 72376:                                 // Raise Dead (Lich King)
        case 72429:                                 // Mass Resurrection (Lich King)
        {
            radius = DEFAULT_VISIBILITY_INSTANCE;
            UnitList tempTargetUnitMap;
            FillAreaTargets(tempTargetUnitMap, radius, PUSH_SELF_CENTER, SPELL_TARGETS_ALL);
            for (UnitList::iterator itr = tempTargetUnitMap.begin(); itr != tempTargetUnitMap.end();++itr)
            {
                if ((*itr) && (*itr)->GetTypeId() == TYPEID_PLAYER && !(*itr)->isAlive())
                    targetUnitMap.push_back(*itr);
            }
            break;
        }
        case 72454:                                 // Mutated Plague (Putricide)
        case 72464:
        case 72506:
        case 72507:
        {
            radius = DEFAULT_VISIBILITY_INSTANCE;
            UnitList tempTargetUnitMap;
            FillAreaTargets(tempTargetUnitMap, radius, PUSH_SELF_CENTER, SPELL_TARGETS_AOE_DAMAGE, GetAffectiveCaster());
            for (UnitList::iterator itr = tempTargetUnitMap.begin(); itr != tempTargetUnitMap.end(); ++itr)
            {
                if ((*itr) && !(*itr)->GetObjectGuid().IsVehicle())
                    targetUnitMap.push_back(*itr);
            }
            break;
        }
        case 72754:                                     // Defile (Lich King)
        case 73708:
        case 73709:
        case 73710:
        {
            // base radius
            radius = 10.0f;

            // 10man normal - 10% growth
            if (SpellAuraHolderPtr holder = m_caster->GetSpellAuraHolder(72756))
                radius += holder->GetStackAmount() * 1.0f;
            // 25man normal - 5% growth
            else if (SpellAuraHolderPtr holder = m_caster->GetSpellAuraHolder(74162))
                radius += holder->GetStackAmount() * 0.5f;
            // 10man heroic - 10% growth
            else if (SpellAuraHolderPtr holder = m_caster->GetSpellAuraHolder(74163))
                radius += holder->GetStackAmount() * 1.0f;
            // 25man heroic - 5% growth
            else if (SpellAuraHolderPtr holder = m_caster->GetSpellAuraHolder(74164))
                radius += holder->GetStackAmount() * 0.5f;

            FillAreaTargets(targetUnitMap, radius, PUSH_SELF_CENTER, SPELL_TARGETS_AOE_DAMAGE);
            break;
        }
        case 73529:                                     // Shadow Trap triggered knockback (Lich King)
        {
            radius = 10.0f;
            FillAreaTargets(targetUnitMap, radius, PUSH_SELF_CENTER, SPELL_TARGETS_AOE_DAMAGE);
            break;
        }
        case 74086:                                     // Destroy Soul (Lich King)
        {
            radius = 50.0f;
            UnitList tempTargetUnitMap;
            FillAreaTargets(tempTargetUnitMap, radius, PUSH_SELF_CENTER, SPELL_TARGETS_ALL);
            for (UnitList::iterator itr = tempTargetUnitMap.begin(); itr != tempTargetUnitMap.end();++itr)
            {
                // target Terenas
                if ((*itr) && ((*itr)->GetEntry() == 36823 ||
                    (*itr)->GetTypeId() == TYPEID_PLAYER)) // and target player inside Frostmourne
                    targetUnitMap.push_back(*itr);
            }
            // and self
            targetUnitMap.push_back(m_caster);
            break;
        }
        case 74282:                                     // Shadow Trap (search target) (Lich King)
        {
            radius = 5.0f;
            FillAreaTargets(targetUnitMap, radius, PUSH_SELF_CENTER, SPELL_TARGETS_AOE_DAMAGE);
            break;
        }
        case 74960:                                     // Infrigidate
        {
            UnitList tempTargetUnitMap;
            FillAreaTargets(tempTargetUnitMap, 20.0f, PUSH_SELF_CENTER, SPELL_TARGETS_FRIENDLY);
            tempTargetUnitMap.remove(m_caster);
            if (!tempTargetUnitMap.empty())
                unMaxTargets = 1;
            else
                return false;

            break;
        }
        default:
            return false;
    }

    // random targets
    if (unMaxTargets)
    {
        if (!targetUnitMap.empty())
        {
            // remove random units from the map
            while (targetUnitMap.size() > unMaxTargets)
            {
                uint32 poz = urand(0, targetUnitMap.size()-1);
                for (UnitList::iterator itr = targetUnitMap.begin(); itr != targetUnitMap.end(); ++itr, --poz)
                {
                    if (!*itr)
                        continue;

                    if (!poz)
                    {
                        targetUnitMap.erase(itr);
                        break;
                    }
                }
            }
        }
    }

    return true;
}<|MERGE_RESOLUTION|>--- conflicted
+++ resolved
@@ -8198,11 +8198,7 @@
         }
         // Voracious Appetite && Cannibalize && Carrion Feeder additional check
         case 20577:
-<<<<<<< HEAD
-        case 52749:
-=======
         case 52748:
->>>>>>> d2fa2f75
         case 54044:
         {
             if (m_targets.getUnitTarget() && m_targets.getUnitTarget() != m_caster)
