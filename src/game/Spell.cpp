--- conflicted
+++ resolved
@@ -4694,11 +4694,7 @@
 
 void Spell::SendInterrupted(uint8 result)
 {
-<<<<<<< HEAD
-    if (!m_caster || m_caster->IsInWorld())
-=======
     if (!m_caster || !m_caster->IsInWorld())
->>>>>>> 28d6f951
         return;
 
     WorldPacket data(SMSG_SPELL_FAILURE, (8+4+1));
