--- conflicted
+++ resolved
@@ -3293,7 +3293,6 @@
         }
     }
 
-<<<<<<< HEAD
     if (m_spellInfo->Id == 32592)
         if(const SpellEntry* spellInfo = sSpellStore.LookupEntry(m_spellInfo->Id))
             const_cast<SpellEntry*>(spellInfo)->Attributes |= SPELL_ATTR_UNAFFECTED_BY_INVULNERABILITY;
@@ -3311,10 +3310,7 @@
         if(const SpellEntry* spellInfo = sSpellStore.LookupEntry(m_spellInfo->Id))
             const_cast<SpellEntry*>(spellInfo)->Attributes |= SPELL_ATTR_UNAFFECTED_BY_INVULNERABILITY;
 
-    // different triggred (for caster) and precast (casted before apply effect to target) cases
-=======
     // different triggered (for caster and main target after main cast) and pre-cast (casted before apply effect to each target) cases
->>>>>>> 5da2563d
     switch(m_spellInfo->SpellFamilyName)
     {
         case SPELLFAMILY_GENERIC:
@@ -3339,15 +3335,9 @@
             // Icy Veins
             else if (m_spellInfo->Id == 12472)
             {
-<<<<<<< HEAD
-                // Glyph of Icy Veins
-                if (m_caster->HasAura(56374))
-                {
-=======
                 if (m_caster->HasAura(56374))               // Glyph of Icy Veins
                 {
                     // not exist spell do it so apply directly
->>>>>>> 5da2563d
                     m_caster->RemoveSpellsCausingAura(SPELL_AURA_MOD_DECREASE_SPEED);
                     m_caster->RemoveSpellsCausingAura(SPELL_AURA_HASTE_SPELLS);
                 }
