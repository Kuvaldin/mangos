--- conflicted
+++ resolved
@@ -2898,8 +2898,6 @@
                 AddTriggeredSpell(64380);                     // Shattering Throw
             break;
         }
-<<<<<<< HEAD
-=======
         case SPELLFAMILY_DEATHKNIGHT:
         {
             // Chains of Ice
@@ -2907,7 +2905,6 @@
                 AddTriggeredSpell(55095);                     // Frost Fever
             break;
         }
->>>>>>> 734d4dd7
         default:
             break;
     }
