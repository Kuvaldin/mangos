/*
 * Copyright (C) 2005-2011 MaNGOS <http://getmangos.com/>
 *
 * This program is free software; you can redistribute it and/or modify
 * it under the terms of the GNU General Public License as published by
 * the Free Software Foundation; either version 2 of the License, or
 * (at your option) any later version.
 *
 * This program is distributed in the hope that it will be useful,
 * but WITHOUT ANY WARRANTY; without even the implied warranty of
 * MERCHANTABILITY or FITNESS FOR A PARTICULAR PURPOSE.  See the
 * GNU General Public License for more details.
 *
 * You should have received a copy of the GNU General Public License
 * along with this program; if not, write to the Free Software
 * Foundation, Inc., 59 Temple Place, Suite 330, Boston, MA  02111-1307  USA
 */

#include "Spell.h"
#include "Database/DatabaseEnv.h"
#include "WorldPacket.h"
#include "WorldSession.h"
#include "GridNotifiers.h"
#include "GridNotifiersImpl.h"
#include "Opcodes.h"
#include "Log.h"
#include "UpdateMask.h"
#include "World.h"
#include "ObjectMgr.h"
#include "SpellMgr.h"
#include "Player.h"
#include "Pet.h"
#include "Unit.h"
#include "DynamicObject.h"
#include "Group.h"
#include "UpdateData.h"
#include "MapManager.h"
#include "ObjectAccessor.h"
#include "CellImpl.h"
#include "Policies/SingletonImp.h"
#include "SharedDefines.h"
#include "LootMgr.h"
#include "VMapFactory.h"
#include "BattleGround.h"
#include "Util.h"
#include "Vehicle.h"

#define SPELL_CHANNEL_UPDATE_INTERVAL (1 * IN_MILLISECONDS)

extern pEffect SpellEffects[TOTAL_SPELL_EFFECTS];

class PrioritizeManaUnitWraper
{
    public:
        explicit PrioritizeManaUnitWraper(Unit* unit) : i_unit(unit)
        {
            uint32 maxmana = unit->GetMaxPower(POWER_MANA);
            i_percent = maxmana ? unit->GetPower(POWER_MANA) * 100 / maxmana : 101;
        }
        Unit* getUnit() const { return i_unit; }
        uint32 getPercent() const { return i_percent; }
    private:
        Unit* i_unit;
        uint32 i_percent;
};

struct PrioritizeMana
{
    int operator()( PrioritizeManaUnitWraper const& x, PrioritizeManaUnitWraper const& y ) const
    {
        return x.getPercent() > y.getPercent();
    }
};

typedef std::priority_queue<PrioritizeManaUnitWraper, std::vector<PrioritizeManaUnitWraper>, PrioritizeMana> PrioritizeManaUnitQueue;

class PrioritizeHealthUnitWraper
{
public:
    explicit PrioritizeHealthUnitWraper(Unit* unit) : i_unit(unit)
    {
        i_percent = unit->GetHealth() * 100 / unit->GetMaxHealth();
    }
    Unit* getUnit() const { return i_unit; }
    uint32 getPercent() const { return i_percent; }
private:
    Unit* i_unit;
    uint32 i_percent;
};

struct PrioritizeHealth
{
    int operator()( PrioritizeHealthUnitWraper const& x, PrioritizeHealthUnitWraper const& y ) const
    {
        return x.getPercent() > y.getPercent();
    }
};

typedef std::priority_queue<PrioritizeHealthUnitWraper, std::vector<PrioritizeHealthUnitWraper>, PrioritizeHealth> PrioritizeHealthUnitQueue;

bool IsQuestTameSpell(uint32 spellId)
{
    SpellEntry const *spellproto = sSpellStore.LookupEntry(spellId);
    if (!spellproto)
        return false;

    return spellproto->Effect[EFFECT_INDEX_0] == SPELL_EFFECT_THREAT
        && spellproto->Effect[EFFECT_INDEX_1] == SPELL_EFFECT_APPLY_AURA && spellproto->EffectApplyAuraName[EFFECT_INDEX_1] == SPELL_AURA_DUMMY;
}

SpellCastTargets::SpellCastTargets()
{
    m_unitTarget = NULL;
    m_itemTarget = NULL;
    m_GOTarget   = NULL;

    m_itemTargetEntry  = 0;

    m_srcX = m_srcY = m_srcZ = m_destX = m_destY = m_destZ = 0.0f;
    m_strTarget = "";
    m_targetMask = 0;
}

SpellCastTargets::~SpellCastTargets()
{
}

void SpellCastTargets::setUnitTarget(Unit *target)
{
    if (!target)
        return;

    m_destX = target->GetPositionX();
    m_destY = target->GetPositionY();
    m_destZ = target->GetPositionZ();
    m_unitTarget = target;
    m_unitTargetGUID = target->GetGUID();
    m_targetMask |= TARGET_FLAG_UNIT;
}

void SpellCastTargets::setDestination(float x, float y, float z)
{
    m_destX = x;
    m_destY = y;
    m_destZ = z;
    m_targetMask |= TARGET_FLAG_DEST_LOCATION;
}

void SpellCastTargets::setSource(float x, float y, float z)
{
    m_srcX = x;
    m_srcY = y;
    m_srcZ = z;
    m_targetMask |= TARGET_FLAG_SOURCE_LOCATION;
}

void SpellCastTargets::setGOTarget(GameObject *target)
{
    m_GOTarget = target;
    m_GOTargetGUID = target->GetGUID();
    //    m_targetMask |= TARGET_FLAG_OBJECT;
}

void SpellCastTargets::setItemTarget(Item* item)
{
    if(!item)
        return;

    m_itemTarget = item;
    m_itemTargetGUID = item->GetGUID();
    m_itemTargetEntry = item->GetEntry();
    m_targetMask |= TARGET_FLAG_ITEM;
}

void SpellCastTargets::setTradeItemTarget(Player* caster)
{
    m_itemTargetGUID = ObjectGuid(uint64(TRADE_SLOT_NONTRADED));
    m_itemTargetEntry = 0;
    m_targetMask |= TARGET_FLAG_TRADE_ITEM;

    Update(caster);
}

void SpellCastTargets::setCorpseTarget(Corpse* corpse)
{
    m_CorpseTargetGUID = corpse->GetGUID();
}

void SpellCastTargets::Update(Unit* caster)
{
    m_GOTarget   = !m_GOTargetGUID.IsEmpty() ? caster->GetMap()->GetGameObject(m_GOTargetGUID) : NULL;
    m_unitTarget = !m_unitTargetGUID.IsEmpty() ?
        ( m_unitTargetGUID == caster->GetObjectGuid() ? caster : ObjectAccessor::GetUnit(*caster, m_unitTargetGUID) ) :
    NULL;

    m_itemTarget = NULL;
    if (caster->GetTypeId() == TYPEID_PLAYER)
    {
        Player *player = ((Player*)caster);

        if (m_targetMask & TARGET_FLAG_ITEM)
            m_itemTarget = player->GetItemByGuid(m_itemTargetGUID);
        else if (m_targetMask & TARGET_FLAG_TRADE_ITEM)
        {
            if (TradeData* pTrade = player->GetTradeData())
                if (m_itemTargetGUID.GetRawValue() < TRADE_SLOT_COUNT)
                    m_itemTarget = pTrade->GetTraderData()->GetItem(TradeSlots(m_itemTargetGUID.GetRawValue()));
        }

        if (m_itemTarget)
            m_itemTargetEntry = m_itemTarget->GetEntry();
    }
}

void SpellCastTargets::read( ByteBuffer& data, Unit *caster )
{
    data >> m_targetMask;

    if(m_targetMask == TARGET_FLAG_SELF)
    {
        m_destX = caster->GetPositionX();
        m_destY = caster->GetPositionY();
        m_destZ = caster->GetPositionZ();
        m_unitTarget = caster;
        m_unitTargetGUID = caster->GetGUID();
        return;
    }

    // TARGET_FLAG_UNK2 is used for non-combat pets, maybe other?
    if( m_targetMask & ( TARGET_FLAG_UNIT | TARGET_FLAG_UNK2 ))
        data >> m_unitTargetGUID.ReadAsPacked();

    if( m_targetMask & ( TARGET_FLAG_OBJECT ))
        data >> m_GOTargetGUID.ReadAsPacked();

    if(( m_targetMask & ( TARGET_FLAG_ITEM | TARGET_FLAG_TRADE_ITEM )) && caster->GetTypeId() == TYPEID_PLAYER)
        data >> m_itemTargetGUID.ReadAsPacked();

    if( m_targetMask & (TARGET_FLAG_CORPSE | TARGET_FLAG_PVP_CORPSE ) )
        data >> m_CorpseTargetGUID.ReadAsPacked();

    if (m_targetMask & TARGET_FLAG_SOURCE_LOCATION)
    {
        data >> m_srcTransportGUID.ReadAsPacked();
        data >> m_srcX >> m_srcY >> m_srcZ;
        if(!MaNGOS::IsValidMapCoord(m_srcX, m_srcY, m_srcZ))
            throw ByteBufferException(false, data.rpos(), 0, data.size());
    }

    if (m_targetMask & TARGET_FLAG_DEST_LOCATION)
    {
        data >> m_destTransportGUID.ReadAsPacked();
        data >> m_destX >> m_destY >> m_destZ;
        if(!MaNGOS::IsValidMapCoord(m_destX, m_destY, m_destZ))
            throw ByteBufferException(false, data.rpos(), 0, data.size());
    }

    if( m_targetMask & TARGET_FLAG_STRING )
        data >> m_strTarget;

    // find real units/GOs
    Update(caster);
}

void SpellCastTargets::write( ByteBuffer& data ) const
{
    data << uint32(m_targetMask);

    if( m_targetMask & ( TARGET_FLAG_UNIT | TARGET_FLAG_PVP_CORPSE | TARGET_FLAG_OBJECT | TARGET_FLAG_CORPSE | TARGET_FLAG_UNK2 ) )
    {
        if(m_targetMask & TARGET_FLAG_UNIT)
        {
            if(m_unitTarget)
                data << m_unitTarget->GetPackGUID();
            else
                data << uint8(0);
        }
        else if( m_targetMask & TARGET_FLAG_OBJECT )
        {
            if(m_GOTarget)
                data << m_GOTarget->GetPackGUID();
            else
                data << uint8(0);
        }
        else if( m_targetMask & ( TARGET_FLAG_CORPSE | TARGET_FLAG_PVP_CORPSE ) )
            data << m_CorpseTargetGUID.WriteAsPacked();
        else
            data << uint8(0);
    }

    if( m_targetMask & ( TARGET_FLAG_ITEM | TARGET_FLAG_TRADE_ITEM ) )
    {
        if(m_itemTarget)
            data << m_itemTarget->GetPackGUID();
        else
            data << uint8(0);
    }

    if (m_targetMask & TARGET_FLAG_SOURCE_LOCATION)
    {
        data << m_srcTransportGUID.WriteAsPacked();
        data << m_srcX << m_srcY << m_srcZ;
    }

    if (m_targetMask & TARGET_FLAG_DEST_LOCATION)
    {
        data << m_destTransportGUID.WriteAsPacked();
        data << m_destX << m_destY << m_destZ;
    }

    if( m_targetMask & TARGET_FLAG_STRING )
        data << m_strTarget;
}

Spell::Spell( Unit* caster, SpellEntry const *info, bool triggered, ObjectGuid originalCasterGUID, SpellEntry const* triggeredBy )
{
    MANGOS_ASSERT( caster != NULL && info != NULL );
    MANGOS_ASSERT( info == sSpellStore.LookupEntry( info->Id ) && "`info` must be pointer to sSpellStore element");

    if (info->SpellDifficultyId && caster->GetTypeId() != TYPEID_PLAYER && caster->IsInWorld() && caster->GetMap()->IsDungeon())
    {
        if (SpellEntry const* spellEntry = GetSpellEntryByDifficulty(info->SpellDifficultyId, caster->GetMap()->GetDifficulty()))
            m_spellInfo = spellEntry;
        else
            m_spellInfo = info;
    }
    else
        m_spellInfo = info;

    m_triggeredBySpellInfo = triggeredBy;
    m_caster = caster;
    m_selfContainer = NULL;
    m_referencedFromCurrentSpell = false;
    m_executedCurrently = false;
    m_delayStart = 0;
    m_delayAtDamageCount = 0;

    m_applyMultiplierMask = 0;

    // Get data for type of attack
    m_attackType = GetWeaponAttackType(m_spellInfo);

    m_spellSchoolMask = GetSpellSchoolMask(info);           // Can be override for some spell (wand shoot for example)

    if(m_attackType == RANGED_ATTACK)
    {
        // wand case
        if((m_caster->getClassMask() & CLASSMASK_WAND_USERS) != 0 && m_caster->GetTypeId() == TYPEID_PLAYER)
        {
            if(Item* pItem = ((Player*)m_caster)->GetWeaponForAttack(RANGED_ATTACK))
                m_spellSchoolMask = SpellSchoolMask(1 << pItem->GetProto()->Damage[0].DamageType);
        }
    }
    // Set health leech amount to zero
    m_healthLeech = 0;

    if(!originalCasterGUID.IsEmpty())
        m_originalCasterGUID = originalCasterGUID;
    else
        m_originalCasterGUID = m_caster->GetObjectGuid();

    UpdateOriginalCasterPointer();

    for(int i = 0; i < MAX_EFFECT_INDEX; ++i)
        m_currentBasePoints[i] = m_spellInfo->CalculateSimpleValue(SpellEffectIndex(i));

    m_spellState = SPELL_STATE_NULL;

    m_castPositionX = m_castPositionY = m_castPositionZ = 0;
    m_TriggerSpells.clear();
    m_preCastSpells.clear();
    m_IsTriggeredSpell = triggered;
    //m_AreaAura = false;
    m_CastItem = NULL;

    unitTarget = NULL;
    itemTarget = NULL;
    gameObjTarget = NULL;
    focusObject = NULL;
    m_cast_count = 0;
    m_glyphIndex = 0;
    m_triggeredByAuraSpell  = NULL;

    //Auto Shot & Shoot (wand)
    m_autoRepeat = IsAutoRepeatRangedSpell(m_spellInfo);

    m_runesState = 0;
    m_powerCost = 0;                                        // setup to correct value in Spell::prepare, don't must be used before.
    m_casttime = 0;                                         // setup to correct value in Spell::prepare, don't must be used before.
    m_timer = 0;                                            // will set to cast time in prepare

    m_needAliveTargetMask = 0;

    // determine reflection
    m_canReflect = false;

    if(m_spellInfo->DmgClass == SPELL_DAMAGE_CLASS_MAGIC && !(m_spellInfo->AttributesEx2 & SPELL_ATTR_EX2_CANT_REFLECTED))
    {
        for(int j = 0; j < MAX_EFFECT_INDEX; ++j)
        {
            if (m_spellInfo->Effect[j] == 0)
                continue;

            if(!IsPositiveTarget(m_spellInfo->EffectImplicitTargetA[j], m_spellInfo->EffectImplicitTargetB[j]))
                m_canReflect = true;
            else
                m_canReflect = (m_spellInfo->AttributesEx & SPELL_ATTR_EX_NEGATIVE) ? true : false;

            if(m_canReflect)
                continue;
            else
                break;
        }
    }

    CleanupTargetList();
}

Spell::~Spell()
{
}

template<typename T>
WorldObject* Spell::FindCorpseUsing()
{
    // non-standard target selection
    SpellRangeEntry const* srange = sSpellRangeStore.LookupEntry(m_spellInfo->rangeIndex);
    float max_range = GetSpellMaxRange(srange);

    WorldObject* result = NULL;

    T u_check((Player*)m_caster, max_range);
    MaNGOS::WorldObjectSearcher<T> searcher(result, u_check);

    Cell::VisitGridObjects(m_caster, searcher, max_range);

    if (!result)
        Cell::VisitWorldObjects(m_caster, searcher, max_range);

    return result;
}

bool Spell::FillCustomTargetMap(SpellEffectIndex i, UnitList &targetUnitMap)
{
    float radius;

    if (m_spellInfo->EffectRadiusIndex[i])
        radius = GetSpellRadius(sSpellRadiusStore.LookupEntry(m_spellInfo->EffectRadiusIndex[i]));
    else
        radius = GetSpellMaxRange(sSpellRangeStore.LookupEntry(m_spellInfo->rangeIndex));

    // Resulting effect depends on spell that we want to cast
    switch (m_spellInfo->Id)
    {
        case 46584: // Raise Dead
        {
            WorldObject* result = FindCorpseUsing <MaNGOS::RaiseDeadObjectCheck>  ();
            if (result)
            {
                switch(result->GetTypeId())
                {
                    case TYPEID_UNIT:
                    case TYPEID_PLAYER:
                        targetUnitMap.push_back((Unit*)result);
                        break;
                    case TYPEID_CORPSE:
                        m_targets.setCorpseTarget((Corpse*)result);
                        if (Player* owner = ObjectAccessor::FindPlayer(((Corpse*)result)->GetOwnerGuid()))
                            targetUnitMap.push_back(owner);
                        break;
                    default:
                        targetUnitMap.push_back((Unit*)m_caster);
                        break;
                };
            }
            else
                targetUnitMap.push_back((Unit*)m_caster);
            break;
        }
        case 47496: // Ghoul's explode
        {
            FillAreaTargets(targetUnitMap,m_targets.m_destX, m_targets.m_destY,radius,PUSH_DEST_CENTER,SPELL_TARGETS_AOE_DAMAGE);
            break;
        }
        case 61999: // Raise ally
        {
            WorldObject* result = FindCorpseUsing <MaNGOS::RaiseAllyObjectCheck>  ();
            if (result)
                targetUnitMap.push_back((Unit*)result);
            else
                targetUnitMap.push_back((Unit*)m_caster);
            break;
        }
        case 65045: // Flame of demolisher
        {
            FillAreaTargets(targetUnitMap,m_targets.m_destX, m_targets.m_destY,radius,PUSH_DEST_CENTER,SPELL_TARGETS_AOE_DAMAGE);
            break;
        }
        default:
            return false;
        break;
    }
    return true;
}

// explicitly instantiate for use in SpellEffects.cpp
template WorldObject* Spell::FindCorpseUsing<MaNGOS::RaiseDeadObjectCheck>();

void Spell::FillTargetMap()
{
    // TODO: ADD the correct target FILLS!!!!!!

    for(int i = 0; i < MAX_EFFECT_INDEX; ++i)
    {
        // not call for empty effect.
        // Also some spells use not used effect targets for store targets for dummy effect in triggered spells
        if(m_spellInfo->Effect[i] == 0)
            continue;

        // targets for TARGET_SCRIPT_COORDINATES (A) and TARGET_SCRIPT
        // for TARGET_FOCUS_OR_SCRIPTED_GAMEOBJECT (A) all is checked in Spell::CheckCast and in Spell::CheckItem
        // filled in Spell::CheckCast call
        if(m_spellInfo->EffectImplicitTargetA[i] == TARGET_SCRIPT_COORDINATES ||
           m_spellInfo->EffectImplicitTargetA[i] == TARGET_SCRIPT ||
           m_spellInfo->EffectImplicitTargetA[i] == TARGET_FOCUS_OR_SCRIPTED_GAMEOBJECT ||
           (m_spellInfo->EffectImplicitTargetB[i] == TARGET_SCRIPT && m_spellInfo->EffectImplicitTargetA[i] != TARGET_SELF))
            continue;

        // TODO: find a way so this is not needed?
        // for area auras always add caster as target (needed for totems for example)
        if(IsAreaAuraEffect(m_spellInfo->Effect[i]))
            AddUnitTarget(m_caster, SpellEffectIndex(i));

        std::list<Unit*> tmpUnitMap;

        // TargetA/TargetB dependent from each other, we not switch to full support this dependences
        // but need it support in some know cases
        switch(m_spellInfo->EffectImplicitTargetA[i])
        {
            case 0:
                switch(m_spellInfo->EffectImplicitTargetB[i])
                {
                    case 0:
                        SetTargetMap(SpellEffectIndex(i), TARGET_EFFECT_SELECT, tmpUnitMap);
                        break;
                    default:
                        SetTargetMap(SpellEffectIndex(i), m_spellInfo->EffectImplicitTargetB[i], tmpUnitMap);
                        break;
                }
                break;
            case TARGET_SELF:
                switch(m_spellInfo->EffectImplicitTargetB[i])
                {
                    case 0:
                    case TARGET_EFFECT_SELECT:
                        SetTargetMap(SpellEffectIndex(i), m_spellInfo->EffectImplicitTargetA[i], tmpUnitMap);
                        break;
                    case TARGET_AREAEFFECT_INSTANT:         // use B case that not dependent from from A in fact
                        if((m_targets.m_targetMask & TARGET_FLAG_DEST_LOCATION) == 0)
                            m_targets.setDestination(m_caster->GetPositionX(), m_caster->GetPositionY(), m_caster->GetPositionZ());
                        SetTargetMap(SpellEffectIndex(i), m_spellInfo->EffectImplicitTargetB[i], tmpUnitMap);
                        break;
                    case TARGET_BEHIND_VICTIM:              // use B case that not dependent from from A in fact
                        SetTargetMap(SpellEffectIndex(i), m_spellInfo->EffectImplicitTargetB[i], tmpUnitMap);
                        break;
                    default:
                        SetTargetMap(SpellEffectIndex(i), m_spellInfo->EffectImplicitTargetA[i], tmpUnitMap);
                        SetTargetMap(SpellEffectIndex(i), m_spellInfo->EffectImplicitTargetB[i], tmpUnitMap);
                        break;
                }
                break;
            case TARGET_EFFECT_SELECT:
                switch(m_spellInfo->EffectImplicitTargetB[i])
                {
                    case 0:
                    case TARGET_EFFECT_SELECT:
                        SetTargetMap(SpellEffectIndex(i), m_spellInfo->EffectImplicitTargetA[i], tmpUnitMap);
                        break;
                    // dest point setup required
                    case TARGET_AREAEFFECT_INSTANT:
                    case TARGET_AREAEFFECT_CUSTOM:
                    case TARGET_ALL_ENEMY_IN_AREA:
                    case TARGET_ALL_ENEMY_IN_AREA_INSTANT:
                        if (FillCustomTargetMap(SpellEffectIndex(i),tmpUnitMap)) break;
                    case TARGET_ALL_ENEMY_IN_AREA_CHANNELED:
                    case TARGET_ALL_FRIENDLY_UNITS_IN_AREA:
                    case TARGET_AREAEFFECT_GO_AROUND_DEST:
                    case TARGET_RANDOM_NEARBY_DEST:
                        // triggered spells get dest point from default target set, ignore it
                        if (!(m_targets.m_targetMask & TARGET_FLAG_DEST_LOCATION) || m_IsTriggeredSpell)
                            if (WorldObject* castObject = GetAffectiveCasterObject())
                                m_targets.setDestination(castObject->GetPositionX(), castObject->GetPositionY(), castObject->GetPositionZ());
                        SetTargetMap(SpellEffectIndex(i), m_spellInfo->EffectImplicitTargetB[i], tmpUnitMap);
                        break;
                    // target pre-selection required
                    case TARGET_INNKEEPER_COORDINATES:
                    case TARGET_TABLE_X_Y_Z_COORDINATES:
                    case TARGET_CASTER_COORDINATES:
                    case TARGET_SCRIPT_COORDINATES:
                    case TARGET_CURRENT_ENEMY_COORDINATES:
                    case TARGET_DUELVSPLAYER_COORDINATES:
                    case TARGET_DYNAMIC_OBJECT_COORDINATES:
                    case TARGET_POINT_AT_NORTH:
                    case TARGET_POINT_AT_SOUTH:
                    case TARGET_POINT_AT_EAST:
                    case TARGET_POINT_AT_WEST:
                    case TARGET_POINT_AT_NE:
                    case TARGET_POINT_AT_NW:
                    case TARGET_POINT_AT_SE:
                    case TARGET_POINT_AT_SW:
                        // need some target for processing
                        SetTargetMap(SpellEffectIndex(i), m_spellInfo->EffectImplicitTargetA[i], tmpUnitMap);
                        SetTargetMap(SpellEffectIndex(i), m_spellInfo->EffectImplicitTargetB[i], tmpUnitMap);
                        break;
                    default:
                        SetTargetMap(SpellEffectIndex(i), m_spellInfo->EffectImplicitTargetB[i], tmpUnitMap);
                        break;
                }
                break;
            case TARGET_CASTER_COORDINATES:
                switch(m_spellInfo->EffectImplicitTargetB[i])
                {
                    case TARGET_ALL_ENEMY_IN_AREA:
                        // Note: this hack with search required until GO casting not implemented
                        // environment damage spells already have around enemies targeting but this not help in case nonexistent GO casting support
                        // currently each enemy selected explicitly and self cast damage
                        if (m_spellInfo->Effect[i] == SPELL_EFFECT_ENVIRONMENTAL_DAMAGE)
                        {
                            if(m_targets.getUnitTarget())
                                tmpUnitMap.push_back(m_targets.getUnitTarget());
                        }
                        else
                        {
                            SetTargetMap(SpellEffectIndex(i), m_spellInfo->EffectImplicitTargetA[i], tmpUnitMap);
                            SetTargetMap(SpellEffectIndex(i), m_spellInfo->EffectImplicitTargetB[i], tmpUnitMap);
                        }
                        break;
                    case 0:
                        SetTargetMap(SpellEffectIndex(i), m_spellInfo->EffectImplicitTargetA[i], tmpUnitMap);
                        tmpUnitMap.push_back(m_caster);
                        break;
                    default:
                        SetTargetMap(SpellEffectIndex(i), m_spellInfo->EffectImplicitTargetA[i], tmpUnitMap);
                        SetTargetMap(SpellEffectIndex(i), m_spellInfo->EffectImplicitTargetB[i], tmpUnitMap);
                        break;
                }
                break;
            case TARGET_TABLE_X_Y_Z_COORDINATES:
                switch(m_spellInfo->EffectImplicitTargetB[i])
                {
                    case 0:
                        SetTargetMap(SpellEffectIndex(i), m_spellInfo->EffectImplicitTargetA[i], tmpUnitMap);

                        // need some target for processing
                        SetTargetMap(SpellEffectIndex(i), TARGET_EFFECT_SELECT, tmpUnitMap);
                        break;
                    case TARGET_AREAEFFECT_INSTANT:         // All 17/7 pairs used for dest teleportation, A processed in effect code
                        SetTargetMap(SpellEffectIndex(i), m_spellInfo->EffectImplicitTargetB[i], tmpUnitMap);
                        break;
                    default:
                        SetTargetMap(SpellEffectIndex(i), m_spellInfo->EffectImplicitTargetA[i], tmpUnitMap);
                        SetTargetMap(SpellEffectIndex(i), m_spellInfo->EffectImplicitTargetB[i], tmpUnitMap);
                    break;
                }
                break;
            case TARGET_SELF2:
                switch(m_spellInfo->EffectImplicitTargetB[i])
                {
                    case 0:
                    case TARGET_EFFECT_SELECT:
                        SetTargetMap(SpellEffectIndex(i), m_spellInfo->EffectImplicitTargetA[i], tmpUnitMap);
                        break;
                    case TARGET_RANDOM_NEARBY_DEST: 
                        SetTargetMap(SpellEffectIndex(i), m_spellInfo->EffectImplicitTargetA[i], tmpUnitMap);
                    break;
                    // most A/B target pairs is self->negative and not expect adding caster to target list
                    default:
                        SetTargetMap(SpellEffectIndex(i), m_spellInfo->EffectImplicitTargetB[i], tmpUnitMap);
                        break;
                }
                break;
            case TARGET_DUELVSPLAYER_COORDINATES:
                switch(m_spellInfo->EffectImplicitTargetB[i])
                {
                    case 0:
                    case TARGET_EFFECT_SELECT:
                        SetTargetMap(SpellEffectIndex(i), m_spellInfo->EffectImplicitTargetA[i], tmpUnitMap);
                        if (Unit* currentTarget = m_targets.getUnitTarget())
                            tmpUnitMap.push_back(currentTarget);
                        break;
                    default:
                        SetTargetMap(SpellEffectIndex(i), m_spellInfo->EffectImplicitTargetA[i], tmpUnitMap);
                        SetTargetMap(SpellEffectIndex(i), m_spellInfo->EffectImplicitTargetB[i], tmpUnitMap);
                        break;
                }
                break;
            case TARGET_AREAEFFECT_CUSTOM:
                if (FillCustomTargetMap(SpellEffectIndex(i),tmpUnitMap)) break;
            default:
                switch(m_spellInfo->EffectImplicitTargetB[i])
                {
                    case 0:
                    case TARGET_EFFECT_SELECT:
                        SetTargetMap(SpellEffectIndex(i), m_spellInfo->EffectImplicitTargetA[i], tmpUnitMap);
                        break;
                    case TARGET_SCRIPT_COORDINATES:         // B case filled in CheckCast but we need fill unit list base at A case
                        SetTargetMap(SpellEffectIndex(i), m_spellInfo->EffectImplicitTargetA[i], tmpUnitMap);
                        break;
                    default:
                        SetTargetMap(SpellEffectIndex(i), m_spellInfo->EffectImplicitTargetA[i], tmpUnitMap);
                        SetTargetMap(SpellEffectIndex(i), m_spellInfo->EffectImplicitTargetB[i], tmpUnitMap);
                        break;
                }
                break;
        }

        if(m_caster->GetTypeId() == TYPEID_PLAYER)
        {
            Player *me = (Player*)m_caster;
            for (std::list<Unit*>::const_iterator itr = tmpUnitMap.begin(); itr != tmpUnitMap.end(); ++itr)
            {
                Unit *owner = (*itr)->GetOwner();
                Unit *u = owner ? owner : (*itr);
                if(u!=m_caster && u->IsPvP() && (!me->duel || me->duel->opponent != u))
                {
                    me->UpdatePvP(true);
                    me->RemoveAurasWithInterruptFlags(AURA_INTERRUPT_FLAG_ENTER_PVP_COMBAT);
                    break;
                }
            }
        }

        for (std::list<Unit*>::iterator itr = tmpUnitMap.begin(); itr != tmpUnitMap.end();)
        {
            if (!CheckTarget (*itr, SpellEffectIndex(i)))
            {
                itr = tmpUnitMap.erase(itr);
                continue;
            }
            else
                ++itr;
        }

        for(std::list<Unit*>::const_iterator iunit = tmpUnitMap.begin(); iunit != tmpUnitMap.end(); ++iunit)
            AddUnitTarget((*iunit), SpellEffectIndex(i));
    }
}

void Spell::prepareDataForTriggerSystem()
{
    //==========================================================================================
    // Now fill data for trigger system, need know:
    // an spell trigger another or not ( m_canTrigger )
    // Create base triggers flags for Attacker and Victim ( m_procAttacker and  m_procVictim)
    //==========================================================================================
    // Fill flag can spell trigger or not
    // TODO: possible exist spell attribute for this
    m_canTrigger = false;

    if (m_CastItem)
        m_canTrigger = false;                               // Do not trigger from item cast spell
    else if (!m_IsTriggeredSpell)
        m_canTrigger = true;                                // Normal cast - can trigger
    else if (!m_triggeredByAuraSpell)
        m_canTrigger = true;                                // Triggered from SPELL_EFFECT_TRIGGER_SPELL - can trigger

    if (!m_canTrigger)                                      // Exceptions (some periodic triggers)
    {
        switch (m_spellInfo->SpellFamilyName)
        {
            case SPELLFAMILY_MAGE:
                // Arcane Missles / Blizzard triggers need do it
                if (m_spellInfo->SpellFamilyFlags & UI64LIT(0x0000000000200080)|| m_spellInfo->SpellIconID == 212)
                    m_canTrigger = true;
                // Clearcasting trigger need do it
                else if (m_spellInfo->SpellFamilyFlags & UI64LIT(0x0000000200000000) && m_spellInfo->SpellFamilyFlags2 & 0x8)
                    m_canTrigger = true;
                // Replenish Mana, item spell with triggered cases (Mana Agate, etc mana gems)
                else if (m_spellInfo->SpellFamilyFlags & UI64LIT(0x0000010000000000))
                    m_canTrigger = true;
                // Living Bomb - can trigger Hot Streak
                else if (m_spellInfo->SpellFamilyFlags & UI64LIT(0x1000000000000))
                    m_canTrigger = true;
                break;
            case SPELLFAMILY_WARLOCK:
                // For Hellfire Effect / Rain of Fire / Seed of Corruption triggers need do it
                if (m_spellInfo->SpellFamilyFlags & UI64LIT(0x0000800000000060))
                    m_canTrigger = true;
                break;
            case SPELLFAMILY_PRIEST:
                // For Penance,Mind Sear,Mind Flay heal/damage triggers need do it
                if (m_spellInfo->SpellFamilyFlags & UI64LIT(0x0001800000800000) || (m_spellInfo->SpellFamilyFlags2 & 0x00000040))
                    m_canTrigger = true;
                break;
            case SPELLFAMILY_ROGUE:
                // For poisons need do it
                if (m_spellInfo->SpellFamilyFlags & UI64LIT(0x000000101001E000))
                    m_canTrigger = true;
                break;
            case SPELLFAMILY_HUNTER:
                // Hunter Rapid Killing/Explosive Trap Effect/Immolation Trap Effect/Frost Trap Aura/Snake Trap Effect/Explosive Shot
                if ((m_spellInfo->SpellFamilyFlags & UI64LIT(0x0100000000000000)) || m_spellInfo->SpellFamilyFlags2 & 0x200)
                    m_canTrigger = true;
                break;
            case SPELLFAMILY_PALADIN:
                // For Judgements (all) / Holy Shock triggers need do it
                if (m_spellInfo->SpellFamilyFlags & UI64LIT(0x0001000900B80400))
                    m_canTrigger = true;
                break;
            case SPELLFAMILY_WARRIOR:
                //For Whirlwind triggers need do it
                if (m_spellInfo->Id== 50622)
                    m_canTrigger = true;
                break;
            default:
                break;
        }
    }

    // Get data for type of attack and fill base info for trigger
    switch (m_spellInfo->DmgClass)
    {
        case SPELL_DAMAGE_CLASS_MELEE:
            m_procAttacker = PROC_FLAG_SUCCESSFUL_MELEE_SPELL_HIT;
            if (m_attackType == OFF_ATTACK)
                m_procAttacker |= PROC_FLAG_SUCCESSFUL_OFFHAND_HIT;
            m_procVictim   = PROC_FLAG_TAKEN_MELEE_SPELL_HIT;
            break;
        case SPELL_DAMAGE_CLASS_RANGED:
            // Auto attack
            if (m_spellInfo->AttributesEx2 & SPELL_ATTR_EX2_AUTOREPEAT_FLAG)
            {
                m_procAttacker = PROC_FLAG_SUCCESSFUL_RANGED_HIT;
                m_procVictim   = PROC_FLAG_TAKEN_RANGED_HIT;
            }
            else // Ranged spell attack
            {
                m_procAttacker = PROC_FLAG_SUCCESSFUL_RANGED_SPELL_HIT;
                m_procVictim   = PROC_FLAG_TAKEN_RANGED_SPELL_HIT;
            }
            break;
        default:
            if (IsPositiveSpell(m_spellInfo->Id))                                 // Check for positive spell
            {
                m_procAttacker = PROC_FLAG_SUCCESSFUL_POSITIVE_SPELL;
                m_procVictim   = PROC_FLAG_TAKEN_POSITIVE_SPELL;
            }
            else if (m_spellInfo->AttributesEx2 & SPELL_ATTR_EX2_AUTOREPEAT_FLAG) // Wands auto attack
            {
                m_procAttacker = PROC_FLAG_SUCCESSFUL_RANGED_HIT;
                m_procVictim   = PROC_FLAG_TAKEN_RANGED_HIT;
            }
            else                                           // Negative spell
            {
                m_procAttacker = PROC_FLAG_SUCCESSFUL_NEGATIVE_SPELL_HIT;
                m_procVictim   = PROC_FLAG_TAKEN_NEGATIVE_SPELL_HIT;
            }
            break;
    }

    // some negative spells have positive effects to another or same targets
    // avoid triggering negative hit for only positive targets
    m_negativeEffectMask = 0x0;
    for (int i = 0; i < MAX_EFFECT_INDEX; ++i)
        if (!IsPositiveEffect(m_spellInfo->Id, SpellEffectIndex(i)))
            m_negativeEffectMask |= (1<<i);

    // Hunter traps spells: Immolation Trap Effect, Frost Trap (triggering spell!!),
    // Freezing Trap Effect(+ Freezing Arrow Effect), Explosive Trap Effect, Snake Trap Effect
    if (m_spellInfo->SpellFamilyName == SPELLFAMILY_HUNTER && (m_spellInfo->SpellFamilyFlags & UI64LIT(0x0000200000002008) || m_spellInfo->SpellFamilyFlags2 & 0x00064000))
        m_procAttacker |= PROC_FLAG_ON_TRAP_ACTIVATION;
}

void Spell::CleanupTargetList()
{
    m_UniqueTargetInfo.clear();
    m_UniqueGOTargetInfo.clear();
    m_UniqueItemInfo.clear();
    m_delayMoment = 0;
}

void Spell::AddUnitTarget(Unit* pVictim, SpellEffectIndex effIndex)
{
    if( m_spellInfo->Effect[effIndex] == 0 )
        return;

    // Check for effect immune skip if immuned
    bool immuned = pVictim->IsImmuneToSpellEffect(m_spellInfo, effIndex);

    ObjectGuid targetGUID = pVictim->GetObjectGuid();

    // Lookup target in already in list
    for(std::list<TargetInfo>::iterator ihit = m_UniqueTargetInfo.begin(); ihit != m_UniqueTargetInfo.end(); ++ihit)
    {
        if (targetGUID == ihit->targetGUID)                 // Found in list
        {
            if (!immuned)
                ihit->effectMask |= (1 << effIndex);        // Add only effect mask if not immuned
            return;
        }
    }

    // This is new target calculate data for him

    // Get spell hit result on target
    TargetInfo target;
    target.targetGUID = targetGUID;                         // Store target GUID
    target.effectMask = immuned ? 0 : (1 << effIndex);      // Store index of effect if not immuned
    target.processed  = false;                              // Effects not apply on target

    // Calculate hit result
    target.missCondition = m_caster->SpellHitResult(pVictim, m_spellInfo, m_canReflect);

    // spell fly from visual cast object
    WorldObject* affectiveObject = GetAffectiveCasterObject();

    // Spell have speed - need calculate incoming time
    if (m_spellInfo->speed > 0.0f && affectiveObject && pVictim != affectiveObject)
    {
        // calculate spell incoming interval
        float dist = affectiveObject->GetDistance(pVictim->GetPositionX(), pVictim->GetPositionY(), pVictim->GetPositionZ());
        if (dist < 5.0f)
            dist = 5.0f;
        target.timeDelay = (uint64) floor(dist / m_spellInfo->speed * 1000.0f);

        // Calculate minimum incoming time
        if (m_delayMoment == 0 || m_delayMoment>target.timeDelay)
            m_delayMoment = target.timeDelay;
    }
    else
        target.timeDelay = UI64LIT(0);

    // If target reflect spell back to caster
    if (target.missCondition == SPELL_MISS_REFLECT)
    {
        // Calculate reflected spell result on caster
        target.reflectResult =  m_caster->SpellHitResult(m_caster, m_spellInfo, m_canReflect);

        if (target.reflectResult == SPELL_MISS_REFLECT)     // Impossible reflect again, so simply deflect spell
            target.reflectResult = SPELL_MISS_PARRY;

        // Increase time interval for reflected spells by 1.5
        target.timeDelay += target.timeDelay >> 1;
    }
    else
        target.reflectResult = SPELL_MISS_NONE;

    // Add target to list
    m_UniqueTargetInfo.push_back(target);
}

void Spell::AddUnitTarget(uint64 unitGUID, SpellEffectIndex effIndex)
{
    Unit* unit = m_caster->GetGUID() == unitGUID ? m_caster : ObjectAccessor::GetUnit(*m_caster, unitGUID);
    if (unit)
        AddUnitTarget(unit, effIndex);
}

void Spell::AddGOTarget(GameObject* pVictim, SpellEffectIndex effIndex)
{
    if( m_spellInfo->Effect[effIndex] == 0 )
        return;

    ObjectGuid targetGUID = pVictim->GetObjectGuid();

    // Lookup target in already in list
    for(std::list<GOTargetInfo>::iterator ihit = m_UniqueGOTargetInfo.begin(); ihit != m_UniqueGOTargetInfo.end(); ++ihit)
    {
        if (targetGUID == ihit->targetGUID)                 // Found in list
        {
            ihit->effectMask |= (1 << effIndex);            // Add only effect mask
            return;
        }
    }

    // This is new target calculate data for him

    GOTargetInfo target;
    target.targetGUID = targetGUID;
    target.effectMask = (1 << effIndex);
    target.processed  = false;                              // Effects not apply on target

    // spell fly from visual cast object
    WorldObject* affectiveObject = GetAffectiveCasterObject();

    // Spell have speed - need calculate incoming time
    if (m_spellInfo->speed > 0.0f && affectiveObject && pVictim != affectiveObject)
    {
        // calculate spell incoming interval
        float dist = affectiveObject->GetDistance(pVictim->GetPositionX(), pVictim->GetPositionY(), pVictim->GetPositionZ());
        if (dist < 5.0f)
            dist = 5.0f;
        target.timeDelay = (uint64) floor(dist / m_spellInfo->speed * 1000.0f);
        if (m_delayMoment == 0 || m_delayMoment > target.timeDelay)
            m_delayMoment = target.timeDelay;
    }
    else
        target.timeDelay = UI64LIT(0);

    // Add target to list
    m_UniqueGOTargetInfo.push_back(target);
}

void Spell::AddGOTarget(uint64 goGUID, SpellEffectIndex effIndex)
{
    GameObject* go = m_caster->GetMap()->GetGameObject(goGUID);
    if (go)
        AddGOTarget(go, effIndex);
}

void Spell::AddItemTarget(Item* pitem, SpellEffectIndex effIndex)
{
    if( m_spellInfo->Effect[effIndex] == 0 )
        return;

    // Lookup target in already in list
    for(std::list<ItemTargetInfo>::iterator ihit = m_UniqueItemInfo.begin(); ihit != m_UniqueItemInfo.end(); ++ihit)
    {
        if (pitem == ihit->item)                            // Found in list
        {
            ihit->effectMask |= (1 << effIndex);            // Add only effect mask
            return;
        }
    }

    // This is new target add data

    ItemTargetInfo target;
    target.item       = pitem;
    target.effectMask = (1 << effIndex);
    m_UniqueItemInfo.push_back(target);
}

void Spell::DoAllEffectOnTarget(TargetInfo *target)
{
    if (target->processed)                                  // Check target
        return;
    target->processed = true;                               // Target checked in apply effects procedure

    // Get mask of effects for target
    uint32 mask = target->effectMask;

    Unit* unit = m_caster->GetObjectGuid() == target->targetGUID ? m_caster : ObjectAccessor::GetUnit(*m_caster, target->targetGUID);
    if (!unit)
        return;

    // Get original caster (if exist) and calculate damage/healing from him data
    Unit *real_caster = GetAffectiveCaster();
    // FIXME: in case wild GO heal/damage spells will be used target bonuses
    Unit *caster = real_caster ? real_caster : m_caster;

    SpellMissInfo missInfo = target->missCondition;
    // Need init unitTarget by default unit (can changed in code on reflect)
    // Or on missInfo!=SPELL_MISS_NONE unitTarget undefined (but need in trigger subsystem)
    unitTarget = unit;

    // Reset damage/healing counter
    ResetEffectDamageAndHeal();

    // Fill base trigger info
    uint32 procAttacker = m_procAttacker;
    uint32 procVictim   = m_procVictim;
    uint32 procEx       = PROC_EX_NONE;

    // drop proc flags in case target not affected negative effects in negative spell
    // for example caster bonus or animation,
    // except miss case where will assigned PROC_EX_* flags later
    if (((procAttacker | procVictim) & NEGATIVE_TRIGGER_MASK) &&
        !(target->effectMask & m_negativeEffectMask) && missInfo == SPELL_MISS_NONE)
    {
        procAttacker = PROC_FLAG_NONE;
        procVictim   = PROC_FLAG_NONE;
    }

    if (m_spellInfo->speed > 0)
    {
        // mark effects that were already handled in Spell::HandleDelayedSpellLaunch on spell launch as processed
        for (int32 i = 0; i < MAX_EFFECT_INDEX; ++i)
            if (IsEffectHandledOnDelayedSpellLaunch(m_spellInfo, SpellEffectIndex(i)))
                mask &= ~(1<<i);

        // maybe used in effects that are handled on hit
        m_damage += target->damage;
    }

    // recheck for visibility of target
    if ((m_spellInfo->speed > 0.0f || 
        (m_spellInfo->EffectImplicitTargetA[0] == TARGET_CHAIN_DAMAGE && GetSpellCastTime(m_spellInfo, this) > 0)) &&
        !unit->isVisibleForOrDetect(m_caster, m_caster, false))
    {
        caster->SendSpellMiss(unit, m_spellInfo->Id, SPELL_MISS_EVADE);
        missInfo = SPELL_MISS_EVADE;
        return;
    }

    if (missInfo==SPELL_MISS_NONE)                          // In case spell hit target, do all effect on that target
        DoSpellHitOnUnit(unit, mask);
    else if (missInfo == SPELL_MISS_REFLECT)                // In case spell reflect from target, do all effect on caster (if hit)
    {
        if (target->reflectResult == SPELL_MISS_NONE)       // If reflected spell hit caster -> do all effect on him
            DoSpellHitOnUnit(m_caster, mask);
    }
    else if(missInfo == SPELL_MISS_MISS || missInfo == SPELL_MISS_RESIST)
    {
        if(real_caster && real_caster != unit)
        {
            // can cause back attack (if detected)
            if (!(m_spellInfo->AttributesEx3 & SPELL_ATTR_EX3_NO_INITIAL_AGGRO) && !IsPositiveSpell(m_spellInfo->Id) &&
                m_caster->isVisibleForOrDetect(unit, unit, false))
            {
                if (!unit->isInCombat() && unit->GetTypeId() != TYPEID_PLAYER && ((Creature*)unit)->AI())
                    ((Creature*)unit)->AI()->AttackedBy(real_caster);

                unit->AddThreat(real_caster);
                unit->SetInCombatWith(real_caster);
                real_caster->SetInCombatWith(unit);
            }
        }
    }

    // All calculated do it!
    // Do healing and triggers
    if (m_healing)
    {
        bool crit = real_caster && real_caster->IsSpellCrit(unitTarget, m_spellInfo, m_spellSchoolMask);
        uint32 addhealth = m_healing;
        if (crit)
        {
            procEx |= PROC_EX_CRITICAL_HIT;
            addhealth = caster->SpellCriticalHealingBonus(m_spellInfo, addhealth, NULL);
        }
        else
            procEx |= PROC_EX_NORMAL_HIT;

        uint32 absorb = 0;
        unitTarget->CalculateHealAbsorb(addhealth, &absorb);
        addhealth -= absorb;

        // Do triggers for unit (reflect triggers passed on hit phase for correct drop charge)
        if (m_canTrigger && missInfo != SPELL_MISS_REFLECT)
        {
            caster->ProcDamageAndSpell(unitTarget, real_caster ? procAttacker : PROC_FLAG_NONE, procVictim, procEx, addhealth, m_attackType, m_spellInfo);
        }

        int32 gain = caster->DealHeal(unitTarget, addhealth, m_spellInfo, crit, absorb);

        if (real_caster)
            unitTarget->getHostileRefManager().threatAssist(real_caster, float(gain) * 0.5f * sSpellMgr.GetSpellThreatMultiplier(m_spellInfo), m_spellInfo);
    }
    // Do damage and triggers
    else if (m_damage)
    {
        // Fill base damage struct (unitTarget - is real spell target)
        SpellNonMeleeDamage damageInfo(caster, unitTarget, m_spellInfo->Id, m_spellSchoolMask);

        if (m_spellInfo->speed > 0)
        {
            damageInfo.damage = m_damage;
            damageInfo.HitInfo = target->HitInfo;
        }
        // Add bonuses and fill damageInfo struct
        else
            caster->CalculateSpellDamage(&damageInfo, m_damage, m_spellInfo, m_attackType);

        unitTarget->CalculateAbsorbResistBlock(caster, &damageInfo, m_spellInfo);

        caster->DealDamageMods(damageInfo.target, damageInfo.damage, &damageInfo.absorb);

        // Send log damage message to client
        caster->SendSpellNonMeleeDamageLog(&damageInfo);

        procEx = createProcExtendMask(&damageInfo, missInfo);
        procVictim |= PROC_FLAG_TAKEN_ANY_DAMAGE;

        // Do triggers for unit (reflect triggers passed on hit phase for correct drop charge)
        if (m_canTrigger && missInfo != SPELL_MISS_REFLECT)
            caster->ProcDamageAndSpell(unitTarget, real_caster ? procAttacker : PROC_FLAG_NONE, procVictim, procEx, damageInfo.damage, m_attackType, m_spellInfo);

        // trigger weapon enchants for weapon based spells; exclude spells that stop attack, because may break CC
        if (m_caster->GetTypeId() == TYPEID_PLAYER && m_spellInfo->EquippedItemClass == ITEM_CLASS_WEAPON &&
            !(m_spellInfo->Attributes & SPELL_ATTR_STOP_ATTACK_TARGET))
            ((Player*)m_caster)->CastItemCombatSpell(unitTarget, m_attackType);

        // Haunt (NOTE: for avoid use additional field damage stored in dummy value (replace unused 100%)
        // apply before deal damage because aura can be removed at target kill
        if (m_spellInfo->SpellFamilyName == SPELLFAMILY_WARLOCK && m_spellInfo->SpellIconID == 3172 &&
            (m_spellInfo->SpellFamilyFlags & UI64LIT(0x0004000000000000)))
            if(Aura* dummy = unitTarget->GetDummyAura(m_spellInfo->Id))
                dummy->GetModifier()->m_amount = damageInfo.damage;

        /* process anticheat check */
        if (caster->GetObjectGuid().IsPlayer())
            ((Player*)caster)->GetAntiCheat()->DoAntiCheatCheck(CHECK_DAMAGE_SPELL, m_spellInfo->Id, 0, damageInfo.damage);

        caster->DealSpellDamage(&damageInfo, true);

        // Scourge Strike, here because needs to use final damage in second part of the spell
        if (m_spellInfo->SpellFamilyName == SPELLFAMILY_DEATHKNIGHT && m_spellInfo->SpellFamilyFlags & UI64LIT(0x0800000000000000))
        {
            uint32 count = 0;
            Unit::SpellAuraHolderMap const& auras = unitTarget->GetSpellAuraHolderMap();
            for(Unit::SpellAuraHolderMap::const_iterator itr = auras.begin(); itr!=auras.end(); ++itr)
            {
                if(itr->second->GetSpellProto()->Dispel == DISPEL_DISEASE &&
                    itr->second->GetCasterGuid() == caster->GetObjectGuid())
                    ++count;
            }

            if (count)
            {
                int32 bp = count * CalculateDamage(EFFECT_INDEX_2, unitTarget) * damageInfo.damage / 100;
                if (bp)
                    caster->CastCustomSpell(unitTarget, 70890, &bp, NULL, NULL, true);
            }
        }
    }
    // Passive spell hits/misses or active spells only misses (only triggers if proc flags set)
    else if (procAttacker || procVictim)
    {
        // Fill base damage struct (unitTarget - is real spell target)
        SpellNonMeleeDamage damageInfo(caster, unitTarget, m_spellInfo->Id, m_spellSchoolMask);
        procEx = createProcExtendMask(&damageInfo, missInfo);
        // Do triggers for unit (reflect triggers passed on hit phase for correct drop charge)
        if (m_canTrigger && missInfo != SPELL_MISS_REFLECT)
            caster->ProcDamageAndSpell(unit, real_caster ? procAttacker : PROC_FLAG_NONE, procVictim, procEx, 0, m_attackType, m_spellInfo);
    }

    // Call scripted function for AI if this spell is casted upon a creature
    if (unit->GetTypeId() == TYPEID_UNIT)
    {
        // cast at creature (or GO) quest objectives update at successful cast finished (+channel finished)
        // ignore pets or autorepeat/melee casts for speed (not exist quest for spells (hm... )
        if (real_caster && !((Creature*)unit)->IsPet() && !IsAutoRepeat() && !IsNextMeleeSwingSpell() && !IsChannelActive())
            if (Player* p = real_caster->GetCharmerOrOwnerPlayerOrPlayerItself())
                p->RewardPlayerAndGroupAtCast(unit, m_spellInfo->Id);

        if(((Creature*)unit)->AI())
            ((Creature*)unit)->AI()->SpellHit(m_caster, m_spellInfo);
    }

    // Call scripted function for AI if this spell is casted by a creature
    if (m_caster->GetTypeId() == TYPEID_UNIT && ((Creature*)m_caster)->AI())
        ((Creature*)m_caster)->AI()->SpellHitTarget(unit, m_spellInfo);
}

void Spell::DoSpellHitOnUnit(Unit *unit, const uint32 effectMask)
{
    if (!unit || !effectMask)
        return;

    Unit* realCaster = GetAffectiveCaster();

    // Recheck immune (only for delayed spells)
    if (m_spellInfo->speed && (
        unit->IsImmunedToDamage(GetSpellSchoolMask(m_spellInfo)) ||
        unit->IsImmuneToSpell(m_spellInfo)) &&
        !(m_spellInfo->Attributes & SPELL_ATTR_UNAFFECTED_BY_INVULNERABILITY))
    {
        if (realCaster)
            realCaster->SendSpellMiss(unit, m_spellInfo->Id, SPELL_MISS_IMMUNE);

        ResetEffectDamageAndHeal();
        return;
    }

    if (unit->GetTypeId() == TYPEID_PLAYER)
    {
        ((Player*)unit)->GetAchievementMgr().UpdateAchievementCriteria(ACHIEVEMENT_CRITERIA_TYPE_BE_SPELL_TARGET, m_spellInfo->Id);
        ((Player*)unit)->GetAchievementMgr().UpdateAchievementCriteria(ACHIEVEMENT_CRITERIA_TYPE_BE_SPELL_TARGET2, m_spellInfo->Id);
    }

    if (realCaster && realCaster->GetTypeId() == TYPEID_PLAYER)
        ((Player*)realCaster)->GetAchievementMgr().UpdateAchievementCriteria(ACHIEVEMENT_CRITERIA_TYPE_CAST_SPELL2, m_spellInfo->Id, 0, unit);

    if (realCaster && realCaster != unit)
    {
        // Recheck  UNIT_FLAG_NON_ATTACKABLE for delayed spells
        if (m_spellInfo->speed > 0.0f &&
            unit->HasFlag(UNIT_FIELD_FLAGS, UNIT_FLAG_NON_ATTACKABLE) &&
            unit->GetCharmerOrOwnerGuid() != m_caster->GetObjectGuid())
        {
            realCaster->SendSpellMiss(unit, m_spellInfo->Id, SPELL_MISS_EVADE);
            ResetEffectDamageAndHeal();
            return;
        }

        if (!realCaster->IsFriendlyTo(unit))
        {
            // for delayed spells ignore not visible explicit target
            if (m_spellInfo->speed > 0.0f && unit == m_targets.getUnitTarget() &&
                !unit->isVisibleForOrDetect(m_caster, m_caster, false))
            {
                realCaster->SendSpellMiss(unit, m_spellInfo->Id, SPELL_MISS_EVADE);
                ResetEffectDamageAndHeal();
                return;
            }

            // not break stealth by cast targeting
            if (!(m_spellInfo->AttributesEx & SPELL_ATTR_EX_NOT_BREAK_STEALTH) && m_spellInfo->Id != 51690 && m_spellInfo->Id != 53055)
                unit->RemoveSpellsCausingAura(SPELL_AURA_MOD_STEALTH);

            // can cause back attack (if detected), stealth removed at Spell::cast if spell break it
            if (!(m_spellInfo->AttributesEx3 & SPELL_ATTR_EX3_NO_INITIAL_AGGRO) && !IsPositiveSpell(m_spellInfo->Id) &&
                m_caster->isVisibleForOrDetect(unit, unit, false))
            {
                // use speedup check to avoid re-remove after above lines
                if (m_spellInfo->AttributesEx & SPELL_ATTR_EX_NOT_BREAK_STEALTH)
                    unit->RemoveSpellsCausingAura(SPELL_AURA_MOD_STEALTH);

                // caster can be detected but have stealth aura
                m_caster->RemoveSpellsCausingAura(SPELL_AURA_MOD_STEALTH);

                if (!unit->IsStandState() && !unit->hasUnitState(UNIT_STAT_STUNNED))
                    unit->SetStandState(UNIT_STAND_STATE_STAND);

                if (!unit->isInCombat() && unit->GetTypeId() != TYPEID_PLAYER && ((Creature*)unit)->AI())
                    unit->AttackedBy(realCaster);

                unit->AddThreat(realCaster);
                unit->SetInCombatWith(realCaster);
                realCaster->SetInCombatWith(unit);

                if (Player *attackedPlayer = unit->GetCharmerOrOwnerPlayerOrPlayerItself())
                    realCaster->SetContestedPvP(attackedPlayer);
            }
        }
        else
        {
            // for delayed spells ignore negative spells (after duel end) for friendly targets
            if (m_spellInfo->speed > 0.0f && !IsPositiveSpell(m_spellInfo->Id))
            {
                realCaster->SendSpellMiss(unit, m_spellInfo->Id, SPELL_MISS_EVADE);
                ResetEffectDamageAndHeal();
                return;
            }

            // assisting case, healing and resurrection
            if (unit->hasUnitState(UNIT_STAT_ATTACK_PLAYER))
                realCaster->SetContestedPvP();

            if (unit->isInCombat() && !(m_spellInfo->AttributesEx3 & SPELL_ATTR_EX3_NO_INITIAL_AGGRO))
            {
                realCaster->SetInCombatState(unit->GetCombatTimer() > 0);
                unit->getHostileRefManager().threatAssist(realCaster, 0.0f, m_spellInfo);
            }
        }
    }

    // Get Data Needed for Diminishing Returns, some effects may have multiple auras, so this must be done on spell hit, not aura add
    // Diminishing must not affect spells, casted on self
    if (realCaster && unit && realCaster != unit)
    {
        m_diminishGroup = GetDiminishingReturnsGroupForSpell(m_spellInfo,m_triggeredByAuraSpell);
        m_diminishLevel = unit->GetDiminishing(m_diminishGroup);
        // Increase Diminishing on unit, current informations for actually casts will use values above
        if ((GetDiminishingReturnsGroupType(m_diminishGroup) == DRTYPE_PLAYER && unit->GetTypeId() == TYPEID_PLAYER) ||
            GetDiminishingReturnsGroupType(m_diminishGroup) == DRTYPE_ALL)
            unit->IncrDiminishing(m_diminishGroup);
    }

    // Apply additional spell effects to target
    CastPreCastSpells(unit);

    if (IsSpellAppliesAura(m_spellInfo, effectMask))
        spellAuraHolder = CreateSpellAuraHolder(m_spellInfo, unit, realCaster, m_CastItem);
    else
        spellAuraHolder = NULL;

    for(int effectNumber = 0; effectNumber < MAX_EFFECT_INDEX; ++effectNumber)
    {
        if (effectMask & (1 << effectNumber))
        {
            HandleEffects(unit, NULL, NULL, SpellEffectIndex(effectNumber), m_damageMultipliers[effectNumber]);
            if ( m_applyMultiplierMask & (1 << effectNumber) )
            {
                // Get multiplier
                float multiplier = m_spellInfo->DmgMultiplier[effectNumber];
                // Apply multiplier mods
                if (realCaster)
                    if(Player* modOwner = realCaster->GetSpellModOwner())
                        modOwner->ApplySpellMod(m_spellInfo->Id, SPELLMOD_EFFECT_PAST_FIRST, multiplier, this);
                m_damageMultipliers[effectNumber] *= multiplier;
            }
        }
    }

    // now apply all created auras
    if (spellAuraHolder)
    {
        // normally shouldn't happen
        if (!spellAuraHolder->IsEmptyHolder())
            unit->AddSpellAuraHolder(spellAuraHolder);
        else
            delete spellAuraHolder;
    }
}

void Spell::DoAllEffectOnTarget(GOTargetInfo *target)
{
    if (target->processed)                                  // Check target
        return;
    target->processed = true;                               // Target checked in apply effects procedure

    uint32 effectMask = target->effectMask;
    if(!effectMask)
        return;

    GameObject* go = m_caster->GetMap()->GetGameObject(target->targetGUID);
    if(!go)
        return;

    for(int effectNumber = 0; effectNumber < MAX_EFFECT_INDEX; ++effectNumber)
        if (effectMask & (1 << effectNumber))
            HandleEffects(NULL, NULL, go, SpellEffectIndex(effectNumber));

    // cast at creature (or GO) quest objectives update at successful cast finished (+channel finished)
    // ignore autorepeat/melee casts for speed (not exist quest for spells (hm... )
    if( !IsAutoRepeat() && !IsNextMeleeSwingSpell() && !IsChannelActive() )
    {
        if ( Player* p = m_caster->GetCharmerOrOwnerPlayerOrPlayerItself() )
            p->RewardPlayerAndGroupAtCast(go, m_spellInfo->Id);
    }
}

void Spell::DoAllEffectOnTarget(ItemTargetInfo *target)
{
    uint32 effectMask = target->effectMask;
    if(!target->item || !effectMask)
        return;

    for(int effectNumber = 0; effectNumber < MAX_EFFECT_INDEX; ++effectNumber)
        if (effectMask & (1 << effectNumber))
            HandleEffects(NULL, target->item, NULL, SpellEffectIndex(effectNumber));
}

void Spell::HandleDelayedSpellLaunch(TargetInfo *target)
{
     // Get mask of effects for target
    uint32 mask = target->effectMask;

    Unit* unit = m_caster->GetObjectGuid() == target->targetGUID ? m_caster : ObjectAccessor::GetUnit(*m_caster, target->targetGUID);
    if (!unit)
        return;

    // Get original caster (if exist) and calculate damage/healing from him data
    Unit *real_caster = GetAffectiveCaster();
    // FIXME: in case wild GO heal/damage spells will be used target bonuses
    Unit *caster = real_caster ? real_caster : m_caster;

    SpellMissInfo missInfo = target->missCondition;
    // Need init unitTarget by default unit (can changed in code on reflect)
    // Or on missInfo!=SPELL_MISS_NONE unitTarget undefined (but need in trigger subsystem)
    unitTarget = unit;

    // Reset damage/healing counter
    m_damage = 0;
    m_healing = 0; // healing maybe not needed at this point

    // Fill base damage struct (unitTarget - is real spell target)
    SpellNonMeleeDamage damageInfo(caster, unitTarget, m_spellInfo->Id, m_spellSchoolMask);

    if (missInfo == SPELL_MISS_NONE)
    {
        for (int32 effectNumber = 0; effectNumber < MAX_EFFECT_INDEX; ++effectNumber)
        {
            if (mask & (1 << effectNumber) && IsEffectHandledOnDelayedSpellLaunch(m_spellInfo, SpellEffectIndex(effectNumber)))
            {
                HandleEffects(unit, NULL, NULL, SpellEffectIndex(effectNumber), m_damageMultipliers[effectNumber]);
                if ( m_applyMultiplierMask & (1 << effectNumber) )
                {
                    // Get multiplier
                    float multiplier = m_spellInfo->DmgMultiplier[effectNumber];
                    // Apply multiplier mods
                    if (real_caster)
                        if(Player* modOwner = real_caster->GetSpellModOwner())
                            modOwner->ApplySpellMod(m_spellInfo->Id, SPELLMOD_EFFECT_PAST_FIRST, multiplier, this);
                    m_damageMultipliers[effectNumber] *= multiplier;
                }
            }
        }

        if (m_damage > 0)
            caster->CalculateSpellDamage(&damageInfo, m_damage, m_spellInfo, m_attackType);
    }

    target->damage = damageInfo.damage;
    target->HitInfo = damageInfo.HitInfo;
}

void Spell::InitializeDamageMultipliers()
{
    for (int32 i = 0; i < MAX_EFFECT_INDEX; ++i)
    {
        if (m_spellInfo->Effect[i] == 0)
            continue;

        uint32 EffectChainTarget = m_spellInfo->EffectChainTarget[i];
        if (Unit* realCaster = GetAffectiveCaster())
            if(Player* modOwner = realCaster->GetSpellModOwner())
                modOwner->ApplySpellMod(m_spellInfo->Id, SPELLMOD_JUMP_TARGETS, EffectChainTarget, this);

        m_damageMultipliers[i] = 1.0f;
        if( (m_spellInfo->EffectImplicitTargetA[i] == TARGET_CHAIN_DAMAGE || m_spellInfo->EffectImplicitTargetA[i] == TARGET_CHAIN_HEAL) &&
            (EffectChainTarget > 1) )
            m_applyMultiplierMask |= (1 << i);
    }
}

bool Spell::IsAliveUnitPresentInTargetList()
{
    // Not need check return true
    if (m_needAliveTargetMask == 0)
        return true;

    uint8 needAliveTargetMask = m_needAliveTargetMask;

    for(std::list<TargetInfo>::const_iterator ihit= m_UniqueTargetInfo.begin(); ihit != m_UniqueTargetInfo.end(); ++ihit)
    {
        if( ihit->missCondition == SPELL_MISS_NONE && (needAliveTargetMask & ihit->effectMask) )
        {
            Unit *unit = m_caster->GetObjectGuid() == ihit->targetGUID ? m_caster : ObjectAccessor::GetUnit(*m_caster, ihit->targetGUID);

            // either unit is alive and normal spell, or unit dead and deathonly-spell
            if (unit && (unit->isAlive() != IsDeathOnlySpell(m_spellInfo)))
                needAliveTargetMask &= ~ihit->effectMask;   // remove from need alive mask effect that have alive target
        }
    }

    // is all effects from m_needAliveTargetMask have alive targets
    return needAliveTargetMask == 0;
}

// Helper for Chain Healing
// Spell target first
// Raidmates then descending by injury suffered (MaxHealth - Health)
// Other players/mobs then descending by injury suffered (MaxHealth - Health)
struct ChainHealingOrder : public std::binary_function<const Unit*, const Unit*, bool>
{
    const Unit* MainTarget;
    ChainHealingOrder(Unit const* Target) : MainTarget(Target) {};
    // functor for operator ">"
    bool operator()(Unit const* _Left, Unit const* _Right) const
    {
        return (ChainHealingHash(_Left) < ChainHealingHash(_Right));
    }
    int32 ChainHealingHash(Unit const* Target) const
    {
        if (Target == MainTarget)
            return 0;
        else if (Target->GetTypeId() == TYPEID_PLAYER && MainTarget->GetTypeId() == TYPEID_PLAYER &&
            ((Player const*)Target)->IsInSameRaidWith((Player const*)MainTarget))
        {
            if (Target->GetHealth() == Target->GetMaxHealth())
                return 40000;
            else
                return 20000 - Target->GetMaxHealth() + Target->GetHealth();
        }
        else
            return 40000 - Target->GetMaxHealth() + Target->GetHealth();
    }
};

class ChainHealingFullHealth: std::unary_function<const Unit*, bool>
{
    public:
        const Unit* MainTarget;
        ChainHealingFullHealth(const Unit* Target) : MainTarget(Target) {};

        bool operator()(const Unit* Target)
        {
            return (Target != MainTarget && Target->GetHealth() == Target->GetMaxHealth());
        }
};

// Helper for targets nearest to the spell target
// The spell target is always first unless there is a target at _completely_ the same position (unbelievable case)
struct TargetDistanceOrder : public std::binary_function<const Unit, const Unit, bool>
{
    const Unit* MainTarget;
    TargetDistanceOrder(const Unit* Target) : MainTarget(Target) {};
    // functor for operator ">"
    bool operator()(const Unit* _Left, const Unit* _Right) const
    {
        return MainTarget->GetDistanceOrder(_Left, _Right);
    }
};

void Spell::SetTargetMap(SpellEffectIndex effIndex, uint32 targetMode, UnitList& targetUnitMap)
{
    float radius;
    if (m_spellInfo->EffectRadiusIndex[effIndex])
        radius = GetSpellRadius(sSpellRadiusStore.LookupEntry(m_spellInfo->EffectRadiusIndex[effIndex]));
    else
        radius = GetSpellMaxRange(sSpellRangeStore.LookupEntry(m_spellInfo->rangeIndex));

    uint32 EffectChainTarget = m_spellInfo->EffectChainTarget[effIndex];

    if (Unit* realCaster = GetAffectiveCaster())
    {
        if(Player* modOwner = realCaster->GetSpellModOwner())
        {
            modOwner->ApplySpellMod(m_spellInfo->Id, SPELLMOD_RADIUS, radius, this);
            modOwner->ApplySpellMod(m_spellInfo->Id, SPELLMOD_JUMP_TARGETS, EffectChainTarget, this);
        }
    }

    // Get spell max affected targets
    uint32 unMaxTargets = m_spellInfo->MaxAffectedTargets;

    // custom target amount cases
    switch(m_spellInfo->SpellFamilyName)
    {
        case SPELLFAMILY_GENERIC:
        {
            switch(m_spellInfo->Id)
            {
                case 802:                                   // Mutate Bug
                case 804:                                   // Explode Bug
                case 23138:                                 // Gate of Shazzrah
                case 31347:                                 // Doom TODO: exclude top threat target from target selection
                case 33711:                                 // Murmur's Touch
                case 38794:                                 // Murmur's Touch (h)
                case 50988:                                 // Glare of the Tribunal (Halls of Stone)
                case 59870:                                 // Glare of the Tribunal (h) (Halls of Stone)
                case 66001:                                 // Touch of Darkness
                case 67281:
                case 67282:
                case 67283:
                case 65950:                                 // Touch of Light
                case 67296:
                case 67297:
                case 67298:
                case 68950:                                 // Fear
                    unMaxTargets = 1;
                    break;
                case 28542:                                 // Life Drain
                case 66013:                                 // Penetrating Cold (10 man)
                case 68509:                                 // Penetrating Cold (10 man heroic)
                    unMaxTargets = 2;
                    break;
                case 28796:                                 // Poison Bolt Volley
                case 29213:                                 // Curse of the Plaguebringer
                case 31298:                                 // Sleep
                case 51904:                                 // Limiting the count of Summoned Ghouls
                case 54522:
                    unMaxTargets = 3;
                    break;
                case 30843:                                 // Enfeeble TODO: exclude top threat target from target selection
                case 42005:                                 // Bloodboil TODO: need to be 5 targets(players) furthest away from caster
                case 55665:                                 // Life Drain (h)
                case 67700:                                 // Penetrating Cold (25 man)
                case 68510:                                 // Penetrating Cold (25 man, heroic)
                    unMaxTargets = 5;
                    break;
                case 54098:                                 // Poison Bolt Volley (h)
                case 54835:                                 // Curse of the Plaguebringer (h)
                    unMaxTargets = 10;
                    break;
                case 25991:                                 // Poison Bolt Volley (Pincess Huhuran)
                    unMaxTargets = 15;
                    break;
                case 69075:                                 // Bone Storm
                case 70834:                                 // Bone Storm
                case 70835:                                 // Bone Storm
                case 70836:                                 // Bone Storm
                    radius = DEFAULT_VISIBILITY_INSTANCE;
                    break;
                case 69845:                                 // Sindragosa Frost bomb (hack!)
                case 71053:
                case 71054:
                case 71055:
                    radius = 50;
                    break;
                case 72350:                                 // Fury of Frostmourne
                case 72351:                                 // Fury of Frostmourne 
                    radius = 300;
                    break;
                case 72754:                                 // Defile. Radius depended from scale.
                case 73708:                                 // Defile 25
                case 73709:                                 // Defile 10H
                case 73710:                                 // Defile 25H
                    if (Unit* realCaster = GetAffectiveCaster())
                        radius = realCaster->GetFloatValue(OBJECT_FIELD_SCALE_X) * 6;
                    break;
                case 69278:                                 // Gas spore - 10
                    unMaxTargets = 2;
                    break;
                case 71221:                                 // Gas spore - 25
                    unMaxTargets = 4;
                    break;
                case 71340:                                 // Pact of darkfallen (hack for script work)
                    unMaxTargets = 1;
                    break;
            }
            break;
        }
        case SPELLFAMILY_MAGE:
        {
            if (m_spellInfo->Id == 38194)                   // Blink
                unMaxTargets = 1;
            break;
        }
        case SPELLFAMILY_DRUID:
        {
            if (m_spellInfo->SpellFamilyFlags2 & 0x00000100)// Starfall
                unMaxTargets = 2;
            break;
        }
        case SPELLFAMILY_PALADIN:
            if (m_spellInfo->Id == 20424)                   // Seal of Command (2 more target for single targeted spell)
            {
                // overwrite EffectChainTarget for non single target spell
                if (Spell* currSpell = m_caster->GetCurrentSpell(CURRENT_GENERIC_SPELL))
                    if (currSpell->m_spellInfo->MaxAffectedTargets > 0 ||
                        currSpell->m_spellInfo->EffectChainTarget[EFFECT_INDEX_0] > 0 ||
                        currSpell->m_spellInfo->EffectChainTarget[EFFECT_INDEX_1] > 0 ||
                        currSpell->m_spellInfo->EffectChainTarget[EFFECT_INDEX_2] > 0)
                        EffectChainTarget = 0;              // no chain targets
            }
            break;
        default:
            break;
    }

    Unit::AuraList const& mod = m_caster->GetAurasByType(SPELL_AURA_MOD_MAX_AFFECTED_TARGETS);
    for(Unit::AuraList::const_iterator m = mod.begin(); m != mod.end(); ++m)
    {
        if (!(*m)->isAffectedOnSpell(m_spellInfo))
            continue;
        unMaxTargets += (*m)->GetModifier()->m_amount;
    }

    switch(targetMode)
    {
        case TARGET_RANDOM_NEARBY_LOC:
            radius *= sqrtf(rand_norm_f()); // Get a random point in circle. Use sqrt(rand) to correct distribution when converting polar to Cartesian coordinates.
                                         // no 'break' expected since we use code in case TARGET_RANDOM_CIRCUMFERENCE_POINT!!!
        case TARGET_RANDOM_CIRCUMFERENCE_POINT:
        {
            float angle = 2.0f * M_PI_F * rand_norm_f();
            float dest_x, dest_y, dest_z;
            m_caster->GetClosePoint(dest_x, dest_y, dest_z, 0.0f, radius, angle);
            m_targets.setDestination(dest_x, dest_y, dest_z);

            targetUnitMap.push_back(m_caster);
            break;
        }
        case TARGET_RANDOM_NEARBY_DEST:
        {
            radius *= sqrtf(rand_norm_f()); // Get a random point in circle. Use sqrt(rand) to correct distribution when converting polar to Cartesian coordinates.
            float angle = 2.0f * M_PI_F * rand_norm_f();
            float dest_x = m_targets.m_destX + cos(angle) * radius;
            float dest_y = m_targets.m_destY + sin(angle) * radius;
            float dest_z = m_targets.m_destZ;
            m_caster->UpdateGroundPositionZ(dest_x, dest_y, dest_z);
            m_targets.setDestination(dest_x, dest_y, dest_z);

            if (radius > 0.0f)
            {
                // caster included here?
                FillAreaTargets(targetUnitMap, dest_x, dest_y, radius, PUSH_DEST_CENTER, SPELL_TARGETS_AOE_DAMAGE);
            }
            else if (IsPositiveSpell(m_spellInfo->Id))
                    targetUnitMap.push_back(m_caster);
            // This targetMode is often used as 'last' implicitTarget for positive spells, that just require coordinates
            // and no unitTarget (e.g. summon effects). As MaNGOS always needs a unitTarget we add just the caster here.

            break;
        }
        case TARGET_TOTEM_EARTH:
        case TARGET_TOTEM_WATER:
        case TARGET_TOTEM_AIR:
        case TARGET_TOTEM_FIRE:
        case TARGET_SELF:
        case TARGET_SELF2:
            targetUnitMap.push_back(m_caster);
            break;
        case TARGET_RANDOM_ENEMY_CHAIN_IN_AREA:
        {
            m_targets.m_targetMask = 0;
            unMaxTargets = EffectChainTarget;
            float max_range = radius + unMaxTargets * CHAIN_SPELL_JUMP_RADIUS;

            std::list<Unit *> tempTargetUnitMap;

            {
                MaNGOS::AnyAoETargetUnitInObjectRangeCheck u_check(m_caster, max_range);
                MaNGOS::UnitListSearcher<MaNGOS::AnyAoETargetUnitInObjectRangeCheck> searcher(tempTargetUnitMap, u_check);
                Cell::VisitAllObjects(m_caster, searcher, max_range);
            }

            if(tempTargetUnitMap.empty())
                break;

            tempTargetUnitMap.sort(TargetDistanceOrder(m_caster));

            //Now to get us a random target that's in the initial range of the spell
            uint32 t = 0;
            std::list<Unit*>::iterator itr = tempTargetUnitMap.begin();
            while(itr!= tempTargetUnitMap.end() && (*itr)->IsWithinDist(m_caster, radius))
                ++t, ++itr;

            if(!t)
                break;

            itr = tempTargetUnitMap.begin();
            std::advance(itr, rand() % t);
            Unit *pUnitTarget = *itr;
            targetUnitMap.push_back(pUnitTarget);

            tempTargetUnitMap.erase(itr);

            tempTargetUnitMap.sort(TargetDistanceOrder(pUnitTarget));

            t = unMaxTargets - 1;
            Unit *prev = pUnitTarget;
            std::list<Unit*>::iterator next = tempTargetUnitMap.begin();

            while(t && next != tempTargetUnitMap.end())
            {
                if(!prev->IsWithinDist(*next, CHAIN_SPELL_JUMP_RADIUS))
                    break;

                if(!prev->IsWithinLOSInMap(*next) || ((m_spellInfo->AttributesEx6 & SPELL_ATTR_EX6_IGNORE_CCED_TARGETS) && !(*next)->CanFreeMove()))
                {
                    ++next;
                    continue;
                }

                prev = *next;
                targetUnitMap.push_back(prev);
                tempTargetUnitMap.erase(next);
                tempTargetUnitMap.sort(TargetDistanceOrder(prev));
                next = tempTargetUnitMap.begin();

                --t;
            }
            break;
        }
        case TARGET_RANDOM_FRIEND_CHAIN_IN_AREA:
        {
            m_targets.m_targetMask = 0;
            unMaxTargets = EffectChainTarget;
            float max_range = radius + unMaxTargets * CHAIN_SPELL_JUMP_RADIUS;
            std::list<Unit*> tempTargetUnitMap;
            {
                MaNGOS::AnyFriendlyUnitInObjectRangeCheck u_check(m_caster, max_range);
                MaNGOS::UnitListSearcher<MaNGOS::AnyFriendlyUnitInObjectRangeCheck> searcher(tempTargetUnitMap, u_check);
                Cell::VisitAllObjects(m_caster, searcher, max_range);
            }

            if(tempTargetUnitMap.empty())
                break;

            tempTargetUnitMap.sort(TargetDistanceOrder(m_caster));

            //Now to get us a random target that's in the initial range of the spell
            uint32 t = 0;
            std::list<Unit*>::iterator itr = tempTargetUnitMap.begin();
            while(itr != tempTargetUnitMap.end() && (*itr)->IsWithinDist(m_caster, radius))
                ++t, ++itr;

            if(!t)
                break;

            itr = tempTargetUnitMap.begin();
            std::advance(itr, rand() % t);
            Unit *pUnitTarget = *itr;
            targetUnitMap.push_back(pUnitTarget);

            tempTargetUnitMap.erase(itr);

            tempTargetUnitMap.sort(TargetDistanceOrder(pUnitTarget));

            t = unMaxTargets - 1;
            Unit *prev = pUnitTarget;
            std::list<Unit*>::iterator next = tempTargetUnitMap.begin();

            while(t && next != tempTargetUnitMap.end())
            {
                if(!prev->IsWithinDist(*next, CHAIN_SPELL_JUMP_RADIUS))
                    break;

                if(!prev->IsWithinLOSInMap(*next))
                {
                    ++next;
                    continue;
                }
                prev = *next;
                targetUnitMap.push_back(prev);
                tempTargetUnitMap.erase(next);
                tempTargetUnitMap.sort(TargetDistanceOrder(prev));
                next = tempTargetUnitMap.begin();
                --t;
            }
            break;
        }
        case TARGET_PET:
        {
            Pet* tmpUnit = m_caster->GetPet();
            if (!tmpUnit) break;
            GroupPetList m_groupPets = m_caster->GetPets();
            if (!m_groupPets.empty())
            {
                for (GroupPetList::const_iterator itr = m_groupPets.begin(); itr != m_groupPets.end(); ++itr)
                    if (Pet* _pet = m_caster->GetMap()->GetPet(*itr))
                        targetUnitMap.push_back(_pet);
            }
            break;
        }
        case TARGET_CHAIN_DAMAGE:
        {
            if (EffectChainTarget <= 1)
            {
                if(Unit* pUnitTarget = m_caster->SelectMagnetTarget(m_targets.getUnitTarget(), this, effIndex))
                {
                    m_targets.setUnitTarget(pUnitTarget);
                    targetUnitMap.push_back(pUnitTarget);
                }
            }
            else
            {
                Unit* pUnitTarget = m_targets.getUnitTarget();
                WorldObject* originalCaster = GetAffectiveCasterObject();
                if(!pUnitTarget || !originalCaster)
                    break;

                unMaxTargets = EffectChainTarget;

                float max_range;
                if(m_spellInfo->DmgClass == SPELL_DAMAGE_CLASS_MELEE)
                    max_range = radius;
                else
                    //FIXME: This very like horrible hack and wrong for most spells
                    max_range = radius + unMaxTargets * CHAIN_SPELL_JUMP_RADIUS;

                std::list<Unit *> tempTargetUnitMap;
                {
                    MaNGOS::AnyAoEVisibleTargetUnitInObjectRangeCheck u_check(pUnitTarget, originalCaster, max_range);
                    MaNGOS::UnitListSearcher<MaNGOS::AnyAoEVisibleTargetUnitInObjectRangeCheck> searcher(tempTargetUnitMap, u_check);
                    Cell::VisitAllObjects(m_caster, searcher, max_range);
                }
                if (tempTargetUnitMap.empty())
                    break;

                tempTargetUnitMap.sort(TargetDistanceOrder(pUnitTarget));

                if (*tempTargetUnitMap.begin() == pUnitTarget)
                    tempTargetUnitMap.erase(tempTargetUnitMap.begin());

                targetUnitMap.push_back(pUnitTarget);
                uint32 t = unMaxTargets - 1;
                Unit *prev = pUnitTarget;
                std::list<Unit*>::iterator next = tempTargetUnitMap.begin();

                while (t && next != tempTargetUnitMap.end())
                {
                    if (!prev->IsWithinDist (*next,CHAIN_SPELL_JUMP_RADIUS))
                        break;
                    if (!prev->IsWithinLOSInMap (*next) || ((m_spellInfo->AttributesEx6 & SPELL_ATTR_EX6_IGNORE_CCED_TARGETS) && !(*next)->CanFreeMove()))
                    {
                        ++next;
                        continue;
                    }
                    prev = *next;
                    targetUnitMap.push_back(prev);
                    tempTargetUnitMap.erase(next);
                    tempTargetUnitMap.sort(TargetDistanceOrder(prev));
                    next = tempTargetUnitMap.begin();
                    --t;
                }
            }
            break;
        }
        case TARGET_ALL_ENEMY_IN_AREA:
            FillAreaTargets(targetUnitMap, m_targets.m_destX, m_targets.m_destY, radius, PUSH_DEST_CENTER, SPELL_TARGETS_AOE_DAMAGE);
            break;
        case TARGET_AREAEFFECT_INSTANT:
        {
            SpellTargets targetB = SPELL_TARGETS_AOE_DAMAGE;

            // Select friendly targets for positive effect
            if (IsPositiveEffect(m_spellInfo->Id, effIndex))
                targetB = SPELL_TARGETS_FRIENDLY;

            UnitList tempTargetUnitMap;
            SpellScriptTargetBounds bounds = sSpellMgr.GetSpellScriptTargetBounds(m_spellInfo->Id);

            // fill real target list if no spell script target defined
            FillAreaTargets(bounds.first != bounds.second ? tempTargetUnitMap : targetUnitMap,
                m_caster->GetPositionX(), m_caster->GetPositionY(), radius, PUSH_DEST_CENTER, bounds.first != bounds.second ? SPELL_TARGETS_ALL : targetB);

            if (!tempTargetUnitMap.empty())
            {
                for (UnitList::const_iterator iter = tempTargetUnitMap.begin(); iter != tempTargetUnitMap.end(); ++iter)
                {
                    if ((*iter)->GetTypeId() != TYPEID_UNIT)
                        continue;

                    for(SpellScriptTarget::const_iterator i_spellST = bounds.first; i_spellST != bounds.second; ++i_spellST)
                    {
                        // only creature entries supported for this target type
                        if (i_spellST->second.type == SPELL_TARGET_TYPE_GAMEOBJECT)
                            continue;

                        if ((*iter)->GetEntry() == i_spellST->second.targetEntry)
                        {
                            if (i_spellST->second.type == SPELL_TARGET_TYPE_DEAD && ((Creature*)(*iter))->IsCorpse())
                            {
                                targetUnitMap.push_back((*iter));
                            }
                            else if (i_spellST->second.type == SPELL_TARGET_TYPE_CREATURE && (*iter)->isAlive())
                            {
                                targetUnitMap.push_back((*iter));
                            }

                            break;
                        }
                    }
                }
            }

            // exclude caster
            targetUnitMap.remove(m_caster);
            break;
        }
        case TARGET_AREAEFFECT_CUSTOM:
        {
            if (m_spellInfo->Effect[effIndex] == SPELL_EFFECT_PERSISTENT_AREA_AURA)
                break;
            else if (m_spellInfo->Effect[effIndex] == SPELL_EFFECT_SUMMON)
            {
                targetUnitMap.push_back(m_caster);
                break;
            }

            UnitList tempTargetUnitMap;
            SpellScriptTargetBounds bounds = sSpellMgr.GetSpellScriptTargetBounds(m_spellInfo->Id);
            // fill real target list if no spell script target defined
            FillAreaTargets(bounds.first != bounds.second ? tempTargetUnitMap : targetUnitMap, m_targets.m_destX, m_targets.m_destY, radius, PUSH_DEST_CENTER, SPELL_TARGETS_ALL);

            if (!tempTargetUnitMap.empty())
            {
                for (UnitList::const_iterator iter = tempTargetUnitMap.begin(); iter != tempTargetUnitMap.end(); ++iter)
                {
                    if ((*iter)->GetTypeId() != TYPEID_UNIT)
                        continue;

                    for(SpellScriptTarget::const_iterator i_spellST = bounds.first; i_spellST != bounds.second; ++i_spellST)
                    {
                        // only creature entries supported for this target type
                        if (i_spellST->second.type == SPELL_TARGET_TYPE_GAMEOBJECT)
                            continue;

                        if ((*iter)->GetEntry() == i_spellST->second.targetEntry)
                        {
                            if (i_spellST->second.type == SPELL_TARGET_TYPE_DEAD && ((Creature*)(*iter))->IsCorpse())
                            {
                                targetUnitMap.push_back((*iter));
                            }
                            else if (i_spellST->second.type == SPELL_TARGET_TYPE_CREATURE && (*iter)->isAlive())
                            {
                                targetUnitMap.push_back((*iter));
                            }

                            break;
                        }
                    }
                }
            }
            else
            {
                // remove not targetable units if spell has no script targets
                for (UnitList::iterator itr = targetUnitMap.begin(); itr != targetUnitMap.end(); )
                {
                    if (!(*itr)->isTargetableForAttack(m_spellInfo->AttributesEx3 & SPELL_ATTR_EX3_CAST_ON_DEAD))
                        targetUnitMap.erase(itr++);
                    else
                        ++itr;
                }
            }
            break;
        }
        case TARGET_OBJECT_AREA_SRC:
        case TARGET_AREAEFFECT_GO_AROUND_DEST:
        {
            // It may be possible to fill targets for some spell effects
            // automatically (SPELL_EFFECT_WMO_REPAIR(88) for example) but
            // for some/most spells we clearly need/want to limit with spell_target_script

            // Some spells untested, for affected GO type 33. May need further adjustments for spells related.

            float x, y, z;
            if (targetMode == TARGET_OBJECT_AREA_SRC)
            {
                if (m_targets.m_targetMask & TARGET_FLAG_SOURCE_LOCATION)
                {
                    x = m_targets.m_srcX;
                    y = m_targets.m_srcY;
                    z = m_targets.m_srcZ;
                }
                else
                    break;
            }
            else if (m_targets.m_targetMask & TARGET_FLAG_DEST_LOCATION)
            {
                x = m_targets.m_destX;
                y = m_targets.m_destY;
                z = m_targets.m_destZ;
            }
            else
                break;

            MaNGOS::GameObjectInRangeCheck check(m_caster, x, y, z, radius + 15.0f);
            std::list<GameObject*> goList;
            MaNGOS::GameObjectListSearcher<MaNGOS::GameObjectInRangeCheck> searcher(goList, check);
            Cell::VisitAllObjects(m_caster, searcher, radius);
            if (!goList.empty())
            {
                for (std::list<GameObject*>::const_iterator itr = goList.begin(); itr != goList.end(); ++itr)
                    AddGOTarget(*itr, effIndex);
            }

            if (targetMode == TARGET_OBJECT_AREA_SRC || !goList.empty() )
                break;

            // It may be possible to fill targets for some spell effects
            // automatically (SPELL_EFFECT_WMO_REPAIR(88) for example) but
            // for some/most spells we clearly need/want to limit with spell_target_script

            // Some spells untested, for affected GO type 33. May need further adjustments for spells related.

            SpellScriptTargetBounds bounds = sSpellMgr.GetSpellScriptTargetBounds(m_spellInfo->Id);

            std::list<GameObject*> tempTargetGOList;

            for(SpellScriptTarget::const_iterator i_spellST = bounds.first; i_spellST != bounds.second; ++i_spellST)
            {
                if (i_spellST->second.type == SPELL_TARGET_TYPE_GAMEOBJECT)
                {
                    // search all GO's with entry, within range of m_destN
                    MaNGOS::GameObjectEntryInPosRangeCheck go_check(*m_caster, i_spellST->second.targetEntry, m_targets.m_destX, m_targets.m_destY, m_targets.m_destZ, radius);
                    MaNGOS::GameObjectListSearcher<MaNGOS::GameObjectEntryInPosRangeCheck> checker(tempTargetGOList, go_check);
                    Cell::VisitGridObjects(m_caster, checker, radius);
                }
            }

            if (!tempTargetGOList.empty())
            {
                for(std::list<GameObject*>::iterator iter = tempTargetGOList.begin(); iter != tempTargetGOList.end(); ++iter)
                    AddGOTarget(*iter, effIndex);
            }

            break;
        }
        case TARGET_ALL_ENEMY_IN_AREA_INSTANT:
        {
            // targets the ground, not the units in the area
            switch(m_spellInfo->Effect[effIndex])
            {
                case SPELL_EFFECT_PERSISTENT_AREA_AURA:
                    break;
                case SPELL_EFFECT_SUMMON:
                    targetUnitMap.push_back(m_caster);
                    break;
                default:
                    FillAreaTargets(targetUnitMap, m_targets.m_destX, m_targets.m_destY, radius, PUSH_DEST_CENTER, SPELL_TARGETS_AOE_DAMAGE);
                    break;
            }
            break;
        }
        case TARGET_DUELVSPLAYER_COORDINATES:
        {
            if(Unit* currentTarget = m_targets.getUnitTarget())
                m_targets.setDestination(currentTarget->GetPositionX(), currentTarget->GetPositionY(), currentTarget->GetPositionZ());
            break;
        }
        case TARGET_ALL_PARTY_AROUND_CASTER:
        case TARGET_ALL_PARTY_AROUND_CASTER_2:
        case TARGET_ALL_PARTY:
        {
            switch(m_spellInfo->Id)
            {
                case 70893:                                 // Culling the Herd
                case 53434:                                 // Call of the Wild
                {
                    if (Unit *owner = m_caster->GetOwner())
                        targetUnitMap.push_back(owner);
                    break;
                }
                default:
                {
                    FillRaidOrPartyTargets(targetUnitMap, m_caster, m_caster, radius, false, true, true);
                    break;
                }
            }
            break;
        }
        case TARGET_ALL_RAID_AROUND_CASTER:
        {
            if(m_spellInfo->Id == 57669)                    // Replenishment (special target selection)
            {
                // in arena, target should be only caster
                if (m_caster->GetMap()->IsBattleArena())
                    targetUnitMap.push_back(m_caster);
                else
                    FillRaidOrPartyManaPriorityTargets(targetUnitMap, m_caster, m_caster, radius, 10, true, false, true);
            }
            else if (m_spellInfo->Id==52759)                // Ancestral Awakening (special target selection)
                FillRaidOrPartyHealthPriorityTargets(targetUnitMap, m_caster, m_caster, radius, 1, true, false, true);
            else if (m_spellInfo->Id == 54171)              // Divine Storm
                FillRaidOrPartyHealthPriorityTargets(targetUnitMap, m_caster, m_caster, radius, 3, true, false, true);
            else if (m_spellInfo->Id == 59725)              // Improved Spell Reflection
            {
                if (m_caster->HasAura(23920, EFFECT_INDEX_0) )
                    m_caster->RemoveAurasDueToSpell(23920); // will be replaced by imp. spell refl. aura

                Unit::AuraList const& lDummyAuras = m_caster->GetAurasByType(SPELL_AURA_DUMMY);
                for(Unit::AuraList::const_iterator i = lDummyAuras.begin(); i != lDummyAuras.end(); ++i)
                {
                    if((*i)->GetSpellProto()->SpellIconID == 1935)
                    {
                        unMaxTargets = (*i)->GetModifier()->m_amount + 1;   // +1 because we are also applying this to the caster
                        break;
                    }
                }

                radius = 20.0f;     // as mentioned in the spell's tooltip (data doesn't appear in dbc)

                FillRaidOrPartyTargets(targetUnitMap, m_caster, m_caster, radius, false, false, true);
                targetUnitMap.sort(TargetDistanceOrder(m_caster));
                if (targetUnitMap.size() > unMaxTargets)
                    targetUnitMap.resize(unMaxTargets);
                break;
            }
            else
                FillRaidOrPartyTargets(targetUnitMap, m_caster, m_caster, radius, true, true, IsPositiveSpell(m_spellInfo->Id));
            break;
        }
        case TARGET_SINGLE_FRIEND:
        case TARGET_SINGLE_FRIEND_2:
            if(m_targets.getUnitTarget())
                targetUnitMap.push_back(m_targets.getUnitTarget());
            break;
        case TARGET_NONCOMBAT_PET:
            if(Unit* target = m_targets.getUnitTarget())
                if( target->GetTypeId() == TYPEID_UNIT && ((Creature*)target)->IsPet() && ((Pet*)target)->getPetType() == MINI_PET)
                    targetUnitMap.push_back(target);
            break;
        case TARGET_OWNED_VEHICLE:
            if (VehicleKit* vehicle = m_caster->GetVehicle())
                if (Unit* target = vehicle->GetBase())
                    targetUnitMap.push_back(target);
            break;
        case TARGET_UNIT_PASSENGER_0:
        case TARGET_UNIT_PASSENGER_1:
        case TARGET_UNIT_PASSENGER_2:
        case TARGET_UNIT_PASSENGER_3:
        case TARGET_UNIT_PASSENGER_4:
        case TARGET_UNIT_PASSENGER_5:
        case TARGET_UNIT_PASSENGER_6:
        case TARGET_UNIT_PASSENGER_7:
            if (m_caster->GetTypeId() == TYPEID_UNIT && m_caster->GetObjectGuid().IsVehicle())
                if (Unit *unit = m_caster->GetVehicleKit()->GetPassenger(targetMode - TARGET_UNIT_PASSENGER_0))
                    targetUnitMap.push_back(unit);
            break;
        case TARGET_CASTER_COORDINATES:
        {
            // Check original caster is GO - set its coordinates as dst cast
            if (WorldObject *caster = GetCastingObject())
                m_targets.setDestination(caster->GetPositionX(), caster->GetPositionY(), caster->GetPositionZ());
            break;
        }
        case TARGET_ALL_HOSTILE_UNITS_AROUND_CASTER:
            FillAreaTargets(targetUnitMap, m_targets.m_destX, m_targets.m_destY, radius, PUSH_SELF_CENTER, SPELL_TARGETS_HOSTILE);
            break;
        case TARGET_ALL_FRIENDLY_UNITS_AROUND_CASTER:
            switch (m_spellInfo->Id)
            {
                case 54171:                                     // Divine Storm
                    FillRaidOrPartyHealthPriorityTargets(targetUnitMap, m_caster, m_caster, radius, 3, true, false, true);
                    break;
                case 56153:                                 // Guardian Aura - Ahn'Kahet
                    FillAreaTargets(targetUnitMap, m_targets.m_destX, m_targets.m_destY, radius, PUSH_SELF_CENTER, SPELL_TARGETS_FRIENDLY);
                    targetUnitMap.remove(m_caster);
                    break;
                case 64844:                                 // Divine Hymn
                    // target amount stored in parent spell dummy effect but hard to access
                    FillRaidOrPartyHealthPriorityTargets(targetUnitMap, m_caster, m_caster, radius, 3, true, false, true);
                    break;
                case 64904:                                 // Hymn of Hope
                    // target amount stored in parent spell dummy effect but hard to access
                    FillRaidOrPartyManaPriorityTargets(targetUnitMap, m_caster, m_caster, radius, 3, true, false, true);
                    break;
                case 71447:                                 // Bloodbolt Splash 10N
                case 71481:                                 // Bloodbolt Splash 25N
                case 71482:                                 // Bloodbolt Splash 10H
                case 71483:                                 // Bloodbolt Splash 25H
                    FillAreaTargets(targetUnitMap, m_targets.m_destX, m_targets.m_destY, radius, PUSH_SELF_CENTER, SPELL_TARGETS_FRIENDLY);
                    targetUnitMap.remove(m_caster);
                    break;
                default:
                    // selected friendly units (for casting objects) around casting object
                    FillAreaTargets(targetUnitMap, m_targets.m_destX, m_targets.m_destY, radius, PUSH_SELF_CENTER, SPELL_TARGETS_FRIENDLY, GetCastingObject());
                    break;
            }
            break;
        case TARGET_ALL_FRIENDLY_UNITS_IN_AREA:
            // Death Pact (in fact selection by player selection)
            if (m_spellInfo->Id == 48743)
            {
                // checked in Spell::CheckCast
                if (m_caster->GetTypeId()==TYPEID_PLAYER)
                    if (Unit* target = m_caster->GetMap()->GetPet(((Player*)m_caster)->GetSelectionGuid()))
                        targetUnitMap.push_back(target);
            }
            // Circle of Healing
            else if (m_spellInfo->SpellFamilyName == SPELLFAMILY_PRIEST && m_spellInfo->SpellVisual[0] == 8253)
            {
                Unit* target = m_targets.getUnitTarget();
                if(!target)
                    target = m_caster;

                uint32 count = 5;
                // Glyph of Circle of Healing
                if(Aura const* glyph = m_caster->GetDummyAura(55675))
                    count += glyph->GetModifier()->m_amount;

                FillRaidOrPartyHealthPriorityTargets(targetUnitMap, m_caster, target, radius, count, true, false, true);
            }
            // Wild Growth
            else if (m_spellInfo->SpellFamilyName == SPELLFAMILY_DRUID && m_spellInfo->SpellIconID == 2864)
            {
                Unit* target = m_targets.getUnitTarget();
                if(!target)
                    target = m_caster;
                uint32 count = CalculateDamage(EFFECT_INDEX_2,m_caster); // stored in dummy effect, affected by mods

                FillRaidOrPartyHealthPriorityTargets(targetUnitMap, m_caster, target, radius, count, true, false, true);
            }
            // Item - Icecrown 25 Heroic/Normal Healer Trinket 2
            else if (m_spellInfo->Id == 71641 || m_spellInfo->Id == 71610)
            {
                FillRaidOrPartyHealthPriorityTargets(targetUnitMap, m_caster, m_caster, radius, 1, true, false, false);
            }
            else
                FillAreaTargets(targetUnitMap, m_targets.m_destX, m_targets.m_destY, radius, PUSH_DEST_CENTER, SPELL_TARGETS_FRIENDLY);
            break;
        // TARGET_SINGLE_PARTY means that the spells can only be casted on a party member and not on the caster (some seals, fire shield from imp, etc..)
        case TARGET_SINGLE_PARTY:
        {
            Unit *target = m_targets.getUnitTarget();
            // Those spells apparently can't be casted on the caster.
            if( target && target != m_caster)
            {
                // Can only be casted on group's members or its pets
                Group  *pGroup = NULL;

                Unit* owner = m_caster->GetCharmerOrOwner();
                Unit *targetOwner = target->GetCharmerOrOwner();
                if(owner)
                {
                    if(owner->GetTypeId() == TYPEID_PLAYER)
                    {
                        if( target == owner )
                        {
                            targetUnitMap.push_back(target);
                            break;
                        }
                        pGroup = ((Player*)owner)->GetGroup();
                    }
                }
                else if (m_caster->GetTypeId() == TYPEID_PLAYER)
                {
                    if( targetOwner == m_caster && target->GetTypeId() == TYPEID_UNIT && ((Creature*)target)->IsPet())
                    {
                        targetUnitMap.push_back(target);
                        break;
                    }
                    pGroup = ((Player*)m_caster)->GetGroup();
                }

                if(pGroup)
                {
                    // Our target can also be a player's pet who's grouped with us or our pet. But can't be controlled player
                    if(targetOwner)
                    {
                        if( targetOwner->GetTypeId() == TYPEID_PLAYER &&
                            target->GetTypeId() == TYPEID_UNIT && (((Creature*)target)->IsPet()) &&
                            target->GetOwnerGuid() == targetOwner->GetObjectGuid() &&
                            pGroup->IsMember(((Player*)targetOwner)->GetObjectGuid()))
                        {
                            targetUnitMap.push_back(target);
                        }
                    }
                    // 1Our target can be a player who is on our group
                    else if (target->GetTypeId() == TYPEID_PLAYER && pGroup->IsMember(((Player*)target)->GetObjectGuid()))
                    {
                        targetUnitMap.push_back(target);
                    }
                }
            }
            break;
        }
        case TARGET_GAMEOBJECT:
            if(m_targets.getGOTarget())
                AddGOTarget(m_targets.getGOTarget(), effIndex);
            break;
        case TARGET_IN_FRONT_OF_CASTER:
        {
            bool inFront = m_spellInfo->SpellVisual[0] != 3879;
            FillAreaTargets(targetUnitMap, m_caster->GetPositionX(), m_caster->GetPositionY(), radius, inFront ? PUSH_IN_FRONT : PUSH_IN_BACK, SPELL_TARGETS_AOE_DAMAGE);
            break;
        }
        case TARGET_LARGE_FRONTAL_CONE:
            FillAreaTargets(targetUnitMap, m_caster->GetPositionX(), m_caster->GetPositionY(), radius, PUSH_IN_FRONT_90, SPELL_TARGETS_AOE_DAMAGE);
            break;
        case TARGET_NARROW_FRONTAL_CONE:
            FillAreaTargets(targetUnitMap, m_caster->GetPositionX(), m_caster->GetPositionY(), radius, PUSH_IN_FRONT_15, SPELL_TARGETS_AOE_DAMAGE);
            break;
        case TARGET_IN_FRONT_OF_CASTER_30:
        {
            if (m_spellInfo->SpellFamilyName == SPELLFAMILY_GENERIC)
                FillAreaTargets(targetUnitMap, m_caster->GetPositionX(), m_caster->GetPositionY(), radius, PUSH_IN_FRONT_30, SPELL_TARGETS_AOE_DAMAGE);
            else
                FillAreaTargets(targetUnitMap, m_caster->GetPositionX(), m_caster->GetPositionY(), radius, PUSH_IN_FRONT_90, SPELL_TARGETS_AOE_DAMAGE);
            break;
        }
        case TARGET_DUELVSPLAYER:
        {
            Unit *target = m_targets.getUnitTarget();
            if(target)
            {
                if(m_caster->IsFriendlyTo(target))
                {
                    targetUnitMap.push_back(target);
                }
                else
                {
                    if(Unit* pUnitTarget = m_caster->SelectMagnetTarget(m_targets.getUnitTarget(), this, effIndex))
                    {
                        m_targets.setUnitTarget(pUnitTarget);
                        targetUnitMap.push_back(pUnitTarget);
                    }
                }
            }
            break;
        }
        case TARGET_GAMEOBJECT_ITEM:
            if(m_targets.getGOTargetGUID())
                AddGOTarget(m_targets.getGOTarget(), effIndex);
            else if(m_targets.getItemTarget())
                AddItemTarget(m_targets.getItemTarget(), effIndex);
            break;
        case TARGET_MASTER:
            if(Unit* owner = m_caster->GetCharmerOrOwner())
                targetUnitMap.push_back(owner);
            break;
        case TARGET_ALL_ENEMY_IN_AREA_CHANNELED:
            // targets the ground, not the units in the area
            if (m_spellInfo->Effect[effIndex]!=SPELL_EFFECT_PERSISTENT_AREA_AURA)
                FillAreaTargets(targetUnitMap, m_targets.m_destX, m_targets.m_destY, radius, PUSH_DEST_CENTER, SPELL_TARGETS_AOE_DAMAGE);
            break;
        case TARGET_MINION:
            if(m_spellInfo->Effect[effIndex] != SPELL_EFFECT_DUEL)
                targetUnitMap.push_back(m_caster);
            break;
        case TARGET_SINGLE_ENEMY:
        {
            if(Unit* pUnitTarget = m_caster->SelectMagnetTarget(m_targets.getUnitTarget(), this, effIndex))
            {
                m_targets.setUnitTarget(pUnitTarget);
                targetUnitMap.push_back(pUnitTarget);
            }
            break;
        }
        case TARGET_AREAEFFECT_PARTY:
        {
            Unit* owner = m_caster->GetCharmerOrOwner();
            Player *pTarget = NULL;

            if(owner)
            {
                targetUnitMap.push_back(m_caster);
                if(owner->GetTypeId() == TYPEID_PLAYER)
                    pTarget = (Player*)owner;
            }
            else if (m_caster->GetTypeId() == TYPEID_PLAYER)
            {
                if(Unit* target = m_targets.getUnitTarget())
                {
                    if( target->GetTypeId() != TYPEID_PLAYER)
                    {
                        if(((Creature*)target)->IsPet())
                        {
                            Unit *targetOwner = target->GetOwner();
                            if(targetOwner->GetTypeId() == TYPEID_PLAYER)
                                pTarget = (Player*)targetOwner;
                        }
                    }
                    else
                        pTarget = (Player*)target;
                }
            }

            Group* pGroup = pTarget ? pTarget->GetGroup() : NULL;

            if(pGroup)
            {
                uint8 subgroup = pTarget->GetSubGroup();

                for(GroupReference *itr = pGroup->GetFirstMember(); itr != NULL; itr = itr->next())
                {
                    Player* Target = itr->getSource();

                    // IsHostileTo check duel and controlled by enemy
                    if(Target && Target->GetSubGroup() == subgroup && !m_caster->IsHostileTo(Target))
                    {
                        if( pTarget->IsWithinDistInMap(Target, radius) )
                            targetUnitMap.push_back(Target);

                        if(Pet* pet = Target->GetPet())
                        {
                            GroupPetList m_groupPets = Target->GetPets();
                            if (!m_groupPets.empty())
                            {
                                for (GroupPetList::const_iterator itr = m_groupPets.begin(); itr != m_groupPets.end(); ++itr)
                                    if (Pet* _pet = Target->GetMap()->GetPet(*itr))
                                        if( pTarget->IsWithinDistInMap(_pet, radius) )
                                            targetUnitMap.push_back(_pet);
                            }
                        }
                    }
                }
            }
            else if (owner)
            {
                if(m_caster->IsWithinDistInMap(owner, radius))
                    targetUnitMap.push_back(owner);
            }
            else if(pTarget)
            {
                targetUnitMap.push_back(pTarget);

                if(Pet* pet = pTarget->GetPet())
                    if( m_caster->IsWithinDistInMap(pet, radius) )
                        targetUnitMap.push_back(pet);
            }
            break;
        }
        case TARGET_SCRIPT:
        {
            if(m_targets.getUnitTarget())
                targetUnitMap.push_back(m_targets.getUnitTarget());
            if(m_targets.getItemTarget())
                AddItemTarget(m_targets.getItemTarget(), effIndex);
            break;
        }
        case TARGET_SELF_FISHING:
            targetUnitMap.push_back(m_caster);
            break;
        case TARGET_CHAIN_HEAL:
        {
            Unit* pUnitTarget = m_targets.getUnitTarget();
            if(!pUnitTarget)
                break;

            if (EffectChainTarget <= 1)
                targetUnitMap.push_back(pUnitTarget);
            else
            {
                unMaxTargets = EffectChainTarget;
                float max_range = radius + unMaxTargets * CHAIN_SPELL_JUMP_RADIUS;

                UnitList tempTargetUnitMap;

                FillAreaTargets(tempTargetUnitMap, m_caster->GetPositionX(), m_caster->GetPositionY(), max_range, PUSH_SELF_CENTER, SPELL_TARGETS_FRIENDLY);

                if (m_caster != pUnitTarget && std::find(tempTargetUnitMap.begin(), tempTargetUnitMap.end(), m_caster) == tempTargetUnitMap.end())
                    tempTargetUnitMap.push_front(m_caster);

                tempTargetUnitMap.sort(TargetDistanceOrder(pUnitTarget));

                if (tempTargetUnitMap.empty())
                    break;

                if (*tempTargetUnitMap.begin() == pUnitTarget)
                    tempTargetUnitMap.erase(tempTargetUnitMap.begin());

                targetUnitMap.push_back(pUnitTarget);
                uint32 t = unMaxTargets - 1;
                Unit *prev = pUnitTarget;
                std::list<Unit*>::iterator next = tempTargetUnitMap.begin();

                while(t && next != tempTargetUnitMap.end())
                {
                    if(!prev->IsWithinDist(*next, CHAIN_SPELL_JUMP_RADIUS))
                        break;

                    if(!prev->IsWithinLOSInMap(*next))
                    {
                        ++next;
                        continue;
                    }

                    if((*next)->GetHealth() == (*next)->GetMaxHealth())
                    {
                        next = tempTargetUnitMap.erase(next);
                        continue;
                    }

                    prev = *next;
                    targetUnitMap.push_back(prev);
                    tempTargetUnitMap.erase(next);
                    tempTargetUnitMap.sort(TargetDistanceOrder(prev));
                    next = tempTargetUnitMap.begin();

                    --t;
                }
            }
            break;
        }
        case TARGET_CURRENT_ENEMY_COORDINATES:
        {
            Unit* currentTarget = m_targets.getUnitTarget();
            if(currentTarget)
            {
                targetUnitMap.push_back(currentTarget);
                m_targets.setDestination(currentTarget->GetPositionX(), currentTarget->GetPositionY(), currentTarget->GetPositionZ());
                if(m_spellInfo->EffectImplicitTargetB[effIndex] == TARGET_ALL_ENEMY_IN_AREA_INSTANT)
                    FillAreaTargets(targetUnitMap, currentTarget->GetPositionX(), currentTarget->GetPositionY(), radius, PUSH_TARGET_CENTER, SPELL_TARGETS_AOE_DAMAGE);
            }
            break;
        }
        case TARGET_AREAEFFECT_PARTY_AND_CLASS:
        {
            Player* targetPlayer = m_targets.getUnitTarget() && m_targets.getUnitTarget()->GetTypeId() == TYPEID_PLAYER
                ? (Player*)m_targets.getUnitTarget() : NULL;

            Group* pGroup = targetPlayer ? targetPlayer->GetGroup() : NULL;
            if(pGroup)
            {
                for(GroupReference *itr = pGroup->GetFirstMember(); itr != NULL; itr = itr->next())
                {
                    Player* Target = itr->getSource();

                    // IsHostileTo check duel and controlled by enemy
                    if( Target && targetPlayer->IsWithinDistInMap(Target, radius) &&
                        targetPlayer->getClass() == Target->getClass() &&
                        !m_caster->IsHostileTo(Target) )
                    {
                        targetUnitMap.push_back(Target);
                    }
                }
            }
            else if(m_targets.getUnitTarget())
                targetUnitMap.push_back(m_targets.getUnitTarget());
            break;
        }
        case TARGET_TABLE_X_Y_Z_COORDINATES:
        {
            SpellTargetPosition const* st = sSpellMgr.GetSpellTargetPosition(m_spellInfo->Id);
            if(st)
            {
                // teleport spells are handled in another way
                if (m_spellInfo->Effect[effIndex] == SPELL_EFFECT_TELEPORT_UNITS)
                    break;
                if (st->target_mapId == m_caster->GetMapId())
                    m_targets.setDestination(st->target_X, st->target_Y, st->target_Z);
                else
                    sLog.outError( "SPELL: wrong map (%u instead %u) target coordinates for spell ID %u", st->target_mapId, m_caster->GetMapId(), m_spellInfo->Id );
            }
            else
                sLog.outError( "SPELL: unknown target coordinates for spell ID %u", m_spellInfo->Id );
            break;
        }
        case TARGET_INFRONT_OF_VICTIM:
        case TARGET_BEHIND_VICTIM:
        case TARGET_RIGHT_FROM_VICTIM:
        case TARGET_LEFT_FROM_VICTIM:
        {
            Unit *pTarget = NULL;

            // explicit cast data from client or server-side cast
            // some spell at client send caster
            if(m_targets.getUnitTarget() && m_targets.getUnitTarget()!=m_caster)
                pTarget = m_targets.getUnitTarget();
            else if(m_caster->getVictim())
                pTarget = m_caster->getVictim();
            else if(m_caster->GetTypeId() == TYPEID_PLAYER)
                pTarget = ObjectAccessor::GetUnit(*m_caster, ((Player*)m_caster)->GetSelectionGuid());

            if(pTarget)
            {
                float angle = 0.0f;
                float dist = (radius && targetMode != TARGET_BEHIND_VICTIM) ? radius : CONTACT_DISTANCE;

                switch(targetMode)
                {
                    case TARGET_INFRONT_OF_VICTIM:                      break;
                    case TARGET_BEHIND_VICTIM:      angle = M_PI_F;       break;
                    case TARGET_RIGHT_FROM_VICTIM:  angle = -M_PI_F / 2;  break;
                    case TARGET_LEFT_FROM_VICTIM:   angle = M_PI_F / 2;   break;
                }

                float _target_x, _target_y, _target_z;
                pTarget->GetClosePoint(_target_x, _target_y, _target_z, pTarget->GetObjectBoundingRadius(), dist, angle);
                if(pTarget->IsWithinLOS(_target_x, _target_y, _target_z))
                {
                    targetUnitMap.push_back(m_caster);
                    m_targets.setDestination(_target_x, _target_y, _target_z);
                }
            }
            break;
        }
        case TARGET_DYNAMIC_OBJECT_COORDINATES:
            // if parent spell create dynamic object extract area from it
            if(DynamicObject* dynObj = m_caster->GetDynObject(m_triggeredByAuraSpell ? m_triggeredByAuraSpell->Id : m_spellInfo->Id))
                m_targets.setDestination(dynObj->GetPositionX(), dynObj->GetPositionY(), dynObj->GetPositionZ());
            break;

        case TARGET_DYNAMIC_OBJECT_FRONT:
        case TARGET_DYNAMIC_OBJECT_BEHIND:
        case TARGET_DYNAMIC_OBJECT_LEFT_SIDE:
        case TARGET_DYNAMIC_OBJECT_RIGHT_SIDE:
        {
            if (!(m_targets.m_targetMask & TARGET_FLAG_DEST_LOCATION))
            {
                // General override, we don't want to use max spell range here.
                // Note: 0.0 radius is also for index 36. It is possible that 36 must be defined as
                // "at the base of", in difference to 0 which appear to be "directly in front of".
                // TODO: some summoned will make caster be half inside summoned object. Need to fix
                // that in the below code (nearpoint vs closepoint, etc).
                if (m_spellInfo->EffectRadiusIndex[effIndex] == 0)
                    radius = 0.0f;

                if (m_spellInfo->Id == 50019)               // Hawk Hunting, problematic 50K radius
                    radius = 10.0f;

                float angle = m_caster->GetOrientation();
                switch(targetMode)
                {
                    case TARGET_DYNAMIC_OBJECT_FRONT:                           break;
                    case TARGET_DYNAMIC_OBJECT_BEHIND:      angle += M_PI_F;      break;
                    case TARGET_DYNAMIC_OBJECT_LEFT_SIDE:   angle += M_PI_F / 2;  break;
                    case TARGET_DYNAMIC_OBJECT_RIGHT_SIDE:  angle -= M_PI_F / 2;  break;
                }

                float x, y;
                m_caster->GetNearPoint2D(x, y, radius, angle);
                m_targets.setDestination(x, y, m_caster->GetPositionZ());
            }

            targetUnitMap.push_back(m_caster);
            break;
        }
        case TARGET_POINT_AT_NORTH:
        case TARGET_POINT_AT_SOUTH:
        case TARGET_POINT_AT_EAST:
        case TARGET_POINT_AT_WEST:
        case TARGET_POINT_AT_NE:
        case TARGET_POINT_AT_NW:
        case TARGET_POINT_AT_SE:
        case TARGET_POINT_AT_SW:
        {

            if (!(m_targets.m_targetMask & TARGET_FLAG_DEST_LOCATION))
            {
                Unit* currentTarget = m_targets.getUnitTarget() ? m_targets.getUnitTarget() : m_caster;
                float angle = currentTarget != m_caster ? currentTarget->GetAngle(m_caster) : m_caster->GetOrientation();

                switch(targetMode)
                {
                    case TARGET_POINT_AT_NORTH:                         break;
                    case TARGET_POINT_AT_SOUTH: angle +=   M_PI_F;        break;
                    case TARGET_POINT_AT_EAST:  angle -=   M_PI_F / 2;    break;
                    case TARGET_POINT_AT_WEST:  angle +=   M_PI_F / 2;    break;
                    case TARGET_POINT_AT_NE:    angle -=   M_PI_F / 4;    break;
                    case TARGET_POINT_AT_NW:    angle +=   M_PI_F / 4;    break;
                    case TARGET_POINT_AT_SE:    angle -= 3*M_PI_F / 4;    break;
                    case TARGET_POINT_AT_SW:    angle += 3*M_PI_F / 4;    break;
                }

                float x, y;
                currentTarget->GetNearPoint2D(x, y, radius, angle);
                m_targets.setDestination(x, y, currentTarget->GetPositionZ());
            }
            break;
        }
        case TARGET_DIRECTLY_FORWARD:
        {
            if (!(m_targets.m_targetMask & TARGET_FLAG_DEST_LOCATION))
            {
                SpellRangeEntry const* rEntry = sSpellRangeStore.LookupEntry(m_spellInfo->rangeIndex);
                float minRange = GetSpellMinRange(rEntry);
                float maxRange = GetSpellMaxRange(rEntry);
                float dist = minRange+ rand_norm_f()*(maxRange-minRange);

                float _target_x, _target_y, _target_z;
                m_caster->GetClosePoint(_target_x, _target_y, _target_z, m_caster->GetObjectBoundingRadius(), dist);
                m_targets.setDestination(_target_x, _target_y, _target_z);
            }

            targetUnitMap.push_back(m_caster);
            break;
        }
        case TARGET_EFFECT_SELECT:
        {
            // add here custom effects that need default target.
            // FOR EVERY TARGET TYPE THERE IS A DIFFERENT FILL!!
            if (m_spellInfo->SpellFamilyFlags2 & UI64LIT (0x00000020) && m_spellInfo->SpellIconID == 3217)
            {
                targetUnitMap.push_back(m_caster);
                break;
            }
            switch(m_spellInfo->Effect[effIndex])
            {
                case SPELL_EFFECT_DUMMY:
                {
                    switch(m_spellInfo->Id)
                    {
                        case 20577:                         // Cannibalize
                        {
                            WorldObject* result = FindCorpseUsing<MaNGOS::CannibalizeObjectCheck> ();

                            if(result)
                            {
                                switch(result->GetTypeId())
                                {
                                    case TYPEID_UNIT:
                                    case TYPEID_PLAYER:
                                        targetUnitMap.push_back((Unit*)result);
                                        break;
                                    case TYPEID_CORPSE:
                                        m_targets.setCorpseTarget((Corpse*)result);
                                        if (Player* owner = ObjectAccessor::FindPlayer(((Corpse*)result)->GetOwnerGuid()))
                                            targetUnitMap.push_back(owner);
                                        break;
                                }
                            }
                            else
                            {
                                // clear cooldown at fail
                                if (m_caster->GetTypeId() == TYPEID_PLAYER)
                                    ((Player*)m_caster)->RemoveSpellCooldown(m_spellInfo->Id, true);
                                SendCastResult(SPELL_FAILED_NO_EDIBLE_CORPSES);
                                finish(false);
                            }
                            break;
                        }
                        default:
                            if (m_targets.getUnitTarget())
                                targetUnitMap.push_back(m_targets.getUnitTarget());
                            break;
                    }
                    break;
                }
                case SPELL_EFFECT_BIND:
                case SPELL_EFFECT_RESURRECT:
                case SPELL_EFFECT_PARRY:
                case SPELL_EFFECT_BLOCK:
                case SPELL_EFFECT_CREATE_ITEM:
                case SPELL_EFFECT_TRIGGER_SPELL:
                case SPELL_EFFECT_TRIGGER_MISSILE:
                case SPELL_EFFECT_LEARN_SPELL:
                case SPELL_EFFECT_SKILL_STEP:
                case SPELL_EFFECT_PROFICIENCY:
                case SPELL_EFFECT_SUMMON_OBJECT_WILD:
                case SPELL_EFFECT_SELF_RESURRECT:
                case SPELL_EFFECT_REPUTATION:
                case SPELL_EFFECT_SEND_TAXI:
                    if (m_targets.getUnitTarget())
                        targetUnitMap.push_back(m_targets.getUnitTarget());
                    // Triggered spells have additional spell targets - cast them even if no explicit unit target is given (required for spell 50516 for example)
                    else if (m_spellInfo->Effect[effIndex] == SPELL_EFFECT_TRIGGER_SPELL)
                        targetUnitMap.push_back(m_caster);
                    break;
                case SPELL_EFFECT_FRIEND_SUMMON:
                case SPELL_EFFECT_SUMMON_PLAYER:
                    if (m_caster->GetTypeId()==TYPEID_PLAYER && !((Player*)m_caster)->GetSelectionGuid().IsEmpty())
                        if (Player* target = sObjectMgr.GetPlayer(((Player*)m_caster)->GetSelectionGuid()))
                            targetUnitMap.push_back(target);
                    break;
                case SPELL_EFFECT_RESURRECT_NEW:
                    if (m_targets.getUnitTarget())
                        targetUnitMap.push_back(m_targets.getUnitTarget());
                    if (m_targets.getCorpseTargetGUID())
                    {
                        Corpse *corpse = m_caster->GetMap()->GetCorpse(m_targets.getCorpseTargetGUID());
                        if(corpse)
                        {
                            Player* owner = ObjectAccessor::FindPlayer(corpse->GetOwnerGuid());
                            if(owner)
                                targetUnitMap.push_back(owner);
                        }
                    }
                    break;
                case SPELL_EFFECT_SUMMON:
                case SPELL_EFFECT_SUMMON_CHANGE_ITEM:
                case SPELL_EFFECT_TRANS_DOOR:
                case SPELL_EFFECT_ADD_FARSIGHT:
                case SPELL_EFFECT_APPLY_GLYPH:
                case SPELL_EFFECT_STUCK:
                case SPELL_EFFECT_BREAK_PLAYER_TARGETING:
                case SPELL_EFFECT_SUMMON_ALL_TOTEMS:
                case SPELL_EFFECT_FEED_PET:
                case SPELL_EFFECT_DESTROY_ALL_TOTEMS:
                case SPELL_EFFECT_SKILL:
                    targetUnitMap.push_back(m_caster);
                    break;
                case SPELL_EFFECT_LEARN_PET_SPELL:
                    if (Pet* pet = m_caster->GetPet())
                        targetUnitMap.push_back(pet);
                    break;
                case SPELL_EFFECT_ENCHANT_ITEM:
                case SPELL_EFFECT_ENCHANT_ITEM_TEMPORARY:
                case SPELL_EFFECT_ENCHANT_ITEM_PRISMATIC:
                case SPELL_EFFECT_DISENCHANT:
                case SPELL_EFFECT_PROSPECTING:
                case SPELL_EFFECT_MILLING:
                    if (m_targets.getItemTarget())
                        AddItemTarget(m_targets.getItemTarget(), effIndex);
                    break;
                case SPELL_EFFECT_APPLY_AURA:
                    switch(m_spellInfo->EffectApplyAuraName[effIndex])
                    {
                        case SPELL_AURA_ADD_FLAT_MODIFIER:  // some spell mods auras have 0 target modes instead expected TARGET_SELF(1) (and present for other ranks for same spell for example)
                        case SPELL_AURA_ADD_PCT_MODIFIER:
                        case SPELL_AURA_MOD_RANGED_ATTACK_POWER:
                        case SPELL_AURA_MOD_ATTACK_POWER:
                        case SPELL_AURA_MOD_HEALING_DONE:
                        case SPELL_AURA_MOD_DAMAGE_DONE:
                            targetUnitMap.push_back(m_caster);
                            break;
                        default:                            // apply to target in other case
                            if (m_targets.getUnitTarget())
                                targetUnitMap.push_back(m_targets.getUnitTarget());
                            break;
                    }
                    break;
                case SPELL_EFFECT_APPLY_AREA_AURA_PARTY:
                    // AreaAura
                    if(m_spellInfo->Attributes == 0x9050000 || m_spellInfo->Attributes == 0x10000)
                        SetTargetMap(effIndex, TARGET_AREAEFFECT_PARTY, targetUnitMap);
                    break;
                case SPELL_EFFECT_SKIN_PLAYER_CORPSE:
                    if (m_targets.getUnitTarget())
                        targetUnitMap.push_back(m_targets.getUnitTarget());
                    else if (m_targets.getCorpseTargetGUID())
                    {
                        if (Corpse *corpse = m_caster->GetMap()->GetCorpse(m_targets.getCorpseTargetGUID()))
                            if (Player* owner = ObjectAccessor::FindPlayer(corpse->GetOwnerGuid()))
                                targetUnitMap.push_back(owner);
                    }
                    break;
                default:
                    break;
            }
            break;
        }
        default:
            //sLog.outError( "SPELL: Unknown implicit target (%u) for spell ID %u", targetMode, m_spellInfo->Id );
            break;
    }

    if (unMaxTargets && targetUnitMap.size() > unMaxTargets)
    {
        // make sure one unit is always removed per iteration
        uint32 removed_utarget = 0;
        for (UnitList::iterator itr = targetUnitMap.begin(), next; itr != targetUnitMap.end(); itr = next)
        {
            next = itr;
            ++next;
            if (!*itr) continue;
            if ((*itr) == m_targets.getUnitTarget())
            {
                targetUnitMap.erase(itr);
                removed_utarget = 1;
                //        break;
            }
        }
        // remove random units from the map
        while (targetUnitMap.size() > unMaxTargets - removed_utarget)
        {
            uint32 poz = urand(0, targetUnitMap.size()-1);
            for (UnitList::iterator itr = targetUnitMap.begin(); itr != targetUnitMap.end(); ++itr, --poz)
            {
                if (!*itr) continue;

                if (!poz)
                {
                    targetUnitMap.erase(itr);
                    break;
                }
            }
        }
        // the player's target will always be added to the map
        if (removed_utarget && m_targets.getUnitTarget())
            targetUnitMap.push_back(m_targets.getUnitTarget());
    }
}

void Spell::prepare(SpellCastTargets const* targets, Aura* triggeredByAura)
{
    m_targets = *targets;

    m_spellState = SPELL_STATE_PREPARING;

    m_castPositionX = m_caster->GetPositionX();
    m_castPositionY = m_caster->GetPositionY();
    m_castPositionZ = m_caster->GetPositionZ();
    m_castOrientation = m_caster->GetOrientation();

    if(triggeredByAura)
        m_triggeredByAuraSpell  = triggeredByAura->GetSpellProto();

    // create and add update event for this spell
    SpellEvent* Event = new SpellEvent(this);
    m_caster->m_Events.AddEvent(Event, m_caster->m_Events.CalculateTime(1));

    //Prevent casting at cast another spell (ServerSide check)
    if(m_caster->IsNonMeleeSpellCasted(false, true, true) && m_cast_count)
    {
        SendCastResult(SPELL_FAILED_SPELL_IN_PROGRESS);
        finish(false);
        return;
    }

    if(uint8 result = sObjectMgr.IsSpellDisabled(m_spellInfo->Id))
    {
        if(m_caster->GetTypeId() == TYPEID_PLAYER)
        {
            sLog.outDebug("Player %s cast a spell %u which was disabled by server administrator",   m_caster->GetName(), m_spellInfo->Id);
            if(result == 2)
            sLog.outChar("Player %s cast a spell %u which was disabled by server administrator and marked as CheatSpell",   m_caster->GetName(), m_spellInfo->Id);
        }
        SendCastResult(SPELL_FAILED_SPELL_UNAVAILABLE);
        finish(false);
        return;
    }

    // Fill cost data
    m_powerCost = CalculatePowerCost(m_spellInfo, m_caster, this, m_CastItem);

    SpellCastResult result = CheckCast(true);
    if(result != SPELL_CAST_OK && !IsAutoRepeat())          //always cast autorepeat dummy for triggering
    {
        if(triggeredByAura)
        {
            SendChannelUpdate(0);
            triggeredByAura->SetAuraDuration(0);
        }
        SendCastResult(result);
        finish(false);
        return;
    }

    // Prepare data for triggers
    prepareDataForTriggerSystem();

    // calculate cast time (calculated after first CheckCast check to prevent charge counting for first CheckCast fail)
    m_casttime = GetSpellCastTime(m_spellInfo, this);

    // set timer base at cast time
    ReSetTimer();

    // stealth must be removed at cast starting (at show channel bar)
    // skip triggered spell (item equip spell casting and other not explicit character casts/item uses)
    if ( !m_IsTriggeredSpell && isSpellBreakStealth(m_spellInfo) )
        m_caster->RemoveAurasWithInterruptFlags(AURA_INTERRUPT_FLAG_CAST);

    // add non-triggered (with cast time and without)
    if (!m_IsTriggeredSpell)
    {
        // add to cast type slot
        m_caster->SetCurrentCastedSpell( this );

        // will show cast bar
        SendSpellStart();

        TriggerGlobalCooldown();
    }
    // execute triggered without cast time explicitly in call point
    else if(m_timer == 0)
        cast(true);
    // else triggered with cast time will execute execute at next tick or later
    // without adding to cast type slot
    // will not show cast bar but will show effects at casting time etc
}

void Spell::cancel()
{
    if(m_spellState == SPELL_STATE_FINISHED)
        return;

    // channeled spells don't display interrupted message even if they are interrupted, possible other cases with no "Interrupted" message
    bool sendInterrupt = IsChanneledSpell(m_spellInfo) ? false : true;

    m_autoRepeat = false;
    switch (m_spellState)
    {
        case SPELL_STATE_PREPARING:
            CancelGlobalCooldown();

            //(no break)
        case SPELL_STATE_DELAYED:
        {
            SendInterrupted(0);

            if (sendInterrupt)
                SendCastResult(SPELL_FAILED_INTERRUPTED);
        } break;

        case SPELL_STATE_CASTING:
        {
            for(std::list<TargetInfo>::const_iterator ihit= m_UniqueTargetInfo.begin(); ihit != m_UniqueTargetInfo.end(); ++ihit)
            {
                if( ihit->missCondition == SPELL_MISS_NONE )
                {
                    Unit* unit = m_caster->GetObjectGuid() == (*ihit).targetGUID ? m_caster : ObjectAccessor::GetUnit(*m_caster, ihit->targetGUID);
                    if( unit && unit->isAlive() )
                        unit->RemoveAurasByCasterSpell(m_spellInfo->Id, m_caster->GetGUID());
                }
            }

            SendChannelUpdate(0);
            SendInterrupted(0);

            if (sendInterrupt)
                SendCastResult(SPELL_FAILED_INTERRUPTED);
        } break;

        default:
        {
        } break;
    }

    finish(false);
    m_caster->RemoveDynObject(m_spellInfo->Id);
    m_caster->RemoveGameObject(m_spellInfo->Id, true);
}

void Spell::cast(bool skipCheck)
{
    SetExecutedCurrently(true);

    if (!m_caster->CheckAndIncreaseCastCounter())
    {
        if (m_triggeredByAuraSpell)
            sLog.outError("Spell %u triggered by aura spell %u too deep in cast chain for cast. Cast not allowed for prevent overflow stack crash.", m_spellInfo->Id, m_triggeredByAuraSpell->Id);
        else
            sLog.outError("Spell %u too deep in cast chain for cast. Cast not allowed for prevent overflow stack crash.", m_spellInfo->Id);

        SendCastResult(SPELL_FAILED_ERROR);
        finish(false);
        SetExecutedCurrently(false);
        return;
    }

    // update pointers base at GUIDs to prevent access to already nonexistent object
    UpdatePointers();

    // cancel at lost main target unit
    if(!m_targets.getUnitTarget() && m_targets.getUnitTargetGUID() && m_targets.getUnitTargetGUID() != m_caster->GetGUID())
    {
        cancel();
        m_caster->DecreaseCastCounter();
        SetExecutedCurrently(false);
        return;
    }

    if(m_caster->GetTypeId() != TYPEID_PLAYER && m_targets.getUnitTarget() && m_targets.getUnitTarget() != m_caster)
        m_caster->SetInFront(m_targets.getUnitTarget());

    SpellCastResult castResult = CheckPower();
    if(castResult != SPELL_CAST_OK)
    {
        SendCastResult(castResult);
        finish(false);
        m_caster->DecreaseCastCounter();
        SetExecutedCurrently(false);
        return;
    }

    // triggered cast called from Spell::prepare where it was already checked
    if(!skipCheck)
    {
        castResult = CheckCast(false);
        if(castResult != SPELL_CAST_OK)
        {
            SendCastResult(castResult);
            finish(false);
            m_caster->DecreaseCastCounter();
            SetExecutedCurrently(false);
            return;
        }
    }

    if (m_spellInfo->Id == 32592)
        if(const SpellEntry* spellInfo = sSpellStore.LookupEntry(m_spellInfo->Id))
            const_cast<SpellEntry*>(spellInfo)->Attributes |= SPELL_ATTR_UNAFFECTED_BY_INVULNERABILITY;

    if (m_spellInfo->Id == 64380) //hack for faster Shattering Throw trigering
        if(const SpellEntry* spellInfo = sSpellStore.LookupEntry(m_spellInfo->Id))
            const_cast<SpellEntry*>(spellInfo)->CastingTimeIndex = 1;

    // Hack for Spirit of Redemption because wrong data in dbc
    if (m_spellInfo->Id == 27827)
        if(const SpellEntry* spellInfo = sSpellStore.LookupEntry(m_spellInfo->Id))
            const_cast<SpellEntry*>(spellInfo)->AuraInterruptFlags = 0;

    if (m_spellInfo->Id == 32592)                           // Mass Dispel - immunity bypass hack
        if(const SpellEntry* spellInfo = sSpellStore.LookupEntry(m_spellInfo->Id))
            const_cast<SpellEntry*>(spellInfo)->Attributes |= SPELL_ATTR_UNAFFECTED_BY_INVULNERABILITY;

    // different triggred (for caster) and precast (casted before apply effect to target) cases
    switch(m_spellInfo->SpellFamilyName)
    {
        case SPELLFAMILY_GENERIC:
        {
            // Bandages
            if (m_spellInfo->Mechanic == MECHANIC_BANDAGE)
                AddPrecastSpell(11196);                     // Recently Bandaged
            // Stoneskin
            else if (m_spellInfo->Id == 20594)
                AddTriggeredSpell(65116);                   // Stoneskin - armor 10% for 8 sec
            // Chaos Bane strength buff
            else if (m_spellInfo->Id == 71904)
                AddTriggeredSpell(73422);
            else if (m_spellInfo->Id == 74607)
                AddTriggeredSpell(74610);                  // Fiery combustion
            else if (m_spellInfo->Id == 74799)
                AddTriggeredSpell(74800);                  // Soul consumption
            break;
        }
        case SPELLFAMILY_MAGE:
        {
            // Ice Block
            if (m_spellInfo->SpellFamilyFlags & UI64LIT(0x0000008000000000))
                AddPrecastSpell(41425);                     // Hypothermia
            // Fingers of Frost
            else if (m_spellInfo->Id == 44544)
                AddPrecastSpell(74396);                     // Fingers of Frost
            break;
        }
        case SPELLFAMILY_WARRIOR:
        {
            // Shattering Throw
            if (m_spellInfo->Id == 64382)
                AddTriggeredSpell(64380);                    // Shattering Throw
            // Shield Slam
            else if ((m_spellInfo->SpellFamilyFlags & UI64LIT(0x0000020000000000)) && m_spellInfo->Category==1209)
            {
                if (m_caster->HasAura(58375))               // Glyph of Blocking
                    AddTriggeredSpell(58374);               // Glyph of Blocking
            }
            // Shattering Throw
            else if (m_spellInfo->Id == 64382)
                AddTriggeredSpell(64380);                     // Shattering Throw
            break;
        }
        case SPELLFAMILY_PRIEST:
        {
            // Power Word: Shield
            if (m_spellInfo->Mechanic == MECHANIC_SHIELD &&
                (m_spellInfo->SpellFamilyFlags & UI64LIT(0x0000000000000001)))
                AddPrecastSpell(6788);                      // Weakened Soul
            // Prayer of Mending (jump animation), we need formal caster instead original for correct animation
            else if (m_spellInfo->SpellFamilyFlags & UI64LIT(0x0000002000000000))
                AddTriggeredSpell(41637);

            switch(m_spellInfo->Id)
            {
                case 15237: AddTriggeredSpell(23455); break;// Holy Nova, rank 1
                case 15430: AddTriggeredSpell(23458); break;// Holy Nova, rank 2
                case 15431: AddTriggeredSpell(23459); break;// Holy Nova, rank 3
                case 27799: AddTriggeredSpell(27803); break;// Holy Nova, rank 4
                case 27800: AddTriggeredSpell(27804); break;// Holy Nova, rank 5
                case 27801: AddTriggeredSpell(27805); break;// Holy Nova, rank 6
                case 25331: AddTriggeredSpell(25329); break;// Holy Nova, rank 7
                case 48077: AddTriggeredSpell(48075); break;// Holy Nova, rank 8
                case 48078: AddTriggeredSpell(48076); break;// Holy Nova, rank 9
                default:break;
            }
            break;
        }
        case SPELLFAMILY_DRUID:
        {
            // Faerie Fire (Feral)
            if (m_spellInfo->Id == 16857 && m_caster->GetShapeshiftForm() != FORM_CAT)
                AddTriggeredSpell(60089);
            // Berserk (Bear Mangle part)
            else if (m_spellInfo->Id == 50334)
                AddTriggeredSpell(58923);
            break;
        }
        case SPELLFAMILY_ROGUE:
            // Fan of Knives (main hand)
            if (m_spellInfo->Id == 51723 && m_caster->GetTypeId() == TYPEID_PLAYER &&
                ((Player*)m_caster)->haveOffhandWeapon())
            {
                AddTriggeredSpell(52874);                   // Fan of Knives (offhand)
            }
            break;
        case SPELLFAMILY_HUNTER:
        {
            // Lock and Load
            if (m_spellInfo->Id == 56453)
                AddPrecastSpell(67544);                     // Lock and Load Marker
            break;
        }
        case SPELLFAMILY_PALADIN:
        {
            // Hand of Reckoning
            if (m_spellInfo->Id == 62124)
            {
                if (m_targets.getUnitTarget() && m_targets.getUnitTarget()->getVictim() != m_caster)
                    AddPrecastSpell(67485);                 // Hand of Rekoning (no typos in name ;) )
            }
            // Divine Shield, Divine Protection or Hand of Protection
            else if (m_spellInfo->SpellFamilyFlags & UI64LIT(0x0000000000400080))
            {
                AddPrecastSpell(25771);                     // Forbearance
                AddPrecastSpell(61987);                     // Avenging Wrath Marker
            }
            // Lay on Hands
            else if (m_spellInfo->SpellFamilyFlags & UI64LIT(0x0000000000008000))
            {
                // only for self cast
                if (m_caster == m_targets.getUnitTarget())
                    AddPrecastSpell(25771);                     // Forbearance
            }
            // Avenging Wrath
            else if (m_spellInfo->SpellFamilyFlags & UI64LIT(0x0000200000000000))
                AddPrecastSpell(61987);                     // Avenging Wrath Marker
            break;
        }
        case SPELLFAMILY_SHAMAN:
        {
            // Bloodlust
            if (m_spellInfo->Id == 2825)
                AddPrecastSpell(57724);                     // Sated
            // Heroism
            else if (m_spellInfo->Id == 32182)
                AddPrecastSpell(57723);                     // Exhaustion
            // Spirit Walk
            else if (m_spellInfo->Id == 58875)
                AddPrecastSpell(58876);
            // Totem of Wrath
            else if (m_spellInfo->Effect[EFFECT_INDEX_0]==SPELL_EFFECT_APPLY_AREA_AURA_RAID && m_spellInfo->SpellFamilyFlags & UI64LIT(0x0000000004000000))
                // only for main totem spell cast
                AddTriggeredSpell(30708);                   // Totem of Wrath
            break;
        }
        case SPELLFAMILY_DEATHKNIGHT:
        {
            // Chains of Ice
            if (m_spellInfo->Id == 45524)
                AddTriggeredSpell(55095);                   // Frost Fever
            break;
        }
        default:
            break;
    }

    // traded items have trade slot instead of guid in m_itemTargetGUID
    // set to real guid to be sent later to the client
    m_targets.updateTradeSlotItem();

    if (m_caster->GetTypeId() == TYPEID_PLAYER)
    {
        if (!m_IsTriggeredSpell && m_CastItem)
            ((Player*)m_caster)->GetAchievementMgr().UpdateAchievementCriteria(ACHIEVEMENT_CRITERIA_TYPE_USE_ITEM, m_CastItem->GetEntry());

        ((Player*)m_caster)->GetAchievementMgr().UpdateAchievementCriteria(ACHIEVEMENT_CRITERIA_TYPE_CAST_SPELL, m_spellInfo->Id);
    }

    FillTargetMap();

    if(m_spellState == SPELL_STATE_FINISHED)                // stop cast if spell marked as finish somewhere in FillTargetMap
    {
        m_caster->DecreaseCastCounter();
        SetExecutedCurrently(false);
        return;
    }

    // CAST SPELL
    SendSpellCooldown();

    TakePower();
    TakeReagents();                                         // we must remove reagents before HandleEffects to allow place crafted item in same slot

    SendCastResult(castResult);
    SendSpellGo();                                          // we must send smsg_spell_go packet before m_castItem delete in TakeCastItem()...

    InitializeDamageMultipliers();

    // Okay, everything is prepared. Now we need to distinguish between immediate and evented delayed spells
    if (m_spellInfo->speed > 0.0f)
    {

        // Remove used for cast item if need (it can be already NULL after TakeReagents call
        // in case delayed spell remove item at cast delay start
        TakeCastItem();

        // fill initial spell damage from caster for delayed casted spells
        for(std::list<TargetInfo>::iterator ihit = m_UniqueTargetInfo.begin(); ihit != m_UniqueTargetInfo.end(); ++ihit)
            HandleDelayedSpellLaunch(&(*ihit));

        // Okay, maps created, now prepare flags
        m_immediateHandled = false;
        m_spellState = SPELL_STATE_DELAYED;
        SetDelayStart(0);
    }
    else
    {
        // Immediate spell, no big deal
        handle_immediate();
    }

    m_caster->DecreaseCastCounter();
    SetExecutedCurrently(false);
}

void Spell::handle_immediate()
{
    // start channeling if applicable
    if(IsChanneledSpell(m_spellInfo))
    {
        int32 duration = m_caster->CalculateBaseSpellDuration(m_spellInfo);
        if (duration)
        {
            m_spellState = SPELL_STATE_CASTING;
            SendChannelStart(duration);
        }
    }

    // process immediate effects (items, ground, etc.) also initialize some variables
    _handle_immediate_phase();

    for(std::list<TargetInfo>::iterator ihit = m_UniqueTargetInfo.begin(); ihit != m_UniqueTargetInfo.end(); ++ihit)
        DoAllEffectOnTarget(&(*ihit));

    for(std::list<GOTargetInfo>::iterator ihit = m_UniqueGOTargetInfo.begin(); ihit != m_UniqueGOTargetInfo.end(); ++ihit)
        DoAllEffectOnTarget(&(*ihit));

    // spell is finished, perform some last features of the spell here
    _handle_finish_phase();

    // Remove used for cast item if need (it can be already NULL after TakeReagents call
    TakeCastItem();

    if(m_spellState != SPELL_STATE_CASTING)
        finish(true);                                       // successfully finish spell cast (not last in case autorepeat or channel spell)
}

uint64 Spell::handle_delayed(uint64 t_offset)
{
    uint64 next_time = 0;

    if (!m_immediateHandled)
    {
        _handle_immediate_phase();
        m_immediateHandled = true;
    }

    // now recheck units targeting correctness (need before any effects apply to prevent adding immunity at first effect not allow apply second spell effect and similar cases)
    for(std::list<TargetInfo>::iterator ihit = m_UniqueTargetInfo.begin(); ihit != m_UniqueTargetInfo.end(); ++ihit)
    {
        if (ihit->processed == false)
        {
            if ( ihit->timeDelay <= t_offset )
                DoAllEffectOnTarget(&(*ihit));
            else if( next_time == 0 || ihit->timeDelay < next_time )
                next_time = ihit->timeDelay;
        }
    }

    // now recheck gameobject targeting correctness
    for(std::list<GOTargetInfo>::iterator ighit = m_UniqueGOTargetInfo.begin(); ighit != m_UniqueGOTargetInfo.end(); ++ighit)
    {
        if (ighit->processed == false)
        {
            if ( ighit->timeDelay <= t_offset )
                DoAllEffectOnTarget(&(*ighit));
            else if( next_time == 0 || ighit->timeDelay < next_time )
                next_time = ighit->timeDelay;
        }
    }
    // All targets passed - need finish phase
    if (next_time == 0)
    {
        // spell is finished, perform some last features of the spell here
        _handle_finish_phase();

        finish(true);                                       // successfully finish spell cast

        // return zero, spell is finished now
        return 0;
    }
    else
    {
        // spell is unfinished, return next execution time
        return next_time;
    }
}

void Spell::_handle_immediate_phase()
{
    // handle some immediate features of the spell here
    HandleThreatSpells();

    m_needSpellLog = IsNeedSendToClient();
    for(int j = 0; j < MAX_EFFECT_INDEX; ++j)
    {
        if(m_spellInfo->Effect[j] == 0)
            continue;

        // apply Send Event effect to ground in case empty target lists
        if( m_spellInfo->Effect[j] == SPELL_EFFECT_SEND_EVENT && !HaveTargetsForEffect(SpellEffectIndex(j)) )
        {
            HandleEffects(NULL, NULL, NULL, SpellEffectIndex(j));
            continue;
        }

        // Don't do spell log, if is school damage spell
        if(m_spellInfo->Effect[j] == SPELL_EFFECT_SCHOOL_DAMAGE || m_spellInfo->Effect[j] == 0)
            m_needSpellLog = false;
    }

    // initialize Diminishing Returns Data
    m_diminishLevel = DIMINISHING_LEVEL_1;
    m_diminishGroup = DIMINISHING_NONE;

    // process items
    for(std::list<ItemTargetInfo>::iterator ihit = m_UniqueItemInfo.begin(); ihit != m_UniqueItemInfo.end(); ++ihit)
        DoAllEffectOnTarget(&(*ihit));

    // process ground
    for(int j = 0; j < MAX_EFFECT_INDEX; ++j)
    {
        // persistent area auras target only the ground
        if(m_spellInfo->Effect[j] == SPELL_EFFECT_PERSISTENT_AREA_AURA)
            HandleEffects(NULL, NULL, NULL, SpellEffectIndex(j));
    }
}

void Spell::_handle_finish_phase()
{
    // spell log
    if(m_needSpellLog)
        SendLogExecute();
}

void Spell::SendSpellCooldown()
{
    if(m_caster->GetTypeId() != TYPEID_PLAYER)
        return;

    Player* _player = (Player*)m_caster;

    // mana/health/etc potions, disabled by client (until combat out as declarate)
    if (m_CastItem && m_CastItem->IsPotion())
    {
        // need in some way provided data for Spell::finish SendCooldownEvent
        _player->SetLastPotionId(m_CastItem->GetEntry());
        return;
    }

    // (1) have infinity cooldown but set at aura apply, (2) passive cooldown at triggering
    if(m_spellInfo->Attributes & (SPELL_ATTR_DISABLED_WHILE_ACTIVE | SPELL_ATTR_PASSIVE))
        return;

    _player->AddSpellAndCategoryCooldowns(m_spellInfo, m_CastItem ? m_CastItem->GetEntry() : 0, this);
}

void Spell::update(uint32 difftime)
{
    // update pointers based at it's GUIDs
    UpdatePointers();

    if(m_targets.getUnitTargetGUID() && !m_targets.getUnitTarget())
    {
        cancel();
        return;
    }

    // check if the player caster has moved before the spell finished
    if ((m_caster->GetTypeId() == TYPEID_PLAYER && m_timer != 0) &&
        (m_castPositionX != m_caster->GetPositionX() || m_castPositionY != m_caster->GetPositionY() || m_castPositionZ != m_caster->GetPositionZ()) &&
        (m_spellInfo->Effect[EFFECT_INDEX_0] != SPELL_EFFECT_STUCK || !((Player*)m_caster)->m_movementInfo.HasMovementFlag(MOVEFLAG_FALLINGFAR)))
    {
        // always cancel for channeled spells
        if( m_spellState == SPELL_STATE_CASTING )
            cancel();
        // don't cancel for melee, autorepeat, triggered and instant spells
        else if(!IsNextMeleeSwingSpell() && !IsAutoRepeat() && !m_IsTriggeredSpell && (m_spellInfo->InterruptFlags & SPELL_INTERRUPT_FLAG_MOVEMENT))
            cancel();
    }

    switch(m_spellState)
    {
        case SPELL_STATE_PREPARING:
        {
            if(m_timer)
            {
                if (m_targets.getUnitTarget() && m_targets.getUnitTarget()->isAlive() && !m_targets.getUnitTarget()->isVisibleForOrDetect(m_caster, m_caster, false))
                    cancel();

                if(difftime >= m_timer)
                    m_timer = 0;
                else
                    m_timer -= difftime;
            }

            if(m_timer == 0 && !IsNextMeleeSwingSpell() && !IsAutoRepeat())
                cast();
        } break;
        case SPELL_STATE_CASTING:
        {
            if(m_timer > 0)
            {
                if( m_caster->GetTypeId() == TYPEID_PLAYER )
                {
                    // check if player has jumped before the channeling finished
                    if(((Player*)m_caster)->m_movementInfo.HasMovementFlag(MOVEFLAG_FALLING))
                        cancel();

                    // check for incapacitating player states
                    if( m_caster->hasUnitState(UNIT_STAT_CAN_NOT_REACT))
                        cancel();

                    // check if player has turned if flag is set
                    if( m_spellInfo->ChannelInterruptFlags & CHANNEL_FLAG_TURNING && m_castOrientation != m_caster->GetOrientation() )
                        cancel();
                }

                // check if there are alive targets left
                if (!IsAliveUnitPresentInTargetList())
                {
                    SendChannelUpdate(0);
                    finish();
                }

                if(difftime >= m_timer)
                    m_timer = 0;
                else
                    m_timer -= difftime;
            }

            if(m_timer == 0)
            {
                SendChannelUpdate(0);

                // channeled spell processed independently for quest targeting
                // cast at creature (or GO) quest objectives update at successful cast channel finished
                // ignore autorepeat/melee casts for speed (not exist quest for spells (hm... )
                if( !IsAutoRepeat() && !IsNextMeleeSwingSpell() )
                {
                    if ( Player* p = m_caster->GetCharmerOrOwnerPlayerOrPlayerItself() )
                    {
                        for(std::list<TargetInfo>::iterator ihit = m_UniqueTargetInfo.begin(); ihit != m_UniqueTargetInfo.end(); ++ihit)
                        {
                            TargetInfo* target = &*ihit;
                            if(!target->targetGUID.IsCreatureOrVehicle())
                                continue;

                            Unit* unit = m_caster->GetObjectGuid() == target->targetGUID ? m_caster : ObjectAccessor::GetUnit(*m_caster, target->targetGUID);
                            if (unit == NULL)
                                continue;

                            p->RewardPlayerAndGroupAtCast(unit, m_spellInfo->Id);
                        }

                        for(std::list<GOTargetInfo>::iterator ihit = m_UniqueGOTargetInfo.begin(); ihit != m_UniqueGOTargetInfo.end(); ++ihit)
                        {
                            GOTargetInfo* target = &*ihit;

                            GameObject* go = m_caster->GetMap()->GetGameObject(target->targetGUID);
                            if(!go)
                                continue;

                            p->RewardPlayerAndGroupAtCast(go, m_spellInfo->Id);
                        }
                    }
                }

                finish();
            }
        } break;
        default:
        {
        }break;
    }
}

void Spell::finish(bool ok)
{
    if(!m_caster)
        return;

    if(m_spellState == SPELL_STATE_FINISHED)
        return;

    m_spellState = SPELL_STATE_FINISHED;

    // other code related only to successfully finished spells
    if(!ok)
        return;

    // remove spell mods
    if (m_caster->GetTypeId() == TYPEID_PLAYER)
        ((Player*)m_caster)->RemoveSpellMods(this);

    // handle SPELL_AURA_ADD_TARGET_TRIGGER auras
    Unit::AuraList const& targetTriggers = m_caster->GetAurasByType(SPELL_AURA_ADD_TARGET_TRIGGER);
    for(Unit::AuraList::const_iterator i = targetTriggers.begin(); i != targetTriggers.end(); ++i)
    {
        if (!(*i)->isAffectedOnSpell(m_spellInfo))
            continue;
        for(std::list<TargetInfo>::const_iterator ihit = m_UniqueTargetInfo.begin(); ihit != m_UniqueTargetInfo.end(); ++ihit)
        {
            if( ihit->missCondition == SPELL_MISS_NONE )
            {
                // check m_caster->GetGUID() let load auras at login and speedup most often case
                Unit *unit = m_caster->GetObjectGuid() == ihit->targetGUID ? m_caster : ObjectAccessor::GetUnit(*m_caster, ihit->targetGUID);
                if (unit && unit->isAlive())
                {
                    SpellEntry const *auraSpellInfo = (*i)->GetSpellProto();
                    SpellEffectIndex auraSpellIdx = (*i)->GetEffIndex();
                    // Calculate chance at that moment (can be depend for example from combo points)
                    int32 auraBasePoints = (*i)->GetBasePoints();
                    int32 chance = m_caster->CalculateSpellDamage(unit, auraSpellInfo, auraSpellIdx, &auraBasePoints);
                    if(roll_chance_i(chance))
                        m_caster->CastSpell(unit, auraSpellInfo->EffectTriggerSpell[auraSpellIdx], true, NULL, (*i));
                }
            }
        }
    }

    // Heal caster for all health leech from all targets
    if (m_healthLeech)
    {
        uint32 absorb = 0;
        m_caster->CalculateHealAbsorb(uint32(m_healthLeech), &absorb);
        m_caster->DealHeal(m_caster, uint32(m_healthLeech) - absorb, m_spellInfo, false, absorb);
    }

    if (IsMeleeAttackResetSpell())
    {
        m_caster->resetAttackTimer(BASE_ATTACK);
        if(m_caster->haveOffhandWeapon())
            m_caster->resetAttackTimer(OFF_ATTACK);
    }

    /*if (IsRangedAttackResetSpell())
        m_caster->resetAttackTimer(RANGED_ATTACK);*/

    // Clear combo at finish state
    if(NeedsComboPoints(m_spellInfo))
    {
        // Not drop combopoints if negative spell and if any miss on enemy exist
        bool needDrop = true;
        if (!IsPositiveSpell(m_spellInfo->Id))
        {
            for(std::list<TargetInfo>::const_iterator ihit = m_UniqueTargetInfo.begin(); ihit != m_UniqueTargetInfo.end(); ++ihit)
            {
                if (ihit->missCondition != SPELL_MISS_NONE && ihit->targetGUID != m_caster->GetObjectGuid())
                {
                    needDrop = false;
                    break;
                }
            }
        }
        if (needDrop)
            m_caster->ClearComboPoints();
    }

    // potions disabled by client, send event "not in combat" if need
    if (m_caster->GetTypeId() == TYPEID_PLAYER)
        ((Player*)m_caster)->UpdatePotionCooldown(this);

    // call triggered spell only at successful cast (after clear combo points -> for add some if need)
    if(!m_TriggerSpells.empty())
        CastTriggerSpells();

    // Stop Attack for some spells
    if( m_spellInfo->Attributes & SPELL_ATTR_STOP_ATTACK_TARGET )
        m_caster->AttackStop();
}

void Spell::SendCastResult(SpellCastResult result)
{
    if(result == SPELL_CAST_OK)
        return;

    if (m_caster->GetTypeId() != TYPEID_PLAYER)
        return;

    if(((Player*)m_caster)->GetSession()->PlayerLoading())  // don't send cast results at loading time
        return;

    SendCastResult((Player*)m_caster, m_spellInfo, m_cast_count, result);
}

void Spell::SendCastResult(Player* caster, SpellEntry const* spellInfo, uint8 cast_count, SpellCastResult result)
{
    if(result == SPELL_CAST_OK)
        return;

    WorldPacket data(SMSG_CAST_FAILED, (4+1+1));
    data << uint8(cast_count);                              // single cast or multi 2.3 (0/1)
    data << uint32(spellInfo->Id);
    data << uint8(result);                                  // problem
    switch (result)
    {
        case SPELL_FAILED_REQUIRES_SPELL_FOCUS:
            data << uint32(spellInfo->RequiresSpellFocus);
            break;
        case SPELL_FAILED_REQUIRES_AREA:
            // hardcode areas limitation case
            switch(spellInfo->Id)
            {
                case 41617:                                 // Cenarion Mana Salve
                case 41619:                                 // Cenarion Healing Salve
                    data << uint32(3905);
                    break;
                case 41618:                                 // Bottled Nethergon Energy
                case 41620:                                 // Bottled Nethergon Vapor
                    data << uint32(3842);
                    break;
                case 45373:                                 // Bloodberry Elixir
                    data << uint32(4075);
                    break;
                default:                                    // default case (don't must be)
                    data << uint32(0);
                    break;
            }
            break;
        case SPELL_FAILED_REAGENTS:
            // normally client checks reagents, just some script effects here
            if(spellInfo->Id == 46584)                      // Raise Dead
                data << uint32(37201);                      // Corpse Dust
            break;
        case SPELL_FAILED_TOTEMS:
            for(int i = 0; i < MAX_SPELL_TOTEMS; ++i)
                if(spellInfo->Totem[i])
                    data << uint32(spellInfo->Totem[i]);
            break;
        case SPELL_FAILED_TOTEM_CATEGORY:
            for(int i = 0; i < MAX_SPELL_TOTEM_CATEGORIES; ++i)
                if(spellInfo->TotemCategory[i])
                    data << uint32(spellInfo->TotemCategory[i]);
            break;
        case SPELL_FAILED_EQUIPPED_ITEM_CLASS:
            data << uint32(spellInfo->EquippedItemClass);
            data << uint32(spellInfo->EquippedItemSubClassMask);
            //data << uint32(spellInfo->EquippedItemInventoryTypeMask);
            break;
        default:
            break;
    }
    caster->GetSession()->SendPacket(&data);
}

void Spell::SendSpellStart()
{
    if (!IsNeedSendToClient())
        return;

    DEBUG_FILTER_LOG(LOG_FILTER_SPELL_CAST, "Sending SMSG_SPELL_START id=%u", m_spellInfo->Id);

    uint32 castFlags = CAST_FLAG_UNKNOWN1;
    if (IsRangedSpell())
        castFlags |= CAST_FLAG_AMMO;

    if (m_spellInfo->runeCostID)
        castFlags |= CAST_FLAG_UNKNOWN10;

    Unit *caster = m_IsTriggeredSpell && m_originalCaster ? m_originalCaster : m_caster;

    WorldPacket data(SMSG_SPELL_START, (8+8+4+4+2));
    if (m_CastItem)
        data << m_CastItem->GetPackGUID();
    else
        data << caster->GetPackGUID();

    data << caster->GetPackGUID();
    data << uint8(m_cast_count);                            // pending spell cast?
    data << uint32(m_spellInfo->Id);                        // spellId
    data << uint32(castFlags);                              // cast flags
    data << uint32(m_timer);                                // delay?
    data << m_targets;

    if ( castFlags & CAST_FLAG_UNKNOWN6 )                   // predicted power?
        data << uint32(0);

    if ( castFlags & CAST_FLAG_UNKNOWN7 )                   // rune cooldowns list
    {
        uint8 v1 = 0;//m_runesState;
        uint8 v2 = 0;//((Player*)m_caster)->GetRunesState();
        data << uint8(v1);                                  // runes state before
        data << uint8(v2);                                  // runes state after
        for(uint8 i = 0; i < MAX_RUNES; ++i)
        {
            uint8 m = (1 << i);
            if(m & v1)                                      // usable before...
                if(!(m & v2))                               // ...but on cooldown now...
                    data << uint8(0);                       // some unknown byte (time?)
        }
    }

    if ( castFlags & CAST_FLAG_AMMO )
        WriteAmmoToPacket(&data);

    if ( castFlags & CAST_FLAG_UNKNOWN21 )
    {
        data << uint32(0);
        data << uint32(0);
    }

    m_caster->SendMessageToSet(&data, true);
}

void Spell::SendSpellGo()
{
    // not send invisible spell casting
    if(!IsNeedSendToClient())
        return;

    DEBUG_FILTER_LOG(LOG_FILTER_SPELL_CAST, "Sending SMSG_SPELL_GO id=%u", m_spellInfo->Id);

    uint32 castFlags = CAST_FLAG_UNKNOWN3;
    if(IsRangedSpell())
        castFlags |= CAST_FLAG_AMMO;                        // arrows/bullets visual

    if((m_caster->GetTypeId() == TYPEID_PLAYER) && (m_caster->getClass() == CLASS_DEATH_KNIGHT) && m_spellInfo->runeCostID)
    {
        castFlags |= CAST_FLAG_UNKNOWN10;                   // same as in SMSG_SPELL_START
        castFlags |= CAST_FLAG_UNKNOWN6;                    // makes cooldowns visible
        castFlags |= CAST_FLAG_UNKNOWN7;                    // rune cooldowns list
    }

    Unit *caster = m_IsTriggeredSpell && m_originalCaster ? m_originalCaster : m_caster;

    WorldPacket data(SMSG_SPELL_GO, 50);                    // guess size

    if(m_CastItem)
        data << m_CastItem->GetPackGUID();
    else
        data << caster->GetPackGUID();

    data << caster->GetPackGUID();
    data << uint8(m_cast_count);                            // pending spell cast?
    data << uint32(m_spellInfo->Id);                        // spellId
    data << uint32(castFlags);                              // cast flags
    data << uint32(WorldTimer::getMSTime());                            // timestamp

    WriteSpellGoTargets(&data);

    data << m_targets;

    if ( castFlags & CAST_FLAG_UNKNOWN6 )                   // unknown wotlk, predicted power?
        data << uint32(m_caster->GetPower(m_caster->getPowerType())); // Yes, it is really predicted power.

    if ( castFlags & CAST_FLAG_UNKNOWN7 )                   // rune cooldowns list
    {
        uint8 v1 = m_runesState;
        uint8 v2 =  m_caster->getClass() == CLASS_DEATH_KNIGHT ? ((Player*)m_caster)->GetRunesState() : 0;
        data << uint8(v1);                                  // runes state before
        data << uint8(v2);                                  // runes state after
        for(uint8 i = 0; i < MAX_RUNES; ++i)
        {
            uint8 m = (1 << i);
            if(m & v1)                                      // usable before...
                if(!(m & v2))                               // ...but on cooldown now...
                    data << uint8(0);                       // some unknown byte (time?)
        }
    }

    if ( castFlags & CAST_FLAG_UNKNOWN4 )                   // unknown wotlk
    {
        data << float(0);
        data << uint32(0);
    }

    if ( castFlags & CAST_FLAG_AMMO )
        WriteAmmoToPacket(&data);

    if ( castFlags & CAST_FLAG_UNKNOWN5 )                   // unknown wotlk
    {
        data << uint32(0);
        data << uint32(0);
    }

    if ( m_targets.m_targetMask & TARGET_FLAG_DEST_LOCATION )
    {
        data << uint8(0);                                   // The value increase for each time, can remind of a cast count for the spell
    }

    m_caster->SendMessageToSet(&data, true);
}

void Spell::WriteAmmoToPacket( WorldPacket * data )
{
    uint32 ammoInventoryType = 0;
    uint32 ammoDisplayID = 0;

    if (m_caster->GetTypeId() == TYPEID_PLAYER)
    {
        Item *pItem = ((Player*)m_caster)->GetWeaponForAttack( RANGED_ATTACK );
        if(pItem)
        {
            ammoInventoryType = pItem->GetProto()->InventoryType;
            if( ammoInventoryType == INVTYPE_THROWN )
                ammoDisplayID = pItem->GetProto()->DisplayInfoID;
            else
            {
                uint32 ammoID = ((Player*)m_caster)->GetUInt32Value(PLAYER_AMMO_ID);
                if(ammoID)
                {
                    ItemPrototype const *pProto = ObjectMgr::GetItemPrototype( ammoID );
                    if(pProto)
                    {
                        ammoDisplayID = pProto->DisplayInfoID;
                        ammoInventoryType = pProto->InventoryType;
                    }
                }
                else if(m_caster->GetDummyAura(46699))      // Requires No Ammo
                {
                    ammoDisplayID = 5996;                   // normal arrow
                    ammoInventoryType = INVTYPE_AMMO;
                }
            }
        }
    }
    else
    {
        for (uint8 i = 0; i < 3; ++i)
        {
            if(uint32 item_id = m_caster->GetUInt32Value(UNIT_VIRTUAL_ITEM_SLOT_ID + i))
            {
                if(ItemEntry const * itemEntry = sItemStore.LookupEntry(item_id))
                {
                    if(itemEntry->Class == ITEM_CLASS_WEAPON)
                    {
                        switch(itemEntry->SubClass)
                        {
                            case ITEM_SUBCLASS_WEAPON_THROWN:
                                ammoDisplayID = itemEntry->DisplayId;
                                ammoInventoryType = itemEntry->InventoryType;
                                break;
                            case ITEM_SUBCLASS_WEAPON_BOW:
                            case ITEM_SUBCLASS_WEAPON_CROSSBOW:
                                ammoDisplayID = 5996;       // is this need fixing?
                                ammoInventoryType = INVTYPE_AMMO;
                                break;
                            case ITEM_SUBCLASS_WEAPON_GUN:
                                ammoDisplayID = 5998;       // is this need fixing?
                                ammoInventoryType = INVTYPE_AMMO;
                                break;
                        }

                        if(ammoDisplayID)
                            break;
                    }
                }
            }
        }
    }

    *data << uint32(ammoDisplayID);
    *data << uint32(ammoInventoryType);
}

void Spell::WriteSpellGoTargets( WorldPacket * data )
{
    // This function also fill data for channeled spells:
    // m_needAliveTargetMask req for stop channeling if one target die
    uint32 hit  = m_UniqueGOTargetInfo.size(); // Always hits on GO
    uint32 miss = 0;
    for(std::list<TargetInfo>::iterator ihit = m_UniqueTargetInfo.begin(); ihit != m_UniqueTargetInfo.end(); ++ihit)
    {
        if ((*ihit).effectMask == 0)                        // No effect apply - all immuned add state
        {
            // possibly SPELL_MISS_IMMUNE2 for this??
            ihit->missCondition = SPELL_MISS_IMMUNE2;
            ++miss;
        }
        else if ((*ihit).missCondition == SPELL_MISS_NONE)
            ++hit;
        else
            ++miss;
    }

    *data << (uint8)hit;
    for(std::list<TargetInfo>::const_iterator ihit = m_UniqueTargetInfo.begin(); ihit != m_UniqueTargetInfo.end(); ++ihit)
    {
        if ((*ihit).missCondition == SPELL_MISS_NONE)       // Add only hits
        {
            *data << ihit->targetGUID;
            m_needAliveTargetMask |=ihit->effectMask;
        }
    }

    for(std::list<GOTargetInfo>::const_iterator ighit = m_UniqueGOTargetInfo.begin(); ighit != m_UniqueGOTargetInfo.end(); ++ighit)
        *data << ighit->targetGUID;                         // Always hits

    *data << (uint8)miss;
    for(std::list<TargetInfo>::const_iterator ihit = m_UniqueTargetInfo.begin(); ihit != m_UniqueTargetInfo.end(); ++ihit)
    {
        if( ihit->missCondition != SPELL_MISS_NONE )        // Add only miss
        {
            *data << ihit->targetGUID;
            *data << uint8(ihit->missCondition);
            if( ihit->missCondition == SPELL_MISS_REFLECT )
                *data << uint8(ihit->reflectResult);
        }
    }
    // Reset m_needAliveTargetMask for non channeled spell
    if(!IsChanneledSpell(m_spellInfo))
        m_needAliveTargetMask = 0;
}

void Spell::SendLogExecute()
{
    Unit *target = m_targets.getUnitTarget() ? m_targets.getUnitTarget() : m_caster;

    WorldPacket data(SMSG_SPELLLOGEXECUTE, (8+4+4+4+4+8));

    if(m_caster->GetTypeId() == TYPEID_PLAYER)
        data << m_caster->GetPackGUID();
    else
        data << target->GetPackGUID();

    data << uint32(m_spellInfo->Id);
    uint32 count1 = 1;
    data << uint32(count1);                                 // count1 (effect count?)
    for(uint32 i = 0; i < count1; ++i)
    {
        data << uint32(m_spellInfo->Effect[EFFECT_INDEX_0]);// spell effect
        uint32 count2 = 1;
        data << uint32(count2);                             // count2 (target count?)
        for(uint32 j = 0; j < count2; ++j)
        {
            switch(m_spellInfo->Effect[EFFECT_INDEX_0])
            {
                case SPELL_EFFECT_POWER_DRAIN:
                    if(Unit *unit = m_targets.getUnitTarget())
                        data << unit->GetPackGUID();
                    else
                        data << uint8(0);
                    data << uint32(0);
                    data << uint32(0);
                    data << float(0);
                    break;
                case SPELL_EFFECT_ADD_EXTRA_ATTACKS:
                    if(Unit *unit = m_targets.getUnitTarget())
                        data << unit->GetPackGUID();
                    else
                        data << uint8(0);
                    data << uint32(0);                      // count?
                    break;
                case SPELL_EFFECT_INTERRUPT_CAST:
                    if(Unit *unit = m_targets.getUnitTarget())
                        data << unit->GetPackGUID();
                    else
                        data << uint8(0);
                    data << uint32(0);                      // spellid
                    break;
                case SPELL_EFFECT_DURABILITY_DAMAGE:
                    if(Unit *unit = m_targets.getUnitTarget())
                        data << unit->GetPackGUID();
                    else
                        data << uint8(0);
                    data << uint32(0);
                    data << uint32(0);
                    break;
                case SPELL_EFFECT_OPEN_LOCK:
                    if(Item *item = m_targets.getItemTarget())
                        data << item->GetPackGUID();
                    else
                        data << uint8(0);
                    break;
                case SPELL_EFFECT_CREATE_ITEM:
                case SPELL_EFFECT_CREATE_ITEM_2:
                    data << uint32(m_spellInfo->EffectItemType[EFFECT_INDEX_0]);
                    break;
                case SPELL_EFFECT_SUMMON:
                case SPELL_EFFECT_TRANS_DOOR:
                case SPELL_EFFECT_SUMMON_PET:
                case SPELL_EFFECT_SUMMON_OBJECT_WILD:
                case SPELL_EFFECT_CREATE_HOUSE:
                case SPELL_EFFECT_DUEL:
                case SPELL_EFFECT_SUMMON_OBJECT_SLOT1:
                case SPELL_EFFECT_SUMMON_OBJECT_SLOT2:
                case SPELL_EFFECT_SUMMON_OBJECT_SLOT3:
                case SPELL_EFFECT_SUMMON_OBJECT_SLOT4:
                    if(Unit *unit = m_targets.getUnitTarget())
                        data << unit->GetPackGUID();
                    else if(m_targets.getItemTargetGUID())
                        data.appendPackGUID(m_targets.getItemTargetGUID());
                    else if(GameObject *go = m_targets.getGOTarget())
                        data << go->GetPackGUID();
                    else
                        data << uint8(0);                   // guid
                    break;
                case SPELL_EFFECT_FEED_PET:
                    data << uint32(m_targets.getItemTargetEntry());
                    break;
                case SPELL_EFFECT_DISMISS_PET:
                    if(Unit *unit = m_targets.getUnitTarget())
                        data << unit->GetPackGUID();
                    else
                        data << uint8(0);
                    break;
                case SPELL_EFFECT_RESURRECT:
                case SPELL_EFFECT_RESURRECT_NEW:
                    if(Unit *unit = m_targets.getUnitTarget())
                        data << unit->GetPackGUID();
                    else
                        data << uint8(0);
                    break;
                default:
                    return;
            }
        }
    }

    m_caster->SendMessageToSet(&data, true);
}

void Spell::SendInterrupted(uint8 result)
{
    WorldPacket data(SMSG_SPELL_FAILURE, (8+4+1));
    data << m_caster->GetPackGUID();
    data << uint8(m_cast_count);
    data << uint32(m_spellInfo->Id);
    data << uint8(result);
    m_caster->SendMessageToSet(&data, true);

    data.Initialize(SMSG_SPELL_FAILED_OTHER, (8+4));
    data << m_caster->GetPackGUID();
    data << uint8(m_cast_count);
    data << uint32(m_spellInfo->Id);
    data << uint8(result);
    m_caster->SendMessageToSet(&data, true);
}

void Spell::SendChannelUpdate(uint32 time)
{
    if(time == 0)
    {
        m_caster->RemoveAurasByCasterSpell(m_spellInfo->Id, m_caster->GetGUID());

        ObjectGuid target_guid = m_caster->GetChannelObjectGuid();
        if (target_guid != m_caster->GetObjectGuid() && target_guid.IsUnit())
            if (Unit* target = ObjectAccessor::GetUnit(*m_caster, target_guid))
                target->RemoveAurasByCasterSpell(m_spellInfo->Id, m_caster->GetGUID());

        m_caster->SetChannelObjectGuid(ObjectGuid());
        m_caster->SetUInt32Value(UNIT_CHANNEL_SPELL, 0);
    }

    WorldPacket data( MSG_CHANNEL_UPDATE, 8+4 );
    data << m_caster->GetPackGUID();
    data << uint32(time);
    m_caster->SendMessageToSet(&data, true);
}

void Spell::SendChannelStart(uint32 duration)
{
    WorldObject* target = NULL;

    // select first not resisted target from target list for _0_ effect
    if (!m_UniqueTargetInfo.empty())
    {
        for(std::list<TargetInfo>::const_iterator itr = m_UniqueTargetInfo.begin(); itr != m_UniqueTargetInfo.end(); ++itr)
        {
            if ((itr->effectMask & (1 << EFFECT_INDEX_0)) && itr->reflectResult == SPELL_MISS_NONE &&
                itr->targetGUID != m_caster->GetObjectGuid())
            {
                target = ObjectAccessor::GetUnit(*m_caster, itr->targetGUID);
                break;
            }
        }
    }
    else if(!m_UniqueGOTargetInfo.empty())
    {
        for(std::list<GOTargetInfo>::const_iterator itr = m_UniqueGOTargetInfo.begin(); itr != m_UniqueGOTargetInfo.end(); ++itr)
        {
            if (itr->effectMask & (1 << EFFECT_INDEX_0))
            {
                target = m_caster->GetMap()->GetGameObject(itr->targetGUID);
                break;
            }
        }
    }

    WorldPacket data( MSG_CHANNEL_START, (8+4+4) );
    data << m_caster->GetPackGUID();
    data << uint32(m_spellInfo->Id);
    data << uint32(duration);
    m_caster->SendMessageToSet(&data, true);

    m_timer = duration;

    if (target)
        m_caster->SetChannelObjectGuid(target->GetObjectGuid());

    m_caster->SetUInt32Value(UNIT_CHANNEL_SPELL, m_spellInfo->Id);
}

void Spell::SendResurrectRequest(Player* target)
{
    // Both players and NPCs can resurrect using spells - have a look at creature 28487 for example
    // However, the packet structure differs slightly

    const char* sentName = m_caster->GetTypeId() == TYPEID_PLAYER ? "" : m_caster->GetNameForLocaleIdx(target->GetSession()->GetSessionDbLocaleIndex());

    WorldPacket data(SMSG_RESURRECT_REQUEST, (8+4+strlen(sentName)+1+1+1));
    data << m_caster->GetObjectGuid();
    data << uint32(strlen(sentName) + 1);

    data << sentName;
    data << uint8(0);

    data << uint8(m_caster->GetTypeId() == TYPEID_PLAYER ? 0 : 1);
    target->GetSession()->SendPacket(&data);
}

void Spell::SendPlaySpellVisual(uint32 SpellID)
{
    if (m_caster->GetTypeId() != TYPEID_PLAYER)
        return;

    WorldPacket data(SMSG_PLAY_SPELL_VISUAL, 8 + 4);
    data << m_caster->GetObjectGuid();
    data << uint32(SpellID);                                // spell visual id?
    ((Player*)m_caster)->GetSession()->SendPacket(&data);
}

void Spell::TakeCastItem()
{
    if(!m_CastItem || m_caster->GetTypeId() != TYPEID_PLAYER)
        return;

    // not remove cast item at triggered spell (equipping, weapon damage, etc)
    if(m_IsTriggeredSpell && !(m_targets.m_targetMask & TARGET_FLAG_TRADE_ITEM))
        return;

    ItemPrototype const *proto = m_CastItem->GetProto();

    if(!proto)
    {
        // This code is to avoid a crash
        // I'm not sure, if this is really an error, but I guess every item needs a prototype
        sLog.outError("Cast item (%s) has no item prototype", m_CastItem->GetGuidStr().c_str());
        return;
    }

    bool expendable = false;
    bool withoutCharges = false;

    for (int i = 0; i < MAX_ITEM_PROTO_SPELLS; ++i)
    {
        if (proto->Spells[i].SpellId)
        {
            // item has limited charges
            if (proto->Spells[i].SpellCharges)
            {
                if (proto->Spells[i].SpellCharges < 0 && !(proto->ExtraFlags & ITEM_EXTRA_NON_CONSUMABLE))
                    expendable = true;

                int32 charges = m_CastItem->GetSpellCharges(i);

                // item has charges left
                if (charges)
                {
                    (charges > 0) ? --charges : ++charges;  // abs(charges) less at 1 after use
                    if (proto->Stackable == 1)
                        m_CastItem->SetSpellCharges(i, charges);
                    m_CastItem->SetState(ITEM_CHANGED, (Player*)m_caster);
                }

                // all charges used
                withoutCharges = (charges == 0);
            }
        }
    }

    if (expendable && withoutCharges)
    {
        uint32 count = 1;
        ((Player*)m_caster)->DestroyItemCount(m_CastItem, count, true);

        // prevent crash at access to deleted m_targets.getItemTarget
        ClearCastItem();
    }
}

void Spell::TakePower()
{
    if(m_CastItem || m_triggeredByAuraSpell)
        return;

    // health as power used
    if(m_spellInfo->powerType == POWER_HEALTH)
    {
        m_caster->ModifyHealth( -(int32)m_powerCost );
        return;
    }

    if(m_spellInfo->powerType >= MAX_POWERS)
    {
        sLog.outError("Spell::TakePower: Unknown power type '%d'", m_spellInfo->powerType);
        return;
    }

    Powers powerType = Powers(m_spellInfo->powerType);

    if(powerType == POWER_RUNE)
    {
        CheckOrTakeRunePower(true);
        return;
    }

    m_caster->ModifyPower(powerType, -(int32)m_powerCost);

    // Set the five second timer
    if (powerType == POWER_MANA && m_powerCost > 0)
        m_caster->SetLastManaUse();
}

SpellCastResult Spell::CheckOrTakeRunePower(bool take)
{
    if(m_caster->GetTypeId() != TYPEID_PLAYER)
        return SPELL_CAST_OK;

    Player *plr = (Player*)m_caster;

    if(plr->getClass() != CLASS_DEATH_KNIGHT)
        return SPELL_CAST_OK;

    SpellRuneCostEntry const *src = sSpellRuneCostStore.LookupEntry(m_spellInfo->runeCostID);

    if(!src)
        return SPELL_CAST_OK;

    if(src->NoRuneCost() && (!take || src->NoRunicPowerGain()))
        return SPELL_CAST_OK;

    if (take)
        m_runesState = plr->GetRunesState();                // store previous state

    // at this moment for rune cost exist only no cost mods, and no percent mods
    int32 runeCostMod = 10000;
    if(Player* modOwner = plr->GetSpellModOwner())
        modOwner->ApplySpellMod(m_spellInfo->Id, SPELLMOD_COST, runeCostMod, this);

    if (runeCostMod > 0)
    {
        int32 runeCost[NUM_RUNE_TYPES];                         // blood, frost, unholy, death

        // init cost data and apply mods
        for(uint32 i = 0; i < RUNE_DEATH; ++i)
            runeCost[i] = runeCostMod > 0 ? src->RuneCost[i] : 0;

        runeCost[RUNE_DEATH] = 0;                               // calculated later

        // scan non-death runes (death rune not used explicitly in rune costs)
        for(uint32 i = 0; i < MAX_RUNES; ++i)
        {
            RuneType rune = plr->GetCurrentRune(i);
            if (runeCost[rune] <= 0)
                continue;

            // already used
            if(plr->GetRuneCooldown(i) != 0)
                continue;

            if (take)
                plr->SetRuneCooldown(i, RUNE_COOLDOWN);         // 5*2=10 sec

            --runeCost[rune];
        }

        // collect all not counted rune costs to death runes cost
        for(uint32 i = 0; i < RUNE_DEATH; ++i)
            if(runeCost[i] > 0)
                runeCost[RUNE_DEATH] += runeCost[i];

        // scan death runes
        if(runeCost[RUNE_DEATH] > 0)
        {
            for(uint32 i = 0; i < MAX_RUNES && runeCost[RUNE_DEATH]; ++i)
            {
                RuneType rune = plr->GetCurrentRune(i);
                if (rune != RUNE_DEATH)
                    continue;

                // already used
                if(plr->GetRuneCooldown(i) != 0)
                    continue;

                if (take)
                    plr->SetRuneCooldown(i, RUNE_COOLDOWN); // 5*2=10 sec

                --runeCost[rune];

                if (take)
                {
                    plr->ConvertRune(i, plr->GetBaseRune(i));
                    plr->ClearConvertedBy(i);
                }
            }
        }

        if(!take && runeCost[RUNE_DEATH] > 0)
            return SPELL_FAILED_NO_POWER;                       // not sure if result code is correct
    }

    if(take)
    {
        // you can gain some runic power when use runes
        float rp = float(src->runePowerGain);
        rp *= sWorld.getConfig(CONFIG_FLOAT_RATE_POWER_RUNICPOWER_INCOME);
        plr->ModifyPower(POWER_RUNIC_POWER, (int32)rp);
    }

    return SPELL_CAST_OK;
}

void Spell::TakeReagents()
{
    if (m_caster->GetTypeId() != TYPEID_PLAYER)
        return;

    if (IgnoreItemRequirements())                           // reagents used in triggered spell removed by original spell or don't must be removed.
        return;

    Player* p_caster = (Player*)m_caster;
    if (p_caster->CanNoReagentCast(m_spellInfo) )
        return;

    for(uint32 x = 0; x < MAX_SPELL_REAGENTS; ++x)
    {
        if(m_spellInfo->Reagent[x] <= 0)
            continue;

        uint32 itemid = m_spellInfo->Reagent[x];
        uint32 itemcount = m_spellInfo->ReagentCount[x];

        // if CastItem is also spell reagent
        if (m_CastItem)
        {
            ItemPrototype const *proto = m_CastItem->GetProto();
            if( proto && proto->ItemId == itemid )
            {
                for(int s = 0; s < MAX_ITEM_PROTO_SPELLS; ++s)
                {
                    // CastItem will be used up and does not count as reagent
                    int32 charges = m_CastItem->GetSpellCharges(s);
                    if (proto->Spells[s].SpellCharges < 0 && abs(charges) < 2)
                    {
                        ++itemcount;
                        break;
                    }
                }

                m_CastItem = NULL;
            }
        }

        // if getItemTarget is also spell reagent
        if (m_targets.getItemTargetEntry() == itemid)
            m_targets.setItemTarget(NULL);

        p_caster->DestroyItemCount(itemid, itemcount, true);
    }
}

void Spell::HandleThreatSpells()
{
    if (m_UniqueTargetInfo.empty())
        return;

    SpellThreatEntry const* threatEntry = sSpellMgr.GetSpellThreatEntry(m_spellInfo->Id);

    if (!threatEntry || (!threatEntry->threat && threatEntry->ap_bonus == 0.0f))
        return;

    float threat = threatEntry->threat;
    if (threatEntry->ap_bonus != 0.0f)
        threat += threatEntry->ap_bonus * m_caster->GetTotalAttackPowerValue(GetWeaponAttackType(m_spellInfo));

    bool positive = true;
    uint8 effectMask = 0;
    for (int i = 0; i < MAX_EFFECT_INDEX; ++i)
        if (m_spellInfo->Effect[i])
            effectMask |= (1<<i);

    if (m_negativeEffectMask & effectMask)
    {
        // can only handle spells with clearly defined positive/negative effect, check at spell_threat loading probably not perfect
        // so abort when only some effects are negative.
        if ((m_negativeEffectMask & effectMask) != effectMask)
        {
            DEBUG_FILTER_LOG(LOG_FILTER_SPELL_CAST, "Spell %u, rank %u, is not clearly positive or negative, ignoring bonus threat", m_spellInfo->Id, sSpellMgr.GetSpellRank(m_spellInfo->Id));
            return;
        }
        positive = false;
    }

    // since 2.0.1 threat from positive effects also is distributed among all targets, so the overall caused threat is at most the defined bonus
    threat /= m_UniqueTargetInfo.size();

    for (std::list<TargetInfo>::iterator ihit = m_UniqueTargetInfo.begin(); ihit != m_UniqueTargetInfo.end(); ++ihit)
    {
        if (ihit->missCondition != SPELL_MISS_NONE)
            continue;

        Unit* target = m_caster->GetObjectGuid() == ihit->targetGUID ? m_caster : ObjectAccessor::GetUnit(*m_caster, ihit->targetGUID);
        if (!target)
            continue;

        // positive spells distribute threat among all units that are in combat with target, like healing
        if (positive)
        {
            target->getHostileRefManager().threatAssist(m_caster /*real_caster ??*/, threat, m_spellInfo);
        }
        // for negative spells threat gets distributed among affected targets
        else
        {
            if (!target->CanHaveThreatList())
                continue;

            target->AddThreat(m_caster, threat, false, GetSpellSchoolMask(m_spellInfo), m_spellInfo);
        }
    }

    DEBUG_FILTER_LOG(LOG_FILTER_SPELL_CAST, "Spell %u added an additional %f threat for %s %u target(s)", m_spellInfo->Id, threat, positive ? "assisting" : "harming", uint32(m_UniqueTargetInfo.size()));
}

void Spell::HandleEffects(Unit *pUnitTarget,Item *pItemTarget,GameObject *pGOTarget,SpellEffectIndex i, float DamageMultiplier)
{
    unitTarget = pUnitTarget;
    itemTarget = pItemTarget;
    gameObjTarget = pGOTarget;

    uint8 eff = m_spellInfo->Effect[i];

    damage = int32(CalculateDamage(i, unitTarget) * DamageMultiplier);

    DEBUG_FILTER_LOG(LOG_FILTER_SPELL_CAST, "Spell %u Effect%d : %u", m_spellInfo->Id, i, eff);

    if(eff < TOTAL_SPELL_EFFECTS)
    {
        (*this.*SpellEffects[eff])(i);
    }
    else
    {
        sLog.outError("WORLD: Spell FX %d > TOTAL_SPELL_EFFECTS ", eff);
    }
}

void Spell::AddTriggeredSpell( uint32 spellId )
{
    SpellEntry const *spellInfo = sSpellStore.LookupEntry(spellId );

    if(!spellInfo)
    {
        sLog.outError("Spell::AddTriggeredSpell: unknown spell id %u used as triggred spell for spell %u)", spellId, m_spellInfo->Id);
        return;
    }

    m_TriggerSpells.push_back(spellInfo);
}

void Spell::AddPrecastSpell( uint32 spellId )
{
    SpellEntry const *spellInfo = sSpellStore.LookupEntry(spellId );

    if(!spellInfo)
    {
        sLog.outError("Spell::AddPrecastSpell: unknown spell id %u used as pre-cast spell for spell %u)", spellId, m_spellInfo->Id);
        return;
    }

    m_preCastSpells.push_back(spellInfo);
}

void Spell::CastTriggerSpells()
{
    for(SpellInfoList::const_iterator si = m_TriggerSpells.begin(); si != m_TriggerSpells.end(); ++si)
    {
        Spell* spell = new Spell(m_caster, (*si), true, m_originalCasterGUID);
        spell->prepare(&m_targets);                         // use original spell original targets
    }
}

void Spell::CastPreCastSpells(Unit* target)
{
    for(SpellInfoList::const_iterator si = m_preCastSpells.begin(); si != m_preCastSpells.end(); ++si)
        m_caster->CastSpell(target, (*si), true, m_CastItem);
}

SpellCastResult Spell::CheckCast(bool strict)
{
    // check cooldowns to prevent cheating (ignore passive spells, that client side visual only)
    if (m_caster->GetTypeId()==TYPEID_PLAYER && !(m_spellInfo->Attributes & SPELL_ATTR_PASSIVE) &&
        ((Player*)m_caster)->HasSpellCooldown(m_spellInfo->Id))
    {
        if(m_triggeredByAuraSpell)
            return SPELL_FAILED_DONT_REPORT;
        else
            return SPELL_FAILED_NOT_READY;
    }

    // check global cooldown
    if (strict && !m_IsTriggeredSpell && HasGlobalCooldown())
        return SPELL_FAILED_NOT_READY;

    // only allow triggered spells if at an ended battleground
    if (!m_IsTriggeredSpell && m_caster->GetTypeId() == TYPEID_PLAYER)
        if(BattleGround * bg = ((Player*)m_caster)->GetBattleGround())
            if(bg->GetStatus() == STATUS_WAIT_LEAVE)
                return SPELL_FAILED_DONT_REPORT;

    if (!m_IsTriggeredSpell && IsNonCombatSpell(m_spellInfo) &&
        m_caster->isInCombat() && !m_caster->IsIgnoreUnitState(m_spellInfo, IGNORE_UNIT_COMBAT_STATE))
        return SPELL_FAILED_AFFECTING_COMBAT;

    if (m_caster->GetTypeId() == TYPEID_PLAYER && !((Player*)m_caster)->isGameMaster() &&
        sWorld.getConfig(CONFIG_BOOL_VMAP_INDOOR_CHECK) &&
        VMAP::VMapFactory::createOrGetVMapManager()->isLineOfSightCalcEnabled())
    {
        if (m_spellInfo->Attributes & SPELL_ATTR_OUTDOORS_ONLY &&
                !m_caster->GetTerrain()->IsOutdoors(m_caster->GetPositionX(), m_caster->GetPositionY(), m_caster->GetPositionZ()))
            return SPELL_FAILED_ONLY_OUTDOORS;

        if(m_spellInfo->Attributes & SPELL_ATTR_INDOORS_ONLY &&
                m_caster->GetTerrain()->IsOutdoors(m_caster->GetPositionX(), m_caster->GetPositionY(), m_caster->GetPositionZ()))
            return SPELL_FAILED_ONLY_INDOORS;
    }
    // only check at first call, Stealth auras are already removed at second call
    // for now, ignore triggered spells
    if( strict && !m_IsTriggeredSpell)
    {
        bool checkForm = true;
        // Ignore form req aura
        Unit::AuraList const& ignore = m_caster->GetAurasByType(SPELL_AURA_MOD_IGNORE_SHAPESHIFT);
        for(Unit::AuraList::const_iterator i = ignore.begin(); i != ignore.end(); ++i)
        {
            if (!(*i)->isAffectedOnSpell(m_spellInfo))
                continue;
            checkForm = false;
            break;
        }
        if (checkForm)
        {
            // Cannot be used in this stance/form
            SpellCastResult shapeError = GetErrorAtShapeshiftedCast(m_spellInfo, m_caster->GetShapeshiftForm());
            if(shapeError != SPELL_CAST_OK)
                return shapeError;

            if ((m_spellInfo->Attributes & SPELL_ATTR_ONLY_STEALTHED) && !(m_caster->HasStealthAura()))
                return SPELL_FAILED_ONLY_STEALTHED;
        }
    }

    // caster state requirements
    if(m_spellInfo->CasterAuraState && !m_caster->HasAuraState(AuraState(m_spellInfo->CasterAuraState)))
        return SPELL_FAILED_CASTER_AURASTATE;
    if(m_spellInfo->CasterAuraStateNot && m_caster->HasAuraState(AuraState(m_spellInfo->CasterAuraStateNot)))
        return SPELL_FAILED_CASTER_AURASTATE;

    // Caster aura req check if need
    if(m_spellInfo->casterAuraSpell && !m_caster->HasAura(m_spellInfo->casterAuraSpell))
        return SPELL_FAILED_CASTER_AURASTATE;
    if(m_spellInfo->excludeCasterAuraSpell)
    {
        // Special cases of non existing auras handling
        if(m_spellInfo->excludeCasterAuraSpell == 61988)
        {
            // Avenging Wrath Marker
            if(m_caster->HasAura(61987))
                return SPELL_FAILED_CASTER_AURASTATE;
        }
        else if(m_caster->HasAura(m_spellInfo->excludeCasterAuraSpell))
            return SPELL_FAILED_CASTER_AURASTATE;
    }

    if (m_caster->GetTypeId() == TYPEID_PLAYER)
    {
        // cancel autorepeat spells if cast start when moving
        // (not wand currently autorepeat cast delayed to moving stop anyway in spell update code)
        if (((Player*)m_caster)->isMoving() )
        {
            // skip stuck spell to allow use it in falling case and apply spell limitations at movement
            if ((!((Player*)m_caster)->m_movementInfo.HasMovementFlag(MOVEFLAG_FALLINGFAR) || m_spellInfo->Effect[EFFECT_INDEX_0] != SPELL_EFFECT_STUCK) &&
                (IsAutoRepeat() || (m_spellInfo->AuraInterruptFlags & AURA_INTERRUPT_FLAG_NOT_SEATED) != 0))
                return SPELL_FAILED_MOVING;
        }

        if (!m_IsTriggeredSpell && NeedsComboPoints(m_spellInfo) && !m_caster->IsIgnoreUnitState(m_spellInfo, IGNORE_UNIT_TARGET_STATE) &&
            (!m_targets.getUnitTarget() || m_targets.getUnitTarget()->GetObjectGuid() != ((Player*)m_caster)->GetComboTargetGuid()))
            // warrior not have real combo-points at client side but use this way for mark allow Overpower use
            return m_caster->getClass() == CLASS_WARRIOR ? SPELL_FAILED_CASTER_AURASTATE : SPELL_FAILED_NO_COMBO_POINTS;
    }

    // target state requirements
    bool isFailAuraState = false;

    if(Unit *target = m_targets.getUnitTarget())
    {
        // target state requirements (not allowed state), apply to self also
        if ((m_spellInfo->TargetAuraStateNot && target->HasAuraState(AuraState(m_spellInfo->TargetAuraStateNot)))
            || (m_spellInfo->targetAuraSpell && target->HasAura(m_spellInfo->targetAuraSpell)))
            isFailAuraState = true;

        if (!m_IsTriggeredSpell && IsDeathOnlySpell(m_spellInfo) && target->isAlive())
            return SPELL_FAILED_TARGET_NOT_DEAD;

        if(m_spellInfo->excludeTargetAuraSpell)
        {
            // Special cases of non existing auras handling
            if (m_spellInfo->excludeTargetAuraSpell == 61988)
            {
                // Avenging Wrath Marker
                if (target->HasAura(61987))
                    return SPELL_FAILED_CASTER_AURASTATE;

            }
            else if (target->HasAura(m_spellInfo->excludeTargetAuraSpell))
                return SPELL_FAILED_CASTER_AURASTATE;
        }

        bool non_caster_target = target != m_caster && !IsSpellWithCasterSourceTargetsOnly(m_spellInfo);

        if(non_caster_target)
        {
            // target state requirements (apply to non-self only), to allow cast affects to self like Dirty Deeds
            if (m_spellInfo->TargetAuraState && !target->HasAuraStateForCaster(AuraState(m_spellInfo->TargetAuraState), m_caster->GetGUID()) &&
                !m_caster->IsIgnoreUnitState(m_spellInfo, m_spellInfo->TargetAuraState == AURA_STATE_FROZEN ? IGNORE_UNIT_TARGET_NON_FROZEN : IGNORE_UNIT_TARGET_STATE))
                return SPELL_FAILED_TARGET_AURASTATE;

            // Not allow casting on flying player
            if (target->IsTaxiFlying())
                return SPELL_FAILED_BAD_TARGETS;

            if(!m_IsTriggeredSpell && VMAP::VMapFactory::checkSpellForLoS(m_spellInfo->Id) && !m_caster->IsWithinLOSInMap(target))
                return SPELL_FAILED_LINE_OF_SIGHT;

            // auto selection spell rank implemented in WorldSession::HandleCastSpellOpcode
            // this case can be triggered if rank not found (too low-level target for first rank)
            if (m_caster->GetTypeId() == TYPEID_PLAYER && !m_CastItem && !m_IsTriggeredSpell)
            {
                // spell expected to be auto-downranking in cast handle, so must be same
                if (m_spellInfo != sSpellMgr.SelectAuraRankForLevel(m_spellInfo, target->getLevel()))
                    return SPELL_FAILED_LOWLEVEL;
            }
        }
        else if (m_caster == target)
        {
            if (m_caster->GetTypeId() == TYPEID_PLAYER && m_caster->IsInWorld())
            {
                // Additional check for some spells
                // If 0 spell effect empty - client not send target data (need use selection)
                // TODO: check it on next client version
                if (m_targets.m_targetMask == TARGET_FLAG_SELF &&
                    m_spellInfo->EffectImplicitTargetA[EFFECT_INDEX_1] == TARGET_CHAIN_DAMAGE)
                {
                    target = m_caster->GetMap()->GetUnit(((Player *)m_caster)->GetSelectionGuid());
                    if (!target)
                        return SPELL_FAILED_BAD_TARGETS;

                    if ((!m_spellInfo->TargetAuraStateNot || !target->HasAuraState(AuraState(m_spellInfo->TargetAuraStateNot)))
                        && (!m_spellInfo->targetAuraSpell || !target->HasAura(m_spellInfo->targetAuraSpell)))
                    {
                        m_targets.setUnitTarget(target);
                        isFailAuraState = false;
                    }
                }
            }

            // Some special spells with non-caster only mode

            // Fire Shield
            if (m_spellInfo->SpellFamilyName == SPELLFAMILY_WARLOCK &&
                m_spellInfo->SpellIconID == 16)
                return SPELL_FAILED_BAD_TARGETS;

            // Focus Magic (main spell)
            if (m_spellInfo->Id == 54646)
                return SPELL_FAILED_BAD_TARGETS;

            // Lay on Hands (self cast)
            if (m_spellInfo->SpellFamilyName == SPELLFAMILY_PALADIN &&
                m_spellInfo->SpellFamilyFlags & UI64LIT(0x0000000000008000))
            {
                if (target->HasAura(25771))                 // Forbearance
                    return SPELL_FAILED_CASTER_AURASTATE;
                if (target->HasAura(61987))                 // Avenging Wrath Marker
                    return SPELL_FAILED_CASTER_AURASTATE;
            }
        }

        // check pet presents
        for(int j = 0; j < MAX_EFFECT_INDEX; ++j)
        {
            if(m_spellInfo->EffectImplicitTargetA[j] == TARGET_PET)
            {
                target = m_caster->GetPet();
                if(!target)
                {
                    if(m_triggeredByAuraSpell)              // not report pet not existence for triggered spells
                        return SPELL_FAILED_DONT_REPORT;
                    else
                        return SPELL_FAILED_NO_PET;
                }
                break;
            }
        }

        //check creature type
        //ignore self casts (including area casts when caster selected as target)
        if(non_caster_target)
        {
            if(!CheckTargetCreatureType(target))
            {
                if(target->GetTypeId() == TYPEID_PLAYER)
                    return SPELL_FAILED_TARGET_IS_PLAYER;
                else
                    return SPELL_FAILED_BAD_TARGETS;
            }
        }

        if(non_caster_target)
        {
            // simple cases
            bool explicit_target_mode = false;
            bool target_hostile = false;
            bool target_hostile_checked = false;
            bool target_friendly = false;
            bool target_friendly_checked = false;
            for(int k = 0; k < MAX_EFFECT_INDEX;  ++k)
            {
                if (IsExplicitPositiveTarget(m_spellInfo->EffectImplicitTargetA[k]))
                {
                    if (!target_hostile_checked)
                    {
                        target_hostile_checked = true;
                        target_hostile = m_caster->IsHostileTo(target);
                    }

                    if(target_hostile)
                        return SPELL_FAILED_BAD_TARGETS;

                    explicit_target_mode = true;
                }
                else if (IsExplicitNegativeTarget(m_spellInfo->EffectImplicitTargetA[k]))
                {
                    if (!target_friendly_checked)
                    {
                        target_friendly_checked = true;
                        target_friendly = m_caster->IsFriendlyTo(target);
                    }

                    if(target_friendly)
                        return SPELL_FAILED_BAD_TARGETS;

                    explicit_target_mode = true;
                }
            }
            // TODO: this check can be applied and for player to prevent cheating when IsPositiveSpell will return always correct result.
            // check target for pet/charmed casts (not self targeted), self targeted cast used for area effects and etc
            if (!explicit_target_mode && m_caster->GetTypeId() == TYPEID_UNIT && !m_caster->GetCharmerOrOwnerGuid().IsEmpty() && !IsDispelSpell(m_spellInfo))
            {
                // check correctness positive/negative cast target (pet cast real check and cheating check)
                if(IsPositiveSpell(m_spellInfo->Id))
                {
                    if (!target_hostile_checked)
                    {
                        target_hostile_checked = true;
                        target_hostile = m_caster->IsHostileTo(target);
                    }

                    if(target_hostile)
                        return SPELL_FAILED_BAD_TARGETS;
                }
                else
                {
                    if (!target_friendly_checked)
                    {
                        target_friendly_checked = true;
                        target_friendly = m_caster->IsFriendlyTo(target);
                    }

                    if(target_friendly)
                        return SPELL_FAILED_BAD_TARGETS;
                }
            }
        }

        if(IsPositiveSpell(m_spellInfo->Id))
            if(target->IsImmuneToSpell(m_spellInfo))
                return SPELL_FAILED_TARGET_AURASTATE;

        //Must be behind the target.
        if( m_spellInfo->AttributesEx2 == 0x100000 && (m_spellInfo->AttributesEx & 0x200) == 0x200 && target->HasInArc(M_PI_F, m_caster) )
        {
            // Exclusion for Pounce:  Facing Limitation was removed in 2.0.1, but it still uses the same, old Ex-Flags
            // Exclusion for Mutilate:Facing Limitation was removed in 2.0.1 and 3.0.3, but they still use the same, old Ex-Flags
            // Exclusion for Throw: Facing limitation was added in 3.2.x, but that shouldn't be
            if ((m_spellInfo->SpellFamilyName != SPELLFAMILY_DRUID || (m_spellInfo->SpellFamilyFlags != UI64LIT(0x0000000000020000))) &&
                (m_spellInfo->SpellFamilyName != SPELLFAMILY_ROGUE || (m_spellInfo->SpellFamilyFlags != UI64LIT(0x0020000000000000))) &&
                m_spellInfo->Id != 2764)
            {
                SendInterrupted(2);
                return SPELL_FAILED_NOT_BEHIND;
            }
        }

        //Target must be facing you.
        if((m_spellInfo->Attributes == 0x150010) && !target->HasInArc(M_PI_F, m_caster) )
        {
            SendInterrupted(2);
            return SPELL_FAILED_NOT_INFRONT;
        }

        // check if target is in combat
        if (non_caster_target && (m_spellInfo->AttributesEx & SPELL_ATTR_EX_NOT_IN_COMBAT_TARGET) && target->isInCombat())
            return SPELL_FAILED_TARGET_AFFECTING_COMBAT;
    }
    // zone check
    uint32 zone, area;
    m_caster->GetZoneAndAreaId(zone, area);

    SpellCastResult locRes= sSpellMgr.GetSpellAllowedInLocationError(m_spellInfo, m_caster->GetMapId(), zone, area,
        m_caster->GetCharmerOrOwnerPlayerOrPlayerItself());
    if (locRes != SPELL_CAST_OK)
        return locRes;

    bool castOnVehicleAllowed = false;

    if (m_caster->GetVehicle())
        if ( VehicleSeatEntry const* seatInfo = m_caster->GetVehicle()->GetSeatInfo(m_caster))
            if (seatInfo->m_flags & SEAT_FLAG_CAN_CAST || seatInfo->m_flags & SEAT_FLAG_CAN_ATTACK)
                castOnVehicleAllowed = true;


    // not let players cast spells at mount (and let do it to creatures)
    if ((m_caster->IsMounted() || (m_caster->GetVehicle() && !castOnVehicleAllowed)) && m_caster->GetTypeId() == TYPEID_PLAYER && !m_IsTriggeredSpell && 
        !IsPassiveSpell(m_spellInfo) && !(m_spellInfo->Attributes & SPELL_ATTR_CASTABLE_WHILE_MOUNTED))
    {
        if (m_caster->IsTaxiFlying())
            return SPELL_FAILED_NOT_ON_TAXI;
        else
            return SPELL_FAILED_NOT_MOUNTED;
    }

    // always (except passive spells) check items (focus object can be required for any type casts)
    if (!IsPassiveSpell(m_spellInfo))
    {
        SpellCastResult castResult = CheckItems();
        if(castResult != SPELL_CAST_OK)
            return castResult;
    }

    // Database based targets from spell_target_script
    if (m_UniqueTargetInfo.empty())                         // skip second CheckCast apply (for delayed spells for example)
    {
        for(int j = 0; j < MAX_EFFECT_INDEX; ++j)
        {
            if (m_spellInfo->EffectImplicitTargetA[j] == TARGET_SCRIPT ||
               (m_spellInfo->EffectImplicitTargetB[j] == TARGET_SCRIPT && m_spellInfo->EffectImplicitTargetA[j] != TARGET_SELF) ||
               m_spellInfo->EffectImplicitTargetA[j] == TARGET_SCRIPT_COORDINATES ||
               m_spellInfo->EffectImplicitTargetB[j] == TARGET_SCRIPT_COORDINATES ||
               m_spellInfo->EffectImplicitTargetA[j] == TARGET_FOCUS_OR_SCRIPTED_GAMEOBJECT)
            {

                SpellScriptTargetBounds bounds = sSpellMgr.GetSpellScriptTargetBounds(m_spellInfo->Id);

                if (bounds.first == bounds.second)
                    sLog.outErrorDb("Spell (ID: %u) has effect EffectImplicitTargetA/EffectImplicitTargetB = TARGET_SCRIPT or TARGET_SCRIPT_COORDINATES, but does not have record in `spell_script_target`", m_spellInfo->Id);

                SpellRangeEntry const* srange = sSpellRangeStore.LookupEntry(m_spellInfo->rangeIndex);
                float range = GetSpellMaxRange(srange);

                Creature* targetExplicit = NULL;            // used for cases where a target is provided (by script for example)
                Creature* creatureScriptTarget = NULL;
                GameObject* goScriptTarget = NULL;

                for(SpellScriptTarget::const_iterator i_spellST = bounds.first; i_spellST != bounds.second; ++i_spellST)
                {
                    switch(i_spellST->second.type)
                    {
                        case SPELL_TARGET_TYPE_GAMEOBJECT:
                        {
                            GameObject* p_GameObject = NULL;

                            if (i_spellST->second.targetEntry)
                            {
                                MaNGOS::NearestGameObjectEntryInObjectRangeCheck go_check(*m_caster, i_spellST->second.targetEntry, range);
                                MaNGOS::GameObjectLastSearcher<MaNGOS::NearestGameObjectEntryInObjectRangeCheck> checker(p_GameObject, go_check);
                                Cell::VisitGridObjects(m_caster, checker, range);

                                if (p_GameObject)
                                {
                                    // remember found target and range, next attempt will find more near target with another entry
                                    creatureScriptTarget = NULL;
                                    goScriptTarget = p_GameObject;
                                    range = go_check.GetLastRange();
                                }
                            }
                            else if (focusObject)           // Focus Object
                            {
                                float frange = m_caster->GetDistance(focusObject);
                                if (range >= frange)
                                {
                                    creatureScriptTarget = NULL;
                                    goScriptTarget = focusObject;
                                    range = frange;
                                }
                            }
                            break;
                        }
                        case SPELL_TARGET_TYPE_CREATURE:
                        case SPELL_TARGET_TYPE_DEAD:
                        default:
                        {
                            Creature *p_Creature = NULL;

                            // check if explicit target is provided and check it up against database valid target entry/state
                            if (Unit* pTarget = m_targets.getUnitTarget())
                            {
                                if (pTarget->GetTypeId() == TYPEID_UNIT && pTarget->GetEntry() == i_spellST->second.targetEntry)
                                {
                                    if (i_spellST->second.type == SPELL_TARGET_TYPE_DEAD && ((Creature*)pTarget)->IsCorpse())
                                    {
                                        // always use spellMaxRange, in case GetLastRange returned different in a previous pass
                                        if (pTarget->IsWithinDistInMap(m_caster, GetSpellMaxRange(srange)))
                                            targetExplicit = (Creature*)pTarget;
                                    }
                                    else if (i_spellST->second.type == SPELL_TARGET_TYPE_CREATURE && pTarget->isAlive())
                                    {
                                        // always use spellMaxRange, in case GetLastRange returned different in a previous pass
                                        if (pTarget->IsWithinDistInMap(m_caster, GetSpellMaxRange(srange)))
                                            targetExplicit = (Creature*)pTarget;
                                    }
                                }
                            }

                            // no target provided or it was not valid, so use closest in range
                            if (!targetExplicit)
                            {
                                MaNGOS::NearestCreatureEntryWithLiveStateInObjectRangeCheck u_check(*m_caster, i_spellST->second.targetEntry, i_spellST->second.type != SPELL_TARGET_TYPE_DEAD, range);
                                MaNGOS::CreatureLastSearcher<MaNGOS::NearestCreatureEntryWithLiveStateInObjectRangeCheck> searcher(p_Creature, u_check);

                                // Visit all, need to find also Pet* objects
                                Cell::VisitAllObjects(m_caster, searcher, range);

                                range = u_check.GetLastRange();
                            }

                            // always prefer provided target if it's valid
                            if (targetExplicit)
                                creatureScriptTarget = targetExplicit;
                            else if (p_Creature)
                                creatureScriptTarget = p_Creature;

                            if (creatureScriptTarget)
                                goScriptTarget = NULL;

                            break;
                        }
                    }
                }

                if (creatureScriptTarget)
                {
                    // store coordinates for TARGET_SCRIPT_COORDINATES
                    if (m_spellInfo->EffectImplicitTargetA[j] == TARGET_SCRIPT_COORDINATES ||
                        m_spellInfo->EffectImplicitTargetB[j] == TARGET_SCRIPT_COORDINATES)
                    {
                        m_targets.setDestination(creatureScriptTarget->GetPositionX(),creatureScriptTarget->GetPositionY(),creatureScriptTarget->GetPositionZ());

                        if (m_spellInfo->EffectImplicitTargetA[j] == TARGET_SCRIPT_COORDINATES && m_spellInfo->Effect[j] != SPELL_EFFECT_PERSISTENT_AREA_AURA)
                        {
                            if ((!m_spellInfo->TargetAuraStateNot || !creatureScriptTarget->HasAuraState(AuraState(m_spellInfo->TargetAuraStateNot)))
                            && (!m_spellInfo->targetAuraSpell || creatureScriptTarget->HasAura(m_spellInfo->targetAuraSpell)))
                            {
                                AddUnitTarget(creatureScriptTarget, SpellEffectIndex(j));
                                isFailAuraState = false;
                            }
                        }
                    }
                    // store explicit target for TARGET_SCRIPT
                    else
                    {
                        if (m_spellInfo->EffectImplicitTargetA[j] == TARGET_SCRIPT ||
                            m_spellInfo->EffectImplicitTargetB[j] == TARGET_SCRIPT)
                        {
                            if ((!m_spellInfo->TargetAuraStateNot || !creatureScriptTarget->HasAuraState(AuraState(m_spellInfo->TargetAuraStateNot)))
                            && (!m_spellInfo->targetAuraSpell || creatureScriptTarget->HasAura(m_spellInfo->targetAuraSpell)))
                            {
                                AddUnitTarget(creatureScriptTarget, SpellEffectIndex(j));
                                isFailAuraState = false;
                            }
                        }
                    }
                }
                else if (goScriptTarget)
                {
                    // store coordinates for TARGET_SCRIPT_COORDINATES
                    if (m_spellInfo->EffectImplicitTargetA[j] == TARGET_SCRIPT_COORDINATES ||
                        m_spellInfo->EffectImplicitTargetB[j] == TARGET_SCRIPT_COORDINATES)
                    {
                        m_targets.setDestination(goScriptTarget->GetPositionX(),goScriptTarget->GetPositionY(),goScriptTarget->GetPositionZ());

                        if (m_spellInfo->EffectImplicitTargetA[j] == TARGET_SCRIPT_COORDINATES && m_spellInfo->Effect[j] != SPELL_EFFECT_PERSISTENT_AREA_AURA)
                            AddGOTarget(goScriptTarget, SpellEffectIndex(j));
                    }
                    // store explicit target for TARGET_FOCUS_OR_SCRIPTED_GAMEOBJECT
                    else
                    {
                        if (m_spellInfo->EffectImplicitTargetA[j] == TARGET_FOCUS_OR_SCRIPTED_GAMEOBJECT ||
                            m_spellInfo->EffectImplicitTargetB[j] == TARGET_FOCUS_OR_SCRIPTED_GAMEOBJECT)
                            AddGOTarget(goScriptTarget, SpellEffectIndex(j));
                    }
                }
                //Missing DB Entry or targets for this spellEffect.
                else
                {
                    /* For TARGET_FOCUS_OR_SCRIPTED_GAMEOBJECT makes DB targets optional not required for now
                     * TODO: Makes more research for this target type
                     */
                    if (m_spellInfo->EffectImplicitTargetA[j] != TARGET_FOCUS_OR_SCRIPTED_GAMEOBJECT)
                    {
                        // not report target not existence for triggered spells
                        if (m_triggeredByAuraSpell || m_IsTriggeredSpell)
                            return SPELL_FAILED_DONT_REPORT;
                        else
                            return SPELL_FAILED_BAD_TARGETS;
                    }
                }
            }
        }
    }

    if (strict && isFailAuraState)
        return SPELL_FAILED_TARGET_AURASTATE;

    if(!m_IsTriggeredSpell)
    {
        SpellCastResult castResult = CheckRange(strict);
        if(castResult != SPELL_CAST_OK)
            return castResult;
    }

    {
        SpellCastResult castResult = CheckPower();
        if(castResult != SPELL_CAST_OK)
            return castResult;
    }

    if(!m_IsTriggeredSpell)                             // triggered spell not affected by stun/etc
    {
        SpellCastResult castResult = CheckCasterAuras();
        if(castResult != SPELL_CAST_OK)
            return castResult;
    }

    for (int i = 0; i < MAX_EFFECT_INDEX; ++i)
    {
        // for effects of spells that have only one target
        switch(m_spellInfo->Effect[i])
        {
            case SPELL_EFFECT_INSTAKILL:
                // Death Pact
                if(m_spellInfo->Id == 48743)
                {
                    if (m_caster->GetTypeId() != TYPEID_PLAYER)
                        return SPELL_FAILED_ERROR;

                    if (((Player*)m_caster)->GetSelectionGuid().IsEmpty())
                        return SPELL_FAILED_BAD_IMPLICIT_TARGETS;
                    Pet* target = m_caster->GetMap()->GetPet(((Player*)m_caster)->GetSelectionGuid());

                    // alive
                    if (!target || target->isDead())
                        return SPELL_FAILED_BAD_IMPLICIT_TARGETS;
                    // undead
                    if (target->GetCreatureType() != CREATURE_TYPE_UNDEAD)
                        return SPELL_FAILED_BAD_IMPLICIT_TARGETS;
                    // owned
                    if (target->GetOwnerGuid() != m_caster->GetObjectGuid())
                        return SPELL_FAILED_BAD_IMPLICIT_TARGETS;

                    float dist = GetSpellRadius(sSpellRadiusStore.LookupEntry(m_spellInfo->EffectRadiusIndex[i]));
                    if (!target->IsWithinDistInMap(m_caster,dist))
                        return SPELL_FAILED_OUT_OF_RANGE;

                    // will set in target selection code
                }
                break;
            case SPELL_EFFECT_DUMMY:
            {
                if (m_spellInfo->Id == 51582)          // Rocket Boots Engaged
                {
                    if (m_caster->IsInWater())
                        return SPELL_FAILED_ONLY_ABOVEWATER;
                }
                else if (m_spellInfo->SpellFamilyFlags == UI64LIT(0x2000)) // Death Coil (DeathKnight)
                {
                    Unit* target = m_targets.getUnitTarget();
                    if (!target || (target->IsFriendlyTo(m_caster) && target->GetCreatureType() != CREATURE_TYPE_UNDEAD))
                        return SPELL_FAILED_BAD_TARGETS;
                }
                else if(m_spellInfo->SpellIconID == 156)    // Holy Shock
                {
                    // spell different for friends and enemies
                    // hart version required facing
                    if (m_targets.getUnitTarget() && !m_caster->IsFriendlyTo(m_targets.getUnitTarget()) && !m_caster->HasInArc(M_PI_F, m_targets.getUnitTarget()))
                        return SPELL_FAILED_UNIT_NOT_INFRONT;
                }
                // Fire Nova
                if (m_spellInfo->SpellFamilyName == SPELLFAMILY_SHAMAN && m_spellInfo->SpellIconID == 33)
                {
                    // fire totems slot
                    if (!m_caster->GetTotemGUID(TOTEM_SLOT_FIRE))
                        return SPELL_FAILED_TOTEMS;
                }
                break;
            }
            case SPELL_EFFECT_SCHOOL_DAMAGE:
            {
                // Hammer of Wrath
                if(m_spellInfo->SpellVisual[0] == 7250)
                {
                    if (!m_targets.getUnitTarget())
                        return SPELL_FAILED_BAD_IMPLICIT_TARGETS;

                    if(m_targets.getUnitTarget()->GetHealth() > m_targets.getUnitTarget()->GetMaxHealth()*0.2)
                        return SPELL_FAILED_BAD_TARGETS;
                }
                break;
            }
            case SPELL_EFFECT_TAMECREATURE:
            {
                // Spell can be triggered, we need to check original caster prior to caster
                Unit* caster = GetAffectiveCaster();
                if (!caster || caster->GetTypeId() != TYPEID_PLAYER ||
                    !m_targets.getUnitTarget() ||
                    m_targets.getUnitTarget()->GetTypeId() == TYPEID_PLAYER)
                    return SPELL_FAILED_BAD_TARGETS;

                Player* plrCaster = (Player*)caster;

                if(plrCaster->getClass() != CLASS_HUNTER)
                {
                    plrCaster->SendPetTameFailure(PETTAME_UNITSCANTTAME);
                    return SPELL_FAILED_DONT_REPORT;
                }

                Creature* target = (Creature*)m_targets.getUnitTarget();

                if(target->IsPet() || target->isCharmed())
                {
                    plrCaster->SendPetTameFailure(PETTAME_CREATUREALREADYOWNED);
                    return SPELL_FAILED_DONT_REPORT;
                }

                if (target->getLevel() > plrCaster->getLevel())
                {
                    plrCaster->SendPetTameFailure(PETTAME_TOOHIGHLEVEL);
                    return SPELL_FAILED_DONT_REPORT;
                }

                if (target->GetCreatureInfo()->IsExotic() && !plrCaster->CanTameExoticPets())
                {
                    plrCaster->SendPetTameFailure(PETTAME_CANTCONTROLEXOTIC);
                    return SPELL_FAILED_DONT_REPORT;
                }

                if (!target->GetCreatureInfo()->isTameable(plrCaster->CanTameExoticPets()))
                {
                    plrCaster->SendPetTameFailure(PETTAME_NOTTAMEABLE);
                    return SPELL_FAILED_DONT_REPORT;
                }

                if (!plrCaster->GetPetGuid().IsEmpty() || !plrCaster->GetCharmGuid().IsEmpty())
                {
                    plrCaster->SendPetTameFailure(PETTAME_ANOTHERSUMMONACTIVE);
                    return SPELL_FAILED_DONT_REPORT;
                }

                break;
            }
            case SPELL_EFFECT_LEARN_SPELL:
            {
                if(m_spellInfo->EffectImplicitTargetA[i] != TARGET_PET)
                    break;

                Pet* pet = m_caster->GetPet();

                if(!pet)
                    return SPELL_FAILED_NO_PET;

                SpellEntry const *learn_spellproto = sSpellStore.LookupEntry(m_spellInfo->EffectTriggerSpell[i]);

                if(!learn_spellproto)
                    return SPELL_FAILED_NOT_KNOWN;

                if(m_spellInfo->spellLevel > pet->getLevel())
                    return SPELL_FAILED_LOWLEVEL;

                break;
            }
            case SPELL_EFFECT_LEARN_PET_SPELL:
            {
                Pet* pet = m_caster->GetPet();

                if(!pet)
                    return SPELL_FAILED_NO_PET;

                SpellEntry const *learn_spellproto = sSpellStore.LookupEntry(m_spellInfo->EffectTriggerSpell[i]);

                if(!learn_spellproto)
                    return SPELL_FAILED_NOT_KNOWN;

                if(m_spellInfo->spellLevel > pet->getLevel())
                    return SPELL_FAILED_LOWLEVEL;

                break;
            }
            case SPELL_EFFECT_APPLY_GLYPH:
            {
                uint32 glyphId = m_spellInfo->EffectMiscValue[i];
                if(GlyphPropertiesEntry const *gp = sGlyphPropertiesStore.LookupEntry(glyphId))
                    if(m_caster->HasAura(gp->SpellId))
                        return SPELL_FAILED_UNIQUE_GLYPH;
                break;
            }
            case SPELL_EFFECT_FEED_PET:
            {
                if (m_caster->GetTypeId() != TYPEID_PLAYER)
                    return SPELL_FAILED_BAD_TARGETS;

                Item* foodItem = m_targets.getItemTarget();
                if(!foodItem)
                    return SPELL_FAILED_BAD_TARGETS;

                Pet* pet = m_caster->GetPet();

                if(!pet)
                    return SPELL_FAILED_NO_PET;

                if(!pet->HaveInDiet(foodItem->GetProto()))
                    return SPELL_FAILED_WRONG_PET_FOOD;

                if(!pet->GetCurrentFoodBenefitLevel(foodItem->GetProto()->ItemLevel))
                    return SPELL_FAILED_FOOD_LOWLEVEL;

                if(pet->isInCombat())
                    return SPELL_FAILED_AFFECTING_COMBAT;

                break;
            }
            case SPELL_EFFECT_POWER_BURN:
            case SPELL_EFFECT_POWER_DRAIN:
            {
                // Can be area effect, Check only for players and not check if target - caster (spell can have multiply drain/burn effects)
                if (m_caster->GetTypeId() == TYPEID_PLAYER)
                    if (Unit* target = m_targets.getUnitTarget())
                        if (target != m_caster && int32(target->getPowerType()) != m_spellInfo->EffectMiscValue[i])
                            return SPELL_FAILED_BAD_TARGETS;
                break;
            }
            case SPELL_EFFECT_CHARGE:
            {
                if (m_caster->hasUnitState(UNIT_STAT_ROOT) && !(m_spellInfo->Id == 3411 && m_caster->HasAura(57499)))
                    return SPELL_FAILED_ROOTED;

                break;
            }
            case SPELL_EFFECT_SKINNING:
            {
                if (m_caster->GetTypeId() != TYPEID_PLAYER || !m_targets.getUnitTarget() || m_targets.getUnitTarget()->GetTypeId() != TYPEID_UNIT)
                    return SPELL_FAILED_BAD_TARGETS;

                if (!m_targets.getUnitTarget()->HasFlag(UNIT_FIELD_FLAGS, UNIT_FLAG_SKINNABLE))
                    return SPELL_FAILED_TARGET_UNSKINNABLE;

                Creature* creature = (Creature*)m_targets.getUnitTarget();
                if ( creature->GetCreatureType() != CREATURE_TYPE_CRITTER && ( !creature->lootForBody || creature->lootForSkin || !creature->loot.empty() ) )
                {
                    return SPELL_FAILED_TARGET_NOT_LOOTED;
                }

                uint32 skill = creature->GetCreatureInfo()->GetRequiredLootSkill();

                int32 skillValue = ((Player*)m_caster)->GetSkillValue(skill);
                int32 TargetLevel = m_targets.getUnitTarget()->getLevel();
                int32 ReqValue = (skillValue < 100 ? (TargetLevel-10) * 10 : TargetLevel * 5);
                if (ReqValue > skillValue)
                    return SPELL_FAILED_LOW_CASTLEVEL;

                // chance for fail at orange skinning attempt
                if( (m_selfContainer && (*m_selfContainer) == this) &&
                    skillValue < sWorld.GetConfigMaxSkillValue() &&
                    (ReqValue < 0 ? 0 : ReqValue) > irand(skillValue - 25, skillValue + 37) )
                    return SPELL_FAILED_TRY_AGAIN;

                break;
            }
            case SPELL_EFFECT_OPEN_LOCK:
            {
                if (m_caster->GetTypeId() != TYPEID_PLAYER)  // only players can open locks, gather etc.
                    return SPELL_FAILED_BAD_TARGETS;

                // we need a go target in case of TARGET_GAMEOBJECT (for other targets acceptable GO and items)
                if (m_spellInfo->EffectImplicitTargetA[i] == TARGET_GAMEOBJECT)
                {
                    if (!m_targets.getGOTarget())
                        return SPELL_FAILED_BAD_TARGETS;
                }

                // get the lock entry
                uint32 lockId = 0;
                if (GameObject* go = m_targets.getGOTarget())
                {
                    // In BattleGround players can use only flags and banners
                    if( ((Player*)m_caster)->InBattleGround() &&
                        !((Player*)m_caster)->CanUseBattleGroundObject() )
                        return SPELL_FAILED_TRY_AGAIN;

                    lockId = go->GetGOInfo()->GetLockId();
                    if (!lockId)
                        return SPELL_FAILED_ALREADY_OPEN;
                }
                else if(Item* item = m_targets.getItemTarget())
                {
                    // not own (trade?)
                    if (item->GetOwner() != m_caster)
                        return SPELL_FAILED_ITEM_GONE;

                    lockId = item->GetProto()->LockID;

                    // if already unlocked
                    if (!lockId || item->HasFlag(ITEM_FIELD_FLAGS, ITEM_DYNFLAG_UNLOCKED))
                        return SPELL_FAILED_ALREADY_OPEN;
                }
                else
                    return SPELL_FAILED_BAD_TARGETS;

                SkillType skillId = SKILL_NONE;
                int32 reqSkillValue = 0;
                int32 skillValue = 0;

                // check lock compatibility
                SpellCastResult res = CanOpenLock(SpellEffectIndex(i), lockId, skillId, reqSkillValue, skillValue);
                if(res != SPELL_CAST_OK)
                    return res;

                // chance for fail at orange mining/herb/LockPicking gathering attempt
                // second check prevent fail at rechecks
                if(skillId != SKILL_NONE && (!m_selfContainer || ((*m_selfContainer) != this)))
                {
                    bool canFailAtMax = skillId != SKILL_HERBALISM && skillId != SKILL_MINING;

                    // chance for failure in orange gather / lockpick (gathering skill can't fail at maxskill)
                    if((canFailAtMax || skillValue < sWorld.GetConfigMaxSkillValue()) && reqSkillValue > irand(skillValue - 25, skillValue + 37))
                        return SPELL_FAILED_TRY_AGAIN;
                }
                break;
            }
            case SPELL_EFFECT_SUMMON_DEAD_PET:
            {
                Creature *pet = m_caster->GetPet();
                if(!pet)
                    return SPELL_FAILED_NO_PET;

                if(pet->isAlive())
                    return SPELL_FAILED_ALREADY_HAVE_SUMMON;

                break;
            }
            // This is generic summon effect
            case SPELL_EFFECT_SUMMON:
            {
                if(SummonPropertiesEntry const *summon_prop = sSummonPropertiesStore.LookupEntry(m_spellInfo->EffectMiscValueB[i]))
                {
                    if(summon_prop->Group == SUMMON_PROP_GROUP_PETS)
                    {
                        if (!m_caster->GetPetGuid().IsEmpty())
                            return SPELL_FAILED_ALREADY_HAVE_SUMMON;

                        if (!m_caster->GetCharmGuid().IsEmpty())
                            return SPELL_FAILED_ALREADY_HAVE_CHARM;
                    }
                }

                break;
            }
            case SPELL_EFFECT_SUMMON_OBJECT_SLOT1:
            case SPELL_EFFECT_SUMMON_OBJECT_SLOT2:
            case SPELL_EFFECT_SUMMON_OBJECT_SLOT3:
            case SPELL_EFFECT_SUMMON_OBJECT_SLOT4:
            {
                if (m_caster->GetTypeId() == TYPEID_PLAYER)
                    if (((Player*)m_caster)->HasMovementFlag(MOVEFLAG_ONTRANSPORT))
                        return SPELL_FAILED_CANT_DO_THAT_RIGHT_NOW;

                break;
            }
            case SPELL_EFFECT_SUMMON_PET:
            {
                if (!m_caster->GetPetGuid().IsEmpty())      //let warlock do a replacement summon
                {

                    Pet* pet = ((Player*)m_caster)->GetPet();

                    if (m_caster->GetTypeId() == TYPEID_PLAYER && m_caster->getClass() == CLASS_WARLOCK)
                    {
                        if (strict)                         //Summoning Disorientation, trigger pet stun (cast by pet so it doesn't attack player)
                            pet->CastSpell(pet, 32752, true, NULL, NULL, pet->GetGUID());
                    }
                    else
                        return SPELL_FAILED_ALREADY_HAVE_SUMMON;
                }

                if (!m_caster->GetCharmGuid().IsEmpty())
                    return SPELL_FAILED_ALREADY_HAVE_CHARM;

                break;
            }
            case SPELL_EFFECT_SUMMON_PLAYER:
            {
                if(m_caster->GetTypeId() != TYPEID_PLAYER)
                    return SPELL_FAILED_BAD_TARGETS;

                if(((Player*)m_caster)->GetSelectionGuid().IsEmpty())
                    return SPELL_FAILED_BAD_TARGETS;

                Player* target = sObjectMgr.GetPlayer(((Player*)m_caster)->GetSelectionGuid());

                if ( !target || ((Player*)m_caster) == target)
                    return SPELL_FAILED_BAD_TARGETS;

                if (!target->IsInSameRaidWith((Player*)m_caster) && m_spellInfo->Id != 48955)
                    return SPELL_FAILED_BAD_TARGETS;

                // check if our map is dungeon
                if( sMapStore.LookupEntry(m_caster->GetMapId())->IsDungeon() )
                {
                    InstanceTemplate const* instance = ObjectMgr::GetInstanceTemplate(m_caster->GetMapId());
                    if(!instance)
                        return SPELL_FAILED_TARGET_NOT_IN_INSTANCE;
                    if ( instance->levelMin > target->getLevel() )
                        return SPELL_FAILED_LOWLEVEL;
                    if ( instance->levelMax && instance->levelMax < target->getLevel() )
                        return SPELL_FAILED_HIGHLEVEL;
                }
                break;
            }
            case SPELL_EFFECT_FRIEND_SUMMON:
            {
                if(m_caster->GetTypeId() != TYPEID_PLAYER)
                    return SPELL_FAILED_BAD_TARGETS;

                if(((Player*)m_caster)->GetSelectionGuid().IsEmpty())
                    return SPELL_FAILED_BAD_TARGETS;

                Player* target = sObjectMgr.GetPlayer(((Player*)m_caster)->GetSelectionGuid());

                if (!target || !target->IsReferAFriendLinked(((Player*)m_caster)))
                    return SPELL_FAILED_BAD_TARGETS;

                break;
            }
            case SPELL_EFFECT_LEAP:
            case SPELL_EFFECT_TELEPORT_UNITS_FACE_CASTER:
            {
                // not allow use this effect at battleground until battleground start
                if(m_caster->GetTypeId() == TYPEID_PLAYER)
                {
                    if(BattleGround const *bg = ((Player*)m_caster)->GetBattleGround())
                        if(bg->GetStatus() != STATUS_IN_PROGRESS)
                            return SPELL_FAILED_TRY_AGAIN;

                    if(((Player*)m_caster)->HasMovementFlag(MOVEFLAG_ONTRANSPORT))
                        return SPELL_FAILED_CANT_DO_THAT_RIGHT_NOW;
                }
                break;
            }
            case SPELL_EFFECT_STEAL_BENEFICIAL_BUFF:
            {
                if (m_targets.getUnitTarget() == m_caster)
                    return SPELL_FAILED_BAD_TARGETS;
                break;
            }
            case SPELL_EFFECT_LEAP_BACK:
            {
                if(m_spellInfo->Id == 781)
                    if(!m_caster->isInCombat()) 
                        return SPELL_FAILED_CANT_DO_THAT_RIGHT_NOW; 
                break;
            }
            default:break;
        }
    }

    for (int i = 0; i < MAX_EFFECT_INDEX; ++i)
    {
        switch(m_spellInfo->EffectApplyAuraName[i])
        {
            case SPELL_AURA_DUMMY:
            {
                //custom check
                switch(m_spellInfo->Id)
                {
                    case 34026:                             // Kill Command
                        if (!m_caster->GetPet())
                            return SPELL_FAILED_NO_PET;
                        break;
                    case 61336:                             // Survival Instincts
                        if (m_caster->GetTypeId() != TYPEID_PLAYER || !((Player*)m_caster)->IsInFeralForm())
                            return SPELL_FAILED_ONLY_SHAPESHIFT;
                        break;
                    default:
                        break;
                }
                break;
            }
            case SPELL_AURA_MOD_POSSESS:
            {
                if (m_caster->GetTypeId() != TYPEID_PLAYER)
                    return SPELL_FAILED_UNKNOWN;

                if (m_targets.getUnitTarget() == m_caster)
                    return SPELL_FAILED_BAD_TARGETS;

                if (!m_caster->GetPetGuid().IsEmpty())
                    return SPELL_FAILED_ALREADY_HAVE_SUMMON;

                if (!m_caster->GetCharmGuid().IsEmpty())
                    return SPELL_FAILED_ALREADY_HAVE_CHARM;

                if (!m_caster->GetCharmerGuid().IsEmpty())
                    return SPELL_FAILED_CHARMED;

                if (!m_targets.getUnitTarget())
                    return SPELL_FAILED_BAD_IMPLICIT_TARGETS;

                if (!m_targets.getUnitTarget()->GetCharmerGuid().IsEmpty())
                    return SPELL_FAILED_CHARMED;

                if (int32(m_targets.getUnitTarget()->getLevel()) > CalculateDamage(SpellEffectIndex(i),m_targets.getUnitTarget()))
                    return SPELL_FAILED_HIGHLEVEL;

                break;
            }
            case SPELL_AURA_MOD_CHARM:
            {
                if (m_targets.getUnitTarget() == m_caster)
                    return SPELL_FAILED_BAD_TARGETS;

                if (!m_caster->GetPetGuid().IsEmpty())
                    return SPELL_FAILED_ALREADY_HAVE_SUMMON;

                if (!m_caster->GetCharmGuid().IsEmpty())
                    return SPELL_FAILED_ALREADY_HAVE_CHARM;

                if (!m_caster->GetCharmerGuid().IsEmpty())
                    return SPELL_FAILED_CHARMED;

                if (!m_targets.getUnitTarget())
                    return SPELL_FAILED_BAD_IMPLICIT_TARGETS;

                if (!m_targets.getUnitTarget()->GetCharmerGuid().IsEmpty())
                    return SPELL_FAILED_CHARMED;

                if (int32(m_targets.getUnitTarget()->getLevel()) > CalculateDamage(SpellEffectIndex(i),m_targets.getUnitTarget()))
                    return SPELL_FAILED_HIGHLEVEL;

                break;
            }
            case SPELL_AURA_MOD_POSSESS_PET:
            {
                if (m_caster->GetTypeId() != TYPEID_PLAYER)
                    return SPELL_FAILED_UNKNOWN;

                if (!m_caster->GetCharmGuid().IsEmpty())
                    return SPELL_FAILED_ALREADY_HAVE_CHARM;

                if (!m_caster->GetCharmerGuid().IsEmpty())
                    return SPELL_FAILED_CHARMED;

                Pet* pet = m_caster->GetPet();
                if (!pet)
                    return SPELL_FAILED_NO_PET;

                if (!pet->GetCharmerGuid().IsEmpty())
                    return SPELL_FAILED_CHARMED;

                break;
            }
            case SPELL_AURA_MOUNTED:
            {
                if (m_caster->IsInWater())
                    return SPELL_FAILED_ONLY_ABOVEWATER;

                if (m_caster->GetTypeId() == TYPEID_PLAYER && ((Player*)m_caster)->GetTransport())
                    return SPELL_FAILED_NO_MOUNTS_ALLOWED;

                // Ignore map check if spell have AreaId. AreaId already checked and this prevent special mount spells
                if (m_caster->GetTypeId() == TYPEID_PLAYER && !sMapStore.LookupEntry(m_caster->GetMapId())->IsMountAllowed() && !m_IsTriggeredSpell && !m_spellInfo->AreaGroupId)
                    return SPELL_FAILED_NO_MOUNTS_ALLOWED;

                if (m_caster->IsInDisallowedMountForm())
                    return SPELL_FAILED_NOT_SHAPESHIFT;

                break;
            }
            case SPELL_AURA_RANGED_ATTACK_POWER_ATTACKER_BONUS:
            {
                if(!m_targets.getUnitTarget())
                    return SPELL_FAILED_BAD_IMPLICIT_TARGETS;

                // can be casted at non-friendly unit or own pet/charm
                if(m_caster->IsFriendlyTo(m_targets.getUnitTarget()))
                    return SPELL_FAILED_TARGET_FRIENDLY;

                break;
            }
            case SPELL_AURA_FLY:
            case SPELL_AURA_MOD_FLIGHT_SPEED_MOUNTED:
            {
                // not allow cast fly spells if not have req. skills  (all spells is self target)
                // allow always ghost flight spells
                if (m_caster->GetTypeId() == TYPEID_PLAYER && m_caster->isAlive())
                {
                    if (!((Player*)m_caster)->CanStartFlyInArea(m_caster->GetMapId(), zone, area))
                        return m_IsTriggeredSpell ? SPELL_FAILED_DONT_REPORT : SPELL_FAILED_NOT_HERE;
                }
                break;
            }
            case SPELL_AURA_PERIODIC_MANA_LEECH:
            {
                if (!m_targets.getUnitTarget())
                    return SPELL_FAILED_BAD_IMPLICIT_TARGETS;

                if (m_caster->GetTypeId() != TYPEID_PLAYER || m_CastItem)
                    break;

                if(m_targets.getUnitTarget()->getPowerType() != POWER_MANA)
                    return SPELL_FAILED_BAD_TARGETS;

                break;
            }
            default:
                break;
        }
    }

    // check trade slot case (last, for allow catch any another cast problems)
    if (m_targets.m_targetMask & TARGET_FLAG_TRADE_ITEM)
    {
        if (m_caster->GetTypeId() != TYPEID_PLAYER)
            return SPELL_FAILED_NOT_TRADING;

        Player *pCaster = ((Player*)m_caster);
        TradeData* my_trade = pCaster->GetTradeData();

        if (!my_trade)
            return SPELL_FAILED_NOT_TRADING;

        TradeSlots slot = TradeSlots(m_targets.getItemTargetGUID());
        if (slot != TRADE_SLOT_NONTRADED)
            return SPELL_FAILED_ITEM_NOT_READY;

        // if trade not complete then remember it in trade data
        if (!my_trade->IsInAcceptProcess())
        {
            // Spell will be casted at completing the trade. Silently ignore at this place
            my_trade->SetSpell(m_spellInfo->Id, m_CastItem);
            return SPELL_FAILED_DONT_REPORT;
        }
    }

    // all ok
    return SPELL_CAST_OK;
}

SpellCastResult Spell::CheckPetCast(Unit* target)
{
    if(!m_caster->isAlive())
        return SPELL_FAILED_CASTER_DEAD;

    if(m_caster->IsNonMeleeSpellCasted(false))              //prevent spellcast interruption by another spellcast
        return SPELL_FAILED_SPELL_IN_PROGRESS;
    if(m_caster->isInCombat() && IsNonCombatSpell(m_spellInfo))
        return SPELL_FAILED_AFFECTING_COMBAT;

    if(m_caster->GetTypeId()==TYPEID_UNIT && (((Creature*)m_caster)->IsPet() || m_caster->isCharmed()))
    {
                                                            //dead owner (pets still alive when owners ressed?)
        if(m_caster->GetCharmerOrOwner() && (!m_caster->GetCharmerOrOwner()->isAlive() && !(m_caster->GetCharmerOrOwner()->getDeathState() == GHOULED)))
            return SPELL_FAILED_CASTER_DEAD;

        if(!target && m_targets.getUnitTarget())
            target = m_targets.getUnitTarget();

        bool need = false;
        for(int i = 0; i < MAX_EFFECT_INDEX; ++i)
        {
            if (m_spellInfo->EffectImplicitTargetA[i] == TARGET_CHAIN_DAMAGE ||
                m_spellInfo->EffectImplicitTargetA[i] == TARGET_SINGLE_FRIEND ||
                m_spellInfo->EffectImplicitTargetA[i] == TARGET_SINGLE_FRIEND_2 ||
                m_spellInfo->EffectImplicitTargetA[i] == TARGET_DUELVSPLAYER ||
                m_spellInfo->EffectImplicitTargetA[i] == TARGET_SINGLE_PARTY ||
                m_spellInfo->EffectImplicitTargetA[i] == TARGET_CURRENT_ENEMY_COORDINATES)
            {
                need = true;
                if(!target)
                {
                    return SPELL_FAILED_BAD_IMPLICIT_TARGETS;
                    DEBUG_LOG("Charmed creature attempt to cast spell %d, but no required target",m_spellInfo->Id);
                }
                break;
            }
        }
        if(need)
            m_targets.setUnitTarget(target);

        Unit* _target = m_targets.getUnitTarget();

        if(_target)                                         //for target dead/target not valid
        {
            if(IsPositiveSpell(m_spellInfo->Id) && !IsDispelSpell(m_spellInfo))
            {
                if(m_caster->IsHostileTo(_target))
                {
                    DEBUG_LOG("Charmed creature attempt to cast positive spell %d, but target (guid %u) is hostile",m_spellInfo->Id, target->GetObjectGuid().GetRawValue());
                    return SPELL_FAILED_BAD_TARGETS;
                }
            }
            else if (!_target->isTargetableForAttack() || !_target->isVisibleForOrDetect(m_caster,m_caster,true))
            {
                DEBUG_LOG("Charmed creature attempt to cast spell %d, but target (guid %u) is not targetable or not detectable",m_spellInfo->Id,target->GetObjectGuid().GetRawValue());
                return SPELL_FAILED_BAD_TARGETS;            // guessed error
            }
            else
            {
                bool dualEffect = false;
                for(int j = 0; j < MAX_EFFECT_INDEX; ++j)
                {
                                                            // This effects is positive AND negative. Need for vehicles cast.
                    dualEffect |= (m_spellInfo->EffectImplicitTargetA[j] == TARGET_DUELVSPLAYER
                                   || m_spellInfo->EffectImplicitTargetA[j] == TARGET_IN_FRONT_OF_CASTER_30
                                   || m_spellInfo->EffectImplicitTargetA[j] == TARGET_MASTER
                                   || m_spellInfo->EffectImplicitTargetA[j] == TARGET_IN_FRONT_OF_CASTER
                                   || m_spellInfo->EffectImplicitTargetA[j] == TARGET_EFFECT_SELECT
                                   || m_spellInfo->EffectImplicitTargetA[j] == TARGET_CASTER_COORDINATES);
                }
                if (m_caster->IsFriendlyTo(target) && !(!m_caster->GetCharmerOrOwner() || !m_caster->GetCharmerOrOwner()->IsFriendlyTo(target))
                     && !dualEffect && !IsDispelSpell(m_spellInfo))
                {
                    DEBUG_LOG("Charmed creature attempt to cast spell %d, but target (guid %u) is not valid",m_spellInfo->Id,target->GetObjectGuid().GetRawValue());
                    return SPELL_FAILED_BAD_TARGETS;
                }
            }
        }
                                                            //cooldown
        if(((Creature*)m_caster)->HasSpellCooldown(m_spellInfo->Id))
            return SPELL_FAILED_NOT_READY;
    }

    return CheckCast(true);
}

SpellCastResult Spell::CheckCasterAuras() const
{
    // Flag drop spells totally immuned to caster auras
    // FIXME: find more nice check for all totally immuned spells
    // AttributesEx3 & 0x10000000?
    if (m_spellInfo->Id == 23336 ||                         // Alliance Flag Drop
        m_spellInfo->Id == 23334 ||                         // Horde Flag Drop
        m_spellInfo->Id == 34991)                           // Summon Netherstorm Flag
        return SPELL_CAST_OK;

    uint8 school_immune = 0;
    uint32 mechanic_immune = 0;
    uint32 dispel_immune = 0;

    // Check if the spell grants school or mechanic immunity.
    // We use bitmasks so the loop is done only once and not on every aura check below.
    if ( m_spellInfo->AttributesEx & SPELL_ATTR_EX_DISPEL_AURAS_ON_IMMUNITY )
    {
        for(int i = 0; i < MAX_EFFECT_INDEX; ++i)
        {
            if (m_spellInfo->EffectApplyAuraName[i] == SPELL_AURA_SCHOOL_IMMUNITY)
                school_immune |= uint32(m_spellInfo->EffectMiscValue[i]);
            else if (m_spellInfo->EffectApplyAuraName[i] == SPELL_AURA_MECHANIC_IMMUNITY)
                mechanic_immune |= 1 << uint32(m_spellInfo->EffectMiscValue[i]-1);
            else if (m_spellInfo->EffectApplyAuraName[i] == SPELL_AURA_MECHANIC_IMMUNITY_MASK)
                mechanic_immune |= uint32(m_spellInfo->EffectMiscValue[i]);
            else if (m_spellInfo->EffectApplyAuraName[i] == SPELL_AURA_DISPEL_IMMUNITY)
                dispel_immune |= GetDispellMask(DispelType(m_spellInfo->EffectMiscValue[i]));
        }
        // immune movement impairment and loss of control
        if (m_spellInfo->Id == 42292)                       // PvP Trinket
            mechanic_immune = IMMUNE_TO_MOVEMENT_IMPAIRMENT_AND_LOSS_CONTROL_MASK;
    }

    // Check whether the cast should be prevented by any state you might have.
    SpellCastResult prevented_reason = SPELL_CAST_OK;
    // Have to check if there is a stun aura. Otherwise will have problems with ghost aura apply while logging out
    uint32 unitflag = m_caster->GetUInt32Value(UNIT_FIELD_FLAGS);     // Get unit state
    if (unitflag & UNIT_FLAG_STUNNED)
    {
        // spell is usable while stunned, check if caster has only mechanic stun auras, another stun types must prevent cast spell
        if (m_spellInfo->AttributesEx5 & SPELL_ATTR_EX5_USABLE_WHILE_STUNNED)
        {
            bool is_stun_mechanic = true;
            Unit::AuraList const& stunAuras = m_caster->GetAurasByType(SPELL_AURA_MOD_STUN);
            for (Unit::AuraList::const_iterator itr = stunAuras.begin(); itr != stunAuras.end(); ++itr)
                if (!(*itr)->HasMechanic(MECHANIC_STUN))
                {
                    is_stun_mechanic = false;
                    break;
                }
            if (!is_stun_mechanic)
                prevented_reason = SPELL_FAILED_STUNNED;
        }
        else
            prevented_reason = SPELL_FAILED_STUNNED;
    }
    else if (unitflag & UNIT_FLAG_CONFUSED && !(m_spellInfo->AttributesEx5 & SPELL_ATTR_EX5_USABLE_WHILE_CONFUSED))
        prevented_reason = SPELL_FAILED_CONFUSED;
    else if (unitflag & UNIT_FLAG_FLEEING && !(m_spellInfo->AttributesEx5 & SPELL_ATTR_EX5_USABLE_WHILE_FEARED))
        prevented_reason = SPELL_FAILED_FLEEING;
    else if (unitflag & UNIT_FLAG_SILENCED && m_spellInfo->PreventionType == SPELL_PREVENTION_TYPE_SILENCE)
        prevented_reason = SPELL_FAILED_SILENCED;
    else if (unitflag & UNIT_FLAG_PACIFIED && m_spellInfo->PreventionType == SPELL_PREVENTION_TYPE_PACIFY)
        prevented_reason = SPELL_FAILED_PACIFIED;
    else if(m_caster->HasAuraType(SPELL_AURA_ALLOW_ONLY_ABILITY))
    {
        Unit::AuraList const& casingLimit = m_caster->GetAurasByType(SPELL_AURA_ALLOW_ONLY_ABILITY);
        for(Unit::AuraList::const_iterator itr = casingLimit.begin(); itr != casingLimit.end(); ++itr)
        {
            if(!(*itr)->isAffectedOnSpell(m_spellInfo))
            {
                prevented_reason = SPELL_FAILED_CASTER_AURASTATE;
                break;
            }
        }
    }

    // Attr must make flag drop spell totally immune from all effects
    if (prevented_reason != SPELL_CAST_OK)
    {
        if (school_immune || mechanic_immune || dispel_immune)
        {
            //Checking auras is needed now, because you are prevented by some state but the spell grants immunity.
            Unit::SpellAuraHolderMap const& auras = m_caster->GetSpellAuraHolderMap();
            for(Unit::SpellAuraHolderMap::const_iterator itr = auras.begin(); itr != auras.end(); ++itr)
            {
                if (SpellAuraHolder *holder = itr->second)
                {
                    for (int32 i = 0; i < MAX_EFFECT_INDEX; ++i)
                    {
                        if (GetSpellMechanicMask(itr->second->GetSpellProto(), i) & mechanic_immune)
                            continue;
                        if (GetSpellSchoolMask(itr->second->GetSpellProto()) & school_immune)
                            continue;
                        if ((1<<(itr->second->GetSpellProto()->Dispel)) & dispel_immune)
                            continue;
                        Aura *aura = holder->GetAuraByEffectIndex(SpellEffectIndex(i));
                        if (!aura)
                            continue;
                        // Make a second check for spell failed so the right SPELL_FAILED message is returned.
                        // That is needed when your casting is prevented by multiple states and you are only immune to some of them.
                        switch(aura->GetModifier()->m_auraname)
                        {
                            case SPELL_AURA_MOD_STUN:
                                if (!(m_spellInfo->AttributesEx5 & SPELL_ATTR_EX5_USABLE_WHILE_STUNNED) || !aura->HasMechanic(MECHANIC_STUN))
                                    return SPELL_FAILED_STUNNED;
                                break;
                            case SPELL_AURA_MOD_CONFUSE:
                                if (!(m_spellInfo->AttributesEx5 & SPELL_ATTR_EX5_USABLE_WHILE_CONFUSED))
                                    return SPELL_FAILED_CONFUSED;
                                break;
                            case SPELL_AURA_MOD_FEAR:
                                if (!(m_spellInfo->AttributesEx5 & SPELL_ATTR_EX5_USABLE_WHILE_FEARED))
                                    return SPELL_FAILED_FLEEING;
                                break;
                            case SPELL_AURA_MOD_SILENCE:
                            case SPELL_AURA_MOD_PACIFY:
                            case SPELL_AURA_MOD_PACIFY_SILENCE:
                                if( m_spellInfo->PreventionType == SPELL_PREVENTION_TYPE_PACIFY)
                                    return SPELL_FAILED_PACIFIED;
                                else if ( m_spellInfo->PreventionType == SPELL_PREVENTION_TYPE_SILENCE)
                                    return SPELL_FAILED_SILENCED;
                                break;
                            default: break;
                        }
                    }
                }
            }
        }
        // You are prevented from casting and the spell casted does not grant immunity. Return a failed error.
        else
            return prevented_reason;
    }
    return SPELL_CAST_OK;
}

bool Spell::CanAutoCast(Unit* target)
{
    ObjectGuid targetguid = target->GetObjectGuid();

    for(int j = 0; j < MAX_EFFECT_INDEX; ++j)
    {
        if(m_spellInfo->Effect[j] == SPELL_EFFECT_APPLY_AURA)
        {
            if( m_spellInfo->StackAmount <= 1)
            {
                if( target->HasAura(m_spellInfo->Id, SpellEffectIndex(j)) )
                    return false;
            }
            else
            {
                if(Aura* aura = target->GetAura(m_spellInfo->Id, SpellEffectIndex(j)))
                    if(aura->GetStackAmount() >= m_spellInfo->StackAmount)
                        return false;
            }
        }
        else if ( IsAreaAuraEffect( m_spellInfo->Effect[j] ))
        {
                if( target->HasAura(m_spellInfo->Id, SpellEffectIndex(j)) )
                    return false;
        }
    }

    SpellCastResult result = CheckPetCast(target);

    if(result == SPELL_CAST_OK || result == SPELL_FAILED_UNIT_NOT_INFRONT)
    {
        FillTargetMap();
        //check if among target units, our WANTED target is as well (->only self cast spells return false)
        for(std::list<TargetInfo>::const_iterator ihit = m_UniqueTargetInfo.begin(); ihit != m_UniqueTargetInfo.end(); ++ihit)
            if( ihit->targetGUID == targetguid )
                return true;
    }
    return false;                                           //target invalid
}

SpellCastResult Spell::CheckRange(bool strict)
{
    Unit *target = m_targets.getUnitTarget();

    // special range cases
    switch(m_spellInfo->rangeIndex)
    {
        // self cast doesn't need range checking -- also for Starshards fix
        case SPELL_RANGE_IDX_SELF_ONLY:
            return SPELL_CAST_OK;
        // combat range spells are treated differently
        case SPELL_RANGE_IDX_COMBAT:
        {
            if (target)
            {
                if (target == m_caster)
                    return SPELL_CAST_OK;

                float range_mod = strict ? 0.0f : 5.0f;
                float base = ATTACK_DISTANCE;
                if (Player* modOwner = m_caster->GetSpellModOwner())
                    range_mod += modOwner->ApplySpellMod(m_spellInfo->Id, SPELLMOD_RANGE, base, this);

                // with additional 5 dist for non stricted case (some melee spells have delay in apply
                return m_caster->CanReachWithMeleeAttack(target, range_mod) ? SPELL_CAST_OK : SPELL_FAILED_OUT_OF_RANGE;
            }
            break;                                          // let continue in generic way for no target
        }
    }

    //add radius of caster and ~5 yds "give" for non stricred (landing) check
    float range_mod = strict ? 1.25f : 6.25;

    SpellRangeEntry const* srange = sSpellRangeStore.LookupEntry(m_spellInfo->rangeIndex);
    bool friendly = target ? target->IsFriendlyTo(m_caster) : false;
    float max_range = GetSpellMaxRange(srange, friendly) + range_mod;
    float min_range = GetSpellMinRange(srange, friendly);

    if(Player* modOwner = m_caster->GetSpellModOwner())
        modOwner->ApplySpellMod(m_spellInfo->Id, SPELLMOD_RANGE, max_range, this);

    if(target && target != m_caster)
    {
        // distance from target in checks
        float dist = m_caster->GetCombatDistance(target);

        if(dist > max_range)
            return SPELL_FAILED_OUT_OF_RANGE;
        if(min_range && dist < min_range)
            return SPELL_FAILED_TOO_CLOSE;
        if( m_caster->GetTypeId() == TYPEID_PLAYER &&
            (m_spellInfo->FacingCasterFlags & SPELL_FACING_FLAG_INFRONT) && !m_caster->HasInArc( M_PI_F, target ) )
            return SPELL_FAILED_UNIT_NOT_INFRONT;
    }

    // TODO verify that such spells really use bounding radius
    if(m_targets.m_targetMask == TARGET_FLAG_DEST_LOCATION && m_targets.m_destX != 0 && m_targets.m_destY != 0 && m_targets.m_destZ != 0)
    {
        if(!m_caster->IsWithinDist3d(m_targets.m_destX, m_targets.m_destY, m_targets.m_destZ, max_range))
            return SPELL_FAILED_OUT_OF_RANGE;
        if(min_range && m_caster->IsWithinDist3d(m_targets.m_destX, m_targets.m_destY, m_targets.m_destZ, min_range))
            return SPELL_FAILED_TOO_CLOSE;
    }

    return SPELL_CAST_OK;
}

uint32 Spell::CalculatePowerCost(SpellEntry const* spellInfo, Unit* caster, Spell const* spell, Item* castItem)
{
    // item cast not used power
    if (castItem)
        return 0;

    // Spell drain all exist power on cast (Only paladin lay of Hands)
    if (spellInfo->AttributesEx & SPELL_ATTR_EX_DRAIN_ALL_POWER)
    {
        // If power type - health drain all
        if (spellInfo->powerType == POWER_HEALTH)
            return caster->GetHealth();
        // Else drain all power
        if (spellInfo->powerType < MAX_POWERS)
            return caster->GetPower(Powers(spellInfo->powerType));
        sLog.outError("Spell::CalculateManaCost: Unknown power type '%d' in spell %d", spellInfo->powerType, spellInfo->Id);
        return 0;
    }

    // Base powerCost
    int32 powerCost = spellInfo->manaCost;
    // PCT cost from total amount
    if (spellInfo->ManaCostPercentage)
    {
        switch (spellInfo->powerType)
        {
            // health as power used
            case POWER_HEALTH:
                powerCost += spellInfo->ManaCostPercentage * caster->GetCreateHealth() / 100;
                break;
            case POWER_MANA:
                powerCost += spellInfo->ManaCostPercentage * caster->GetCreateMana() / 100;
                break;
            case POWER_RAGE:
            case POWER_FOCUS:
            case POWER_ENERGY:
            case POWER_HAPPINESS:
                powerCost += spellInfo->ManaCostPercentage * caster->GetMaxPower(Powers(spellInfo->powerType)) / 100;
                break;
            case POWER_RUNE:
            case POWER_RUNIC_POWER:
                DEBUG_LOG("Spell::CalculateManaCost: Not implemented yet!");
                break;
            default:
                sLog.outError("Spell::CalculateManaCost: Unknown power type '%d' in spell %d", spellInfo->powerType, spellInfo->Id);
                return 0;
        }
    }
    SpellSchools school = GetFirstSchoolInMask(spell ? spell->m_spellSchoolMask : GetSpellSchoolMask(spellInfo));
    // Flat mod from caster auras by spell school
    powerCost += caster->GetInt32Value(UNIT_FIELD_POWER_COST_MODIFIER + school);
    // Shiv - costs 20 + weaponSpeed*10 energy (apply only to non-triggered spell with energy cost)
    if (spellInfo->AttributesEx4 & SPELL_ATTR_EX4_SPELL_VS_EXTEND_COST)
        powerCost += caster->GetAttackTime(OFF_ATTACK) / 100;
    // Apply cost mod by spell
    if (spell)
        if (Player* modOwner = caster->GetSpellModOwner())
            modOwner->ApplySpellMod(spellInfo->Id, SPELLMOD_COST, powerCost, spell);

    if (spellInfo->Attributes & SPELL_ATTR_LEVEL_DAMAGE_CALCULATION)
        powerCost = int32(powerCost/ (1.117f * spellInfo->spellLevel / caster->getLevel() -0.1327f));

    // PCT mod from user auras by school
    powerCost = int32(powerCost * (1.0f + caster->GetFloatValue(UNIT_FIELD_POWER_COST_MULTIPLIER + school)));
    if (powerCost < 0)
        powerCost = 0;
    return powerCost;
}

SpellCastResult Spell::CheckPower()
{
    // item cast not used power
    if(m_CastItem)
        return SPELL_CAST_OK;

    // Do precise power regen on spell cast
    if (m_powerCost > 0 && m_caster->GetTypeId() == TYPEID_PLAYER)
    {
        Player* playerCaster = (Player*)m_caster;
        uint32 diff = REGEN_TIME_FULL - m_caster->GetRegenTimer();
        if (diff >= REGEN_TIME_PRECISE)
            playerCaster->RegenerateAll(diff);
    }

    // health as power used - need check health amount
    if (m_spellInfo->powerType == POWER_HEALTH)
    {
        if (m_caster->GetHealth() <= m_powerCost)
            return SPELL_FAILED_CASTER_AURASTATE;
        return SPELL_CAST_OK;
    }
    // Check valid power type
    if (m_spellInfo->powerType >= MAX_POWERS)
    {
        sLog.outError("Spell::CheckMana: Unknown power type '%d'", m_spellInfo->powerType);
        return SPELL_FAILED_UNKNOWN;
    }

    //check rune cost only if a spell has PowerType == POWER_RUNE
    if (m_spellInfo->powerType == POWER_RUNE)
    {
        SpellCastResult failReason = CheckOrTakeRunePower(false);
        if (failReason != SPELL_CAST_OK)
            return failReason;
    }

    // Check power amount
    Powers powerType = Powers(m_spellInfo->powerType);
    if (m_caster->GetPower(powerType) < m_powerCost)
        return SPELL_FAILED_NO_POWER;

    return SPELL_CAST_OK;
}

bool Spell::IgnoreItemRequirements() const
{
    /// Check if it's an enchant scroll. These have no required reagents even though their spell does.
    if (m_CastItem && (m_CastItem->GetProto()->Flags & ITEM_FLAG_ENCHANT_SCROLL))
        return true;

    if (m_IsTriggeredSpell)
    {
        /// Not own traded item (in trader trade slot) req. reagents including triggered spell case
        if (Item* targetItem = m_targets.getItemTarget())
            if (targetItem->GetOwnerGuid() != m_caster->GetObjectGuid())
                return false;

        /// Some triggered spells have same reagents that have master spell
        /// expected in test: master spell have reagents in first slot then triggered don't must use own
        if (m_triggeredBySpellInfo && !m_triggeredBySpellInfo->Reagent[0])
            return false;

        return true;
    }

    return false;
}

SpellCastResult Spell::CheckItems()
{
    if (m_caster->GetTypeId() != TYPEID_PLAYER)
        return SPELL_CAST_OK;

    Player* p_caster = (Player*)m_caster;
    bool isScrollItem = false;
    bool isVellumTarget = false;

    // cast item checks
    if(m_CastItem)
    {
        if (m_CastItem->IsInTrade())
            return SPELL_FAILED_ITEM_NOT_FOUND;

        uint32 itemid = m_CastItem->GetEntry();
        if( !p_caster->HasItemCount(itemid, 1) )
            return SPELL_FAILED_ITEM_NOT_FOUND;

        ItemPrototype const *proto = m_CastItem->GetProto();
        if(!proto)
            return SPELL_FAILED_ITEM_NOT_FOUND;

<<<<<<< HEAD
=======
        if (proto->Flags & ITEM_FLAG_ENCHANT_SCROLL)
            isScrollItem = true;
>>>>>>> dd111f66

        for (int i = 0; i < 5; ++i)
            if (proto->Spells[i].SpellCharges)
                if(m_CastItem->GetSpellCharges(i) == 0)
                    return SPELL_FAILED_NO_CHARGES_REMAIN;

        // consumable cast item checks
        if (proto->Class == ITEM_CLASS_CONSUMABLE && m_targets.getUnitTarget())
        {
            // such items should only fail if there is no suitable effect at all - see Rejuvenation Potions for example
            SpellCastResult failReason = SPELL_CAST_OK;
            for (int i = 0; i < MAX_EFFECT_INDEX; ++i)
            {
                // skip check, pet not required like checks, and for TARGET_PET m_targets.getUnitTarget() is not the real target but the caster
                if (m_spellInfo->EffectImplicitTargetA[i] == TARGET_PET)
                    continue;

                if (m_spellInfo->Effect[i] == SPELL_EFFECT_HEAL)
                {
                    if (m_targets.getUnitTarget()->GetHealth() == m_targets.getUnitTarget()->GetMaxHealth())
                    {
                        failReason = SPELL_FAILED_ALREADY_AT_FULL_HEALTH;
                        continue;
                    }
                    else
                    {
                        failReason = SPELL_CAST_OK;
                        break;
                    }
                }

                // Mana Potion, Rage Potion, Thistle Tea(Rogue), ...
                if (m_spellInfo->Effect[i] == SPELL_EFFECT_ENERGIZE)
                {
                    if(m_spellInfo->EffectMiscValue[i] < 0 || m_spellInfo->EffectMiscValue[i] >= MAX_POWERS)
                    {
                        failReason = SPELL_FAILED_ALREADY_AT_FULL_POWER;
                        continue;
                    }

                    Powers power = Powers(m_spellInfo->EffectMiscValue[i]);
                    if (m_targets.getUnitTarget()->GetPower(power) == m_targets.getUnitTarget()->GetMaxPower(power))
                    {
                        failReason = SPELL_FAILED_ALREADY_AT_FULL_POWER;
                        continue;
                    }
                    else
                    {
                        failReason = SPELL_CAST_OK;
                        break;
                    }
                }
            }
            if (failReason != SPELL_CAST_OK)
                return failReason;
        }
    }

    // check target item (for triggered case not report error)
    if(m_targets.getItemTargetGUID())
    {
        if(m_caster->GetTypeId() != TYPEID_PLAYER)
            return m_IsTriggeredSpell && !(m_targets.m_targetMask & TARGET_FLAG_TRADE_ITEM)
                ? SPELL_FAILED_DONT_REPORT : SPELL_FAILED_BAD_TARGETS;

        if(!m_targets.getItemTarget())
            return m_IsTriggeredSpell  && !(m_targets.m_targetMask & TARGET_FLAG_TRADE_ITEM)
                ? SPELL_FAILED_DONT_REPORT : SPELL_FAILED_ITEM_GONE;

        isVellumTarget = m_targets.getItemTarget()->GetProto()->IsVellum();
        if(!m_targets.getItemTarget()->IsFitToSpellRequirements(m_spellInfo))
            return m_IsTriggeredSpell  && !(m_targets.m_targetMask & TARGET_FLAG_TRADE_ITEM)
                ? SPELL_FAILED_DONT_REPORT : SPELL_FAILED_EQUIPPED_ITEM_CLASS;

<<<<<<< HEAD
=======
        // Do not enchant vellum with scroll
        if (isVellumTarget && isScrollItem)
            return m_IsTriggeredSpell  && !(m_targets.m_targetMask & TARGET_FLAG_TRADE_ITEM)
                ? SPELL_FAILED_DONT_REPORT : SPELL_FAILED_BAD_TARGETS;
>>>>>>> dd111f66
    }
    // if not item target then required item must be equipped (for triggered case not report error)
    else
    {
        if(m_caster->GetTypeId() == TYPEID_PLAYER && !((Player*)m_caster)->HasItemFitToSpellReqirements(m_spellInfo))
            return m_IsTriggeredSpell ? SPELL_FAILED_DONT_REPORT : SPELL_FAILED_EQUIPPED_ITEM_CLASS;
    }

    // check spell focus object
    if(m_spellInfo->RequiresSpellFocus)
    {
        GameObject* ok = NULL;
        MaNGOS::GameObjectFocusCheck go_check(m_caster,m_spellInfo->RequiresSpellFocus);
        MaNGOS::GameObjectSearcher<MaNGOS::GameObjectFocusCheck> checker(ok, go_check);
        Cell::VisitGridObjects(m_caster, checker, m_caster->GetMap()->GetVisibilityDistance());

        if(!ok)
            return SPELL_FAILED_REQUIRES_SPELL_FOCUS;

        focusObject = ok;                                   // game object found in range
    }

    // check reagents (ignore triggered spells with reagents processed by original spell) and special reagent ignore case.
    if (!IgnoreItemRequirements())
    {
        if (!p_caster->CanNoReagentCast(m_spellInfo))
        {
            for(uint32 i = 0; i < MAX_SPELL_REAGENTS; ++i)
            {
                if(m_spellInfo->Reagent[i] <= 0)
                    continue;

                uint32 itemid    = m_spellInfo->Reagent[i];
                uint32 itemcount = m_spellInfo->ReagentCount[i];

                // if CastItem is also spell reagent
                if (m_CastItem && m_CastItem->GetEntry() == itemid)
                {
                    ItemPrototype const *proto = m_CastItem->GetProto();
                    if (!proto)
                        return SPELL_FAILED_REAGENTS;
                    for(int s = 0; s < MAX_ITEM_PROTO_SPELLS; ++s)
                    {
                        // CastItem will be used up and does not count as reagent
                        int32 charges = m_CastItem->GetSpellCharges(s);
                        if (proto->Spells[s].SpellCharges < 0 && !(proto->ExtraFlags & ITEM_EXTRA_NON_CONSUMABLE) && abs(charges) < 2)
                        {
                            ++itemcount;
                            break;
                        }
                    }
                }

                if (!p_caster->HasItemCount(itemid, itemcount))
                    return SPELL_FAILED_REAGENTS;
            }
        }

        // check totem-item requirements (items presence in inventory)
        uint32 totems = MAX_SPELL_TOTEMS;
        for(int i = 0; i < MAX_SPELL_TOTEMS ; ++i)
        {
            if (m_spellInfo->Totem[i] != 0)
            {
                if (p_caster->HasItemCount(m_spellInfo->Totem[i], 1))
                {
                    totems -= 1;
                    continue;
                }
            }
            else
                totems -= 1;
        }

        if (totems != 0)
            return SPELL_FAILED_TOTEMS;

        // Check items for TotemCategory  (items presence in inventory)
        uint32 TotemCategory = MAX_SPELL_TOTEM_CATEGORIES;
        for(int i= 0; i < MAX_SPELL_TOTEM_CATEGORIES; ++i)
        {
            if (m_spellInfo->TotemCategory[i] != 0)
            {
                if (p_caster->HasItemTotemCategory(m_spellInfo->TotemCategory[i]))
                {
                    TotemCategory -= 1;
                    continue;
                }
            }
            else
                TotemCategory -= 1;
        }

        if (TotemCategory != 0)
            return SPELL_FAILED_TOTEM_CATEGORY;
    }

    // special checks for spell effects
    for(int i = 0; i < MAX_EFFECT_INDEX; ++i)
    {
        switch (m_spellInfo->Effect[i])
        {
            case SPELL_EFFECT_CREATE_ITEM:
            {
                if (!m_IsTriggeredSpell && m_spellInfo->EffectItemType[i])
                {
                    // Conjure Mana Gem (skip same or low level ranks for later recharge)
                    if (i == EFFECT_INDEX_0 && m_spellInfo->Effect[EFFECT_INDEX_1] == SPELL_EFFECT_DUMMY)
                    {
                        if (ItemPrototype const* itemProto = ObjectMgr::GetItemPrototype(m_spellInfo->EffectItemType[i]))
                        {
                            if (Item* item = p_caster->GetItemByLimitedCategory(itemProto->ItemLimitCategory))
                            {
                                if (item->GetProto()->ItemLevel <= itemProto->ItemLevel)
                                {
                                    if (item->HasMaxCharges())
                                        return SPELL_FAILED_ITEM_AT_MAX_CHARGES;

                                    // will recharge in next effect
                                    continue;
                                }
                            }
                        }
                    }

                    ItemPosCountVec dest;
                    uint8 msg = p_caster->CanStoreNewItem(NULL_BAG, NULL_SLOT, dest, m_spellInfo->EffectItemType[i], 1 );
                    if (msg != EQUIP_ERR_OK )
                    {
                        p_caster->SendEquipError( msg, NULL, NULL, m_spellInfo->EffectItemType[i] );
                        return SPELL_FAILED_DONT_REPORT;
                    }
                }
                break;
            }
            case SPELL_EFFECT_RESTORE_ITEM_CHARGES:
            {
                if (Item* item = p_caster->GetItemByEntry(m_spellInfo->EffectItemType[i]))
                    if (item->HasMaxCharges())
                        return SPELL_FAILED_ITEM_AT_MAX_CHARGES;

                break;
            }
            case SPELL_EFFECT_ENCHANT_ITEM:
            case SPELL_EFFECT_ENCHANT_ITEM_PRISMATIC:
            {
                Item* targetItem = m_targets.getItemTarget();
                if(!targetItem)
                    return SPELL_FAILED_ITEM_NOT_FOUND;

                if( targetItem->GetProto()->ItemLevel < m_spellInfo->baseLevel )
                    return SPELL_FAILED_LOWLEVEL;
                // Check if we can store a new scroll, enchanting vellum has implicit SPELL_EFFECT_CREATE_ITEM
                if (isVellumTarget && m_spellInfo->EffectItemType[i])
                {
                    ItemPosCountVec dest;
                    uint8 msg = p_caster->CanStoreNewItem( NULL_BAG, NULL_SLOT, dest, m_spellInfo->EffectItemType[i], 1 );
                    if (msg != EQUIP_ERR_OK)
                    {
                        p_caster->SendEquipError( msg, NULL, NULL );
                        return SPELL_FAILED_DONT_REPORT;
                    }
                }
                // Not allow enchant in trade slot for some enchant type
                if( targetItem->GetOwner() != m_caster )
                {
                    uint32 enchant_id = m_spellInfo->EffectMiscValue[i];
                    SpellItemEnchantmentEntry const *pEnchant = sSpellItemEnchantmentStore.LookupEntry(enchant_id);
                    if(!pEnchant)
                        return SPELL_FAILED_ERROR;
                    if (pEnchant->slot & ENCHANTMENT_CAN_SOULBOUND)
                        return SPELL_FAILED_NOT_TRADEABLE;
                    // cannot replace vellum with scroll in trade slot
                    if (isVellumTarget)
                        return SPELL_FAILED_ITEM_ENCHANT_TRADE_WINDOW;
                }
                break;
            }
            case SPELL_EFFECT_ENCHANT_ITEM_TEMPORARY:
            {
                Item *item = m_targets.getItemTarget();
                if(!item)
                    return SPELL_FAILED_ITEM_NOT_FOUND;
                // Not allow enchant in trade slot for some enchant type
                if( item->GetOwner() != m_caster )
                {
                    uint32 enchant_id = m_spellInfo->EffectMiscValue[i];
                    SpellItemEnchantmentEntry const *pEnchant = sSpellItemEnchantmentStore.LookupEntry(enchant_id);
                    if(!pEnchant)
                        return SPELL_FAILED_ERROR;
                    if (pEnchant->slot & ENCHANTMENT_CAN_SOULBOUND)
                        return SPELL_FAILED_NOT_TRADEABLE;
                }
                break;
            }
            case SPELL_EFFECT_ENCHANT_HELD_ITEM:
                // check item existence in effect code (not output errors at offhand hold item effect to main hand for example
                break;
            case SPELL_EFFECT_DISENCHANT:
            {
                if(!m_targets.getItemTarget())
                    return SPELL_FAILED_CANT_BE_DISENCHANTED;

                // prevent disenchanting in trade slot
                if( m_targets.getItemTarget()->GetOwnerGuid() != m_caster->GetObjectGuid() )
                    return SPELL_FAILED_CANT_BE_DISENCHANTED;

                ItemPrototype const* itemProto = m_targets.getItemTarget()->GetProto();
                if(!itemProto)
                    return SPELL_FAILED_CANT_BE_DISENCHANTED;

                // must have disenchant loot (other static req. checked at item prototype loading)
                if (!itemProto->DisenchantID)
                    return SPELL_FAILED_CANT_BE_DISENCHANTED;

                // 2.0.x addon: Check player enchanting level against the item disenchanting requirements
                int32 item_disenchantskilllevel = itemProto->RequiredDisenchantSkill;
                if (item_disenchantskilllevel > int32(p_caster->GetSkillValue(SKILL_ENCHANTING)))
                    return SPELL_FAILED_LOW_CASTLEVEL;
                break;
            }
            case SPELL_EFFECT_PROSPECTING:
            {
                if(!m_targets.getItemTarget())
                    return SPELL_FAILED_CANT_BE_PROSPECTED;
                // ensure item is a prospectable ore
                if (!(m_targets.getItemTarget()->GetProto()->Flags & ITEM_FLAG_PROSPECTABLE))
                    return SPELL_FAILED_CANT_BE_PROSPECTED;
                // prevent prospecting in trade slot
                if (m_targets.getItemTarget()->GetOwnerGuid() != m_caster->GetObjectGuid())
                    return SPELL_FAILED_CANT_BE_PROSPECTED;
                // Check for enough skill in jewelcrafting
                uint32 item_prospectingskilllevel = m_targets.getItemTarget()->GetProto()->RequiredSkillRank;
                if (item_prospectingskilllevel >p_caster->GetSkillValue(SKILL_JEWELCRAFTING))
                    return SPELL_FAILED_LOW_CASTLEVEL;
                // make sure the player has the required ores in inventory
                if (int32(m_targets.getItemTarget()->GetCount()) < CalculateDamage(SpellEffectIndex(i), m_caster))
                    return SPELL_FAILED_NEED_MORE_ITEMS;

                if (!LootTemplates_Prospecting.HaveLootFor(m_targets.getItemTargetEntry()))
                    return SPELL_FAILED_CANT_BE_PROSPECTED;

                break;
            }
            case SPELL_EFFECT_MILLING:
            {
                if(!m_targets.getItemTarget())
                    return SPELL_FAILED_CANT_BE_MILLED;
                // ensure item is a millable herb
                if (!(m_targets.getItemTarget()->GetProto()->Flags & ITEM_FLAG_MILLABLE))
                    return SPELL_FAILED_CANT_BE_MILLED;
                // prevent milling in trade slot
                if (m_targets.getItemTarget()->GetOwnerGuid() != m_caster->GetObjectGuid())
                    return SPELL_FAILED_CANT_BE_MILLED;
                // Check for enough skill in inscription
                uint32 item_millingskilllevel = m_targets.getItemTarget()->GetProto()->RequiredSkillRank;
                if (item_millingskilllevel >p_caster->GetSkillValue(SKILL_INSCRIPTION))
                    return SPELL_FAILED_LOW_CASTLEVEL;
                // make sure the player has the required herbs in inventory
                if (int32(m_targets.getItemTarget()->GetCount()) < CalculateDamage(SpellEffectIndex(i), m_caster))
                    return SPELL_FAILED_NEED_MORE_ITEMS;

                if(!LootTemplates_Milling.HaveLootFor(m_targets.getItemTargetEntry()))
                    return SPELL_FAILED_CANT_BE_MILLED;

                break;
            }
            case SPELL_EFFECT_WEAPON_DAMAGE:
            case SPELL_EFFECT_WEAPON_DAMAGE_NOSCHOOL:
            {
                if(m_caster->GetTypeId() != TYPEID_PLAYER) return SPELL_FAILED_TARGET_NOT_PLAYER;
                if( m_attackType != RANGED_ATTACK )
                    break;
                Item *pItem = ((Player*)m_caster)->GetWeaponForAttack(m_attackType,true,false);
                if (!pItem)
                    return SPELL_FAILED_EQUIPPED_ITEM;

                switch(pItem->GetProto()->SubClass)
                {
                    case ITEM_SUBCLASS_WEAPON_THROWN:
                    {
                        uint32 ammo = pItem->GetEntry();
                        if( !((Player*)m_caster)->HasItemCount( ammo, 1 ) )
                            return SPELL_FAILED_NO_AMMO;
                    };  break;
                    case ITEM_SUBCLASS_WEAPON_GUN:
                    case ITEM_SUBCLASS_WEAPON_BOW:
                    case ITEM_SUBCLASS_WEAPON_CROSSBOW:
                    {
                        uint32 ammo = ((Player*)m_caster)->GetUInt32Value(PLAYER_AMMO_ID);
                        if(!ammo)
                        {
                            // Requires No Ammo
                            if(m_caster->GetDummyAura(46699))
                                break;                      // skip other checks

                            return SPELL_FAILED_NO_AMMO;
                        }

                        ItemPrototype const *ammoProto = ObjectMgr::GetItemPrototype( ammo );
                        if(!ammoProto)
                            return SPELL_FAILED_NO_AMMO;

                        if(ammoProto->Class != ITEM_CLASS_PROJECTILE)
                            return SPELL_FAILED_NO_AMMO;

                        // check ammo ws. weapon compatibility
                        switch(pItem->GetProto()->SubClass)
                        {
                            case ITEM_SUBCLASS_WEAPON_BOW:
                            case ITEM_SUBCLASS_WEAPON_CROSSBOW:
                                if(ammoProto->SubClass != ITEM_SUBCLASS_ARROW)
                                    return SPELL_FAILED_NO_AMMO;
                                break;
                            case ITEM_SUBCLASS_WEAPON_GUN:
                                if(ammoProto->SubClass != ITEM_SUBCLASS_BULLET)
                                    return SPELL_FAILED_NO_AMMO;
                                break;
                            default:
                                return SPELL_FAILED_NO_AMMO;
                        }

                        if( !((Player*)m_caster)->HasItemCount( ammo, 1 ) )
                            return SPELL_FAILED_NO_AMMO;
                    };  break;
                    case ITEM_SUBCLASS_WEAPON_WAND:
                        break;
                    default:
                        break;
                }
                break;
            }
            default:break;
        }
    }

    return SPELL_CAST_OK;
}

void Spell::Delayed()
{
    if(!m_caster || m_caster->GetTypeId() != TYPEID_PLAYER)
        return;

    if (m_spellState == SPELL_STATE_DELAYED)
        return;                                             // spell is active and can't be time-backed

    if(isDelayableNoMore())                                 // Spells may only be delayed twice
        return;

    // spells not loosing casting time ( slam, dynamites, bombs.. )
    if(!(m_spellInfo->InterruptFlags & SPELL_INTERRUPT_FLAG_DAMAGE))
        return;

    // check pushback reduce
    int32 delaytime = 500;                                  // spellcasting delay is normally 500ms
    int32 delayReduce = 100;                                // must be initialized to 100 for percent modifiers
    ((Player*)m_caster)->ApplySpellMod(m_spellInfo->Id, SPELLMOD_NOT_LOSE_CASTING_TIME, delayReduce, this);
    delayReduce += m_caster->GetTotalAuraModifier(SPELL_AURA_REDUCE_PUSHBACK) - 100;
    if(delayReduce >= 100)
        return;

    delaytime = delaytime * (100 - delayReduce) / 100;

    if(int32(m_timer) + delaytime > m_casttime)
    {
        delaytime = m_casttime - m_timer;
        m_timer = m_casttime;
    }
    else
        m_timer += delaytime;

    DETAIL_FILTER_LOG(LOG_FILTER_SPELL_CAST, "Spell %u partially interrupted for (%d) ms at damage", m_spellInfo->Id, delaytime);

    WorldPacket data(SMSG_SPELL_DELAYED, 8+4);
    data << m_caster->GetPackGUID();
    data << uint32(delaytime);

    m_caster->SendMessageToSet(&data, true);
}

void Spell::DelayedChannel()
{
    if(!m_caster || m_caster->GetTypeId() != TYPEID_PLAYER || getState() != SPELL_STATE_CASTING)
        return;

    if(isDelayableNoMore())                                 // Spells may only be delayed twice
        return;

    // check pushback reduce
    int32 delaytime = GetSpellDuration(m_spellInfo) * 25 / 100;// channeling delay is normally 25% of its time per hit
    int32 delayReduce = 100;                                // must be initialized to 100 for percent modifiers
    ((Player*)m_caster)->ApplySpellMod(m_spellInfo->Id, SPELLMOD_NOT_LOSE_CASTING_TIME, delayReduce, this);
    delayReduce += m_caster->GetTotalAuraModifier(SPELL_AURA_REDUCE_PUSHBACK) - 100;
    if(delayReduce >= 100)
        return;

    delaytime = delaytime * (100 - delayReduce) / 100;

    if(int32(m_timer) < delaytime)
    {
        delaytime = m_timer;
        m_timer = 0;
    }
    else
        m_timer -= delaytime;

    DEBUG_FILTER_LOG(LOG_FILTER_SPELL_CAST, "Spell %u partially interrupted for %i ms, new duration: %u ms", m_spellInfo->Id, delaytime, m_timer);

    for(std::list<TargetInfo>::const_iterator ihit = m_UniqueTargetInfo.begin(); ihit != m_UniqueTargetInfo.end(); ++ihit)
    {
        if ((*ihit).missCondition == SPELL_MISS_NONE)
        {
            if (Unit* unit = m_caster->GetObjectGuid() == ihit->targetGUID ? m_caster : ObjectAccessor::GetUnit(*m_caster, ihit->targetGUID))
                unit->DelaySpellAuraHolder(m_spellInfo->Id, delaytime, unit->GetGUID());
        }
    }

    for(int j = 0; j < MAX_EFFECT_INDEX; ++j)
    {
        // partially interrupt persistent area auras
        if (DynamicObject* dynObj = m_caster->GetDynObject(m_spellInfo->Id, SpellEffectIndex(j)))
            dynObj->Delay(delaytime);
    }

    SendChannelUpdate(m_timer);
}

void Spell::UpdateOriginalCasterPointer()
{
    if(m_originalCasterGUID == m_caster->GetObjectGuid())
        m_originalCaster = m_caster;
    else if (m_originalCasterGUID.IsGameObject())
    {
        GameObject* go = m_caster->IsInWorld() ? m_caster->GetMap()->GetGameObject(m_originalCasterGUID) : NULL;
        m_originalCaster = go ? go->GetOwner() : NULL;
    }
    else
    {
        Unit* unit = ObjectAccessor::GetUnit(*m_caster, m_originalCasterGUID);
        m_originalCaster = unit && unit->IsInWorld() ? unit : NULL;
    }
}

void Spell::UpdatePointers()
{
    UpdateOriginalCasterPointer();

    m_targets.Update(m_caster);
}

bool Spell::CheckTargetCreatureType(Unit* target) const
{
    uint32 spellCreatureTargetMask = m_spellInfo->TargetCreatureType;

    // Curse of Doom: not find another way to fix spell target check :/
    if (m_spellInfo->SpellFamilyName == SPELLFAMILY_WARLOCK && m_spellInfo->Category == 1179)
    {
        // not allow cast at player
        if(target->GetTypeId() == TYPEID_PLAYER)
            return false;

        spellCreatureTargetMask = 0x7FF;
    }

    // Dismiss Pet and Taming Lesson skipped
    if(m_spellInfo->Id == 2641 || m_spellInfo->Id == 23356)
        spellCreatureTargetMask =  0;

    if (spellCreatureTargetMask)
    {
        uint32 TargetCreatureType = target->GetCreatureTypeMask();

        return !TargetCreatureType || (spellCreatureTargetMask & TargetCreatureType);
    }
    return true;
}

CurrentSpellTypes Spell::GetCurrentContainer()
{
    if (IsNextMeleeSwingSpell())
        return(CURRENT_MELEE_SPELL);
    else if (IsAutoRepeat())
        return(CURRENT_AUTOREPEAT_SPELL);
    else if (IsChanneledSpell(m_spellInfo))
        return(CURRENT_CHANNELED_SPELL);
    else
        return(CURRENT_GENERIC_SPELL);
}

bool Spell::CheckTarget( Unit* target, SpellEffectIndex eff )
{
    // Check targets for creature type mask and remove not appropriate (skip explicit self target case, maybe need other explicit targets)
    if(m_spellInfo->EffectImplicitTargetA[eff] != TARGET_SELF )
    {
        if (!CheckTargetCreatureType(target))
            return false;
    }

    // Check Aura spell req (need for AoE spells)
    if(m_spellInfo->targetAuraSpell && !target->HasAura(m_spellInfo->targetAuraSpell))
        return false;
    if (m_spellInfo->excludeTargetAuraSpell && target->HasAura(m_spellInfo->excludeTargetAuraSpell))
        return false;

    // Check targets for not_selectable unit flag and remove
    // A player can cast spells on his pet (or other controlled unit) though in any state
    if (target != m_caster && target->GetCharmerOrOwnerGuid() != m_caster->GetObjectGuid())
    {
        // any unattackable target skipped
        if (target->HasFlag(UNIT_FIELD_FLAGS, UNIT_FLAG_NON_ATTACKABLE) && target->GetObjectGuid() != m_caster->GetCharmerOrOwnerGuid())
            return false;

        // unselectable targets skipped in all cases except TARGET_SCRIPT targeting
        // in case TARGET_SCRIPT target selected by server always and can't be cheated
        if ((!m_IsTriggeredSpell || target != m_targets.getUnitTarget()) &&
            target->HasFlag(UNIT_FIELD_FLAGS, UNIT_FLAG_NOT_SELECTABLE) &&
            m_spellInfo->EffectImplicitTargetA[eff] != TARGET_SCRIPT &&
            m_spellInfo->EffectImplicitTargetB[eff] != TARGET_SCRIPT &&
            m_spellInfo->EffectImplicitTargetA[eff] != TARGET_AREAEFFECT_INSTANT &&
            m_spellInfo->EffectImplicitTargetB[eff] != TARGET_AREAEFFECT_INSTANT &&
            m_spellInfo->EffectImplicitTargetA[eff] != TARGET_AREAEFFECT_CUSTOM &&
            m_spellInfo->EffectImplicitTargetB[eff] != TARGET_AREAEFFECT_CUSTOM )
            return false;
    }

    if (target != m_caster && m_caster->GetCharmerOrOwnerGuid() == target->GetObjectGuid())
    {
        if (m_spellInfo->EffectImplicitTargetA[eff] == TARGET_MASTER ||
            m_spellInfo->EffectImplicitTargetB[eff] == TARGET_MASTER)
            return true;
    }

    // Check player targets and remove if in GM mode or GM invisibility (for not self casting case)
    if( target != m_caster && target->GetTypeId() == TYPEID_PLAYER)
    {
        if(((Player*)target)->GetVisibility() == VISIBILITY_OFF)
            return false;

        if(((Player*)target)->isGameMaster() && !IsPositiveSpell(m_spellInfo->Id))
            return false;
    }

    // Check Sated & Exhaustion debuffs
    if (((m_spellInfo->Id == 2825) && (target->HasAura(57724))) ||
        ((m_spellInfo->Id == 32182) && (target->HasAura(57723))))
        return false;

    // Check vampiric bite
    if (m_spellInfo->Id == 70946 && target->HasAura(70867))
        return false;

    // Sindragosa frost bomb hack
    if ((m_spellInfo->Id == 69845
        || m_spellInfo->Id == 71053
        || m_spellInfo->Id == 71054
        || m_spellInfo->Id == 71055)
         && target->HasAura(70867))
        return false;

    // Check targets for LOS visibility (except spells without range limitations )
    switch(m_spellInfo->Effect[eff])
    {
        case SPELL_EFFECT_FRIEND_SUMMON:
        case SPELL_EFFECT_SUMMON_PLAYER:                    // from anywhere
            break;
        case SPELL_EFFECT_DUMMY:
            if(m_spellInfo->Id != 20577)                    // Cannibalize
                break;
            // fall through
        case SPELL_EFFECT_RESURRECT_NEW:
            // player far away, maybe his corpse near?
            if(target != m_caster && !target->IsWithinLOSInMap(m_caster))
            {
                if(!m_targets.getCorpseTargetGUID())
                    return false;

                Corpse *corpse = m_caster->GetMap()->GetCorpse(m_targets.getCorpseTargetGUID());
                if(!corpse)
                    return false;

                if(target->GetObjectGuid() != corpse->GetOwnerGuid())
                    return false;

                if(!corpse->IsWithinLOSInMap(m_caster))
                    return false;
            }

            // all ok by some way or another, skip normal check
            break;
        default:                                            // normal case
            // Get GO cast coordinates if original caster -> GO
            if (target != m_caster)
                if (WorldObject *caster = GetCastingObject())
                    if (!target->IsWithinLOSInMap(caster))
                        return false;
            break;
    }

    return true;
}

bool Spell::IsNeedSendToClient() const
{
    return m_spellInfo->SpellVisual[0] || m_spellInfo->SpellVisual[1] || IsChanneledSpell(m_spellInfo) ||
        m_spellInfo->speed > 0.0f || (!m_triggeredByAuraSpell && !m_IsTriggeredSpell);
}

bool Spell::IsTriggeredSpellWithRedundentData() const
{
    return m_triggeredByAuraSpell || m_triggeredBySpellInfo ||
        // possible not need after above check?
        m_IsTriggeredSpell && (m_spellInfo->manaCost || m_spellInfo->ManaCostPercentage);
}

bool Spell::HaveTargetsForEffect(SpellEffectIndex effect) const
{
    for(std::list<TargetInfo>::const_iterator itr = m_UniqueTargetInfo.begin(); itr != m_UniqueTargetInfo.end(); ++itr)
        if(itr->effectMask & (1 << effect))
            return true;

    for(std::list<GOTargetInfo>::const_iterator itr = m_UniqueGOTargetInfo.begin(); itr != m_UniqueGOTargetInfo.end(); ++itr)
        if(itr->effectMask & (1 << effect))
            return true;

    for(std::list<ItemTargetInfo>::const_iterator itr = m_UniqueItemInfo.begin(); itr != m_UniqueItemInfo.end(); ++itr)
        if(itr->effectMask & (1 << effect))
            return true;

    return false;
}

SpellEvent::SpellEvent(Spell* spell) : BasicEvent()
{
    m_Spell = spell;
}

SpellEvent::~SpellEvent()
{
    if (m_Spell->getState() != SPELL_STATE_FINISHED)
        m_Spell->cancel();

    if (m_Spell->IsDeletable())
    {
        delete m_Spell;
    }
    else
    {
        sLog.outError("~SpellEvent: %s %u tried to delete non-deletable spell %u. Was not deleted, causes memory leak.",
            (m_Spell->GetCaster()->GetTypeId() == TYPEID_PLAYER ? "Player" : "Creature"), m_Spell->GetCaster()->GetGUIDLow(), m_Spell->m_spellInfo->Id);
    }
}

bool SpellEvent::Execute(uint64 e_time, uint32 p_time)
{
    // update spell if it is not finished
    if (m_Spell->getState() != SPELL_STATE_FINISHED)
        m_Spell->update(p_time);

    // check spell state to process
    switch (m_Spell->getState())
    {
        case SPELL_STATE_FINISHED:
        {
            // spell was finished, check deletable state
            if (m_Spell->IsDeletable())
            {
                // check, if we do have unfinished triggered spells
                return true;                                // spell is deletable, finish event
            }
            // event will be re-added automatically at the end of routine)
        } break;

        case SPELL_STATE_CASTING:
        {
            // this spell is in channeled state, process it on the next update
            // event will be re-added automatically at the end of routine)
        } break;

        case SPELL_STATE_DELAYED:
        {
            // first, check, if we have just started
            if (m_Spell->GetDelayStart() != 0)
            {
                // no, we aren't, do the typical update
                // check, if we have channeled spell on our hands
                if (IsChanneledSpell(m_Spell->m_spellInfo))
                {
                    // evented channeled spell is processed separately, casted once after delay, and not destroyed till finish
                    // check, if we have casting anything else except this channeled spell and autorepeat
                    if (m_Spell->GetCaster()->IsNonMeleeSpellCasted(false, true, true))
                    {
                        // another non-melee non-delayed spell is casted now, abort
                        m_Spell->cancel();
                    }
                    else
                    {
                        // do the action (pass spell to channeling state)
                        m_Spell->handle_immediate();
                    }
                    // event will be re-added automatically at the end of routine)
                }
                else
                {
                    // run the spell handler and think about what we can do next
                    uint64 t_offset = e_time - m_Spell->GetDelayStart();
                    uint64 n_offset = m_Spell->handle_delayed(t_offset);
                    if (n_offset)
                    {
                        // re-add us to the queue
                        m_Spell->GetCaster()->m_Events.AddEvent(this, m_Spell->GetDelayStart() + n_offset, false);
                        return false;                       // event not complete
                    }
                    // event complete
                    // finish update event will be re-added automatically at the end of routine)
                }
            }
            else
            {
                // delaying had just started, record the moment
                m_Spell->SetDelayStart(e_time);
                // re-plan the event for the delay moment
                m_Spell->GetCaster()->m_Events.AddEvent(this, e_time + m_Spell->GetDelayMoment(), false);
                return false;                               // event not complete
            }
        } break;

        default:
        {
            // all other states
            // event will be re-added automatically at the end of routine)
        } break;
    }

    // spell processing not complete, plan event on the next update interval
    m_Spell->GetCaster()->m_Events.AddEvent(this, e_time + 1, false);
    return false;                                           // event not complete
}

void SpellEvent::Abort(uint64 /*e_time*/)
{
    // oops, the spell we try to do is aborted
    if (m_Spell->getState() != SPELL_STATE_FINISHED)
        m_Spell->cancel();
}

bool SpellEvent::IsDeletable() const
{
    return m_Spell->IsDeletable();
}

SpellCastResult Spell::CanOpenLock(SpellEffectIndex effIndex, uint32 lockId, SkillType& skillId, int32& reqSkillValue, int32& skillValue)
{
    if(!lockId)                                             // possible case for GO and maybe for items.
        return SPELL_CAST_OK;

    // Get LockInfo
    LockEntry const *lockInfo = sLockStore.LookupEntry(lockId);

    if (!lockInfo)
        return SPELL_FAILED_BAD_TARGETS;

    bool reqKey = false;                                    // some locks not have reqs

    for(int j = 0; j < 8; ++j)
    {
        switch(lockInfo->Type[j])
        {
            // check key item (many fit cases can be)
            case LOCK_KEY_ITEM:
                if(lockInfo->Index[j] && m_CastItem && m_CastItem->GetEntry()==lockInfo->Index[j])
                    return SPELL_CAST_OK;
                reqKey = true;
                break;
                // check key skill (only single first fit case can be)
            case LOCK_KEY_SKILL:
            {
                reqKey = true;

                // wrong locktype, skip
                if(uint32(m_spellInfo->EffectMiscValue[effIndex]) != lockInfo->Index[j])
                    continue;

                skillId = SkillByLockType(LockType(lockInfo->Index[j]));

                if ( skillId != SKILL_NONE )
                {
                    // skill bonus provided by casting spell (mostly item spells)
                    // add the damage modifier from the spell casted (cheat lock / skeleton key etc.) (use m_currentBasePoints, CalculateDamage returns wrong value)
                    uint32 spellSkillBonus = uint32(m_currentBasePoints[effIndex]);
                    reqSkillValue = lockInfo->Skill[j];

                    // castitem check: rogue using skeleton keys. the skill values should not be added in this case.
                    skillValue = m_CastItem || m_caster->GetTypeId()!= TYPEID_PLAYER ?
                        0 : ((Player*)m_caster)->GetSkillValue(skillId);

                    skillValue += spellSkillBonus;

                    if (skillValue < reqSkillValue)
                        return SPELL_FAILED_LOW_CASTLEVEL;
                }

                return SPELL_CAST_OK;
            }
        }
    }

    if(reqKey)
        return SPELL_FAILED_BAD_TARGETS;

    return SPELL_CAST_OK;
}

/**
 * Fill target list by units around (x,y) points at radius distance

 * @param targetUnitMap        Reference to target list that filled by function
 * @param x                    X coordinates of center point for target search
 * @param y                    Y coordinates of center point for target search
 * @param radius               Radius around (x,y) for target search
 * @param pushType             Additional rules for target area selection (in front, angle, etc)
 * @param spellTargets         Additional rules for target selection base at hostile/friendly state to original spell caster
 * @param originalCaster       If provided set alternative original caster, if =NULL then used Spell::GetAffectiveObject() return
 */
void Spell::FillAreaTargets(UnitList &targetUnitMap, float x, float y, float radius, SpellNotifyPushType pushType, SpellTargets spellTargets, WorldObject* originalCaster /*=NULL*/)
{
    MaNGOS::SpellNotifierCreatureAndPlayer notifier(*this, targetUnitMap, radius, pushType, spellTargets, originalCaster);
    Cell::VisitAllObjects(x, y, m_caster->GetMap(), notifier, radius);
}

void Spell::FillRaidOrPartyTargets(UnitList &targetUnitMap, Unit* member, Unit* center, float radius, bool raid, bool withPets, bool withcaster)
{
    Player *pMember = member->GetCharmerOrOwnerPlayerOrPlayerItself();
    Group *pGroup = pMember ? pMember->GetGroup() : NULL;

    if (pGroup)
    {
        uint8 subgroup = pMember->GetSubGroup();

        for(GroupReference *itr = pGroup->GetFirstMember(); itr != NULL; itr = itr->next())
        {
            Player* Target = itr->getSource();

            // IsHostileTo check duel and controlled by enemy
            if (Target && (raid || subgroup==Target->GetSubGroup())
                && !m_caster->IsHostileTo(Target))
            {
                if ((Target == center || center->IsWithinDistInMap(Target, radius)) &&
                    (withcaster || Target != m_caster))
                    targetUnitMap.push_back(Target);

                if (withPets)
                    if (Pet* pet = Target->GetPet())
                    {
                        GroupPetList m_groupPets = Target->GetPets();
                        if (!m_groupPets.empty())
                        {
                            for (GroupPetList::const_iterator itr = m_groupPets.begin(); itr != m_groupPets.end(); ++itr)
                                if (Pet* _pet = Target->GetMap()->GetPet(*itr))
                                    if ((_pet == center || center->IsWithinDistInMap(_pet, radius)) &&
                                    (withcaster || _pet != m_caster))
                                         targetUnitMap.push_back(_pet);
                        }
                    }
            }
        }
    }
    else
    {
        Unit* ownerOrSelf = pMember ? pMember : member->GetCharmerOrOwnerOrSelf();
        if ((ownerOrSelf == center || center->IsWithinDistInMap(ownerOrSelf, radius)) &&
            (withcaster || ownerOrSelf != m_caster))
            targetUnitMap.push_back(ownerOrSelf);

        if (withPets)
            if (Pet* pet = ownerOrSelf->GetPet())
                if ((pet == center || center->IsWithinDistInMap(pet, radius)) &&
                    (withcaster || pet != m_caster))
                    targetUnitMap.push_back(pet);
    }
}

void Spell::FillRaidOrPartyManaPriorityTargets(UnitList &targetUnitMap, Unit* member, Unit* center, float radius, uint32 count, bool raid, bool withPets, bool withCaster)
{
    FillRaidOrPartyTargets(targetUnitMap, member, center, radius, raid, withPets, withCaster);

    PrioritizeManaUnitQueue manaUsers;
    for(UnitList::const_iterator itr = targetUnitMap.begin(); itr != targetUnitMap.end(); ++itr)
        if ((*itr)->getPowerType() == POWER_MANA && !(*itr)->isDead())
            manaUsers.push(PrioritizeManaUnitWraper(*itr));

    targetUnitMap.clear();
    while(!manaUsers.empty() && targetUnitMap.size() < count)
    {
        targetUnitMap.push_back(manaUsers.top().getUnit());
        manaUsers.pop();
    }
}

void Spell::FillRaidOrPartyHealthPriorityTargets(UnitList &targetUnitMap, Unit* member, Unit* center, float radius, uint32 count, bool raid, bool withPets, bool withCaster)
{
    FillRaidOrPartyTargets(targetUnitMap, member, center, radius, raid, withPets, withCaster);

    PrioritizeHealthUnitQueue healthQueue;
    for(UnitList::const_iterator itr = targetUnitMap.begin(); itr != targetUnitMap.end(); ++itr)
        if (!(*itr)->isDead())
            healthQueue.push(PrioritizeHealthUnitWraper(*itr));

    targetUnitMap.clear();
    while(!healthQueue.empty() && targetUnitMap.size() < count)
    {
        targetUnitMap.push_back(healthQueue.top().getUnit());
        healthQueue.pop();
    }
}

WorldObject* Spell::GetAffectiveCasterObject() const
{
    if (m_originalCasterGUID.IsEmpty())
        return m_caster;

    if (m_originalCasterGUID.IsGameObject() && m_caster->IsInWorld())
        return m_caster->GetMap()->GetGameObject(m_originalCasterGUID);
    return m_originalCaster;
}

WorldObject* Spell::GetCastingObject() const
{
    if (m_originalCasterGUID.IsGameObject())
        return m_caster->IsInWorld() ? m_caster->GetMap()->GetGameObject(m_originalCasterGUID) : NULL;
    else
        return m_caster;
}

void Spell::ResetEffectDamageAndHeal()
{
    m_damage = 0;
    m_healing = 0;
}

void Spell::SelectMountByAreaAndSkill(Unit* target, SpellEntry const* parentSpell, uint32 spellId75, uint32 spellId150, uint32 spellId225, uint32 spellId300, uint32 spellIdSpecial)
{
    if (!target || target->GetTypeId() != TYPEID_PLAYER)
        return;

    // Prevent stacking of mounts
    target->RemoveSpellsCausingAura(SPELL_AURA_MOUNTED);
    uint16 skillval = ((Player*)target)->GetSkillValue(SKILL_RIDING);
    if (!skillval)
        return;

    if (skillval >= 225 && (spellId300 > 0 || spellId225 > 0))
    {
        uint32 spellid = skillval >= 300 ? spellId300 : spellId225;
        SpellEntry const *pSpell = sSpellStore.LookupEntry(spellid);
        if (!pSpell)
        {
            sLog.outError("SelectMountByAreaAndSkill: unknown spell id %i by caster: %s", spellid, target->GetGuidStr().c_str());
            return;
        }

        // zone check
        uint32 zone, area;
        target->GetZoneAndAreaId(zone, area);

        SpellCastResult locRes= sSpellMgr.GetSpellAllowedInLocationError(pSpell, target->GetMapId(), zone, area, target->GetCharmerOrOwnerPlayerOrPlayerItself());
        if (locRes != SPELL_CAST_OK || !((Player*)target)->CanStartFlyInArea(target->GetMapId(), zone, area))
            target->CastSpell(target, spellId150, true, NULL, NULL, ObjectGuid(), parentSpell);
        else if (spellIdSpecial > 0)
        {
            for (PlayerSpellMap::const_iterator iter = ((Player*)target)->GetSpellMap().begin(); iter != ((Player*)target)->GetSpellMap().end(); ++iter)
            {
                if (iter->second.state != PLAYERSPELL_REMOVED)
                {
                    SpellEntry const *spellInfo = sSpellStore.LookupEntry(iter->first);
                    for(int i = 0; i < MAX_EFFECT_INDEX; ++i)
                    {
                        if(spellInfo->EffectApplyAuraName[i] == SPELL_AURA_MOD_FLIGHT_SPEED_MOUNTED)
                        {
                            int32 mountSpeed = spellInfo->CalculateSimpleValue(SpellEffectIndex(i));

                            // speed higher than 280 replace it
                            if (mountSpeed > 280)
                            {
                                target->CastSpell(target, spellIdSpecial, true, NULL, NULL, ObjectGuid(), parentSpell);
                                return;
                            }
                        }
                    }
                }
            }
            target->CastSpell(target, pSpell, true, NULL, NULL, ObjectGuid(), parentSpell);
        }
        else
            target->CastSpell(target, pSpell, true, NULL, NULL, ObjectGuid(), parentSpell);
    }
    else if (skillval >= 150 && spellId150 > 0)
        target->CastSpell(target, spellId150, true, NULL, NULL, ObjectGuid(), parentSpell);
    else if (spellId75 > 0)
        target->CastSpell(target, spellId75, true, NULL, NULL, ObjectGuid(), parentSpell);

    return;
}

void Spell::ClearCastItem()
{
    if (m_CastItem==m_targets.getItemTarget())
        m_targets.setItemTarget(NULL);

    m_CastItem = NULL;
}

// Used only for snake trap
void Spell::DoSummonSnakes(SpellEffectIndex eff_idx)
{
    uint32 creature_entry = m_spellInfo->EffectMiscValue[eff_idx];
    if (!creature_entry || !m_caster)
        return;

    // Find trap GO and get it coordinates to spawn snakes
    GameObject* pTrap = m_caster->GetMap()->GetGameObject(m_originalCasterGUID);
    if (!pTrap)
    {
        sLog.outError("EffectSummonSnakes faild to find trap for caster %s (GUID: %u)",m_caster->GetName(),m_caster->GetGUID());
        return;
    }

    float position_x, position_y, position_z;
    pTrap->GetPosition(position_x, position_y, position_z);

    // Find summon duration based on DBC
    int32 duration = GetSpellDuration(m_spellInfo);
    if(Player* modOwner = m_caster->GetSpellModOwner())
        modOwner->ApplySpellMod(m_spellInfo->Id, SPELLMOD_DURATION, duration);

    int32 amount = damage > 0 ? damage : 1;

    for(int32 count = 0; count < amount; ++count)
    {
        // Summon snakes
        Creature *pSummon = m_caster->SummonCreature(creature_entry, position_x, position_y, position_z, m_caster->GetOrientation(), TEMPSUMMON_TIMED_DESPAWN, duration);
        if (!pSummon)
            return;
        // Valid position
        if (!pSummon->IsPositionValid())
        {
            sLog.outError("EffectSummonSnakes failed to summon snakes for Unit %s (GUID: %u) bacause of invalid position (x = %f, y = %f, z = %f map = %u)"
                ,m_caster->GetName(),m_caster->GetGUID(), position_x, position_y, position_z, m_caster->GetMap());
            delete pSummon;
            continue;
        }

        // Apply stats
        pSummon->SetUInt32Value(UNIT_CREATED_BY_SPELL, m_spellInfo->Id);
        pSummon->SetUInt32Value(UNIT_FIELD_FLAGS, UNIT_FLAG_PVP_ATTACKABLE | UNIT_FLAG_PET_IN_COMBAT | UNIT_FLAG_PVP);
        pSummon->SetCreatorGuid(m_caster->GetObjectGuid());
        pSummon->SetOwnerGuid(m_caster->GetObjectGuid());
        pSummon->setFaction(m_caster->getFaction());
        pSummon->SetLevel(m_caster->getLevel());
        pSummon->SetMaxHealth(m_caster->getLevel()+ urand(20,30));
    }
}

bool Spell::HasGlobalCooldown()
{
    // global cooldown have only player or controlled units
    if (m_caster->GetCharmInfo())
        return m_caster->GetCharmInfo()->GetGlobalCooldownMgr().HasGlobalCooldown(m_spellInfo);
    else if (m_caster->GetTypeId() == TYPEID_PLAYER)
        return ((Player*)m_caster)->GetGlobalCooldownMgr().HasGlobalCooldown(m_spellInfo);
    else
        return false;
}

void Spell::TriggerGlobalCooldown()
{
    int32 gcd = m_spellInfo->StartRecoveryTime;
    if (!gcd)
        return;

    // global cooldown can't leave range 1..1.5 secs (if it it)
    // exist some spells (mostly not player directly casted) that have < 1 sec and > 1.5 sec global cooldowns
    // but its as test show not affected any spell mods.
    if (gcd >= 1000 && gcd <= 1500)
    {
        // gcd modifier auras applied only to self spells and only player have mods for this
        if (m_caster->GetTypeId() == TYPEID_PLAYER)
            ((Player*)m_caster)->ApplySpellMod(m_spellInfo->Id, SPELLMOD_GLOBAL_COOLDOWN, gcd, this);

        // apply haste rating
        gcd = int32(float(gcd) * m_caster->GetFloatValue(UNIT_MOD_CAST_SPEED));

        if (gcd < 1000)
            gcd = 1000;
        else if (gcd > 1500)
            gcd = 1500;
    }

    // global cooldown have only player or controlled units
    if (m_caster->GetCharmInfo())
        m_caster->GetCharmInfo()->GetGlobalCooldownMgr().AddGlobalCooldown(m_spellInfo, gcd);
    else if (m_caster->GetTypeId() == TYPEID_PLAYER)
        ((Player*)m_caster)->GetGlobalCooldownMgr().AddGlobalCooldown(m_spellInfo, gcd);
}

void Spell::CancelGlobalCooldown()
{
    if (!m_spellInfo->StartRecoveryTime)
        return;

    // cancel global cooldown when interrupting current cast
    if (m_caster->GetCurrentSpell(CURRENT_GENERIC_SPELL) != this)
        return;

    // global cooldown have only player or controlled units
    if (m_caster->GetCharmInfo())
        m_caster->GetCharmInfo()->GetGlobalCooldownMgr().CancelGlobalCooldown(m_spellInfo);
    else if (m_caster->GetTypeId() == TYPEID_PLAYER)
        ((Player*)m_caster)->GetGlobalCooldownMgr().CancelGlobalCooldown(m_spellInfo);
}<|MERGE_RESOLUTION|>--- conflicted
+++ resolved
@@ -6386,11 +6386,8 @@
         if(!proto)
             return SPELL_FAILED_ITEM_NOT_FOUND;
 
-<<<<<<< HEAD
-=======
         if (proto->Flags & ITEM_FLAG_ENCHANT_SCROLL)
             isScrollItem = true;
->>>>>>> dd111f66
 
         for (int i = 0; i < 5; ++i)
             if (proto->Spells[i].SpellCharges)
@@ -6465,13 +6462,10 @@
             return m_IsTriggeredSpell  && !(m_targets.m_targetMask & TARGET_FLAG_TRADE_ITEM)
                 ? SPELL_FAILED_DONT_REPORT : SPELL_FAILED_EQUIPPED_ITEM_CLASS;
 
-<<<<<<< HEAD
-=======
         // Do not enchant vellum with scroll
         if (isVellumTarget && isScrollItem)
             return m_IsTriggeredSpell  && !(m_targets.m_targetMask & TARGET_FLAG_TRADE_ITEM)
                 ? SPELL_FAILED_DONT_REPORT : SPELL_FAILED_BAD_TARGETS;
->>>>>>> dd111f66
     }
     // if not item target then required item must be equipped (for triggered case not report error)
     else
