--- conflicted
+++ resolved
@@ -512,13 +512,9 @@
         {
             // Check if same target, but handle i.e. AreaAuras different
             if (m_spellInfo->EffectImplicitTargetA[i] == m_spellInfo->EffectImplicitTargetA[j] && m_spellInfo->EffectImplicitTargetB[i] == m_spellInfo->EffectImplicitTargetB[j]
-<<<<<<< HEAD
+                && m_spellInfo->Effect[j] != SPELL_EFFECT_NONE
                 && !IsAreaAuraEffect(m_spellInfo->Effect[i]) && !IsAreaAuraEffect(m_spellInfo->Effect[j])
                 && m_spellInfo->Effect[j] != 0)
-=======
-                && m_spellInfo->Effect[j] != SPELL_EFFECT_NONE
-                && !IsAreaAuraEffect(m_spellInfo->Effect[i]) && !IsAreaAuraEffect(m_spellInfo->Effect[j]))
->>>>>>> e19471f0
                 // Add further conditions here if required
             {
                 effToIndex[i] = j;                          // effect i has same targeting list as effect j
@@ -2311,14 +2307,10 @@
                     if (!prev->IsWithinDist(*next,CHAIN_SPELL_JUMP_RADIUS))
                         break;
 
-<<<<<<< HEAD
                     if (prev == (Unit*)m_caster)
                         break;
 
-                    if ((!(m_spellInfo->AttributesEx2 & SPELL_ATTR_EX2_IGNORE_LOS) && !prev->IsWithinLOSInMap (*next)) || ((m_spellInfo->AttributesEx6 & SPELL_ATTR_EX6_IGNORE_CCED_TARGETS) && !(*next)->CanFreeMove()))
-=======
-                    if (!prev->IsWithinLOSInMap(*next))
->>>>>>> e19471f0
+                    if ((!(m_spellInfo->AttributesEx2 & SPELL_ATTR_EX2_IGNORE_LOS) && !prev->IsWithinLOSInMap(*next)) || ((m_spellInfo->AttributesEx6 & SPELL_ATTR_EX6_IGNORE_CCED_TARGETS) && !(*next)->CanFreeMove()))
                     {
                         ++next;
                         continue;
