--- conflicted
+++ resolved
@@ -2449,16 +2449,6 @@
                 case 64904:                                 // Hymn of Hope
                     // target amount stored in parent spell dummy effect but hard to access
                     FillRaidOrPartyManaPriorityTargets(targetUnitMap, m_caster, m_caster, radius, 3, true, false, true);
-<<<<<<< HEAD
-                    break;
-                case 71447:                                 // Bloodbolt Splash 10N
-                case 71481:                                 // Bloodbolt Splash 25N
-                case 71482:                                 // Bloodbolt Splash 10H
-                case 71483:                                 // Bloodbolt Splash 25H
-                    FillAreaTargets(targetUnitMap, radius, PUSH_DEST_CENTER, SPELL_TARGETS_FRIENDLY);
-                    targetUnitMap.remove(m_caster);
-=======
->>>>>>> 655d84af
                     break;
                 default:
                     // selected friendly units (for casting objects) around casting object
@@ -8177,6 +8167,15 @@
             }
             break;
         }
+        case 71447:                                 // Bloodbolt Splash 10N
+        case 71481:                                 // Bloodbolt Splash 25N
+        case 71482:                                 // Bloodbolt Splash 10H
+        case 71483:                                 // Bloodbolt Splash 25H
+        {
+            FillAreaTargets(targetUnitMap, radius, PUSH_DEST_CENTER, SPELL_TARGETS_FRIENDLY);
+            targetUnitMap.remove(m_caster);
+            break;
+        }
         default:
             return false;
     }
