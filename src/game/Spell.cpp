--- conflicted
+++ resolved
@@ -2979,14 +2979,9 @@
             // Faerie Fire (Feral)
             if (m_spellInfo->Id == 16857 && m_caster->m_form != FORM_CAT)
                 AddTriggeredSpell(60089);
-<<<<<<< HEAD
-            else if (m_spellInfo->SpellIconID == 2852 && (m_spellInfo->AttributesEx & 0x28020)) // Berserk
-                AddPrecastSpell(58923); // Hit 3 targets at once with mangle in dire bear form
-=======
             // Berserk (Bear Mangle part)
             else if (m_spellInfo->Id == 50334)
                 AddTriggeredSpell(58923); 
->>>>>>> a1b97ce3
             break;
         }
         case SPELLFAMILY_ROGUE:
