/*
 * Copyright (C) 2005-2011 MaNGOS <http://getmangos.com/>
 *
 * This program is free software; you can redistribute it and/or modify
 * it under the terms of the GNU General Public License as published by
 * the Free Software Foundation; either version 2 of the License, or
 * (at your option) any later version.
 *
 * This program is distributed in the hope that it will be useful,
 * but WITHOUT ANY WARRANTY; without even the implied warranty of
 * MERCHANTABILITY or FITNESS FOR A PARTICULAR PURPOSE.  See the
 * GNU General Public License for more details.
 *
 * You should have received a copy of the GNU General Public License
 * along with this program; if not, write to the Free Software
 * Foundation, Inc., 59 Temple Place, Suite 330, Boston, MA  02111-1307  USA
 */

#include "Spell.h"
#include "Database/DatabaseEnv.h"
#include "WorldPacket.h"
#include "WorldSession.h"
#include "GridNotifiers.h"
#include "GridNotifiersImpl.h"
#include "Opcodes.h"
#include "Log.h"
#include "UpdateMask.h"
#include "World.h"
#include "ObjectMgr.h"
#include "SpellMgr.h"
#include "Player.h"
#include "Pet.h"
#include "Unit.h"
#include "DynamicObject.h"
#include "Group.h"
#include "UpdateData.h"
#include "MapManager.h"
#include "ObjectAccessor.h"
#include "CellImpl.h"
#include "Policies/SingletonImp.h"
#include "SharedDefines.h"
#include "LootMgr.h"
#include "VMapFactory.h"
#include "BattleGround.h"
#include "Util.h"
#include "Vehicle.h"
#include "Chat.h"

#define SPELL_CHANNEL_UPDATE_INTERVAL (1 * IN_MILLISECONDS)

extern pEffect SpellEffects[TOTAL_SPELL_EFFECTS];

class PrioritizeManaUnitWraper
{
    public:
        explicit PrioritizeManaUnitWraper(Unit* unit) : i_unit(unit)
        {
            uint32 maxmana = unit->GetMaxPower(POWER_MANA);
            i_percent = maxmana ? unit->GetPower(POWER_MANA) * 100 / maxmana : 101;
        }
        Unit* getUnit() const { return i_unit; }
        uint32 getPercent() const { return i_percent; }
    private:
        Unit* i_unit;
        uint32 i_percent;
};

struct PrioritizeMana
{
    int operator()( PrioritizeManaUnitWraper const& x, PrioritizeManaUnitWraper const& y ) const
    {
        return x.getPercent() > y.getPercent();
    }
};

typedef std::priority_queue<PrioritizeManaUnitWraper, std::vector<PrioritizeManaUnitWraper>, PrioritizeMana> PrioritizeManaUnitQueue;

class PrioritizeHealthUnitWraper
{
public:
    explicit PrioritizeHealthUnitWraper(Unit* unit) : i_unit(unit)
    {
        i_percent = unit->GetHealth() * 100 / unit->GetMaxHealth();
    }
    Unit* getUnit() const { return i_unit; }
    uint32 getPercent() const { return i_percent; }
private:
    Unit* i_unit;
    uint32 i_percent;
};

struct PrioritizeHealth
{
    int operator()( PrioritizeHealthUnitWraper const& x, PrioritizeHealthUnitWraper const& y ) const
    {
        return x.getPercent() > y.getPercent();
    }
};

typedef std::priority_queue<PrioritizeHealthUnitWraper, std::vector<PrioritizeHealthUnitWraper>, PrioritizeHealth> PrioritizeHealthUnitQueue;

bool IsQuestTameSpell(uint32 spellId)
{
    SpellEntry const *spellproto = sSpellStore.LookupEntry(spellId);
    if (!spellproto)
        return false;

    return spellproto->Effect[EFFECT_INDEX_0] == SPELL_EFFECT_THREAT
        && spellproto->Effect[EFFECT_INDEX_1] == SPELL_EFFECT_APPLY_AURA && spellproto->EffectApplyAuraName[EFFECT_INDEX_1] == SPELL_AURA_DUMMY;
}

SpellCastTargets::SpellCastTargets()
{
    m_unitTarget = NULL;
    m_itemTarget = NULL;
    m_GOTarget   = NULL;

    m_itemTargetEntry  = 0;

    m_srcX = m_srcY = m_srcZ = m_destX = m_destY = m_destZ = 0.0f;
    m_strTarget = "";
    m_targetMask = 0;
}

SpellCastTargets::~SpellCastTargets()
{
}

void SpellCastTargets::setUnitTarget(Unit *target)
{
    if (!target)
        return;

    m_destX = target->GetPositionX();
    m_destY = target->GetPositionY();
    m_destZ = target->GetPositionZ();
    m_unitTarget = target;
    m_unitTargetGUID = target->GetGUID();
    m_targetMask |= TARGET_FLAG_UNIT;
}

void SpellCastTargets::setDestination(float x, float y, float z)
{
    m_destX = x;
    m_destY = y;
    m_destZ = z;
    m_targetMask |= TARGET_FLAG_DEST_LOCATION;
}

void SpellCastTargets::setSource(float x, float y, float z)
{
    m_srcX = x;
    m_srcY = y;
    m_srcZ = z;
    m_targetMask |= TARGET_FLAG_SOURCE_LOCATION;
}

void SpellCastTargets::setGOTarget(GameObject *target)
{
    m_GOTarget = target;
    m_GOTargetGUID = target->GetGUID();
    //    m_targetMask |= TARGET_FLAG_OBJECT;
}

void SpellCastTargets::setItemTarget(Item* item)
{
    if(!item)
        return;

    m_itemTarget = item;
    m_itemTargetGUID = item->GetGUID();
    m_itemTargetEntry = item->GetEntry();
    m_targetMask |= TARGET_FLAG_ITEM;
}

void SpellCastTargets::setTradeItemTarget(Player* caster)
{
    m_itemTargetGUID = ObjectGuid(uint64(TRADE_SLOT_NONTRADED));
    m_itemTargetEntry = 0;
    m_targetMask |= TARGET_FLAG_TRADE_ITEM;

    Update(caster);
}

void SpellCastTargets::setCorpseTarget(Corpse* corpse)
{
    m_CorpseTargetGUID = corpse->GetGUID();
}

void SpellCastTargets::Update(Unit* caster)
{
    m_GOTarget   = !m_GOTargetGUID.IsEmpty() ? caster->GetMap()->GetGameObject(m_GOTargetGUID) : NULL;
    m_unitTarget = !m_unitTargetGUID.IsEmpty() ?
        ( m_unitTargetGUID == caster->GetObjectGuid() ? caster : ObjectAccessor::GetUnit(*caster, m_unitTargetGUID) ) :
    NULL;

    m_itemTarget = NULL;
    if (caster->GetTypeId() == TYPEID_PLAYER)
    {
        Player *player = ((Player*)caster);

        if (m_targetMask & TARGET_FLAG_ITEM)
            m_itemTarget = player->GetItemByGuid(m_itemTargetGUID);
        else if (m_targetMask & TARGET_FLAG_TRADE_ITEM)
        {
            if (TradeData* pTrade = player->GetTradeData())
                if (m_itemTargetGUID.GetRawValue() < TRADE_SLOT_COUNT)
                    m_itemTarget = pTrade->GetTraderData()->GetItem(TradeSlots(m_itemTargetGUID.GetRawValue()));
        }

        if (m_itemTarget)
            m_itemTargetEntry = m_itemTarget->GetEntry();
    }
}

void SpellCastTargets::read( ByteBuffer& data, Unit *caster )
{
    data >> m_targetMask;

    if(m_targetMask == TARGET_FLAG_SELF)
    {
        m_destX = caster->GetPositionX();
        m_destY = caster->GetPositionY();
        m_destZ = caster->GetPositionZ();
        m_unitTarget = caster;
        m_unitTargetGUID = caster->GetGUID();
        return;
    }

    // TARGET_FLAG_UNK2 is used for non-combat pets, maybe other?
    if( m_targetMask & ( TARGET_FLAG_UNIT | TARGET_FLAG_UNK2 ))
        data >> m_unitTargetGUID.ReadAsPacked();

    if( m_targetMask & ( TARGET_FLAG_OBJECT ))
        data >> m_GOTargetGUID.ReadAsPacked();

    if(( m_targetMask & ( TARGET_FLAG_ITEM | TARGET_FLAG_TRADE_ITEM )) && caster->GetTypeId() == TYPEID_PLAYER)
        data >> m_itemTargetGUID.ReadAsPacked();

    if( m_targetMask & (TARGET_FLAG_CORPSE | TARGET_FLAG_PVP_CORPSE ) )
        data >> m_CorpseTargetGUID.ReadAsPacked();

    if (m_targetMask & TARGET_FLAG_SOURCE_LOCATION)
    {
        data >> m_srcTransportGUID.ReadAsPacked();
        data >> m_srcX >> m_srcY >> m_srcZ;
        if(!MaNGOS::IsValidMapCoord(m_srcX, m_srcY, m_srcZ))
            throw ByteBufferException(false, data.rpos(), 0, data.size());
    }

    if (m_targetMask & TARGET_FLAG_DEST_LOCATION)
    {
        data >> m_destTransportGUID.ReadAsPacked();
        data >> m_destX >> m_destY >> m_destZ;
        if(!MaNGOS::IsValidMapCoord(m_destX, m_destY, m_destZ))
            throw ByteBufferException(false, data.rpos(), 0, data.size());
    }

    if( m_targetMask & TARGET_FLAG_STRING )
        data >> m_strTarget;

    // find real units/GOs
    Update(caster);
}

void SpellCastTargets::write( ByteBuffer& data ) const
{
    data << uint32(m_targetMask);

    if( m_targetMask & ( TARGET_FLAG_UNIT | TARGET_FLAG_PVP_CORPSE | TARGET_FLAG_OBJECT | TARGET_FLAG_CORPSE | TARGET_FLAG_UNK2 ) )
    {
        if(m_targetMask & TARGET_FLAG_UNIT)
        {
            if(m_unitTarget)
                data << m_unitTarget->GetPackGUID();
            else
                data << uint8(0);
        }
        else if( m_targetMask & TARGET_FLAG_OBJECT )
        {
            if(m_GOTarget)
                data << m_GOTarget->GetPackGUID();
            else
                data << uint8(0);
        }
        else if( m_targetMask & ( TARGET_FLAG_CORPSE | TARGET_FLAG_PVP_CORPSE ) )
            data << m_CorpseTargetGUID.WriteAsPacked();
        else
            data << uint8(0);
    }

    if( m_targetMask & ( TARGET_FLAG_ITEM | TARGET_FLAG_TRADE_ITEM ) )
    {
        if(m_itemTarget)
            data << m_itemTarget->GetPackGUID();
        else
            data << uint8(0);
    }

    if (m_targetMask & TARGET_FLAG_SOURCE_LOCATION)
    {
        data << m_srcTransportGUID.WriteAsPacked();
        data << m_srcX << m_srcY << m_srcZ;
    }

    if (m_targetMask & TARGET_FLAG_DEST_LOCATION)
    {
        data << m_destTransportGUID.WriteAsPacked();
        data << m_destX << m_destY << m_destZ;
    }

    if( m_targetMask & TARGET_FLAG_STRING )
        data << m_strTarget;
}

Spell::Spell( Unit* caster, SpellEntry const *info, bool triggered, ObjectGuid originalCasterGUID, SpellEntry const* triggeredBy )
{
    MANGOS_ASSERT( caster != NULL && info != NULL );
    MANGOS_ASSERT( info == sSpellStore.LookupEntry( info->Id ) && "`info` must be pointer to sSpellStore element");

    if (info->SpellDifficultyId && caster->GetTypeId() != TYPEID_PLAYER && caster->IsInWorld() && caster->GetMap()->IsDungeon())
    {
        if (SpellEntry const* spellEntry = GetSpellEntryByDifficulty(info->SpellDifficultyId, caster->GetMap()->GetDifficulty()))
            m_spellInfo = spellEntry;
        else
            m_spellInfo = info;
    }
    else
        m_spellInfo = info;

    m_triggeredBySpellInfo = triggeredBy;
    m_caster = caster;
    m_selfContainer = NULL;
    m_referencedFromCurrentSpell = false;
    m_executedCurrently = false;
    m_delayStart = 0;
    m_delayAtDamageCount = 0;

    m_applyMultiplierMask = 0;

    // Get data for type of attack
    m_attackType = GetWeaponAttackType(m_spellInfo);

    m_spellSchoolMask = GetSpellSchoolMask(info);           // Can be override for some spell (wand shoot for example)

    if(m_attackType == RANGED_ATTACK)
    {
        // wand case
        if((m_caster->getClassMask() & CLASSMASK_WAND_USERS) != 0 && m_caster->GetTypeId() == TYPEID_PLAYER)
        {
            if(Item* pItem = ((Player*)m_caster)->GetWeaponForAttack(RANGED_ATTACK))
                m_spellSchoolMask = SpellSchoolMask(1 << pItem->GetProto()->Damage[0].DamageType);
        }
    }
    // Set health leech amount to zero
    m_healthLeech = 0;

    if(!originalCasterGUID.IsEmpty())
        m_originalCasterGUID = originalCasterGUID;
    else
        m_originalCasterGUID = m_caster->GetObjectGuid();

    UpdateOriginalCasterPointer();

    for(int i = 0; i < MAX_EFFECT_INDEX; ++i)
        m_currentBasePoints[i] = m_spellInfo->CalculateSimpleValue(SpellEffectIndex(i));

    m_spellState = SPELL_STATE_NULL;

    m_castPositionX = m_castPositionY = m_castPositionZ = 0;
    m_TriggerSpells.clear();
    m_preCastSpells.clear();
    m_IsTriggeredSpell = triggered;
    //m_AreaAura = false;
    m_CastItem = NULL;

    unitTarget = NULL;
    itemTarget = NULL;
    gameObjTarget = NULL;
    focusObject = NULL;
    m_cast_count = 0;
    m_glyphIndex = 0;
    m_triggeredByAuraSpell  = NULL;

    //Auto Shot & Shoot (wand)
    m_autoRepeat = IsAutoRepeatRangedSpell(m_spellInfo);

    m_runesState = 0;
    m_powerCost = 0;                                        // setup to correct value in Spell::prepare, don't must be used before.
    m_casttime = 0;                                         // setup to correct value in Spell::prepare, don't must be used before.
    m_timer = 0;                                            // will set to cast time in prepare
    m_duration = 0;

    m_needAliveTargetMask = 0;

    // determine reflection
    m_canReflect = false;

    if(m_spellInfo->DmgClass == SPELL_DAMAGE_CLASS_MAGIC && !(m_spellInfo->AttributesEx & SPELL_ATTR_EX_CANT_REFLECTED))
    {
        for(int j = 0; j < MAX_EFFECT_INDEX; ++j)
        {
            if (m_spellInfo->Effect[j] == 0)
                continue;

            if(!IsPositiveTarget(m_spellInfo->EffectImplicitTargetA[j], m_spellInfo->EffectImplicitTargetB[j]))
                m_canReflect = true;
            else
                m_canReflect = (m_spellInfo->AttributesEx & SPELL_ATTR_EX_NEGATIVE) ? true : false;

            if(m_canReflect)
                continue;
            else
                break;
        }
    }

    CleanupTargetList();
}

Spell::~Spell()
{
}

template<typename T>
WorldObject* Spell::FindCorpseUsing()
{
    // non-standard target selection
    SpellRangeEntry const* srange = sSpellRangeStore.LookupEntry(m_spellInfo->rangeIndex);
    float max_range = GetSpellMaxRange(srange);

    WorldObject* result = NULL;

    T u_check((Player*)m_caster, max_range);
    MaNGOS::WorldObjectSearcher<T> searcher(result, u_check);

    Cell::VisitGridObjects(m_caster, searcher, max_range);

    if (!result)
        Cell::VisitWorldObjects(m_caster, searcher, max_range);

    return result;
}

bool Spell::FillCustomTargetMap(SpellEffectIndex i, UnitList &targetUnitMap)
{
    float radius;

    if (m_spellInfo->EffectRadiusIndex[i])
        radius = GetSpellRadius(sSpellRadiusStore.LookupEntry(m_spellInfo->EffectRadiusIndex[i]));
    else
        radius = GetSpellMaxRange(sSpellRangeStore.LookupEntry(m_spellInfo->rangeIndex));

    //Corpse Explosion
    if (m_spellInfo->SpellFamilyName == SPELLFAMILY_DEATHKNIGHT && m_spellInfo->SpellIconID == 1737)
    {
        Unit* unitTarget = NULL;

        targetUnitMap.remove(m_caster);
        unitTarget = m_targets.getUnitTarget();

        if (unitTarget)
        {
            // Cast on corpses...
            if ((unitTarget->getDeathState() == CORPSE && !unitTarget->IsTaxiFlying() &&
                (unitTarget->GetDisplayId() == unitTarget->GetNativeDisplayId()) && m_caster->IsWithinDistInMap(unitTarget, radius) &&
                (unitTarget->GetCreatureTypeMask() & CREATURE_TYPEMASK_MECHANICAL_OR_ELEMENTAL) == 0) ||
                // ...or own Risen Ghoul pet - self explode effect
                (unitTarget->GetEntry() == 26125 && unitTarget->GetCreatorGuid() == m_caster->GetObjectGuid()) )
            {
                targetUnitMap.push_back(unitTarget);
                return true;
            }
        }

        WorldObject* result = FindCorpseUsing <MaNGOS::RaiseDeadObjectCheck>  ();
        if (result)
        {
            switch(result->GetTypeId())
            {
                case TYPEID_UNIT:
                case TYPEID_PLAYER:
                    targetUnitMap.push_back((Unit*)result);
                    break;
                case TYPEID_CORPSE:
                    m_targets.setCorpseTarget((Corpse*)result);
                    if (Player* owner = ObjectAccessor::FindPlayer(((Corpse*)result)->GetOwnerGuid()))
                        targetUnitMap.push_back(owner);
                    break;
                default:
                    targetUnitMap.push_back((Unit*)m_caster);
                    break;
            };
        }

        if (targetUnitMap.empty())
        {
            // no valid targets, clear cooldown at fail
            if (m_caster->GetTypeId() == TYPEID_PLAYER)
                ((Player*)m_caster)->RemoveSpellCooldown(m_spellInfo->Id, true);
            SendCastResult(SPELL_FAILED_NO_VALID_TARGETS);
            finish(false);
            return false;
        }

        // OK, we have all possible targets, let's sort them by distance from m_caster and keep the closest one
//        targetUnitMap.sort(TargetDistanceOrder(m_caster));
        targetUnitMap.resize(1);
        return true;
    }

    // Resulting effect depends on spell that we want to cast
    switch (m_spellInfo->Id)
    {
        case 46584: // Raise Dead
        {
            WorldObject* result = FindCorpseUsing <MaNGOS::RaiseDeadObjectCheck>  ();
            if (result)
            {
                switch(result->GetTypeId())
                {
                    case TYPEID_UNIT:
                    case TYPEID_PLAYER:
                        targetUnitMap.push_back((Unit*)result);
                        break;
                    case TYPEID_CORPSE:
                        m_targets.setCorpseTarget((Corpse*)result);
                        if (Player* owner = ObjectAccessor::FindPlayer(((Corpse*)result)->GetOwnerGuid()))
                            targetUnitMap.push_back(owner);
                        break;
                    default:
                        targetUnitMap.push_back((Unit*)m_caster);
                        break;
                };
            }
            else
                targetUnitMap.push_back((Unit*)m_caster);
            break;
        }
        case 47496: // Ghoul's explode
        {
            FillAreaTargets(targetUnitMap, radius, PUSH_DEST_CENTER, SPELL_TARGETS_AOE_DAMAGE);
            break;
        }
        case 58912: // Deathstorm
        {
            if (!m_caster->GetObjectGuid().IsVehicle())
                return false;

            SetTargetMap(SpellEffectIndex(i), TARGET_RANDOM_ENEMY_CHAIN_IN_AREA, targetUnitMap);
            return true;
        }
        case 61999: // Raise ally
        {
            WorldObject* result = FindCorpseUsing <MaNGOS::RaiseAllyObjectCheck>  ();
            if (result)
                targetUnitMap.push_back((Unit*)result);
            else
                targetUnitMap.push_back((Unit*)m_caster);
            break;
        }
        case 65045: // Flame of demolisher
        {
            FillAreaTargets(targetUnitMap, radius, PUSH_DEST_CENTER, SPELL_TARGETS_AOE_DAMAGE);
            break;
        }
        default:
            return false;
        break;
    }
    return true;
}

// explicitly instantiate for use in SpellEffects.cpp
template WorldObject* Spell::FindCorpseUsing<MaNGOS::RaiseDeadObjectCheck>();

void Spell::FillTargetMap()
{
    // TODO: ADD the correct target FILLS!!!!!!

    for(int i = 0; i < MAX_EFFECT_INDEX; ++i)
    {
        // not call for empty effect.
        // Also some spells use not used effect targets for store targets for dummy effect in triggered spells
        if(m_spellInfo->Effect[i] == 0)
            continue;

        // targets for TARGET_SCRIPT_COORDINATES (A) and TARGET_SCRIPT
        // for TARGET_FOCUS_OR_SCRIPTED_GAMEOBJECT (A) all is checked in Spell::CheckCast and in Spell::CheckItem
        // filled in Spell::CheckCast call
        if(m_spellInfo->EffectImplicitTargetA[i] == TARGET_SCRIPT_COORDINATES ||
           m_spellInfo->EffectImplicitTargetA[i] == TARGET_SCRIPT ||
           m_spellInfo->EffectImplicitTargetA[i] == TARGET_FOCUS_OR_SCRIPTED_GAMEOBJECT ||
           (m_spellInfo->EffectImplicitTargetB[i] == TARGET_SCRIPT && m_spellInfo->EffectImplicitTargetA[i] != TARGET_SELF))
            continue;

        // TODO: find a way so this is not needed?
        // for area auras always add caster as target (needed for totems for example)
        if(IsAreaAuraEffect(m_spellInfo->Effect[i]))
            AddUnitTarget(m_caster, SpellEffectIndex(i));

        UnitList tmpUnitMap;

        // TargetA/TargetB dependent from each other, we not switch to full support this dependences
        // but need it support in some know cases
        switch(m_spellInfo->EffectImplicitTargetA[i])
        {
            case 0:
                switch(m_spellInfo->EffectImplicitTargetB[i])
                {
                    case 0:
                        SetTargetMap(SpellEffectIndex(i), TARGET_EFFECT_SELECT, tmpUnitMap);
                        break;
                    default:
                        SetTargetMap(SpellEffectIndex(i), m_spellInfo->EffectImplicitTargetB[i], tmpUnitMap);
                        break;
                }
                break;
            case TARGET_SELF:
                switch(m_spellInfo->EffectImplicitTargetB[i])
                {
                    case 0:
                    case TARGET_EFFECT_SELECT:
                        SetTargetMap(SpellEffectIndex(i), m_spellInfo->EffectImplicitTargetA[i], tmpUnitMap);
                        break;
                    case TARGET_AREAEFFECT_INSTANT:         // use B case that not dependent from from A in fact
                        if((m_targets.m_targetMask & TARGET_FLAG_DEST_LOCATION) == 0)
                            m_targets.setDestination(m_caster->GetPositionX(), m_caster->GetPositionY(), m_caster->GetPositionZ());
                        SetTargetMap(SpellEffectIndex(i), m_spellInfo->EffectImplicitTargetB[i], tmpUnitMap);
                        break;
                    case TARGET_BEHIND_VICTIM:              // use B case that not dependent from from A in fact
                        SetTargetMap(SpellEffectIndex(i), m_spellInfo->EffectImplicitTargetB[i], tmpUnitMap);
                        break;
                    default:
                        SetTargetMap(SpellEffectIndex(i), m_spellInfo->EffectImplicitTargetA[i], tmpUnitMap);
                        SetTargetMap(SpellEffectIndex(i), m_spellInfo->EffectImplicitTargetB[i], tmpUnitMap);
                        break;
                }
                break;
            case TARGET_EFFECT_SELECT:
                switch(m_spellInfo->EffectImplicitTargetB[i])
                {
                    case 0:
                    case TARGET_EFFECT_SELECT:
                        SetTargetMap(SpellEffectIndex(i), m_spellInfo->EffectImplicitTargetA[i], tmpUnitMap);
                        break;
                    // dest point setup required
                    case TARGET_AREAEFFECT_INSTANT:
                    case TARGET_AREAEFFECT_CUSTOM:
                    case TARGET_ALL_ENEMY_IN_AREA:
                    case TARGET_ALL_ENEMY_IN_AREA_INSTANT:
                        if (FillCustomTargetMap(SpellEffectIndex(i),tmpUnitMap)) break;
                    case TARGET_ALL_ENEMY_IN_AREA_CHANNELED:
                    case TARGET_ALL_FRIENDLY_UNITS_IN_AREA:
                    case TARGET_AREAEFFECT_GO_AROUND_DEST:
                        // triggered spells get dest point from default target set, ignore it
                        if (!(m_targets.m_targetMask & TARGET_FLAG_DEST_LOCATION) || m_IsTriggeredSpell)
                            if (WorldObject* castObject = GetCastingObject())
                                m_targets.setDestination(castObject->GetPositionX(), castObject->GetPositionY(), castObject->GetPositionZ());
                        SetTargetMap(SpellEffectIndex(i), m_spellInfo->EffectImplicitTargetB[i], tmpUnitMap);
                        break;
                    // target pre-selection required
                    case TARGET_INNKEEPER_COORDINATES:
                    case TARGET_TABLE_X_Y_Z_COORDINATES:
                    case TARGET_CASTER_COORDINATES:
                    case TARGET_SCRIPT_COORDINATES:
                    case TARGET_CURRENT_ENEMY_COORDINATES:
                    case TARGET_DUELVSPLAYER_COORDINATES:
                    case TARGET_DYNAMIC_OBJECT_COORDINATES:
                    case TARGET_POINT_AT_NORTH:
                    case TARGET_POINT_AT_SOUTH:
                    case TARGET_POINT_AT_EAST:
                    case TARGET_POINT_AT_WEST:
                    case TARGET_POINT_AT_NE:
                    case TARGET_POINT_AT_NW:
                    case TARGET_POINT_AT_SE:
                    case TARGET_POINT_AT_SW:
                    case TARGET_RANDOM_NEARBY_DEST:
                        // need some target for processing
                        SetTargetMap(SpellEffectIndex(i), m_spellInfo->EffectImplicitTargetA[i], tmpUnitMap);
                        SetTargetMap(SpellEffectIndex(i), m_spellInfo->EffectImplicitTargetB[i], tmpUnitMap);
                        break;
                    default:
                        SetTargetMap(SpellEffectIndex(i), m_spellInfo->EffectImplicitTargetB[i], tmpUnitMap);
                        break;
                }
                break;
            case TARGET_CASTER_COORDINATES:
                switch(m_spellInfo->EffectImplicitTargetB[i])
                {
                    case TARGET_ALL_ENEMY_IN_AREA:
                        // Note: this hack with search required until GO casting not implemented
                        // environment damage spells already have around enemies targeting but this not help in case nonexistent GO casting support
                        // currently each enemy selected explicitly and self cast damage
                        if (m_spellInfo->Effect[i] == SPELL_EFFECT_ENVIRONMENTAL_DAMAGE)
                        {
                            if(m_targets.getUnitTarget())
                                tmpUnitMap.push_back(m_targets.getUnitTarget());
                        }
                        else
                        {
                            SetTargetMap(SpellEffectIndex(i), m_spellInfo->EffectImplicitTargetA[i], tmpUnitMap);
                            SetTargetMap(SpellEffectIndex(i), m_spellInfo->EffectImplicitTargetB[i], tmpUnitMap);
                        }
                        break;
                    case 0:
                        SetTargetMap(SpellEffectIndex(i), m_spellInfo->EffectImplicitTargetA[i], tmpUnitMap);
                        tmpUnitMap.push_back(m_caster);
                        break;
                    default:
                        SetTargetMap(SpellEffectIndex(i), m_spellInfo->EffectImplicitTargetA[i], tmpUnitMap);
                        SetTargetMap(SpellEffectIndex(i), m_spellInfo->EffectImplicitTargetB[i], tmpUnitMap);
                        break;
                }
                break;
            case TARGET_TABLE_X_Y_Z_COORDINATES:
                switch(m_spellInfo->EffectImplicitTargetB[i])
                {
                    case 0:
                        SetTargetMap(SpellEffectIndex(i), m_spellInfo->EffectImplicitTargetA[i], tmpUnitMap);

                        // need some target for processing
                        SetTargetMap(SpellEffectIndex(i), TARGET_EFFECT_SELECT, tmpUnitMap);
                        break;
                    case TARGET_AREAEFFECT_INSTANT:         // All 17/7 pairs used for dest teleportation, A processed in effect code
                        SetTargetMap(SpellEffectIndex(i), m_spellInfo->EffectImplicitTargetB[i], tmpUnitMap);
                        break;
                    default:
                        SetTargetMap(SpellEffectIndex(i), m_spellInfo->EffectImplicitTargetA[i], tmpUnitMap);
                        SetTargetMap(SpellEffectIndex(i), m_spellInfo->EffectImplicitTargetB[i], tmpUnitMap);
                    break;
                }
                break;
            case TARGET_SELF2:
                switch(m_spellInfo->EffectImplicitTargetB[i])
                {
                    case 0:
                    case TARGET_EFFECT_SELECT:
                        SetTargetMap(SpellEffectIndex(i), m_spellInfo->EffectImplicitTargetA[i], tmpUnitMap);
                        break;
                    case TARGET_RANDOM_NEARBY_DEST: 
                        SetTargetMap(SpellEffectIndex(i), m_spellInfo->EffectImplicitTargetA[i], tmpUnitMap);
                    break;
                    // most A/B target pairs is self->negative and not expect adding caster to target list
                    default:
                        SetTargetMap(SpellEffectIndex(i), m_spellInfo->EffectImplicitTargetB[i], tmpUnitMap);
                        break;
                }
                break;
            case TARGET_DUELVSPLAYER_COORDINATES:
                switch(m_spellInfo->EffectImplicitTargetB[i])
                {
                    case 0:
                    case TARGET_EFFECT_SELECT:
                        SetTargetMap(SpellEffectIndex(i), m_spellInfo->EffectImplicitTargetA[i], tmpUnitMap);
                        if (Unit* currentTarget = m_targets.getUnitTarget())
                            tmpUnitMap.push_back(currentTarget);
                        break;
                    default:
                        SetTargetMap(SpellEffectIndex(i), m_spellInfo->EffectImplicitTargetA[i], tmpUnitMap);
                        SetTargetMap(SpellEffectIndex(i), m_spellInfo->EffectImplicitTargetB[i], tmpUnitMap);
                        break;
                }
                break;
            case TARGET_AREAEFFECT_CUSTOM:
            case TARGET_DUELVSPLAYER:
                if (FillCustomTargetMap(SpellEffectIndex(i),tmpUnitMap)) break;
            default:
                switch(m_spellInfo->EffectImplicitTargetB[i])
                {
                    case 0:
                    case TARGET_EFFECT_SELECT:
                        SetTargetMap(SpellEffectIndex(i), m_spellInfo->EffectImplicitTargetA[i], tmpUnitMap);
                        break;
                    case TARGET_SCRIPT_COORDINATES:         // B case filled in CheckCast but we need fill unit list base at A case
                        SetTargetMap(SpellEffectIndex(i), m_spellInfo->EffectImplicitTargetA[i], tmpUnitMap);
                        break;
                    default:
                        SetTargetMap(SpellEffectIndex(i), m_spellInfo->EffectImplicitTargetA[i], tmpUnitMap);
                        SetTargetMap(SpellEffectIndex(i), m_spellInfo->EffectImplicitTargetB[i], tmpUnitMap);
                        break;
                }
                break;
        }

        if(m_caster->GetTypeId() == TYPEID_PLAYER)
        {
            Player *me = (Player*)m_caster;
            for (UnitList::const_iterator itr = tmpUnitMap.begin(); itr != tmpUnitMap.end(); ++itr)
            {
                Unit *owner = (*itr)->GetOwner();
                Unit *u = owner ? owner : (*itr);
                if(u!=m_caster && u->IsPvP() && (!me->duel || me->duel->opponent != u))
                {
                    me->UpdatePvP(true);
                    me->RemoveAurasWithInterruptFlags(AURA_INTERRUPT_FLAG_ENTER_PVP_COMBAT);
                    break;
                }
            }
        }

        for (UnitList::iterator itr = tmpUnitMap.begin(); itr != tmpUnitMap.end();)
        {
            if (!CheckTarget (*itr, SpellEffectIndex(i)))
            {
                itr = tmpUnitMap.erase(itr);
                continue;
            }
            else
                ++itr;
        }

        for(UnitList::const_iterator iunit = tmpUnitMap.begin(); iunit != tmpUnitMap.end(); ++iunit)
            AddUnitTarget((*iunit), SpellEffectIndex(i));
    }
}

void Spell::prepareDataForTriggerSystem()
{
    //==========================================================================================
    // Now fill data for trigger system, need know:
    // an spell trigger another or not ( m_canTrigger )
    // Create base triggers flags for Attacker and Victim ( m_procAttacker and  m_procVictim)
    //==========================================================================================
    // Fill flag can spell trigger or not
    // TODO: possible exist spell attribute for this
    m_canTrigger = false;

    if (m_CastItem)
        m_canTrigger = false;                               // Do not trigger from item cast spell
    else if (!m_IsTriggeredSpell)
        m_canTrigger = true;                                // Normal cast - can trigger
    else if (!m_triggeredByAuraSpell)
        m_canTrigger = true;                                // Triggered from SPELL_EFFECT_TRIGGER_SPELL - can trigger

    if (!m_canTrigger)                                      // Exceptions (some periodic triggers)
    {
        switch (m_spellInfo->SpellFamilyName)
        {
            case SPELLFAMILY_MAGE:
                // Arcane Missles / Blizzard triggers need do it
                if (m_spellInfo->SpellFamilyFlags & UI64LIT(0x0000000000200080)|| m_spellInfo->SpellIconID == 212)
                    m_canTrigger = true;
                // Clearcasting trigger need do it
                else if (m_spellInfo->SpellFamilyFlags & UI64LIT(0x0000000200000000) && m_spellInfo->SpellFamilyFlags2 & 0x8)
                    m_canTrigger = true;
                // Replenish Mana, item spell with triggered cases (Mana Agate, etc mana gems)
                else if (m_spellInfo->SpellFamilyFlags & UI64LIT(0x0000010000000000))
                    m_canTrigger = true;
                // Fingers of Frost: triggered by Frost/Ice Armor
                else if (m_spellInfo->SpellFamilyFlags & UI64LIT(0x0000000000100000))
                    m_canTrigger = true;
                // Living Bomb - can trigger Hot Streak
                else if (m_spellInfo->SpellFamilyFlags & UI64LIT(0x1000000000000))
                    m_canTrigger = true;
                break;
            case SPELLFAMILY_WARLOCK:
                // For Hellfire Effect / Rain of Fire / Seed of Corruption triggers need do it
                if (m_spellInfo->SpellFamilyFlags & UI64LIT(0x0000800000000060))
                    m_canTrigger = true;
                break;
            case SPELLFAMILY_PRIEST:
                // For Penance,Mind Sear,Mind Flay heal/damage triggers need do it
                if (m_spellInfo->SpellFamilyFlags & UI64LIT(0x0001800000800000) || (m_spellInfo->SpellFamilyFlags2 & 0x00000040))
                    m_canTrigger = true;
                break;
            case SPELLFAMILY_ROGUE:
                // For poisons need do it
                if (m_spellInfo->SpellFamilyFlags & UI64LIT(0x000000101001E000))
                    m_canTrigger = true;
                break;
            case SPELLFAMILY_HUNTER:
                // Hunter Rapid Killing/Explosive Trap Effect/Immolation Trap Effect/Frost Trap Aura/Snake Trap Effect/Explosive Shot
                if ((m_spellInfo->SpellFamilyFlags & UI64LIT(0x0100000000000000)) || m_spellInfo->SpellFamilyFlags2 & 0x200)
                    m_canTrigger = true;
                break;
            case SPELLFAMILY_PALADIN:
                // For Judgements (all) / Holy Shock triggers need do it
                if (m_spellInfo->SpellFamilyFlags & UI64LIT(0x0001000900B80400))
                    m_canTrigger = true;
                break;
            case SPELLFAMILY_WARRIOR:
                //For Whirlwind triggers need do it
                if (m_spellInfo->Id== 50622)
                    m_canTrigger = true;
                break;
            default:
                break;
        }
    }

    // Get data for type of attack and fill base info for trigger
    switch (m_spellInfo->DmgClass)
    {
        case SPELL_DAMAGE_CLASS_MELEE:
            m_procAttacker = PROC_FLAG_SUCCESSFUL_MELEE_SPELL_HIT;
            if (m_attackType == OFF_ATTACK)
                m_procAttacker |= PROC_FLAG_SUCCESSFUL_OFFHAND_HIT;
            m_procVictim   = PROC_FLAG_TAKEN_MELEE_SPELL_HIT;
            break;
        case SPELL_DAMAGE_CLASS_RANGED:
            // Auto attack
            if (m_spellInfo->AttributesEx2 & SPELL_ATTR_EX2_AUTOREPEAT_FLAG)
            {
                m_procAttacker = PROC_FLAG_SUCCESSFUL_RANGED_HIT;
                m_procVictim   = PROC_FLAG_TAKEN_RANGED_HIT;
            }
            else // Ranged spell attack
            {
                m_procAttacker = PROC_FLAG_SUCCESSFUL_RANGED_SPELL_HIT;
                m_procVictim   = PROC_FLAG_TAKEN_RANGED_SPELL_HIT;
            }
            break;
        default:
            if (IsPositiveSpell(m_spellInfo->Id))                                 // Check for positive spell
            {
                m_procAttacker = PROC_FLAG_SUCCESSFUL_POSITIVE_SPELL;
                m_procVictim   = PROC_FLAG_TAKEN_POSITIVE_SPELL;
            }
            else if (m_spellInfo->AttributesEx2 & SPELL_ATTR_EX2_AUTOREPEAT_FLAG) // Wands auto attack
            {
                m_procAttacker = PROC_FLAG_SUCCESSFUL_RANGED_HIT;
                m_procVictim   = PROC_FLAG_TAKEN_RANGED_HIT;
            }
            else                                           // Negative spell
            {
                m_procAttacker = PROC_FLAG_SUCCESSFUL_NEGATIVE_SPELL_HIT;
                m_procVictim   = PROC_FLAG_TAKEN_NEGATIVE_SPELL_HIT;
            }
            break;
    }

    // some negative spells have positive effects to another or same targets
    // avoid triggering negative hit for only positive targets
    m_negativeEffectMask = 0x0;
    for (int i = 0; i < MAX_EFFECT_INDEX; ++i)
        if (!IsPositiveEffect(m_spellInfo, SpellEffectIndex(i)))
            m_negativeEffectMask |= (1<<i);

    // Hunter traps spells: Immolation Trap Effect, Frost Trap (triggering spell!!),
    // Freezing Trap Effect(+ Freezing Arrow Effect), Explosive Trap Effect, Snake Trap Effect
    if (m_spellInfo->SpellFamilyName == SPELLFAMILY_HUNTER && (m_spellInfo->SpellFamilyFlags & UI64LIT(0x0000200000002008) || m_spellInfo->SpellFamilyFlags2 & 0x00064000))
        m_procAttacker |= PROC_FLAG_ON_TRAP_ACTIVATION;
}

void Spell::CleanupTargetList()
{
    m_UniqueTargetInfo.clear();
    m_UniqueGOTargetInfo.clear();
    m_UniqueItemInfo.clear();
    m_delayMoment = 0;
}

void Spell::AddUnitTarget(Unit* pVictim, SpellEffectIndex effIndex)
{
    if (m_spellInfo->Effect[effIndex] == 0)
        return;

    // Check for effect immune skip if immuned
    bool immuned = pVictim->IsImmuneToSpellEffect(m_spellInfo, effIndex);

    ObjectGuid targetGUID = pVictim->GetObjectGuid();

    // Lookup target in already in list
    for(TargetList::iterator ihit = m_UniqueTargetInfo.begin(); ihit != m_UniqueTargetInfo.end(); ++ihit)
    {
        if (targetGUID == ihit->targetGUID)                 // Found in list
        {
            if (!immuned)
                ihit->effectMask |= (1 << effIndex);        // Add only effect mask if not immuned
            return;
        }
    }

    // This is new target calculate data for him

    // Get spell hit result on target
    TargetInfo target;
    target.targetGUID = targetGUID;                         // Store target GUID
    target.effectMask = immuned ? 0 : (1 << effIndex);      // Store index of effect if not immuned
    target.processed  = false;                              // Effects not apply on target

    // Calculate hit result
    target.missCondition = m_caster->SpellHitResult(pVictim, m_spellInfo, m_canReflect);

    // spell fly from visual cast object
    WorldObject* affectiveObject = GetAffectiveCasterObject();

    // Spell have speed - need calculate incoming time
    if (m_spellInfo->speed > 0.0f && affectiveObject && pVictim != affectiveObject)
    {
        // calculate spell incoming interval
        float dist = affectiveObject->GetDistance(pVictim->GetPositionX(), pVictim->GetPositionY(), pVictim->GetPositionZ());
        if (dist < 5.0f)
            dist = 5.0f;
        target.timeDelay = (uint64) floor(dist / m_spellInfo->speed * 1000.0f);

        // Calculate minimum incoming time
        if (m_delayMoment == 0 || m_delayMoment>target.timeDelay)
            m_delayMoment = target.timeDelay;
    }
    else
        target.timeDelay = UI64LIT(0);

    // If target reflect spell back to caster
    if (target.missCondition == SPELL_MISS_REFLECT)
    {
        // Calculate reflected spell result on caster
        target.reflectResult =  m_caster->SpellHitResult(m_caster, m_spellInfo, m_canReflect);

        if (target.reflectResult == SPELL_MISS_REFLECT)     // Impossible reflect again, so simply deflect spell
            target.reflectResult = SPELL_MISS_PARRY;

        // Increase time interval for reflected spells by 1.5
        target.timeDelay += target.timeDelay >> 1;
    }
    else
        target.reflectResult = SPELL_MISS_NONE;

    // Add target to list
    m_UniqueTargetInfo.push_back(target);
}

void Spell::AddUnitTarget(uint64 unitGUID, SpellEffectIndex effIndex)
{
    Unit* unit = m_caster->GetGUID() == unitGUID ? m_caster : ObjectAccessor::GetUnit(*m_caster, unitGUID);
    if (unit)
        AddUnitTarget(unit, effIndex);
}

void Spell::AddGOTarget(GameObject* pVictim, SpellEffectIndex effIndex)
{
    if (m_spellInfo->Effect[effIndex] == 0)
        return;

    ObjectGuid targetGUID = pVictim->GetObjectGuid();

    // Lookup target in already in list
    for(GOTargetList::iterator ihit = m_UniqueGOTargetInfo.begin(); ihit != m_UniqueGOTargetInfo.end(); ++ihit)
    {
        if (targetGUID == ihit->targetGUID)                 // Found in list
        {
            ihit->effectMask |= (1 << effIndex);            // Add only effect mask
            return;
        }
    }

    // This is new target calculate data for him

    GOTargetInfo target;
    target.targetGUID = targetGUID;
    target.effectMask = (1 << effIndex);
    target.processed  = false;                              // Effects not apply on target

    // spell fly from visual cast object
    WorldObject* affectiveObject = GetAffectiveCasterObject();

    // Spell have speed - need calculate incoming time
    if (m_spellInfo->speed > 0.0f && affectiveObject && pVictim != affectiveObject)
    {
        // calculate spell incoming interval
        float dist = affectiveObject->GetDistance(pVictim->GetPositionX(), pVictim->GetPositionY(), pVictim->GetPositionZ());
        if (dist < 5.0f)
            dist = 5.0f;
        target.timeDelay = (uint64) floor(dist / m_spellInfo->speed * 1000.0f);
        if (m_delayMoment == 0 || m_delayMoment > target.timeDelay)
            m_delayMoment = target.timeDelay;
    }
    else
        target.timeDelay = UI64LIT(0);

    // Add target to list
    m_UniqueGOTargetInfo.push_back(target);
}

void Spell::AddGOTarget(uint64 goGUID, SpellEffectIndex effIndex)
{
    GameObject* go = m_caster->GetMap()->GetGameObject(goGUID);
    if (go)
        AddGOTarget(go, effIndex);
}

void Spell::AddItemTarget(Item* pitem, SpellEffectIndex effIndex)
{
    if (m_spellInfo->Effect[effIndex] == 0)
        return;

    // Lookup target in already in list
    for(ItemTargetList::iterator ihit = m_UniqueItemInfo.begin(); ihit != m_UniqueItemInfo.end(); ++ihit)
    {
        if (pitem == ihit->item)                            // Found in list
        {
            ihit->effectMask |= (1 << effIndex);            // Add only effect mask
            return;
        }
    }

    // This is new target add data

    ItemTargetInfo target;
    target.item       = pitem;
    target.effectMask = (1 << effIndex);
    m_UniqueItemInfo.push_back(target);
}

void Spell::DoAllEffectOnTarget(TargetInfo *target)
{
    if (target->processed)                                  // Check target
        return;
    target->processed = true;                               // Target checked in apply effects procedure

    // Get mask of effects for target
    uint32 mask = target->effectMask;

    Unit* unit = m_caster->GetObjectGuid() == target->targetGUID ? m_caster : ObjectAccessor::GetUnit(*m_caster, target->targetGUID);
    if (!unit)
        return;

    // Get original caster (if exist) and calculate damage/healing from him data
    Unit *real_caster = GetAffectiveCaster();
    // FIXME: in case wild GO heal/damage spells will be used target bonuses
    Unit *caster = real_caster ? real_caster : m_caster;

    SpellMissInfo missInfo = target->missCondition;
    // Need init unitTarget by default unit (can changed in code on reflect)
    // Or on missInfo!=SPELL_MISS_NONE unitTarget undefined (but need in trigger subsystem)
    unitTarget = unit;

    // Reset damage/healing counter
    ResetEffectDamageAndHeal();

    // Fill base trigger info
    uint32 procAttacker = m_procAttacker;
    uint32 procVictim   = m_procVictim;
    uint32 procEx       = PROC_EX_NONE;

    // drop proc flags in case target not affected negative effects in negative spell
    // for example caster bonus or animation,
    // except miss case where will assigned PROC_EX_* flags later
    if (((procAttacker | procVictim) & NEGATIVE_TRIGGER_MASK) &&
        !(target->effectMask & m_negativeEffectMask) && missInfo == SPELL_MISS_NONE)
    {
        procAttacker = PROC_FLAG_NONE;
        procVictim   = PROC_FLAG_NONE;
    }

    if (m_spellInfo->speed > 0)
    {
        // mark effects that were already handled in Spell::HandleDelayedSpellLaunch on spell launch as processed
        for (int32 i = 0; i < MAX_EFFECT_INDEX; ++i)
            if (IsEffectHandledOnDelayedSpellLaunch(m_spellInfo, SpellEffectIndex(i)))
                mask &= ~(1<<i);

        // maybe used in effects that are handled on hit
        m_damage += target->damage;
    }

    // recheck for visibility of target
    if ((m_spellInfo->speed > 0.0f || 
        (m_spellInfo->EffectImplicitTargetA[0] == TARGET_CHAIN_DAMAGE && GetSpellCastTime(m_spellInfo, this) > 0)) &&
        (!unit->isVisibleForOrDetect(m_caster, m_caster, false) && !m_IsTriggeredSpell))
    {
        caster->SendSpellMiss(unit, m_spellInfo->Id, SPELL_MISS_EVADE);
        missInfo = SPELL_MISS_EVADE;
        return;
    }

    if (missInfo==SPELL_MISS_NONE)                          // In case spell hit target, do all effect on that target
        DoSpellHitOnUnit(unit, mask);
    else if (missInfo == SPELL_MISS_REFLECT)                // In case spell reflect from target, do all effect on caster (if hit)
    {
        if (target->reflectResult == SPELL_MISS_NONE)       // If reflected spell hit caster -> do all effect on him
            DoSpellHitOnUnit(m_caster, mask);
    }
    else if(missInfo == SPELL_MISS_MISS || missInfo == SPELL_MISS_RESIST)
    {
        if(real_caster && real_caster != unit)
        {
            // can cause back attack (if detected)
            if (!(m_spellInfo->AttributesEx3 & SPELL_ATTR_EX3_NO_INITIAL_AGGRO) && !IsPositiveSpell(m_spellInfo->Id) &&
                (m_caster->isVisibleForOrDetect(unit, unit, false) && !m_IsTriggeredSpell))
            {
                if (!unit->isInCombat() && unit->GetTypeId() != TYPEID_PLAYER && ((Creature*)unit)->AI())
                    ((Creature*)unit)->AI()->AttackedBy(real_caster);

                unit->AddThreat(real_caster);
                unit->SetInCombatWith(real_caster);
                real_caster->SetInCombatWith(unit);
            }
        }
    }

    // All calculated do it!
    // Do healing and triggers
    if (m_healing)
    {
        bool crit = real_caster && real_caster->IsSpellCrit(unitTarget, m_spellInfo, m_spellSchoolMask);
        uint32 addhealth = m_healing;
        if (crit)
        {
            procEx |= PROC_EX_CRITICAL_HIT;
            addhealth = caster->SpellCriticalHealingBonus(m_spellInfo, addhealth, NULL);
        }
        else
            procEx |= PROC_EX_NORMAL_HIT;

        uint32 absorb = 0;
        unitTarget->CalculateHealAbsorb(addhealth, &absorb);
        addhealth -= absorb;

        // Do triggers for unit (reflect triggers passed on hit phase for correct drop charge)
        if (m_canTrigger && missInfo != SPELL_MISS_REFLECT)
        {
            caster->ProcDamageAndSpell(unitTarget, real_caster ? procAttacker : PROC_FLAG_NONE, procVictim, procEx, addhealth, m_attackType, m_spellInfo);
        }

        int32 gain = caster->DealHeal(unitTarget, addhealth, m_spellInfo, crit, absorb);

        if (real_caster)
            unitTarget->getHostileRefManager().threatAssist(real_caster, float(gain) * 0.5f * sSpellMgr.GetSpellThreatMultiplier(m_spellInfo), m_spellInfo);
    }
    // Do damage and triggers
    else if (m_damage)
    {
        // Fill base damage struct (unitTarget - is real spell target)
        SpellNonMeleeDamage damageInfo(caster, unitTarget, m_spellInfo->Id, m_spellSchoolMask);

        if (m_spellInfo->speed > 0)
        {
            damageInfo.damage = m_damage;
            damageInfo.HitInfo = target->HitInfo;
        }
        // Add bonuses and fill damageInfo struct
        else
            caster->CalculateSpellDamage(&damageInfo, m_damage, m_spellInfo, m_attackType);

        unitTarget->CalculateAbsorbResistBlock(caster, &damageInfo, m_spellInfo);

        caster->DealDamageMods(damageInfo.target, damageInfo.damage, &damageInfo.absorb);

        // Send log damage message to client
        caster->SendSpellNonMeleeDamageLog(&damageInfo);

        procEx = createProcExtendMask(&damageInfo, missInfo);
        procVictim |= PROC_FLAG_TAKEN_ANY_DAMAGE;

        // Do triggers for unit (reflect triggers passed on hit phase for correct drop charge)
        if (m_canTrigger && missInfo != SPELL_MISS_REFLECT)
            caster->ProcDamageAndSpell(unitTarget, real_caster ? procAttacker : PROC_FLAG_NONE, procVictim, procEx, damageInfo.damage, m_attackType, m_spellInfo);

        // trigger weapon enchants for weapon based spells; exclude spells that stop attack, because may break CC
        if (m_caster->GetTypeId() == TYPEID_PLAYER && m_spellInfo->EquippedItemClass == ITEM_CLASS_WEAPON &&
            !(m_spellInfo->Attributes & SPELL_ATTR_STOP_ATTACK_TARGET))
            ((Player*)m_caster)->CastItemCombatSpell(unitTarget, m_attackType);

        // Haunt (NOTE: for avoid use additional field damage stored in dummy value (replace unused 100%)
        // apply before deal damage because aura can be removed at target kill
        if (m_spellInfo->SpellFamilyName == SPELLFAMILY_WARLOCK && m_spellInfo->SpellIconID == 3172 &&
            (m_spellInfo->SpellFamilyFlags & UI64LIT(0x0004000000000000)))
            if(Aura* dummy = unitTarget->GetDummyAura(m_spellInfo->Id))
                dummy->GetModifier()->m_amount = damageInfo.damage;

        /* process anticheat check */
        if (caster->GetObjectGuid().IsPlayer())
            ((Player*)caster)->GetAntiCheat()->DoAntiCheatCheck(CHECK_DAMAGE_SPELL, m_spellInfo->Id, 0, damageInfo.damage);

        caster->DealSpellDamage(&damageInfo, true);

        // Scourge Strike, here because needs to use final damage in second part of the spell
        if (m_spellInfo->SpellFamilyName == SPELLFAMILY_DEATHKNIGHT && m_spellInfo->SpellFamilyFlags & UI64LIT(0x0800000000000000))
        {
            uint32 count = 0;
            Unit::SpellAuraHolderMap const& auras = unitTarget->GetSpellAuraHolderMap();
            for(Unit::SpellAuraHolderMap::const_iterator itr = auras.begin(); itr!=auras.end(); ++itr)
            {
                if(itr->second->GetSpellProto()->Dispel == DISPEL_DISEASE &&
                    itr->second->GetCasterGuid() == caster->GetObjectGuid())
                    ++count;
            }

            if (count)
            {
                int32 bp = count * CalculateDamage(EFFECT_INDEX_2, unitTarget) * damageInfo.damage / 100;
                if (bp)
                    caster->CastCustomSpell(unitTarget, 70890, &bp, NULL, NULL, true);
            }
        }
    }
    // Passive spell hits/misses or active spells only misses (only triggers if proc flags set)
    else if (procAttacker || procVictim)
    {
        // Fill base damage struct (unitTarget - is real spell target)
        SpellNonMeleeDamage damageInfo(caster, unitTarget, m_spellInfo->Id, m_spellSchoolMask);
        procEx = createProcExtendMask(&damageInfo, missInfo);
        // Do triggers for unit (reflect triggers passed on hit phase for correct drop charge)
        if (m_canTrigger && missInfo != SPELL_MISS_REFLECT)
            caster->ProcDamageAndSpell(unit, real_caster ? procAttacker : PROC_FLAG_NONE, procVictim, procEx, 0, m_attackType, m_spellInfo);
    }

    // Call scripted function for AI if this spell is casted upon a creature
    if (unit->GetTypeId() == TYPEID_UNIT)
    {
        // cast at creature (or GO) quest objectives update at successful cast finished (+channel finished)
        // ignore pets or autorepeat/melee casts for speed (not exist quest for spells (hm... )
        if (real_caster && !((Creature*)unit)->IsPet() && !IsAutoRepeat() && !IsNextMeleeSwingSpell() && !IsChannelActive())
            if (Player* p = real_caster->GetCharmerOrOwnerPlayerOrPlayerItself())
                p->RewardPlayerAndGroupAtCast(unit, m_spellInfo->Id);

        if(((Creature*)unit)->AI())
            ((Creature*)unit)->AI()->SpellHit(m_caster, m_spellInfo);
    }

    // Call scripted function for AI if this spell is casted by a creature
    if (m_caster->GetTypeId() == TYPEID_UNIT && ((Creature*)m_caster)->AI())
        ((Creature*)m_caster)->AI()->SpellHitTarget(unit, m_spellInfo);
}

void Spell::DoSpellHitOnUnit(Unit *unit, uint32 effectMask)
{
    if (!unit || !effectMask && !damage)
        return;

    Unit* realCaster = GetAffectiveCaster();

    // Recheck immune (only for delayed spells)
    if (m_spellInfo->speed && (
        unit->IsImmunedToDamage(GetSpellSchoolMask(m_spellInfo)) ||
        unit->IsImmuneToSpell(m_spellInfo)) &&
        !(m_spellInfo->Attributes & SPELL_ATTR_UNAFFECTED_BY_INVULNERABILITY))
    {
        if (realCaster)
            realCaster->SendSpellMiss(unit, m_spellInfo->Id, SPELL_MISS_IMMUNE);

        ResetEffectDamageAndHeal();
        return;
    }

    if (unit->GetTypeId() == TYPEID_PLAYER && unit->IsInWorld())
    {
        ((Player*)unit)->GetAchievementMgr().UpdateAchievementCriteria(ACHIEVEMENT_CRITERIA_TYPE_BE_SPELL_TARGET, m_spellInfo->Id);
        ((Player*)unit)->GetAchievementMgr().UpdateAchievementCriteria(ACHIEVEMENT_CRITERIA_TYPE_BE_SPELL_TARGET2, m_spellInfo->Id);
    }

    if (realCaster && realCaster->GetTypeId() == TYPEID_PLAYER && realCaster->IsInWorld())
        ((Player*)realCaster)->GetAchievementMgr().UpdateAchievementCriteria(ACHIEVEMENT_CRITERIA_TYPE_CAST_SPELL2, m_spellInfo->Id, 0, unit);

    if (realCaster && realCaster != unit)
    {
        // Recheck  UNIT_FLAG_NON_ATTACKABLE for delayed spells
        if (m_spellInfo->speed > 0.0f &&
            unit->HasFlag(UNIT_FIELD_FLAGS, UNIT_FLAG_NON_ATTACKABLE) &&
            unit->GetCharmerOrOwnerGuid() != m_caster->GetObjectGuid())
        {
            realCaster->SendSpellMiss(unit, m_spellInfo->Id, SPELL_MISS_EVADE);
            ResetEffectDamageAndHeal();
            return;
        }

        if (!realCaster->IsFriendlyTo(unit))
        {
            // for delayed spells ignore not visible explicit target
            if (m_spellInfo->speed > 0.0f && unit == m_targets.getUnitTarget() &&
                (!unit->isVisibleForOrDetect(m_caster, m_caster, false) && !m_IsTriggeredSpell))
            {
                realCaster->SendSpellMiss(unit, m_spellInfo->Id, SPELL_MISS_EVADE);
                ResetEffectDamageAndHeal();
                return;
            }

            // not break stealth by cast targeting
            if (!(m_spellInfo->AttributesEx & SPELL_ATTR_EX_NOT_BREAK_STEALTH) && m_spellInfo->Id != 51690 && m_spellInfo->Id != 53055)
                unit->RemoveSpellsCausingAura(SPELL_AURA_MOD_STEALTH);

            // can cause back attack (if detected), stealth removed at Spell::cast if spell break it
            if (!(m_spellInfo->AttributesEx3 & SPELL_ATTR_EX3_NO_INITIAL_AGGRO) && !IsPositiveSpell(m_spellInfo->Id) &&
                m_caster->isVisibleForOrDetect(unit, unit, false))
            {
                // use speedup check to avoid re-remove after above lines
                if (m_spellInfo->AttributesEx & SPELL_ATTR_EX_NOT_BREAK_STEALTH)
                    unit->RemoveSpellsCausingAura(SPELL_AURA_MOD_STEALTH);

                // caster can be detected but have stealth aura
                m_caster->RemoveSpellsCausingAura(SPELL_AURA_MOD_STEALTH);

                if (!unit->IsStandState() && !unit->hasUnitState(UNIT_STAT_STUNNED))
                    unit->SetStandState(UNIT_STAND_STATE_STAND);

                if (!(m_spellInfo->AttributesEx & SPELL_ATTR_EX_NO_THREAT) && 
                    !unit->isInCombat() && unit->GetTypeId() != TYPEID_PLAYER && ((Creature*)unit)->AI())
                    unit->AttackedBy(realCaster);

                unit->AddThreat(realCaster);
                unit->SetInCombatWith(realCaster);
                realCaster->SetInCombatWith(unit);

                if (Player *attackedPlayer = unit->GetCharmerOrOwnerPlayerOrPlayerItself())
                    realCaster->SetContestedPvP(attackedPlayer);
            }
        }
        else
        {
            // for delayed spells ignore negative spells (after duel end) for friendly targets
            if (m_spellInfo->speed > 0.0f && !IsPositiveSpell(m_spellInfo->Id))
            {
                realCaster->SendSpellMiss(unit, m_spellInfo->Id, SPELL_MISS_EVADE);
                ResetEffectDamageAndHeal();
                return;
            }

            // assisting case, healing and resurrection
            if (unit->hasUnitState(UNIT_STAT_ATTACK_PLAYER))
                realCaster->SetContestedPvP();

            if (unit->isInCombat() && !(m_spellInfo->AttributesEx3 & SPELL_ATTR_EX3_NO_INITIAL_AGGRO))
            {
                realCaster->SetInCombatState(unit->GetCombatTimer() > 0);
                unit->getHostileRefManager().threatAssist(realCaster, 0.0f, m_spellInfo);
            }
        }
    }

    // Get Data Needed for Diminishing Returns, some effects may have multiple auras, so this must be done on spell hit, not aura add
    // Diminishing must not affect spells, casted on self
    if (realCaster && unit && realCaster != unit)
    {
        m_diminishGroup = GetDiminishingReturnsGroupForSpell(m_spellInfo,m_triggeredByAuraSpell);
        m_diminishLevel = unit->GetDiminishing(m_diminishGroup);
        // Increase Diminishing on unit, current informations for actually casts will use values above
        if ((GetDiminishingReturnsGroupType(m_diminishGroup) == DRTYPE_PLAYER && unit->GetTypeId() == TYPEID_PLAYER) ||
            GetDiminishingReturnsGroupType(m_diminishGroup) == DRTYPE_ALL)
            unit->IncrDiminishing(m_diminishGroup);
    }

    // Apply additional spell effects to target
    CastPreCastSpells(unit);

    if (IsSpellAppliesAura(m_spellInfo, effectMask))
    {
        m_spellAuraHolder = CreateSpellAuraHolder(m_spellInfo, unit, realCaster, m_CastItem);
        m_spellAuraHolder->setDiminishGroup(m_diminishGroup);
        m_spellAuraHolder->SetInUse(true);
    }
    else
        m_spellAuraHolder = NULL;

    for(int effectNumber = 0; effectNumber < MAX_EFFECT_INDEX; ++effectNumber)
    {
        if (effectMask & (1 << effectNumber))
        {
            HandleEffects(unit, NULL, NULL, SpellEffectIndex(effectNumber), m_damageMultipliers[effectNumber]);
            if ( m_applyMultiplierMask & (1 << effectNumber) )
            {
                // Get multiplier
                float multiplier = m_spellInfo->DmgMultiplier[effectNumber];
                // Apply multiplier mods
                if (realCaster)
                    if(Player* modOwner = realCaster->GetSpellModOwner())
                        modOwner->ApplySpellMod(m_spellInfo->Id, SPELLMOD_EFFECT_PAST_FIRST, multiplier, this);
                m_damageMultipliers[effectNumber] *= multiplier;
            }
        }
    }

    // now apply all created auras
    if (m_spellAuraHolder)
    {
        // normally shouldn't happen
        if (!m_spellAuraHolder->IsEmptyHolder())
        {
            int32 duration = m_spellAuraHolder->GetAuraMaxDuration();
            int32 originalDuration = duration;

            if (duration > 0)
            {
                int32 limitduration = GetDiminishingReturnsLimitDuration(m_diminishGroup, m_spellInfo);
                unit->ApplyDiminishingToDuration(m_diminishGroup, duration, m_caster, m_diminishLevel, limitduration);

                // Fully diminished
                if (duration == 0)
                {
                    delete m_spellAuraHolder;
                    return;
                }
            }

            duration = unit->CalculateAuraDuration(m_spellInfo, effectMask, duration, m_caster);

            if (duration != originalDuration)
            {
                m_spellAuraHolder->SetAuraMaxDuration(duration);
                m_spellAuraHolder->SetAuraDuration(duration);
            }

            unit->AddSpellAuraHolder(m_spellAuraHolder);
            m_spellAuraHolder->SetInUse(false);
        }
        else
        {
            if (!m_spellAuraHolder || m_spellAuraHolder->IsDeleted())
                return;

            m_spellAuraHolder->SetInUse(false);

            if (m_spellAuraHolder->IsInUse())
            {
                m_spellAuraHolder->SetDeleted();
                unit->AddSpellAuraHolderToRemoveList(m_spellAuraHolder);
            }
            else
                delete m_spellAuraHolder;
        }
    }
}

void Spell::DoAllEffectOnTarget(GOTargetInfo *target)
{
    if (target->processed)                                  // Check target
        return;
    target->processed = true;                               // Target checked in apply effects procedure

    uint32 effectMask = target->effectMask;
    if(!effectMask)
        return;

    GameObject* go = m_caster->GetMap()->GetGameObject(target->targetGUID);
    if(!go)
        return;

    for(int effectNumber = 0; effectNumber < MAX_EFFECT_INDEX; ++effectNumber)
        if (effectMask & (1 << effectNumber))
            HandleEffects(NULL, NULL, go, SpellEffectIndex(effectNumber));

    // cast at creature (or GO) quest objectives update at successful cast finished (+channel finished)
    // ignore autorepeat/melee casts for speed (not exist quest for spells (hm... )
    if( !IsAutoRepeat() && !IsNextMeleeSwingSpell() && !IsChannelActive() )
    {
        if ( Player* p = m_caster->GetCharmerOrOwnerPlayerOrPlayerItself() )
            p->RewardPlayerAndGroupAtCast(go, m_spellInfo->Id);
    }
}

void Spell::DoAllEffectOnTarget(ItemTargetInfo *target)
{
    uint32 effectMask = target->effectMask;
    if(!target->item || !effectMask)
        return;

    for(int effectNumber = 0; effectNumber < MAX_EFFECT_INDEX; ++effectNumber)
        if (effectMask & (1 << effectNumber))
            HandleEffects(NULL, target->item, NULL, SpellEffectIndex(effectNumber));
}

void Spell::HandleDelayedSpellLaunch(TargetInfo *target)
{
     // Get mask of effects for target
    uint32 mask = target->effectMask;

    Unit* unit = m_caster->GetObjectGuid() == target->targetGUID ? m_caster : ObjectAccessor::GetUnit(*m_caster, target->targetGUID);
    if (!unit)
        return;

    // Get original caster (if exist) and calculate damage/healing from him data
    Unit *real_caster = GetAffectiveCaster();
    // FIXME: in case wild GO heal/damage spells will be used target bonuses
    Unit *caster = real_caster ? real_caster : m_caster;

    SpellMissInfo missInfo = target->missCondition;
    // Need init unitTarget by default unit (can changed in code on reflect)
    // Or on missInfo!=SPELL_MISS_NONE unitTarget undefined (but need in trigger subsystem)
    unitTarget = unit;

    // Reset damage/healing counter
    m_damage = 0;
    m_healing = 0; // healing maybe not needed at this point

    // Fill base damage struct (unitTarget - is real spell target)
    SpellNonMeleeDamage damageInfo(caster, unitTarget, m_spellInfo->Id, m_spellSchoolMask);

    if (missInfo == SPELL_MISS_NONE)
    {
        for (int32 effectNumber = 0; effectNumber < MAX_EFFECT_INDEX; ++effectNumber)
        {
            if (mask & (1 << effectNumber) && IsEffectHandledOnDelayedSpellLaunch(m_spellInfo, SpellEffectIndex(effectNumber)))
            {
                HandleEffects(unit, NULL, NULL, SpellEffectIndex(effectNumber), m_damageMultipliers[effectNumber]);
                if ( m_applyMultiplierMask & (1 << effectNumber) )
                {
                    // Get multiplier
                    float multiplier = m_spellInfo->DmgMultiplier[effectNumber];
                    // Apply multiplier mods
                    if (real_caster)
                        if(Player* modOwner = real_caster->GetSpellModOwner())
                            modOwner->ApplySpellMod(m_spellInfo->Id, SPELLMOD_EFFECT_PAST_FIRST, multiplier, this);
                    m_damageMultipliers[effectNumber] *= multiplier;
                }
            }
        }

        if (m_damage > 0)
            caster->CalculateSpellDamage(&damageInfo, m_damage, m_spellInfo, m_attackType);
    }

    target->damage = damageInfo.damage;
    target->HitInfo = damageInfo.HitInfo;
}

void Spell::InitializeDamageMultipliers()
{
    for (int32 i = 0; i < MAX_EFFECT_INDEX; ++i)
    {
        if (m_spellInfo->Effect[i] == 0)
            continue;

        uint32 EffectChainTarget = m_spellInfo->EffectChainTarget[i];
        if (Unit* realCaster = GetAffectiveCaster())
            if(Player* modOwner = realCaster->GetSpellModOwner())
                modOwner->ApplySpellMod(m_spellInfo->Id, SPELLMOD_JUMP_TARGETS, EffectChainTarget, this);

        m_damageMultipliers[i] = 1.0f;
        if( (m_spellInfo->EffectImplicitTargetA[i] == TARGET_CHAIN_DAMAGE || m_spellInfo->EffectImplicitTargetA[i] == TARGET_CHAIN_HEAL) &&
            (EffectChainTarget > 1) )
            m_applyMultiplierMask |= (1 << i);
    }
}

bool Spell::IsAliveUnitPresentInTargetList()
{
    // Not need check return true
    if (m_needAliveTargetMask == 0)
        return true;

    uint8 needAliveTargetMask = m_needAliveTargetMask;

    for(TargetList::const_iterator ihit = m_UniqueTargetInfo.begin(); ihit != m_UniqueTargetInfo.end(); ++ihit)
    {
        if (ihit->missCondition == SPELL_MISS_NONE && (needAliveTargetMask & ihit->effectMask))
        {
            Unit *unit = m_caster->GetObjectGuid() == ihit->targetGUID ? m_caster : ObjectAccessor::GetUnit(*m_caster, ihit->targetGUID);

            // either unit is alive and normal spell, or unit dead and deathonly-spell
            if (unit && (unit->isAlive() != IsDeathOnlySpell(m_spellInfo)))
                needAliveTargetMask &= ~ihit->effectMask;   // remove from need alive mask effect that have alive target
        }
    }

    // is all effects from m_needAliveTargetMask have alive targets
    return needAliveTargetMask == 0;
}

// Helper for Chain Healing
// Spell target first
// Raidmates then descending by injury suffered (MaxHealth - Health)
// Other players/mobs then descending by injury suffered (MaxHealth - Health)
struct ChainHealingOrder : public std::binary_function<const Unit*, const Unit*, bool>
{
    const Unit* MainTarget;
    ChainHealingOrder(Unit const* Target) : MainTarget(Target) {};
    // functor for operator ">"
    bool operator()(Unit const* _Left, Unit const* _Right) const
    {
        return (ChainHealingHash(_Left) < ChainHealingHash(_Right));
    }
    int32 ChainHealingHash(Unit const* Target) const
    {
        if (Target == MainTarget)
            return 0;
        else if (Target->GetTypeId() == TYPEID_PLAYER && MainTarget->GetTypeId() == TYPEID_PLAYER &&
            ((Player const*)Target)->IsInSameRaidWith((Player const*)MainTarget))
        {
            if (Target->GetHealth() == Target->GetMaxHealth())
                return 40000;
            else
                return 20000 - Target->GetMaxHealth() + Target->GetHealth();
        }
        else
            return 40000 - Target->GetMaxHealth() + Target->GetHealth();
    }
};

class ChainHealingFullHealth: std::unary_function<const Unit*, bool>
{
    public:
        const Unit* MainTarget;
        ChainHealingFullHealth(const Unit* Target) : MainTarget(Target) {};

        bool operator()(const Unit* Target)
        {
            return (Target != MainTarget && Target->GetHealth() == Target->GetMaxHealth());
        }
};

// Helper for targets nearest to the spell target
// The spell target is always first unless there is a target at _completely_ the same position (unbelievable case)
struct TargetDistanceOrder : public std::binary_function<const Unit, const Unit, bool>
{
    const Unit* MainTarget;
    TargetDistanceOrder(const Unit* Target) : MainTarget(Target) {};
    // functor for operator ">"
    bool operator()(const Unit* _Left, const Unit* _Right) const
    {
        return MainTarget->GetDistanceOrder(_Left, _Right);
    }
};

void Spell::SetTargetMap(SpellEffectIndex effIndex, uint32 targetMode, UnitList& targetUnitMap)
{
    float radius;
    if (m_spellInfo->EffectRadiusIndex[effIndex])
        radius = GetSpellRadius(sSpellRadiusStore.LookupEntry(m_spellInfo->EffectRadiusIndex[effIndex]));
    else
        radius = GetSpellMaxRange(sSpellRangeStore.LookupEntry(m_spellInfo->rangeIndex));

    uint32 EffectChainTarget = m_spellInfo->EffectChainTarget[effIndex];

    if (Unit* realCaster = GetAffectiveCaster())
    {
        if(Player* modOwner = realCaster->GetSpellModOwner())
        {
            modOwner->ApplySpellMod(m_spellInfo->Id, SPELLMOD_RADIUS, radius, this);
            modOwner->ApplySpellMod(m_spellInfo->Id, SPELLMOD_JUMP_TARGETS, EffectChainTarget, this);
        }
    }

    // Get spell max affected targets
    uint32 unMaxTargets = m_spellInfo->MaxAffectedTargets;

    // custom target amount cases
    switch(m_spellInfo->SpellFamilyName)
    {
        case SPELLFAMILY_GENERIC:
        {
            switch(m_spellInfo->Id)
            {
                case 802:                                   // Mutate Bug
                case 804:                                   // Explode Bug
                case 23138:                                 // Gate of Shazzrah
                case 31347:                                 // Doom TODO: exclude top threat target from target selection
                case 33711:                                 // Murmur's Touch
                case 38794:                                 // Murmur's Touch (h)
                case 50988:                                 // Glare of the Tribunal (Halls of Stone)
                case 59870:                                 // Glare of the Tribunal (h) (Halls of Stone)
                case 63387:                                 // Rapid Burst
                case 64531:                                 // Rapid Burst (h)
                case 61916:                                 // Lightning Whirl (10 man)
                case 63482:                                 // Lightning Whirl (25 man)
                case 66336:                                 // Mistress' Kiss (Trial of the Crusader, ->
                case 67077:                                 // -> Lord Jaraxxus encounter, 10 and 10 heroic)
                case 66001:                                 // Touch of Darkness
                case 67281:
                case 67282:
                case 67283:
                case 65950:                                 // Touch of Light
                case 67296:
                case 67297:
                case 67298:
                case 68950:                                 // Fear
                    unMaxTargets = 1;
                    break;
                case 28542:                                 // Life Drain
                case 66013:                                 // Penetrating Cold (10 man)
                case 68509:                                 // Penetrating Cold (10 man heroic)
                    unMaxTargets = 2;
                    break;
                case 28796:                                 // Poison Bolt Volley
                case 29213:                                 // Curse of the Plaguebringer
                case 31298:                                 // Sleep
                case 39992:                                 // Needle Spine Targeting (Warlord Najentus)
                case 51904:                                 // Limiting the count of Summoned Ghouls
                case 54522:
                    unMaxTargets = 3;
                    break;
                case 30843:                                 // Enfeeble TODO: exclude top threat target from target selection
                case 42005:                                 // Bloodboil TODO: need to be 5 targets(players) furthest away from caster
                case 55665:                                 // Life Drain (h)
                case 58917:                                 // Consume Minions
                case 67076:                                 // Mistress' Kiss (Trial of the Crusader, ->
                case 67078:                                 // -> Lord Jaraxxus encounter, 25 and 25 heroic)
                case 67700:                                 // Penetrating Cold (25 man)
                case 68510:                                 // Penetrating Cold (25 man, heroic)
                    unMaxTargets = 5;
                    break;
                case 54098:                                 // Poison Bolt Volley (h)
                case 54835:                                 // Curse of the Plaguebringer (h)
                    unMaxTargets = 10;
                    break;
                case 25991:                                 // Poison Bolt Volley (Pincess Huhuran)
                    unMaxTargets = 15;
                    break;
                case 69075:                                 // Bone Storm
                case 70834:                                 // Bone Storm
                case 70835:                                 // Bone Storm
                case 70836:                                 // Bone Storm
                case 71518:                                 // Unholy infusion credit
                case 72289:                                 // Frost infusion credit
                case 72706:                                 // Valithria event credit
                case 72934:                                 // Blood infusion credit
                    radius = DEFAULT_VISIBILITY_INSTANCE;
                    break;
                case 69845:                                 // Sindragosa Frost bomb (hack!)
                case 71053:
                case 71054:
                case 71055:
                    radius = 50;
                    break;
                case 72350:                                 // Fury of Frostmourne
                case 72351:                                 // Fury of Frostmourne 
                    radius = 300;
                    break;
                case 72754:                                 // Defile. Radius depended from scale.
                case 73708:                                 // Defile 25
                case 73709:                                 // Defile 10H
                case 73710:                                 // Defile 25H
                    if (Unit* realCaster = GetAffectiveCaster())
                        radius = realCaster->GetFloatValue(OBJECT_FIELD_SCALE_X) * 6;
                    break;
                case 69278:                                 // Gas spore - 10
                    unMaxTargets = 2;
                    break;
                case 71221:                                 // Gas spore - 25
                    unMaxTargets = 4;
                    break;
                case 71340:                                 // Pact of darkfallen (hack for script work)
                    unMaxTargets = 1;
                    break;
            }
            break;
        }
        case SPELLFAMILY_MAGE:
        {
            if (m_spellInfo->Id == 38194)                   // Blink
                unMaxTargets = 1;
            break;
        }
        case SPELLFAMILY_DRUID:
        {
            if (m_spellInfo->SpellFamilyFlags2 & 0x00000100)// Starfall
                unMaxTargets = 2;
            break;
        }
        case SPELLFAMILY_DEATHKNIGHT:
        {
            if (m_spellInfo->SpellIconID == 1737)           // Corpse Explosion
                unMaxTargets = 1;
            break;
        }
        case SPELLFAMILY_PALADIN:
            if (m_spellInfo->Id == 20424)                   // Seal of Command (2 more target for single targeted spell)
            {
                // overwrite EffectChainTarget for non single target spell
                if (Spell* currSpell = m_caster->GetCurrentSpell(CURRENT_GENERIC_SPELL))
                    if (currSpell->m_spellInfo->MaxAffectedTargets > 0 ||
                        currSpell->m_spellInfo->EffectChainTarget[EFFECT_INDEX_0] > 0 ||
                        currSpell->m_spellInfo->EffectChainTarget[EFFECT_INDEX_1] > 0 ||
                        currSpell->m_spellInfo->EffectChainTarget[EFFECT_INDEX_2] > 0)
                        EffectChainTarget = 0;              // no chain targets
            }
            break;
        default:
            break;
    }

    Unit::AuraList const& mod = m_caster->GetAurasByType(SPELL_AURA_MOD_MAX_AFFECTED_TARGETS);
    for(Unit::AuraList::const_iterator m = mod.begin(); m != mod.end(); ++m)
    {
        if (!(*m)->isAffectedOnSpell(m_spellInfo))
            continue;
        unMaxTargets += (*m)->GetModifier()->m_amount;
    }

    switch(targetMode)
    {
        case TARGET_RANDOM_NEARBY_LOC:
            radius *= sqrtf(rand_norm_f()); // Get a random point in circle. Use sqrt(rand) to correct distribution when converting polar to Cartesian coordinates.
                                         // no 'break' expected since we use code in case TARGET_RANDOM_CIRCUMFERENCE_POINT!!!
        case TARGET_RANDOM_CIRCUMFERENCE_POINT:
        {
            float angle = 2.0f * M_PI_F * rand_norm_f();
            float dest_x, dest_y, dest_z;
            m_caster->GetClosePoint(dest_x, dest_y, dest_z, 0.0f, radius, angle);
            m_targets.setDestination(dest_x, dest_y, dest_z);

            targetUnitMap.push_back(m_caster);
            break;
        }
        case TARGET_RANDOM_NEARBY_DEST:
        {
            radius *= sqrtf(rand_norm_f()); // Get a random point in circle. Use sqrt(rand) to correct distribution when converting polar to Cartesian coordinates.
            float angle = 2.0f * M_PI_F * rand_norm_f();
            float dest_x = m_targets.m_destX + cos(angle) * radius;
            float dest_y = m_targets.m_destY + sin(angle) * radius;
            float dest_z = m_targets.m_destZ;
            m_caster->UpdateGroundPositionZ(dest_x, dest_y, dest_z);
            m_targets.setDestination(dest_x, dest_y, dest_z);

            if (radius > 0.0f)
            {
                // caster included here?
                FillAreaTargets(targetUnitMap, radius, PUSH_DEST_CENTER, SPELL_TARGETS_ALL);
            }
            else if (IsPositiveSpell(m_spellInfo->Id))
                    targetUnitMap.push_back(m_caster);
            // This targetMode is often used as 'last' implicitTarget for positive spells, that just require coordinates
            // and no unitTarget (e.g. summon effects). As MaNGOS always needs a unitTarget we add just the caster here.

            break;
        }
        case TARGET_TOTEM_EARTH:
        case TARGET_TOTEM_WATER:
        case TARGET_TOTEM_AIR:
        case TARGET_TOTEM_FIRE:
        case TARGET_SELF:
        case TARGET_SELF2:
            targetUnitMap.push_back(m_caster);
            break;
        case TARGET_RANDOM_ENEMY_CHAIN_IN_AREA:
        {
            m_targets.m_targetMask = 0;
            unMaxTargets = EffectChainTarget;
            float max_range = radius + unMaxTargets * CHAIN_SPELL_JUMP_RADIUS;

            UnitList tempTargetUnitMap;

            {
                MaNGOS::AnyAoETargetUnitInObjectRangeCheck u_check(m_caster, max_range);
                MaNGOS::UnitListSearcher<MaNGOS::AnyAoETargetUnitInObjectRangeCheck> searcher(tempTargetUnitMap, u_check);
                Cell::VisitAllObjects(m_caster, searcher, max_range);
            }

            if(tempTargetUnitMap.empty())
                break;

            tempTargetUnitMap.sort(TargetDistanceOrder(m_caster));

            //Now to get us a random target that's in the initial range of the spell
            uint32 t = 0;
            UnitList::iterator itr = tempTargetUnitMap.begin();
            while(itr!= tempTargetUnitMap.end() && (*itr)->IsWithinDist(m_caster, radius))
                ++t, ++itr;

            if(!t)
                break;

            itr = tempTargetUnitMap.begin();
            std::advance(itr, rand() % t);
            Unit *pUnitTarget = *itr;
            targetUnitMap.push_back(pUnitTarget);

            tempTargetUnitMap.erase(itr);

            tempTargetUnitMap.sort(TargetDistanceOrder(pUnitTarget));

            t = unMaxTargets - 1;
            Unit *prev = pUnitTarget;
            UnitList::iterator next = tempTargetUnitMap.begin();

            while(t && next != tempTargetUnitMap.end())
            {
                if(!prev->IsWithinDist(*next, CHAIN_SPELL_JUMP_RADIUS))
                    break;

                if((!prev->IsWithinLOSInMap(*next) && !(m_spellInfo->AttributesEx2 & SPELL_ATTR_EX2_IGNORE_LOS)) || ((m_spellInfo->AttributesEx6 & SPELL_ATTR_EX6_IGNORE_CCED_TARGETS) && !(*next)->CanFreeMove()))
                {
                    ++next;
                    continue;
                }

                prev = *next;
                targetUnitMap.push_back(prev);
                tempTargetUnitMap.erase(next);
                tempTargetUnitMap.sort(TargetDistanceOrder(prev));
                next = tempTargetUnitMap.begin();

                --t;
            }
            break;
        }
        case TARGET_RANDOM_FRIEND_CHAIN_IN_AREA:
        {
            m_targets.m_targetMask = 0;
            unMaxTargets = EffectChainTarget;
            float max_range = radius + unMaxTargets * CHAIN_SPELL_JUMP_RADIUS;
            UnitList tempTargetUnitMap;
            {
                MaNGOS::AnyFriendlyUnitInObjectRangeCheck u_check(m_caster, max_range);
                MaNGOS::UnitListSearcher<MaNGOS::AnyFriendlyUnitInObjectRangeCheck> searcher(tempTargetUnitMap, u_check);
                Cell::VisitAllObjects(m_caster, searcher, max_range);
            }

            if(tempTargetUnitMap.empty())
                break;

            tempTargetUnitMap.sort(TargetDistanceOrder(m_caster));

            //Now to get us a random target that's in the initial range of the spell
            uint32 t = 0;
            UnitList::iterator itr = tempTargetUnitMap.begin();
            while(itr != tempTargetUnitMap.end() && (*itr)->IsWithinDist(m_caster, radius))
                ++t, ++itr;

            if(!t)
                break;

            itr = tempTargetUnitMap.begin();
            std::advance(itr, rand() % t);
            Unit *pUnitTarget = *itr;
            targetUnitMap.push_back(pUnitTarget);

            tempTargetUnitMap.erase(itr);

            tempTargetUnitMap.sort(TargetDistanceOrder(pUnitTarget));

            t = unMaxTargets - 1;
            Unit *prev = pUnitTarget;
            UnitList::iterator next = tempTargetUnitMap.begin();

            while(t && next != tempTargetUnitMap.end())
            {
                if(!prev->IsWithinDist(*next, CHAIN_SPELL_JUMP_RADIUS))
                    break;

                if (!(m_spellInfo->AttributesEx2 & SPELL_ATTR_EX2_IGNORE_LOS) && !prev->IsWithinLOSInMap (*next))
                {
                    ++next;
                    continue;
                }
                prev = *next;
                targetUnitMap.push_back(prev);
                tempTargetUnitMap.erase(next);
                tempTargetUnitMap.sort(TargetDistanceOrder(prev));
                next = tempTargetUnitMap.begin();
                --t;
            }
            break;
        }
        case TARGET_PET:
        {
            Pet* tmpUnit = m_caster->GetPet();
            if (!tmpUnit) break;
            GroupPetList m_groupPets = m_caster->GetPets();
            if (!m_groupPets.empty())
            {
                for (GroupPetList::const_iterator itr = m_groupPets.begin(); itr != m_groupPets.end(); ++itr)
                    if (Pet* _pet = m_caster->GetMap()->GetPet(*itr))
                        targetUnitMap.push_back(_pet);
            }
            break;
        }
        case TARGET_CHAIN_DAMAGE:
        {
            if (EffectChainTarget <= 1)
            {
                if(Unit* pUnitTarget = m_caster->SelectMagnetTarget(m_targets.getUnitTarget(), this, effIndex))
                {
                    m_targets.setUnitTarget(pUnitTarget);
                    targetUnitMap.push_back(pUnitTarget);
                }
            }
            else
            {
                Unit* pUnitTarget = m_targets.getUnitTarget();
                WorldObject* originalCaster = GetAffectiveCasterObject();
                if(!pUnitTarget || !originalCaster)
                    break;

                unMaxTargets = EffectChainTarget;

                float max_range;
                if(m_spellInfo->DmgClass == SPELL_DAMAGE_CLASS_MELEE)
                    max_range = radius;
                else
                    //FIXME: This very like horrible hack and wrong for most spells
                    max_range = radius + unMaxTargets * CHAIN_SPELL_JUMP_RADIUS;

                UnitList tempTargetUnitMap;
                {
                    MaNGOS::AnyAoEVisibleTargetUnitInObjectRangeCheck u_check(pUnitTarget, originalCaster, max_range);
                    MaNGOS::UnitListSearcher<MaNGOS::AnyAoEVisibleTargetUnitInObjectRangeCheck> searcher(tempTargetUnitMap, u_check);
                    Cell::VisitAllObjects(m_caster, searcher, max_range);
                }
                if (tempTargetUnitMap.empty())
                    break;

                tempTargetUnitMap.sort(TargetDistanceOrder(pUnitTarget));

                if (*tempTargetUnitMap.begin() == pUnitTarget)
                    tempTargetUnitMap.erase(tempTargetUnitMap.begin());

                targetUnitMap.push_back(pUnitTarget);
                uint32 t = unMaxTargets - 1;
                Unit *prev = pUnitTarget;
                UnitList::iterator next = tempTargetUnitMap.begin();

                while (t && next != tempTargetUnitMap.end())
                {
                    if (!prev->IsWithinDist (*next,CHAIN_SPELL_JUMP_RADIUS))
                        break;

                    if (prev == (Unit*)m_caster)
                        break;

                    if ((!(m_spellInfo->AttributesEx2 & SPELL_ATTR_EX2_IGNORE_LOS) && !prev->IsWithinLOSInMap (*next)) || ((m_spellInfo->AttributesEx6 & SPELL_ATTR_EX6_IGNORE_CCED_TARGETS) && !(*next)->CanFreeMove()))
                    {
                        ++next;
                        continue;
                    }
                    prev = *next;
                    targetUnitMap.push_back(prev);
                    tempTargetUnitMap.erase(next);
                    tempTargetUnitMap.sort(TargetDistanceOrder(prev));
                    next = tempTargetUnitMap.begin();
                    --t;
                }
            }
            break;
        }
        case TARGET_ALL_ENEMY_IN_AREA:
            FillAreaTargets(targetUnitMap, radius, PUSH_DEST_CENTER, SPELL_TARGETS_AOE_DAMAGE);
            break;
        case TARGET_AREAEFFECT_INSTANT:
        {
            SpellTargets targetB = SPELL_TARGETS_AOE_DAMAGE;

            // Select friendly targets for positive effect
            if (IsPositiveEffect(m_spellInfo, effIndex))
                targetB = SPELL_TARGETS_FRIENDLY;

            UnitList tempTargetUnitMap;
            SpellScriptTargetBounds bounds = sSpellMgr.GetSpellScriptTargetBounds(m_spellInfo->Id);

            // fill real target list if no spell script target defined
            FillAreaTargets(bounds.first != bounds.second ? tempTargetUnitMap : targetUnitMap,
                radius, PUSH_DEST_CENTER, bounds.first != bounds.second ? SPELL_TARGETS_ALL : targetB);

            if (!tempTargetUnitMap.empty())
            {
                for (UnitList::const_iterator iter = tempTargetUnitMap.begin(); iter != tempTargetUnitMap.end(); ++iter)
                {
                    if ((*iter)->GetTypeId() != TYPEID_UNIT)
                        continue;

                    for(SpellScriptTarget::const_iterator i_spellST = bounds.first; i_spellST != bounds.second; ++i_spellST)
                    {
                        // only creature entries supported for this target type
                        if (i_spellST->second.type == SPELL_TARGET_TYPE_GAMEOBJECT)
                            continue;

                        if ((*iter)->GetEntry() == i_spellST->second.targetEntry)
                        {
                            if (i_spellST->second.type == SPELL_TARGET_TYPE_DEAD && ((Creature*)(*iter))->IsCorpse())
                            {
                                targetUnitMap.push_back((*iter));
                            }
                            else if (i_spellST->second.type == SPELL_TARGET_TYPE_CREATURE && (*iter)->isAlive())
                            {
                                targetUnitMap.push_back((*iter));
                            }

                            break;
                        }
                    }
                }
            }

            // exclude caster
            targetUnitMap.remove(m_caster);
            break;
        }
        case TARGET_AREAEFFECT_CUSTOM:
        {
            if (m_spellInfo->Effect[effIndex] == SPELL_EFFECT_PERSISTENT_AREA_AURA)
                break;
            else if (m_spellInfo->Effect[effIndex] == SPELL_EFFECT_SUMMON)
            {
                targetUnitMap.push_back(m_caster);
                break;
            }

            UnitList tempTargetUnitMap;
            SpellScriptTargetBounds bounds = sSpellMgr.GetSpellScriptTargetBounds(m_spellInfo->Id);
            // fill real target list if no spell script target defined
            FillAreaTargets(bounds.first != bounds.second ? tempTargetUnitMap : targetUnitMap, radius, PUSH_DEST_CENTER, SPELL_TARGETS_ALL);

            if (!tempTargetUnitMap.empty())
            {
                for (UnitList::const_iterator iter = tempTargetUnitMap.begin(); iter != tempTargetUnitMap.end(); ++iter)
                {
                    if ((*iter)->GetTypeId() != TYPEID_UNIT)
                        continue;

                    for(SpellScriptTarget::const_iterator i_spellST = bounds.first; i_spellST != bounds.second; ++i_spellST)
                    {
                        // only creature entries supported for this target type
                        if (i_spellST->second.type == SPELL_TARGET_TYPE_GAMEOBJECT)
                            continue;

                        if ((*iter)->GetEntry() == i_spellST->second.targetEntry)
                        {
                            if (i_spellST->second.type == SPELL_TARGET_TYPE_DEAD && ((Creature*)(*iter))->IsCorpse())
                            {
                                targetUnitMap.push_back((*iter));
                            }
                            else if (i_spellST->second.type == SPELL_TARGET_TYPE_CREATURE && (*iter)->isAlive())
                            {
                                targetUnitMap.push_back((*iter));
                            }

                            break;
                        }
                    }
                }
            }
            else
            {
                // remove not targetable units if spell has no script targets
                for (UnitList::iterator itr = targetUnitMap.begin(); itr != targetUnitMap.end(); )
                {
                    if (!(*itr)->isTargetableForAttack(m_spellInfo->AttributesEx3 & SPELL_ATTR_EX3_CAST_ON_DEAD))
                        targetUnitMap.erase(itr++);
                    else
                        ++itr;
                }
            }
            break;
        }
        case TARGET_OBJECT_AREA_SRC:
        case TARGET_AREAEFFECT_GO_AROUND_DEST:
        {
            // It may be possible to fill targets for some spell effects
            // automatically (SPELL_EFFECT_WMO_REPAIR(88) for example) but
            // for some/most spells we clearly need/want to limit with spell_target_script

            // Some spells untested, for affected GO type 33. May need further adjustments for spells related.

            float x, y, z;
            if (targetMode == TARGET_OBJECT_AREA_SRC)
            {
                if (m_targets.m_targetMask & TARGET_FLAG_SOURCE_LOCATION)
                {
                    x = m_targets.m_srcX;
                    y = m_targets.m_srcY;
                    z = m_targets.m_srcZ;
                }
                else
                    break;
            }
            else if (m_targets.m_targetMask & TARGET_FLAG_DEST_LOCATION)
            {
                x = m_targets.m_destX;
                y = m_targets.m_destY;
                z = m_targets.m_destZ;
            }
            else
                break;

            MaNGOS::GameObjectInRangeCheck check(m_caster, x, y, z, radius + 15.0f);
            std::list<GameObject*> goList;
            MaNGOS::GameObjectListSearcher<MaNGOS::GameObjectInRangeCheck> searcher(goList, check);
            Cell::VisitAllObjects(m_caster, searcher, radius);
            if (!goList.empty())
            {
                for (std::list<GameObject*>::const_iterator itr = goList.begin(); itr != goList.end(); ++itr)
                    AddGOTarget(*itr, effIndex);
            }

            if (targetMode == TARGET_OBJECT_AREA_SRC || !goList.empty() )
                break;

            // It may be possible to fill targets for some spell effects
            // automatically (SPELL_EFFECT_WMO_REPAIR(88) for example) but
            // for some/most spells we clearly need/want to limit with spell_target_script

            // Some spells untested, for affected GO type 33. May need further adjustments for spells related.

            SpellScriptTargetBounds bounds = sSpellMgr.GetSpellScriptTargetBounds(m_spellInfo->Id);

            std::list<GameObject*> tempTargetGOList;

            for(SpellScriptTarget::const_iterator i_spellST = bounds.first; i_spellST != bounds.second; ++i_spellST)
            {
                if (i_spellST->second.type == SPELL_TARGET_TYPE_GAMEOBJECT)
                {
                    // search all GO's with entry, within range of m_destN
                    MaNGOS::GameObjectEntryInPosRangeCheck go_check(*m_caster, i_spellST->second.targetEntry, m_targets.m_destX, m_targets.m_destY, m_targets.m_destZ, radius);
                    MaNGOS::GameObjectListSearcher<MaNGOS::GameObjectEntryInPosRangeCheck> checker(tempTargetGOList, go_check);
                    Cell::VisitGridObjects(m_caster, checker, radius);
                }
            }

            if (!tempTargetGOList.empty())
            {
                for(std::list<GameObject*>::iterator iter = tempTargetGOList.begin(); iter != tempTargetGOList.end(); ++iter)
                    AddGOTarget(*iter, effIndex);
            }

            break;
        }
        case TARGET_ALL_ENEMY_IN_AREA_INSTANT:
        {
            // targets the ground, not the units in the area
            switch(m_spellInfo->Effect[effIndex])
            {
                case SPELL_EFFECT_PERSISTENT_AREA_AURA:
                    break;
                case SPELL_EFFECT_SUMMON:
                    targetUnitMap.push_back(m_caster);
                    break;
                default:
                    FillAreaTargets(targetUnitMap, radius, PUSH_DEST_CENTER, SPELL_TARGETS_AOE_DAMAGE);
                    break;
            }
            break;
        }
        case TARGET_DUELVSPLAYER_COORDINATES:
        {
            if(Unit* currentTarget = m_targets.getUnitTarget())
                m_targets.setDestination(currentTarget->GetPositionX(), currentTarget->GetPositionY(), currentTarget->GetPositionZ());
            break;
        }
        case TARGET_ALL_PARTY_AROUND_CASTER:
        case TARGET_ALL_PARTY_AROUND_CASTER_2:
        case TARGET_ALL_PARTY:
        {
            switch(m_spellInfo->Id)
            {
                case 70893:                                 // Culling the Herd
                case 53434:                                 // Call of the Wild
                {
                    if (Unit *owner = m_caster->GetOwner())
                        targetUnitMap.push_back(owner);
                    break;
                }
                default:
                {
                    FillRaidOrPartyTargets(targetUnitMap, m_caster, m_caster, radius, false, true, true);
                    break;
                }
            }
            break;
        }
        case TARGET_ALL_RAID_AROUND_CASTER:
        {
            if(m_spellInfo->Id == 57669)                    // Replenishment (special target selection)
            {
                // in arena, target should be only caster
                if (m_caster->GetMap()->IsBattleArena())
                    targetUnitMap.push_back(m_caster);
                else
                    FillRaidOrPartyManaPriorityTargets(targetUnitMap, m_caster, m_caster, radius, 10, true, false, true);
            }
            else if (m_spellInfo->Id==52759)                // Ancestral Awakening (special target selection)
                FillRaidOrPartyHealthPriorityTargets(targetUnitMap, m_caster, m_caster, radius, 1, true, false, true);
            else if (m_spellInfo->Id == 54171)              // Divine Storm
                FillRaidOrPartyHealthPriorityTargets(targetUnitMap, m_caster, m_caster, radius, 3, true, false, true);
            else if (m_spellInfo->Id == 59725)              // Improved Spell Reflection
            {
                if (m_caster->HasAura(23920, EFFECT_INDEX_0) )
                    m_caster->RemoveAurasDueToSpell(23920); // will be replaced by imp. spell refl. aura

                Unit::AuraList const& lDummyAuras = m_caster->GetAurasByType(SPELL_AURA_DUMMY);
                for(Unit::AuraList::const_iterator i = lDummyAuras.begin(); i != lDummyAuras.end(); ++i)
                {
                    if((*i)->GetSpellProto()->SpellIconID == 1935)
                    {
                        unMaxTargets = (*i)->GetModifier()->m_amount + 1;   // +1 because we are also applying this to the caster
                        break;
                    }
                }

                radius = 20.0f;     // as mentioned in the spell's tooltip (data doesn't appear in dbc)

                FillRaidOrPartyTargets(targetUnitMap, m_caster, m_caster, radius, false, false, true);
                targetUnitMap.sort(TargetDistanceOrder(m_caster));
                if (targetUnitMap.size() > unMaxTargets)
                    targetUnitMap.resize(unMaxTargets);
                break;
            }
            else
                FillRaidOrPartyTargets(targetUnitMap, m_caster, m_caster, radius, true, true, IsPositiveSpell(m_spellInfo->Id));
            break;
        }
        case TARGET_SINGLE_FRIEND:
        case TARGET_SINGLE_FRIEND_2:
            if(m_targets.getUnitTarget())
                targetUnitMap.push_back(m_targets.getUnitTarget());
            break;
        case TARGET_NONCOMBAT_PET:
            if(Unit* target = m_targets.getUnitTarget())
                if( target->GetTypeId() == TYPEID_UNIT && ((Creature*)target)->IsPet() && ((Pet*)target)->getPetType() == MINI_PET)
                    targetUnitMap.push_back(target);
            break;
        case TARGET_OWNED_VEHICLE:
            if (VehicleKit* vehicle = m_caster->GetVehicle())
                if (Unit* target = vehicle->GetBase())
                    targetUnitMap.push_back(target);
            break;
        case TARGET_UNIT_PASSENGER_0:
        case TARGET_UNIT_PASSENGER_1:
        case TARGET_UNIT_PASSENGER_2:
        case TARGET_UNIT_PASSENGER_3:
        case TARGET_UNIT_PASSENGER_4:
        case TARGET_UNIT_PASSENGER_5:
        case TARGET_UNIT_PASSENGER_6:
        case TARGET_UNIT_PASSENGER_7:
            if (m_caster->GetTypeId() == TYPEID_UNIT && m_caster->GetObjectGuid().IsVehicle())
                if (Unit *unit = m_caster->GetVehicleKit()->GetPassenger(targetMode - TARGET_UNIT_PASSENGER_0))
                    targetUnitMap.push_back(unit);
            break;
        case TARGET_CASTER_COORDINATES:
        {
            // Check original caster is GO - set its coordinates as dst cast
            if (WorldObject *caster = GetCastingObject())
                m_targets.setDestination(caster->GetPositionX(), caster->GetPositionY(), caster->GetPositionZ());
            break;
        }
        case TARGET_ALL_HOSTILE_UNITS_AROUND_CASTER:
            FillAreaTargets(targetUnitMap, radius, PUSH_SELF_CENTER, SPELL_TARGETS_HOSTILE);
            break;
        case TARGET_ALL_FRIENDLY_UNITS_AROUND_CASTER:
            switch (m_spellInfo->Id)
            {
                case 54171:                                     // Divine Storm
                    FillRaidOrPartyHealthPriorityTargets(targetUnitMap, m_caster, m_caster, radius, 3, true, false, true);
                    break;
                case 56153:                                 // Guardian Aura - Ahn'Kahet
                    FillAreaTargets(targetUnitMap, radius, PUSH_SELF_CENTER, SPELL_TARGETS_FRIENDLY);
                    targetUnitMap.remove(m_caster);
                    break;
                case 64844:                                 // Divine Hymn
                    // target amount stored in parent spell dummy effect but hard to access
                    FillRaidOrPartyHealthPriorityTargets(targetUnitMap, m_caster, m_caster, radius, 3, true, false, true);
                    break;
                case 64904:                                 // Hymn of Hope
                    // target amount stored in parent spell dummy effect but hard to access
                    FillRaidOrPartyManaPriorityTargets(targetUnitMap, m_caster, m_caster, radius, 3, true, false, true);
                    break;
                case 71447:                                 // Bloodbolt Splash 10N
                case 71481:                                 // Bloodbolt Splash 25N
                case 71482:                                 // Bloodbolt Splash 10H
                case 71483:                                 // Bloodbolt Splash 25H
                    FillAreaTargets(targetUnitMap, radius, PUSH_DEST_CENTER, SPELL_TARGETS_FRIENDLY);
                    targetUnitMap.remove(m_caster);
                    break;
                default:
                    // selected friendly units (for casting objects) around casting object
                    FillAreaTargets(targetUnitMap, radius, PUSH_SELF_CENTER, SPELL_TARGETS_FRIENDLY, GetCastingObject());
                    break;
            }
            break;
        case TARGET_ALL_FRIENDLY_UNITS_IN_AREA:
            // Death Pact (in fact selection by player selection)
            if (m_spellInfo->Id == 48743)
            {
                // checked in Spell::CheckCast
                if (m_caster->GetTypeId()==TYPEID_PLAYER)
                    if (Unit* target = m_caster->GetMap()->GetPet(((Player*)m_caster)->GetSelectionGuid()))
                        targetUnitMap.push_back(target);
            }
            // Circle of Healing
            else if (m_spellInfo->SpellFamilyName == SPELLFAMILY_PRIEST && m_spellInfo->SpellVisual[0] == 8253)
            {
                Unit* target = m_targets.getUnitTarget();
                if(!target)
                    target = m_caster;

                uint32 count = 5;
                // Glyph of Circle of Healing
                if(Aura const* glyph = m_caster->GetDummyAura(55675))
                    count += glyph->GetModifier()->m_amount;

                FillRaidOrPartyHealthPriorityTargets(targetUnitMap, m_caster, target, radius, count, true, false, true);
            }
            // Wild Growth
            else if (m_spellInfo->SpellFamilyName == SPELLFAMILY_DRUID && m_spellInfo->SpellIconID == 2864)
            {
                Unit* target = m_targets.getUnitTarget();
                if(!target)
                    target = m_caster;
                uint32 count = CalculateDamage(EFFECT_INDEX_2,m_caster); // stored in dummy effect, affected by mods

                FillRaidOrPartyHealthPriorityTargets(targetUnitMap, m_caster, target, radius, count, true, false, true);
            }
            // Item - Icecrown 25 Heroic/Normal Healer Trinket 2
            else if (m_spellInfo->Id == 71641 || m_spellInfo->Id == 71610)
            {
                FillRaidOrPartyHealthPriorityTargets(targetUnitMap, m_caster, m_caster, radius, 1, true, false, false);
            }
            else
                FillAreaTargets(targetUnitMap, radius, PUSH_DEST_CENTER, SPELL_TARGETS_FRIENDLY);
            break;
        // TARGET_SINGLE_PARTY means that the spells can only be casted on a party member and not on the caster (some seals, fire shield from imp, etc..)
        case TARGET_SINGLE_PARTY:
        {
            Unit *target = m_targets.getUnitTarget();
            // Those spells apparently can't be casted on the caster.
            if( target && target != m_caster)
            {
                // Can only be casted on group's members or its pets
                Group  *pGroup = NULL;

                Unit* owner = m_caster->GetCharmerOrOwner();
                Unit *targetOwner = target->GetCharmerOrOwner();
                if(owner)
                {
                    if(owner->GetTypeId() == TYPEID_PLAYER)
                    {
                        if( target == owner )
                        {
                            targetUnitMap.push_back(target);
                            break;
                        }
                        pGroup = ((Player*)owner)->GetGroup();
                    }
                }
                else if (m_caster->GetTypeId() == TYPEID_PLAYER)
                {
                    if( targetOwner == m_caster && target->GetTypeId() == TYPEID_UNIT && ((Creature*)target)->IsPet())
                    {
                        targetUnitMap.push_back(target);
                        break;
                    }
                    pGroup = ((Player*)m_caster)->GetGroup();
                }

                if(pGroup)
                {
                    // Our target can also be a player's pet who's grouped with us or our pet. But can't be controlled player
                    if(targetOwner)
                    {
                        if( targetOwner->GetTypeId() == TYPEID_PLAYER &&
                            target->GetTypeId() == TYPEID_UNIT && (((Creature*)target)->IsPet()) &&
                            target->GetOwnerGuid() == targetOwner->GetObjectGuid() &&
                            pGroup->IsMember(((Player*)targetOwner)->GetObjectGuid()))
                        {
                            targetUnitMap.push_back(target);
                        }
                    }
                    // 1Our target can be a player who is on our group
                    else if (target->GetTypeId() == TYPEID_PLAYER && pGroup->IsMember(((Player*)target)->GetObjectGuid()))
                    {
                        targetUnitMap.push_back(target);
                    }
                }
            }
            break;
        }
        case TARGET_GAMEOBJECT:
            if(m_targets.getGOTarget())
                AddGOTarget(m_targets.getGOTarget(), effIndex);
            break;
        case TARGET_IN_FRONT_OF_CASTER:
        {
            bool inFront = m_spellInfo->SpellVisual[0] != 3879;
            FillAreaTargets(targetUnitMap, radius, inFront ? PUSH_IN_FRONT : PUSH_IN_BACK, SPELL_TARGETS_AOE_DAMAGE);
            break;
        }
        case TARGET_LARGE_FRONTAL_CONE:
            FillAreaTargets(targetUnitMap, radius, PUSH_IN_FRONT_90, SPELL_TARGETS_AOE_DAMAGE);
            break;
        case TARGET_NARROW_FRONTAL_CONE:
            FillAreaTargets(targetUnitMap, radius, PUSH_IN_FRONT_15, SPELL_TARGETS_AOE_DAMAGE);
            break;
        case TARGET_IN_FRONT_OF_CASTER_30:
            FillAreaTargets(targetUnitMap, radius, PUSH_IN_FRONT_30, SPELL_TARGETS_AOE_DAMAGE);
            break;
        case TARGET_DUELVSPLAYER:
        {
            Unit *target = m_targets.getUnitTarget();
            if(target)
            {
                if(m_caster->IsFriendlyTo(target))
                {
                    targetUnitMap.push_back(target);
                }
                else
                {
                    if(Unit* pUnitTarget = m_caster->SelectMagnetTarget(m_targets.getUnitTarget(), this, effIndex))
                    {
                        m_targets.setUnitTarget(pUnitTarget);
                        targetUnitMap.push_back(pUnitTarget);
                    }
                }
            }
            break;
        }
        case TARGET_GAMEOBJECT_ITEM:
            if(m_targets.getGOTargetGUID())
                AddGOTarget(m_targets.getGOTarget(), effIndex);
            else if(m_targets.getItemTarget())
                AddItemTarget(m_targets.getItemTarget(), effIndex);
            break;
        case TARGET_MASTER:
            if(Unit* owner = m_caster->GetCharmerOrOwner())
                targetUnitMap.push_back(owner);
            break;
        case TARGET_ALL_ENEMY_IN_AREA_CHANNELED:
            // targets the ground, not the units in the area
            if (m_spellInfo->Effect[effIndex]!=SPELL_EFFECT_PERSISTENT_AREA_AURA)
                FillAreaTargets(targetUnitMap, radius, PUSH_DEST_CENTER, SPELL_TARGETS_AOE_DAMAGE);
            break;
        case TARGET_MINION:
            if(m_spellInfo->Effect[effIndex] != SPELL_EFFECT_DUEL)
                targetUnitMap.push_back(m_caster);
            break;
        case TARGET_SINGLE_ENEMY:
        {
            if(Unit* pUnitTarget = m_caster->SelectMagnetTarget(m_targets.getUnitTarget(), this, effIndex))
            {
                m_targets.setUnitTarget(pUnitTarget);
                targetUnitMap.push_back(pUnitTarget);
            }
            break;
        }
        case TARGET_AREAEFFECT_PARTY:
        {
            Unit* owner = m_caster->GetCharmerOrOwner();
            Player *pTarget = NULL;

            if(owner)
            {
                targetUnitMap.push_back(m_caster);
                if(owner->GetTypeId() == TYPEID_PLAYER)
                    pTarget = (Player*)owner;
            }
            else if (m_caster->GetTypeId() == TYPEID_PLAYER)
            {
                if(Unit* target = m_targets.getUnitTarget())
                {
                    if( target->GetTypeId() != TYPEID_PLAYER)
                    {
                        if(((Creature*)target)->IsPet())
                        {
                            Unit *targetOwner = target->GetOwner();
                            if(targetOwner->GetTypeId() == TYPEID_PLAYER)
                                pTarget = (Player*)targetOwner;
                        }
                    }
                    else
                        pTarget = (Player*)target;
                }
            }

            Group* pGroup = pTarget ? pTarget->GetGroup() : NULL;

            if(pGroup)
            {
                uint8 subgroup = pTarget->GetSubGroup();

                for(GroupReference *itr = pGroup->GetFirstMember(); itr != NULL; itr = itr->next())
                {
                    Player* Target = itr->getSource();

                    // IsHostileTo check duel and controlled by enemy
                    if(Target && Target->GetSubGroup() == subgroup && !m_caster->IsHostileTo(Target))
                    {
                        if( pTarget->IsWithinDistInMap(Target, radius) )
                            targetUnitMap.push_back(Target);

                        if(Pet* pet = Target->GetPet())
                        {
                            GroupPetList m_groupPets = Target->GetPets();
                            if (!m_groupPets.empty())
                            {
                                for (GroupPetList::const_iterator itr = m_groupPets.begin(); itr != m_groupPets.end(); ++itr)
                                    if (Pet* _pet = Target->GetMap()->GetPet(*itr))
                                        if( pTarget->IsWithinDistInMap(_pet, radius) )
                                            targetUnitMap.push_back(_pet);
                            }
                        }
                    }
                }
            }
            else if (owner)
            {
                if(m_caster->IsWithinDistInMap(owner, radius))
                    targetUnitMap.push_back(owner);
            }
            else if(pTarget)
            {
                targetUnitMap.push_back(pTarget);

                if(Pet* pet = pTarget->GetPet())
                    if( m_caster->IsWithinDistInMap(pet, radius) )
                        targetUnitMap.push_back(pet);
            }
            break;
        }
        case TARGET_SCRIPT:
        {
            if(m_targets.getUnitTarget())
                targetUnitMap.push_back(m_targets.getUnitTarget());
            if(m_targets.getItemTarget())
                AddItemTarget(m_targets.getItemTarget(), effIndex);
            break;
        }
        case TARGET_SELF_FISHING:
            targetUnitMap.push_back(m_caster);
            break;
        case TARGET_CHAIN_HEAL:
        {
            Unit* pUnitTarget = m_targets.getUnitTarget();
            if(!pUnitTarget)
                break;

            if (EffectChainTarget <= 1)
                targetUnitMap.push_back(pUnitTarget);
            else
            {
                unMaxTargets = EffectChainTarget;
                float max_range = radius + unMaxTargets * CHAIN_SPELL_JUMP_RADIUS;

                UnitList tempTargetUnitMap;

                FillAreaTargets(tempTargetUnitMap, max_range, PUSH_SELF_CENTER, SPELL_TARGETS_FRIENDLY);

                if (m_caster != pUnitTarget && std::find(tempTargetUnitMap.begin(), tempTargetUnitMap.end(), m_caster) == tempTargetUnitMap.end())
                    tempTargetUnitMap.push_front(m_caster);

                tempTargetUnitMap.sort(TargetDistanceOrder(pUnitTarget));

                if (tempTargetUnitMap.empty())
                    break;

                if (*tempTargetUnitMap.begin() == pUnitTarget)
                    tempTargetUnitMap.erase(tempTargetUnitMap.begin());

                targetUnitMap.push_back(pUnitTarget);
                uint32 t = unMaxTargets - 1;
                Unit *prev = pUnitTarget;
                UnitList::iterator next = tempTargetUnitMap.begin();

                while(t && next != tempTargetUnitMap.end())
                {
                    if(!prev->IsWithinDist(*next, CHAIN_SPELL_JUMP_RADIUS))
                        break;

                    if (!(m_spellInfo->AttributesEx2 & SPELL_ATTR_EX2_IGNORE_LOS) && !prev->IsWithinLOSInMap (*next))
                    {
                        ++next;
                        continue;
                    }

                    if((*next)->GetHealth() == (*next)->GetMaxHealth())
                    {
                        next = tempTargetUnitMap.erase(next);
                        continue;
                    }

                    prev = *next;
                    targetUnitMap.push_back(prev);
                    tempTargetUnitMap.erase(next);
                    tempTargetUnitMap.sort(TargetDistanceOrder(prev));
                    next = tempTargetUnitMap.begin();

                    --t;
                }
            }
            break;
        }
        case TARGET_CURRENT_ENEMY_COORDINATES:
        {
            Unit* currentTarget = m_targets.getUnitTarget();
            if(currentTarget)
            {
                targetUnitMap.push_back(currentTarget);
                m_targets.setDestination(currentTarget->GetPositionX(), currentTarget->GetPositionY(), currentTarget->GetPositionZ());
                if(m_spellInfo->EffectImplicitTargetB[effIndex] == TARGET_ALL_ENEMY_IN_AREA_INSTANT)
                    FillAreaTargets(targetUnitMap, radius, PUSH_TARGET_CENTER, SPELL_TARGETS_AOE_DAMAGE);
            }
            break;
        }
        case TARGET_AREAEFFECT_PARTY_AND_CLASS:
        {
            Player* targetPlayer = m_targets.getUnitTarget() && m_targets.getUnitTarget()->GetTypeId() == TYPEID_PLAYER
                ? (Player*)m_targets.getUnitTarget() : NULL;

            Group* pGroup = targetPlayer ? targetPlayer->GetGroup() : NULL;
            if(pGroup)
            {
                for(GroupReference *itr = pGroup->GetFirstMember(); itr != NULL; itr = itr->next())
                {
                    Player* Target = itr->getSource();

                    // IsHostileTo check duel and controlled by enemy
                    if( Target && targetPlayer->IsWithinDistInMap(Target, radius) &&
                        targetPlayer->getClass() == Target->getClass() &&
                        !m_caster->IsHostileTo(Target) )
                    {
                        targetUnitMap.push_back(Target);
                    }
                }
            }
            else if(m_targets.getUnitTarget())
                targetUnitMap.push_back(m_targets.getUnitTarget());
            break;
        }
        case TARGET_TABLE_X_Y_Z_COORDINATES:
        {
            SpellTargetPosition const* st = sSpellMgr.GetSpellTargetPosition(m_spellInfo->Id);
            if(st)
            {
                // teleport spells are handled in another way
                if (m_spellInfo->Effect[effIndex] == SPELL_EFFECT_TELEPORT_UNITS)
                    break;
                if (st->target_mapId == m_caster->GetMapId())
                    m_targets.setDestination(st->target_X, st->target_Y, st->target_Z);
                else
                    sLog.outError( "SPELL: wrong map (%u instead %u) target coordinates for spell ID %u", st->target_mapId, m_caster->GetMapId(), m_spellInfo->Id );
            }
            else
                sLog.outError( "SPELL: unknown target coordinates for spell ID %u", m_spellInfo->Id );
            break;
        }
        case TARGET_INFRONT_OF_VICTIM:
        case TARGET_BEHIND_VICTIM:
        case TARGET_RIGHT_FROM_VICTIM:
        case TARGET_LEFT_FROM_VICTIM:
        {
            Unit *pTarget = NULL;

            // explicit cast data from client or server-side cast
            // some spell at client send caster
            if(m_targets.getUnitTarget() && m_targets.getUnitTarget()!=m_caster)
                pTarget = m_targets.getUnitTarget();
            else if(m_caster->getVictim())
                pTarget = m_caster->getVictim();
            else if(m_caster->GetTypeId() == TYPEID_PLAYER)
                pTarget = ObjectAccessor::GetUnit(*m_caster, ((Player*)m_caster)->GetSelectionGuid());

            if(pTarget)
            {
                float angle = 0.0f;
                float dist = (radius && targetMode != TARGET_BEHIND_VICTIM) ? radius : CONTACT_DISTANCE;

                switch(targetMode)
                {
                    case TARGET_INFRONT_OF_VICTIM:                      break;
                    case TARGET_BEHIND_VICTIM:      angle = M_PI_F;       break;
                    case TARGET_RIGHT_FROM_VICTIM:  angle = -M_PI_F / 2;  break;
                    case TARGET_LEFT_FROM_VICTIM:   angle = M_PI_F / 2;   break;
                }

                float _target_x, _target_y, _target_z;
                pTarget->GetClosePoint(_target_x, _target_y, _target_z, pTarget->GetObjectBoundingRadius(), dist, angle);
                if(pTarget->IsWithinLOS(_target_x, _target_y, _target_z))
                {
                    targetUnitMap.push_back(m_caster);
                    m_targets.setDestination(_target_x, _target_y, _target_z);
                }
            }
            break;
        }
        case TARGET_DYNAMIC_OBJECT_COORDINATES:
            // if parent spell create dynamic object extract area from it
            if(DynamicObject* dynObj = m_caster->GetDynObject(m_triggeredByAuraSpell ? m_triggeredByAuraSpell->Id : m_spellInfo->Id))
                m_targets.setDestination(dynObj->GetPositionX(), dynObj->GetPositionY(), dynObj->GetPositionZ());
            break;

        case TARGET_DYNAMIC_OBJECT_FRONT:
        case TARGET_DYNAMIC_OBJECT_BEHIND:
        case TARGET_DYNAMIC_OBJECT_LEFT_SIDE:
        case TARGET_DYNAMIC_OBJECT_RIGHT_SIDE:
        {
            if (!(m_targets.m_targetMask & TARGET_FLAG_DEST_LOCATION))
            {
                // General override, we don't want to use max spell range here.
                // Note: 0.0 radius is also for index 36. It is possible that 36 must be defined as
                // "at the base of", in difference to 0 which appear to be "directly in front of".
                // TODO: some summoned will make caster be half inside summoned object. Need to fix
                // that in the below code (nearpoint vs closepoint, etc).
                if (m_spellInfo->EffectRadiusIndex[effIndex] == 0)
                    radius = 0.0f;

                if (m_spellInfo->Id == 50019)               // Hawk Hunting, problematic 50K radius
                    radius = 10.0f;

                float angle = m_caster->GetOrientation();
                switch(targetMode)
                {
                    case TARGET_DYNAMIC_OBJECT_FRONT:                           break;
                    case TARGET_DYNAMIC_OBJECT_BEHIND:      angle += M_PI_F;      break;
                    case TARGET_DYNAMIC_OBJECT_LEFT_SIDE:   angle += M_PI_F / 2;  break;
                    case TARGET_DYNAMIC_OBJECT_RIGHT_SIDE:  angle -= M_PI_F / 2;  break;
                }

                float x, y;
                m_caster->GetNearPoint2D(x, y, radius, angle);
                m_targets.setDestination(x, y, m_caster->GetPositionZ());
            }

            targetUnitMap.push_back(m_caster);
            break;
        }
        case TARGET_POINT_AT_NORTH:
        case TARGET_POINT_AT_SOUTH:
        case TARGET_POINT_AT_EAST:
        case TARGET_POINT_AT_WEST:
        case TARGET_POINT_AT_NE:
        case TARGET_POINT_AT_NW:
        case TARGET_POINT_AT_SE:
        case TARGET_POINT_AT_SW:
        {

            if (!(m_targets.m_targetMask & TARGET_FLAG_DEST_LOCATION))
            {
                Unit* currentTarget = m_targets.getUnitTarget() ? m_targets.getUnitTarget() : m_caster;
                float angle = currentTarget != m_caster ? currentTarget->GetAngle(m_caster) : m_caster->GetOrientation();

                switch(targetMode)
                {
                    case TARGET_POINT_AT_NORTH:                         break;
                    case TARGET_POINT_AT_SOUTH: angle +=   M_PI_F;        break;
                    case TARGET_POINT_AT_EAST:  angle -=   M_PI_F / 2;    break;
                    case TARGET_POINT_AT_WEST:  angle +=   M_PI_F / 2;    break;
                    case TARGET_POINT_AT_NE:    angle -=   M_PI_F / 4;    break;
                    case TARGET_POINT_AT_NW:    angle +=   M_PI_F / 4;    break;
                    case TARGET_POINT_AT_SE:    angle -= 3*M_PI_F / 4;    break;
                    case TARGET_POINT_AT_SW:    angle += 3*M_PI_F / 4;    break;
                }

                float x, y;
                currentTarget->GetNearPoint2D(x, y, radius, angle);
                m_targets.setDestination(x, y, currentTarget->GetPositionZ());
            }
            break;
        }
        case TARGET_DIRECTLY_FORWARD:
        {
            if (!(m_targets.m_targetMask & TARGET_FLAG_DEST_LOCATION))
            {
                SpellRangeEntry const* rEntry = sSpellRangeStore.LookupEntry(m_spellInfo->rangeIndex);
                float minRange = GetSpellMinRange(rEntry);
                float maxRange = GetSpellMaxRange(rEntry);
                float dist = minRange+ rand_norm_f()*(maxRange-minRange);

                float _target_x, _target_y, _target_z;
                m_caster->GetClosePoint(_target_x, _target_y, _target_z, m_caster->GetObjectBoundingRadius(), dist);
                m_targets.setDestination(_target_x, _target_y, _target_z);
            }

            targetUnitMap.push_back(m_caster);
            break;
        }
        case TARGET_EFFECT_SELECT:
        {
            // add here custom effects that need default target.
            // FOR EVERY TARGET TYPE THERE IS A DIFFERENT FILL!!
            if (m_spellInfo->SpellFamilyFlags2 & UI64LIT (0x00000020) && m_spellInfo->SpellIconID == 3217)
            {
                targetUnitMap.push_back(m_caster);
                break;
            }
            switch(m_spellInfo->Effect[effIndex])
            {
                case SPELL_EFFECT_DUMMY:
                {
                    switch(m_spellInfo->Id)
                    {
                        case 20577:                         // Cannibalize
                        {
                            WorldObject* result = FindCorpseUsing<MaNGOS::CannibalizeObjectCheck> ();

                            if(result)
                            {
                                switch(result->GetTypeId())
                                {
                                    case TYPEID_UNIT:
                                    case TYPEID_PLAYER:
                                        targetUnitMap.push_back((Unit*)result);
                                        break;
                                    case TYPEID_CORPSE:
                                        m_targets.setCorpseTarget((Corpse*)result);
                                        if (Player* owner = ObjectAccessor::FindPlayer(((Corpse*)result)->GetOwnerGuid()))
                                            targetUnitMap.push_back(owner);
                                        break;
                                }
                            }
                            else
                            {
                                // clear cooldown at fail
                                if (m_caster->GetTypeId() == TYPEID_PLAYER)
                                    ((Player*)m_caster)->RemoveSpellCooldown(m_spellInfo->Id, true);
                                SendCastResult(SPELL_FAILED_NO_EDIBLE_CORPSES);
                                finish(false);
                            }
                            break;
                        }
                        default:
                            if (m_targets.getUnitTarget())
                                targetUnitMap.push_back(m_targets.getUnitTarget());
                            break;
                    }
                    break;
                }
                case SPELL_EFFECT_BIND:
                case SPELL_EFFECT_RESURRECT:
                case SPELL_EFFECT_PARRY:
                case SPELL_EFFECT_BLOCK:
                case SPELL_EFFECT_CREATE_ITEM:
                case SPELL_EFFECT_TRIGGER_SPELL:
                case SPELL_EFFECT_TRIGGER_MISSILE:
                case SPELL_EFFECT_LEARN_SPELL:
                case SPELL_EFFECT_SKILL_STEP:
                case SPELL_EFFECT_PROFICIENCY:
                case SPELL_EFFECT_SUMMON_OBJECT_WILD:
                case SPELL_EFFECT_SELF_RESURRECT:
                case SPELL_EFFECT_REPUTATION:
                case SPELL_EFFECT_SEND_TAXI:
                    if (m_targets.getUnitTarget())
                        targetUnitMap.push_back(m_targets.getUnitTarget());
                    // Triggered spells have additional spell targets - cast them even if no explicit unit target is given (required for spell 50516 for example)
                    else if (m_spellInfo->Effect[effIndex] == SPELL_EFFECT_TRIGGER_SPELL)
                        targetUnitMap.push_back(m_caster);
                    break;
                case SPELL_EFFECT_FRIEND_SUMMON:
                case SPELL_EFFECT_SUMMON_PLAYER:
                    if (m_caster->GetTypeId()==TYPEID_PLAYER && !((Player*)m_caster)->GetSelectionGuid().IsEmpty())
                        if (Player* target = sObjectMgr.GetPlayer(((Player*)m_caster)->GetSelectionGuid()))
                            targetUnitMap.push_back(target);
                    break;
                case SPELL_EFFECT_RESURRECT_NEW:
                    if (m_targets.getUnitTarget())
                        targetUnitMap.push_back(m_targets.getUnitTarget());
                    if (m_targets.getCorpseTargetGUID())
                    {
                        Corpse *corpse = m_caster->GetMap()->GetCorpse(m_targets.getCorpseTargetGUID());
                        if(corpse)
                        {
                            Player* owner = ObjectAccessor::FindPlayer(corpse->GetOwnerGuid());
                            if(owner)
                                targetUnitMap.push_back(owner);
                        }
                    }
                    break;
                case SPELL_EFFECT_SUMMON:
                case SPELL_EFFECT_SUMMON_CHANGE_ITEM:
                case SPELL_EFFECT_TRANS_DOOR:
                case SPELL_EFFECT_ADD_FARSIGHT:
                case SPELL_EFFECT_APPLY_GLYPH:
                case SPELL_EFFECT_STUCK:
                case SPELL_EFFECT_BREAK_PLAYER_TARGETING:
                case SPELL_EFFECT_SUMMON_ALL_TOTEMS:
                case SPELL_EFFECT_FEED_PET:
                case SPELL_EFFECT_DESTROY_ALL_TOTEMS:
                case SPELL_EFFECT_SKILL:
                    targetUnitMap.push_back(m_caster);
                    break;
                case SPELL_EFFECT_PERSISTENT_AREA_AURA:
                    if(Unit* currentTarget = m_targets.getUnitTarget())
                        m_targets.setDestination(currentTarget->GetPositionX(), currentTarget->GetPositionY(), currentTarget->GetPositionZ());
                    break;
                case SPELL_EFFECT_LEARN_PET_SPELL:
                    if (Pet* pet = m_caster->GetPet())
                        targetUnitMap.push_back(pet);
                    break;
                case SPELL_EFFECT_ENCHANT_ITEM:
                case SPELL_EFFECT_ENCHANT_ITEM_TEMPORARY:
                case SPELL_EFFECT_ENCHANT_ITEM_PRISMATIC:
                case SPELL_EFFECT_DISENCHANT:
                case SPELL_EFFECT_PROSPECTING:
                case SPELL_EFFECT_MILLING:
                    if (m_targets.getItemTarget())
                        AddItemTarget(m_targets.getItemTarget(), effIndex);
                    break;
                case SPELL_EFFECT_APPLY_AURA:
                    switch(m_spellInfo->EffectApplyAuraName[effIndex])
                    {
                        case SPELL_AURA_ADD_FLAT_MODIFIER:  // some spell mods auras have 0 target modes instead expected TARGET_SELF(1) (and present for other ranks for same spell for example)
                        case SPELL_AURA_ADD_PCT_MODIFIER:
                        case SPELL_AURA_MOD_RANGED_ATTACK_POWER:
                        case SPELL_AURA_MOD_ATTACK_POWER:
                        case SPELL_AURA_MOD_HEALING_DONE:
                        case SPELL_AURA_MOD_DAMAGE_DONE:
                            targetUnitMap.push_back(m_caster);
                            break;
                        default:                            // apply to target in other case
                            if (m_targets.getUnitTarget())
                                targetUnitMap.push_back(m_targets.getUnitTarget());
                            break;
                    }
                    break;
                case SPELL_EFFECT_APPLY_AREA_AURA_PARTY:
                    // AreaAura
                    if(m_spellInfo->Attributes == 0x9050000 || m_spellInfo->Attributes == 0x10000)
                        SetTargetMap(effIndex, TARGET_AREAEFFECT_PARTY, targetUnitMap);
                    break;
                case SPELL_EFFECT_SKIN_PLAYER_CORPSE:
                    if (m_targets.getUnitTarget())
                        targetUnitMap.push_back(m_targets.getUnitTarget());
                    else if (m_targets.getCorpseTargetGUID())
                    {
                        if (Corpse *corpse = m_caster->GetMap()->GetCorpse(m_targets.getCorpseTargetGUID()))
                            if (Player* owner = ObjectAccessor::FindPlayer(corpse->GetOwnerGuid()))
                                targetUnitMap.push_back(owner);
                    }
                    break;
                default:
                    break;
            }
            break;
        }
        default:
            //sLog.outError( "SPELL: Unknown implicit target (%u) for spell ID %u", targetMode, m_spellInfo->Id );
            break;
    }

    if (unMaxTargets && targetUnitMap.size() > unMaxTargets)
    {
        // make sure one unit is always removed per iteration
        uint32 removed_utarget = 0;
        for (UnitList::iterator itr = targetUnitMap.begin(), next; itr != targetUnitMap.end(); itr = next)
        {
            next = itr;
            ++next;
            if (!*itr) continue;
            if ((*itr) == m_targets.getUnitTarget())
            {
                targetUnitMap.erase(itr);
                removed_utarget = 1;
                //        break;
            }
        }
        // remove random units from the map
        while (targetUnitMap.size() > unMaxTargets - removed_utarget)
        {
            uint32 poz = urand(0, targetUnitMap.size()-1);
            for (UnitList::iterator itr = targetUnitMap.begin(); itr != targetUnitMap.end(); ++itr, --poz)
            {
                if (!*itr) continue;

                if (!poz)
                {
                    targetUnitMap.erase(itr);
                    break;
                }
            }
        }
        // the player's target will always be added to the map
        if (removed_utarget && m_targets.getUnitTarget())
            targetUnitMap.push_back(m_targets.getUnitTarget());
    }
}

void Spell::prepare(SpellCastTargets const* targets, Aura* triggeredByAura)
{
    m_targets = *targets;

    m_spellState = SPELL_STATE_PREPARING;

    m_castPositionX = m_caster->GetPositionX();
    m_castPositionY = m_caster->GetPositionY();
    m_castPositionZ = m_caster->GetPositionZ();
    m_castOrientation = m_caster->GetOrientation();

    if(triggeredByAura)
        m_triggeredByAuraSpell  = triggeredByAura->GetSpellProto();

    // create and add update event for this spell
    SpellEvent* Event = new SpellEvent(this);
    m_caster->m_Events.AddEvent(Event, m_caster->m_Events.CalculateTime(1));

    //Prevent casting at cast another spell (ServerSide check)
    if(m_caster->IsNonMeleeSpellCasted(false, true, true) && m_cast_count)
    {
        SendCastResult(SPELL_FAILED_SPELL_IN_PROGRESS);
        finish(false);
        return;
    }

    if(uint8 result = sObjectMgr.IsSpellDisabled(m_spellInfo->Id))
    {
        if(m_caster->GetTypeId() == TYPEID_PLAYER)
        {
            sLog.outDebug("Player %s cast a spell %u which was disabled by server administrator",   m_caster->GetName(), m_spellInfo->Id);
            if(result == 2)
            sLog.outChar("Player %s cast a spell %u which was disabled by server administrator and marked as CheatSpell",   m_caster->GetName(), m_spellInfo->Id);
        }
        SendCastResult(SPELL_FAILED_SPELL_UNAVAILABLE);
        finish(false);
        return;
    }

    // Fill cost data
    m_powerCost = CalculatePowerCost(m_spellInfo, m_caster, this, m_CastItem);

    SpellCastResult result = CheckCast(true);
    if(result != SPELL_CAST_OK && !IsAutoRepeat())          //always cast autorepeat dummy for triggering
    {
        if(triggeredByAura)
        {
            SendChannelUpdate(0);
            triggeredByAura->GetHolder()->SetAuraDuration(0);
        }
        SendCastResult(result);
        finish(false);
        return;
    }

    // Prepare data for triggers
    prepareDataForTriggerSystem();

    // calculate cast time (calculated after first CheckCast check to prevent charge counting for first CheckCast fail)
    m_casttime = GetSpellCastTime(m_spellInfo, this);
    m_duration = CalculateSpellDuration(m_spellInfo, m_caster);

    // set timer base at cast time
    ReSetTimer();

    // stealth must be removed at cast starting (at show channel bar)
    // skip triggered spell (item equip spell casting and other not explicit character casts/item uses)
    if ( !m_IsTriggeredSpell && isSpellBreakStealth(m_spellInfo) )
        m_caster->RemoveAurasWithInterruptFlags(AURA_INTERRUPT_FLAG_CAST);

    // add non-triggered (with cast time and without)
    if (!m_IsTriggeredSpell)
    {
        // add to cast type slot
        m_caster->SetCurrentCastedSpell( this );

        // will show cast bar
        SendSpellStart();

        TriggerGlobalCooldown();
    }
    // execute triggered or without cast time explicitly in call point
    else if(m_timer == 0 || m_IsTriggeredSpell)
        cast(true);
    // else triggered with cast time will execute execute at next tick or later
    // without adding to cast type slot
    // will not show cast bar but will show effects at casting time etc
}

void Spell::cancel()
{
    if(m_spellState == SPELL_STATE_FINISHED)
        return;

    // channeled spells don't display interrupted message even if they are interrupted, possible other cases with no "Interrupted" message
    bool sendInterrupt = IsChanneledSpell(m_spellInfo) ? false : true;

    m_autoRepeat = false;
    switch (m_spellState)
    {
        case SPELL_STATE_PREPARING:
            CancelGlobalCooldown();

            //(no break)
        case SPELL_STATE_DELAYED:
        {
            SendInterrupted(0);

            if (sendInterrupt)
                SendCastResult(SPELL_FAILED_INTERRUPTED);
        } break;

        case SPELL_STATE_CASTING:
        {
            for(TargetList::const_iterator ihit = m_UniqueTargetInfo.begin(); ihit != m_UniqueTargetInfo.end(); ++ihit)
            {
                if (ihit->missCondition == SPELL_MISS_NONE)
                {
                    Unit* unit = m_caster->GetObjectGuid() == (*ihit).targetGUID ? m_caster : ObjectAccessor::GetUnit(*m_caster, ihit->targetGUID);
                    if (unit && unit->isAlive())
                        unit->RemoveAurasByCasterSpell(m_spellInfo->Id, m_caster->GetGUID());
                }
            }

            SendChannelUpdate(0);
            SendInterrupted(0);

            if (sendInterrupt)
                SendCastResult(SPELL_FAILED_INTERRUPTED);
        } break;

        default:
        {
        } break;
    }

    finish(false);
    m_caster->RemoveDynObject(m_spellInfo->Id);
    m_caster->RemoveGameObject(m_spellInfo->Id, true);
}

void Spell::cast(bool skipCheck)
{
    SetExecutedCurrently(true);

    if (!m_caster->CheckAndIncreaseCastCounter())
    {
        if (m_triggeredByAuraSpell)
            sLog.outError("Spell %u triggered by aura spell %u too deep in cast chain for cast. Cast not allowed for prevent overflow stack crash.", m_spellInfo->Id, m_triggeredByAuraSpell->Id);
        else
            sLog.outError("Spell %u too deep in cast chain for cast. Cast not allowed for prevent overflow stack crash.", m_spellInfo->Id);

        SendCastResult(SPELL_FAILED_ERROR);
        finish(false);
        SetExecutedCurrently(false);
        return;
    }

    // update pointers base at GUIDs to prevent access to already nonexistent object
    UpdatePointers();

    // cancel at lost main target unit
    if(!m_targets.getUnitTarget() && m_targets.getUnitTargetGUID() && m_targets.getUnitTargetGUID() != m_caster->GetGUID())
    {
        cancel();
        m_caster->DecreaseCastCounter();
        SetExecutedCurrently(false);
        return;
    }

    if(m_caster->GetTypeId() != TYPEID_PLAYER && m_targets.getUnitTarget() && m_targets.getUnitTarget() != m_caster)
        m_caster->SetInFront(m_targets.getUnitTarget());

    SpellCastResult castResult = CheckPower();
    if(castResult != SPELL_CAST_OK)
    {
        SendCastResult(castResult);
        finish(false);
        m_caster->DecreaseCastCounter();
        SetExecutedCurrently(false);
        return;
    }

    // triggered cast called from Spell::prepare where it was already checked
    if(!skipCheck)
    {
        castResult = CheckCast(false);
        if(castResult != SPELL_CAST_OK)
        {
            SendCastResult(castResult);
            finish(false);
            m_caster->DecreaseCastCounter();
            SetExecutedCurrently(false);
            return;
        }
    }

    if (m_spellInfo->Id == 32592)
        if(const SpellEntry* spellInfo = sSpellStore.LookupEntry(m_spellInfo->Id))
            const_cast<SpellEntry*>(spellInfo)->Attributes |= SPELL_ATTR_UNAFFECTED_BY_INVULNERABILITY;

    if (m_spellInfo->Id == 64380) //hack for faster Shattering Throw trigering
        if(const SpellEntry* spellInfo = sSpellStore.LookupEntry(m_spellInfo->Id))
            const_cast<SpellEntry*>(spellInfo)->CastingTimeIndex = 1;

    // Hack for Spirit of Redemption because wrong data in dbc
    if (m_spellInfo->Id == 27827)
        if(const SpellEntry* spellInfo = sSpellStore.LookupEntry(m_spellInfo->Id))
            const_cast<SpellEntry*>(spellInfo)->AuraInterruptFlags = 0;

    if (m_spellInfo->Id == 32592)                           // Mass Dispel - immunity bypass hack
        if(const SpellEntry* spellInfo = sSpellStore.LookupEntry(m_spellInfo->Id))
            const_cast<SpellEntry*>(spellInfo)->Attributes |= SPELL_ATTR_UNAFFECTED_BY_INVULNERABILITY;

    // different triggred (for caster) and precast (casted before apply effect to target) cases
    switch(m_spellInfo->SpellFamilyName)
    {
        case SPELLFAMILY_GENERIC:
        {
            // Bandages
            if (m_spellInfo->Mechanic == MECHANIC_BANDAGE)
                AddPrecastSpell(11196);                     // Recently Bandaged
            // Stoneskin
            else if (m_spellInfo->Id == 20594)
                AddTriggeredSpell(65116);                   // Stoneskin - armor 10% for 8 sec
            // Chaos Bane strength buff
            else if (m_spellInfo->Id == 71904)
                AddTriggeredSpell(73422);
            else if (m_spellInfo->Id == 74607)
                AddTriggeredSpell(74610);                  // Fiery combustion
            else if (m_spellInfo->Id == 74799)
                AddTriggeredSpell(74800);                  // Soul consumption
            break;
        }
        case SPELLFAMILY_MAGE:
        {
            // Ice Block
            if (m_spellInfo->SpellFamilyFlags & UI64LIT(0x0000008000000000))
                AddPrecastSpell(41425);                     // Hypothermia
            // Fingers of Frost
            else if (m_spellInfo->Id == 44544)
                AddPrecastSpell(74396);                     // Fingers of Frost
            break;
        }
        case SPELLFAMILY_WARRIOR:
        {
            // Shattering Throw
            if (m_spellInfo->Id == 64382)
                AddTriggeredSpell(64380);                    // Shattering Throw
            // Shield Slam
            else if ((m_spellInfo->SpellFamilyFlags & UI64LIT(0x0000020000000000)) && m_spellInfo->Category==1209)
            {
                if (m_caster->HasAura(58375))               // Glyph of Blocking
                    AddTriggeredSpell(58374);               // Glyph of Blocking
            }
            // Shattering Throw
            else if (m_spellInfo->Id == 64382)
                AddTriggeredSpell(64380);                     // Shattering Throw
            break;
        }
        case SPELLFAMILY_PRIEST:
        {
            // Power Word: Shield
            if (m_spellInfo->Mechanic == MECHANIC_SHIELD &&
                (m_spellInfo->SpellFamilyFlags & UI64LIT(0x0000000000000001)))
                AddPrecastSpell(6788);                      // Weakened Soul
            // Prayer of Mending (jump animation), we need formal caster instead original for correct animation
            else if (m_spellInfo->SpellFamilyFlags & UI64LIT(0x0000002000000000))
                AddTriggeredSpell(41637);

            switch(m_spellInfo->Id)
            {
                case 15237: AddTriggeredSpell(23455); break;// Holy Nova, rank 1
                case 15430: AddTriggeredSpell(23458); break;// Holy Nova, rank 2
                case 15431: AddTriggeredSpell(23459); break;// Holy Nova, rank 3
                case 27799: AddTriggeredSpell(27803); break;// Holy Nova, rank 4
                case 27800: AddTriggeredSpell(27804); break;// Holy Nova, rank 5
                case 27801: AddTriggeredSpell(27805); break;// Holy Nova, rank 6
                case 25331: AddTriggeredSpell(25329); break;// Holy Nova, rank 7
                case 48077: AddTriggeredSpell(48075); break;// Holy Nova, rank 8
                case 48078: AddTriggeredSpell(48076); break;// Holy Nova, rank 9
                default:break;
            }
            break;
        }
        case SPELLFAMILY_DRUID:
        {
            // Faerie Fire (Feral)
            if (m_spellInfo->Id == 16857 && m_caster->GetShapeshiftForm() != FORM_CAT)
                AddTriggeredSpell(60089);
            // Berserk (Bear Mangle part)
            else if (m_spellInfo->Id == 50334)
                AddTriggeredSpell(58923);
            break;
        }
        case SPELLFAMILY_ROGUE:
            // Fan of Knives (main hand)
            if (m_spellInfo->Id == 51723 && m_caster->GetTypeId() == TYPEID_PLAYER &&
                ((Player*)m_caster)->haveOffhandWeapon())
            {
                AddTriggeredSpell(52874);                   // Fan of Knives (offhand)
            }
            break;
        case SPELLFAMILY_HUNTER:
        {
            // Kill Command
            if (m_spellInfo->Id == 34026)
            {
                if (m_caster->HasAura(37483))               // Improved Kill Command - Item set bonus
                    m_caster->CastSpell(m_caster, 37482, true);// Exploited Weakness
            }
            // Lock and Load
            else if (m_spellInfo->Id == 56453)
                AddPrecastSpell(67544);                     // Lock and Load Marker
            break;
        }
        case SPELLFAMILY_PALADIN:
        {
            // Hand of Reckoning
            if (m_spellInfo->Id == 62124)
            {
                if (m_targets.getUnitTarget() && m_targets.getUnitTarget()->getVictim() != m_caster)
                    AddPrecastSpell(67485);                 // Hand of Rekoning (no typos in name ;) )
            }
            // Divine Shield, Divine Protection or Hand of Protection
            else if (m_spellInfo->SpellFamilyFlags & UI64LIT(0x0000000000400080))
            {
                AddPrecastSpell(25771);                     // Forbearance
                AddPrecastSpell(61987);                     // Avenging Wrath Marker
            }
            // Lay on Hands
            else if (m_spellInfo->SpellFamilyFlags & UI64LIT(0x0000000000008000))
            {
                // only for self cast
                if (m_caster == m_targets.getUnitTarget())
                    AddPrecastSpell(25771);                     // Forbearance
            }
            // Avenging Wrath
            else if (m_spellInfo->SpellFamilyFlags & UI64LIT(0x0000200000000000))
                AddPrecastSpell(61987);                     // Avenging Wrath Marker
            break;
        }
        case SPELLFAMILY_SHAMAN:
        {
            // Bloodlust
            if (m_spellInfo->Id == 2825)
                AddPrecastSpell(57724);                     // Sated
            // Heroism
            else if (m_spellInfo->Id == 32182)
                AddPrecastSpell(57723);                     // Exhaustion
            // Spirit Walk
            else if (m_spellInfo->Id == 58875)
                AddPrecastSpell(58876);
            // Totem of Wrath
            else if (m_spellInfo->Effect[EFFECT_INDEX_0]==SPELL_EFFECT_APPLY_AREA_AURA_RAID && m_spellInfo->SpellFamilyFlags & UI64LIT(0x0000000004000000))
                // only for main totem spell cast
                AddTriggeredSpell(30708);                   // Totem of Wrath
            break;
        }
        case SPELLFAMILY_DEATHKNIGHT:
        {
            // Chains of Ice
            if (m_spellInfo->Id == 45524)
                AddTriggeredSpell(55095);                   // Frost Fever
            break;
        }
        default:
            break;
    }

    // traded items have trade slot instead of guid in m_itemTargetGUID
    // set to real guid to be sent later to the client
    m_targets.updateTradeSlotItem();

    if (m_caster->GetTypeId() == TYPEID_PLAYER)
    {
        if (!m_IsTriggeredSpell && m_CastItem)
            ((Player*)m_caster)->GetAchievementMgr().UpdateAchievementCriteria(ACHIEVEMENT_CRITERIA_TYPE_USE_ITEM, m_CastItem->GetEntry());

        ((Player*)m_caster)->GetAchievementMgr().UpdateAchievementCriteria(ACHIEVEMENT_CRITERIA_TYPE_CAST_SPELL, m_spellInfo->Id);
    }

    FillTargetMap();

    if(m_spellState == SPELL_STATE_FINISHED)                // stop cast if spell marked as finish somewhere in FillTargetMap
    {
        m_caster->DecreaseCastCounter();
        SetExecutedCurrently(false);
        return;
    }

    // CAST SPELL
    SendSpellCooldown();

    TakePower();
    TakeReagents();                                         // we must remove reagents before HandleEffects to allow place crafted item in same slot

    SendCastResult(castResult);
    SendSpellGo();                                          // we must send smsg_spell_go packet before m_castItem delete in TakeCastItem()...

    InitializeDamageMultipliers();

    // Okay, everything is prepared. Now we need to distinguish between immediate and evented delayed spells
    if (m_spellInfo->speed > 0.0f)
    {

        // Remove used for cast item if need (it can be already NULL after TakeReagents call
        // in case delayed spell remove item at cast delay start
        TakeCastItem();

        // fill initial spell damage from caster for delayed casted spells
        for(TargetList::iterator ihit = m_UniqueTargetInfo.begin(); ihit != m_UniqueTargetInfo.end(); ++ihit)
            HandleDelayedSpellLaunch(&(*ihit));

        // Okay, maps created, now prepare flags
        m_immediateHandled = false;
        m_spellState = SPELL_STATE_DELAYED;
        SetDelayStart(0);
    }
    else
    {
        // Immediate spell, no big deal
        handle_immediate();
    }

    m_caster->DecreaseCastCounter();
    SetExecutedCurrently(false);
}

void Spell::handle_immediate()
{
    // start channeling if applicable
    if (IsChanneledSpell(m_spellInfo) && m_duration)
    {
        m_spellState = SPELL_STATE_CASTING;
        SendChannelStart(m_duration);
    }

    // process immediate effects (items, ground, etc.) also initialize some variables
    _handle_immediate_phase();

    for(TargetList::iterator ihit = m_UniqueTargetInfo.begin(); ihit != m_UniqueTargetInfo.end(); ++ihit)
    {
        TargetInfo buffer = *ihit;
        DoAllEffectOnTarget(&buffer);
    }

    for(GOTargetList::iterator ihit = m_UniqueGOTargetInfo.begin(); ihit != m_UniqueGOTargetInfo.end(); ++ihit)
    {
        GOTargetInfo buffer = *ihit;
        DoAllEffectOnTarget(&buffer);
    }

    // spell is finished, perform some last features of the spell here
    _handle_finish_phase();

    // Remove used for cast item if need (it can be already NULL after TakeReagents call
    TakeCastItem();

    if(m_spellState != SPELL_STATE_CASTING)
        finish(true);                                       // successfully finish spell cast (not last in case autorepeat or channel spell)
}

uint64 Spell::handle_delayed(uint64 t_offset)
{
    uint64 next_time = 0;

    if (!m_immediateHandled)
    {
        _handle_immediate_phase();
        m_immediateHandled = true;
    }

    // now recheck units targeting correctness (need before any effects apply to prevent adding immunity at first effect not allow apply second spell effect and similar cases)
    for(TargetList::iterator ihit = m_UniqueTargetInfo.begin(); ihit != m_UniqueTargetInfo.end(); ++ihit)
    {
        if (!ihit->processed)
        {
            if (ihit->timeDelay <= t_offset)
                DoAllEffectOnTarget(&(*ihit));
            else if (next_time == 0 || ihit->timeDelay < next_time)
                next_time = ihit->timeDelay;
        }
    }

    // now recheck gameobject targeting correctness
    for(GOTargetList::iterator ighit = m_UniqueGOTargetInfo.begin(); ighit != m_UniqueGOTargetInfo.end(); ++ighit)
    {
        if (!ighit->processed)
        {
            if (ighit->timeDelay <= t_offset)
                DoAllEffectOnTarget(&(*ighit));
            else if (next_time == 0 || ighit->timeDelay < next_time)
                next_time = ighit->timeDelay;
        }
    }
    // All targets passed - need finish phase
    if (next_time == 0)
    {
        // spell is finished, perform some last features of the spell here
        _handle_finish_phase();

        finish(true);                                       // successfully finish spell cast

        // return zero, spell is finished now
        return 0;
    }
    else
    {
        // spell is unfinished, return next execution time
        return next_time;
    }
}

void Spell::_handle_immediate_phase()
{
    // handle some immediate features of the spell here
    HandleThreatSpells();

    m_needSpellLog = IsNeedSendToClient();
    for(int j = 0; j < MAX_EFFECT_INDEX; ++j)
    {
        if(m_spellInfo->Effect[j] == 0)
            continue;

        // apply Send Event effect to ground in case empty target lists
        if( m_spellInfo->Effect[j] == SPELL_EFFECT_SEND_EVENT && !HaveTargetsForEffect(SpellEffectIndex(j)) )
        {
            HandleEffects(NULL, NULL, NULL, SpellEffectIndex(j));
            continue;
        }

        // Don't do spell log, if is school damage spell
        if(m_spellInfo->Effect[j] == SPELL_EFFECT_SCHOOL_DAMAGE || m_spellInfo->Effect[j] == 0)
            m_needSpellLog = false;
    }

    // initialize Diminishing Returns Data
    m_diminishLevel = DIMINISHING_LEVEL_1;
    m_diminishGroup = DIMINISHING_NONE;

    // process items
    for(ItemTargetList::iterator ihit = m_UniqueItemInfo.begin(); ihit != m_UniqueItemInfo.end(); ++ihit)
    {
        ItemTargetInfo buffer = *ihit;
        DoAllEffectOnTarget(&buffer);
    }

    // process ground
    for(int j = 0; j < MAX_EFFECT_INDEX; ++j)
    {
        // persistent area auras target only the ground
        if(m_spellInfo->Effect[j] == SPELL_EFFECT_PERSISTENT_AREA_AURA)
            HandleEffects(NULL, NULL, NULL, SpellEffectIndex(j));
    }
}

void Spell::_handle_finish_phase()
{
    // spell log
    if(m_needSpellLog)
        SendLogExecute();
}

void Spell::SendSpellCooldown()
{
    if(m_caster->GetTypeId() != TYPEID_PLAYER)
        return;

    Player* _player = (Player*)m_caster;

    // mana/health/etc potions, disabled by client (until combat out as declarate)
    if (m_CastItem && m_CastItem->IsPotion())
    {
        // need in some way provided data for Spell::finish SendCooldownEvent
        _player->SetLastPotionId(m_CastItem->GetEntry());
        return;
    }

    // (1) have infinity cooldown but set at aura apply, (2) passive cooldown at triggering
    if(m_spellInfo->Attributes & (SPELL_ATTR_DISABLED_WHILE_ACTIVE | SPELL_ATTR_PASSIVE))
        return;

    _player->AddSpellAndCategoryCooldowns(m_spellInfo, m_CastItem ? m_CastItem->GetEntry() : 0, this);
}

void Spell::update(uint32 difftime)
{
    // update pointers based at it's GUIDs
    UpdatePointers();

    if(m_targets.getUnitTargetGUID() && !m_targets.getUnitTarget())
    {
        cancel();
        return;
    }

    // check if the player caster has moved before the spell finished
    if ((m_caster->GetTypeId() == TYPEID_PLAYER && m_timer != 0) &&
        (m_castPositionX != m_caster->GetPositionX() || m_castPositionY != m_caster->GetPositionY() || m_castPositionZ != m_caster->GetPositionZ()) &&
        (m_spellInfo->Effect[EFFECT_INDEX_0] != SPELL_EFFECT_STUCK || !((Player*)m_caster)->m_movementInfo.HasMovementFlag(MOVEFLAG_FALLINGFAR)))
    {
        // always cancel for channeled spells
        if( m_spellState == SPELL_STATE_CASTING )
            cancel();
        // don't cancel for melee, autorepeat, triggered and instant spells
        else if(!IsNextMeleeSwingSpell() && !IsAutoRepeat() && !m_IsTriggeredSpell && (m_spellInfo->InterruptFlags & SPELL_INTERRUPT_FLAG_MOVEMENT))
            cancel();
    }

    switch(m_spellState)
    {
        case SPELL_STATE_PREPARING:
        {
            if(m_timer)
            {
                if (m_targets.getUnitTarget() && m_targets.getUnitTarget()->isAlive() && !m_targets.getUnitTarget()->isVisibleForOrDetect(m_caster, m_caster, false) && !m_IsTriggeredSpell )
                    cancel();

                if(difftime >= m_timer)
                    m_timer = 0;
                else
                    m_timer -= difftime;
            }

            if(m_timer == 0 && !IsNextMeleeSwingSpell() && !IsAutoRepeat())
                cast();
        } break;
        case SPELL_STATE_CASTING:
        {
            if(m_timer > 0)
            {
                if( m_caster->GetTypeId() == TYPEID_PLAYER )
                {
                    // check if player has jumped before the channeling finished
                    if(((Player*)m_caster)->m_movementInfo.HasMovementFlag(MOVEFLAG_FALLING))
                        cancel();

                    // check for incapacitating player states
                    if( m_caster->hasUnitState(UNIT_STAT_CAN_NOT_REACT))
                        cancel();

                    // check if player has turned if flag is set
                    if( m_spellInfo->ChannelInterruptFlags & CHANNEL_FLAG_TURNING && m_castOrientation != m_caster->GetOrientation() )
                        cancel();
                }

                // check if there are alive targets left
                if (!IsAliveUnitPresentInTargetList())
                {
                    SendChannelUpdate(0);
                    finish();
                }

                if(difftime >= m_timer)
                    m_timer = 0;
                else
                    m_timer -= difftime;
            }

            if(m_timer == 0)
            {
                SendChannelUpdate(0);

                // channeled spell processed independently for quest targeting
                // cast at creature (or GO) quest objectives update at successful cast channel finished
                // ignore autorepeat/melee casts for speed (not exist quest for spells (hm... )
                if( !IsAutoRepeat() && !IsNextMeleeSwingSpell() )
                {
                    if ( Player* p = m_caster->GetCharmerOrOwnerPlayerOrPlayerItself() )
                    {
                        for(TargetList::const_iterator ihit = m_UniqueTargetInfo.begin(); ihit != m_UniqueTargetInfo.end(); ++ihit)
                        {
                            TargetInfo const& target = *ihit;
                            if (!target.targetGUID.IsCreatureOrVehicle())
                                continue;

                            Unit* unit = m_caster->GetObjectGuid() == target.targetGUID ? m_caster : ObjectAccessor::GetUnit(*m_caster, target.targetGUID);
                            if (unit == NULL)
                                continue;

                            p->RewardPlayerAndGroupAtCast(unit, m_spellInfo->Id);
                        }

                        for(GOTargetList::const_iterator ihit = m_UniqueGOTargetInfo.begin(); ihit != m_UniqueGOTargetInfo.end(); ++ihit)
                        {
                            GOTargetInfo const& target = *ihit;

                            GameObject* go = m_caster->GetMap()->GetGameObject(target.targetGUID);
                            if(!go)
                                continue;

                            p->RewardPlayerAndGroupAtCast(go, m_spellInfo->Id);
                        }
                    }
                }

                finish();
            }
        } break;
        default:
        {
        }break;
    }
}

void Spell::finish(bool ok)
{
    if(!m_caster)
        return;

    if(m_spellState == SPELL_STATE_FINISHED)
        return;

    m_spellState = SPELL_STATE_FINISHED;

    // other code related only to successfully finished spells
    if(!ok)
        return;

    // remove spell mods
    if (m_caster->GetTypeId() == TYPEID_PLAYER)
        ((Player*)m_caster)->RemoveSpellMods(this);

    // handle SPELL_AURA_ADD_TARGET_TRIGGER auras
    Unit::AuraList const& targetTriggers = m_caster->GetAurasByType(SPELL_AURA_ADD_TARGET_TRIGGER);
    for(Unit::AuraList::const_iterator i = targetTriggers.begin(); i != targetTriggers.end(); ++i)
    {
        if (!(*i)->isAffectedOnSpell(m_spellInfo))
            continue;
        for(TargetList::const_iterator ihit = m_UniqueTargetInfo.begin(); ihit != m_UniqueTargetInfo.end(); ++ihit)
        {
            if (ihit->missCondition == SPELL_MISS_NONE)
            {
                // check m_caster->GetGUID() let load auras at login and speedup most often case
                Unit *unit = m_caster->GetObjectGuid() == ihit->targetGUID ? m_caster : ObjectAccessor::GetUnit(*m_caster, ihit->targetGUID);
                if (unit && unit->isAlive())
                {
                    SpellEntry const *auraSpellInfo = (*i)->GetSpellProto();
                    SpellEffectIndex auraSpellIdx = (*i)->GetEffIndex();
                    // Calculate chance at that moment (can be depend for example from combo points)
                    int32 auraBasePoints = (*i)->GetBasePoints();
                    int32 chance = m_caster->CalculateSpellDamage(unit, auraSpellInfo, auraSpellIdx, &auraBasePoints);
                    if(roll_chance_i(chance))
                        m_caster->CastSpell(unit, auraSpellInfo->EffectTriggerSpell[auraSpellIdx], true, NULL, (*i));
                }
            }
        }
    }

    // Heal caster for all health leech from all targets
    if (m_healthLeech)
    {
        uint32 absorb = 0;
        m_caster->CalculateHealAbsorb(uint32(m_healthLeech), &absorb);
        m_caster->DealHeal(m_caster, uint32(m_healthLeech) - absorb, m_spellInfo, false, absorb);
    }

    if (IsMeleeAttackResetSpell())
    {
        m_caster->resetAttackTimer(BASE_ATTACK);
        if(m_caster->haveOffhandWeapon())
            m_caster->resetAttackTimer(OFF_ATTACK);
    }

    /*if (IsRangedAttackResetSpell())
        m_caster->resetAttackTimer(RANGED_ATTACK);*/

    // Clear combo at finish state
    if(NeedsComboPoints(m_spellInfo))
    {
        // Not drop combopoints if negative spell and if any miss on enemy exist
        bool needDrop = true;
        if (!IsPositiveSpell(m_spellInfo->Id))
        {
            for(TargetList::const_iterator ihit = m_UniqueTargetInfo.begin(); ihit != m_UniqueTargetInfo.end(); ++ihit)
            {
                if (ihit->missCondition != SPELL_MISS_NONE && ihit->targetGUID != m_caster->GetObjectGuid())
                {
                    needDrop = false;
                    break;
                }
            }
        }
        if (needDrop)
            m_caster->ClearComboPoints();
    }

    // potions disabled by client, send event "not in combat" if need
    if (m_caster->GetTypeId() == TYPEID_PLAYER)
        ((Player*)m_caster)->UpdatePotionCooldown(this);

    // call triggered spell only at successful cast (after clear combo points -> for add some if need)
    if(!m_TriggerSpells.empty())
        CastTriggerSpells();

    // Stop Attack for some spells
    if( m_spellInfo->Attributes & SPELL_ATTR_STOP_ATTACK_TARGET )
        m_caster->AttackStop();
}

void Spell::SendCastResult(SpellCastResult result)
{
    if(result == SPELL_CAST_OK)
        return;

    if (m_caster->GetTypeId() != TYPEID_PLAYER)
        return;

    if(((Player*)m_caster)->GetSession()->PlayerLoading())  // don't send cast results at loading time
        return;

    SendCastResult((Player*)m_caster, m_spellInfo, m_cast_count, result);
}

void Spell::SendCastResult(Player* caster, SpellEntry const* spellInfo, uint8 cast_count, SpellCastResult result)
{
    if(result == SPELL_CAST_OK)
        return;

    WorldPacket data(SMSG_CAST_FAILED, (4+1+1));
    data << uint8(cast_count);                              // single cast or multi 2.3 (0/1)
    data << uint32(spellInfo->Id);
    data << uint8(result);                                  // problem
    switch (result)
    {
        case SPELL_FAILED_REQUIRES_SPELL_FOCUS:
            data << uint32(spellInfo->RequiresSpellFocus);
            break;
        case SPELL_FAILED_REQUIRES_AREA:
            // hardcode areas limitation case
            switch(spellInfo->Id)
            {
                case 41617:                                 // Cenarion Mana Salve
                case 41619:                                 // Cenarion Healing Salve
                    data << uint32(3905);
                    break;
                case 41618:                                 // Bottled Nethergon Energy
                case 41620:                                 // Bottled Nethergon Vapor
                    data << uint32(3842);
                    break;
                case 45373:                                 // Bloodberry Elixir
                    data << uint32(4075);
                    break;
                default:                                    // default case (don't must be)
                    data << uint32(0);
                    break;
            }
            break;
        case SPELL_FAILED_REAGENTS:
            // normally client checks reagents, just some script effects here
            if(spellInfo->Id == 46584)                      // Raise Dead
                data << uint32(37201);                      // Corpse Dust
            break;
        case SPELL_FAILED_TOTEMS:
            for(int i = 0; i < MAX_SPELL_TOTEMS; ++i)
                if(spellInfo->Totem[i])
                    data << uint32(spellInfo->Totem[i]);
            break;
        case SPELL_FAILED_TOTEM_CATEGORY:
            for(int i = 0; i < MAX_SPELL_TOTEM_CATEGORIES; ++i)
                if(spellInfo->TotemCategory[i])
                    data << uint32(spellInfo->TotemCategory[i]);
            break;
        case SPELL_FAILED_EQUIPPED_ITEM_CLASS:
            data << uint32(spellInfo->EquippedItemClass);
            data << uint32(spellInfo->EquippedItemSubClassMask);
            //data << uint32(spellInfo->EquippedItemInventoryTypeMask);
            break;
        default:
            break;
    }
    caster->GetSession()->SendPacket(&data);
}

void Spell::SendSpellStart()
{
    if (!IsNeedSendToClient())
        return;

    DEBUG_FILTER_LOG(LOG_FILTER_SPELL_CAST, "Sending SMSG_SPELL_START id=%u", m_spellInfo->Id);

    uint32 castFlags = CAST_FLAG_UNKNOWN1;
    if (IsRangedSpell())
        castFlags |= CAST_FLAG_AMMO;

    if (m_spellInfo->runeCostID)
        castFlags |= CAST_FLAG_UNKNOWN10;

    Unit *caster = m_IsTriggeredSpell && m_originalCaster ? m_originalCaster : m_caster;

    WorldPacket data(SMSG_SPELL_START, (8+8+4+4+2));
    if (m_CastItem)
        data << m_CastItem->GetPackGUID();
    else
        data << caster->GetPackGUID();

    data << caster->GetPackGUID();
    data << uint8(m_cast_count);                            // pending spell cast?
    data << uint32(m_spellInfo->Id);                        // spellId
    data << uint32(castFlags);                              // cast flags
    data << uint32(m_timer);                                // delay?
    data << m_targets;

    if ( castFlags & CAST_FLAG_UNKNOWN6 )                   // predicted power?
        data << uint32(0);

    if ( castFlags & CAST_FLAG_UNKNOWN7 )                   // rune cooldowns list
    {
        uint8 v1 = 0;//m_runesState;
        uint8 v2 = 0;//((Player*)m_caster)->GetRunesState();
        data << uint8(v1);                                  // runes state before
        data << uint8(v2);                                  // runes state after
        for(uint8 i = 0; i < MAX_RUNES; ++i)
        {
            uint8 m = (1 << i);
            if(m & v1)                                      // usable before...
                if(!(m & v2))                               // ...but on cooldown now...
                    data << uint8(0);                       // some unknown byte (time?)
        }
    }

    if ( castFlags & CAST_FLAG_AMMO )
        WriteAmmoToPacket(&data);

    if ( castFlags & CAST_FLAG_UNKNOWN21 )
    {
        data << uint32(0);
        data << uint32(0);
    }

    m_caster->SendMessageToSet(&data, true);
}

void Spell::SendSpellGo()
{
    // not send invisible spell casting
    if(!IsNeedSendToClient())
        return;

    DEBUG_FILTER_LOG(LOG_FILTER_SPELL_CAST, "Sending SMSG_SPELL_GO id=%u", m_spellInfo->Id);

    uint32 castFlags = CAST_FLAG_UNKNOWN3;
    if(IsRangedSpell())
        castFlags |= CAST_FLAG_AMMO;                        // arrows/bullets visual

    if((m_caster->GetTypeId() == TYPEID_PLAYER) && (m_caster->getClass() == CLASS_DEATH_KNIGHT) && m_spellInfo->runeCostID)
    {
        castFlags |= CAST_FLAG_UNKNOWN10;                   // same as in SMSG_SPELL_START
        castFlags |= CAST_FLAG_UNKNOWN6;                    // makes cooldowns visible
        castFlags |= CAST_FLAG_UNKNOWN7;                    // rune cooldowns list
    }

    Unit *caster = m_IsTriggeredSpell && m_originalCaster ? m_originalCaster : m_caster;

    WorldPacket data(SMSG_SPELL_GO, 50);                    // guess size

    if(m_CastItem)
        data << m_CastItem->GetPackGUID();
    else
        data << caster->GetPackGUID();

    data << caster->GetPackGUID();
    data << uint8(m_cast_count);                            // pending spell cast?
    data << uint32(m_spellInfo->Id);                        // spellId
    data << uint32(castFlags);                              // cast flags
    data << uint32(WorldTimer::getMSTime());                            // timestamp

    WriteSpellGoTargets(&data);

    data << m_targets;

    if ( castFlags & CAST_FLAG_UNKNOWN6 )                   // unknown wotlk, predicted power?
        data << uint32(m_caster->GetPower(m_caster->getPowerType())); // Yes, it is really predicted power.

    if ( castFlags & CAST_FLAG_UNKNOWN7 )                   // rune cooldowns list
    {
        uint8 v1 = m_runesState;
        uint8 v2 =  m_caster->getClass() == CLASS_DEATH_KNIGHT ? ((Player*)m_caster)->GetRunesState() : 0;
        data << uint8(v1);                                  // runes state before
        data << uint8(v2);                                  // runes state after
        for(uint8 i = 0; i < MAX_RUNES; ++i)
        {
            uint8 m = (1 << i);
            if(m & v1)                                      // usable before...
                if(!(m & v2))                               // ...but on cooldown now...
                    data << uint8(0);                       // some unknown byte (time?)
        }
    }

    if ( castFlags & CAST_FLAG_UNKNOWN4 )                   // unknown wotlk
    {
        data << float(0);
        data << uint32(0);
    }

    if ( castFlags & CAST_FLAG_AMMO )
        WriteAmmoToPacket(&data);

    if ( castFlags & CAST_FLAG_UNKNOWN5 )                   // unknown wotlk
    {
        data << uint32(0);
        data << uint32(0);
    }

    if ( m_targets.m_targetMask & TARGET_FLAG_DEST_LOCATION )
    {
        data << uint8(0);                                   // The value increase for each time, can remind of a cast count for the spell
    }

    m_caster->SendMessageToSet(&data, true);
}

void Spell::WriteAmmoToPacket(WorldPacket* data)
{
    uint32 ammoInventoryType = 0;
    uint32 ammoDisplayID = 0;

    if (m_caster->GetTypeId() == TYPEID_PLAYER)
    {
        Item *pItem = ((Player*)m_caster)->GetWeaponForAttack( RANGED_ATTACK );
        if(pItem)
        {
            ammoInventoryType = pItem->GetProto()->InventoryType;
            if( ammoInventoryType == INVTYPE_THROWN )
                ammoDisplayID = pItem->GetProto()->DisplayInfoID;
            else
            {
                uint32 ammoID = ((Player*)m_caster)->GetUInt32Value(PLAYER_AMMO_ID);
                if(ammoID)
                {
                    ItemPrototype const *pProto = ObjectMgr::GetItemPrototype( ammoID );
                    if(pProto)
                    {
                        ammoDisplayID = pProto->DisplayInfoID;
                        ammoInventoryType = pProto->InventoryType;
                    }
                }
                else if(m_caster->GetDummyAura(46699))      // Requires No Ammo
                {
                    ammoDisplayID = 5996;                   // normal arrow
                    ammoInventoryType = INVTYPE_AMMO;
                }
            }
        }
    }
    else
    {
        for (uint8 i = 0; i < MAX_VIRTUAL_ITEM_SLOT; ++i)
        {
            if(uint32 item_id = m_caster->GetUInt32Value(UNIT_VIRTUAL_ITEM_SLOT_ID + i))
            {
                if(ItemEntry const * itemEntry = sItemStore.LookupEntry(item_id))
                {
                    if(itemEntry->Class == ITEM_CLASS_WEAPON)
                    {
                        switch(itemEntry->SubClass)
                        {
                            case ITEM_SUBCLASS_WEAPON_THROWN:
                                ammoDisplayID = itemEntry->DisplayId;
                                ammoInventoryType = itemEntry->InventoryType;
                                break;
                            case ITEM_SUBCLASS_WEAPON_BOW:
                            case ITEM_SUBCLASS_WEAPON_CROSSBOW:
                                ammoDisplayID = 5996;       // is this need fixing?
                                ammoInventoryType = INVTYPE_AMMO;
                                break;
                            case ITEM_SUBCLASS_WEAPON_GUN:
                                ammoDisplayID = 5998;       // is this need fixing?
                                ammoInventoryType = INVTYPE_AMMO;
                                break;
                        }

                        if(ammoDisplayID)
                            break;
                    }
                }
            }
        }
    }

    *data << uint32(ammoDisplayID);
    *data << uint32(ammoInventoryType);
}

void Spell::WriteSpellGoTargets(WorldPacket* data)
{
    size_t count_pos = data->wpos();
    *data << uint8(0);                                      // placeholder

    // This function also fill data for channeled spells:
    // m_needAliveTargetMask req for stop channeling if one target die
    uint32 hit  = m_UniqueGOTargetInfo.size();              // Always hits on GO
    uint32 miss = 0;

    for(TargetList::iterator ihit = m_UniqueTargetInfo.begin(); ihit != m_UniqueTargetInfo.end(); ++ihit)
    {
        if (ihit->effectMask == 0)                          // No effect apply - all immuned add state
        {
            // possibly SPELL_MISS_IMMUNE2 for this??
            ihit->missCondition = SPELL_MISS_IMMUNE2;
            ++miss;
        }
        else if (ihit->missCondition == SPELL_MISS_NONE)    // Add only hits
        {
            ++hit;
            *data << ihit->targetGUID;
            m_needAliveTargetMask |= ihit->effectMask;
        }
        else
            ++miss;
    }

    for(GOTargetList::const_iterator ighit = m_UniqueGOTargetInfo.begin(); ighit != m_UniqueGOTargetInfo.end(); ++ighit)
        *data << ighit->targetGUID;                         // Always hits

    data->put<uint8>(count_pos, hit);

    *data << (uint8)miss;
    for(TargetList::const_iterator ihit = m_UniqueTargetInfo.begin(); ihit != m_UniqueTargetInfo.end(); ++ihit)
    {
        if (ihit->missCondition != SPELL_MISS_NONE)         // Add only miss
        {
            *data << ihit->targetGUID;
            *data << uint8(ihit->missCondition);
            if (ihit->missCondition == SPELL_MISS_REFLECT)
                *data << uint8(ihit->reflectResult);
        }
    }
    // Reset m_needAliveTargetMask for non channeled spell
    if(!IsChanneledSpell(m_spellInfo))
        m_needAliveTargetMask = 0;
}

void Spell::SendLogExecute()
{
    Unit *target = m_targets.getUnitTarget() ? m_targets.getUnitTarget() : m_caster;

    WorldPacket data(SMSG_SPELLLOGEXECUTE, (8+4+4+4+4+8));

    if(m_caster->GetTypeId() == TYPEID_PLAYER)
        data << m_caster->GetPackGUID();
    else
        data << target->GetPackGUID();

    data << uint32(m_spellInfo->Id);
    uint32 count1 = 1;
    data << uint32(count1);                                 // count1 (effect count?)
    for(uint32 i = 0; i < count1; ++i)
    {
        data << uint32(m_spellInfo->Effect[EFFECT_INDEX_0]);// spell effect
        uint32 count2 = 1;
        data << uint32(count2);                             // count2 (target count?)
        for(uint32 j = 0; j < count2; ++j)
        {
            switch(m_spellInfo->Effect[EFFECT_INDEX_0])
            {
                case SPELL_EFFECT_POWER_DRAIN:
                    if(Unit *unit = m_targets.getUnitTarget())
                        data << unit->GetPackGUID();
                    else
                        data << uint8(0);
                    data << uint32(0);
                    data << uint32(0);
                    data << float(0);
                    break;
                case SPELL_EFFECT_ADD_EXTRA_ATTACKS:
                    if(Unit *unit = m_targets.getUnitTarget())
                        data << unit->GetPackGUID();
                    else
                        data << uint8(0);
                    data << uint32(0);                      // count?
                    break;
                case SPELL_EFFECT_INTERRUPT_CAST:
                    if(Unit *unit = m_targets.getUnitTarget())
                        data << unit->GetPackGUID();
                    else
                        data << uint8(0);
                    data << uint32(0);                      // spellid
                    break;
                case SPELL_EFFECT_DURABILITY_DAMAGE:
                    if(Unit *unit = m_targets.getUnitTarget())
                        data << unit->GetPackGUID();
                    else
                        data << uint8(0);
                    data << uint32(0);
                    data << uint32(0);
                    break;
                case SPELL_EFFECT_OPEN_LOCK:
                    if(Item *item = m_targets.getItemTarget())
                        data << item->GetPackGUID();
                    else
                        data << uint8(0);
                    break;
                case SPELL_EFFECT_CREATE_ITEM:
                case SPELL_EFFECT_CREATE_ITEM_2:
                    data << uint32(m_spellInfo->EffectItemType[EFFECT_INDEX_0]);
                    break;
                case SPELL_EFFECT_SUMMON:
                case SPELL_EFFECT_TRANS_DOOR:
                case SPELL_EFFECT_SUMMON_PET:
                case SPELL_EFFECT_SUMMON_OBJECT_WILD:
                case SPELL_EFFECT_CREATE_HOUSE:
                case SPELL_EFFECT_DUEL:
                case SPELL_EFFECT_SUMMON_OBJECT_SLOT1:
                case SPELL_EFFECT_SUMMON_OBJECT_SLOT2:
                case SPELL_EFFECT_SUMMON_OBJECT_SLOT3:
                case SPELL_EFFECT_SUMMON_OBJECT_SLOT4:
                    if(Unit *unit = m_targets.getUnitTarget())
                        data << unit->GetPackGUID();
                    else if(m_targets.getItemTargetGUID())
                        data.appendPackGUID(m_targets.getItemTargetGUID());
                    else if(GameObject *go = m_targets.getGOTarget())
                        data << go->GetPackGUID();
                    else
                        data << uint8(0);                   // guid
                    break;
                case SPELL_EFFECT_FEED_PET:
                    data << uint32(m_targets.getItemTargetEntry());
                    break;
                case SPELL_EFFECT_DISMISS_PET:
                    if(Unit *unit = m_targets.getUnitTarget())
                        data << unit->GetPackGUID();
                    else
                        data << uint8(0);
                    break;
                case SPELL_EFFECT_RESURRECT:
                case SPELL_EFFECT_RESURRECT_NEW:
                    if(Unit *unit = m_targets.getUnitTarget())
                        data << unit->GetPackGUID();
                    else
                        data << uint8(0);
                    break;
                default:
                    return;
            }
        }
    }

    m_caster->SendMessageToSet(&data, true);
}

void Spell::SendInterrupted(uint8 result)
{
    WorldPacket data(SMSG_SPELL_FAILURE, (8+4+1));
    data << m_caster->GetPackGUID();
    data << uint8(m_cast_count);
    data << uint32(m_spellInfo->Id);
    data << uint8(result);
    m_caster->SendMessageToSet(&data, true);

    data.Initialize(SMSG_SPELL_FAILED_OTHER, (8+4));
    data << m_caster->GetPackGUID();
    data << uint8(m_cast_count);
    data << uint32(m_spellInfo->Id);
    data << uint8(result);
    m_caster->SendMessageToSet(&data, true);
}

void Spell::SendChannelUpdate(uint32 time)
{
    if(time == 0)
    {
        m_caster->RemoveAurasByCasterSpell(m_spellInfo->Id, m_caster->GetGUID());

        ObjectGuid target_guid = m_caster->GetChannelObjectGuid();
        if (target_guid != m_caster->GetObjectGuid() && target_guid.IsUnit())
            if (Unit* target = ObjectAccessor::GetUnit(*m_caster, target_guid))
                target->RemoveAurasByCasterSpell(m_spellInfo->Id, m_caster->GetGUID());

        m_caster->SetChannelObjectGuid(ObjectGuid());
        m_caster->SetUInt32Value(UNIT_CHANNEL_SPELL, 0);
    }

    WorldPacket data( MSG_CHANNEL_UPDATE, 8+4 );
    data << m_caster->GetPackGUID();
    data << uint32(time);
    m_caster->SendMessageToSet(&data, true);
}

void Spell::SendChannelStart(uint32 duration)
{
    WorldObject* target = NULL;

    // select first not resisted target from target list for _0_ effect
    if (!m_UniqueTargetInfo.empty())
    {
        for(TargetList::const_iterator itr = m_UniqueTargetInfo.begin(); itr != m_UniqueTargetInfo.end(); ++itr)
        {
            if ((itr->effectMask & (1 << EFFECT_INDEX_0)) && itr->reflectResult == SPELL_MISS_NONE &&
                itr->targetGUID != m_caster->GetObjectGuid())
            {
                target = ObjectAccessor::GetUnit(*m_caster, itr->targetGUID);
                break;
            }
        }
    }
    else if(!m_UniqueGOTargetInfo.empty())
    {
        for(GOTargetList::const_iterator itr = m_UniqueGOTargetInfo.begin(); itr != m_UniqueGOTargetInfo.end(); ++itr)
        {
            if (itr->effectMask & (1 << EFFECT_INDEX_0))
            {
                target = m_caster->GetMap()->GetGameObject(itr->targetGUID);
                break;
            }
        }
    }

    WorldPacket data( MSG_CHANNEL_START, (8+4+4) );
    data << m_caster->GetPackGUID();
    data << uint32(m_spellInfo->Id);
    data << uint32(duration);
    m_caster->SendMessageToSet(&data, true);

    m_timer = duration;

    if (target)
        m_caster->SetChannelObjectGuid(target->GetObjectGuid());

    m_caster->SetUInt32Value(UNIT_CHANNEL_SPELL, m_spellInfo->Id);
}

void Spell::SendResurrectRequest(Player* target)
{
    // Both players and NPCs can resurrect using spells - have a look at creature 28487 for example
    // However, the packet structure differs slightly

    const char* sentName = m_caster->GetTypeId() == TYPEID_PLAYER ? "" : m_caster->GetNameForLocaleIdx(target->GetSession()->GetSessionDbLocaleIndex());

    WorldPacket data(SMSG_RESURRECT_REQUEST, (8+4+strlen(sentName)+1+1+1));
    data << m_caster->GetObjectGuid();
    data << uint32(strlen(sentName) + 1);

    data << sentName;
    data << uint8(0);

    data << uint8(m_caster->GetTypeId() == TYPEID_PLAYER ? 0 : 1);
    target->GetSession()->SendPacket(&data);
}

void Spell::SendPlaySpellVisual(uint32 SpellID)
{
    if (m_caster->GetTypeId() != TYPEID_PLAYER)
        return;

    WorldPacket data(SMSG_PLAY_SPELL_VISUAL, 8 + 4);
    data << m_caster->GetObjectGuid();
    data << uint32(SpellID);                                // spell visual id?
    ((Player*)m_caster)->GetSession()->SendPacket(&data);
}

void Spell::TakeCastItem()
{
    if(!m_CastItem || m_caster->GetTypeId() != TYPEID_PLAYER)
        return;

    // not remove cast item at triggered spell (equipping, weapon damage, etc)
    if(m_IsTriggeredSpell && !(m_targets.m_targetMask & TARGET_FLAG_TRADE_ITEM))
        return;

    ItemPrototype const *proto = m_CastItem->GetProto();

    if(!proto)
    {
        // This code is to avoid a crash
        // I'm not sure, if this is really an error, but I guess every item needs a prototype
        sLog.outError("Cast item (%s) has no item prototype", m_CastItem->GetGuidStr().c_str());
        return;
    }

    bool expendable = false;
    bool withoutCharges = false;

    for (int i = 0; i < MAX_ITEM_PROTO_SPELLS; ++i)
    {
        if (proto->Spells[i].SpellId)
        {
            // item has limited charges
            if (proto->Spells[i].SpellCharges)
            {
                if (proto->Spells[i].SpellCharges < 0 && !(proto->ExtraFlags & ITEM_EXTRA_NON_CONSUMABLE))
                    expendable = true;

                int32 charges = m_CastItem->GetSpellCharges(i);

                // item has charges left
                if (charges)
                {
                    (charges > 0) ? --charges : ++charges;  // abs(charges) less at 1 after use
                    if (proto->Stackable == 1)
                        m_CastItem->SetSpellCharges(i, charges);
                    m_CastItem->SetState(ITEM_CHANGED, (Player*)m_caster);
                }

                // all charges used
                withoutCharges = (charges == 0);
            }
        }
    }

    if (expendable && withoutCharges)
    {
        uint32 count = 1;
        ((Player*)m_caster)->DestroyItemCount(m_CastItem, count, true);

        // prevent crash at access to deleted m_targets.getItemTarget
        ClearCastItem();
    }
}

void Spell::TakePower()
{
    if(m_CastItem || m_triggeredByAuraSpell)
        return;

    // health as power used
    if(m_spellInfo->powerType == POWER_HEALTH)
    {
        m_caster->ModifyHealth( -(int32)m_powerCost );
        return;
    }

    if(m_spellInfo->powerType >= MAX_POWERS)
    {
        sLog.outError("Spell::TakePower: Unknown power type '%d'", m_spellInfo->powerType);
        return;
    }

    Powers powerType = Powers(m_spellInfo->powerType);

    if(powerType == POWER_RUNE)
    {
        CheckOrTakeRunePower(true);
        return;
    }

    m_caster->ModifyPower(powerType, -(int32)m_powerCost);

    // Set the five second timer
    if (powerType == POWER_MANA && m_powerCost > 0)
        m_caster->SetLastManaUse();
}

SpellCastResult Spell::CheckOrTakeRunePower(bool take)
{
    if(m_caster->GetTypeId() != TYPEID_PLAYER)
        return SPELL_CAST_OK;

    Player *plr = (Player*)m_caster;

    if(plr->getClass() != CLASS_DEATH_KNIGHT)
        return SPELL_CAST_OK;

    SpellRuneCostEntry const *src = sSpellRuneCostStore.LookupEntry(m_spellInfo->runeCostID);

    if(!src)
        return SPELL_CAST_OK;

    if(src->NoRuneCost() && (!take || src->NoRunicPowerGain()))
        return SPELL_CAST_OK;

    if (take)
        m_runesState = plr->GetRunesState();                // store previous state

    // at this moment for rune cost exist only no cost mods, and no percent mods
    int32 runeCostMod = 10000;
    if(Player* modOwner = plr->GetSpellModOwner())
        modOwner->ApplySpellMod(m_spellInfo->Id, SPELLMOD_COST, runeCostMod, this);

    if (runeCostMod > 0)
    {
        int32 runeCost[NUM_RUNE_TYPES];                         // blood, frost, unholy, death

        // init cost data and apply mods
        for(uint32 i = 0; i < RUNE_DEATH; ++i)
            runeCost[i] = runeCostMod > 0 ? src->RuneCost[i] : 0;

        runeCost[RUNE_DEATH] = 0;                               // calculated later

        // scan non-death runes (death rune not used explicitly in rune costs)
        for(uint32 i = 0; i < MAX_RUNES; ++i)
        {
            RuneType rune = plr->GetCurrentRune(i);
            if (runeCost[rune] <= 0)
                continue;

            // already used
            if(plr->GetRuneCooldown(i) != 0)
                continue;

            if (take)
                plr->SetRuneCooldown(i, RUNE_COOLDOWN);         // 5*2=10 sec

            --runeCost[rune];
        }

        // collect all not counted rune costs to death runes cost
        for(uint32 i = 0; i < RUNE_DEATH; ++i)
            if(runeCost[i] > 0)
                runeCost[RUNE_DEATH] += runeCost[i];

        // scan death runes
        if(runeCost[RUNE_DEATH] > 0)
        {
            for(uint32 i = 0; i < MAX_RUNES && runeCost[RUNE_DEATH]; ++i)
            {
                RuneType rune = plr->GetCurrentRune(i);
                if (rune != RUNE_DEATH)
                    continue;

                // already used
                if(plr->GetRuneCooldown(i) != 0)
                    continue;

                if (take)
                    plr->SetRuneCooldown(i, RUNE_COOLDOWN); // 5*2=10 sec

                --runeCost[rune];

                if (take)
                {
                    plr->ConvertRune(i, plr->GetBaseRune(i));
                    plr->ClearConvertedBy(i);
                }
            }
        }

        if(!take && runeCost[RUNE_DEATH] > 0)
            return SPELL_FAILED_NO_POWER;                       // not sure if result code is correct
    }

    if(take)
    {
        // you can gain some runic power when use runes
        float rp = float(src->runePowerGain);
        rp *= sWorld.getConfig(CONFIG_FLOAT_RATE_POWER_RUNICPOWER_INCOME);
        plr->ModifyPower(POWER_RUNIC_POWER, (int32)rp);
    }

    return SPELL_CAST_OK;
}

void Spell::TakeReagents()
{
    if (m_caster->GetTypeId() != TYPEID_PLAYER)
        return;

    if (IgnoreItemRequirements())                           // reagents used in triggered spell removed by original spell or don't must be removed.
        return;

    Player* p_caster = (Player*)m_caster;
    if (p_caster->CanNoReagentCast(m_spellInfo) )
        return;

    for(uint32 x = 0; x < MAX_SPELL_REAGENTS; ++x)
    {
        if(m_spellInfo->Reagent[x] <= 0)
            continue;

        uint32 itemid = m_spellInfo->Reagent[x];
        uint32 itemcount = m_spellInfo->ReagentCount[x];

        // if CastItem is also spell reagent
        if (m_CastItem)
        {
            ItemPrototype const *proto = m_CastItem->GetProto();
            if( proto && proto->ItemId == itemid )
            {
                for(int s = 0; s < MAX_ITEM_PROTO_SPELLS; ++s)
                {
                    // CastItem will be used up and does not count as reagent
                    int32 charges = m_CastItem->GetSpellCharges(s);
                    if (proto->Spells[s].SpellCharges < 0 && abs(charges) < 2)
                    {
                        ++itemcount;
                        break;
                    }
                }

                m_CastItem = NULL;
            }
        }

        // if getItemTarget is also spell reagent
        if (m_targets.getItemTargetEntry() == itemid)
            m_targets.setItemTarget(NULL);

        p_caster->DestroyItemCount(itemid, itemcount, true);
    }
}

void Spell::HandleThreatSpells()
{
    if (m_UniqueTargetInfo.empty())
        return;

    SpellThreatEntry const* threatEntry = sSpellMgr.GetSpellThreatEntry(m_spellInfo->Id);

    if (!threatEntry || (!threatEntry->threat && threatEntry->ap_bonus == 0.0f))
        return;

    float threat = threatEntry->threat;
    if (threatEntry->ap_bonus != 0.0f)
        threat += threatEntry->ap_bonus * m_caster->GetTotalAttackPowerValue(GetWeaponAttackType(m_spellInfo));

    bool positive = true;
    uint8 effectMask = 0;
    for (int i = 0; i < MAX_EFFECT_INDEX; ++i)
        if (m_spellInfo->Effect[i])
            effectMask |= (1<<i);

    if (m_negativeEffectMask & effectMask)
    {
        // can only handle spells with clearly defined positive/negative effect, check at spell_threat loading probably not perfect
        // so abort when only some effects are negative.
        if ((m_negativeEffectMask & effectMask) != effectMask)
        {
            DEBUG_FILTER_LOG(LOG_FILTER_SPELL_CAST, "Spell %u, rank %u, is not clearly positive or negative, ignoring bonus threat", m_spellInfo->Id, sSpellMgr.GetSpellRank(m_spellInfo->Id));
            return;
        }
        positive = false;
    }

    // since 2.0.1 threat from positive effects also is distributed among all targets, so the overall caused threat is at most the defined bonus
    threat /= m_UniqueTargetInfo.size();

    for (TargetList::const_iterator ihit = m_UniqueTargetInfo.begin(); ihit != m_UniqueTargetInfo.end(); ++ihit)
    {
        if (ihit->missCondition != SPELL_MISS_NONE)
            continue;

        Unit* target = m_caster->GetObjectGuid() == ihit->targetGUID ? m_caster : ObjectAccessor::GetUnit(*m_caster, ihit->targetGUID);
        if (!target)
            continue;

        // positive spells distribute threat among all units that are in combat with target, like healing
        if (positive)
        {
            target->getHostileRefManager().threatAssist(m_caster /*real_caster ??*/, threat, m_spellInfo);
        }
        // for negative spells threat gets distributed among affected targets
        else
        {
            if (!target->CanHaveThreatList())
                continue;

            target->AddThreat(m_caster, threat, false, GetSpellSchoolMask(m_spellInfo), m_spellInfo);
        }
    }

    DEBUG_FILTER_LOG(LOG_FILTER_SPELL_CAST, "Spell %u added an additional %f threat for %s %u target(s)", m_spellInfo->Id, threat, positive ? "assisting" : "harming", uint32(m_UniqueTargetInfo.size()));
}

void Spell::HandleEffects(Unit *pUnitTarget,Item *pItemTarget,GameObject *pGOTarget,SpellEffectIndex i, float DamageMultiplier)
{
    unitTarget = pUnitTarget;
    itemTarget = pItemTarget;
    gameObjTarget = pGOTarget;

    uint8 eff = m_spellInfo->Effect[i];

    damage = int32(CalculateDamage(i, unitTarget) * DamageMultiplier);

    DEBUG_FILTER_LOG(LOG_FILTER_SPELL_CAST, "Spell %u Effect%d : %u Targets: %s, %s, %s",
        m_spellInfo->Id, i, eff,
        unitTarget ? unitTarget->GetGuidStr().c_str() : "-",
        itemTarget ? itemTarget->GetGuidStr().c_str() : "-",
        gameObjTarget ? gameObjTarget->GetGuidStr().c_str() : "-");

    if(eff < TOTAL_SPELL_EFFECTS)
    {
        (*this.*SpellEffects[eff])(i);
    }
    else
    {
        sLog.outError("WORLD: Spell FX %d > TOTAL_SPELL_EFFECTS ", eff);
    }
}

void Spell::AddTriggeredSpell( uint32 spellId )
{
    SpellEntry const *spellInfo = sSpellStore.LookupEntry(spellId );

    if(!spellInfo)
    {
        sLog.outError("Spell::AddTriggeredSpell: unknown spell id %u used as triggred spell for spell %u)", spellId, m_spellInfo->Id);
        return;
    }

    m_TriggerSpells.push_back(spellInfo);
}

void Spell::AddPrecastSpell( uint32 spellId )
{
    SpellEntry const *spellInfo = sSpellStore.LookupEntry(spellId );

    if(!spellInfo)
    {
        sLog.outError("Spell::AddPrecastSpell: unknown spell id %u used as pre-cast spell for spell %u)", spellId, m_spellInfo->Id);
        return;
    }

    m_preCastSpells.push_back(spellInfo);
}

void Spell::CastTriggerSpells()
{
    for(SpellInfoList::const_iterator si = m_TriggerSpells.begin(); si != m_TriggerSpells.end(); ++si)
    {
        Spell* spell = new Spell(m_caster, (*si), true, m_originalCasterGUID);
        spell->prepare(&m_targets);                         // use original spell original targets
    }
}

void Spell::CastPreCastSpells(Unit* target)
{
    for(SpellInfoList::const_iterator si = m_preCastSpells.begin(); si != m_preCastSpells.end(); ++si)
        m_caster->CastSpell(target, (*si), true, m_CastItem);
}

SpellCastResult Spell::CheckCast(bool strict)
{
    // check cooldowns to prevent cheating (ignore passive spells, that client side visual only)
    if (m_caster->GetTypeId()==TYPEID_PLAYER && !(m_spellInfo->Attributes & SPELL_ATTR_PASSIVE) &&
        ((Player*)m_caster)->HasSpellCooldown(m_spellInfo->Id))
    {
        if(m_triggeredByAuraSpell)
            return SPELL_FAILED_DONT_REPORT;
        else
            return SPELL_FAILED_NOT_READY;
    }

    // check global cooldown
    if (strict && !m_IsTriggeredSpell && HasGlobalCooldown())
        return SPELL_FAILED_NOT_READY;

    // only allow triggered spells if at an ended battleground
    if (!m_IsTriggeredSpell && m_caster->GetTypeId() == TYPEID_PLAYER)
        if(BattleGround * bg = ((Player*)m_caster)->GetBattleGround())
            if(bg->GetStatus() == STATUS_WAIT_LEAVE)
                return SPELL_FAILED_DONT_REPORT;

    if (!m_IsTriggeredSpell && IsNonCombatSpell(m_spellInfo) &&
        m_caster->isInCombat() && !m_caster->IsIgnoreUnitState(m_spellInfo, IGNORE_UNIT_COMBAT_STATE))
        return SPELL_FAILED_AFFECTING_COMBAT;

    if (m_caster->GetTypeId() == TYPEID_PLAYER && !((Player*)m_caster)->isGameMaster() &&
        sWorld.getConfig(CONFIG_BOOL_VMAP_INDOOR_CHECK) &&
        VMAP::VMapFactory::createOrGetVMapManager()->isLineOfSightCalcEnabled())
    {
        if (m_spellInfo->Attributes & SPELL_ATTR_OUTDOORS_ONLY &&
                !m_caster->GetTerrain()->IsOutdoors(m_caster->GetPositionX(), m_caster->GetPositionY(), m_caster->GetPositionZ()))
            return SPELL_FAILED_ONLY_OUTDOORS;

        if(m_spellInfo->Attributes & SPELL_ATTR_INDOORS_ONLY &&
                m_caster->GetTerrain()->IsOutdoors(m_caster->GetPositionX(), m_caster->GetPositionY(), m_caster->GetPositionZ()))
            return SPELL_FAILED_ONLY_INDOORS;
    }
    // only check at first call, Stealth auras are already removed at second call
    // for now, ignore triggered spells
    if( strict && !m_IsTriggeredSpell)
    {
        bool checkForm = true;
        // Ignore form req aura
        Unit::AuraList const& ignore = m_caster->GetAurasByType(SPELL_AURA_MOD_IGNORE_SHAPESHIFT);
        for(Unit::AuraList::const_iterator i = ignore.begin(); i != ignore.end(); ++i)
        {
            if (!(*i)->isAffectedOnSpell(m_spellInfo))
                continue;
            checkForm = false;
            break;
        }
        if (checkForm)
        {
            // Cannot be used in this stance/form
            SpellCastResult shapeError = GetErrorAtShapeshiftedCast(m_spellInfo, m_caster->GetShapeshiftForm());
            if(shapeError != SPELL_CAST_OK)
                return shapeError;

            if ((m_spellInfo->Attributes & SPELL_ATTR_ONLY_STEALTHED) && !(m_caster->HasStealthAura()))
                return SPELL_FAILED_ONLY_STEALTHED;
        }
    }

    // caster state requirements
    if(m_spellInfo->CasterAuraState && !m_caster->HasAuraState(AuraState(m_spellInfo->CasterAuraState)))
        return SPELL_FAILED_CASTER_AURASTATE;
    if(m_spellInfo->CasterAuraStateNot && m_caster->HasAuraState(AuraState(m_spellInfo->CasterAuraStateNot)))
        return SPELL_FAILED_CASTER_AURASTATE;

    // Caster aura req check if need
    if(m_spellInfo->casterAuraSpell && !m_caster->HasAura(m_spellInfo->casterAuraSpell))
        return SPELL_FAILED_CASTER_AURASTATE;
    if(m_spellInfo->excludeCasterAuraSpell)
    {
        // Special cases of non existing auras handling
        if(m_spellInfo->excludeCasterAuraSpell == 61988)
        {
            // Avenging Wrath Marker
            if(m_caster->HasAura(61987))
                return SPELL_FAILED_CASTER_AURASTATE;
        }
        else if(m_caster->HasAura(m_spellInfo->excludeCasterAuraSpell))
            return SPELL_FAILED_CASTER_AURASTATE;
    }

    if (m_caster->GetTypeId() == TYPEID_PLAYER)
    {
        // cancel autorepeat spells if cast start when moving
        // (not wand currently autorepeat cast delayed to moving stop anyway in spell update code)
        if (((Player*)m_caster)->isMoving() )
        {
            // skip stuck spell to allow use it in falling case and apply spell limitations at movement
            if ((!((Player*)m_caster)->m_movementInfo.HasMovementFlag(MOVEFLAG_FALLINGFAR) || m_spellInfo->Effect[EFFECT_INDEX_0] != SPELL_EFFECT_STUCK) &&
                (IsAutoRepeat() || (m_spellInfo->AuraInterruptFlags & AURA_INTERRUPT_FLAG_NOT_SEATED) != 0))
                return SPELL_FAILED_MOVING;
        }

        if (!m_IsTriggeredSpell && NeedsComboPoints(m_spellInfo) && !m_caster->IsIgnoreUnitState(m_spellInfo, IGNORE_UNIT_TARGET_STATE) &&
            (!m_targets.getUnitTarget() || m_targets.getUnitTarget()->GetObjectGuid() != ((Player*)m_caster)->GetComboTargetGuid()))
            // warrior not have real combo-points at client side but use this way for mark allow Overpower use
            return m_caster->getClass() == CLASS_WARRIOR ? SPELL_FAILED_CASTER_AURASTATE : SPELL_FAILED_NO_COMBO_POINTS;
    }

    if(Unit *target = m_targets.getUnitTarget())
    {
        // target state requirements (not allowed state), apply to self also
        // This check not need - checked in CheckTarget()
        // if(m_spellInfo->TargetAuraStateNot && target->HasAuraState(AuraState(m_spellInfo->TargetAuraStateNot)))
        //    return SPELL_FAILED_TARGET_AURASTATE;

        if (!m_IsTriggeredSpell && IsDeathOnlySpell(m_spellInfo) && target->isAlive())
            return SPELL_FAILED_TARGET_NOT_DEAD;

        // Target aura req check if need
        // This check fully not need - checked in CheckTarget()
        // if(m_spellInfo->targetAuraSpell && !target->HasAura(m_spellInfo->targetAuraSpell))
        //    return SPELL_FAILED_CASTER_AURASTATE;

        if(m_spellInfo->excludeTargetAuraSpell)
        {
            // Special cases of non existing auras handling
            if (m_spellInfo->excludeTargetAuraSpell == 61988)
            {
                // Avenging Wrath Marker
                if (target->HasAura(61987))
                    return SPELL_FAILED_CASTER_AURASTATE;

            }
            else if (target->HasAura(m_spellInfo->excludeTargetAuraSpell))
                return SPELL_FAILED_CASTER_AURASTATE;
        }

        bool non_caster_target = target != m_caster && !IsSpellWithCasterSourceTargetsOnly(m_spellInfo);

        if(non_caster_target)
        {
            // target state requirements (apply to non-self only), to allow cast affects to self like Dirty Deeds
            if (m_spellInfo->TargetAuraState && !target->HasAuraStateForCaster(AuraState(m_spellInfo->TargetAuraState), m_caster->GetGUID()) &&
                !m_caster->IsIgnoreUnitState(m_spellInfo, m_spellInfo->TargetAuraState == AURA_STATE_FROZEN ? IGNORE_UNIT_TARGET_NON_FROZEN : IGNORE_UNIT_TARGET_STATE))
                return SPELL_FAILED_TARGET_AURASTATE;

            // Not allow casting on flying player
            if (target->IsTaxiFlying())
                return SPELL_FAILED_BAD_TARGETS;

            if(!m_IsTriggeredSpell && !(m_spellInfo->AttributesEx2 & SPELL_ATTR_EX2_IGNORE_LOS) && VMAP::VMapFactory::checkSpellForLoS(m_spellInfo->Id) && !m_caster->IsWithinLOSInMap(target))
                return SPELL_FAILED_LINE_OF_SIGHT;

            // auto selection spell rank implemented in WorldSession::HandleCastSpellOpcode
            // this case can be triggered if rank not found (too low-level target for first rank)
            if (m_caster->GetTypeId() == TYPEID_PLAYER && !m_CastItem && !m_IsTriggeredSpell)
            {
                // spell expected to be auto-downranking in cast handle, so must be same
                if (m_spellInfo != sSpellMgr.SelectAuraRankForLevel(m_spellInfo, target->getLevel()))
                    return SPELL_FAILED_LOWLEVEL;
            }
        }
        else if (m_caster == target)
        {
            if (m_caster->GetTypeId() == TYPEID_PLAYER && m_caster->IsInWorld())
            {
                // Additional check for some spells
                // If 0 spell effect empty - client not send target data (need use selection)
                // TODO: check it on next client version
                if (m_targets.m_targetMask == TARGET_FLAG_SELF &&
                    m_spellInfo->EffectImplicitTargetA[EFFECT_INDEX_1] == TARGET_CHAIN_DAMAGE)
                {
                    target = m_caster->GetMap()->GetUnit(((Player *)m_caster)->GetSelectionGuid());
                    if (!target)
                        return SPELL_FAILED_BAD_TARGETS;

                    m_targets.setUnitTarget(target);
                }
            }

            // Some special spells with non-caster only mode

            // Fire Shield
            if (m_spellInfo->SpellFamilyName == SPELLFAMILY_WARLOCK &&
                m_spellInfo->SpellIconID == 16)
                return SPELL_FAILED_BAD_TARGETS;

            // Focus Magic (main spell)
            if (m_spellInfo->Id == 54646)
                return SPELL_FAILED_BAD_TARGETS;

            // Lay on Hands (self cast)
            if (m_spellInfo->SpellFamilyName == SPELLFAMILY_PALADIN &&
                m_spellInfo->SpellFamilyFlags & UI64LIT(0x0000000000008000))
            {
                if (target->HasAura(25771))                 // Forbearance
                    return SPELL_FAILED_CASTER_AURASTATE;
                if (target->HasAura(61987))                 // Avenging Wrath Marker
                    return SPELL_FAILED_CASTER_AURASTATE;
            }
        }

        // check pet presents
        for(int j = 0; j < MAX_EFFECT_INDEX; ++j)
        {
            if(m_spellInfo->EffectImplicitTargetA[j] == TARGET_PET)
            {
                target = m_caster->GetPet();
                if(!target)
                {
                    if(m_triggeredByAuraSpell)              // not report pet not existence for triggered spells
                        return SPELL_FAILED_DONT_REPORT;
                    else
                        return SPELL_FAILED_NO_PET;
                }
                break;
            }
        }

        //check creature type
        //ignore self casts (including area casts when caster selected as target)
        if(non_caster_target)
        {
            if(!CheckTargetCreatureType(target))
            {
                if(target->GetTypeId() == TYPEID_PLAYER)
                    return SPELL_FAILED_TARGET_IS_PLAYER;
                else
                    return SPELL_FAILED_BAD_TARGETS;
            }
        }

        if(non_caster_target)
        {
            // simple cases
            bool explicit_target_mode = false;
            bool target_hostile = false;
            bool target_hostile_checked = false;
            bool target_friendly = false;
            bool target_friendly_checked = false;
            for(int k = 0; k < MAX_EFFECT_INDEX;  ++k)
            {
                if (IsExplicitPositiveTarget(m_spellInfo->EffectImplicitTargetA[k]))
                {
                    if (!target_hostile_checked)
                    {
                        target_hostile_checked = true;
                        target_hostile = m_caster->IsHostileTo(target);
                    }

                    if(target_hostile)
                        return SPELL_FAILED_BAD_TARGETS;

                    explicit_target_mode = true;
                }
                else if (IsExplicitNegativeTarget(m_spellInfo->EffectImplicitTargetA[k]))
                {
                    if (!target_friendly_checked)
                    {
                        target_friendly_checked = true;
                        target_friendly = m_caster->IsFriendlyTo(target);
                    }

                    if(target_friendly)
                        return SPELL_FAILED_BAD_TARGETS;

                    explicit_target_mode = true;
                }
            }
            // TODO: this check can be applied and for player to prevent cheating when IsPositiveSpell will return always correct result.
            // check target for pet/charmed casts (not self targeted), self targeted cast used for area effects and etc
            if (!explicit_target_mode && m_caster->GetTypeId() == TYPEID_UNIT && !m_caster->GetCharmerOrOwnerGuid().IsEmpty() && !IsDispelSpell(m_spellInfo))
            {
                // check correctness positive/negative cast target (pet cast real check and cheating check)
                if(IsPositiveSpell(m_spellInfo->Id))
                {
                    if (!target_hostile_checked)
                    {
                        target_hostile_checked = true;
                        target_hostile = m_caster->IsHostileTo(target);
                    }

                    if(target_hostile)
                        return SPELL_FAILED_BAD_TARGETS;
                }
                else
                {
                    if (!target_friendly_checked)
                    {
                        target_friendly_checked = true;
                        target_friendly = m_caster->IsFriendlyTo(target);
                    }

                    if(target_friendly)
                        return SPELL_FAILED_BAD_TARGETS;
                }
            }
        }

        if(IsPositiveSpell(m_spellInfo->Id))
            if(target->IsImmuneToSpell(m_spellInfo))
                return SPELL_FAILED_TARGET_AURASTATE;

        //Must be behind the target.
        if( m_spellInfo->AttributesEx2 == 0x100000 && (m_spellInfo->AttributesEx & 0x200) == 0x200 && target->HasInArc(M_PI_F, m_caster) )
        {
            // Exclusion for Pounce:  Facing Limitation was removed in 2.0.1, but it still uses the same, old Ex-Flags
            // Exclusion for Mutilate:Facing Limitation was removed in 2.0.1 and 3.0.3, but they still use the same, old Ex-Flags
            // Exclusion for Throw: Facing limitation was added in 3.2.x, but that shouldn't be
            if ((m_spellInfo->SpellFamilyName != SPELLFAMILY_DRUID || (m_spellInfo->SpellFamilyFlags != UI64LIT(0x0000000000020000))) &&
                (m_spellInfo->SpellFamilyName != SPELLFAMILY_ROGUE || (m_spellInfo->SpellFamilyFlags != UI64LIT(0x0020000000000000))) &&
                m_spellInfo->Id != 2764)
            {
                SendInterrupted(2);
                return SPELL_FAILED_NOT_BEHIND;
            }
        }

        //Target must be facing you.
        if((m_spellInfo->Attributes == 0x150010) && !target->HasInArc(M_PI_F, m_caster) )
        {
            SendInterrupted(2);
            return SPELL_FAILED_NOT_INFRONT;
        }

        // check if target is in combat
        if (non_caster_target && (m_spellInfo->AttributesEx & SPELL_ATTR_EX_NOT_IN_COMBAT_TARGET) && target->isInCombat())
            return SPELL_FAILED_TARGET_AFFECTING_COMBAT;
    }
    // zone check
    uint32 zone, area;
    m_caster->GetZoneAndAreaId(zone, area);

    SpellCastResult locRes= sSpellMgr.GetSpellAllowedInLocationError(m_spellInfo, m_caster->GetMapId(), zone, area,
        m_caster->GetCharmerOrOwnerPlayerOrPlayerItself());
    if (locRes != SPELL_CAST_OK)
        return locRes;

    bool castOnVehicleAllowed = false;

    if (m_caster->GetVehicle())
        if ( VehicleSeatEntry const* seatInfo = m_caster->GetVehicle()->GetSeatInfo(m_caster))
            if (seatInfo->m_flags & SEAT_FLAG_CAN_CAST || seatInfo->m_flags & SEAT_FLAG_CAN_ATTACK)
                castOnVehicleAllowed = true;


    // not let players cast spells at mount (and let do it to creatures)
    if ((m_caster->IsMounted() || (m_caster->GetVehicle() && !castOnVehicleAllowed)) && m_caster->GetTypeId() == TYPEID_PLAYER && !m_IsTriggeredSpell && 
        !IsPassiveSpell(m_spellInfo) && !(m_spellInfo->Attributes & SPELL_ATTR_CASTABLE_WHILE_MOUNTED))
    {
        if (m_caster->IsTaxiFlying())
            return SPELL_FAILED_NOT_ON_TAXI;
        else
            return SPELL_FAILED_NOT_MOUNTED;
    }

    // always (except passive spells) check items (focus object can be required for any type casts)
    if (!IsPassiveSpell(m_spellInfo))
    {
        SpellCastResult castResult = CheckItems();
        if(castResult != SPELL_CAST_OK)
            return castResult;
    }

    // Database based targets from spell_target_script
    if (m_UniqueTargetInfo.empty())                         // skip second CheckCast apply (for delayed spells for example)
    {
        for(int j = 0; j < MAX_EFFECT_INDEX; ++j)
        {
            if (m_spellInfo->EffectImplicitTargetA[j] == TARGET_SCRIPT ||
               (m_spellInfo->EffectImplicitTargetB[j] == TARGET_SCRIPT && m_spellInfo->EffectImplicitTargetA[j] != TARGET_SELF) ||
               m_spellInfo->EffectImplicitTargetA[j] == TARGET_SCRIPT_COORDINATES ||
               m_spellInfo->EffectImplicitTargetB[j] == TARGET_SCRIPT_COORDINATES ||
               m_spellInfo->EffectImplicitTargetA[j] == TARGET_FOCUS_OR_SCRIPTED_GAMEOBJECT)
            {

                SpellScriptTargetBounds bounds = sSpellMgr.GetSpellScriptTargetBounds(m_spellInfo->Id);

                if (bounds.first == bounds.second)
                {
                    if (m_spellInfo->EffectImplicitTargetA[j] == TARGET_SCRIPT || m_spellInfo->EffectImplicitTargetB[j] == TARGET_SCRIPT)
                        sLog.outErrorDb("Spell entry %u, effect %i has EffectImplicitTargetA/EffectImplicitTargetB = TARGET_SCRIPT, but creature are not defined in `spell_script_target`", m_spellInfo->Id, j);

                    if (m_spellInfo->EffectImplicitTargetA[j] == TARGET_SCRIPT_COORDINATES || m_spellInfo->EffectImplicitTargetB[j] == TARGET_SCRIPT_COORDINATES)
                        sLog.outErrorDb("Spell entry %u, effect %i has EffectImplicitTargetA/EffectImplicitTargetB = TARGET_SCRIPT_COORDINATES, but gameobject or creature are not defined in `spell_script_target`", m_spellInfo->Id, j);

                    if (m_spellInfo->EffectImplicitTargetA[j] == TARGET_FOCUS_OR_SCRIPTED_GAMEOBJECT)
                        sLog.outErrorDb("Spell entry %u, effect %i has EffectImplicitTargetA/EffectImplicitTargetB = TARGET_FOCUS_OR_SCRIPTED_GAMEOBJECT, but gameobject are not defined in `spell_script_target`", m_spellInfo->Id, j);
                }

                SpellRangeEntry const* srange = sSpellRangeStore.LookupEntry(m_spellInfo->rangeIndex);
                float range = GetSpellMaxRange(srange);

                Creature* targetExplicit = NULL;            // used for cases where a target is provided (by script for example)
                Creature* creatureScriptTarget = NULL;
                GameObject* goScriptTarget = NULL;

                for(SpellScriptTarget::const_iterator i_spellST = bounds.first; i_spellST != bounds.second; ++i_spellST)
                {
                    switch(i_spellST->second.type)
                    {
                        case SPELL_TARGET_TYPE_GAMEOBJECT:
                        {
                            GameObject* p_GameObject = NULL;

                            if (i_spellST->second.targetEntry)
                            {
                                MaNGOS::NearestGameObjectEntryInObjectRangeCheck go_check(*m_caster, i_spellST->second.targetEntry, range);
                                MaNGOS::GameObjectLastSearcher<MaNGOS::NearestGameObjectEntryInObjectRangeCheck> checker(p_GameObject, go_check);
                                Cell::VisitGridObjects(m_caster, checker, range);

                                if (p_GameObject)
                                {
                                    // remember found target and range, next attempt will find more near target with another entry
                                    creatureScriptTarget = NULL;
                                    goScriptTarget = p_GameObject;
                                    range = go_check.GetLastRange();
                                }
                            }
                            else if (focusObject)           // Focus Object
                            {
                                float frange = m_caster->GetDistance(focusObject);
                                if (range >= frange)
                                {
                                    creatureScriptTarget = NULL;
                                    goScriptTarget = focusObject;
                                    range = frange;
                                }
                            }
                            break;
                        }
                        case SPELL_TARGET_TYPE_CREATURE:
                        case SPELL_TARGET_TYPE_DEAD:
                        default:
                        {
                            Creature *p_Creature = NULL;

                            // check if explicit target is provided and check it up against database valid target entry/state
                            if (Unit* pTarget = m_targets.getUnitTarget())
                            {
                                if (pTarget->GetTypeId() == TYPEID_UNIT && pTarget->GetEntry() == i_spellST->second.targetEntry)
                                {
                                    if (i_spellST->second.type == SPELL_TARGET_TYPE_DEAD && ((Creature*)pTarget)->IsCorpse())
                                    {
                                        // always use spellMaxRange, in case GetLastRange returned different in a previous pass
                                        if (pTarget->IsWithinDistInMap(m_caster, GetSpellMaxRange(srange)))
                                            targetExplicit = (Creature*)pTarget;
                                    }
                                    else if (i_spellST->second.type == SPELL_TARGET_TYPE_CREATURE && pTarget->isAlive())
                                    {
                                        // always use spellMaxRange, in case GetLastRange returned different in a previous pass
                                        if (pTarget->IsWithinDistInMap(m_caster, GetSpellMaxRange(srange)))
                                            targetExplicit = (Creature*)pTarget;
                                    }
                                }
                            }

                            // no target provided or it was not valid, so use closest in range
                            if (!targetExplicit)
                            {
                                MaNGOS::NearestCreatureEntryWithLiveStateInObjectRangeCheck u_check(*m_caster, i_spellST->second.targetEntry, i_spellST->second.type != SPELL_TARGET_TYPE_DEAD, range);
                                MaNGOS::CreatureLastSearcher<MaNGOS::NearestCreatureEntryWithLiveStateInObjectRangeCheck> searcher(p_Creature, u_check);

                                // Visit all, need to find also Pet* objects
                                Cell::VisitAllObjects(m_caster, searcher, range);

                                range = u_check.GetLastRange();
                            }

                            // always prefer provided target if it's valid
                            if (targetExplicit)
                                creatureScriptTarget = targetExplicit;
                            else if (p_Creature)
                                creatureScriptTarget = p_Creature;

                            if (creatureScriptTarget)
                                goScriptTarget = NULL;

                            break;
                        }
                    }
                }

                if (creatureScriptTarget)
                {
                    // store coordinates for TARGET_SCRIPT_COORDINATES
                    if (m_spellInfo->EffectImplicitTargetA[j] == TARGET_SCRIPT_COORDINATES ||
                        m_spellInfo->EffectImplicitTargetB[j] == TARGET_SCRIPT_COORDINATES)
                    {
                        m_targets.setDestination(creatureScriptTarget->GetPositionX(),creatureScriptTarget->GetPositionY(),creatureScriptTarget->GetPositionZ());

                        if (m_spellInfo->EffectImplicitTargetA[j] == TARGET_SCRIPT_COORDINATES && m_spellInfo->Effect[j] != SPELL_EFFECT_PERSISTENT_AREA_AURA)
                            AddUnitTarget(creatureScriptTarget, SpellEffectIndex(j));
                    }
                    // store explicit target for TARGET_SCRIPT
                    else
                    {
                        if (m_spellInfo->EffectImplicitTargetA[j] == TARGET_SCRIPT ||
                            m_spellInfo->EffectImplicitTargetB[j] == TARGET_SCRIPT)
                            AddUnitTarget(creatureScriptTarget, SpellEffectIndex(j));
                    }
                }
                else if (goScriptTarget)
                {
                    // store coordinates for TARGET_SCRIPT_COORDINATES
                    if (m_spellInfo->EffectImplicitTargetA[j] == TARGET_SCRIPT_COORDINATES ||
                        m_spellInfo->EffectImplicitTargetB[j] == TARGET_SCRIPT_COORDINATES)
                    {
                        m_targets.setDestination(goScriptTarget->GetPositionX(),goScriptTarget->GetPositionY(),goScriptTarget->GetPositionZ());

                        if (m_spellInfo->EffectImplicitTargetA[j] == TARGET_SCRIPT_COORDINATES && m_spellInfo->Effect[j] != SPELL_EFFECT_PERSISTENT_AREA_AURA)
                            AddGOTarget(goScriptTarget, SpellEffectIndex(j));
                    }
                    // store explicit target for TARGET_FOCUS_OR_SCRIPTED_GAMEOBJECT
                    else
                    {
                        if (m_spellInfo->EffectImplicitTargetA[j] == TARGET_FOCUS_OR_SCRIPTED_GAMEOBJECT ||
                            m_spellInfo->EffectImplicitTargetB[j] == TARGET_FOCUS_OR_SCRIPTED_GAMEOBJECT)
                            AddGOTarget(goScriptTarget, SpellEffectIndex(j));
                    }
                }
                //Missing DB Entry or targets for this spellEffect.
                else
                {
                    /* For TARGET_FOCUS_OR_SCRIPTED_GAMEOBJECT makes DB targets optional not required for now
                     * TODO: Makes more research for this target type
                     */
                    if (m_spellInfo->EffectImplicitTargetA[j] != TARGET_FOCUS_OR_SCRIPTED_GAMEOBJECT)
                    {
                        // not report target not existence for triggered spells
                        if (m_triggeredByAuraSpell || m_IsTriggeredSpell)
                            return SPELL_FAILED_DONT_REPORT;
                        else
                            return SPELL_FAILED_BAD_TARGETS;
                    }
                }
            }
        }
    }

    if(!m_IsTriggeredSpell)
    {
        SpellCastResult castResult = CheckRange(strict);
        if(castResult != SPELL_CAST_OK)
            return castResult;
    }

    {
        SpellCastResult castResult = CheckPower();
        if(castResult != SPELL_CAST_OK)
            return castResult;
    }

    if(!m_IsTriggeredSpell)                             // triggered spell not affected by stun/etc
    {
        SpellCastResult castResult = CheckCasterAuras();
        if(castResult != SPELL_CAST_OK)
            return castResult;
    }

    for (int i = 0; i < MAX_EFFECT_INDEX; ++i)
    {
        // for effects of spells that have only one target
        switch(m_spellInfo->Effect[i])
        {
            case SPELL_EFFECT_INSTAKILL:
                // Death Pact
                if(m_spellInfo->Id == 48743)
                {
                    if (m_caster->GetTypeId() != TYPEID_PLAYER)
                        return SPELL_FAILED_ERROR;

                    if (((Player*)m_caster)->GetSelectionGuid().IsEmpty())
                        return SPELL_FAILED_BAD_IMPLICIT_TARGETS;
                    Pet* target = m_caster->GetMap()->GetPet(((Player*)m_caster)->GetSelectionGuid());

                    // alive
                    if (!target || target->isDead())
                        return SPELL_FAILED_BAD_IMPLICIT_TARGETS;
                    // undead
                    if (target->GetCreatureType() != CREATURE_TYPE_UNDEAD)
                        return SPELL_FAILED_BAD_IMPLICIT_TARGETS;
                    // owned
                    if (target->GetOwnerGuid() != m_caster->GetObjectGuid())
                        return SPELL_FAILED_BAD_IMPLICIT_TARGETS;

                    float dist = GetSpellRadius(sSpellRadiusStore.LookupEntry(m_spellInfo->EffectRadiusIndex[i]));
                    if (!target->IsWithinDistInMap(m_caster,dist))
                        return SPELL_FAILED_OUT_OF_RANGE;

                    // will set in target selection code
                }
                break;
            case SPELL_EFFECT_DUMMY:
            {
                if (m_spellInfo->Id == 51582)          // Rocket Boots Engaged
                {
                    if (m_caster->IsInWater())
                        return SPELL_FAILED_ONLY_ABOVEWATER;
                }
                else if (m_spellInfo->SpellFamilyFlags == UI64LIT(0x2000)) // Death Coil (DeathKnight)
                {
                    Unit* target = m_targets.getUnitTarget();
                    if (!target || (target->IsFriendlyTo(m_caster) && target->GetCreatureType() != CREATURE_TYPE_UNDEAD))
                        return SPELL_FAILED_BAD_TARGETS;
                }
                else if(m_spellInfo->SpellIconID == 156)    // Holy Shock
                {
                    // spell different for friends and enemies
                    // hart version required facing
                    if (m_targets.getUnitTarget() && !m_caster->IsFriendlyTo(m_targets.getUnitTarget()) && !m_caster->HasInArc(M_PI_F, m_targets.getUnitTarget()))
                        return SPELL_FAILED_UNIT_NOT_INFRONT;
                }
                // Fire Nova
                if (m_spellInfo->SpellFamilyName == SPELLFAMILY_SHAMAN && m_spellInfo->SpellIconID == 33)
                {
                    // fire totems slot
                    if (m_caster->GetTotemGuid(TOTEM_SLOT_FIRE).IsEmpty())
                        return SPELL_FAILED_TOTEMS;
                }
                break;
            }
            case SPELL_EFFECT_SCHOOL_DAMAGE:
            {
                // Hammer of Wrath
                if(m_spellInfo->SpellVisual[0] == 7250)
                {
                    if (!m_targets.getUnitTarget())
                        return SPELL_FAILED_BAD_IMPLICIT_TARGETS;

                    if(m_targets.getUnitTarget()->GetHealth() > m_targets.getUnitTarget()->GetMaxHealth()*0.2)
                        return SPELL_FAILED_BAD_TARGETS;
                }
                break;
            }
            case SPELL_EFFECT_TAMECREATURE:
            {
                // Spell can be triggered, we need to check original caster prior to caster
                Unit* caster = GetAffectiveCaster();
                if (!caster || caster->GetTypeId() != TYPEID_PLAYER ||
                    !m_targets.getUnitTarget() ||
                    m_targets.getUnitTarget()->GetTypeId() == TYPEID_PLAYER)
                    return SPELL_FAILED_BAD_TARGETS;

                Player* plrCaster = (Player*)caster;

                bool gmmode = m_triggeredBySpellInfo == NULL;

                if (gmmode && !ChatHandler(plrCaster).FindCommand("npc tame"))
                {
                    plrCaster->SendPetTameFailure(PETTAME_UNKNOWNERROR);
                    return SPELL_FAILED_DONT_REPORT;
                }

                if(plrCaster->getClass() != CLASS_HUNTER && !gmmode)
                {
                    plrCaster->SendPetTameFailure(PETTAME_UNITSCANTTAME);
                    return SPELL_FAILED_DONT_REPORT;
                }

                Creature* target = (Creature*)m_targets.getUnitTarget();

                if(target->IsPet() || target->isCharmed())
                {
                    plrCaster->SendPetTameFailure(PETTAME_CREATUREALREADYOWNED);
                    return SPELL_FAILED_DONT_REPORT;
                }

                if (target->getLevel() > plrCaster->getLevel() && !gmmode)
                {
                    plrCaster->SendPetTameFailure(PETTAME_TOOHIGHLEVEL);
                    return SPELL_FAILED_DONT_REPORT;
                }

                if (target->GetCreatureInfo()->IsExotic() && !plrCaster->CanTameExoticPets() && !gmmode)
                {
                    plrCaster->SendPetTameFailure(PETTAME_CANTCONTROLEXOTIC);
                    return SPELL_FAILED_DONT_REPORT;
                }

                if (!target->GetCreatureInfo()->isTameable(plrCaster->CanTameExoticPets()))
                {
                    plrCaster->SendPetTameFailure(PETTAME_NOTTAMEABLE);
                    return SPELL_FAILED_DONT_REPORT;
                }

                if (!plrCaster->GetPetGuid().IsEmpty() || !plrCaster->GetCharmGuid().IsEmpty())
                {
                    plrCaster->SendPetTameFailure(PETTAME_ANOTHERSUMMONACTIVE);
                    return SPELL_FAILED_DONT_REPORT;
                }

                break;
            }
            case SPELL_EFFECT_LEARN_SPELL:
            {
                if(m_spellInfo->EffectImplicitTargetA[i] != TARGET_PET)
                    break;

                Pet* pet = m_caster->GetPet();

                if(!pet)
                    return SPELL_FAILED_NO_PET;

                SpellEntry const *learn_spellproto = sSpellStore.LookupEntry(m_spellInfo->EffectTriggerSpell[i]);

                if(!learn_spellproto)
                    return SPELL_FAILED_NOT_KNOWN;

                if(m_spellInfo->spellLevel > pet->getLevel())
                    return SPELL_FAILED_LOWLEVEL;

                break;
            }
            case SPELL_EFFECT_LEARN_PET_SPELL:
            {
                Pet* pet = m_caster->GetPet();

                if(!pet)
                    return SPELL_FAILED_NO_PET;

                SpellEntry const *learn_spellproto = sSpellStore.LookupEntry(m_spellInfo->EffectTriggerSpell[i]);

                if(!learn_spellproto)
                    return SPELL_FAILED_NOT_KNOWN;

                if(m_spellInfo->spellLevel > pet->getLevel())
                    return SPELL_FAILED_LOWLEVEL;

                break;
            }
            case SPELL_EFFECT_APPLY_GLYPH:
            {
                uint32 glyphId = m_spellInfo->EffectMiscValue[i];
                if(GlyphPropertiesEntry const *gp = sGlyphPropertiesStore.LookupEntry(glyphId))
                    if(m_caster->HasAura(gp->SpellId))
                        return SPELL_FAILED_UNIQUE_GLYPH;
                break;
            }
            case SPELL_EFFECT_FEED_PET:
            {
                if (m_caster->GetTypeId() != TYPEID_PLAYER)
                    return SPELL_FAILED_BAD_TARGETS;

                Item* foodItem = m_targets.getItemTarget();
                if(!foodItem)
                    return SPELL_FAILED_BAD_TARGETS;

                Pet* pet = m_caster->GetPet();

                if(!pet)
                    return SPELL_FAILED_NO_PET;

                if(!pet->HaveInDiet(foodItem->GetProto()))
                    return SPELL_FAILED_WRONG_PET_FOOD;

                if(!pet->GetCurrentFoodBenefitLevel(foodItem->GetProto()->ItemLevel))
                    return SPELL_FAILED_FOOD_LOWLEVEL;

                if(pet->isInCombat())
                    return SPELL_FAILED_AFFECTING_COMBAT;

                break;
            }
            case SPELL_EFFECT_POWER_BURN:
            case SPELL_EFFECT_POWER_DRAIN:
            {
                // Can be area effect, Check only for players and not check if target - caster (spell can have multiply drain/burn effects)
                if (m_caster->GetTypeId() == TYPEID_PLAYER)
                    if (Unit* target = m_targets.getUnitTarget())
                        if (target != m_caster && int32(target->getPowerType()) != m_spellInfo->EffectMiscValue[i])
                            return SPELL_FAILED_BAD_TARGETS;
                break;
            }
            case SPELL_EFFECT_CHARGE:
            {
                if (m_caster->hasUnitState(UNIT_STAT_ROOT) && !(m_spellInfo->Id == 3411 && m_caster->HasAura(57499)))
                    return SPELL_FAILED_ROOTED;

                break;
            }
            case SPELL_EFFECT_SKINNING:
            {
                if (m_caster->GetTypeId() != TYPEID_PLAYER || !m_targets.getUnitTarget() || m_targets.getUnitTarget()->GetTypeId() != TYPEID_UNIT)
                    return SPELL_FAILED_BAD_TARGETS;

                if (!m_targets.getUnitTarget()->HasFlag(UNIT_FIELD_FLAGS, UNIT_FLAG_SKINNABLE))
                    return SPELL_FAILED_TARGET_UNSKINNABLE;

                Creature* creature = (Creature*)m_targets.getUnitTarget();
                if ( creature->GetCreatureType() != CREATURE_TYPE_CRITTER && ( !creature->lootForBody || creature->lootForSkin || !creature->loot.empty() ) )
                {
                    return SPELL_FAILED_TARGET_NOT_LOOTED;
                }

                uint32 skill = creature->GetCreatureInfo()->GetRequiredLootSkill();

                int32 skillValue = ((Player*)m_caster)->GetSkillValue(skill);
                int32 TargetLevel = m_targets.getUnitTarget()->getLevel();
                int32 ReqValue = (skillValue < 100 ? (TargetLevel-10) * 10 : TargetLevel * 5);
                if (ReqValue > skillValue)
                    return SPELL_FAILED_LOW_CASTLEVEL;

                // chance for fail at orange skinning attempt
                if( (m_selfContainer && (*m_selfContainer) == this) &&
                    skillValue < sWorld.GetConfigMaxSkillValue() &&
                    (ReqValue < 0 ? 0 : ReqValue) > irand(skillValue - 25, skillValue + 37) )
                    return SPELL_FAILED_TRY_AGAIN;

                break;
            }
            case SPELL_EFFECT_OPEN_LOCK:
            {
                if (m_caster->GetTypeId() != TYPEID_PLAYER)  // only players can open locks, gather etc.
                    return SPELL_FAILED_BAD_TARGETS;

                // we need a go target in case of TARGET_GAMEOBJECT (for other targets acceptable GO and items)
                if (m_spellInfo->EffectImplicitTargetA[i] == TARGET_GAMEOBJECT)
                {
                    if (!m_targets.getGOTarget())
                        return SPELL_FAILED_BAD_TARGETS;
                }

                // get the lock entry
                uint32 lockId = 0;
                if (GameObject* go = m_targets.getGOTarget())
                {
                    // In BattleGround players can use only flags and banners
                    if( ((Player*)m_caster)->InBattleGround() &&
                        !((Player*)m_caster)->CanUseBattleGroundObject() )
                        return SPELL_FAILED_TRY_AGAIN;

                    lockId = go->GetGOInfo()->GetLockId();
                    if (!lockId)
                        return SPELL_FAILED_ALREADY_OPEN;
                }
                else if(Item* item = m_targets.getItemTarget())
                {
                    // not own (trade?)
                    if (item->GetOwner() != m_caster)
                        return SPELL_FAILED_ITEM_GONE;

                    lockId = item->GetProto()->LockID;

                    // if already unlocked
                    if (!lockId || item->HasFlag(ITEM_FIELD_FLAGS, ITEM_DYNFLAG_UNLOCKED))
                        return SPELL_FAILED_ALREADY_OPEN;
                }
                else
                    return SPELL_FAILED_BAD_TARGETS;

                SkillType skillId = SKILL_NONE;
                int32 reqSkillValue = 0;
                int32 skillValue = 0;

                // check lock compatibility
                SpellCastResult res = CanOpenLock(SpellEffectIndex(i), lockId, skillId, reqSkillValue, skillValue);
                if(res != SPELL_CAST_OK)
                    return res;

                // chance for fail at orange mining/herb/LockPicking gathering attempt
                // second check prevent fail at rechecks
                if(skillId != SKILL_NONE && (!m_selfContainer || ((*m_selfContainer) != this)))
                {
                    bool canFailAtMax = skillId != SKILL_HERBALISM && skillId != SKILL_MINING;

                    // chance for failure in orange gather / lockpick (gathering skill can't fail at maxskill)
                    if((canFailAtMax || skillValue < sWorld.GetConfigMaxSkillValue()) && reqSkillValue > irand(skillValue - 25, skillValue + 37))
                        return SPELL_FAILED_TRY_AGAIN;
                }
                break;
            }
            case SPELL_EFFECT_SUMMON_DEAD_PET:
            {
                Creature *pet = m_caster->GetPet();
                if(!pet)
                    return SPELL_FAILED_NO_PET;

                if(pet->isAlive())
                    return SPELL_FAILED_ALREADY_HAVE_SUMMON;

                break;
            }
            // This is generic summon effect
            case SPELL_EFFECT_SUMMON:
            {
                if(SummonPropertiesEntry const *summon_prop = sSummonPropertiesStore.LookupEntry(m_spellInfo->EffectMiscValueB[i]))
                {
                    if(summon_prop->Group == SUMMON_PROP_GROUP_PETS)
                    {
                        if (!m_caster->GetPetGuid().IsEmpty())
                            return SPELL_FAILED_ALREADY_HAVE_SUMMON;

                        if (!m_caster->GetCharmGuid().IsEmpty())
                            return SPELL_FAILED_ALREADY_HAVE_CHARM;
                    }
                }

                break;
            }
            case SPELL_EFFECT_SUMMON_OBJECT_SLOT1:
            case SPELL_EFFECT_SUMMON_OBJECT_SLOT2:
            case SPELL_EFFECT_SUMMON_OBJECT_SLOT3:
            case SPELL_EFFECT_SUMMON_OBJECT_SLOT4:
            {
                if (m_caster->GetTypeId() == TYPEID_PLAYER)
                    if (((Player*)m_caster)->HasMovementFlag(MOVEFLAG_ONTRANSPORT))
                        return SPELL_FAILED_CANT_DO_THAT_RIGHT_NOW;

                break;
            }
            case SPELL_EFFECT_SUMMON_PET:
            {
                if (!m_caster->GetPetGuid().IsEmpty())      //let warlock do a replacement summon
                {

                    Pet* pet = ((Player*)m_caster)->GetPet();

                    if (m_caster->GetTypeId() == TYPEID_PLAYER && m_caster->getClass() == CLASS_WARLOCK)
                    {
                        if (strict)                         //Summoning Disorientation, trigger pet stun (cast by pet so it doesn't attack player)
                            pet->CastSpell(pet, 32752, true, NULL, NULL, pet->GetGUID());
                    }
                    else
                        return SPELL_FAILED_ALREADY_HAVE_SUMMON;
                }

                if (!m_caster->GetCharmGuid().IsEmpty())
                    return SPELL_FAILED_ALREADY_HAVE_CHARM;

                break;
            }
            case SPELL_EFFECT_SUMMON_PLAYER:
            {
                if(m_caster->GetTypeId() != TYPEID_PLAYER)
                    return SPELL_FAILED_BAD_TARGETS;

                if(((Player*)m_caster)->GetSelectionGuid().IsEmpty())
                    return SPELL_FAILED_BAD_TARGETS;

                Player* target = sObjectMgr.GetPlayer(((Player*)m_caster)->GetSelectionGuid());

                if ( !target || ((Player*)m_caster) == target)
                    return SPELL_FAILED_BAD_TARGETS;

                if (!target->IsInSameRaidWith((Player*)m_caster) && m_spellInfo->Id != 48955)
                    return SPELL_FAILED_BAD_TARGETS;

                // check if our map is dungeon
                if( sMapStore.LookupEntry(m_caster->GetMapId())->IsDungeon() )
                {
                    InstanceTemplate const* instance = ObjectMgr::GetInstanceTemplate(m_caster->GetMapId());
                    if(!instance)
                        return SPELL_FAILED_TARGET_NOT_IN_INSTANCE;
                    if ( instance->levelMin > target->getLevel() )
                        return SPELL_FAILED_LOWLEVEL;
                    if ( instance->levelMax && instance->levelMax < target->getLevel() )
                        return SPELL_FAILED_HIGHLEVEL;
                }
                break;
            }
            case SPELL_EFFECT_FRIEND_SUMMON:
            {
                if(m_caster->GetTypeId() != TYPEID_PLAYER)
                    return SPELL_FAILED_BAD_TARGETS;

                if(((Player*)m_caster)->GetSelectionGuid().IsEmpty())
                    return SPELL_FAILED_BAD_TARGETS;

                Player* target = sObjectMgr.GetPlayer(((Player*)m_caster)->GetSelectionGuid());

                if (!target || !target->IsReferAFriendLinked(((Player*)m_caster)))
                    return SPELL_FAILED_BAD_TARGETS;

                break;
            }
            case SPELL_EFFECT_LEAP:
            case SPELL_EFFECT_TELEPORT_UNITS_FACE_CASTER:
            {
                float dis = GetSpellRadius(sSpellRadiusStore.LookupEntry(m_spellInfo->EffectRadiusIndex[i]));
                float fx = m_caster->GetPositionX() + dis * cos(m_caster->GetOrientation());
                float fy = m_caster->GetPositionY() + dis * sin(m_caster->GetOrientation());
                // teleport a bit above terrain level to avoid falling below it
                float fz = m_caster->GetTerrain()->GetHeight(fx, fy, m_caster->GetPositionZ(), true);
                if(fz <= INVALID_HEIGHT)                    // note: this also will prevent use effect in instances without vmaps height enabled
                    return SPELL_FAILED_TRY_AGAIN;

                float caster_pos_z = m_caster->GetPositionZ();
                // Control the caster to not climb or drop when +-fz > 8
                if(!(fz <= caster_pos_z + 8 && fz >= caster_pos_z - 8))
                    return SPELL_FAILED_TRY_AGAIN;

                // not allow use this effect at battleground until battleground start
                if(m_caster->GetTypeId() == TYPEID_PLAYER)
                {
                    if(BattleGround const *bg = ((Player*)m_caster)->GetBattleGround())
                        if(bg->GetStatus() != STATUS_IN_PROGRESS)
                            return SPELL_FAILED_TRY_AGAIN;

                    if(((Player*)m_caster)->HasMovementFlag(MOVEFLAG_ONTRANSPORT))
                        return SPELL_FAILED_CANT_DO_THAT_RIGHT_NOW;
                }
                break;
            }
            case SPELL_EFFECT_STEAL_BENEFICIAL_BUFF:
            {
                if (m_targets.getUnitTarget() == m_caster)
                    return SPELL_FAILED_BAD_TARGETS;
                break;
            }
            case SPELL_EFFECT_LEAP_BACK:
            {
                if(m_spellInfo->Id == 781)
                    if(!m_caster->isInCombat()) 
                        return SPELL_FAILED_CANT_DO_THAT_RIGHT_NOW; 
                break;
            }
            default:break;
        }
    }

    for (int i = 0; i < MAX_EFFECT_INDEX; ++i)
    {
        switch(m_spellInfo->EffectApplyAuraName[i])
        {
            case SPELL_AURA_DUMMY:
            {
                //custom check
                switch(m_spellInfo->Id)
                {
                    case 34026:                             // Kill Command
                        if (!m_caster->GetPet())
                            return SPELL_FAILED_NO_PET;
                        break;
                    case 61336:                             // Survival Instincts
                        if (m_caster->GetTypeId() != TYPEID_PLAYER || !((Player*)m_caster)->IsInFeralForm())
                            return SPELL_FAILED_ONLY_SHAPESHIFT;
                        break;
                    default:
                        break;
                }
                break;
            }
            case SPELL_AURA_MOD_POSSESS:
            {
                if (m_caster->GetTypeId() != TYPEID_PLAYER)
                    return SPELL_FAILED_UNKNOWN;

                if (m_targets.getUnitTarget() == m_caster)
                    return SPELL_FAILED_BAD_TARGETS;

                if (!m_caster->GetPetGuid().IsEmpty())
                    return SPELL_FAILED_ALREADY_HAVE_SUMMON;

                if (!m_caster->GetCharmGuid().IsEmpty())
                    return SPELL_FAILED_ALREADY_HAVE_CHARM;

                if (!m_caster->GetCharmerGuid().IsEmpty())
                    return SPELL_FAILED_CHARMED;

                if (!m_targets.getUnitTarget())
                    return SPELL_FAILED_BAD_IMPLICIT_TARGETS;

                if (!m_targets.getUnitTarget()->GetCharmerGuid().IsEmpty())
                    return SPELL_FAILED_CHARMED;

                if (int32(m_targets.getUnitTarget()->getLevel()) > CalculateDamage(SpellEffectIndex(i),m_targets.getUnitTarget()))
                    return SPELL_FAILED_HIGHLEVEL;

                break;
            }
            case SPELL_AURA_MOD_CHARM:
            {
                if (m_targets.getUnitTarget() == m_caster)
                    return SPELL_FAILED_BAD_TARGETS;

                if (!m_caster->GetPetGuid().IsEmpty())
                    return SPELL_FAILED_ALREADY_HAVE_SUMMON;

                if (!m_caster->GetCharmGuid().IsEmpty())
                    return SPELL_FAILED_ALREADY_HAVE_CHARM;

                if (!m_caster->GetCharmerGuid().IsEmpty())
                    return SPELL_FAILED_CHARMED;

                if (!m_targets.getUnitTarget())
                    return SPELL_FAILED_BAD_IMPLICIT_TARGETS;

                if (!m_targets.getUnitTarget()->GetCharmerGuid().IsEmpty())
                    return SPELL_FAILED_CHARMED;

                if (int32(m_targets.getUnitTarget()->getLevel()) > CalculateDamage(SpellEffectIndex(i),m_targets.getUnitTarget()))
                    return SPELL_FAILED_HIGHLEVEL;

                break;
            }
            case SPELL_AURA_MOD_POSSESS_PET:
            {
                if (m_caster->GetTypeId() != TYPEID_PLAYER)
                    return SPELL_FAILED_UNKNOWN;

                if (!m_caster->GetCharmGuid().IsEmpty())
                    return SPELL_FAILED_ALREADY_HAVE_CHARM;

                if (!m_caster->GetCharmerGuid().IsEmpty())
                    return SPELL_FAILED_CHARMED;

                Pet* pet = m_caster->GetPet();
                if (!pet)
                    return SPELL_FAILED_NO_PET;

                if (!pet->GetCharmerGuid().IsEmpty())
                    return SPELL_FAILED_CHARMED;

                break;
            }
            case SPELL_AURA_MOUNTED:
            {
                if (m_caster->IsInWater())
                    return SPELL_FAILED_ONLY_ABOVEWATER;

                if (m_caster->GetTypeId() == TYPEID_PLAYER && ((Player*)m_caster)->GetTransport())
                    return SPELL_FAILED_NO_MOUNTS_ALLOWED;

                // Ignore map check if spell have AreaId. AreaId already checked and this prevent special mount spells
                if (m_caster->GetTypeId() == TYPEID_PLAYER && !sMapStore.LookupEntry(m_caster->GetMapId())->IsMountAllowed() && !m_IsTriggeredSpell && !m_spellInfo->AreaGroupId)
                    return SPELL_FAILED_NO_MOUNTS_ALLOWED;

                if (m_caster->IsInDisallowedMountForm())
                    return SPELL_FAILED_NOT_SHAPESHIFT;

                break;
            }
            case SPELL_AURA_RANGED_ATTACK_POWER_ATTACKER_BONUS:
            {
                if(!m_targets.getUnitTarget())
                    return SPELL_FAILED_BAD_IMPLICIT_TARGETS;

                // can be casted at non-friendly unit or own pet/charm
                if(m_caster->IsFriendlyTo(m_targets.getUnitTarget()))
                    return SPELL_FAILED_TARGET_FRIENDLY;

                break;
            }
            case SPELL_AURA_FLY:
            case SPELL_AURA_MOD_FLIGHT_SPEED_MOUNTED:
            {
                // not allow cast fly spells if not have req. skills  (all spells is self target)
                // allow always ghost flight spells
                if (m_caster->GetTypeId() == TYPEID_PLAYER && m_caster->isAlive())
                {
                    if (!((Player*)m_caster)->CanStartFlyInArea(m_caster->GetMapId(), zone, area))
                        return m_IsTriggeredSpell ? SPELL_FAILED_DONT_REPORT : SPELL_FAILED_NOT_HERE;
                }
                break;
            }
            case SPELL_AURA_PERIODIC_MANA_LEECH:
            {
                if (!m_targets.getUnitTarget())
                    return SPELL_FAILED_BAD_IMPLICIT_TARGETS;

                if (m_caster->GetTypeId() != TYPEID_PLAYER || m_CastItem)
                    break;

                if(m_targets.getUnitTarget()->getPowerType() != POWER_MANA)
                    return SPELL_FAILED_BAD_TARGETS;

                break;
            }
            case SPELL_AURA_MIRROR_IMAGE:
            {
                Unit* pTarget = m_targets.getUnitTarget();

                // In case of TARGET_SCRIPT, we have already added a target. Use it here (and find a better solution)
                if (m_UniqueTargetInfo.size() == 1)
                    pTarget = m_caster->GetMap()->GetAnyTypeCreature(m_UniqueTargetInfo.front().targetGUID);

                if (!pTarget)
                    return SPELL_FAILED_BAD_TARGETS;

<<<<<<< HEAD
=======
                if (pTarget->GetTypeId() != TYPEID_UNIT)    // Target must be creature. TODO: Check if target can also be player
                    return SPELL_FAILED_BAD_TARGETS;

>>>>>>> d7df75c7
                if (pTarget == m_caster)                    // Clone self can't be accepted
                    return SPELL_FAILED_BAD_TARGETS;

                // It is assumed that target can not be cloned if already cloned by same or other clone auras
                if (pTarget->HasAuraType(SPELL_AURA_MIRROR_IMAGE))
                    return SPELL_FAILED_BAD_TARGETS;

                break;
            }
            default:
                break;
        }
    }

    // check trade slot case (last, for allow catch any another cast problems)
    if (m_targets.m_targetMask & TARGET_FLAG_TRADE_ITEM)
    {
        if (m_caster->GetTypeId() != TYPEID_PLAYER)
            return SPELL_FAILED_NOT_TRADING;

        Player *pCaster = ((Player*)m_caster);
        TradeData* my_trade = pCaster->GetTradeData();

        if (!my_trade)
            return SPELL_FAILED_NOT_TRADING;

        TradeSlots slot = TradeSlots(m_targets.getItemTargetGUID());
        if (slot != TRADE_SLOT_NONTRADED)
            return SPELL_FAILED_ITEM_NOT_READY;

        // if trade not complete then remember it in trade data
        if (!my_trade->IsInAcceptProcess())
        {
            // Spell will be casted at completing the trade. Silently ignore at this place
            my_trade->SetSpell(m_spellInfo->Id, m_CastItem);
            return SPELL_FAILED_DONT_REPORT;
        }
    }

    // all ok
    return SPELL_CAST_OK;
}

SpellCastResult Spell::CheckPetCast(Unit* target)
{
    if(!m_caster->isAlive())
        return SPELL_FAILED_CASTER_DEAD;

    if(m_caster->IsNonMeleeSpellCasted(false))              //prevent spellcast interruption by another spellcast
        return SPELL_FAILED_SPELL_IN_PROGRESS;
    if(m_caster->isInCombat() && IsNonCombatSpell(m_spellInfo))
        return SPELL_FAILED_AFFECTING_COMBAT;

    if(m_caster->GetTypeId()==TYPEID_UNIT && (((Creature*)m_caster)->IsPet() || m_caster->isCharmed()))
    {
                                                            //dead owner (pets still alive when owners ressed?)
        if(m_caster->GetCharmerOrOwner() && (!m_caster->GetCharmerOrOwner()->isAlive() && !(m_caster->GetCharmerOrOwner()->getDeathState() == GHOULED)))
            return SPELL_FAILED_CASTER_DEAD;

        if(!target && m_targets.getUnitTarget())
            target = m_targets.getUnitTarget();

        bool need = false;
        for(int i = 0; i < MAX_EFFECT_INDEX; ++i)
        {
            if (m_spellInfo->EffectImplicitTargetA[i] == TARGET_CHAIN_DAMAGE ||
                m_spellInfo->EffectImplicitTargetA[i] == TARGET_SINGLE_FRIEND ||
                m_spellInfo->EffectImplicitTargetA[i] == TARGET_SINGLE_FRIEND_2 ||
                m_spellInfo->EffectImplicitTargetA[i] == TARGET_DUELVSPLAYER ||
                m_spellInfo->EffectImplicitTargetA[i] == TARGET_SINGLE_PARTY ||
                m_spellInfo->EffectImplicitTargetA[i] == TARGET_CURRENT_ENEMY_COORDINATES)
            {
                need = true;
                if(!target)
                {
                    return SPELL_FAILED_BAD_IMPLICIT_TARGETS;
                    DEBUG_LOG("Charmed creature attempt to cast spell %d, but no required target",m_spellInfo->Id);
                }
                break;
            }
        }
        if(need)
            m_targets.setUnitTarget(target);

        Unit* _target = m_targets.getUnitTarget();

        if(_target)                                         //for target dead/target not valid
        {
            if(IsPositiveSpell(m_spellInfo->Id) && !IsDispelSpell(m_spellInfo))
            {
                if(m_caster->IsHostileTo(_target))
                {
                    DEBUG_LOG("Charmed creature attempt to cast positive spell %d, but target (guid %u) is hostile",m_spellInfo->Id, target->GetObjectGuid().GetRawValue());
                    return SPELL_FAILED_BAD_TARGETS;
                }
            }
            else if (!_target->isTargetableForAttack() || (!_target->isVisibleForOrDetect(m_caster,m_caster,true) && !m_IsTriggeredSpell))
            {
                DEBUG_LOG("Charmed creature attempt to cast spell %d, but target (guid %u) is not targetable or not detectable",m_spellInfo->Id,target->GetObjectGuid().GetRawValue());
                return SPELL_FAILED_BAD_TARGETS;            // guessed error
            }
            else
            {
                bool dualEffect = false;
                for(int j = 0; j < MAX_EFFECT_INDEX; ++j)
                {
                                                            // This effects is positive AND negative. Need for vehicles cast.
                    dualEffect |= (m_spellInfo->EffectImplicitTargetA[j] == TARGET_DUELVSPLAYER
                                   || m_spellInfo->EffectImplicitTargetA[j] == TARGET_IN_FRONT_OF_CASTER_30
                                   || m_spellInfo->EffectImplicitTargetA[j] == TARGET_MASTER
                                   || m_spellInfo->EffectImplicitTargetA[j] == TARGET_IN_FRONT_OF_CASTER
                                   || m_spellInfo->EffectImplicitTargetA[j] == TARGET_EFFECT_SELECT
                                   || m_spellInfo->EffectImplicitTargetA[j] == TARGET_CASTER_COORDINATES);
                }
                if (m_caster->IsFriendlyTo(_target) && !(!m_caster->GetCharmerOrOwner() || !m_caster->GetCharmerOrOwner()->IsFriendlyTo(_target))
                     && !dualEffect && !IsDispelSpell(m_spellInfo))
                {
                    DEBUG_LOG("Charmed creature attempt to cast spell %d, but target (guid %u) is not valid",m_spellInfo->Id,_target->GetObjectGuid().GetRawValue());
                    return SPELL_FAILED_BAD_TARGETS;
                }

                if (m_caster->GetObjectGuid() == _target->GetObjectGuid() && dualEffect && !IsPositiveSpell(m_spellInfo->Id))
                {
                    DEBUG_LOG("Charmed creature %u attempt to cast negative spell %d on self",_target->GetObjectGuid().GetRawValue(),m_spellInfo->Id);
//                    return SPELL_FAILED_BAD_TARGETS;
                }
            }
        }
                                                            //cooldown
        if(((Creature*)m_caster)->HasSpellCooldown(m_spellInfo->Id))
            return SPELL_FAILED_NOT_READY;
    }

    return CheckCast(true);
}

SpellCastResult Spell::CheckCasterAuras() const
{
    // Flag drop spells totally immuned to caster auras
    // FIXME: find more nice check for all totally immuned spells
    // AttributesEx3 & 0x10000000?
    if (m_spellInfo->Id == 23336 ||                         // Alliance Flag Drop
        m_spellInfo->Id == 23334 ||                         // Horde Flag Drop
        m_spellInfo->Id == 34991)                           // Summon Netherstorm Flag
        return SPELL_CAST_OK;

    uint8 school_immune = 0;
    uint32 mechanic_immune = 0;
    uint32 dispel_immune = 0;

    // Check if the spell grants school or mechanic immunity.
    // We use bitmasks so the loop is done only once and not on every aura check below.
    if ( m_spellInfo->AttributesEx & SPELL_ATTR_EX_DISPEL_AURAS_ON_IMMUNITY )
    {
        for(int i = 0; i < MAX_EFFECT_INDEX; ++i)
        {
            if (m_spellInfo->EffectApplyAuraName[i] == SPELL_AURA_SCHOOL_IMMUNITY)
                school_immune |= uint32(m_spellInfo->EffectMiscValue[i]);
            else if (m_spellInfo->EffectApplyAuraName[i] == SPELL_AURA_MECHANIC_IMMUNITY)
                mechanic_immune |= 1 << uint32(m_spellInfo->EffectMiscValue[i]-1);
            else if (m_spellInfo->EffectApplyAuraName[i] == SPELL_AURA_MECHANIC_IMMUNITY_MASK)
                mechanic_immune |= uint32(m_spellInfo->EffectMiscValue[i]);
            else if (m_spellInfo->EffectApplyAuraName[i] == SPELL_AURA_DISPEL_IMMUNITY)
                dispel_immune |= GetDispellMask(DispelType(m_spellInfo->EffectMiscValue[i]));
        }
        // immune movement impairment and loss of control
        if (m_spellInfo->Id == 42292)                       // PvP Trinket
            mechanic_immune = IMMUNE_TO_MOVEMENT_IMPAIRMENT_AND_LOSS_CONTROL_MASK;
    }

    // Check whether the cast should be prevented by any state you might have.
    SpellCastResult prevented_reason = SPELL_CAST_OK;
    // Have to check if there is a stun aura. Otherwise will have problems with ghost aura apply while logging out
    uint32 unitflag = m_caster->GetUInt32Value(UNIT_FIELD_FLAGS);     // Get unit state
    if (unitflag & UNIT_FLAG_STUNNED)
    {
        // spell is usable while stunned, check if caster has only mechanic stun auras, another stun types must prevent cast spell
        if (m_spellInfo->AttributesEx5 & SPELL_ATTR_EX5_USABLE_WHILE_STUNNED)
        {
            bool is_stun_mechanic = true;
            Unit::AuraList const& stunAuras = m_caster->GetAurasByType(SPELL_AURA_MOD_STUN);
            for (Unit::AuraList::const_iterator itr = stunAuras.begin(); itr != stunAuras.end(); ++itr)
                if (!(*itr)->HasMechanic(MECHANIC_STUN))
                {
                    is_stun_mechanic = false;
                    break;
                }
            if (!is_stun_mechanic)
                prevented_reason = SPELL_FAILED_STUNNED;
        }
        else
            prevented_reason = SPELL_FAILED_STUNNED;
    }
    else if (unitflag & UNIT_FLAG_CONFUSED && !(m_spellInfo->AttributesEx5 & SPELL_ATTR_EX5_USABLE_WHILE_CONFUSED))
        prevented_reason = SPELL_FAILED_CONFUSED;
    else if (unitflag & UNIT_FLAG_FLEEING && !(m_spellInfo->AttributesEx5 & SPELL_ATTR_EX5_USABLE_WHILE_FEARED))
        prevented_reason = SPELL_FAILED_FLEEING;
    else if (unitflag & UNIT_FLAG_SILENCED && m_spellInfo->PreventionType == SPELL_PREVENTION_TYPE_SILENCE)
        prevented_reason = SPELL_FAILED_SILENCED;
    else if (unitflag & UNIT_FLAG_PACIFIED && m_spellInfo->PreventionType == SPELL_PREVENTION_TYPE_PACIFY)
        prevented_reason = SPELL_FAILED_PACIFIED;
    else if(m_caster->HasAuraType(SPELL_AURA_ALLOW_ONLY_ABILITY))
    {
        Unit::AuraList const& casingLimit = m_caster->GetAurasByType(SPELL_AURA_ALLOW_ONLY_ABILITY);
        for(Unit::AuraList::const_iterator itr = casingLimit.begin(); itr != casingLimit.end(); ++itr)
        {
            if(!(*itr)->isAffectedOnSpell(m_spellInfo))
            {
                prevented_reason = SPELL_FAILED_CASTER_AURASTATE;
                break;
            }
        }
    }

    // Attr must make flag drop spell totally immune from all effects
    if (prevented_reason != SPELL_CAST_OK)
    {
        if (school_immune || mechanic_immune || dispel_immune)
        {
            //Checking auras is needed now, because you are prevented by some state but the spell grants immunity.
            Unit::SpellAuraHolderMap const& auras = m_caster->GetSpellAuraHolderMap();
            for(Unit::SpellAuraHolderMap::const_iterator itr = auras.begin(); itr != auras.end(); ++itr)
            {
                SpellAuraHolder *holder = itr->second;
                SpellEntry const * pEntry = holder->GetSpellProto();

                if ((GetSpellSchoolMask(pEntry) & school_immune) && !(pEntry->AttributesEx & SPELL_ATTR_EX_UNAFFECTED_BY_SCHOOL_IMMUNE))
                    continue;
                if ((1<<(pEntry->Dispel)) & dispel_immune)
                    continue;

                for (int32 i = 0; i < MAX_EFFECT_INDEX; ++i)
                {
                    Aura *aura = holder->GetAuraByEffectIndex(SpellEffectIndex(i));
                    if (!aura)
                        continue;

                    if (GetSpellMechanicMask(pEntry, 1 << i) & mechanic_immune)
                        continue;
                    // Make a second check for spell failed so the right SPELL_FAILED message is returned.
                    // That is needed when your casting is prevented by multiple states and you are only immune to some of them.
                    switch(aura->GetModifier()->m_auraname)
                    {
                        case SPELL_AURA_MOD_STUN:
                            if (!(m_spellInfo->AttributesEx5 & SPELL_ATTR_EX5_USABLE_WHILE_STUNNED) || !aura->HasMechanic(MECHANIC_STUN))
                                return SPELL_FAILED_STUNNED;
                            break;
                        case SPELL_AURA_MOD_CONFUSE:
                            if (!(m_spellInfo->AttributesEx5 & SPELL_ATTR_EX5_USABLE_WHILE_CONFUSED))
                                return SPELL_FAILED_CONFUSED;
                            break;
                        case SPELL_AURA_MOD_FEAR:
                            if (!(m_spellInfo->AttributesEx5 & SPELL_ATTR_EX5_USABLE_WHILE_FEARED))
                                return SPELL_FAILED_FLEEING;
                            break;
                        case SPELL_AURA_MOD_SILENCE:
                        case SPELL_AURA_MOD_PACIFY:
                        case SPELL_AURA_MOD_PACIFY_SILENCE:
                            if( m_spellInfo->PreventionType == SPELL_PREVENTION_TYPE_PACIFY)
                                return SPELL_FAILED_PACIFIED;
                            else if ( m_spellInfo->PreventionType == SPELL_PREVENTION_TYPE_SILENCE)
                                return SPELL_FAILED_SILENCED;
                            break;
                        default: break;
                    }
                }
            }
        }
        // You are prevented from casting and the spell casted does not grant immunity. Return a failed error.
        else
            return prevented_reason;
    }
    return SPELL_CAST_OK;
}

bool Spell::CanAutoCast(Unit* target)
{
    ObjectGuid targetguid = target->GetObjectGuid();

    for(int j = 0; j < MAX_EFFECT_INDEX; ++j)
    {
        if(m_spellInfo->Effect[j] == SPELL_EFFECT_APPLY_AURA)
        {
            if( m_spellInfo->StackAmount <= 1)
            {
                if( target->HasAura(m_spellInfo->Id, SpellEffectIndex(j)) )
                    return false;
            }
            else
            {
                if(Aura* aura = target->GetAura(m_spellInfo->Id, SpellEffectIndex(j)))
                    if(aura->GetStackAmount() >= m_spellInfo->StackAmount)
                        return false;
            }
        }
        else if ( IsAreaAuraEffect( m_spellInfo->Effect[j] ))
        {
                if( target->HasAura(m_spellInfo->Id, SpellEffectIndex(j)) )
                    return false;
        }
    }

    SpellCastResult result = CheckPetCast(target);

    if(result == SPELL_CAST_OK || result == SPELL_FAILED_UNIT_NOT_INFRONT)
    {
        FillTargetMap();
        //check if among target units, our WANTED target is as well (->only self cast spells return false)
        for(TargetList::const_iterator ihit = m_UniqueTargetInfo.begin(); ihit != m_UniqueTargetInfo.end(); ++ihit)
            if (ihit->targetGUID == targetguid)
                return true;
    }
    return false;                                           //target invalid
}

SpellCastResult Spell::CheckRange(bool strict)
{
    Unit *target = m_targets.getUnitTarget();
    GameObject *pGoTarget = m_targets.getGOTarget();

    // special range cases
    switch(m_spellInfo->rangeIndex)
    {
        // self cast doesn't need range checking -- also for Starshards fix
        case SPELL_RANGE_IDX_SELF_ONLY:
            return SPELL_CAST_OK;
        // combat range spells are treated differently
        case SPELL_RANGE_IDX_COMBAT:
        {
            if (target)
            {
                if (target == m_caster)
                    return SPELL_CAST_OK;

                float range_mod = strict ? 0.0f : 5.0f;
                float base = ATTACK_DISTANCE;
                if (Player* modOwner = m_caster->GetSpellModOwner())
                    range_mod += modOwner->ApplySpellMod(m_spellInfo->Id, SPELLMOD_RANGE, base, this);

                // with additional 5 dist for non stricted case (some melee spells have delay in apply
                return m_caster->CanReachWithMeleeAttack(target, range_mod) ? SPELL_CAST_OK : SPELL_FAILED_OUT_OF_RANGE;
            }
            break;                                          // let continue in generic way for no target
        }
    }

    //add radius of caster and ~5 yds "give" for non stricred (landing) check
    float range_mod = strict ? 1.25f : 6.25;

    SpellRangeEntry const* srange = sSpellRangeStore.LookupEntry(m_spellInfo->rangeIndex);
    bool friendly = target ? target->IsFriendlyTo(m_caster) : false;
    float max_range = GetSpellMaxRange(srange, friendly) + range_mod;
    float min_range = GetSpellMinRange(srange, friendly);

    if(Player* modOwner = m_caster->GetSpellModOwner())
        modOwner->ApplySpellMod(m_spellInfo->Id, SPELLMOD_RANGE, max_range, this);

    if(target && target != m_caster)
    {
        // distance from target in checks
        float dist = m_caster->GetCombatDistance(target);

        if(dist > max_range)
            return SPELL_FAILED_OUT_OF_RANGE;
        if(min_range && dist < min_range)
            return SPELL_FAILED_TOO_CLOSE;
        if( m_caster->GetTypeId() == TYPEID_PLAYER &&
            (m_spellInfo->FacingCasterFlags & SPELL_FACING_FLAG_INFRONT) && !m_caster->HasInArc( M_PI_F, target ) )
            return SPELL_FAILED_UNIT_NOT_INFRONT;
    }

    if (pGoTarget)
    {
        // distance from target in checks
        float dist = m_caster->GetDistance(pGoTarget);

        if(dist > max_range)
            return SPELL_FAILED_OUT_OF_RANGE;
        if(min_range && dist < min_range)
            return SPELL_FAILED_TOO_CLOSE;
        if( m_caster->GetTypeId() == TYPEID_PLAYER &&
            (m_spellInfo->FacingCasterFlags & SPELL_FACING_FLAG_INFRONT) && !m_caster->HasInArc( M_PI_F, pGoTarget ) )
            return SPELL_FAILED_NOT_INFRONT;
    }

    // TODO verify that such spells really use bounding radius
    if(m_targets.m_targetMask == TARGET_FLAG_DEST_LOCATION && m_targets.m_destX != 0 && m_targets.m_destY != 0 && m_targets.m_destZ != 0)
    {
        if(!m_caster->IsWithinDist3d(m_targets.m_destX, m_targets.m_destY, m_targets.m_destZ, max_range))
            return SPELL_FAILED_OUT_OF_RANGE;
        if(min_range && m_caster->IsWithinDist3d(m_targets.m_destX, m_targets.m_destY, m_targets.m_destZ, min_range))
            return SPELL_FAILED_TOO_CLOSE;
    }

    return SPELL_CAST_OK;
}

uint32 Spell::CalculatePowerCost(SpellEntry const* spellInfo, Unit* caster, Spell const* spell, Item* castItem)
{
    // item cast not used power
    if (castItem)
        return 0;

    // Spell drain all exist power on cast (Only paladin lay of Hands)
    if (spellInfo->AttributesEx & SPELL_ATTR_EX_DRAIN_ALL_POWER)
    {
        // If power type - health drain all
        if (spellInfo->powerType == POWER_HEALTH)
            return caster->GetHealth();
        // Else drain all power
        if (spellInfo->powerType < MAX_POWERS)
            return caster->GetPower(Powers(spellInfo->powerType));
        sLog.outError("Spell::CalculateManaCost: Unknown power type '%d' in spell %d", spellInfo->powerType, spellInfo->Id);
        return 0;
    }

    // Base powerCost
    int32 powerCost = spellInfo->manaCost;
    // PCT cost from total amount
    if (spellInfo->ManaCostPercentage)
    {
        switch (spellInfo->powerType)
        {
            // health as power used
            case POWER_HEALTH:
                powerCost += spellInfo->ManaCostPercentage * caster->GetCreateHealth() / 100;
                break;
            case POWER_MANA:
                powerCost += spellInfo->ManaCostPercentage * caster->GetCreateMana() / 100;
                break;
            case POWER_RAGE:
            case POWER_FOCUS:
            case POWER_ENERGY:
            case POWER_HAPPINESS:
                powerCost += spellInfo->ManaCostPercentage * caster->GetMaxPower(Powers(spellInfo->powerType)) / 100;
                break;
            case POWER_RUNE:
            case POWER_RUNIC_POWER:
                DEBUG_LOG("Spell::CalculateManaCost: Not implemented yet!");
                break;
            default:
                sLog.outError("Spell::CalculateManaCost: Unknown power type '%d' in spell %d", spellInfo->powerType, spellInfo->Id);
                return 0;
        }
    }
    SpellSchools school = GetFirstSchoolInMask(spell ? spell->m_spellSchoolMask : GetSpellSchoolMask(spellInfo));
    // Flat mod from caster auras by spell school
    powerCost += caster->GetInt32Value(UNIT_FIELD_POWER_COST_MODIFIER + school);
    // Shiv - costs 20 + weaponSpeed*10 energy (apply only to non-triggered spell with energy cost)
    if (spellInfo->AttributesEx4 & SPELL_ATTR_EX4_SPELL_VS_EXTEND_COST)
        powerCost += caster->GetAttackTime(OFF_ATTACK) / 100;
    // Apply cost mod by spell
    if (spell)
        if (Player* modOwner = caster->GetSpellModOwner())
            modOwner->ApplySpellMod(spellInfo->Id, SPELLMOD_COST, powerCost, spell);

    if (spellInfo->Attributes & SPELL_ATTR_LEVEL_DAMAGE_CALCULATION)
        powerCost = int32(powerCost/ (1.117f * spellInfo->spellLevel / caster->getLevel() -0.1327f));

    // PCT mod from user auras by school
    powerCost = int32(powerCost * (1.0f + caster->GetFloatValue(UNIT_FIELD_POWER_COST_MULTIPLIER + school)));
    if (powerCost < 0)
        powerCost = 0;
    return powerCost;
}

SpellCastResult Spell::CheckPower()
{
    // item cast not used power
    if(m_CastItem)
        return SPELL_CAST_OK;

    // Do precise power regen on spell cast
    if (m_powerCost > 0 && m_caster->GetTypeId() == TYPEID_PLAYER)
    {
        Player* playerCaster = (Player*)m_caster;
        uint32 diff = REGEN_TIME_FULL - m_caster->GetRegenTimer();
        if (diff >= REGEN_TIME_PRECISE)
            playerCaster->RegenerateAll(diff);
    }

    // health as power used - need check health amount
    if (m_spellInfo->powerType == POWER_HEALTH)
    {
        if (m_caster->GetHealth() <= m_powerCost)
            return SPELL_FAILED_CASTER_AURASTATE;
        return SPELL_CAST_OK;
    }
    // Check valid power type
    if (m_spellInfo->powerType >= MAX_POWERS)
    {
        sLog.outError("Spell::CheckMana: Unknown power type '%d'", m_spellInfo->powerType);
        return SPELL_FAILED_UNKNOWN;
    }

    //check rune cost only if a spell has PowerType == POWER_RUNE
    if (m_spellInfo->powerType == POWER_RUNE)
    {
        SpellCastResult failReason = CheckOrTakeRunePower(false);
        if (failReason != SPELL_CAST_OK)
            return failReason;
    }

    // Check power amount
    Powers powerType = Powers(m_spellInfo->powerType);
    if (m_caster->GetPower(powerType) < m_powerCost)
        return SPELL_FAILED_NO_POWER;

    return SPELL_CAST_OK;
}

bool Spell::IgnoreItemRequirements() const
{
    /// Check if it's an enchant scroll. These have no required reagents even though their spell does.
    if (m_CastItem && (m_CastItem->GetProto()->Flags & ITEM_FLAG_ENCHANT_SCROLL))
        return true;

    if (m_IsTriggeredSpell)
    {
        /// Not own traded item (in trader trade slot) req. reagents including triggered spell case
        if (Item* targetItem = m_targets.getItemTarget())
            if (targetItem->GetOwnerGuid() != m_caster->GetObjectGuid())
                return false;

        /// Some triggered spells have same reagents that have master spell
        /// expected in test: master spell have reagents in first slot then triggered don't must use own
        if (m_triggeredBySpellInfo && !m_triggeredBySpellInfo->Reagent[0])
            return false;

        return true;
    }

    return false;
}

SpellCastResult Spell::CheckItems()
{
    if (m_caster->GetTypeId() != TYPEID_PLAYER)
        return SPELL_CAST_OK;

    Player* p_caster = (Player*)m_caster;
    bool isScrollItem = false;
    bool isVellumTarget = false;

    // cast item checks
    if(m_CastItem)
    {
        if (m_CastItem->IsInTrade())
            return SPELL_FAILED_ITEM_NOT_FOUND;

        uint32 itemid = m_CastItem->GetEntry();
        if( !p_caster->HasItemCount(itemid, 1) )
            return SPELL_FAILED_ITEM_NOT_FOUND;

        ItemPrototype const *proto = m_CastItem->GetProto();
        if(!proto)
            return SPELL_FAILED_ITEM_NOT_FOUND;

        if (proto->Flags & ITEM_FLAG_ENCHANT_SCROLL)
            isScrollItem = true;

        for (int i = 0; i < 5; ++i)
            if (proto->Spells[i].SpellCharges)
                if(m_CastItem->GetSpellCharges(i) == 0)
                    return SPELL_FAILED_NO_CHARGES_REMAIN;

        // consumable cast item checks
        if (proto->Class == ITEM_CLASS_CONSUMABLE && m_targets.getUnitTarget())
        {
            // such items should only fail if there is no suitable effect at all - see Rejuvenation Potions for example
            SpellCastResult failReason = SPELL_CAST_OK;
            for (int i = 0; i < MAX_EFFECT_INDEX; ++i)
            {
                // skip check, pet not required like checks, and for TARGET_PET m_targets.getUnitTarget() is not the real target but the caster
                if (m_spellInfo->EffectImplicitTargetA[i] == TARGET_PET)
                    continue;

                if (m_spellInfo->Effect[i] == SPELL_EFFECT_HEAL)
                {
                    if (m_targets.getUnitTarget()->GetHealth() == m_targets.getUnitTarget()->GetMaxHealth())
                    {
                        failReason = SPELL_FAILED_ALREADY_AT_FULL_HEALTH;
                        continue;
                    }
                    else
                    {
                        failReason = SPELL_CAST_OK;
                        break;
                    }
                }

                // Mana Potion, Rage Potion, Thistle Tea(Rogue), ...
                if (m_spellInfo->Effect[i] == SPELL_EFFECT_ENERGIZE)
                {
                    if(m_spellInfo->EffectMiscValue[i] < 0 || m_spellInfo->EffectMiscValue[i] >= MAX_POWERS)
                    {
                        failReason = SPELL_FAILED_ALREADY_AT_FULL_POWER;
                        continue;
                    }

                    Powers power = Powers(m_spellInfo->EffectMiscValue[i]);
                    if (m_targets.getUnitTarget()->GetPower(power) == m_targets.getUnitTarget()->GetMaxPower(power))
                    {
                        failReason = SPELL_FAILED_ALREADY_AT_FULL_POWER;
                        continue;
                    }
                    else
                    {
                        failReason = SPELL_CAST_OK;
                        break;
                    }
                }
            }
            if (failReason != SPELL_CAST_OK)
                return failReason;
        }
    }

    // check target item (for triggered case not report error)
    if(m_targets.getItemTargetGUID())
    {
        if(m_caster->GetTypeId() != TYPEID_PLAYER)
            return m_IsTriggeredSpell && !(m_targets.m_targetMask & TARGET_FLAG_TRADE_ITEM)
                ? SPELL_FAILED_DONT_REPORT : SPELL_FAILED_BAD_TARGETS;

        if(!m_targets.getItemTarget())
            return m_IsTriggeredSpell  && !(m_targets.m_targetMask & TARGET_FLAG_TRADE_ITEM)
                ? SPELL_FAILED_DONT_REPORT : SPELL_FAILED_ITEM_GONE;

        isVellumTarget = m_targets.getItemTarget()->GetProto()->IsVellum();
        if(!m_targets.getItemTarget()->IsFitToSpellRequirements(m_spellInfo))
            return m_IsTriggeredSpell  && !(m_targets.m_targetMask & TARGET_FLAG_TRADE_ITEM)
                ? SPELL_FAILED_DONT_REPORT : SPELL_FAILED_EQUIPPED_ITEM_CLASS;

        // Do not enchant vellum with scroll
        if (isVellumTarget && isScrollItem)
            return m_IsTriggeredSpell  && !(m_targets.m_targetMask & TARGET_FLAG_TRADE_ITEM)
                ? SPELL_FAILED_DONT_REPORT : SPELL_FAILED_BAD_TARGETS;
    }
    // if not item target then required item must be equipped (for triggered case not report error)
    else
    {
        if(m_caster->GetTypeId() == TYPEID_PLAYER && !((Player*)m_caster)->HasItemFitToSpellReqirements(m_spellInfo))
            return m_IsTriggeredSpell ? SPELL_FAILED_DONT_REPORT : SPELL_FAILED_EQUIPPED_ITEM_CLASS;
    }

    // check spell focus object
    if(m_spellInfo->RequiresSpellFocus)
    {
        GameObject* ok = NULL;
        MaNGOS::GameObjectFocusCheck go_check(m_caster,m_spellInfo->RequiresSpellFocus);
        MaNGOS::GameObjectSearcher<MaNGOS::GameObjectFocusCheck> checker(ok, go_check);
        Cell::VisitGridObjects(m_caster, checker, m_caster->GetMap()->GetVisibilityDistance());

        if(!ok)
            return SPELL_FAILED_REQUIRES_SPELL_FOCUS;

        focusObject = ok;                                   // game object found in range
    }

    // check reagents (ignore triggered spells with reagents processed by original spell) and special reagent ignore case.
    if (!IgnoreItemRequirements())
    {
        if (!p_caster->CanNoReagentCast(m_spellInfo))
        {
            for(uint32 i = 0; i < MAX_SPELL_REAGENTS; ++i)
            {
                if(m_spellInfo->Reagent[i] <= 0)
                    continue;

                uint32 itemid    = m_spellInfo->Reagent[i];
                uint32 itemcount = m_spellInfo->ReagentCount[i];

                // if CastItem is also spell reagent
                if (m_CastItem && m_CastItem->GetEntry() == itemid)
                {
                    ItemPrototype const *proto = m_CastItem->GetProto();
                    if (!proto)
                        return SPELL_FAILED_REAGENTS;
                    for(int s = 0; s < MAX_ITEM_PROTO_SPELLS; ++s)
                    {
                        // CastItem will be used up and does not count as reagent
                        int32 charges = m_CastItem->GetSpellCharges(s);
                        if (proto->Spells[s].SpellCharges < 0 && !(proto->ExtraFlags & ITEM_EXTRA_NON_CONSUMABLE) && abs(charges) < 2)
                        {
                            ++itemcount;
                            break;
                        }
                    }
                }

                if (!p_caster->HasItemCount(itemid, itemcount))
                    return SPELL_FAILED_REAGENTS;
            }
        }

        // check totem-item requirements (items presence in inventory)
        uint32 totems = MAX_SPELL_TOTEMS;
        for(int i = 0; i < MAX_SPELL_TOTEMS ; ++i)
        {
            if (m_spellInfo->Totem[i] != 0)
            {
                if (p_caster->HasItemCount(m_spellInfo->Totem[i], 1))
                {
                    totems -= 1;
                    continue;
                }
            }
            else
                totems -= 1;
        }

        if (totems != 0)
            return SPELL_FAILED_TOTEMS;

        // Check items for TotemCategory  (items presence in inventory)
        uint32 TotemCategory = MAX_SPELL_TOTEM_CATEGORIES;
        for(int i= 0; i < MAX_SPELL_TOTEM_CATEGORIES; ++i)
        {
            if (m_spellInfo->TotemCategory[i] != 0)
            {
                if (p_caster->HasItemTotemCategory(m_spellInfo->TotemCategory[i]))
                {
                    TotemCategory -= 1;
                    continue;
                }
            }
            else
                TotemCategory -= 1;
        }

        if (TotemCategory != 0)
            return SPELL_FAILED_TOTEM_CATEGORY;
    }

    // special checks for spell effects
    for(int i = 0; i < MAX_EFFECT_INDEX; ++i)
    {
        switch (m_spellInfo->Effect[i])
        {
            case SPELL_EFFECT_CREATE_ITEM:
            {
                if (!m_IsTriggeredSpell && m_spellInfo->EffectItemType[i])
                {
                    // Conjure Mana Gem (skip same or low level ranks for later recharge)
                    if (i == EFFECT_INDEX_0 && m_spellInfo->Effect[EFFECT_INDEX_1] == SPELL_EFFECT_DUMMY)
                    {
                        if (ItemPrototype const* itemProto = ObjectMgr::GetItemPrototype(m_spellInfo->EffectItemType[i]))
                        {
                            if (Item* item = p_caster->GetItemByLimitedCategory(itemProto->ItemLimitCategory))
                            {
                                if (item->GetProto()->ItemLevel <= itemProto->ItemLevel)
                                {
                                    if (item->HasMaxCharges())
                                        return SPELL_FAILED_ITEM_AT_MAX_CHARGES;

                                    // will recharge in next effect
                                    continue;
                                }
                            }
                        }
                    }

                    ItemPosCountVec dest;
                    InventoryResult msg = p_caster->CanStoreNewItem(NULL_BAG, NULL_SLOT, dest, m_spellInfo->EffectItemType[i], 1 );
                    if (msg != EQUIP_ERR_OK )
                    {
                        p_caster->SendEquipError( msg, NULL, NULL, m_spellInfo->EffectItemType[i] );
                        return SPELL_FAILED_DONT_REPORT;
                    }
                }
                break;
            }
            case SPELL_EFFECT_RESTORE_ITEM_CHARGES:
            {
                if (Item* item = p_caster->GetItemByEntry(m_spellInfo->EffectItemType[i]))
                    if (item->HasMaxCharges())
                        return SPELL_FAILED_ITEM_AT_MAX_CHARGES;

                break;
            }
            case SPELL_EFFECT_ENCHANT_ITEM:
            case SPELL_EFFECT_ENCHANT_ITEM_PRISMATIC:
            {
                Item* targetItem = m_targets.getItemTarget();
                if(!targetItem)
                    return SPELL_FAILED_ITEM_NOT_FOUND;

                if( targetItem->GetProto()->ItemLevel < m_spellInfo->baseLevel )
                    return SPELL_FAILED_LOWLEVEL;
                // Check if we can store a new scroll, enchanting vellum has implicit SPELL_EFFECT_CREATE_ITEM
                if (isVellumTarget && m_spellInfo->EffectItemType[i])
                {
                    ItemPosCountVec dest;
                    InventoryResult msg = p_caster->CanStoreNewItem( NULL_BAG, NULL_SLOT, dest, m_spellInfo->EffectItemType[i], 1 );
                    if (msg != EQUIP_ERR_OK)
                    {
                        p_caster->SendEquipError( msg, NULL, NULL );
                        return SPELL_FAILED_DONT_REPORT;
                    }
                }
                // Not allow enchant in trade slot for some enchant type
                if( targetItem->GetOwner() != m_caster )
                {
                    uint32 enchant_id = m_spellInfo->EffectMiscValue[i];
                    SpellItemEnchantmentEntry const *pEnchant = sSpellItemEnchantmentStore.LookupEntry(enchant_id);
                    if(!pEnchant)
                        return SPELL_FAILED_ERROR;
                    if (pEnchant->slot & ENCHANTMENT_CAN_SOULBOUND)
                        return SPELL_FAILED_NOT_TRADEABLE;
                    // cannot replace vellum with scroll in trade slot
                    if (isVellumTarget)
                        return SPELL_FAILED_ITEM_ENCHANT_TRADE_WINDOW;
                }
                break;
            }
            case SPELL_EFFECT_ENCHANT_ITEM_TEMPORARY:
            {
                Item *item = m_targets.getItemTarget();
                if(!item)
                    return SPELL_FAILED_ITEM_NOT_FOUND;
                // Not allow enchant in trade slot for some enchant type
                if( item->GetOwner() != m_caster )
                {
                    uint32 enchant_id = m_spellInfo->EffectMiscValue[i];
                    SpellItemEnchantmentEntry const *pEnchant = sSpellItemEnchantmentStore.LookupEntry(enchant_id);
                    if(!pEnchant)
                        return SPELL_FAILED_ERROR;
                    if (pEnchant->slot & ENCHANTMENT_CAN_SOULBOUND)
                        return SPELL_FAILED_NOT_TRADEABLE;
                }
                break;
            }
            case SPELL_EFFECT_ENCHANT_HELD_ITEM:
                // check item existence in effect code (not output errors at offhand hold item effect to main hand for example
                break;
            case SPELL_EFFECT_DISENCHANT:
            {
                if(!m_targets.getItemTarget())
                    return SPELL_FAILED_CANT_BE_DISENCHANTED;

                // prevent disenchanting in trade slot
                if( m_targets.getItemTarget()->GetOwnerGuid() != m_caster->GetObjectGuid() )
                    return SPELL_FAILED_CANT_BE_DISENCHANTED;

                ItemPrototype const* itemProto = m_targets.getItemTarget()->GetProto();
                if(!itemProto)
                    return SPELL_FAILED_CANT_BE_DISENCHANTED;

                // must have disenchant loot (other static req. checked at item prototype loading)
                if (!itemProto->DisenchantID)
                    return SPELL_FAILED_CANT_BE_DISENCHANTED;

                // 2.0.x addon: Check player enchanting level against the item disenchanting requirements
                int32 item_disenchantskilllevel = itemProto->RequiredDisenchantSkill;
                if (item_disenchantskilllevel > int32(p_caster->GetSkillValue(SKILL_ENCHANTING)))
                    return SPELL_FAILED_LOW_CASTLEVEL;
                break;
            }
            case SPELL_EFFECT_PROSPECTING:
            {
                if(!m_targets.getItemTarget())
                    return SPELL_FAILED_CANT_BE_PROSPECTED;
                // ensure item is a prospectable ore
                if (!(m_targets.getItemTarget()->GetProto()->Flags & ITEM_FLAG_PROSPECTABLE))
                    return SPELL_FAILED_CANT_BE_PROSPECTED;
                // prevent prospecting in trade slot
                if (m_targets.getItemTarget()->GetOwnerGuid() != m_caster->GetObjectGuid())
                    return SPELL_FAILED_CANT_BE_PROSPECTED;
                // Check for enough skill in jewelcrafting
                uint32 item_prospectingskilllevel = m_targets.getItemTarget()->GetProto()->RequiredSkillRank;
                if (item_prospectingskilllevel >p_caster->GetSkillValue(SKILL_JEWELCRAFTING))
                    return SPELL_FAILED_LOW_CASTLEVEL;
                // make sure the player has the required ores in inventory
                if (int32(m_targets.getItemTarget()->GetCount()) < CalculateDamage(SpellEffectIndex(i), m_caster))
                    return SPELL_FAILED_NEED_MORE_ITEMS;

                if (!LootTemplates_Prospecting.HaveLootFor(m_targets.getItemTargetEntry()))
                    return SPELL_FAILED_CANT_BE_PROSPECTED;

                break;
            }
            case SPELL_EFFECT_MILLING:
            {
                if(!m_targets.getItemTarget())
                    return SPELL_FAILED_CANT_BE_MILLED;
                // ensure item is a millable herb
                if (!(m_targets.getItemTarget()->GetProto()->Flags & ITEM_FLAG_MILLABLE))
                    return SPELL_FAILED_CANT_BE_MILLED;
                // prevent milling in trade slot
                if (m_targets.getItemTarget()->GetOwnerGuid() != m_caster->GetObjectGuid())
                    return SPELL_FAILED_CANT_BE_MILLED;
                // Check for enough skill in inscription
                uint32 item_millingskilllevel = m_targets.getItemTarget()->GetProto()->RequiredSkillRank;
                if (item_millingskilllevel >p_caster->GetSkillValue(SKILL_INSCRIPTION))
                    return SPELL_FAILED_LOW_CASTLEVEL;
                // make sure the player has the required herbs in inventory
                if (int32(m_targets.getItemTarget()->GetCount()) < CalculateDamage(SpellEffectIndex(i), m_caster))
                    return SPELL_FAILED_NEED_MORE_ITEMS;

                if(!LootTemplates_Milling.HaveLootFor(m_targets.getItemTargetEntry()))
                    return SPELL_FAILED_CANT_BE_MILLED;

                break;
            }
            case SPELL_EFFECT_WEAPON_DAMAGE:
            case SPELL_EFFECT_WEAPON_DAMAGE_NOSCHOOL:
            {
                if(m_caster->GetTypeId() != TYPEID_PLAYER) return SPELL_FAILED_TARGET_NOT_PLAYER;
                if( m_attackType != RANGED_ATTACK )
                    break;
                Item *pItem = ((Player*)m_caster)->GetWeaponForAttack(m_attackType,true,false);
                if (!pItem)
                    return SPELL_FAILED_EQUIPPED_ITEM;

                switch(pItem->GetProto()->SubClass)
                {
                    case ITEM_SUBCLASS_WEAPON_THROWN:
                    {
                        uint32 ammo = pItem->GetEntry();
                        if( !((Player*)m_caster)->HasItemCount( ammo, 1 ) )
                            return SPELL_FAILED_NO_AMMO;
                    };  break;
                    case ITEM_SUBCLASS_WEAPON_GUN:
                    case ITEM_SUBCLASS_WEAPON_BOW:
                    case ITEM_SUBCLASS_WEAPON_CROSSBOW:
                    {
                        uint32 ammo = ((Player*)m_caster)->GetUInt32Value(PLAYER_AMMO_ID);
                        if(!ammo)
                        {
                            // Requires No Ammo
                            if(m_caster->GetDummyAura(46699))
                                break;                      // skip other checks

                            return SPELL_FAILED_NO_AMMO;
                        }

                        ItemPrototype const *ammoProto = ObjectMgr::GetItemPrototype( ammo );
                        if(!ammoProto)
                            return SPELL_FAILED_NO_AMMO;

                        if(ammoProto->Class != ITEM_CLASS_PROJECTILE)
                            return SPELL_FAILED_NO_AMMO;

                        // check ammo ws. weapon compatibility
                        switch(pItem->GetProto()->SubClass)
                        {
                            case ITEM_SUBCLASS_WEAPON_BOW:
                            case ITEM_SUBCLASS_WEAPON_CROSSBOW:
                                if(ammoProto->SubClass != ITEM_SUBCLASS_ARROW)
                                    return SPELL_FAILED_NO_AMMO;
                                break;
                            case ITEM_SUBCLASS_WEAPON_GUN:
                                if(ammoProto->SubClass != ITEM_SUBCLASS_BULLET)
                                    return SPELL_FAILED_NO_AMMO;
                                break;
                            default:
                                return SPELL_FAILED_NO_AMMO;
                        }

                        if( !((Player*)m_caster)->HasItemCount( ammo, 1 ) )
                            return SPELL_FAILED_NO_AMMO;
                    };  break;
                    case ITEM_SUBCLASS_WEAPON_WAND:
                        break;
                    default:
                        break;
                }
                break;
            }
            default:break;
        }
    }

    return SPELL_CAST_OK;
}

void Spell::Delayed()
{
    if(!m_caster || m_caster->GetTypeId() != TYPEID_PLAYER)
        return;

    if (m_spellState == SPELL_STATE_DELAYED)
        return;                                             // spell is active and can't be time-backed

    if(isDelayableNoMore())                                 // Spells may only be delayed twice
        return;

    // spells not loosing casting time ( slam, dynamites, bombs.. )
    if(!(m_spellInfo->InterruptFlags & SPELL_INTERRUPT_FLAG_DAMAGE))
        return;

    // check pushback reduce
    int32 delaytime = 500;                                  // spellcasting delay is normally 500ms
    int32 delayReduce = 100;                                // must be initialized to 100 for percent modifiers
    ((Player*)m_caster)->ApplySpellMod(m_spellInfo->Id, SPELLMOD_NOT_LOSE_CASTING_TIME, delayReduce, this);
    delayReduce += m_caster->GetTotalAuraModifier(SPELL_AURA_REDUCE_PUSHBACK) - 100;
    if(delayReduce >= 100)
        return;

    delaytime = delaytime * (100 - delayReduce) / 100;

    if(int32(m_timer) + delaytime > m_casttime)
    {
        delaytime = m_casttime - m_timer;
        m_timer = m_casttime;
    }
    else
        m_timer += delaytime;

    DETAIL_FILTER_LOG(LOG_FILTER_SPELL_CAST, "Spell %u partially interrupted for (%d) ms at damage", m_spellInfo->Id, delaytime);

    WorldPacket data(SMSG_SPELL_DELAYED, 8+4);
    data << m_caster->GetPackGUID();
    data << uint32(delaytime);

    m_caster->SendMessageToSet(&data, true);
}

void Spell::DelayedChannel()
{
    if(!m_caster || m_caster->GetTypeId() != TYPEID_PLAYER || getState() != SPELL_STATE_CASTING)
        return;

    if(isDelayableNoMore())                                 // Spells may only be delayed twice
        return;

    // check pushback reduce
    int32 delaytime = GetSpellDuration(m_spellInfo) * 25 / 100;// channeling delay is normally 25% of its time per hit
    int32 delayReduce = 100;                                // must be initialized to 100 for percent modifiers
    ((Player*)m_caster)->ApplySpellMod(m_spellInfo->Id, SPELLMOD_NOT_LOSE_CASTING_TIME, delayReduce, this);
    delayReduce += m_caster->GetTotalAuraModifier(SPELL_AURA_REDUCE_PUSHBACK) - 100;
    if(delayReduce >= 100)
        return;

    delaytime = delaytime * (100 - delayReduce) / 100;

    if(int32(m_timer) < delaytime)
    {
        delaytime = m_timer;
        m_timer = 0;
    }
    else
        m_timer -= delaytime;

    DEBUG_FILTER_LOG(LOG_FILTER_SPELL_CAST, "Spell %u partially interrupted for %i ms, new duration: %u ms", m_spellInfo->Id, delaytime, m_timer);

    for(TargetList::const_iterator ihit = m_UniqueTargetInfo.begin(); ihit != m_UniqueTargetInfo.end(); ++ihit)
    {
        if ((*ihit).missCondition == SPELL_MISS_NONE)
        {
            if (Unit* unit = m_caster->GetObjectGuid() == ihit->targetGUID ? m_caster : ObjectAccessor::GetUnit(*m_caster, ihit->targetGUID))
                unit->DelaySpellAuraHolder(m_spellInfo->Id, delaytime, unit->GetGUID());
        }
    }

    for(int j = 0; j < MAX_EFFECT_INDEX; ++j)
    {
        // partially interrupt persistent area auras
        if (DynamicObject* dynObj = m_caster->GetDynObject(m_spellInfo->Id, SpellEffectIndex(j)))
            dynObj->Delay(delaytime);
    }

    SendChannelUpdate(m_timer);
}

void Spell::UpdateOriginalCasterPointer()
{
    if(m_originalCasterGUID == m_caster->GetObjectGuid())
        m_originalCaster = m_caster;
    else if (m_originalCasterGUID.IsGameObject())
    {
        GameObject* go = m_caster->IsInWorld() ? m_caster->GetMap()->GetGameObject(m_originalCasterGUID) : NULL;
        m_originalCaster = go ? go->GetOwner() : NULL;
    }
    else
    {
        Unit* unit = ObjectAccessor::GetUnit(*m_caster, m_originalCasterGUID);
        m_originalCaster = unit && unit->IsInWorld() ? unit : NULL;
    }
}

void Spell::UpdatePointers()
{
    UpdateOriginalCasterPointer();

    m_targets.Update(m_caster);
}

bool Spell::CheckTargetCreatureType(Unit* target) const
{
    uint32 spellCreatureTargetMask = m_spellInfo->TargetCreatureType;

    // Curse of Doom: not find another way to fix spell target check :/
    if (m_spellInfo->SpellFamilyName == SPELLFAMILY_WARLOCK && m_spellInfo->Category == 1179)
    {
        // not allow cast at player
        if(target->GetTypeId() == TYPEID_PLAYER)
            return false;

        spellCreatureTargetMask = 0x7FF;
    }

    // Dismiss Pet and Taming Lesson skipped
    if(m_spellInfo->Id == 2641 || m_spellInfo->Id == 23356)
        spellCreatureTargetMask =  0;

    if (spellCreatureTargetMask)
    {
        uint32 TargetCreatureType = target->GetCreatureTypeMask();

        return !TargetCreatureType || (spellCreatureTargetMask & TargetCreatureType);
    }
    return true;
}

CurrentSpellTypes Spell::GetCurrentContainer()
{
    if (IsNextMeleeSwingSpell())
        return(CURRENT_MELEE_SPELL);
    else if (IsAutoRepeat())
        return(CURRENT_AUTOREPEAT_SPELL);
    else if (IsChanneledSpell(m_spellInfo))
        return(CURRENT_CHANNELED_SPELL);
    else
        return(CURRENT_GENERIC_SPELL);
}

bool Spell::CheckTarget( Unit* target, SpellEffectIndex eff )
{
    // Check targets for creature type mask and remove not appropriate (skip explicit self target case, maybe need other explicit targets)
    if(m_spellInfo->EffectImplicitTargetA[eff] != TARGET_SELF )
    {
        if (!CheckTargetCreatureType(target))
            return false;
    }

    // Check Aura spell req (need for AoE spells)
    if(m_spellInfo->targetAuraSpell && !target->HasAura(m_spellInfo->targetAuraSpell))
        return false;
    if (m_spellInfo->excludeTargetAuraSpell && target->HasAura(m_spellInfo->excludeTargetAuraSpell))
        return false;
    if (m_spellInfo->TargetAuraStateNot && target->HasAura(m_spellInfo->TargetAuraStateNot))
        return false;

    // Check targets for not_selectable unit flag and remove
    // A player can cast spells on his pet (or other controlled unit) though in any state
    if (target != m_caster && target->GetCharmerOrOwnerGuid() != m_caster->GetObjectGuid())
    {
        // any unattackable target skipped
        if (target->HasFlag(UNIT_FIELD_FLAGS, UNIT_FLAG_NON_ATTACKABLE) && target->GetObjectGuid() != m_caster->GetCharmerOrOwnerGuid())
            return false;

        // unselectable targets skipped in all cases except TARGET_SCRIPT targeting
        // in case TARGET_SCRIPT target selected by server always and can't be cheated
        if ((!m_IsTriggeredSpell || target != m_targets.getUnitTarget()) &&
            target->HasFlag(UNIT_FIELD_FLAGS, UNIT_FLAG_NOT_SELECTABLE) &&
            m_spellInfo->EffectImplicitTargetA[eff] != TARGET_SCRIPT &&
            m_spellInfo->EffectImplicitTargetB[eff] != TARGET_SCRIPT &&
            m_spellInfo->EffectImplicitTargetA[eff] != TARGET_AREAEFFECT_INSTANT &&
            m_spellInfo->EffectImplicitTargetB[eff] != TARGET_AREAEFFECT_INSTANT &&
            m_spellInfo->EffectImplicitTargetA[eff] != TARGET_AREAEFFECT_CUSTOM &&
            m_spellInfo->EffectImplicitTargetB[eff] != TARGET_AREAEFFECT_CUSTOM )
            return false;
    }

    if (target != m_caster && m_caster->GetCharmerOrOwnerGuid() == target->GetObjectGuid())
    {
        if (m_spellInfo->EffectImplicitTargetA[eff] == TARGET_MASTER ||
            m_spellInfo->EffectImplicitTargetB[eff] == TARGET_MASTER)
            return true;
    }

    // Check player targets and remove if in GM mode or GM invisibility (for not self casting case)
    if( target != m_caster && target->GetTypeId() == TYPEID_PLAYER)
    {
        if(((Player*)target)->GetVisibility() == VISIBILITY_OFF)
            return false;

        if(((Player*)target)->isGameMaster() && !IsPositiveSpell(m_spellInfo->Id))
            return false;
    }

    // Check Sated & Exhaustion debuffs
    if (((m_spellInfo->Id == 2825) && (target->HasAura(57724))) ||
        ((m_spellInfo->Id == 32182) && (target->HasAura(57723))))
        return false;

    // Check vampiric bite
    if (m_spellInfo->Id == 70946 && target->HasAura(70867))
        return false;

    // Sindragosa frost bomb hack
    if ((m_spellInfo->Id == 69845
        || m_spellInfo->Id == 71053
        || m_spellInfo->Id == 71054
        || m_spellInfo->Id == 71055)
         && target->HasAura(70867))
        return false;

    // Check targets for LOS visibility (except spells without range limitations )
    switch(m_spellInfo->Effect[eff])
    {
        case SPELL_EFFECT_FRIEND_SUMMON:
        case SPELL_EFFECT_SUMMON_PLAYER:                    // from anywhere
            break;
        case SPELL_EFFECT_DUMMY:
            if(m_spellInfo->Id != 20577)                    // Cannibalize
                break;
            // fall through
        case SPELL_EFFECT_RESURRECT_NEW:
            // player far away, maybe his corpse near?
            if(target != m_caster && !(m_spellInfo->AttributesEx2 & SPELL_ATTR_EX2_IGNORE_LOS) && !target->IsWithinLOSInMap(m_caster))
            {
                if(!m_targets.getCorpseTargetGUID())
                    return false;

                Corpse *corpse = m_caster->GetMap()->GetCorpse(m_targets.getCorpseTargetGUID());
                if(!corpse)
                    return false;

                if(target->GetObjectGuid() != corpse->GetOwnerGuid())
                    return false;

                if(!(m_spellInfo->AttributesEx2 & SPELL_ATTR_EX2_IGNORE_LOS) && !corpse->IsWithinLOSInMap(m_caster))
                    return false;
            }

            // all ok by some way or another, skip normal check
            break;
        default:                                            // normal case
            // Get GO cast coordinates if original caster -> GO
            if (target != m_caster)
                if (WorldObject *caster = GetCastingObject())
                    if (!(m_spellInfo->AttributesEx2 & SPELL_ATTR_EX2_IGNORE_LOS) && !target->IsWithinLOSInMap(caster))
                        return false;
            break;
    }

    return true;
}

bool Spell::IsNeedSendToClient() const
{
    return m_spellInfo->SpellVisual[0] || m_spellInfo->SpellVisual[1] || IsChanneledSpell(m_spellInfo) ||
        m_spellInfo->speed > 0.0f || (!m_triggeredByAuraSpell && !m_IsTriggeredSpell);
}

bool Spell::IsTriggeredSpellWithRedundentData() const
{
    return m_triggeredByAuraSpell || m_triggeredBySpellInfo ||
        // possible not need after above check?
        m_IsTriggeredSpell && (m_spellInfo->manaCost || m_spellInfo->ManaCostPercentage);
}

bool Spell::HaveTargetsForEffect(SpellEffectIndex effect) const
{
    for(TargetList::const_iterator itr = m_UniqueTargetInfo.begin(); itr != m_UniqueTargetInfo.end(); ++itr)
        if(itr->effectMask & (1 << effect))
            return true;

    for(GOTargetList::const_iterator itr = m_UniqueGOTargetInfo.begin(); itr != m_UniqueGOTargetInfo.end(); ++itr)
        if(itr->effectMask & (1 << effect))
            return true;

    for(ItemTargetList::const_iterator itr = m_UniqueItemInfo.begin(); itr != m_UniqueItemInfo.end(); ++itr)
        if(itr->effectMask & (1 << effect))
            return true;

    return false;
}

SpellEvent::SpellEvent(Spell* spell) : BasicEvent()
{
    m_Spell = spell;
}

SpellEvent::~SpellEvent()
{
    if (m_Spell->getState() != SPELL_STATE_FINISHED)
        m_Spell->cancel();

    if (m_Spell->IsDeletable())
    {
        delete m_Spell;
    }
    else
    {
        sLog.outError("~SpellEvent: %s %u tried to delete non-deletable spell %u. Was not deleted, causes memory leak.",
            (m_Spell->GetCaster()->GetTypeId() == TYPEID_PLAYER ? "Player" : "Creature"), m_Spell->GetCaster()->GetGUIDLow(), m_Spell->m_spellInfo->Id);
    }
}

bool SpellEvent::Execute(uint64 e_time, uint32 p_time)
{
    // update spell if it is not finished
    if (m_Spell->getState() != SPELL_STATE_FINISHED)
        m_Spell->update(p_time);

    // check spell state to process
    switch (m_Spell->getState())
    {
        case SPELL_STATE_FINISHED:
        {
            // spell was finished, check deletable state
            if (m_Spell->IsDeletable())
            {
                // check, if we do have unfinished triggered spells
                return true;                                // spell is deletable, finish event
            }
            // event will be re-added automatically at the end of routine)
        } break;

        case SPELL_STATE_CASTING:
        {
            // this spell is in channeled state, process it on the next update
            // event will be re-added automatically at the end of routine)
        } break;

        case SPELL_STATE_DELAYED:
        {
            // first, check, if we have just started
            if (m_Spell->GetDelayStart() != 0)
            {
                // no, we aren't, do the typical update
                // check, if we have channeled spell on our hands
                if (IsChanneledSpell(m_Spell->m_spellInfo))
                {
                    // evented channeled spell is processed separately, casted once after delay, and not destroyed till finish
                    // check, if we have casting anything else except this channeled spell and autorepeat
                    if (m_Spell->GetCaster()->IsNonMeleeSpellCasted(false, true, true))
                    {
                        // another non-melee non-delayed spell is casted now, abort
                        m_Spell->cancel();
                    }
                    else
                    {
                        // do the action (pass spell to channeling state)
                        m_Spell->handle_immediate();
                    }
                    // event will be re-added automatically at the end of routine)
                }
                else
                {
                    // run the spell handler and think about what we can do next
                    uint64 t_offset = e_time - m_Spell->GetDelayStart();
                    uint64 n_offset = m_Spell->handle_delayed(t_offset);
                    if (n_offset)
                    {
                        // re-add us to the queue
                        m_Spell->GetCaster()->m_Events.AddEvent(this, m_Spell->GetDelayStart() + n_offset, false);
                        return false;                       // event not complete
                    }
                    // event complete
                    // finish update event will be re-added automatically at the end of routine)
                }
            }
            else
            {
                // delaying had just started, record the moment
                m_Spell->SetDelayStart(e_time);
                // re-plan the event for the delay moment
                m_Spell->GetCaster()->m_Events.AddEvent(this, e_time + m_Spell->GetDelayMoment(), false);
                return false;                               // event not complete
            }
        } break;

        default:
        {
            // all other states
            // event will be re-added automatically at the end of routine)
        } break;
    }

    // spell processing not complete, plan event on the next update interval
    m_Spell->GetCaster()->m_Events.AddEvent(this, e_time + 1, false);
    return false;                                           // event not complete
}

void SpellEvent::Abort(uint64 /*e_time*/)
{
    // oops, the spell we try to do is aborted
    if (m_Spell->getState() != SPELL_STATE_FINISHED)
        m_Spell->cancel();
}

bool SpellEvent::IsDeletable() const
{
    return m_Spell->IsDeletable();
}

SpellCastResult Spell::CanOpenLock(SpellEffectIndex effIndex, uint32 lockId, SkillType& skillId, int32& reqSkillValue, int32& skillValue)
{
    if(!lockId)                                             // possible case for GO and maybe for items.
        return SPELL_CAST_OK;

    // Get LockInfo
    LockEntry const *lockInfo = sLockStore.LookupEntry(lockId);

    if (!lockInfo)
        return SPELL_FAILED_BAD_TARGETS;

    bool reqKey = false;                                    // some locks not have reqs

    for(int j = 0; j < 8; ++j)
    {
        switch(lockInfo->Type[j])
        {
            // check key item (many fit cases can be)
            case LOCK_KEY_ITEM:
                if(lockInfo->Index[j] && m_CastItem && m_CastItem->GetEntry()==lockInfo->Index[j])
                    return SPELL_CAST_OK;
                reqKey = true;
                break;
                // check key skill (only single first fit case can be)
            case LOCK_KEY_SKILL:
            {
                reqKey = true;

                // wrong locktype, skip
                if(uint32(m_spellInfo->EffectMiscValue[effIndex]) != lockInfo->Index[j])
                    continue;

                skillId = SkillByLockType(LockType(lockInfo->Index[j]));

                if ( skillId != SKILL_NONE )
                {
                    // skill bonus provided by casting spell (mostly item spells)
                    // add the damage modifier from the spell casted (cheat lock / skeleton key etc.) (use m_currentBasePoints, CalculateDamage returns wrong value)
                    uint32 spellSkillBonus = uint32(m_currentBasePoints[effIndex]);
                    reqSkillValue = lockInfo->Skill[j];

                    // castitem check: rogue using skeleton keys. the skill values should not be added in this case.
                    skillValue = m_CastItem || m_caster->GetTypeId()!= TYPEID_PLAYER ?
                        0 : ((Player*)m_caster)->GetSkillValue(skillId);

                    skillValue += spellSkillBonus;

                    if (skillValue < reqSkillValue)
                        return SPELL_FAILED_LOW_CASTLEVEL;
                }

                return SPELL_CAST_OK;
            }
        }
    }

    if(reqKey)
        return SPELL_FAILED_BAD_TARGETS;

    return SPELL_CAST_OK;
}

/**
 * Fill target list by units around (x,y) points at radius distance

 * @param targetUnitMap        Reference to target list that filled by function
 * @param x                    X coordinates of center point for target search
 * @param y                    Y coordinates of center point for target search
 * @param radius               Radius around (x,y) for target search
 * @param pushType             Additional rules for target area selection (in front, angle, etc)
 * @param spellTargets         Additional rules for target selection base at hostile/friendly state to original spell caster
 * @param originalCaster       If provided set alternative original caster, if =NULL then used Spell::GetAffectiveObject() return
 */
void Spell::FillAreaTargets(UnitList &targetUnitMap, float radius, SpellNotifyPushType pushType, SpellTargets spellTargets, WorldObject* originalCaster /*=NULL*/)
{
    MaNGOS::SpellNotifierCreatureAndPlayer notifier(*this, targetUnitMap, radius, pushType, spellTargets, originalCaster);
    Cell::VisitAllObjects(notifier.GetCenterX(), notifier.GetCenterY(), m_caster->GetMap(), notifier, radius);
}

void Spell::FillRaidOrPartyTargets(UnitList &targetUnitMap, Unit* member, Unit* center, float radius, bool raid, bool withPets, bool withcaster)
{
    Player *pMember = member->GetCharmerOrOwnerPlayerOrPlayerItself();
    Group *pGroup = pMember ? pMember->GetGroup() : NULL;

    if (pGroup)
    {
        uint8 subgroup = pMember->GetSubGroup();

        for(GroupReference *itr = pGroup->GetFirstMember(); itr != NULL; itr = itr->next())
        {
            Player* Target = itr->getSource();

            // IsHostileTo check duel and controlled by enemy
            if (Target && (raid || subgroup==Target->GetSubGroup())
                && !m_caster->IsHostileTo(Target))
            {
                if ((Target == center || center->IsWithinDistInMap(Target, radius)) &&
                    (withcaster || Target != m_caster))
                    targetUnitMap.push_back(Target);

                if (withPets)
                    if (Pet* pet = Target->GetPet())
                    {
                        GroupPetList m_groupPets = Target->GetPets();
                        if (!m_groupPets.empty())
                        {
                            for (GroupPetList::const_iterator itr = m_groupPets.begin(); itr != m_groupPets.end(); ++itr)
                                if (Pet* _pet = Target->GetMap()->GetPet(*itr))
                                    if ((_pet == center || center->IsWithinDistInMap(_pet, radius)) &&
                                    (withcaster || _pet != m_caster))
                                         targetUnitMap.push_back(_pet);
                        }
                    }
            }
        }
    }
    else
    {
        Unit* ownerOrSelf = pMember ? pMember : member->GetCharmerOrOwnerOrSelf();
        if ((ownerOrSelf == center || center->IsWithinDistInMap(ownerOrSelf, radius)) &&
            (withcaster || ownerOrSelf != m_caster))
            targetUnitMap.push_back(ownerOrSelf);

        if (withPets)
            if (Pet* pet = ownerOrSelf->GetPet())
                if ((pet == center || center->IsWithinDistInMap(pet, radius)) &&
                    (withcaster || pet != m_caster))
                    targetUnitMap.push_back(pet);
    }
}

void Spell::FillRaidOrPartyManaPriorityTargets(UnitList &targetUnitMap, Unit* member, Unit* center, float radius, uint32 count, bool raid, bool withPets, bool withCaster)
{
    FillRaidOrPartyTargets(targetUnitMap, member, center, radius, raid, withPets, withCaster);

    PrioritizeManaUnitQueue manaUsers;
    for(UnitList::const_iterator itr = targetUnitMap.begin(); itr != targetUnitMap.end(); ++itr)
        if ((*itr)->getPowerType() == POWER_MANA && !(*itr)->isDead())
            manaUsers.push(PrioritizeManaUnitWraper(*itr));

    targetUnitMap.clear();
    while(!manaUsers.empty() && targetUnitMap.size() < count)
    {
        targetUnitMap.push_back(manaUsers.top().getUnit());
        manaUsers.pop();
    }
}

void Spell::FillRaidOrPartyHealthPriorityTargets(UnitList &targetUnitMap, Unit* member, Unit* center, float radius, uint32 count, bool raid, bool withPets, bool withCaster)
{
    FillRaidOrPartyTargets(targetUnitMap, member, center, radius, raid, withPets, withCaster);

    PrioritizeHealthUnitQueue healthQueue;
    for(UnitList::const_iterator itr = targetUnitMap.begin(); itr != targetUnitMap.end(); ++itr)
        if (!(*itr)->isDead())
            healthQueue.push(PrioritizeHealthUnitWraper(*itr));

    targetUnitMap.clear();
    while(!healthQueue.empty() && targetUnitMap.size() < count)
    {
        targetUnitMap.push_back(healthQueue.top().getUnit());
        healthQueue.pop();
    }
}

WorldObject* Spell::GetAffectiveCasterObject() const
{
    if (m_originalCasterGUID.IsEmpty())
        return m_caster;

    if (m_originalCasterGUID.IsGameObject() && m_caster->IsInWorld())
        return m_caster->GetMap()->GetGameObject(m_originalCasterGUID);
    return m_originalCaster;
}

WorldObject* Spell::GetCastingObject() const
{
    if (m_originalCasterGUID.IsGameObject())
        return m_caster->IsInWorld() ? m_caster->GetMap()->GetGameObject(m_originalCasterGUID) : NULL;
    else
        return m_caster;
}

void Spell::ResetEffectDamageAndHeal()
{
    m_damage = 0;
    m_healing = 0;
}

void Spell::SelectMountByAreaAndSkill(Unit* target, SpellEntry const* parentSpell, uint32 spellId75, uint32 spellId150, uint32 spellId225, uint32 spellId300, uint32 spellIdSpecial)
{
    if (!target || target->GetTypeId() != TYPEID_PLAYER)
        return;

    // Prevent stacking of mounts
    target->RemoveSpellsCausingAura(SPELL_AURA_MOUNTED);
    uint16 skillval = ((Player*)target)->GetSkillValue(SKILL_RIDING);
    if (!skillval)
        return;

    if (skillval >= 225 && (spellId300 > 0 || spellId225 > 0))
    {
        uint32 spellid = skillval >= 300 ? spellId300 : spellId225;
        SpellEntry const *pSpell = sSpellStore.LookupEntry(spellid);
        if (!pSpell)
        {
            sLog.outError("SelectMountByAreaAndSkill: unknown spell id %i by caster: %s", spellid, target->GetGuidStr().c_str());
            return;
        }

        // zone check
        uint32 zone, area;
        target->GetZoneAndAreaId(zone, area);

        SpellCastResult locRes= sSpellMgr.GetSpellAllowedInLocationError(pSpell, target->GetMapId(), zone, area, target->GetCharmerOrOwnerPlayerOrPlayerItself());
        if (locRes != SPELL_CAST_OK || !((Player*)target)->CanStartFlyInArea(target->GetMapId(), zone, area))
            target->CastSpell(target, spellId150, true, NULL, NULL, ObjectGuid(), parentSpell);
        else if (spellIdSpecial > 0)
        {
            for (PlayerSpellMap::const_iterator iter = ((Player*)target)->GetSpellMap().begin(); iter != ((Player*)target)->GetSpellMap().end(); ++iter)
            {
                if (iter->second.state != PLAYERSPELL_REMOVED)
                {
                    SpellEntry const *spellInfo = sSpellStore.LookupEntry(iter->first);
                    for(int i = 0; i < MAX_EFFECT_INDEX; ++i)
                    {
                        if(spellInfo->EffectApplyAuraName[i] == SPELL_AURA_MOD_FLIGHT_SPEED_MOUNTED)
                        {
                            int32 mountSpeed = spellInfo->CalculateSimpleValue(SpellEffectIndex(i));

                            // speed higher than 280 replace it
                            if (mountSpeed > 280)
                            {
                                target->CastSpell(target, spellIdSpecial, true, NULL, NULL, ObjectGuid(), parentSpell);
                                return;
                            }
                        }
                    }
                }
            }
            target->CastSpell(target, pSpell, true, NULL, NULL, ObjectGuid(), parentSpell);
        }
        else
            target->CastSpell(target, pSpell, true, NULL, NULL, ObjectGuid(), parentSpell);
    }
    else if (skillval >= 150 && spellId150 > 0)
        target->CastSpell(target, spellId150, true, NULL, NULL, ObjectGuid(), parentSpell);
    else if (spellId75 > 0)
        target->CastSpell(target, spellId75, true, NULL, NULL, ObjectGuid(), parentSpell);

    return;
}

void Spell::ClearCastItem()
{
    if (m_CastItem==m_targets.getItemTarget())
        m_targets.setItemTarget(NULL);

    m_CastItem = NULL;
}

// Used only for snake trap
void Spell::DoSummonSnakes(SpellEffectIndex eff_idx)
{
    uint32 creature_entry = m_spellInfo->EffectMiscValue[eff_idx];
    if (!creature_entry || !m_caster)
        return;

    // Find trap GO and get it coordinates to spawn snakes
    GameObject* pTrap = m_caster->GetMap()->GetGameObject(m_originalCasterGUID);
    if (!pTrap)
    {
        sLog.outError("EffectSummonSnakes faild to find trap for caster %s (GUID: %u)",m_caster->GetName(),m_caster->GetGUID());
        return;
    }

    float position_x, position_y, position_z;
    pTrap->GetPosition(position_x, position_y, position_z);

    // Find summon duration based on DBC
    int32 duration = GetSpellDuration(m_spellInfo);
    if(Player* modOwner = m_caster->GetSpellModOwner())
        modOwner->ApplySpellMod(m_spellInfo->Id, SPELLMOD_DURATION, duration);

    int32 amount = damage > 0 ? damage : 1;

    for(int32 count = 0; count < amount; ++count)
    {
        // Summon snakes
        Creature *pSummon = m_caster->SummonCreature(creature_entry, position_x, position_y, position_z, m_caster->GetOrientation(), TEMPSUMMON_TIMED_DESPAWN, duration);
        if (!pSummon)
            return;
        // Valid position
        if (!pSummon->IsPositionValid())
        {
            sLog.outError("EffectSummonSnakes failed to summon snakes for Unit %s (GUID: %u) bacause of invalid position (x = %f, y = %f, z = %f map = %u)"
                ,m_caster->GetName(),m_caster->GetGUID(), position_x, position_y, position_z, m_caster->GetMap());
            delete pSummon;
            continue;
        }

        // Apply stats
        pSummon->SetUInt32Value(UNIT_CREATED_BY_SPELL, m_spellInfo->Id);
        pSummon->SetUInt32Value(UNIT_FIELD_FLAGS, UNIT_FLAG_PVP_ATTACKABLE | UNIT_FLAG_PET_IN_COMBAT | UNIT_FLAG_PVP);
        pSummon->SetCreatorGuid(m_caster->GetObjectGuid());
        pSummon->SetOwnerGuid(m_caster->GetObjectGuid());
        pSummon->setFaction(m_caster->getFaction());
        pSummon->SetLevel(m_caster->getLevel());
        pSummon->SetMaxHealth(m_caster->getLevel()+ urand(20,30));
    }
}

bool Spell::HasGlobalCooldown()
{
    // global cooldown have only player or controlled units
    if (m_caster->GetCharmInfo())
        return m_caster->GetCharmInfo()->GetGlobalCooldownMgr().HasGlobalCooldown(m_spellInfo);
    else if (m_caster->GetTypeId() == TYPEID_PLAYER)
        return ((Player*)m_caster)->GetGlobalCooldownMgr().HasGlobalCooldown(m_spellInfo);
    else
        return false;
}

void Spell::TriggerGlobalCooldown()
{
    int32 gcd = m_spellInfo->StartRecoveryTime;
    if (!gcd)
        return;

    // global cooldown can't leave range 1..1.5 secs (if it it)
    // exist some spells (mostly not player directly casted) that have < 1 sec and > 1.5 sec global cooldowns
    // but its as test show not affected any spell mods.
    if (gcd >= 1000 && gcd <= 1500)
    {
        // gcd modifier auras applied only to self spells and only player have mods for this
        if (m_caster->GetTypeId() == TYPEID_PLAYER)
            ((Player*)m_caster)->ApplySpellMod(m_spellInfo->Id, SPELLMOD_GLOBAL_COOLDOWN, gcd, this);

        // apply haste rating
        gcd = int32(float(gcd) * m_caster->GetFloatValue(UNIT_MOD_CAST_SPEED));

        if (gcd < 1000)
            gcd = 1000;
        else if (gcd > 1500)
            gcd = 1500;
    }

    // global cooldown have only player or controlled units
    if (m_caster->GetCharmInfo())
        m_caster->GetCharmInfo()->GetGlobalCooldownMgr().AddGlobalCooldown(m_spellInfo, gcd);
    else if (m_caster->GetTypeId() == TYPEID_PLAYER)
        ((Player*)m_caster)->GetGlobalCooldownMgr().AddGlobalCooldown(m_spellInfo, gcd);
}

void Spell::CancelGlobalCooldown()
{
    if (!m_spellInfo->StartRecoveryTime)
        return;

    // cancel global cooldown when interrupting current cast
    if (m_caster->GetCurrentSpell(CURRENT_GENERIC_SPELL) != this)
        return;

    // global cooldown have only player or controlled units
    if (m_caster->GetCharmInfo())
        m_caster->GetCharmInfo()->GetGlobalCooldownMgr().CancelGlobalCooldown(m_spellInfo);
    else if (m_caster->GetTypeId() == TYPEID_PLAYER)
        ((Player*)m_caster)->GetGlobalCooldownMgr().CancelGlobalCooldown(m_spellInfo);
}<|MERGE_RESOLUTION|>--- conflicted
+++ resolved
@@ -6037,12 +6037,6 @@
                 if (!pTarget)
                     return SPELL_FAILED_BAD_TARGETS;
 
-<<<<<<< HEAD
-=======
-                if (pTarget->GetTypeId() != TYPEID_UNIT)    // Target must be creature. TODO: Check if target can also be player
-                    return SPELL_FAILED_BAD_TARGETS;
-
->>>>>>> d7df75c7
                 if (pTarget == m_caster)                    // Clone self can't be accepted
                     return SPELL_FAILED_BAD_TARGETS;
 
