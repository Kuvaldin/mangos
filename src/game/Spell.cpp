/*
 * Copyright (C) 2005-2011 MaNGOS <http://getmangos.com/>
 *
 * This program is free software; you can redistribute it and/or modify
 * it under the terms of the GNU General Public License as published by
 * the Free Software Foundation; either version 2 of the License, or
 * (at your option) any later version.
 *
 * This program is distributed in the hope that it will be useful,
 * but WITHOUT ANY WARRANTY; without even the implied warranty of
 * MERCHANTABILITY or FITNESS FOR A PARTICULAR PURPOSE.  See the
 * GNU General Public License for more details.
 *
 * You should have received a copy of the GNU General Public License
 * along with this program; if not, write to the Free Software
 * Foundation, Inc., 59 Temple Place, Suite 330, Boston, MA  02111-1307  USA
 */

#include "Spell.h"
#include "Database/DatabaseEnv.h"
#include "WorldPacket.h"
#include "WorldSession.h"
#include "GridNotifiers.h"
#include "GridNotifiersImpl.h"
#include "Opcodes.h"
#include "Log.h"
#include "UpdateMask.h"
#include "World.h"
#include "ObjectMgr.h"
#include "SpellMgr.h"
#include "Player.h"
#include "Pet.h"
#include "Unit.h"
#include "DynamicObject.h"
#include "Group.h"
#include "UpdateData.h"
#include "MapManager.h"
#include "ObjectAccessor.h"
#include "CellImpl.h"
#include "Policies/SingletonImp.h"
#include "SharedDefines.h"
#include "LootMgr.h"
#include "VMapFactory.h"
#include "BattleGround.h"
#include "Util.h"
#include "Vehicle.h"
#include "Chat.h"

#define SPELL_CHANNEL_UPDATE_INTERVAL (1 * IN_MILLISECONDS)

extern pEffect SpellEffects[TOTAL_SPELL_EFFECTS];

class PrioritizeManaUnitWraper
{
    public:
        explicit PrioritizeManaUnitWraper(Unit* unit) : i_unit(unit)
        {
            uint32 maxmana = unit->GetMaxPower(POWER_MANA);
            i_percent = maxmana ? unit->GetPower(POWER_MANA) * 100 / maxmana : 101;
        }
        Unit* getUnit() const { return i_unit; }
        uint32 getPercent() const { return i_percent; }
    private:
        Unit* i_unit;
        uint32 i_percent;
};

struct PrioritizeMana
{
    int operator()( PrioritizeManaUnitWraper const& x, PrioritizeManaUnitWraper const& y ) const
    {
        return x.getPercent() > y.getPercent();
    }
};

typedef std::priority_queue<PrioritizeManaUnitWraper, std::vector<PrioritizeManaUnitWraper>, PrioritizeMana> PrioritizeManaUnitQueue;

class PrioritizeHealthUnitWraper
{
public:
    explicit PrioritizeHealthUnitWraper(Unit* unit) : i_unit(unit)
    {
        i_percent = unit->GetHealth() * 100 / unit->GetMaxHealth();
    }
    Unit* getUnit() const { return i_unit; }
    uint32 getPercent() const { return i_percent; }
private:
    Unit* i_unit;
    uint32 i_percent;
};

struct PrioritizeHealth
{
    int operator()( PrioritizeHealthUnitWraper const& x, PrioritizeHealthUnitWraper const& y ) const
    {
        return x.getPercent() > y.getPercent();
    }
};

typedef std::priority_queue<PrioritizeHealthUnitWraper, std::vector<PrioritizeHealthUnitWraper>, PrioritizeHealth> PrioritizeHealthUnitQueue;

bool IsQuestTameSpell(uint32 spellId)
{
    SpellEntry const *spellproto = sSpellStore.LookupEntry(spellId);
    if (!spellproto)
        return false;

    return spellproto->Effect[EFFECT_INDEX_0] == SPELL_EFFECT_THREAT
        && spellproto->Effect[EFFECT_INDEX_1] == SPELL_EFFECT_APPLY_AURA && spellproto->EffectApplyAuraName[EFFECT_INDEX_1] == SPELL_AURA_DUMMY;
}

SpellCastTargets::SpellCastTargets()
{
    m_unitTarget = NULL;
    m_itemTarget = NULL;
    m_GOTarget   = NULL;

    m_itemTargetEntry  = 0;

    m_srcX = m_srcY = m_srcZ = m_destX = m_destY = m_destZ = 0.0f;
    m_strTarget = "";
    m_targetMask = 0;
}

SpellCastTargets::~SpellCastTargets()
{
}

void SpellCastTargets::setUnitTarget(Unit *target)
{
    if (!target)
        return;

    m_destX = target->GetPositionX();
    m_destY = target->GetPositionY();
    m_destZ = target->GetPositionZ();
    m_unitTarget = target;
    m_unitTargetGUID = target->GetGUID();
    m_targetMask |= TARGET_FLAG_UNIT;
}

void SpellCastTargets::setDestination(float x, float y, float z)
{
    m_destX = x;
    m_destY = y;
    m_destZ = z;
    m_targetMask |= TARGET_FLAG_DEST_LOCATION;
}

void SpellCastTargets::setSource(float x, float y, float z)
{
    m_srcX = x;
    m_srcY = y;
    m_srcZ = z;
    m_targetMask |= TARGET_FLAG_SOURCE_LOCATION;
}

void SpellCastTargets::setGOTarget(GameObject *target)
{
    m_GOTarget = target;
    m_GOTargetGUID = target->GetGUID();
    //    m_targetMask |= TARGET_FLAG_OBJECT;
}

void SpellCastTargets::setItemTarget(Item* item)
{
    if(!item)
        return;

    m_itemTarget = item;
    m_itemTargetGUID = item->GetGUID();
    m_itemTargetEntry = item->GetEntry();
    m_targetMask |= TARGET_FLAG_ITEM;
}

void SpellCastTargets::setTradeItemTarget(Player* caster)
{
    m_itemTargetGUID = ObjectGuid(uint64(TRADE_SLOT_NONTRADED));
    m_itemTargetEntry = 0;
    m_targetMask |= TARGET_FLAG_TRADE_ITEM;

    Update(caster);
}

void SpellCastTargets::setCorpseTarget(Corpse* corpse)
{
    m_CorpseTargetGUID = corpse->GetGUID();
}

void SpellCastTargets::Update(Unit* caster)
{
    m_GOTarget   = !m_GOTargetGUID.IsEmpty() ? caster->GetMap()->GetGameObject(m_GOTargetGUID) : NULL;
    m_unitTarget = !m_unitTargetGUID.IsEmpty() ?
        ( m_unitTargetGUID == caster->GetObjectGuid() ? caster : ObjectAccessor::GetUnit(*caster, m_unitTargetGUID) ) :
    NULL;

    m_itemTarget = NULL;
    if (caster->GetTypeId() == TYPEID_PLAYER)
    {
        Player *player = ((Player*)caster);

        if (m_targetMask & TARGET_FLAG_ITEM)
            m_itemTarget = player->GetItemByGuid(m_itemTargetGUID);
        else if (m_targetMask & TARGET_FLAG_TRADE_ITEM)
        {
            if (TradeData* pTrade = player->GetTradeData())
                if (m_itemTargetGUID.GetRawValue() < TRADE_SLOT_COUNT)
                    m_itemTarget = pTrade->GetTraderData()->GetItem(TradeSlots(m_itemTargetGUID.GetRawValue()));
        }

        if (m_itemTarget)
            m_itemTargetEntry = m_itemTarget->GetEntry();
    }
}

void SpellCastTargets::read( ByteBuffer& data, Unit *caster )
{
    data >> m_targetMask;

    if(m_targetMask == TARGET_FLAG_SELF)
    {
        m_destX = caster->GetPositionX();
        m_destY = caster->GetPositionY();
        m_destZ = caster->GetPositionZ();
        m_unitTarget = caster;
        m_unitTargetGUID = caster->GetGUID();
        return;
    }

    // TARGET_FLAG_UNK2 is used for non-combat pets, maybe other?
    if( m_targetMask & ( TARGET_FLAG_UNIT | TARGET_FLAG_UNK2 ))
        data >> m_unitTargetGUID.ReadAsPacked();

    if( m_targetMask & ( TARGET_FLAG_OBJECT ))
        data >> m_GOTargetGUID.ReadAsPacked();

    if(( m_targetMask & ( TARGET_FLAG_ITEM | TARGET_FLAG_TRADE_ITEM )) && caster->GetTypeId() == TYPEID_PLAYER)
        data >> m_itemTargetGUID.ReadAsPacked();

    if( m_targetMask & (TARGET_FLAG_CORPSE | TARGET_FLAG_PVP_CORPSE ) )
        data >> m_CorpseTargetGUID.ReadAsPacked();

    if (m_targetMask & TARGET_FLAG_SOURCE_LOCATION)
    {
        data >> m_srcTransportGUID.ReadAsPacked();
        data >> m_srcX >> m_srcY >> m_srcZ;
        if(!MaNGOS::IsValidMapCoord(m_srcX, m_srcY, m_srcZ))
            throw ByteBufferException(false, data.rpos(), 0, data.size());
    }

    if (m_targetMask & TARGET_FLAG_DEST_LOCATION)
    {
        data >> m_destTransportGUID.ReadAsPacked();
        data >> m_destX >> m_destY >> m_destZ;
        if(!MaNGOS::IsValidMapCoord(m_destX, m_destY, m_destZ))
            throw ByteBufferException(false, data.rpos(), 0, data.size());
    }

    if( m_targetMask & TARGET_FLAG_STRING )
        data >> m_strTarget;

    // find real units/GOs
    Update(caster);
}

void SpellCastTargets::write( ByteBuffer& data ) const
{
    data << uint32(m_targetMask);

    if( m_targetMask & ( TARGET_FLAG_UNIT | TARGET_FLAG_PVP_CORPSE | TARGET_FLAG_OBJECT | TARGET_FLAG_CORPSE | TARGET_FLAG_UNK2 ) )
    {
        if(m_targetMask & TARGET_FLAG_UNIT)
        {
            if(m_unitTarget)
                data << m_unitTarget->GetPackGUID();
            else
                data << uint8(0);
        }
        else if( m_targetMask & TARGET_FLAG_OBJECT )
        {
            if(m_GOTarget)
                data << m_GOTarget->GetPackGUID();
            else
                data << uint8(0);
        }
        else if( m_targetMask & ( TARGET_FLAG_CORPSE | TARGET_FLAG_PVP_CORPSE ) )
            data << m_CorpseTargetGUID.WriteAsPacked();
        else
            data << uint8(0);
    }

    if( m_targetMask & ( TARGET_FLAG_ITEM | TARGET_FLAG_TRADE_ITEM ) )
    {
        if(m_itemTarget)
            data << m_itemTarget->GetPackGUID();
        else
            data << uint8(0);
    }

    if (m_targetMask & TARGET_FLAG_SOURCE_LOCATION)
    {
        data << m_srcTransportGUID.WriteAsPacked();
        data << m_srcX << m_srcY << m_srcZ;
    }

    if (m_targetMask & TARGET_FLAG_DEST_LOCATION)
    {
        data << m_destTransportGUID.WriteAsPacked();
        data << m_destX << m_destY << m_destZ;
    }

    if( m_targetMask & TARGET_FLAG_STRING )
        data << m_strTarget;
}

Spell::Spell( Unit* caster, SpellEntry const *info, bool triggered, ObjectGuid originalCasterGUID, SpellEntry const* triggeredBy )
{
    MANGOS_ASSERT( caster != NULL && info != NULL );
    MANGOS_ASSERT( info == sSpellStore.LookupEntry( info->Id ) && "`info` must be pointer to sSpellStore element");

    if (info->SpellDifficultyId && caster->GetTypeId() != TYPEID_PLAYER && caster->IsInWorld() && caster->GetMap()->IsDungeon())
    {
        if (SpellEntry const* spellEntry = GetSpellEntryByDifficulty(info->SpellDifficultyId, caster->GetMap()->GetDifficulty()))
            m_spellInfo = spellEntry;
        else
            m_spellInfo = info;
    }
    else
        m_spellInfo = info;

    m_triggeredBySpellInfo = triggeredBy;
    m_caster = caster;
    m_selfContainer = NULL;
    m_referencedFromCurrentSpell = false;
    m_executedCurrently = false;
    m_delayStart = 0;
    m_delayAtDamageCount = 0;

    m_applyMultiplierMask = 0;

    // Get data for type of attack
    m_attackType = GetWeaponAttackType(m_spellInfo);

    m_spellSchoolMask = GetSpellSchoolMask(info);           // Can be override for some spell (wand shoot for example)

    if(m_attackType == RANGED_ATTACK)
    {
        // wand case
        if((m_caster->getClassMask() & CLASSMASK_WAND_USERS) != 0 && m_caster->GetTypeId() == TYPEID_PLAYER)
        {
            if(Item* pItem = ((Player*)m_caster)->GetWeaponForAttack(RANGED_ATTACK))
                m_spellSchoolMask = SpellSchoolMask(1 << pItem->GetProto()->Damage[0].DamageType);
        }
    }
    // Set health leech amount to zero
    m_healthLeech = 0;

    if(!originalCasterGUID.IsEmpty())
        m_originalCasterGUID = originalCasterGUID;
    else
        m_originalCasterGUID = m_caster->GetObjectGuid();

    UpdateOriginalCasterPointer();

    for(int i = 0; i < MAX_EFFECT_INDEX; ++i)
        m_currentBasePoints[i] = m_spellInfo->CalculateSimpleValue(SpellEffectIndex(i));

    m_spellState = SPELL_STATE_NULL;

    m_castPositionX = m_castPositionY = m_castPositionZ = 0;
    m_TriggerSpells.clear();
    m_preCastSpells.clear();
    m_IsTriggeredSpell = triggered;
    //m_AreaAura = false;
    m_CastItem = NULL;

    unitTarget = NULL;
    itemTarget = NULL;
    gameObjTarget = NULL;
    focusObject = NULL;
    m_cast_count = 0;
    m_glyphIndex = 0;
    m_triggeredByAuraSpell  = NULL;

    //Auto Shot & Shoot (wand)
    m_autoRepeat = IsAutoRepeatRangedSpell(m_spellInfo);

    m_runesState = 0;
    m_powerCost = 0;                                        // setup to correct value in Spell::prepare, don't must be used before.
    m_casttime = 0;                                         // setup to correct value in Spell::prepare, don't must be used before.
    m_timer = 0;                                            // will set to cast time in prepare

    m_needAliveTargetMask = 0;

    // determine reflection
    m_canReflect = false;

    if(m_spellInfo->DmgClass == SPELL_DAMAGE_CLASS_MAGIC && !(m_spellInfo->AttributesEx & SPELL_ATTR_EX_CANT_REFLECTED))
    {
        for(int j = 0; j < MAX_EFFECT_INDEX; ++j)
        {
            if (m_spellInfo->Effect[j] == 0)
                continue;

            if(!IsPositiveTarget(m_spellInfo->EffectImplicitTargetA[j], m_spellInfo->EffectImplicitTargetB[j]))
                m_canReflect = true;
            else
                m_canReflect = (m_spellInfo->AttributesEx & SPELL_ATTR_EX_NEGATIVE) ? true : false;

            if(m_canReflect)
                continue;
            else
                break;
        }
    }

    CleanupTargetList();
}

Spell::~Spell()
{
}

template<typename T>
WorldObject* Spell::FindCorpseUsing()
{
    // non-standard target selection
    SpellRangeEntry const* srange = sSpellRangeStore.LookupEntry(m_spellInfo->rangeIndex);
    float max_range = GetSpellMaxRange(srange);

    WorldObject* result = NULL;

    T u_check((Player*)m_caster, max_range);
    MaNGOS::WorldObjectSearcher<T> searcher(result, u_check);

    Cell::VisitGridObjects(m_caster, searcher, max_range);

    if (!result)
        Cell::VisitWorldObjects(m_caster, searcher, max_range);

    return result;
}

bool Spell::FillCustomTargetMap(SpellEffectIndex i, UnitList &targetUnitMap)
{
    float radius;

    if (m_spellInfo->EffectRadiusIndex[i])
        radius = GetSpellRadius(sSpellRadiusStore.LookupEntry(m_spellInfo->EffectRadiusIndex[i]));
    else
        radius = GetSpellMaxRange(sSpellRangeStore.LookupEntry(m_spellInfo->rangeIndex));

    // Resulting effect depends on spell that we want to cast
    switch (m_spellInfo->Id)
    {
        case 46584: // Raise Dead
        {
            WorldObject* result = FindCorpseUsing <MaNGOS::RaiseDeadObjectCheck>  ();
            if (result)
            {
                switch(result->GetTypeId())
                {
                    case TYPEID_UNIT:
                    case TYPEID_PLAYER:
                        targetUnitMap.push_back((Unit*)result);
                        break;
                    case TYPEID_CORPSE:
                        m_targets.setCorpseTarget((Corpse*)result);
                        if (Player* owner = ObjectAccessor::FindPlayer(((Corpse*)result)->GetOwnerGuid()))
                            targetUnitMap.push_back(owner);
                        break;
                    default:
                        targetUnitMap.push_back((Unit*)m_caster);
                        break;
                };
            }
            else
                targetUnitMap.push_back((Unit*)m_caster);
            break;
        }
        case 47496: // Ghoul's explode
        {
            FillAreaTargets(targetUnitMap,m_targets.m_destX, m_targets.m_destY,radius,PUSH_DEST_CENTER,SPELL_TARGETS_AOE_DAMAGE);
            break;
        }
        case 58912: // Deathstorm
        {
            if (!m_caster->GetObjectGuid().IsVehicle())
                return false;

            SetTargetMap(SpellEffectIndex(i), TARGET_RANDOM_ENEMY_CHAIN_IN_AREA, targetUnitMap);
            return true;
        }
        case 61999: // Raise ally
        {
            WorldObject* result = FindCorpseUsing <MaNGOS::RaiseAllyObjectCheck>  ();
            if (result)
                targetUnitMap.push_back((Unit*)result);
            else
                targetUnitMap.push_back((Unit*)m_caster);
            break;
        }
        case 65045: // Flame of demolisher
        {
            FillAreaTargets(targetUnitMap,m_targets.m_destX, m_targets.m_destY,radius,PUSH_DEST_CENTER,SPELL_TARGETS_AOE_DAMAGE);
            break;
        }
        default:
            return false;
        break;
    }
    return true;
}

// explicitly instantiate for use in SpellEffects.cpp
template WorldObject* Spell::FindCorpseUsing<MaNGOS::RaiseDeadObjectCheck>();

void Spell::FillTargetMap()
{
    // TODO: ADD the correct target FILLS!!!!!!

    for(int i = 0; i < MAX_EFFECT_INDEX; ++i)
    {
        // not call for empty effect.
        // Also some spells use not used effect targets for store targets for dummy effect in triggered spells
        if(m_spellInfo->Effect[i] == 0)
            continue;

        // targets for TARGET_SCRIPT_COORDINATES (A) and TARGET_SCRIPT
        // for TARGET_FOCUS_OR_SCRIPTED_GAMEOBJECT (A) all is checked in Spell::CheckCast and in Spell::CheckItem
        // filled in Spell::CheckCast call
        if(m_spellInfo->EffectImplicitTargetA[i] == TARGET_SCRIPT_COORDINATES ||
           m_spellInfo->EffectImplicitTargetA[i] == TARGET_SCRIPT ||
           m_spellInfo->EffectImplicitTargetA[i] == TARGET_FOCUS_OR_SCRIPTED_GAMEOBJECT ||
           (m_spellInfo->EffectImplicitTargetB[i] == TARGET_SCRIPT && m_spellInfo->EffectImplicitTargetA[i] != TARGET_SELF))
            continue;

        // TODO: find a way so this is not needed?
        // for area auras always add caster as target (needed for totems for example)
        if(IsAreaAuraEffect(m_spellInfo->Effect[i]))
            AddUnitTarget(m_caster, SpellEffectIndex(i));

        std::list<Unit*> tmpUnitMap;

        // TargetA/TargetB dependent from each other, we not switch to full support this dependences
        // but need it support in some know cases
        switch(m_spellInfo->EffectImplicitTargetA[i])
        {
            case 0:
                switch(m_spellInfo->EffectImplicitTargetB[i])
                {
                    case 0:
                        SetTargetMap(SpellEffectIndex(i), TARGET_EFFECT_SELECT, tmpUnitMap);
                        break;
                    default:
                        SetTargetMap(SpellEffectIndex(i), m_spellInfo->EffectImplicitTargetB[i], tmpUnitMap);
                        break;
                }
                break;
            case TARGET_SELF:
                switch(m_spellInfo->EffectImplicitTargetB[i])
                {
                    case 0:
                    case TARGET_EFFECT_SELECT:
                        SetTargetMap(SpellEffectIndex(i), m_spellInfo->EffectImplicitTargetA[i], tmpUnitMap);
                        break;
                    case TARGET_AREAEFFECT_INSTANT:         // use B case that not dependent from from A in fact
                        if((m_targets.m_targetMask & TARGET_FLAG_DEST_LOCATION) == 0)
                            m_targets.setDestination(m_caster->GetPositionX(), m_caster->GetPositionY(), m_caster->GetPositionZ());
                        SetTargetMap(SpellEffectIndex(i), m_spellInfo->EffectImplicitTargetB[i], tmpUnitMap);
                        break;
                    case TARGET_BEHIND_VICTIM:              // use B case that not dependent from from A in fact
                        SetTargetMap(SpellEffectIndex(i), m_spellInfo->EffectImplicitTargetB[i], tmpUnitMap);
                        break;
                    default:
                        SetTargetMap(SpellEffectIndex(i), m_spellInfo->EffectImplicitTargetA[i], tmpUnitMap);
                        SetTargetMap(SpellEffectIndex(i), m_spellInfo->EffectImplicitTargetB[i], tmpUnitMap);
                        break;
                }
                break;
            case TARGET_EFFECT_SELECT:
                switch(m_spellInfo->EffectImplicitTargetB[i])
                {
                    case 0:
                    case TARGET_EFFECT_SELECT:
                        SetTargetMap(SpellEffectIndex(i), m_spellInfo->EffectImplicitTargetA[i], tmpUnitMap);
                        break;
                    // dest point setup required
                    case TARGET_AREAEFFECT_INSTANT:
                    case TARGET_AREAEFFECT_CUSTOM:
                    case TARGET_ALL_ENEMY_IN_AREA:
                    case TARGET_ALL_ENEMY_IN_AREA_INSTANT:
                        if (FillCustomTargetMap(SpellEffectIndex(i),tmpUnitMap)) break;
                    case TARGET_ALL_ENEMY_IN_AREA_CHANNELED:
                    case TARGET_ALL_FRIENDLY_UNITS_IN_AREA:
                    case TARGET_AREAEFFECT_GO_AROUND_DEST:
                        // triggered spells get dest point from default target set, ignore it
                        if (!(m_targets.m_targetMask & TARGET_FLAG_DEST_LOCATION) || m_IsTriggeredSpell)
                            if (WorldObject* castObject = GetCastingObject())
                                m_targets.setDestination(castObject->GetPositionX(), castObject->GetPositionY(), castObject->GetPositionZ());
                        SetTargetMap(SpellEffectIndex(i), m_spellInfo->EffectImplicitTargetB[i], tmpUnitMap);
                        break;
                    // target pre-selection required
                    case TARGET_INNKEEPER_COORDINATES:
                    case TARGET_TABLE_X_Y_Z_COORDINATES:
                    case TARGET_CASTER_COORDINATES:
                    case TARGET_SCRIPT_COORDINATES:
                    case TARGET_CURRENT_ENEMY_COORDINATES:
                    case TARGET_DUELVSPLAYER_COORDINATES:
                    case TARGET_DYNAMIC_OBJECT_COORDINATES:
                    case TARGET_POINT_AT_NORTH:
                    case TARGET_POINT_AT_SOUTH:
                    case TARGET_POINT_AT_EAST:
                    case TARGET_POINT_AT_WEST:
                    case TARGET_POINT_AT_NE:
                    case TARGET_POINT_AT_NW:
                    case TARGET_POINT_AT_SE:
                    case TARGET_POINT_AT_SW:
                    case TARGET_RANDOM_NEARBY_DEST:
                        // need some target for processing
                        SetTargetMap(SpellEffectIndex(i), m_spellInfo->EffectImplicitTargetA[i], tmpUnitMap);
                        SetTargetMap(SpellEffectIndex(i), m_spellInfo->EffectImplicitTargetB[i], tmpUnitMap);
                        break;
                    default:
                        SetTargetMap(SpellEffectIndex(i), m_spellInfo->EffectImplicitTargetB[i], tmpUnitMap);
                        break;
                }
                break;
            case TARGET_CASTER_COORDINATES:
                switch(m_spellInfo->EffectImplicitTargetB[i])
                {
                    case TARGET_ALL_ENEMY_IN_AREA:
                        // Note: this hack with search required until GO casting not implemented
                        // environment damage spells already have around enemies targeting but this not help in case nonexistent GO casting support
                        // currently each enemy selected explicitly and self cast damage
                        if (m_spellInfo->Effect[i] == SPELL_EFFECT_ENVIRONMENTAL_DAMAGE)
                        {
                            if(m_targets.getUnitTarget())
                                tmpUnitMap.push_back(m_targets.getUnitTarget());
                        }
                        else
                        {
                            SetTargetMap(SpellEffectIndex(i), m_spellInfo->EffectImplicitTargetA[i], tmpUnitMap);
                            SetTargetMap(SpellEffectIndex(i), m_spellInfo->EffectImplicitTargetB[i], tmpUnitMap);
                        }
                        break;
                    case 0:
                        SetTargetMap(SpellEffectIndex(i), m_spellInfo->EffectImplicitTargetA[i], tmpUnitMap);
                        tmpUnitMap.push_back(m_caster);
                        break;
                    default:
                        SetTargetMap(SpellEffectIndex(i), m_spellInfo->EffectImplicitTargetA[i], tmpUnitMap);
                        SetTargetMap(SpellEffectIndex(i), m_spellInfo->EffectImplicitTargetB[i], tmpUnitMap);
                        break;
                }
                break;
            case TARGET_TABLE_X_Y_Z_COORDINATES:
                switch(m_spellInfo->EffectImplicitTargetB[i])
                {
                    case 0:
                        SetTargetMap(SpellEffectIndex(i), m_spellInfo->EffectImplicitTargetA[i], tmpUnitMap);

                        // need some target for processing
                        SetTargetMap(SpellEffectIndex(i), TARGET_EFFECT_SELECT, tmpUnitMap);
                        break;
                    case TARGET_AREAEFFECT_INSTANT:         // All 17/7 pairs used for dest teleportation, A processed in effect code
                        SetTargetMap(SpellEffectIndex(i), m_spellInfo->EffectImplicitTargetB[i], tmpUnitMap);
                        break;
                    default:
                        SetTargetMap(SpellEffectIndex(i), m_spellInfo->EffectImplicitTargetA[i], tmpUnitMap);
                        SetTargetMap(SpellEffectIndex(i), m_spellInfo->EffectImplicitTargetB[i], tmpUnitMap);
                    break;
                }
                break;
            case TARGET_SELF2:
                switch(m_spellInfo->EffectImplicitTargetB[i])
                {
                    case 0:
                    case TARGET_EFFECT_SELECT:
                        SetTargetMap(SpellEffectIndex(i), m_spellInfo->EffectImplicitTargetA[i], tmpUnitMap);
                        break;
                    case TARGET_RANDOM_NEARBY_DEST: 
                        SetTargetMap(SpellEffectIndex(i), m_spellInfo->EffectImplicitTargetA[i], tmpUnitMap);
                    break;
                    // most A/B target pairs is self->negative and not expect adding caster to target list
                    default:
                        SetTargetMap(SpellEffectIndex(i), m_spellInfo->EffectImplicitTargetB[i], tmpUnitMap);
                        break;
                }
                break;
            case TARGET_DUELVSPLAYER_COORDINATES:
                switch(m_spellInfo->EffectImplicitTargetB[i])
                {
                    case 0:
                    case TARGET_EFFECT_SELECT:
                        SetTargetMap(SpellEffectIndex(i), m_spellInfo->EffectImplicitTargetA[i], tmpUnitMap);
                        if (Unit* currentTarget = m_targets.getUnitTarget())
                            tmpUnitMap.push_back(currentTarget);
                        break;
                    default:
                        SetTargetMap(SpellEffectIndex(i), m_spellInfo->EffectImplicitTargetA[i], tmpUnitMap);
                        SetTargetMap(SpellEffectIndex(i), m_spellInfo->EffectImplicitTargetB[i], tmpUnitMap);
                        break;
                }
                break;
            case TARGET_AREAEFFECT_CUSTOM:
            case TARGET_DUELVSPLAYER:
                if (FillCustomTargetMap(SpellEffectIndex(i),tmpUnitMap)) break;
            default:
                switch(m_spellInfo->EffectImplicitTargetB[i])
                {
                    case 0:
                    case TARGET_EFFECT_SELECT:
                        SetTargetMap(SpellEffectIndex(i), m_spellInfo->EffectImplicitTargetA[i], tmpUnitMap);
                        break;
                    case TARGET_SCRIPT_COORDINATES:         // B case filled in CheckCast but we need fill unit list base at A case
                        SetTargetMap(SpellEffectIndex(i), m_spellInfo->EffectImplicitTargetA[i], tmpUnitMap);
                        break;
                    default:
                        SetTargetMap(SpellEffectIndex(i), m_spellInfo->EffectImplicitTargetA[i], tmpUnitMap);
                        SetTargetMap(SpellEffectIndex(i), m_spellInfo->EffectImplicitTargetB[i], tmpUnitMap);
                        break;
                }
                break;
        }

        if(m_caster->GetTypeId() == TYPEID_PLAYER)
        {
            Player *me = (Player*)m_caster;
            for (std::list<Unit*>::const_iterator itr = tmpUnitMap.begin(); itr != tmpUnitMap.end(); ++itr)
            {
                Unit *owner = (*itr)->GetOwner();
                Unit *u = owner ? owner : (*itr);
                if(u!=m_caster && u->IsPvP() && (!me->duel || me->duel->opponent != u))
                {
                    me->UpdatePvP(true);
                    me->RemoveAurasWithInterruptFlags(AURA_INTERRUPT_FLAG_ENTER_PVP_COMBAT);
                    break;
                }
            }
        }

        for (std::list<Unit*>::iterator itr = tmpUnitMap.begin(); itr != tmpUnitMap.end();)
        {
            if (!CheckTarget (*itr, SpellEffectIndex(i)))
            {
                itr = tmpUnitMap.erase(itr);
                continue;
            }
            else
                ++itr;
        }

        for(std::list<Unit*>::const_iterator iunit = tmpUnitMap.begin(); iunit != tmpUnitMap.end(); ++iunit)
            AddUnitTarget((*iunit), SpellEffectIndex(i));
    }
}

void Spell::prepareDataForTriggerSystem()
{
    //==========================================================================================
    // Now fill data for trigger system, need know:
    // an spell trigger another or not ( m_canTrigger )
    // Create base triggers flags for Attacker and Victim ( m_procAttacker and  m_procVictim)
    //==========================================================================================
    // Fill flag can spell trigger or not
    // TODO: possible exist spell attribute for this
    m_canTrigger = false;

    if (m_CastItem)
        m_canTrigger = false;                               // Do not trigger from item cast spell
    else if (!m_IsTriggeredSpell)
        m_canTrigger = true;                                // Normal cast - can trigger
    else if (!m_triggeredByAuraSpell)
        m_canTrigger = true;                                // Triggered from SPELL_EFFECT_TRIGGER_SPELL - can trigger

    if (!m_canTrigger)                                      // Exceptions (some periodic triggers)
    {
        switch (m_spellInfo->SpellFamilyName)
        {
            case SPELLFAMILY_MAGE:
                // Arcane Missles / Blizzard triggers need do it
                if (m_spellInfo->SpellFamilyFlags & UI64LIT(0x0000000000200080)|| m_spellInfo->SpellIconID == 212)
                    m_canTrigger = true;
                // Clearcasting trigger need do it
                else if (m_spellInfo->SpellFamilyFlags & UI64LIT(0x0000000200000000) && m_spellInfo->SpellFamilyFlags2 & 0x8)
                    m_canTrigger = true;
                // Replenish Mana, item spell with triggered cases (Mana Agate, etc mana gems)
                else if (m_spellInfo->SpellFamilyFlags & UI64LIT(0x0000010000000000))
                    m_canTrigger = true;
                // Living Bomb - can trigger Hot Streak
                else if (m_spellInfo->SpellFamilyFlags & UI64LIT(0x1000000000000))
                    m_canTrigger = true;
                break;
            case SPELLFAMILY_WARLOCK:
                // For Hellfire Effect / Rain of Fire / Seed of Corruption triggers need do it
                if (m_spellInfo->SpellFamilyFlags & UI64LIT(0x0000800000000060))
                    m_canTrigger = true;
                break;
            case SPELLFAMILY_PRIEST:
                // For Penance,Mind Sear,Mind Flay heal/damage triggers need do it
                if (m_spellInfo->SpellFamilyFlags & UI64LIT(0x0001800000800000) || (m_spellInfo->SpellFamilyFlags2 & 0x00000040))
                    m_canTrigger = true;
                break;
            case SPELLFAMILY_ROGUE:
                // For poisons need do it
                if (m_spellInfo->SpellFamilyFlags & UI64LIT(0x000000101001E000))
                    m_canTrigger = true;
                break;
            case SPELLFAMILY_HUNTER:
                // Hunter Rapid Killing/Explosive Trap Effect/Immolation Trap Effect/Frost Trap Aura/Snake Trap Effect/Explosive Shot
                if ((m_spellInfo->SpellFamilyFlags & UI64LIT(0x0100000000000000)) || m_spellInfo->SpellFamilyFlags2 & 0x200)
                    m_canTrigger = true;
                break;
            case SPELLFAMILY_PALADIN:
                // For Judgements (all) / Holy Shock triggers need do it
                if (m_spellInfo->SpellFamilyFlags & UI64LIT(0x0001000900B80400))
                    m_canTrigger = true;
                break;
            case SPELLFAMILY_WARRIOR:
                //For Whirlwind triggers need do it
                if (m_spellInfo->Id== 50622)
                    m_canTrigger = true;
                break;
            default:
                break;
        }
    }

    // Get data for type of attack and fill base info for trigger
    switch (m_spellInfo->DmgClass)
    {
        case SPELL_DAMAGE_CLASS_MELEE:
            m_procAttacker = PROC_FLAG_SUCCESSFUL_MELEE_SPELL_HIT;
            if (m_attackType == OFF_ATTACK)
                m_procAttacker |= PROC_FLAG_SUCCESSFUL_OFFHAND_HIT;
            m_procVictim   = PROC_FLAG_TAKEN_MELEE_SPELL_HIT;
            break;
        case SPELL_DAMAGE_CLASS_RANGED:
            // Auto attack
            if (m_spellInfo->AttributesEx2 & SPELL_ATTR_EX2_AUTOREPEAT_FLAG)
            {
                m_procAttacker = PROC_FLAG_SUCCESSFUL_RANGED_HIT;
                m_procVictim   = PROC_FLAG_TAKEN_RANGED_HIT;
            }
            else // Ranged spell attack
            {
                m_procAttacker = PROC_FLAG_SUCCESSFUL_RANGED_SPELL_HIT;
                m_procVictim   = PROC_FLAG_TAKEN_RANGED_SPELL_HIT;
            }
            break;
        default:
            if (IsPositiveSpell(m_spellInfo->Id))                                 // Check for positive spell
            {
                m_procAttacker = PROC_FLAG_SUCCESSFUL_POSITIVE_SPELL;
                m_procVictim   = PROC_FLAG_TAKEN_POSITIVE_SPELL;
            }
            else if (m_spellInfo->AttributesEx2 & SPELL_ATTR_EX2_AUTOREPEAT_FLAG) // Wands auto attack
            {
                m_procAttacker = PROC_FLAG_SUCCESSFUL_RANGED_HIT;
                m_procVictim   = PROC_FLAG_TAKEN_RANGED_HIT;
            }
            else                                           // Negative spell
            {
                m_procAttacker = PROC_FLAG_SUCCESSFUL_NEGATIVE_SPELL_HIT;
                m_procVictim   = PROC_FLAG_TAKEN_NEGATIVE_SPELL_HIT;
            }
            break;
    }

    // some negative spells have positive effects to another or same targets
    // avoid triggering negative hit for only positive targets
    m_negativeEffectMask = 0x0;
    for (int i = 0; i < MAX_EFFECT_INDEX; ++i)
        if (!IsPositiveEffect(m_spellInfo, SpellEffectIndex(i)))
            m_negativeEffectMask |= (1<<i);

    // Hunter traps spells: Immolation Trap Effect, Frost Trap (triggering spell!!),
    // Freezing Trap Effect(+ Freezing Arrow Effect), Explosive Trap Effect, Snake Trap Effect
    if (m_spellInfo->SpellFamilyName == SPELLFAMILY_HUNTER && (m_spellInfo->SpellFamilyFlags & UI64LIT(0x0000200000002008) || m_spellInfo->SpellFamilyFlags2 & 0x00064000))
        m_procAttacker |= PROC_FLAG_ON_TRAP_ACTIVATION;
}

void Spell::CleanupTargetList()
{
    m_UniqueTargetInfo.clear();
    m_UniqueGOTargetInfo.clear();
    m_UniqueItemInfo.clear();
    m_delayMoment = 0;
}

void Spell::AddUnitTarget(Unit* pVictim, SpellEffectIndex effIndex)
{
    if (m_spellInfo->Effect[effIndex] == 0)
        return;

    // Check for effect immune skip if immuned
    bool immuned = pVictim->IsImmuneToSpellEffect(m_spellInfo, effIndex);

    ObjectGuid targetGUID = pVictim->GetObjectGuid();

    // Lookup target in already in list
    for(TargetList::iterator ihit = m_UniqueTargetInfo.begin(); ihit != m_UniqueTargetInfo.end(); ++ihit)
    {
        if (targetGUID == ihit->targetGUID)                 // Found in list
        {
            if (!immuned)
                ihit->effectMask |= (1 << effIndex);        // Add only effect mask if not immuned
            return;
        }
    }

    // This is new target calculate data for him

    // Get spell hit result on target
    TargetInfo target;
    target.targetGUID = targetGUID;                         // Store target GUID
    target.effectMask = immuned ? 0 : (1 << effIndex);      // Store index of effect if not immuned
    target.processed  = false;                              // Effects not apply on target

    // Calculate hit result
    target.missCondition = m_caster->SpellHitResult(pVictim, m_spellInfo, m_canReflect);

    // spell fly from visual cast object
    WorldObject* affectiveObject = GetAffectiveCasterObject();

    // Spell have speed - need calculate incoming time
    if (m_spellInfo->speed > 0.0f && affectiveObject && pVictim != affectiveObject)
    {
        // calculate spell incoming interval
        float dist = affectiveObject->GetDistance(pVictim->GetPositionX(), pVictim->GetPositionY(), pVictim->GetPositionZ());
        if (dist < 5.0f)
            dist = 5.0f;
        target.timeDelay = (uint64) floor(dist / m_spellInfo->speed * 1000.0f);

        // Calculate minimum incoming time
        if (m_delayMoment == 0 || m_delayMoment>target.timeDelay)
            m_delayMoment = target.timeDelay;
    }
    else
        target.timeDelay = UI64LIT(0);

    // If target reflect spell back to caster
    if (target.missCondition == SPELL_MISS_REFLECT)
    {
        // Calculate reflected spell result on caster
        target.reflectResult =  m_caster->SpellHitResult(m_caster, m_spellInfo, m_canReflect);

        if (target.reflectResult == SPELL_MISS_REFLECT)     // Impossible reflect again, so simply deflect spell
            target.reflectResult = SPELL_MISS_PARRY;

        // Increase time interval for reflected spells by 1.5
        target.timeDelay += target.timeDelay >> 1;
    }
    else
        target.reflectResult = SPELL_MISS_NONE;

    // Add target to list
    m_UniqueTargetInfo.push_back(target);
}

void Spell::AddUnitTarget(uint64 unitGUID, SpellEffectIndex effIndex)
{
    Unit* unit = m_caster->GetGUID() == unitGUID ? m_caster : ObjectAccessor::GetUnit(*m_caster, unitGUID);
    if (unit)
        AddUnitTarget(unit, effIndex);
}

void Spell::AddGOTarget(GameObject* pVictim, SpellEffectIndex effIndex)
{
    if (m_spellInfo->Effect[effIndex] == 0)
        return;

    ObjectGuid targetGUID = pVictim->GetObjectGuid();

    // Lookup target in already in list
    for(GOTargetList::iterator ihit = m_UniqueGOTargetInfo.begin(); ihit != m_UniqueGOTargetInfo.end(); ++ihit)
    {
        if (targetGUID == ihit->targetGUID)                 // Found in list
        {
            ihit->effectMask |= (1 << effIndex);            // Add only effect mask
            return;
        }
    }

    // This is new target calculate data for him

    GOTargetInfo target;
    target.targetGUID = targetGUID;
    target.effectMask = (1 << effIndex);
    target.processed  = false;                              // Effects not apply on target

    // spell fly from visual cast object
    WorldObject* affectiveObject = GetAffectiveCasterObject();

    // Spell have speed - need calculate incoming time
    if (m_spellInfo->speed > 0.0f && affectiveObject && pVictim != affectiveObject)
    {
        // calculate spell incoming interval
        float dist = affectiveObject->GetDistance(pVictim->GetPositionX(), pVictim->GetPositionY(), pVictim->GetPositionZ());
        if (dist < 5.0f)
            dist = 5.0f;
        target.timeDelay = (uint64) floor(dist / m_spellInfo->speed * 1000.0f);
        if (m_delayMoment == 0 || m_delayMoment > target.timeDelay)
            m_delayMoment = target.timeDelay;
    }
    else
        target.timeDelay = UI64LIT(0);

    // Add target to list
    m_UniqueGOTargetInfo.push_back(target);
}

void Spell::AddGOTarget(uint64 goGUID, SpellEffectIndex effIndex)
{
    GameObject* go = m_caster->GetMap()->GetGameObject(goGUID);
    if (go)
        AddGOTarget(go, effIndex);
}

void Spell::AddItemTarget(Item* pitem, SpellEffectIndex effIndex)
{
    if (m_spellInfo->Effect[effIndex] == 0)
        return;

    // Lookup target in already in list
    for(ItemTargetList::iterator ihit = m_UniqueItemInfo.begin(); ihit != m_UniqueItemInfo.end(); ++ihit)
    {
        if (pitem == ihit->item)                            // Found in list
        {
            ihit->effectMask |= (1 << effIndex);            // Add only effect mask
            return;
        }
    }

    // This is new target add data

    ItemTargetInfo target;
    target.item       = pitem;
    target.effectMask = (1 << effIndex);
    m_UniqueItemInfo.push_back(target);
}

void Spell::DoAllEffectOnTarget(TargetInfo *target)
{
    if (target->processed)                                  // Check target
        return;
    target->processed = true;                               // Target checked in apply effects procedure

    // Get mask of effects for target
    uint32 mask = target->effectMask;

    Unit* unit = m_caster->GetObjectGuid() == target->targetGUID ? m_caster : ObjectAccessor::GetUnit(*m_caster, target->targetGUID);
    if (!unit)
        return;

    // Get original caster (if exist) and calculate damage/healing from him data
    Unit *real_caster = GetAffectiveCaster();
    // FIXME: in case wild GO heal/damage spells will be used target bonuses
    Unit *caster = real_caster ? real_caster : m_caster;

    SpellMissInfo missInfo = target->missCondition;
    // Need init unitTarget by default unit (can changed in code on reflect)
    // Or on missInfo!=SPELL_MISS_NONE unitTarget undefined (but need in trigger subsystem)
    unitTarget = unit;

    // Reset damage/healing counter
    ResetEffectDamageAndHeal();

    // Fill base trigger info
    uint32 procAttacker = m_procAttacker;
    uint32 procVictim   = m_procVictim;
    uint32 procEx       = PROC_EX_NONE;

    // drop proc flags in case target not affected negative effects in negative spell
    // for example caster bonus or animation,
    // except miss case where will assigned PROC_EX_* flags later
    if (((procAttacker | procVictim) & NEGATIVE_TRIGGER_MASK) &&
        !(target->effectMask & m_negativeEffectMask) && missInfo == SPELL_MISS_NONE)
    {
        procAttacker = PROC_FLAG_NONE;
        procVictim   = PROC_FLAG_NONE;
    }

    if (m_spellInfo->speed > 0)
    {
        // mark effects that were already handled in Spell::HandleDelayedSpellLaunch on spell launch as processed
        for (int32 i = 0; i < MAX_EFFECT_INDEX; ++i)
            if (IsEffectHandledOnDelayedSpellLaunch(m_spellInfo, SpellEffectIndex(i)))
                mask &= ~(1<<i);

        // maybe used in effects that are handled on hit
        m_damage += target->damage;
    }

    // recheck for visibility of target
    if ((m_spellInfo->speed > 0.0f || 
        (m_spellInfo->EffectImplicitTargetA[0] == TARGET_CHAIN_DAMAGE && GetSpellCastTime(m_spellInfo, this) > 0)) &&
        !unit->isVisibleForOrDetect(m_caster, m_caster, false))
    {
        caster->SendSpellMiss(unit, m_spellInfo->Id, SPELL_MISS_EVADE);
        missInfo = SPELL_MISS_EVADE;
        return;
    }

    if (missInfo==SPELL_MISS_NONE)                          // In case spell hit target, do all effect on that target
        DoSpellHitOnUnit(unit, mask);
    else if (missInfo == SPELL_MISS_REFLECT)                // In case spell reflect from target, do all effect on caster (if hit)
    {
        if (target->reflectResult == SPELL_MISS_NONE)       // If reflected spell hit caster -> do all effect on him
            DoSpellHitOnUnit(m_caster, mask);
    }
    else if(missInfo == SPELL_MISS_MISS || missInfo == SPELL_MISS_RESIST)
    {
        if(real_caster && real_caster != unit)
        {
            // can cause back attack (if detected)
            if (!(m_spellInfo->AttributesEx3 & SPELL_ATTR_EX3_NO_INITIAL_AGGRO) && !IsPositiveSpell(m_spellInfo->Id) &&
                m_caster->isVisibleForOrDetect(unit, unit, false))
            {
                if (!unit->isInCombat() && unit->GetTypeId() != TYPEID_PLAYER && ((Creature*)unit)->AI())
                    ((Creature*)unit)->AI()->AttackedBy(real_caster);

                unit->AddThreat(real_caster);
                unit->SetInCombatWith(real_caster);
                real_caster->SetInCombatWith(unit);
            }
        }
    }

    // All calculated do it!
    // Do healing and triggers
    if (m_healing)
    {
        bool crit = real_caster && real_caster->IsSpellCrit(unitTarget, m_spellInfo, m_spellSchoolMask);
        uint32 addhealth = m_healing;
        if (crit)
        {
            procEx |= PROC_EX_CRITICAL_HIT;
            addhealth = caster->SpellCriticalHealingBonus(m_spellInfo, addhealth, NULL);
        }
        else
            procEx |= PROC_EX_NORMAL_HIT;

        uint32 absorb = 0;
        unitTarget->CalculateHealAbsorb(addhealth, &absorb);
        addhealth -= absorb;

        // Do triggers for unit (reflect triggers passed on hit phase for correct drop charge)
        if (m_canTrigger && missInfo != SPELL_MISS_REFLECT)
        {
            caster->ProcDamageAndSpell(unitTarget, real_caster ? procAttacker : PROC_FLAG_NONE, procVictim, procEx, addhealth, m_attackType, m_spellInfo);
        }

        int32 gain = caster->DealHeal(unitTarget, addhealth, m_spellInfo, crit, absorb);

        if (real_caster)
            unitTarget->getHostileRefManager().threatAssist(real_caster, float(gain) * 0.5f * sSpellMgr.GetSpellThreatMultiplier(m_spellInfo), m_spellInfo);
    }
    // Do damage and triggers
    else if (m_damage)
    {
        // Fill base damage struct (unitTarget - is real spell target)
        SpellNonMeleeDamage damageInfo(caster, unitTarget, m_spellInfo->Id, m_spellSchoolMask);

        if (m_spellInfo->speed > 0)
        {
            damageInfo.damage = m_damage;
            damageInfo.HitInfo = target->HitInfo;
        }
        // Add bonuses and fill damageInfo struct
        else
            caster->CalculateSpellDamage(&damageInfo, m_damage, m_spellInfo, m_attackType);

        unitTarget->CalculateAbsorbResistBlock(caster, &damageInfo, m_spellInfo);

        caster->DealDamageMods(damageInfo.target, damageInfo.damage, &damageInfo.absorb);

        // Send log damage message to client
        caster->SendSpellNonMeleeDamageLog(&damageInfo);

        procEx = createProcExtendMask(&damageInfo, missInfo);
        procVictim |= PROC_FLAG_TAKEN_ANY_DAMAGE;

        // Do triggers for unit (reflect triggers passed on hit phase for correct drop charge)
        if (m_canTrigger && missInfo != SPELL_MISS_REFLECT)
            caster->ProcDamageAndSpell(unitTarget, real_caster ? procAttacker : PROC_FLAG_NONE, procVictim, procEx, damageInfo.damage, m_attackType, m_spellInfo);

        // trigger weapon enchants for weapon based spells; exclude spells that stop attack, because may break CC
        if (m_caster->GetTypeId() == TYPEID_PLAYER && m_spellInfo->EquippedItemClass == ITEM_CLASS_WEAPON &&
            !(m_spellInfo->Attributes & SPELL_ATTR_STOP_ATTACK_TARGET))
            ((Player*)m_caster)->CastItemCombatSpell(unitTarget, m_attackType);

        // Haunt (NOTE: for avoid use additional field damage stored in dummy value (replace unused 100%)
        // apply before deal damage because aura can be removed at target kill
        if (m_spellInfo->SpellFamilyName == SPELLFAMILY_WARLOCK && m_spellInfo->SpellIconID == 3172 &&
            (m_spellInfo->SpellFamilyFlags & UI64LIT(0x0004000000000000)))
            if(Aura* dummy = unitTarget->GetDummyAura(m_spellInfo->Id))
                dummy->GetModifier()->m_amount = damageInfo.damage;

        /* process anticheat check */
        if (caster->GetObjectGuid().IsPlayer())
            ((Player*)caster)->GetAntiCheat()->DoAntiCheatCheck(CHECK_DAMAGE_SPELL, m_spellInfo->Id, 0, damageInfo.damage);

        caster->DealSpellDamage(&damageInfo, true);

        // Scourge Strike, here because needs to use final damage in second part of the spell
        if (m_spellInfo->SpellFamilyName == SPELLFAMILY_DEATHKNIGHT && m_spellInfo->SpellFamilyFlags & UI64LIT(0x0800000000000000))
        {
            uint32 count = 0;
            Unit::SpellAuraHolderMap const& auras = unitTarget->GetSpellAuraHolderMap();
            for(Unit::SpellAuraHolderMap::const_iterator itr = auras.begin(); itr!=auras.end(); ++itr)
            {
                if(itr->second->GetSpellProto()->Dispel == DISPEL_DISEASE &&
                    itr->second->GetCasterGuid() == caster->GetObjectGuid())
                    ++count;
            }

            if (count)
            {
                int32 bp = count * CalculateDamage(EFFECT_INDEX_2, unitTarget) * damageInfo.damage / 100;
                if (bp)
                    caster->CastCustomSpell(unitTarget, 70890, &bp, NULL, NULL, true);
            }
        }
    }
    // Passive spell hits/misses or active spells only misses (only triggers if proc flags set)
    else if (procAttacker || procVictim)
    {
        // Fill base damage struct (unitTarget - is real spell target)
        SpellNonMeleeDamage damageInfo(caster, unitTarget, m_spellInfo->Id, m_spellSchoolMask);
        procEx = createProcExtendMask(&damageInfo, missInfo);
        // Do triggers for unit (reflect triggers passed on hit phase for correct drop charge)
        if (m_canTrigger && missInfo != SPELL_MISS_REFLECT)
            caster->ProcDamageAndSpell(unit, real_caster ? procAttacker : PROC_FLAG_NONE, procVictim, procEx, 0, m_attackType, m_spellInfo);
    }

    // Call scripted function for AI if this spell is casted upon a creature
    if (unit->GetTypeId() == TYPEID_UNIT)
    {
        // cast at creature (or GO) quest objectives update at successful cast finished (+channel finished)
        // ignore pets or autorepeat/melee casts for speed (not exist quest for spells (hm... )
        if (real_caster && !((Creature*)unit)->IsPet() && !IsAutoRepeat() && !IsNextMeleeSwingSpell() && !IsChannelActive())
            if (Player* p = real_caster->GetCharmerOrOwnerPlayerOrPlayerItself())
                p->RewardPlayerAndGroupAtCast(unit, m_spellInfo->Id);

        if(((Creature*)unit)->AI())
            ((Creature*)unit)->AI()->SpellHit(m_caster, m_spellInfo);
    }

    // Call scripted function for AI if this spell is casted by a creature
    if (m_caster->GetTypeId() == TYPEID_UNIT && ((Creature*)m_caster)->AI())
        ((Creature*)m_caster)->AI()->SpellHitTarget(unit, m_spellInfo);
}

void Spell::DoSpellHitOnUnit(Unit *unit, uint32 effectMask)
{
    if (!unit || !effectMask && !damage)
        return;

    Unit* realCaster = GetAffectiveCaster();

    // Recheck immune (only for delayed spells)
    if (m_spellInfo->speed && (
        unit->IsImmunedToDamage(GetSpellSchoolMask(m_spellInfo)) ||
        unit->IsImmuneToSpell(m_spellInfo)) &&
        !(m_spellInfo->Attributes & SPELL_ATTR_UNAFFECTED_BY_INVULNERABILITY))
    {
        if (realCaster)
            realCaster->SendSpellMiss(unit, m_spellInfo->Id, SPELL_MISS_IMMUNE);

        ResetEffectDamageAndHeal();
        return;
    }

    if (unit->GetTypeId() == TYPEID_PLAYER)
    {
        ((Player*)unit)->GetAchievementMgr().UpdateAchievementCriteria(ACHIEVEMENT_CRITERIA_TYPE_BE_SPELL_TARGET, m_spellInfo->Id);
        ((Player*)unit)->GetAchievementMgr().UpdateAchievementCriteria(ACHIEVEMENT_CRITERIA_TYPE_BE_SPELL_TARGET2, m_spellInfo->Id);
    }

    if (realCaster && realCaster->GetTypeId() == TYPEID_PLAYER)
        ((Player*)realCaster)->GetAchievementMgr().UpdateAchievementCriteria(ACHIEVEMENT_CRITERIA_TYPE_CAST_SPELL2, m_spellInfo->Id, 0, unit);

    if (realCaster && realCaster != unit)
    {
        // Recheck  UNIT_FLAG_NON_ATTACKABLE for delayed spells
        if (m_spellInfo->speed > 0.0f &&
            unit->HasFlag(UNIT_FIELD_FLAGS, UNIT_FLAG_NON_ATTACKABLE) &&
            unit->GetCharmerOrOwnerGuid() != m_caster->GetObjectGuid())
        {
            realCaster->SendSpellMiss(unit, m_spellInfo->Id, SPELL_MISS_EVADE);
            ResetEffectDamageAndHeal();
            return;
        }

        if (!realCaster->IsFriendlyTo(unit))
        {
            // for delayed spells ignore not visible explicit target
            if (m_spellInfo->speed > 0.0f && unit == m_targets.getUnitTarget() &&
                !unit->isVisibleForOrDetect(m_caster, m_caster, false))
            {
                realCaster->SendSpellMiss(unit, m_spellInfo->Id, SPELL_MISS_EVADE);
                ResetEffectDamageAndHeal();
                return;
            }

            // not break stealth by cast targeting
            if (!(m_spellInfo->AttributesEx & SPELL_ATTR_EX_NOT_BREAK_STEALTH) && m_spellInfo->Id != 51690 && m_spellInfo->Id != 53055)
                unit->RemoveSpellsCausingAura(SPELL_AURA_MOD_STEALTH);

            // can cause back attack (if detected), stealth removed at Spell::cast if spell break it
            if (!(m_spellInfo->AttributesEx3 & SPELL_ATTR_EX3_NO_INITIAL_AGGRO) && !IsPositiveSpell(m_spellInfo->Id) &&
                m_caster->isVisibleForOrDetect(unit, unit, false))
            {
                // use speedup check to avoid re-remove after above lines
                if (m_spellInfo->AttributesEx & SPELL_ATTR_EX_NOT_BREAK_STEALTH)
                    unit->RemoveSpellsCausingAura(SPELL_AURA_MOD_STEALTH);

                // caster can be detected but have stealth aura
                m_caster->RemoveSpellsCausingAura(SPELL_AURA_MOD_STEALTH);

                if (!unit->IsStandState() && !unit->hasUnitState(UNIT_STAT_STUNNED))
                    unit->SetStandState(UNIT_STAND_STATE_STAND);

                if (!unit->isInCombat() && unit->GetTypeId() != TYPEID_PLAYER && ((Creature*)unit)->AI())
                    unit->AttackedBy(realCaster);

                unit->AddThreat(realCaster);
                unit->SetInCombatWith(realCaster);
                realCaster->SetInCombatWith(unit);

                if (Player *attackedPlayer = unit->GetCharmerOrOwnerPlayerOrPlayerItself())
                    realCaster->SetContestedPvP(attackedPlayer);
            }
        }
        else
        {
            // for delayed spells ignore negative spells (after duel end) for friendly targets
            if (m_spellInfo->speed > 0.0f && !IsPositiveSpell(m_spellInfo->Id))
            {
                realCaster->SendSpellMiss(unit, m_spellInfo->Id, SPELL_MISS_EVADE);
                ResetEffectDamageAndHeal();
                return;
            }

            // assisting case, healing and resurrection
            if (unit->hasUnitState(UNIT_STAT_ATTACK_PLAYER))
                realCaster->SetContestedPvP();

            if (unit->isInCombat() && !(m_spellInfo->AttributesEx3 & SPELL_ATTR_EX3_NO_INITIAL_AGGRO))
            {
                realCaster->SetInCombatState(unit->GetCombatTimer() > 0);
                unit->getHostileRefManager().threatAssist(realCaster, 0.0f, m_spellInfo);
            }
        }
    }

    // Get Data Needed for Diminishing Returns, some effects may have multiple auras, so this must be done on spell hit, not aura add
    // Diminishing must not affect spells, casted on self
    if (realCaster && unit && realCaster != unit)
    {
        m_diminishGroup = GetDiminishingReturnsGroupForSpell(m_spellInfo,m_triggeredByAuraSpell);
        m_diminishLevel = unit->GetDiminishing(m_diminishGroup);
        // Increase Diminishing on unit, current informations for actually casts will use values above
        if ((GetDiminishingReturnsGroupType(m_diminishGroup) == DRTYPE_PLAYER && unit->GetTypeId() == TYPEID_PLAYER) ||
            GetDiminishingReturnsGroupType(m_diminishGroup) == DRTYPE_ALL)
            unit->IncrDiminishing(m_diminishGroup);
    }

    // Apply additional spell effects to target
    CastPreCastSpells(unit);

    if (IsSpellAppliesAura(m_spellInfo, effectMask))
    {
        m_spellAuraHolder = CreateSpellAuraHolder(m_spellInfo, unit, realCaster, m_CastItem);
        m_spellAuraHolder->setDiminishGroup(m_diminishGroup);
    }
    else
        m_spellAuraHolder = NULL;

    for(int effectNumber = 0; effectNumber < MAX_EFFECT_INDEX; ++effectNumber)
    {
        if (effectMask & (1 << effectNumber))
        {
            HandleEffects(unit, NULL, NULL, SpellEffectIndex(effectNumber), m_damageMultipliers[effectNumber]);
            if ( m_applyMultiplierMask & (1 << effectNumber) )
            {
                // Get multiplier
                float multiplier = m_spellInfo->DmgMultiplier[effectNumber];
                // Apply multiplier mods
                if (realCaster)
                    if(Player* modOwner = realCaster->GetSpellModOwner())
                        modOwner->ApplySpellMod(m_spellInfo->Id, SPELLMOD_EFFECT_PAST_FIRST, multiplier, this);
                m_damageMultipliers[effectNumber] *= multiplier;
            }
        }
    }

    // now apply all created auras
    if (m_spellAuraHolder)
    {
        // normally shouldn't happen
        if (!m_spellAuraHolder->IsEmptyHolder())
        {
            int32 duration = m_spellAuraHolder->GetAuraMaxDuration();
            int32 originalDuration = duration;

            if (duration > 0)
            {
                int32 limitduration = GetDiminishingReturnsLimitDuration(m_diminishGroup, m_spellInfo);
                unit->ApplyDiminishingToDuration(m_diminishGroup, duration, m_caster, m_diminishLevel, limitduration);

                // Fully diminished
                if (duration == 0)
                {
                    delete m_spellAuraHolder;
                    return;
                }
            }

            duration = unit->CalculateAuraDuration(m_spellInfo, effectMask, duration, m_caster);

            if (duration != originalDuration)
            {
                m_spellAuraHolder->SetAuraMaxDuration(duration);
                m_spellAuraHolder->SetAuraDuration(duration);
            }

            unit->AddSpellAuraHolder(m_spellAuraHolder);
        }
        else
            delete m_spellAuraHolder;
    }
}

void Spell::DoAllEffectOnTarget(GOTargetInfo *target)
{
    if (target->processed)                                  // Check target
        return;
    target->processed = true;                               // Target checked in apply effects procedure

    uint32 effectMask = target->effectMask;
    if(!effectMask)
        return;

    GameObject* go = m_caster->GetMap()->GetGameObject(target->targetGUID);
    if(!go)
        return;

    for(int effectNumber = 0; effectNumber < MAX_EFFECT_INDEX; ++effectNumber)
        if (effectMask & (1 << effectNumber))
            HandleEffects(NULL, NULL, go, SpellEffectIndex(effectNumber));

    // cast at creature (or GO) quest objectives update at successful cast finished (+channel finished)
    // ignore autorepeat/melee casts for speed (not exist quest for spells (hm... )
    if( !IsAutoRepeat() && !IsNextMeleeSwingSpell() && !IsChannelActive() )
    {
        if ( Player* p = m_caster->GetCharmerOrOwnerPlayerOrPlayerItself() )
            p->RewardPlayerAndGroupAtCast(go, m_spellInfo->Id);
    }
}

void Spell::DoAllEffectOnTarget(ItemTargetInfo *target)
{
    uint32 effectMask = target->effectMask;
    if(!target->item || !effectMask)
        return;

    for(int effectNumber = 0; effectNumber < MAX_EFFECT_INDEX; ++effectNumber)
        if (effectMask & (1 << effectNumber))
            HandleEffects(NULL, target->item, NULL, SpellEffectIndex(effectNumber));
}

void Spell::HandleDelayedSpellLaunch(TargetInfo *target)
{
     // Get mask of effects for target
    uint32 mask = target->effectMask;

    Unit* unit = m_caster->GetObjectGuid() == target->targetGUID ? m_caster : ObjectAccessor::GetUnit(*m_caster, target->targetGUID);
    if (!unit)
        return;

    // Get original caster (if exist) and calculate damage/healing from him data
    Unit *real_caster = GetAffectiveCaster();
    // FIXME: in case wild GO heal/damage spells will be used target bonuses
    Unit *caster = real_caster ? real_caster : m_caster;

    SpellMissInfo missInfo = target->missCondition;
    // Need init unitTarget by default unit (can changed in code on reflect)
    // Or on missInfo!=SPELL_MISS_NONE unitTarget undefined (but need in trigger subsystem)
    unitTarget = unit;

    // Reset damage/healing counter
    m_damage = 0;
    m_healing = 0; // healing maybe not needed at this point

    // Fill base damage struct (unitTarget - is real spell target)
    SpellNonMeleeDamage damageInfo(caster, unitTarget, m_spellInfo->Id, m_spellSchoolMask);

    if (missInfo == SPELL_MISS_NONE)
    {
        for (int32 effectNumber = 0; effectNumber < MAX_EFFECT_INDEX; ++effectNumber)
        {
            if (mask & (1 << effectNumber) && IsEffectHandledOnDelayedSpellLaunch(m_spellInfo, SpellEffectIndex(effectNumber)))
            {
                HandleEffects(unit, NULL, NULL, SpellEffectIndex(effectNumber), m_damageMultipliers[effectNumber]);
                if ( m_applyMultiplierMask & (1 << effectNumber) )
                {
                    // Get multiplier
                    float multiplier = m_spellInfo->DmgMultiplier[effectNumber];
                    // Apply multiplier mods
                    if (real_caster)
                        if(Player* modOwner = real_caster->GetSpellModOwner())
                            modOwner->ApplySpellMod(m_spellInfo->Id, SPELLMOD_EFFECT_PAST_FIRST, multiplier, this);
                    m_damageMultipliers[effectNumber] *= multiplier;
                }
            }
        }

        if (m_damage > 0)
            caster->CalculateSpellDamage(&damageInfo, m_damage, m_spellInfo, m_attackType);
    }

    target->damage = damageInfo.damage;
    target->HitInfo = damageInfo.HitInfo;
}

void Spell::InitializeDamageMultipliers()
{
    for (int32 i = 0; i < MAX_EFFECT_INDEX; ++i)
    {
        if (m_spellInfo->Effect[i] == 0)
            continue;

        uint32 EffectChainTarget = m_spellInfo->EffectChainTarget[i];
        if (Unit* realCaster = GetAffectiveCaster())
            if(Player* modOwner = realCaster->GetSpellModOwner())
                modOwner->ApplySpellMod(m_spellInfo->Id, SPELLMOD_JUMP_TARGETS, EffectChainTarget, this);

        m_damageMultipliers[i] = 1.0f;
        if( (m_spellInfo->EffectImplicitTargetA[i] == TARGET_CHAIN_DAMAGE || m_spellInfo->EffectImplicitTargetA[i] == TARGET_CHAIN_HEAL) &&
            (EffectChainTarget > 1) )
            m_applyMultiplierMask |= (1 << i);
    }
}

bool Spell::IsAliveUnitPresentInTargetList()
{
    // Not need check return true
    if (m_needAliveTargetMask == 0)
        return true;

    uint8 needAliveTargetMask = m_needAliveTargetMask;

    for(TargetList::const_iterator ihit = m_UniqueTargetInfo.begin(); ihit != m_UniqueTargetInfo.end(); ++ihit)
    {
        if (ihit->missCondition == SPELL_MISS_NONE && (needAliveTargetMask & ihit->effectMask))
        {
            Unit *unit = m_caster->GetObjectGuid() == ihit->targetGUID ? m_caster : ObjectAccessor::GetUnit(*m_caster, ihit->targetGUID);

            // either unit is alive and normal spell, or unit dead and deathonly-spell
            if (unit && (unit->isAlive() != IsDeathOnlySpell(m_spellInfo)))
                needAliveTargetMask &= ~ihit->effectMask;   // remove from need alive mask effect that have alive target
        }
    }

    // is all effects from m_needAliveTargetMask have alive targets
    return needAliveTargetMask == 0;
}

// Helper for Chain Healing
// Spell target first
// Raidmates then descending by injury suffered (MaxHealth - Health)
// Other players/mobs then descending by injury suffered (MaxHealth - Health)
struct ChainHealingOrder : public std::binary_function<const Unit*, const Unit*, bool>
{
    const Unit* MainTarget;
    ChainHealingOrder(Unit const* Target) : MainTarget(Target) {};
    // functor for operator ">"
    bool operator()(Unit const* _Left, Unit const* _Right) const
    {
        return (ChainHealingHash(_Left) < ChainHealingHash(_Right));
    }
    int32 ChainHealingHash(Unit const* Target) const
    {
        if (Target == MainTarget)
            return 0;
        else if (Target->GetTypeId() == TYPEID_PLAYER && MainTarget->GetTypeId() == TYPEID_PLAYER &&
            ((Player const*)Target)->IsInSameRaidWith((Player const*)MainTarget))
        {
            if (Target->GetHealth() == Target->GetMaxHealth())
                return 40000;
            else
                return 20000 - Target->GetMaxHealth() + Target->GetHealth();
        }
        else
            return 40000 - Target->GetMaxHealth() + Target->GetHealth();
    }
};

class ChainHealingFullHealth: std::unary_function<const Unit*, bool>
{
    public:
        const Unit* MainTarget;
        ChainHealingFullHealth(const Unit* Target) : MainTarget(Target) {};

        bool operator()(const Unit* Target)
        {
            return (Target != MainTarget && Target->GetHealth() == Target->GetMaxHealth());
        }
};

// Helper for targets nearest to the spell target
// The spell target is always first unless there is a target at _completely_ the same position (unbelievable case)
struct TargetDistanceOrder : public std::binary_function<const Unit, const Unit, bool>
{
    const Unit* MainTarget;
    TargetDistanceOrder(const Unit* Target) : MainTarget(Target) {};
    // functor for operator ">"
    bool operator()(const Unit* _Left, const Unit* _Right) const
    {
        return MainTarget->GetDistanceOrder(_Left, _Right);
    }
};

void Spell::SetTargetMap(SpellEffectIndex effIndex, uint32 targetMode, UnitList& targetUnitMap)
{
    float radius;
    if (m_spellInfo->EffectRadiusIndex[effIndex])
        radius = GetSpellRadius(sSpellRadiusStore.LookupEntry(m_spellInfo->EffectRadiusIndex[effIndex]));
    else
        radius = GetSpellMaxRange(sSpellRangeStore.LookupEntry(m_spellInfo->rangeIndex));

    uint32 EffectChainTarget = m_spellInfo->EffectChainTarget[effIndex];

    if (Unit* realCaster = GetAffectiveCaster())
    {
        if(Player* modOwner = realCaster->GetSpellModOwner())
        {
            modOwner->ApplySpellMod(m_spellInfo->Id, SPELLMOD_RADIUS, radius, this);
            modOwner->ApplySpellMod(m_spellInfo->Id, SPELLMOD_JUMP_TARGETS, EffectChainTarget, this);
        }
    }

    // Get spell max affected targets
    uint32 unMaxTargets = m_spellInfo->MaxAffectedTargets;

    // custom target amount cases
    switch(m_spellInfo->SpellFamilyName)
    {
        case SPELLFAMILY_GENERIC:
        {
            switch(m_spellInfo->Id)
            {
                case 802:                                   // Mutate Bug
                case 804:                                   // Explode Bug
                case 23138:                                 // Gate of Shazzrah
                case 31347:                                 // Doom TODO: exclude top threat target from target selection
                case 33711:                                 // Murmur's Touch
                case 38794:                                 // Murmur's Touch (h)
                case 50988:                                 // Glare of the Tribunal (Halls of Stone)
                case 59870:                                 // Glare of the Tribunal (h) (Halls of Stone)
                case 63387:                                 // Rapid Burst
                case 64531:                                 // Rapid Burst (h)
                case 61916:                                 // Lightning Whirl (10 man)
                case 63482:                                 // Lightning Whirl (25 man)
                case 66336:                                 // Mistress' Kiss (Trial of the Crusader, ->
                case 67077:                                 // -> Lord Jaraxxus encounter, 10 and 10 heroic)
                case 66001:                                 // Touch of Darkness
                case 67281:
                case 67282:
                case 67283:
                case 65950:                                 // Touch of Light
                case 67296:
                case 67297:
                case 67298:
                case 68950:                                 // Fear
                    unMaxTargets = 1;
                    break;
                case 28542:                                 // Life Drain
                case 66013:                                 // Penetrating Cold (10 man)
                case 68509:                                 // Penetrating Cold (10 man heroic)
                    unMaxTargets = 2;
                    break;
                case 28796:                                 // Poison Bolt Volley
                case 29213:                                 // Curse of the Plaguebringer
                case 31298:                                 // Sleep
                case 39992:                                 // Needle Spine Targeting (Warlord Najentus)
                case 51904:                                 // Limiting the count of Summoned Ghouls
                case 54522:
                    unMaxTargets = 3;
                    break;
                case 30843:                                 // Enfeeble TODO: exclude top threat target from target selection
                case 42005:                                 // Bloodboil TODO: need to be 5 targets(players) furthest away from caster
                case 55665:                                 // Life Drain (h)
                case 58917:                                 // Consume Minions
                case 67076:                                 // Mistress' Kiss (Trial of the Crusader, ->
                case 67078:                                 // -> Lord Jaraxxus encounter, 25 and 25 heroic)
                case 67700:                                 // Penetrating Cold (25 man)
                case 68510:                                 // Penetrating Cold (25 man, heroic)
                    unMaxTargets = 5;
                    break;
                case 54098:                                 // Poison Bolt Volley (h)
                case 54835:                                 // Curse of the Plaguebringer (h)
                    unMaxTargets = 10;
                    break;
                case 25991:                                 // Poison Bolt Volley (Pincess Huhuran)
                    unMaxTargets = 15;
                    break;
                case 69075:                                 // Bone Storm
                case 70834:                                 // Bone Storm
                case 70835:                                 // Bone Storm
                case 70836:                                 // Bone Storm
                case 71518:                                 // Unholy infusion credit
                case 72289:                                 // Frost infusion credit
                case 72706:                                 // Valithria event credit
                case 72934:                                 // Blood infusion credit
                    radius = DEFAULT_VISIBILITY_INSTANCE;
                    break;
                case 69845:                                 // Sindragosa Frost bomb (hack!)
                case 71053:
                case 71054:
                case 71055:
                    radius = 50;
                    break;
                case 72350:                                 // Fury of Frostmourne
                case 72351:                                 // Fury of Frostmourne 
                    radius = 300;
                    break;
                case 72754:                                 // Defile. Radius depended from scale.
                case 73708:                                 // Defile 25
                case 73709:                                 // Defile 10H
                case 73710:                                 // Defile 25H
                    if (Unit* realCaster = GetAffectiveCaster())
                        radius = realCaster->GetFloatValue(OBJECT_FIELD_SCALE_X) * 6;
                    break;
                case 69278:                                 // Gas spore - 10
                    unMaxTargets = 2;
                    break;
                case 71221:                                 // Gas spore - 25
                    unMaxTargets = 4;
                    break;
                case 71340:                                 // Pact of darkfallen (hack for script work)
                    unMaxTargets = 1;
                    break;
            }
            break;
        }
        case SPELLFAMILY_MAGE:
        {
            if (m_spellInfo->Id == 38194)                   // Blink
                unMaxTargets = 1;
            break;
        }
        case SPELLFAMILY_DRUID:
        {
            if (m_spellInfo->SpellFamilyFlags2 & 0x00000100)// Starfall
                unMaxTargets = 2;
            break;
        }
        case SPELLFAMILY_PALADIN:
            if (m_spellInfo->Id == 20424)                   // Seal of Command (2 more target for single targeted spell)
            {
                // overwrite EffectChainTarget for non single target spell
                if (Spell* currSpell = m_caster->GetCurrentSpell(CURRENT_GENERIC_SPELL))
                    if (currSpell->m_spellInfo->MaxAffectedTargets > 0 ||
                        currSpell->m_spellInfo->EffectChainTarget[EFFECT_INDEX_0] > 0 ||
                        currSpell->m_spellInfo->EffectChainTarget[EFFECT_INDEX_1] > 0 ||
                        currSpell->m_spellInfo->EffectChainTarget[EFFECT_INDEX_2] > 0)
                        EffectChainTarget = 0;              // no chain targets
            }
            break;
        default:
            break;
    }

    Unit::AuraList const& mod = m_caster->GetAurasByType(SPELL_AURA_MOD_MAX_AFFECTED_TARGETS);
    for(Unit::AuraList::const_iterator m = mod.begin(); m != mod.end(); ++m)
    {
        if (!(*m)->isAffectedOnSpell(m_spellInfo))
            continue;
        unMaxTargets += (*m)->GetModifier()->m_amount;
    }

    switch(targetMode)
    {
        case TARGET_RANDOM_NEARBY_LOC:
            radius *= sqrtf(rand_norm_f()); // Get a random point in circle. Use sqrt(rand) to correct distribution when converting polar to Cartesian coordinates.
                                         // no 'break' expected since we use code in case TARGET_RANDOM_CIRCUMFERENCE_POINT!!!
        case TARGET_RANDOM_CIRCUMFERENCE_POINT:
        {
            float angle = 2.0f * M_PI_F * rand_norm_f();
            float dest_x, dest_y, dest_z;
            m_caster->GetClosePoint(dest_x, dest_y, dest_z, 0.0f, radius, angle);
            m_targets.setDestination(dest_x, dest_y, dest_z);

            targetUnitMap.push_back(m_caster);
            break;
        }
        case TARGET_RANDOM_NEARBY_DEST:
        {
            radius *= sqrtf(rand_norm_f()); // Get a random point in circle. Use sqrt(rand) to correct distribution when converting polar to Cartesian coordinates.
            float angle = 2.0f * M_PI_F * rand_norm_f();
            float dest_x = m_targets.m_destX + cos(angle) * radius;
            float dest_y = m_targets.m_destY + sin(angle) * radius;
            float dest_z = m_targets.m_destZ;
            m_caster->UpdateGroundPositionZ(dest_x, dest_y, dest_z);
            m_targets.setDestination(dest_x, dest_y, dest_z);

            if (radius > 0.0f)
            {
                // caster included here?
                FillAreaTargets(targetUnitMap, dest_x, dest_y, radius, PUSH_DEST_CENTER, SPELL_TARGETS_AOE_DAMAGE);
            }
            else if (IsPositiveSpell(m_spellInfo->Id))
                    targetUnitMap.push_back(m_caster);
            // This targetMode is often used as 'last' implicitTarget for positive spells, that just require coordinates
            // and no unitTarget (e.g. summon effects). As MaNGOS always needs a unitTarget we add just the caster here.

            break;
        }
        case TARGET_TOTEM_EARTH:
        case TARGET_TOTEM_WATER:
        case TARGET_TOTEM_AIR:
        case TARGET_TOTEM_FIRE:
        case TARGET_SELF:
        case TARGET_SELF2:
            targetUnitMap.push_back(m_caster);
            break;
        case TARGET_RANDOM_ENEMY_CHAIN_IN_AREA:
        {
            m_targets.m_targetMask = 0;
            unMaxTargets = EffectChainTarget;
            float max_range = radius + unMaxTargets * CHAIN_SPELL_JUMP_RADIUS;

            std::list<Unit *> tempTargetUnitMap;

            {
                MaNGOS::AnyAoETargetUnitInObjectRangeCheck u_check(m_caster, max_range);
                MaNGOS::UnitListSearcher<MaNGOS::AnyAoETargetUnitInObjectRangeCheck> searcher(tempTargetUnitMap, u_check);
                Cell::VisitAllObjects(m_caster, searcher, max_range);
            }

            if(tempTargetUnitMap.empty())
                break;

            tempTargetUnitMap.sort(TargetDistanceOrder(m_caster));

            //Now to get us a random target that's in the initial range of the spell
            uint32 t = 0;
            std::list<Unit*>::iterator itr = tempTargetUnitMap.begin();
            while(itr!= tempTargetUnitMap.end() && (*itr)->IsWithinDist(m_caster, radius))
                ++t, ++itr;

            if(!t)
                break;

            itr = tempTargetUnitMap.begin();
            std::advance(itr, rand() % t);
            Unit *pUnitTarget = *itr;
            targetUnitMap.push_back(pUnitTarget);

            tempTargetUnitMap.erase(itr);

            tempTargetUnitMap.sort(TargetDistanceOrder(pUnitTarget));

            t = unMaxTargets - 1;
            Unit *prev = pUnitTarget;
            std::list<Unit*>::iterator next = tempTargetUnitMap.begin();

            while(t && next != tempTargetUnitMap.end())
            {
                if(!prev->IsWithinDist(*next, CHAIN_SPELL_JUMP_RADIUS))
                    break;

                if((!prev->IsWithinLOSInMap(*next) && !(m_spellInfo->AttributesEx2 & SPELL_ATTR_EX2_IGNORE_LOS)) || ((m_spellInfo->AttributesEx6 & SPELL_ATTR_EX6_IGNORE_CCED_TARGETS) && !(*next)->CanFreeMove()))
                {
                    ++next;
                    continue;
                }

                prev = *next;
                targetUnitMap.push_back(prev);
                tempTargetUnitMap.erase(next);
                tempTargetUnitMap.sort(TargetDistanceOrder(prev));
                next = tempTargetUnitMap.begin();

                --t;
            }
            break;
        }
        case TARGET_RANDOM_FRIEND_CHAIN_IN_AREA:
        {
            m_targets.m_targetMask = 0;
            unMaxTargets = EffectChainTarget;
            float max_range = radius + unMaxTargets * CHAIN_SPELL_JUMP_RADIUS;
            std::list<Unit*> tempTargetUnitMap;
            {
                MaNGOS::AnyFriendlyUnitInObjectRangeCheck u_check(m_caster, max_range);
                MaNGOS::UnitListSearcher<MaNGOS::AnyFriendlyUnitInObjectRangeCheck> searcher(tempTargetUnitMap, u_check);
                Cell::VisitAllObjects(m_caster, searcher, max_range);
            }

            if(tempTargetUnitMap.empty())
                break;

            tempTargetUnitMap.sort(TargetDistanceOrder(m_caster));

            //Now to get us a random target that's in the initial range of the spell
            uint32 t = 0;
            std::list<Unit*>::iterator itr = tempTargetUnitMap.begin();
            while(itr != tempTargetUnitMap.end() && (*itr)->IsWithinDist(m_caster, radius))
                ++t, ++itr;

            if(!t)
                break;

            itr = tempTargetUnitMap.begin();
            std::advance(itr, rand() % t);
            Unit *pUnitTarget = *itr;
            targetUnitMap.push_back(pUnitTarget);

            tempTargetUnitMap.erase(itr);

            tempTargetUnitMap.sort(TargetDistanceOrder(pUnitTarget));

            t = unMaxTargets - 1;
            Unit *prev = pUnitTarget;
            std::list<Unit*>::iterator next = tempTargetUnitMap.begin();

            while(t && next != tempTargetUnitMap.end())
            {
                if(!prev->IsWithinDist(*next, CHAIN_SPELL_JUMP_RADIUS))
                    break;

                if (!(m_spellInfo->AttributesEx2 & SPELL_ATTR_EX2_IGNORE_LOS) && !prev->IsWithinLOSInMap (*next))
                {
                    ++next;
                    continue;
                }
                prev = *next;
                targetUnitMap.push_back(prev);
                tempTargetUnitMap.erase(next);
                tempTargetUnitMap.sort(TargetDistanceOrder(prev));
                next = tempTargetUnitMap.begin();
                --t;
            }
            break;
        }
        case TARGET_PET:
        {
            Pet* tmpUnit = m_caster->GetPet();
            if (!tmpUnit) break;
            GroupPetList m_groupPets = m_caster->GetPets();
            if (!m_groupPets.empty())
            {
                for (GroupPetList::const_iterator itr = m_groupPets.begin(); itr != m_groupPets.end(); ++itr)
                    if (Pet* _pet = m_caster->GetMap()->GetPet(*itr))
                        targetUnitMap.push_back(_pet);
            }
            break;
        }
        case TARGET_CHAIN_DAMAGE:
        {
            if (EffectChainTarget <= 1)
            {
                if(Unit* pUnitTarget = m_caster->SelectMagnetTarget(m_targets.getUnitTarget(), this, effIndex))
                {
                    m_targets.setUnitTarget(pUnitTarget);
                    targetUnitMap.push_back(pUnitTarget);
                }
            }
            else
            {
                Unit* pUnitTarget = m_targets.getUnitTarget();
                WorldObject* originalCaster = GetAffectiveCasterObject();
                if(!pUnitTarget || !originalCaster)
                    break;

                unMaxTargets = EffectChainTarget;

                float max_range;
                if(m_spellInfo->DmgClass == SPELL_DAMAGE_CLASS_MELEE)
                    max_range = radius;
                else
                    //FIXME: This very like horrible hack and wrong for most spells
                    max_range = radius + unMaxTargets * CHAIN_SPELL_JUMP_RADIUS;

                std::list<Unit *> tempTargetUnitMap;
                {
                    MaNGOS::AnyAoEVisibleTargetUnitInObjectRangeCheck u_check(pUnitTarget, originalCaster, max_range);
                    MaNGOS::UnitListSearcher<MaNGOS::AnyAoEVisibleTargetUnitInObjectRangeCheck> searcher(tempTargetUnitMap, u_check);
                    Cell::VisitAllObjects(m_caster, searcher, max_range);
                }
                if (tempTargetUnitMap.empty())
                    break;

                tempTargetUnitMap.sort(TargetDistanceOrder(pUnitTarget));

                if (*tempTargetUnitMap.begin() == pUnitTarget)
                    tempTargetUnitMap.erase(tempTargetUnitMap.begin());

                targetUnitMap.push_back(pUnitTarget);
                uint32 t = unMaxTargets - 1;
                Unit *prev = pUnitTarget;
                std::list<Unit*>::iterator next = tempTargetUnitMap.begin();

                while (t && next != tempTargetUnitMap.end())
                {
                    if (!prev->IsWithinDist (*next,CHAIN_SPELL_JUMP_RADIUS))
                        break;

                    if (prev == (Unit*)m_caster)
                        break;

                    if ((!(m_spellInfo->AttributesEx2 & SPELL_ATTR_EX2_IGNORE_LOS) && !prev->IsWithinLOSInMap (*next)) || ((m_spellInfo->AttributesEx6 & SPELL_ATTR_EX6_IGNORE_CCED_TARGETS) && !(*next)->CanFreeMove()))
                    {
                        ++next;
                        continue;
                    }
                    prev = *next;
                    targetUnitMap.push_back(prev);
                    tempTargetUnitMap.erase(next);
                    tempTargetUnitMap.sort(TargetDistanceOrder(prev));
                    next = tempTargetUnitMap.begin();
                    --t;
                }
            }
            break;
        }
        case TARGET_ALL_ENEMY_IN_AREA:
            FillAreaTargets(targetUnitMap, m_targets.m_destX, m_targets.m_destY, radius, PUSH_DEST_CENTER, SPELL_TARGETS_AOE_DAMAGE);
            break;
        case TARGET_AREAEFFECT_INSTANT:
        {
            SpellTargets targetB = SPELL_TARGETS_AOE_DAMAGE;

            // Select friendly targets for positive effect
            if (IsPositiveEffect(m_spellInfo, effIndex))
                targetB = SPELL_TARGETS_FRIENDLY;

            UnitList tempTargetUnitMap;
            SpellScriptTargetBounds bounds = sSpellMgr.GetSpellScriptTargetBounds(m_spellInfo->Id);

            // fill real target list if no spell script target defined
            FillAreaTargets(bounds.first != bounds.second ? tempTargetUnitMap : targetUnitMap,
                m_caster->GetPositionX(), m_caster->GetPositionY(), radius, PUSH_DEST_CENTER, bounds.first != bounds.second ? SPELL_TARGETS_ALL : targetB);

            if (!tempTargetUnitMap.empty())
            {
                for (UnitList::const_iterator iter = tempTargetUnitMap.begin(); iter != tempTargetUnitMap.end(); ++iter)
                {
                    if ((*iter)->GetTypeId() != TYPEID_UNIT)
                        continue;

                    for(SpellScriptTarget::const_iterator i_spellST = bounds.first; i_spellST != bounds.second; ++i_spellST)
                    {
                        // only creature entries supported for this target type
                        if (i_spellST->second.type == SPELL_TARGET_TYPE_GAMEOBJECT)
                            continue;

                        if ((*iter)->GetEntry() == i_spellST->second.targetEntry)
                        {
                            if (i_spellST->second.type == SPELL_TARGET_TYPE_DEAD && ((Creature*)(*iter))->IsCorpse())
                            {
                                targetUnitMap.push_back((*iter));
                            }
                            else if (i_spellST->second.type == SPELL_TARGET_TYPE_CREATURE && (*iter)->isAlive())
                            {
                                targetUnitMap.push_back((*iter));
                            }

                            break;
                        }
                    }
                }
            }

            // exclude caster
            targetUnitMap.remove(m_caster);
            break;
        }
        case TARGET_AREAEFFECT_CUSTOM:
        {
            if (m_spellInfo->Effect[effIndex] == SPELL_EFFECT_PERSISTENT_AREA_AURA)
                break;
            else if (m_spellInfo->Effect[effIndex] == SPELL_EFFECT_SUMMON)
            {
                targetUnitMap.push_back(m_caster);
                break;
            }

            UnitList tempTargetUnitMap;
            SpellScriptTargetBounds bounds = sSpellMgr.GetSpellScriptTargetBounds(m_spellInfo->Id);
            // fill real target list if no spell script target defined
            FillAreaTargets(bounds.first != bounds.second ? tempTargetUnitMap : targetUnitMap, m_targets.m_destX, m_targets.m_destY, radius, PUSH_DEST_CENTER, SPELL_TARGETS_ALL);

            if (!tempTargetUnitMap.empty())
            {
                for (UnitList::const_iterator iter = tempTargetUnitMap.begin(); iter != tempTargetUnitMap.end(); ++iter)
                {
                    if ((*iter)->GetTypeId() != TYPEID_UNIT)
                        continue;

                    for(SpellScriptTarget::const_iterator i_spellST = bounds.first; i_spellST != bounds.second; ++i_spellST)
                    {
                        // only creature entries supported for this target type
                        if (i_spellST->second.type == SPELL_TARGET_TYPE_GAMEOBJECT)
                            continue;

                        if ((*iter)->GetEntry() == i_spellST->second.targetEntry)
                        {
                            if (i_spellST->second.type == SPELL_TARGET_TYPE_DEAD && ((Creature*)(*iter))->IsCorpse())
                            {
                                targetUnitMap.push_back((*iter));
                            }
                            else if (i_spellST->second.type == SPELL_TARGET_TYPE_CREATURE && (*iter)->isAlive())
                            {
                                targetUnitMap.push_back((*iter));
                            }

                            break;
                        }
                    }
                }
            }
            else
            {
                // remove not targetable units if spell has no script targets
                for (UnitList::iterator itr = targetUnitMap.begin(); itr != targetUnitMap.end(); )
                {
                    if (!(*itr)->isTargetableForAttack(m_spellInfo->AttributesEx3 & SPELL_ATTR_EX3_CAST_ON_DEAD))
                        targetUnitMap.erase(itr++);
                    else
                        ++itr;
                }
            }
            break;
        }
        case TARGET_OBJECT_AREA_SRC:
        case TARGET_AREAEFFECT_GO_AROUND_DEST:
        {
            // It may be possible to fill targets for some spell effects
            // automatically (SPELL_EFFECT_WMO_REPAIR(88) for example) but
            // for some/most spells we clearly need/want to limit with spell_target_script

            // Some spells untested, for affected GO type 33. May need further adjustments for spells related.

            float x, y, z;
            if (targetMode == TARGET_OBJECT_AREA_SRC)
            {
                if (m_targets.m_targetMask & TARGET_FLAG_SOURCE_LOCATION)
                {
                    x = m_targets.m_srcX;
                    y = m_targets.m_srcY;
                    z = m_targets.m_srcZ;
                }
                else
                    break;
            }
            else if (m_targets.m_targetMask & TARGET_FLAG_DEST_LOCATION)
            {
                x = m_targets.m_destX;
                y = m_targets.m_destY;
                z = m_targets.m_destZ;
            }
            else
                break;

            MaNGOS::GameObjectInRangeCheck check(m_caster, x, y, z, radius + 15.0f);
            std::list<GameObject*> goList;
            MaNGOS::GameObjectListSearcher<MaNGOS::GameObjectInRangeCheck> searcher(goList, check);
            Cell::VisitAllObjects(m_caster, searcher, radius);
            if (!goList.empty())
            {
                for (std::list<GameObject*>::const_iterator itr = goList.begin(); itr != goList.end(); ++itr)
                    AddGOTarget(*itr, effIndex);
            }

            if (targetMode == TARGET_OBJECT_AREA_SRC || !goList.empty() )
                break;

            // It may be possible to fill targets for some spell effects
            // automatically (SPELL_EFFECT_WMO_REPAIR(88) for example) but
            // for some/most spells we clearly need/want to limit with spell_target_script

            // Some spells untested, for affected GO type 33. May need further adjustments for spells related.

            SpellScriptTargetBounds bounds = sSpellMgr.GetSpellScriptTargetBounds(m_spellInfo->Id);

            std::list<GameObject*> tempTargetGOList;

            for(SpellScriptTarget::const_iterator i_spellST = bounds.first; i_spellST != bounds.second; ++i_spellST)
            {
                if (i_spellST->second.type == SPELL_TARGET_TYPE_GAMEOBJECT)
                {
                    // search all GO's with entry, within range of m_destN
                    MaNGOS::GameObjectEntryInPosRangeCheck go_check(*m_caster, i_spellST->second.targetEntry, m_targets.m_destX, m_targets.m_destY, m_targets.m_destZ, radius);
                    MaNGOS::GameObjectListSearcher<MaNGOS::GameObjectEntryInPosRangeCheck> checker(tempTargetGOList, go_check);
                    Cell::VisitGridObjects(m_caster, checker, radius);
                }
            }

            if (!tempTargetGOList.empty())
            {
                for(std::list<GameObject*>::iterator iter = tempTargetGOList.begin(); iter != tempTargetGOList.end(); ++iter)
                    AddGOTarget(*iter, effIndex);
            }

            break;
        }
        case TARGET_ALL_ENEMY_IN_AREA_INSTANT:
        {
            // targets the ground, not the units in the area
            switch(m_spellInfo->Effect[effIndex])
            {
                case SPELL_EFFECT_PERSISTENT_AREA_AURA:
                    break;
                case SPELL_EFFECT_SUMMON:
                    targetUnitMap.push_back(m_caster);
                    break;
                default:
                    FillAreaTargets(targetUnitMap, m_targets.m_destX, m_targets.m_destY, radius, PUSH_DEST_CENTER, SPELL_TARGETS_AOE_DAMAGE);
                    break;
            }
            break;
        }
        case TARGET_DUELVSPLAYER_COORDINATES:
        {
            if(Unit* currentTarget = m_targets.getUnitTarget())
                m_targets.setDestination(currentTarget->GetPositionX(), currentTarget->GetPositionY(), currentTarget->GetPositionZ());
            break;
        }
        case TARGET_ALL_PARTY_AROUND_CASTER:
        case TARGET_ALL_PARTY_AROUND_CASTER_2:
        case TARGET_ALL_PARTY:
        {
            switch(m_spellInfo->Id)
            {
                case 70893:                                 // Culling the Herd
                case 53434:                                 // Call of the Wild
                {
                    if (Unit *owner = m_caster->GetOwner())
                        targetUnitMap.push_back(owner);
                    break;
                }
                default:
                {
                    FillRaidOrPartyTargets(targetUnitMap, m_caster, m_caster, radius, false, true, true);
                    break;
                }
            }
            break;
        }
        case TARGET_ALL_RAID_AROUND_CASTER:
        {
            if(m_spellInfo->Id == 57669)                    // Replenishment (special target selection)
            {
                // in arena, target should be only caster
                if (m_caster->GetMap()->IsBattleArena())
                    targetUnitMap.push_back(m_caster);
                else
                    FillRaidOrPartyManaPriorityTargets(targetUnitMap, m_caster, m_caster, radius, 10, true, false, true);
            }
            else if (m_spellInfo->Id==52759)                // Ancestral Awakening (special target selection)
                FillRaidOrPartyHealthPriorityTargets(targetUnitMap, m_caster, m_caster, radius, 1, true, false, true);
            else if (m_spellInfo->Id == 54171)              // Divine Storm
                FillRaidOrPartyHealthPriorityTargets(targetUnitMap, m_caster, m_caster, radius, 3, true, false, true);
            else if (m_spellInfo->Id == 59725)              // Improved Spell Reflection
            {
                if (m_caster->HasAura(23920, EFFECT_INDEX_0) )
                    m_caster->RemoveAurasDueToSpell(23920); // will be replaced by imp. spell refl. aura

                Unit::AuraList const& lDummyAuras = m_caster->GetAurasByType(SPELL_AURA_DUMMY);
                for(Unit::AuraList::const_iterator i = lDummyAuras.begin(); i != lDummyAuras.end(); ++i)
                {
                    if((*i)->GetSpellProto()->SpellIconID == 1935)
                    {
                        unMaxTargets = (*i)->GetModifier()->m_amount + 1;   // +1 because we are also applying this to the caster
                        break;
                    }
                }

                radius = 20.0f;     // as mentioned in the spell's tooltip (data doesn't appear in dbc)

                FillRaidOrPartyTargets(targetUnitMap, m_caster, m_caster, radius, false, false, true);
                targetUnitMap.sort(TargetDistanceOrder(m_caster));
                if (targetUnitMap.size() > unMaxTargets)
                    targetUnitMap.resize(unMaxTargets);
                break;
            }
            else
                FillRaidOrPartyTargets(targetUnitMap, m_caster, m_caster, radius, true, true, IsPositiveSpell(m_spellInfo->Id));
            break;
        }
        case TARGET_SINGLE_FRIEND:
        case TARGET_SINGLE_FRIEND_2:
            if(m_targets.getUnitTarget())
                targetUnitMap.push_back(m_targets.getUnitTarget());
            break;
        case TARGET_NONCOMBAT_PET:
            if(Unit* target = m_targets.getUnitTarget())
                if( target->GetTypeId() == TYPEID_UNIT && ((Creature*)target)->IsPet() && ((Pet*)target)->getPetType() == MINI_PET)
                    targetUnitMap.push_back(target);
            break;
        case TARGET_OWNED_VEHICLE:
            if (VehicleKit* vehicle = m_caster->GetVehicle())
                if (Unit* target = vehicle->GetBase())
                    targetUnitMap.push_back(target);
            break;
        case TARGET_UNIT_PASSENGER_0:
        case TARGET_UNIT_PASSENGER_1:
        case TARGET_UNIT_PASSENGER_2:
        case TARGET_UNIT_PASSENGER_3:
        case TARGET_UNIT_PASSENGER_4:
        case TARGET_UNIT_PASSENGER_5:
        case TARGET_UNIT_PASSENGER_6:
        case TARGET_UNIT_PASSENGER_7:
            if (m_caster->GetTypeId() == TYPEID_UNIT && m_caster->GetObjectGuid().IsVehicle())
                if (Unit *unit = m_caster->GetVehicleKit()->GetPassenger(targetMode - TARGET_UNIT_PASSENGER_0))
                    targetUnitMap.push_back(unit);
            break;
        case TARGET_CASTER_COORDINATES:
        {
            // Check original caster is GO - set its coordinates as dst cast
            if (WorldObject *caster = GetCastingObject())
                m_targets.setDestination(caster->GetPositionX(), caster->GetPositionY(), caster->GetPositionZ());
            break;
        }
        case TARGET_ALL_HOSTILE_UNITS_AROUND_CASTER:
            FillAreaTargets(targetUnitMap, m_targets.m_destX, m_targets.m_destY, radius, PUSH_SELF_CENTER, SPELL_TARGETS_HOSTILE);
            break;
        case TARGET_ALL_FRIENDLY_UNITS_AROUND_CASTER:
            switch (m_spellInfo->Id)
            {
                case 54171:                                     // Divine Storm
                    FillRaidOrPartyHealthPriorityTargets(targetUnitMap, m_caster, m_caster, radius, 3, true, false, true);
                    break;
                case 56153:                                 // Guardian Aura - Ahn'Kahet
                    FillAreaTargets(targetUnitMap, m_targets.m_destX, m_targets.m_destY, radius, PUSH_SELF_CENTER, SPELL_TARGETS_FRIENDLY);
                    targetUnitMap.remove(m_caster);
                    break;
                case 64844:                                 // Divine Hymn
                    // target amount stored in parent spell dummy effect but hard to access
                    FillRaidOrPartyHealthPriorityTargets(targetUnitMap, m_caster, m_caster, radius, 3, true, false, true);
                    break;
                case 64904:                                 // Hymn of Hope
                    // target amount stored in parent spell dummy effect but hard to access
                    FillRaidOrPartyManaPriorityTargets(targetUnitMap, m_caster, m_caster, radius, 3, true, false, true);
                    break;
                case 71447:                                 // Bloodbolt Splash 10N
                case 71481:                                 // Bloodbolt Splash 25N
                case 71482:                                 // Bloodbolt Splash 10H
                case 71483:                                 // Bloodbolt Splash 25H
                    FillAreaTargets(targetUnitMap, m_targets.m_destX, m_targets.m_destY, radius, PUSH_SELF_CENTER, SPELL_TARGETS_FRIENDLY);
                    targetUnitMap.remove(m_caster);
                    break;
                default:
                    // selected friendly units (for casting objects) around casting object
                    FillAreaTargets(targetUnitMap, m_targets.m_destX, m_targets.m_destY, radius, PUSH_SELF_CENTER, SPELL_TARGETS_FRIENDLY, GetCastingObject());
                    break;
            }
            break;
        case TARGET_ALL_FRIENDLY_UNITS_IN_AREA:
            // Death Pact (in fact selection by player selection)
            if (m_spellInfo->Id == 48743)
            {
                // checked in Spell::CheckCast
                if (m_caster->GetTypeId()==TYPEID_PLAYER)
                    if (Unit* target = m_caster->GetMap()->GetPet(((Player*)m_caster)->GetSelectionGuid()))
                        targetUnitMap.push_back(target);
            }
            // Circle of Healing
            else if (m_spellInfo->SpellFamilyName == SPELLFAMILY_PRIEST && m_spellInfo->SpellVisual[0] == 8253)
            {
                Unit* target = m_targets.getUnitTarget();
                if(!target)
                    target = m_caster;

                uint32 count = 5;
                // Glyph of Circle of Healing
                if(Aura const* glyph = m_caster->GetDummyAura(55675))
                    count += glyph->GetModifier()->m_amount;

                FillRaidOrPartyHealthPriorityTargets(targetUnitMap, m_caster, target, radius, count, true, false, true);
            }
            // Wild Growth
            else if (m_spellInfo->SpellFamilyName == SPELLFAMILY_DRUID && m_spellInfo->SpellIconID == 2864)
            {
                Unit* target = m_targets.getUnitTarget();
                if(!target)
                    target = m_caster;
                uint32 count = CalculateDamage(EFFECT_INDEX_2,m_caster); // stored in dummy effect, affected by mods

                FillRaidOrPartyHealthPriorityTargets(targetUnitMap, m_caster, target, radius, count, true, false, true);
            }
            // Item - Icecrown 25 Heroic/Normal Healer Trinket 2
            else if (m_spellInfo->Id == 71641 || m_spellInfo->Id == 71610)
            {
                FillRaidOrPartyHealthPriorityTargets(targetUnitMap, m_caster, m_caster, radius, 1, true, false, false);
            }
            else
                FillAreaTargets(targetUnitMap, m_targets.m_destX, m_targets.m_destY, radius, PUSH_DEST_CENTER, SPELL_TARGETS_FRIENDLY);
            break;
        // TARGET_SINGLE_PARTY means that the spells can only be casted on a party member and not on the caster (some seals, fire shield from imp, etc..)
        case TARGET_SINGLE_PARTY:
        {
            Unit *target = m_targets.getUnitTarget();
            // Those spells apparently can't be casted on the caster.
            if( target && target != m_caster)
            {
                // Can only be casted on group's members or its pets
                Group  *pGroup = NULL;

                Unit* owner = m_caster->GetCharmerOrOwner();
                Unit *targetOwner = target->GetCharmerOrOwner();
                if(owner)
                {
                    if(owner->GetTypeId() == TYPEID_PLAYER)
                    {
                        if( target == owner )
                        {
                            targetUnitMap.push_back(target);
                            break;
                        }
                        pGroup = ((Player*)owner)->GetGroup();
                    }
                }
                else if (m_caster->GetTypeId() == TYPEID_PLAYER)
                {
                    if( targetOwner == m_caster && target->GetTypeId() == TYPEID_UNIT && ((Creature*)target)->IsPet())
                    {
                        targetUnitMap.push_back(target);
                        break;
                    }
                    pGroup = ((Player*)m_caster)->GetGroup();
                }

                if(pGroup)
                {
                    // Our target can also be a player's pet who's grouped with us or our pet. But can't be controlled player
                    if(targetOwner)
                    {
                        if( targetOwner->GetTypeId() == TYPEID_PLAYER &&
                            target->GetTypeId() == TYPEID_UNIT && (((Creature*)target)->IsPet()) &&
                            target->GetOwnerGuid() == targetOwner->GetObjectGuid() &&
                            pGroup->IsMember(((Player*)targetOwner)->GetObjectGuid()))
                        {
                            targetUnitMap.push_back(target);
                        }
                    }
                    // 1Our target can be a player who is on our group
                    else if (target->GetTypeId() == TYPEID_PLAYER && pGroup->IsMember(((Player*)target)->GetObjectGuid()))
                    {
                        targetUnitMap.push_back(target);
                    }
                }
            }
            break;
        }
        case TARGET_GAMEOBJECT:
            if(m_targets.getGOTarget())
                AddGOTarget(m_targets.getGOTarget(), effIndex);
            break;
        case TARGET_IN_FRONT_OF_CASTER:
        {
            bool inFront = m_spellInfo->SpellVisual[0] != 3879;
            FillAreaTargets(targetUnitMap, m_caster->GetPositionX(), m_caster->GetPositionY(), radius, inFront ? PUSH_IN_FRONT : PUSH_IN_BACK, SPELL_TARGETS_AOE_DAMAGE);
            break;
        }
        case TARGET_LARGE_FRONTAL_CONE:
            FillAreaTargets(targetUnitMap, m_caster->GetPositionX(), m_caster->GetPositionY(), radius, PUSH_IN_FRONT_90, SPELL_TARGETS_AOE_DAMAGE);
            break;
        case TARGET_NARROW_FRONTAL_CONE:
            FillAreaTargets(targetUnitMap, m_caster->GetPositionX(), m_caster->GetPositionY(), radius, PUSH_IN_FRONT_15, SPELL_TARGETS_AOE_DAMAGE);
            break;
        case TARGET_IN_FRONT_OF_CASTER_30:
        {
            if (m_spellInfo->SpellFamilyName == SPELLFAMILY_GENERIC)
                FillAreaTargets(targetUnitMap, m_caster->GetPositionX(), m_caster->GetPositionY(), radius, PUSH_IN_FRONT_30, SPELL_TARGETS_AOE_DAMAGE);
            else
                FillAreaTargets(targetUnitMap, m_caster->GetPositionX(), m_caster->GetPositionY(), radius, PUSH_IN_FRONT_90, SPELL_TARGETS_AOE_DAMAGE);
            break;
        }
        case TARGET_DUELVSPLAYER:
        {
            Unit *target = m_targets.getUnitTarget();
            if(target)
            {
                if(m_caster->IsFriendlyTo(target))
                {
                    targetUnitMap.push_back(target);
                }
                else
                {
                    if(Unit* pUnitTarget = m_caster->SelectMagnetTarget(m_targets.getUnitTarget(), this, effIndex))
                    {
                        m_targets.setUnitTarget(pUnitTarget);
                        targetUnitMap.push_back(pUnitTarget);
                    }
                }
            }
            break;
        }
        case TARGET_GAMEOBJECT_ITEM:
            if(m_targets.getGOTargetGUID())
                AddGOTarget(m_targets.getGOTarget(), effIndex);
            else if(m_targets.getItemTarget())
                AddItemTarget(m_targets.getItemTarget(), effIndex);
            break;
        case TARGET_MASTER:
            if(Unit* owner = m_caster->GetCharmerOrOwner())
                targetUnitMap.push_back(owner);
            break;
        case TARGET_ALL_ENEMY_IN_AREA_CHANNELED:
            // targets the ground, not the units in the area
            if (m_spellInfo->Effect[effIndex]!=SPELL_EFFECT_PERSISTENT_AREA_AURA)
                FillAreaTargets(targetUnitMap, m_targets.m_destX, m_targets.m_destY, radius, PUSH_DEST_CENTER, SPELL_TARGETS_AOE_DAMAGE);
            break;
        case TARGET_MINION:
            if(m_spellInfo->Effect[effIndex] != SPELL_EFFECT_DUEL)
                targetUnitMap.push_back(m_caster);
            break;
        case TARGET_SINGLE_ENEMY:
        {
            if(Unit* pUnitTarget = m_caster->SelectMagnetTarget(m_targets.getUnitTarget(), this, effIndex))
            {
                m_targets.setUnitTarget(pUnitTarget);
                targetUnitMap.push_back(pUnitTarget);
            }
            break;
        }
        case TARGET_AREAEFFECT_PARTY:
        {
            Unit* owner = m_caster->GetCharmerOrOwner();
            Player *pTarget = NULL;

            if(owner)
            {
                targetUnitMap.push_back(m_caster);
                if(owner->GetTypeId() == TYPEID_PLAYER)
                    pTarget = (Player*)owner;
            }
            else if (m_caster->GetTypeId() == TYPEID_PLAYER)
            {
                if(Unit* target = m_targets.getUnitTarget())
                {
                    if( target->GetTypeId() != TYPEID_PLAYER)
                    {
                        if(((Creature*)target)->IsPet())
                        {
                            Unit *targetOwner = target->GetOwner();
                            if(targetOwner->GetTypeId() == TYPEID_PLAYER)
                                pTarget = (Player*)targetOwner;
                        }
                    }
                    else
                        pTarget = (Player*)target;
                }
            }

            Group* pGroup = pTarget ? pTarget->GetGroup() : NULL;

            if(pGroup)
            {
                uint8 subgroup = pTarget->GetSubGroup();

                for(GroupReference *itr = pGroup->GetFirstMember(); itr != NULL; itr = itr->next())
                {
                    Player* Target = itr->getSource();

                    // IsHostileTo check duel and controlled by enemy
                    if(Target && Target->GetSubGroup() == subgroup && !m_caster->IsHostileTo(Target))
                    {
                        if( pTarget->IsWithinDistInMap(Target, radius) )
                            targetUnitMap.push_back(Target);

                        if(Pet* pet = Target->GetPet())
                        {
                            GroupPetList m_groupPets = Target->GetPets();
                            if (!m_groupPets.empty())
                            {
                                for (GroupPetList::const_iterator itr = m_groupPets.begin(); itr != m_groupPets.end(); ++itr)
                                    if (Pet* _pet = Target->GetMap()->GetPet(*itr))
                                        if( pTarget->IsWithinDistInMap(_pet, radius) )
                                            targetUnitMap.push_back(_pet);
                            }
                        }
                    }
                }
            }
            else if (owner)
            {
                if(m_caster->IsWithinDistInMap(owner, radius))
                    targetUnitMap.push_back(owner);
            }
            else if(pTarget)
            {
                targetUnitMap.push_back(pTarget);

                if(Pet* pet = pTarget->GetPet())
                    if( m_caster->IsWithinDistInMap(pet, radius) )
                        targetUnitMap.push_back(pet);
            }
            break;
        }
        case TARGET_SCRIPT:
        {
            if(m_targets.getUnitTarget())
                targetUnitMap.push_back(m_targets.getUnitTarget());
            if(m_targets.getItemTarget())
                AddItemTarget(m_targets.getItemTarget(), effIndex);
            break;
        }
        case TARGET_SELF_FISHING:
            targetUnitMap.push_back(m_caster);
            break;
        case TARGET_CHAIN_HEAL:
        {
            Unit* pUnitTarget = m_targets.getUnitTarget();
            if(!pUnitTarget)
                break;

            if (EffectChainTarget <= 1)
                targetUnitMap.push_back(pUnitTarget);
            else
            {
                unMaxTargets = EffectChainTarget;
                float max_range = radius + unMaxTargets * CHAIN_SPELL_JUMP_RADIUS;

                UnitList tempTargetUnitMap;

                FillAreaTargets(tempTargetUnitMap, m_caster->GetPositionX(), m_caster->GetPositionY(), max_range, PUSH_SELF_CENTER, SPELL_TARGETS_FRIENDLY);

                if (m_caster != pUnitTarget && std::find(tempTargetUnitMap.begin(), tempTargetUnitMap.end(), m_caster) == tempTargetUnitMap.end())
                    tempTargetUnitMap.push_front(m_caster);

                tempTargetUnitMap.sort(TargetDistanceOrder(pUnitTarget));

                if (tempTargetUnitMap.empty())
                    break;

                if (*tempTargetUnitMap.begin() == pUnitTarget)
                    tempTargetUnitMap.erase(tempTargetUnitMap.begin());

                targetUnitMap.push_back(pUnitTarget);
                uint32 t = unMaxTargets - 1;
                Unit *prev = pUnitTarget;
                std::list<Unit*>::iterator next = tempTargetUnitMap.begin();

                while(t && next != tempTargetUnitMap.end())
                {
                    if(!prev->IsWithinDist(*next, CHAIN_SPELL_JUMP_RADIUS))
                        break;

                    if (!(m_spellInfo->AttributesEx2 & SPELL_ATTR_EX2_IGNORE_LOS) && !prev->IsWithinLOSInMap (*next))
                    {
                        ++next;
                        continue;
                    }

                    if((*next)->GetHealth() == (*next)->GetMaxHealth())
                    {
                        next = tempTargetUnitMap.erase(next);
                        continue;
                    }

                    prev = *next;
                    targetUnitMap.push_back(prev);
                    tempTargetUnitMap.erase(next);
                    tempTargetUnitMap.sort(TargetDistanceOrder(prev));
                    next = tempTargetUnitMap.begin();

                    --t;
                }
            }
            break;
        }
        case TARGET_CURRENT_ENEMY_COORDINATES:
        {
            Unit* currentTarget = m_targets.getUnitTarget();
            if(currentTarget)
            {
                targetUnitMap.push_back(currentTarget);
                m_targets.setDestination(currentTarget->GetPositionX(), currentTarget->GetPositionY(), currentTarget->GetPositionZ());
                if(m_spellInfo->EffectImplicitTargetB[effIndex] == TARGET_ALL_ENEMY_IN_AREA_INSTANT)
                    FillAreaTargets(targetUnitMap, currentTarget->GetPositionX(), currentTarget->GetPositionY(), radius, PUSH_TARGET_CENTER, SPELL_TARGETS_AOE_DAMAGE);
            }
            break;
        }
        case TARGET_AREAEFFECT_PARTY_AND_CLASS:
        {
            Player* targetPlayer = m_targets.getUnitTarget() && m_targets.getUnitTarget()->GetTypeId() == TYPEID_PLAYER
                ? (Player*)m_targets.getUnitTarget() : NULL;

            Group* pGroup = targetPlayer ? targetPlayer->GetGroup() : NULL;
            if(pGroup)
            {
                for(GroupReference *itr = pGroup->GetFirstMember(); itr != NULL; itr = itr->next())
                {
                    Player* Target = itr->getSource();

                    // IsHostileTo check duel and controlled by enemy
                    if( Target && targetPlayer->IsWithinDistInMap(Target, radius) &&
                        targetPlayer->getClass() == Target->getClass() &&
                        !m_caster->IsHostileTo(Target) )
                    {
                        targetUnitMap.push_back(Target);
                    }
                }
            }
            else if(m_targets.getUnitTarget())
                targetUnitMap.push_back(m_targets.getUnitTarget());
            break;
        }
        case TARGET_TABLE_X_Y_Z_COORDINATES:
        {
            SpellTargetPosition const* st = sSpellMgr.GetSpellTargetPosition(m_spellInfo->Id);
            if(st)
            {
                // teleport spells are handled in another way
                if (m_spellInfo->Effect[effIndex] == SPELL_EFFECT_TELEPORT_UNITS)
                    break;
                if (st->target_mapId == m_caster->GetMapId())
                    m_targets.setDestination(st->target_X, st->target_Y, st->target_Z);
                else
                    sLog.outError( "SPELL: wrong map (%u instead %u) target coordinates for spell ID %u", st->target_mapId, m_caster->GetMapId(), m_spellInfo->Id );
            }
            else
                sLog.outError( "SPELL: unknown target coordinates for spell ID %u", m_spellInfo->Id );
            break;
        }
        case TARGET_INFRONT_OF_VICTIM:
        case TARGET_BEHIND_VICTIM:
        case TARGET_RIGHT_FROM_VICTIM:
        case TARGET_LEFT_FROM_VICTIM:
        {
            Unit *pTarget = NULL;

            // explicit cast data from client or server-side cast
            // some spell at client send caster
            if(m_targets.getUnitTarget() && m_targets.getUnitTarget()!=m_caster)
                pTarget = m_targets.getUnitTarget();
            else if(m_caster->getVictim())
                pTarget = m_caster->getVictim();
            else if(m_caster->GetTypeId() == TYPEID_PLAYER)
                pTarget = ObjectAccessor::GetUnit(*m_caster, ((Player*)m_caster)->GetSelectionGuid());

            if(pTarget)
            {
                float angle = 0.0f;
                float dist = (radius && targetMode != TARGET_BEHIND_VICTIM) ? radius : CONTACT_DISTANCE;

                switch(targetMode)
                {
                    case TARGET_INFRONT_OF_VICTIM:                      break;
                    case TARGET_BEHIND_VICTIM:      angle = M_PI_F;       break;
                    case TARGET_RIGHT_FROM_VICTIM:  angle = -M_PI_F / 2;  break;
                    case TARGET_LEFT_FROM_VICTIM:   angle = M_PI_F / 2;   break;
                }

                float _target_x, _target_y, _target_z;
                pTarget->GetClosePoint(_target_x, _target_y, _target_z, pTarget->GetObjectBoundingRadius(), dist, angle);
                if(pTarget->IsWithinLOS(_target_x, _target_y, _target_z))
                {
                    targetUnitMap.push_back(m_caster);
                    m_targets.setDestination(_target_x, _target_y, _target_z);
                }
            }
            break;
        }
        case TARGET_DYNAMIC_OBJECT_COORDINATES:
            // if parent spell create dynamic object extract area from it
            if(DynamicObject* dynObj = m_caster->GetDynObject(m_triggeredByAuraSpell ? m_triggeredByAuraSpell->Id : m_spellInfo->Id))
                m_targets.setDestination(dynObj->GetPositionX(), dynObj->GetPositionY(), dynObj->GetPositionZ());
            break;

        case TARGET_DYNAMIC_OBJECT_FRONT:
        case TARGET_DYNAMIC_OBJECT_BEHIND:
        case TARGET_DYNAMIC_OBJECT_LEFT_SIDE:
        case TARGET_DYNAMIC_OBJECT_RIGHT_SIDE:
        {
            if (!(m_targets.m_targetMask & TARGET_FLAG_DEST_LOCATION))
            {
                // General override, we don't want to use max spell range here.
                // Note: 0.0 radius is also for index 36. It is possible that 36 must be defined as
                // "at the base of", in difference to 0 which appear to be "directly in front of".
                // TODO: some summoned will make caster be half inside summoned object. Need to fix
                // that in the below code (nearpoint vs closepoint, etc).
                if (m_spellInfo->EffectRadiusIndex[effIndex] == 0)
                    radius = 0.0f;

                if (m_spellInfo->Id == 50019)               // Hawk Hunting, problematic 50K radius
                    radius = 10.0f;

                float angle = m_caster->GetOrientation();
                switch(targetMode)
                {
                    case TARGET_DYNAMIC_OBJECT_FRONT:                           break;
                    case TARGET_DYNAMIC_OBJECT_BEHIND:      angle += M_PI_F;      break;
                    case TARGET_DYNAMIC_OBJECT_LEFT_SIDE:   angle += M_PI_F / 2;  break;
                    case TARGET_DYNAMIC_OBJECT_RIGHT_SIDE:  angle -= M_PI_F / 2;  break;
                }

                float x, y;
                m_caster->GetNearPoint2D(x, y, radius, angle);
                m_targets.setDestination(x, y, m_caster->GetPositionZ());
            }

            targetUnitMap.push_back(m_caster);
            break;
        }
        case TARGET_POINT_AT_NORTH:
        case TARGET_POINT_AT_SOUTH:
        case TARGET_POINT_AT_EAST:
        case TARGET_POINT_AT_WEST:
        case TARGET_POINT_AT_NE:
        case TARGET_POINT_AT_NW:
        case TARGET_POINT_AT_SE:
        case TARGET_POINT_AT_SW:
        {

            if (!(m_targets.m_targetMask & TARGET_FLAG_DEST_LOCATION))
            {
                Unit* currentTarget = m_targets.getUnitTarget() ? m_targets.getUnitTarget() : m_caster;
                float angle = currentTarget != m_caster ? currentTarget->GetAngle(m_caster) : m_caster->GetOrientation();

                switch(targetMode)
                {
                    case TARGET_POINT_AT_NORTH:                         break;
                    case TARGET_POINT_AT_SOUTH: angle +=   M_PI_F;        break;
                    case TARGET_POINT_AT_EAST:  angle -=   M_PI_F / 2;    break;
                    case TARGET_POINT_AT_WEST:  angle +=   M_PI_F / 2;    break;
                    case TARGET_POINT_AT_NE:    angle -=   M_PI_F / 4;    break;
                    case TARGET_POINT_AT_NW:    angle +=   M_PI_F / 4;    break;
                    case TARGET_POINT_AT_SE:    angle -= 3*M_PI_F / 4;    break;
                    case TARGET_POINT_AT_SW:    angle += 3*M_PI_F / 4;    break;
                }

                float x, y;
                currentTarget->GetNearPoint2D(x, y, radius, angle);
                m_targets.setDestination(x, y, currentTarget->GetPositionZ());
            }
            break;
        }
        case TARGET_DIRECTLY_FORWARD:
        {
            if (!(m_targets.m_targetMask & TARGET_FLAG_DEST_LOCATION))
            {
                SpellRangeEntry const* rEntry = sSpellRangeStore.LookupEntry(m_spellInfo->rangeIndex);
                float minRange = GetSpellMinRange(rEntry);
                float maxRange = GetSpellMaxRange(rEntry);
                float dist = minRange+ rand_norm_f()*(maxRange-minRange);

                float _target_x, _target_y, _target_z;
                m_caster->GetClosePoint(_target_x, _target_y, _target_z, m_caster->GetObjectBoundingRadius(), dist);
                m_targets.setDestination(_target_x, _target_y, _target_z);
            }

            targetUnitMap.push_back(m_caster);
            break;
        }
        case TARGET_EFFECT_SELECT:
        {
            // add here custom effects that need default target.
            // FOR EVERY TARGET TYPE THERE IS A DIFFERENT FILL!!
            if (m_spellInfo->SpellFamilyFlags2 & UI64LIT (0x00000020) && m_spellInfo->SpellIconID == 3217)
            {
                targetUnitMap.push_back(m_caster);
                break;
            }
            switch(m_spellInfo->Effect[effIndex])
            {
                case SPELL_EFFECT_DUMMY:
                {
                    switch(m_spellInfo->Id)
                    {
                        case 20577:                         // Cannibalize
                        {
                            WorldObject* result = FindCorpseUsing<MaNGOS::CannibalizeObjectCheck> ();

                            if(result)
                            {
                                switch(result->GetTypeId())
                                {
                                    case TYPEID_UNIT:
                                    case TYPEID_PLAYER:
                                        targetUnitMap.push_back((Unit*)result);
                                        break;
                                    case TYPEID_CORPSE:
                                        m_targets.setCorpseTarget((Corpse*)result);
                                        if (Player* owner = ObjectAccessor::FindPlayer(((Corpse*)result)->GetOwnerGuid()))
                                            targetUnitMap.push_back(owner);
                                        break;
                                }
                            }
                            else
                            {
                                // clear cooldown at fail
                                if (m_caster->GetTypeId() == TYPEID_PLAYER)
                                    ((Player*)m_caster)->RemoveSpellCooldown(m_spellInfo->Id, true);
                                SendCastResult(SPELL_FAILED_NO_EDIBLE_CORPSES);
                                finish(false);
                            }
                            break;
                        }
                        default:
                            if (m_targets.getUnitTarget())
                                targetUnitMap.push_back(m_targets.getUnitTarget());
                            break;
                    }
                    break;
                }
                case SPELL_EFFECT_BIND:
                case SPELL_EFFECT_RESURRECT:
                case SPELL_EFFECT_PARRY:
                case SPELL_EFFECT_BLOCK:
                case SPELL_EFFECT_CREATE_ITEM:
                case SPELL_EFFECT_TRIGGER_SPELL:
                case SPELL_EFFECT_TRIGGER_MISSILE:
                case SPELL_EFFECT_LEARN_SPELL:
                case SPELL_EFFECT_SKILL_STEP:
                case SPELL_EFFECT_PROFICIENCY:
                case SPELL_EFFECT_SUMMON_OBJECT_WILD:
                case SPELL_EFFECT_SELF_RESURRECT:
                case SPELL_EFFECT_REPUTATION:
                case SPELL_EFFECT_SEND_TAXI:
                    if (m_targets.getUnitTarget())
                        targetUnitMap.push_back(m_targets.getUnitTarget());
                    // Triggered spells have additional spell targets - cast them even if no explicit unit target is given (required for spell 50516 for example)
                    else if (m_spellInfo->Effect[effIndex] == SPELL_EFFECT_TRIGGER_SPELL)
                        targetUnitMap.push_back(m_caster);
                    break;
                case SPELL_EFFECT_FRIEND_SUMMON:
                case SPELL_EFFECT_SUMMON_PLAYER:
                    if (m_caster->GetTypeId()==TYPEID_PLAYER && !((Player*)m_caster)->GetSelectionGuid().IsEmpty())
                        if (Player* target = sObjectMgr.GetPlayer(((Player*)m_caster)->GetSelectionGuid()))
                            targetUnitMap.push_back(target);
                    break;
                case SPELL_EFFECT_RESURRECT_NEW:
                    if (m_targets.getUnitTarget())
                        targetUnitMap.push_back(m_targets.getUnitTarget());
                    if (m_targets.getCorpseTargetGUID())
                    {
                        Corpse *corpse = m_caster->GetMap()->GetCorpse(m_targets.getCorpseTargetGUID());
                        if(corpse)
                        {
                            Player* owner = ObjectAccessor::FindPlayer(corpse->GetOwnerGuid());
                            if(owner)
                                targetUnitMap.push_back(owner);
                        }
                    }
                    break;
                case SPELL_EFFECT_SUMMON:
                case SPELL_EFFECT_SUMMON_CHANGE_ITEM:
                case SPELL_EFFECT_TRANS_DOOR:
                case SPELL_EFFECT_ADD_FARSIGHT:
                case SPELL_EFFECT_APPLY_GLYPH:
                case SPELL_EFFECT_STUCK:
                case SPELL_EFFECT_BREAK_PLAYER_TARGETING:
                case SPELL_EFFECT_SUMMON_ALL_TOTEMS:
                case SPELL_EFFECT_FEED_PET:
                case SPELL_EFFECT_DESTROY_ALL_TOTEMS:
                case SPELL_EFFECT_SKILL:
                    targetUnitMap.push_back(m_caster);
                    break;
                case SPELL_EFFECT_PERSISTENT_AREA_AURA:
                    if(Unit* currentTarget = m_targets.getUnitTarget())
                        m_targets.setDestination(currentTarget->GetPositionX(), currentTarget->GetPositionY(), currentTarget->GetPositionZ());
                    break;
                case SPELL_EFFECT_LEARN_PET_SPELL:
                    if (Pet* pet = m_caster->GetPet())
                        targetUnitMap.push_back(pet);
                    break;
                case SPELL_EFFECT_ENCHANT_ITEM:
                case SPELL_EFFECT_ENCHANT_ITEM_TEMPORARY:
                case SPELL_EFFECT_ENCHANT_ITEM_PRISMATIC:
                case SPELL_EFFECT_DISENCHANT:
                case SPELL_EFFECT_PROSPECTING:
                case SPELL_EFFECT_MILLING:
                    if (m_targets.getItemTarget())
                        AddItemTarget(m_targets.getItemTarget(), effIndex);
                    break;
                case SPELL_EFFECT_APPLY_AURA:
                    switch(m_spellInfo->EffectApplyAuraName[effIndex])
                    {
                        case SPELL_AURA_ADD_FLAT_MODIFIER:  // some spell mods auras have 0 target modes instead expected TARGET_SELF(1) (and present for other ranks for same spell for example)
                        case SPELL_AURA_ADD_PCT_MODIFIER:
                        case SPELL_AURA_MOD_RANGED_ATTACK_POWER:
                        case SPELL_AURA_MOD_ATTACK_POWER:
                        case SPELL_AURA_MOD_HEALING_DONE:
                        case SPELL_AURA_MOD_DAMAGE_DONE:
                            targetUnitMap.push_back(m_caster);
                            break;
                        default:                            // apply to target in other case
                            if (m_targets.getUnitTarget())
                                targetUnitMap.push_back(m_targets.getUnitTarget());
                            break;
                    }
                    break;
                case SPELL_EFFECT_APPLY_AREA_AURA_PARTY:
                    // AreaAura
                    if(m_spellInfo->Attributes == 0x9050000 || m_spellInfo->Attributes == 0x10000)
                        SetTargetMap(effIndex, TARGET_AREAEFFECT_PARTY, targetUnitMap);
                    break;
                case SPELL_EFFECT_SKIN_PLAYER_CORPSE:
                    if (m_targets.getUnitTarget())
                        targetUnitMap.push_back(m_targets.getUnitTarget());
                    else if (m_targets.getCorpseTargetGUID())
                    {
                        if (Corpse *corpse = m_caster->GetMap()->GetCorpse(m_targets.getCorpseTargetGUID()))
                            if (Player* owner = ObjectAccessor::FindPlayer(corpse->GetOwnerGuid()))
                                targetUnitMap.push_back(owner);
                    }
                    break;
                default:
                    break;
            }
            break;
        }
        default:
            //sLog.outError( "SPELL: Unknown implicit target (%u) for spell ID %u", targetMode, m_spellInfo->Id );
            break;
    }

    if (unMaxTargets && targetUnitMap.size() > unMaxTargets)
    {
        // make sure one unit is always removed per iteration
        uint32 removed_utarget = 0;
        for (UnitList::iterator itr = targetUnitMap.begin(), next; itr != targetUnitMap.end(); itr = next)
        {
            next = itr;
            ++next;
            if (!*itr) continue;
            if ((*itr) == m_targets.getUnitTarget())
            {
                targetUnitMap.erase(itr);
                removed_utarget = 1;
                //        break;
            }
        }
        // remove random units from the map
        while (targetUnitMap.size() > unMaxTargets - removed_utarget)
        {
            uint32 poz = urand(0, targetUnitMap.size()-1);
            for (UnitList::iterator itr = targetUnitMap.begin(); itr != targetUnitMap.end(); ++itr, --poz)
            {
                if (!*itr) continue;

                if (!poz)
                {
                    targetUnitMap.erase(itr);
                    break;
                }
            }
        }
        // the player's target will always be added to the map
        if (removed_utarget && m_targets.getUnitTarget())
            targetUnitMap.push_back(m_targets.getUnitTarget());
    }
}

void Spell::prepare(SpellCastTargets const* targets, Aura* triggeredByAura)
{
    m_targets = *targets;

    m_spellState = SPELL_STATE_PREPARING;

    m_castPositionX = m_caster->GetPositionX();
    m_castPositionY = m_caster->GetPositionY();
    m_castPositionZ = m_caster->GetPositionZ();
    m_castOrientation = m_caster->GetOrientation();

    if(triggeredByAura)
        m_triggeredByAuraSpell  = triggeredByAura->GetSpellProto();

    // create and add update event for this spell
    SpellEvent* Event = new SpellEvent(this);
    m_caster->m_Events.AddEvent(Event, m_caster->m_Events.CalculateTime(1));

    //Prevent casting at cast another spell (ServerSide check)
    if(m_caster->IsNonMeleeSpellCasted(false, true, true) && m_cast_count)
    {
        SendCastResult(SPELL_FAILED_SPELL_IN_PROGRESS);
        finish(false);
        return;
    }

    if(uint8 result = sObjectMgr.IsSpellDisabled(m_spellInfo->Id))
    {
        if(m_caster->GetTypeId() == TYPEID_PLAYER)
        {
            sLog.outDebug("Player %s cast a spell %u which was disabled by server administrator",   m_caster->GetName(), m_spellInfo->Id);
            if(result == 2)
            sLog.outChar("Player %s cast a spell %u which was disabled by server administrator and marked as CheatSpell",   m_caster->GetName(), m_spellInfo->Id);
        }
        SendCastResult(SPELL_FAILED_SPELL_UNAVAILABLE);
        finish(false);
        return;
    }

    // Fill cost data
    m_powerCost = CalculatePowerCost(m_spellInfo, m_caster, this, m_CastItem);

    SpellCastResult result = CheckCast(true);
    if(result != SPELL_CAST_OK && !IsAutoRepeat())          //always cast autorepeat dummy for triggering
    {
        if(triggeredByAura)
        {
            SendChannelUpdate(0);
            triggeredByAura->GetHolder()->SetAuraDuration(0);
        }
        SendCastResult(result);
        finish(false);
        return;
    }

    // Prepare data for triggers
    prepareDataForTriggerSystem();

    // calculate cast time (calculated after first CheckCast check to prevent charge counting for first CheckCast fail)
    m_casttime = GetSpellCastTime(m_spellInfo, this);

    // set timer base at cast time
    ReSetTimer();

    // stealth must be removed at cast starting (at show channel bar)
    // skip triggered spell (item equip spell casting and other not explicit character casts/item uses)
    if ( !m_IsTriggeredSpell && isSpellBreakStealth(m_spellInfo) )
        m_caster->RemoveAurasWithInterruptFlags(AURA_INTERRUPT_FLAG_CAST);

    // add non-triggered (with cast time and without)
    if (!m_IsTriggeredSpell)
    {
        // add to cast type slot
        m_caster->SetCurrentCastedSpell( this );

        // will show cast bar
        SendSpellStart();

        TriggerGlobalCooldown();
    }
    // execute triggered without cast time explicitly in call point
    else if(m_timer == 0)
        cast(true);
    // else triggered with cast time will execute execute at next tick or later
    // without adding to cast type slot
    // will not show cast bar but will show effects at casting time etc
}

void Spell::cancel()
{
    if(m_spellState == SPELL_STATE_FINISHED)
        return;

    // channeled spells don't display interrupted message even if they are interrupted, possible other cases with no "Interrupted" message
    bool sendInterrupt = IsChanneledSpell(m_spellInfo) ? false : true;

    m_autoRepeat = false;
    switch (m_spellState)
    {
        case SPELL_STATE_PREPARING:
            CancelGlobalCooldown();

            //(no break)
        case SPELL_STATE_DELAYED:
        {
            SendInterrupted(0);

            if (sendInterrupt)
                SendCastResult(SPELL_FAILED_INTERRUPTED);
        } break;

        case SPELL_STATE_CASTING:
        {
            for(TargetList::const_iterator ihit = m_UniqueTargetInfo.begin(); ihit != m_UniqueTargetInfo.end(); ++ihit)
            {
                if (ihit->missCondition == SPELL_MISS_NONE)
                {
                    Unit* unit = m_caster->GetObjectGuid() == (*ihit).targetGUID ? m_caster : ObjectAccessor::GetUnit(*m_caster, ihit->targetGUID);
                    if (unit && unit->isAlive())
                        unit->RemoveAurasByCasterSpell(m_spellInfo->Id, m_caster->GetGUID());
                }
            }

            SendChannelUpdate(0);
            SendInterrupted(0);

            if (sendInterrupt)
                SendCastResult(SPELL_FAILED_INTERRUPTED);
        } break;

        default:
        {
        } break;
    }

    finish(false);
    m_caster->RemoveDynObject(m_spellInfo->Id);
    m_caster->RemoveGameObject(m_spellInfo->Id, true);
}

void Spell::cast(bool skipCheck)
{
    SetExecutedCurrently(true);

    if (!m_caster->CheckAndIncreaseCastCounter())
    {
        if (m_triggeredByAuraSpell)
            sLog.outError("Spell %u triggered by aura spell %u too deep in cast chain for cast. Cast not allowed for prevent overflow stack crash.", m_spellInfo->Id, m_triggeredByAuraSpell->Id);
        else
            sLog.outError("Spell %u too deep in cast chain for cast. Cast not allowed for prevent overflow stack crash.", m_spellInfo->Id);

        SendCastResult(SPELL_FAILED_ERROR);
        finish(false);
        SetExecutedCurrently(false);
        return;
    }

    // update pointers base at GUIDs to prevent access to already nonexistent object
    UpdatePointers();

    // cancel at lost main target unit
    if(!m_targets.getUnitTarget() && m_targets.getUnitTargetGUID() && m_targets.getUnitTargetGUID() != m_caster->GetGUID())
    {
        cancel();
        m_caster->DecreaseCastCounter();
        SetExecutedCurrently(false);
        return;
    }

    if(m_caster->GetTypeId() != TYPEID_PLAYER && m_targets.getUnitTarget() && m_targets.getUnitTarget() != m_caster)
        m_caster->SetInFront(m_targets.getUnitTarget());

    SpellCastResult castResult = CheckPower();
    if(castResult != SPELL_CAST_OK)
    {
        SendCastResult(castResult);
        finish(false);
        m_caster->DecreaseCastCounter();
        SetExecutedCurrently(false);
        return;
    }

    // triggered cast called from Spell::prepare where it was already checked
    if(!skipCheck)
    {
        castResult = CheckCast(false);
        if(castResult != SPELL_CAST_OK)
        {
            SendCastResult(castResult);
            finish(false);
            m_caster->DecreaseCastCounter();
            SetExecutedCurrently(false);
            return;
        }
    }

    if (m_spellInfo->Id == 32592)
        if(const SpellEntry* spellInfo = sSpellStore.LookupEntry(m_spellInfo->Id))
            const_cast<SpellEntry*>(spellInfo)->Attributes |= SPELL_ATTR_UNAFFECTED_BY_INVULNERABILITY;

    if (m_spellInfo->Id == 64380) //hack for faster Shattering Throw trigering
        if(const SpellEntry* spellInfo = sSpellStore.LookupEntry(m_spellInfo->Id))
            const_cast<SpellEntry*>(spellInfo)->CastingTimeIndex = 1;

    // Hack for Spirit of Redemption because wrong data in dbc
    if (m_spellInfo->Id == 27827)
        if(const SpellEntry* spellInfo = sSpellStore.LookupEntry(m_spellInfo->Id))
            const_cast<SpellEntry*>(spellInfo)->AuraInterruptFlags = 0;

    if (m_spellInfo->Id == 32592)                           // Mass Dispel - immunity bypass hack
        if(const SpellEntry* spellInfo = sSpellStore.LookupEntry(m_spellInfo->Id))
            const_cast<SpellEntry*>(spellInfo)->Attributes |= SPELL_ATTR_UNAFFECTED_BY_INVULNERABILITY;

    // different triggred (for caster) and precast (casted before apply effect to target) cases
    switch(m_spellInfo->SpellFamilyName)
    {
        case SPELLFAMILY_GENERIC:
        {
            // Bandages
            if (m_spellInfo->Mechanic == MECHANIC_BANDAGE)
                AddPrecastSpell(11196);                     // Recently Bandaged
            // Stoneskin
            else if (m_spellInfo->Id == 20594)
                AddTriggeredSpell(65116);                   // Stoneskin - armor 10% for 8 sec
            // Chaos Bane strength buff
            else if (m_spellInfo->Id == 71904)
                AddTriggeredSpell(73422);
            else if (m_spellInfo->Id == 74607)
                AddTriggeredSpell(74610);                  // Fiery combustion
            else if (m_spellInfo->Id == 74799)
                AddTriggeredSpell(74800);                  // Soul consumption
            break;
        }
        case SPELLFAMILY_MAGE:
        {
            // Ice Block
            if (m_spellInfo->SpellFamilyFlags & UI64LIT(0x0000008000000000))
                AddPrecastSpell(41425);                     // Hypothermia
            // Fingers of Frost
            else if (m_spellInfo->Id == 44544)
                AddPrecastSpell(74396);                     // Fingers of Frost
            break;
        }
        case SPELLFAMILY_WARRIOR:
        {
            // Shattering Throw
            if (m_spellInfo->Id == 64382)
                AddTriggeredSpell(64380);                    // Shattering Throw
            // Shield Slam
            else if ((m_spellInfo->SpellFamilyFlags & UI64LIT(0x0000020000000000)) && m_spellInfo->Category==1209)
            {
                if (m_caster->HasAura(58375))               // Glyph of Blocking
                    AddTriggeredSpell(58374);               // Glyph of Blocking
            }
            // Shattering Throw
            else if (m_spellInfo->Id == 64382)
                AddTriggeredSpell(64380);                     // Shattering Throw
            break;
        }
        case SPELLFAMILY_PRIEST:
        {
            // Power Word: Shield
            if (m_spellInfo->Mechanic == MECHANIC_SHIELD &&
                (m_spellInfo->SpellFamilyFlags & UI64LIT(0x0000000000000001)))
                AddPrecastSpell(6788);                      // Weakened Soul
            // Prayer of Mending (jump animation), we need formal caster instead original for correct animation
            else if (m_spellInfo->SpellFamilyFlags & UI64LIT(0x0000002000000000))
                AddTriggeredSpell(41637);

            switch(m_spellInfo->Id)
            {
                case 15237: AddTriggeredSpell(23455); break;// Holy Nova, rank 1
                case 15430: AddTriggeredSpell(23458); break;// Holy Nova, rank 2
                case 15431: AddTriggeredSpell(23459); break;// Holy Nova, rank 3
                case 27799: AddTriggeredSpell(27803); break;// Holy Nova, rank 4
                case 27800: AddTriggeredSpell(27804); break;// Holy Nova, rank 5
                case 27801: AddTriggeredSpell(27805); break;// Holy Nova, rank 6
                case 25331: AddTriggeredSpell(25329); break;// Holy Nova, rank 7
                case 48077: AddTriggeredSpell(48075); break;// Holy Nova, rank 8
                case 48078: AddTriggeredSpell(48076); break;// Holy Nova, rank 9
                default:break;
            }
            break;
        }
        case SPELLFAMILY_DRUID:
        {
            // Faerie Fire (Feral)
            if (m_spellInfo->Id == 16857 && m_caster->GetShapeshiftForm() != FORM_CAT)
                AddTriggeredSpell(60089);
            // Berserk (Bear Mangle part)
            else if (m_spellInfo->Id == 50334)
                AddTriggeredSpell(58923);
            break;
        }
        case SPELLFAMILY_ROGUE:
            // Fan of Knives (main hand)
            if (m_spellInfo->Id == 51723 && m_caster->GetTypeId() == TYPEID_PLAYER &&
                ((Player*)m_caster)->haveOffhandWeapon())
            {
                AddTriggeredSpell(52874);                   // Fan of Knives (offhand)
            }
            break;
        case SPELLFAMILY_HUNTER:
        {
            // Lock and Load
            if (m_spellInfo->Id == 56453)
                AddPrecastSpell(67544);                     // Lock and Load Marker
            break;
        }
        case SPELLFAMILY_PALADIN:
        {
            // Hand of Reckoning
            if (m_spellInfo->Id == 62124)
            {
                if (m_targets.getUnitTarget() && m_targets.getUnitTarget()->getVictim() != m_caster)
                    AddPrecastSpell(67485);                 // Hand of Rekoning (no typos in name ;) )
            }
            // Divine Shield, Divine Protection or Hand of Protection
            else if (m_spellInfo->SpellFamilyFlags & UI64LIT(0x0000000000400080))
            {
                AddPrecastSpell(25771);                     // Forbearance
                AddPrecastSpell(61987);                     // Avenging Wrath Marker
            }
            // Lay on Hands
            else if (m_spellInfo->SpellFamilyFlags & UI64LIT(0x0000000000008000))
            {
                // only for self cast
                if (m_caster == m_targets.getUnitTarget())
                    AddPrecastSpell(25771);                     // Forbearance
            }
            // Avenging Wrath
            else if (m_spellInfo->SpellFamilyFlags & UI64LIT(0x0000200000000000))
                AddPrecastSpell(61987);                     // Avenging Wrath Marker
            break;
        }
        case SPELLFAMILY_SHAMAN:
        {
            // Bloodlust
            if (m_spellInfo->Id == 2825)
                AddPrecastSpell(57724);                     // Sated
            // Heroism
            else if (m_spellInfo->Id == 32182)
                AddPrecastSpell(57723);                     // Exhaustion
            // Spirit Walk
            else if (m_spellInfo->Id == 58875)
                AddPrecastSpell(58876);
            // Totem of Wrath
            else if (m_spellInfo->Effect[EFFECT_INDEX_0]==SPELL_EFFECT_APPLY_AREA_AURA_RAID && m_spellInfo->SpellFamilyFlags & UI64LIT(0x0000000004000000))
                // only for main totem spell cast
                AddTriggeredSpell(30708);                   // Totem of Wrath
            break;
        }
        case SPELLFAMILY_DEATHKNIGHT:
        {
            // Chains of Ice
            if (m_spellInfo->Id == 45524)
                AddTriggeredSpell(55095);                   // Frost Fever
            break;
        }
        default:
            break;
    }

    // traded items have trade slot instead of guid in m_itemTargetGUID
    // set to real guid to be sent later to the client
    m_targets.updateTradeSlotItem();

    if (m_caster->GetTypeId() == TYPEID_PLAYER)
    {
        if (!m_IsTriggeredSpell && m_CastItem)
            ((Player*)m_caster)->GetAchievementMgr().UpdateAchievementCriteria(ACHIEVEMENT_CRITERIA_TYPE_USE_ITEM, m_CastItem->GetEntry());

        ((Player*)m_caster)->GetAchievementMgr().UpdateAchievementCriteria(ACHIEVEMENT_CRITERIA_TYPE_CAST_SPELL, m_spellInfo->Id);
    }

    FillTargetMap();

    if(m_spellState == SPELL_STATE_FINISHED)                // stop cast if spell marked as finish somewhere in FillTargetMap
    {
        m_caster->DecreaseCastCounter();
        SetExecutedCurrently(false);
        return;
    }

    // CAST SPELL
    SendSpellCooldown();

    TakePower();
    TakeReagents();                                         // we must remove reagents before HandleEffects to allow place crafted item in same slot

    SendCastResult(castResult);
    SendSpellGo();                                          // we must send smsg_spell_go packet before m_castItem delete in TakeCastItem()...

    InitializeDamageMultipliers();

    // Okay, everything is prepared. Now we need to distinguish between immediate and evented delayed spells
    if (m_spellInfo->speed > 0.0f)
    {

        // Remove used for cast item if need (it can be already NULL after TakeReagents call
        // in case delayed spell remove item at cast delay start
        TakeCastItem();

        // fill initial spell damage from caster for delayed casted spells
        for(TargetList::iterator ihit = m_UniqueTargetInfo.begin(); ihit != m_UniqueTargetInfo.end(); ++ihit)
            HandleDelayedSpellLaunch(&(*ihit));

        // Okay, maps created, now prepare flags
        m_immediateHandled = false;
        m_spellState = SPELL_STATE_DELAYED;
        SetDelayStart(0);
    }
    else
    {
        // Immediate spell, no big deal
        handle_immediate();
    }

    m_caster->DecreaseCastCounter();
    SetExecutedCurrently(false);
}

void Spell::handle_immediate()
{
    // start channeling if applicable
    if(IsChanneledSpell(m_spellInfo))
    {
<<<<<<< HEAD
        int32 duration = m_caster->CalculateBaseSpellDuration(m_spellInfo);
        if (duration)
=======
        int32 duration = CalculateSpellDuration(m_spellInfo, m_caster);

        if (duration > 0)
>>>>>>> 09090acf
        {
            m_spellState = SPELL_STATE_CASTING;
            SendChannelStart(duration);
        }
    }

    // process immediate effects (items, ground, etc.) also initialize some variables
    _handle_immediate_phase();

    for(TargetList::iterator ihit = m_UniqueTargetInfo.begin(); ihit != m_UniqueTargetInfo.end(); ++ihit)
        DoAllEffectOnTarget(&(*ihit));

    for(GOTargetList::iterator ihit = m_UniqueGOTargetInfo.begin(); ihit != m_UniqueGOTargetInfo.end(); ++ihit)
        DoAllEffectOnTarget(&(*ihit));

    // spell is finished, perform some last features of the spell here
    _handle_finish_phase();

    // Remove used for cast item if need (it can be already NULL after TakeReagents call
    TakeCastItem();

    if(m_spellState != SPELL_STATE_CASTING)
        finish(true);                                       // successfully finish spell cast (not last in case autorepeat or channel spell)
}

uint64 Spell::handle_delayed(uint64 t_offset)
{
    uint64 next_time = 0;

    if (!m_immediateHandled)
    {
        _handle_immediate_phase();
        m_immediateHandled = true;
    }

    // now recheck units targeting correctness (need before any effects apply to prevent adding immunity at first effect not allow apply second spell effect and similar cases)
    for(TargetList::iterator ihit = m_UniqueTargetInfo.begin(); ihit != m_UniqueTargetInfo.end(); ++ihit)
    {
        if (!ihit->processed)
        {
            if (ihit->timeDelay <= t_offset)
                DoAllEffectOnTarget(&(*ihit));
            else if (next_time == 0 || ihit->timeDelay < next_time)
                next_time = ihit->timeDelay;
        }
    }

    // now recheck gameobject targeting correctness
    for(GOTargetList::iterator ighit = m_UniqueGOTargetInfo.begin(); ighit != m_UniqueGOTargetInfo.end(); ++ighit)
    {
        if (!ighit->processed)
        {
            if (ighit->timeDelay <= t_offset)
                DoAllEffectOnTarget(&(*ighit));
            else if (next_time == 0 || ighit->timeDelay < next_time)
                next_time = ighit->timeDelay;
        }
    }
    // All targets passed - need finish phase
    if (next_time == 0)
    {
        // spell is finished, perform some last features of the spell here
        _handle_finish_phase();

        finish(true);                                       // successfully finish spell cast

        // return zero, spell is finished now
        return 0;
    }
    else
    {
        // spell is unfinished, return next execution time
        return next_time;
    }
}

void Spell::_handle_immediate_phase()
{
    // handle some immediate features of the spell here
    HandleThreatSpells();

    m_needSpellLog = IsNeedSendToClient();
    for(int j = 0; j < MAX_EFFECT_INDEX; ++j)
    {
        if(m_spellInfo->Effect[j] == 0)
            continue;

        // apply Send Event effect to ground in case empty target lists
        if( m_spellInfo->Effect[j] == SPELL_EFFECT_SEND_EVENT && !HaveTargetsForEffect(SpellEffectIndex(j)) )
        {
            HandleEffects(NULL, NULL, NULL, SpellEffectIndex(j));
            continue;
        }

        // Don't do spell log, if is school damage spell
        if(m_spellInfo->Effect[j] == SPELL_EFFECT_SCHOOL_DAMAGE || m_spellInfo->Effect[j] == 0)
            m_needSpellLog = false;
    }

    // initialize Diminishing Returns Data
    m_diminishLevel = DIMINISHING_LEVEL_1;
    m_diminishGroup = DIMINISHING_NONE;

    // process items
    for(ItemTargetList::iterator ihit = m_UniqueItemInfo.begin(); ihit != m_UniqueItemInfo.end(); ++ihit)
        DoAllEffectOnTarget(&(*ihit));

    // process ground
    for(int j = 0; j < MAX_EFFECT_INDEX; ++j)
    {
        // persistent area auras target only the ground
        if(m_spellInfo->Effect[j] == SPELL_EFFECT_PERSISTENT_AREA_AURA)
            HandleEffects(NULL, NULL, NULL, SpellEffectIndex(j));
    }
}

void Spell::_handle_finish_phase()
{
    // spell log
    if(m_needSpellLog)
        SendLogExecute();
}

void Spell::SendSpellCooldown()
{
    if(m_caster->GetTypeId() != TYPEID_PLAYER)
        return;

    Player* _player = (Player*)m_caster;

    // mana/health/etc potions, disabled by client (until combat out as declarate)
    if (m_CastItem && m_CastItem->IsPotion())
    {
        // need in some way provided data for Spell::finish SendCooldownEvent
        _player->SetLastPotionId(m_CastItem->GetEntry());
        return;
    }

    // (1) have infinity cooldown but set at aura apply, (2) passive cooldown at triggering
    if(m_spellInfo->Attributes & (SPELL_ATTR_DISABLED_WHILE_ACTIVE | SPELL_ATTR_PASSIVE))
        return;

    _player->AddSpellAndCategoryCooldowns(m_spellInfo, m_CastItem ? m_CastItem->GetEntry() : 0, this);
}

void Spell::update(uint32 difftime)
{
    // update pointers based at it's GUIDs
    UpdatePointers();

    if(m_targets.getUnitTargetGUID() && !m_targets.getUnitTarget())
    {
        cancel();
        return;
    }

    // check if the player caster has moved before the spell finished
    if ((m_caster->GetTypeId() == TYPEID_PLAYER && m_timer != 0) &&
        (m_castPositionX != m_caster->GetPositionX() || m_castPositionY != m_caster->GetPositionY() || m_castPositionZ != m_caster->GetPositionZ()) &&
        (m_spellInfo->Effect[EFFECT_INDEX_0] != SPELL_EFFECT_STUCK || !((Player*)m_caster)->m_movementInfo.HasMovementFlag(MOVEFLAG_FALLINGFAR)))
    {
        // always cancel for channeled spells
        if( m_spellState == SPELL_STATE_CASTING )
            cancel();
        // don't cancel for melee, autorepeat, triggered and instant spells
        else if(!IsNextMeleeSwingSpell() && !IsAutoRepeat() && !m_IsTriggeredSpell && (m_spellInfo->InterruptFlags & SPELL_INTERRUPT_FLAG_MOVEMENT))
            cancel();
    }

    switch(m_spellState)
    {
        case SPELL_STATE_PREPARING:
        {
            if(m_timer)
            {
                if (m_targets.getUnitTarget() && m_targets.getUnitTarget()->isAlive() && !m_targets.getUnitTarget()->isVisibleForOrDetect(m_caster, m_caster, false))
                    cancel();

                if(difftime >= m_timer)
                    m_timer = 0;
                else
                    m_timer -= difftime;
            }

            if(m_timer == 0 && !IsNextMeleeSwingSpell() && !IsAutoRepeat())
                cast();
        } break;
        case SPELL_STATE_CASTING:
        {
            if(m_timer > 0)
            {
                if( m_caster->GetTypeId() == TYPEID_PLAYER )
                {
                    // check if player has jumped before the channeling finished
                    if(((Player*)m_caster)->m_movementInfo.HasMovementFlag(MOVEFLAG_FALLING))
                        cancel();

                    // check for incapacitating player states
                    if( m_caster->hasUnitState(UNIT_STAT_CAN_NOT_REACT))
                        cancel();

                    // check if player has turned if flag is set
                    if( m_spellInfo->ChannelInterruptFlags & CHANNEL_FLAG_TURNING && m_castOrientation != m_caster->GetOrientation() )
                        cancel();
                }

                // check if there are alive targets left
                if (!IsAliveUnitPresentInTargetList())
                {
                    SendChannelUpdate(0);
                    finish();
                }

                if(difftime >= m_timer)
                    m_timer = 0;
                else
                    m_timer -= difftime;
            }

            if(m_timer == 0)
            {
                SendChannelUpdate(0);

                // channeled spell processed independently for quest targeting
                // cast at creature (or GO) quest objectives update at successful cast channel finished
                // ignore autorepeat/melee casts for speed (not exist quest for spells (hm... )
                if( !IsAutoRepeat() && !IsNextMeleeSwingSpell() )
                {
                    if ( Player* p = m_caster->GetCharmerOrOwnerPlayerOrPlayerItself() )
                    {
                        for(TargetList::const_iterator ihit = m_UniqueTargetInfo.begin(); ihit != m_UniqueTargetInfo.end(); ++ihit)
                        {
                            TargetInfo const& target = *ihit;
                            if (!target.targetGUID.IsCreatureOrVehicle())
                                continue;

                            Unit* unit = m_caster->GetObjectGuid() == target.targetGUID ? m_caster : ObjectAccessor::GetUnit(*m_caster, target.targetGUID);
                            if (unit == NULL)
                                continue;

                            p->RewardPlayerAndGroupAtCast(unit, m_spellInfo->Id);
                        }

                        for(GOTargetList::const_iterator ihit = m_UniqueGOTargetInfo.begin(); ihit != m_UniqueGOTargetInfo.end(); ++ihit)
                        {
                            GOTargetInfo const& target = *ihit;

                            GameObject* go = m_caster->GetMap()->GetGameObject(target.targetGUID);
                            if(!go)
                                continue;

                            p->RewardPlayerAndGroupAtCast(go, m_spellInfo->Id);
                        }
                    }
                }

                finish();
            }
        } break;
        default:
        {
        }break;
    }
}

void Spell::finish(bool ok)
{
    if(!m_caster)
        return;

    if(m_spellState == SPELL_STATE_FINISHED)
        return;

    m_spellState = SPELL_STATE_FINISHED;

    // other code related only to successfully finished spells
    if(!ok)
        return;

    // remove spell mods
    if (m_caster->GetTypeId() == TYPEID_PLAYER)
        ((Player*)m_caster)->RemoveSpellMods(this);

    // handle SPELL_AURA_ADD_TARGET_TRIGGER auras
    Unit::AuraList const& targetTriggers = m_caster->GetAurasByType(SPELL_AURA_ADD_TARGET_TRIGGER);
    for(Unit::AuraList::const_iterator i = targetTriggers.begin(); i != targetTriggers.end(); ++i)
    {
        if (!(*i)->isAffectedOnSpell(m_spellInfo))
            continue;
        for(TargetList::const_iterator ihit = m_UniqueTargetInfo.begin(); ihit != m_UniqueTargetInfo.end(); ++ihit)
        {
            if (ihit->missCondition == SPELL_MISS_NONE)
            {
                // check m_caster->GetGUID() let load auras at login and speedup most often case
                Unit *unit = m_caster->GetObjectGuid() == ihit->targetGUID ? m_caster : ObjectAccessor::GetUnit(*m_caster, ihit->targetGUID);
                if (unit && unit->isAlive())
                {
                    SpellEntry const *auraSpellInfo = (*i)->GetSpellProto();
                    SpellEffectIndex auraSpellIdx = (*i)->GetEffIndex();
                    // Calculate chance at that moment (can be depend for example from combo points)
                    int32 auraBasePoints = (*i)->GetBasePoints();
                    int32 chance = m_caster->CalculateSpellDamage(unit, auraSpellInfo, auraSpellIdx, &auraBasePoints);
                    if(roll_chance_i(chance))
                        m_caster->CastSpell(unit, auraSpellInfo->EffectTriggerSpell[auraSpellIdx], true, NULL, (*i));
                }
            }
        }
    }

    // Heal caster for all health leech from all targets
    if (m_healthLeech)
    {
        uint32 absorb = 0;
        m_caster->CalculateHealAbsorb(uint32(m_healthLeech), &absorb);
        m_caster->DealHeal(m_caster, uint32(m_healthLeech) - absorb, m_spellInfo, false, absorb);
    }

    if (IsMeleeAttackResetSpell())
    {
        m_caster->resetAttackTimer(BASE_ATTACK);
        if(m_caster->haveOffhandWeapon())
            m_caster->resetAttackTimer(OFF_ATTACK);
    }

    /*if (IsRangedAttackResetSpell())
        m_caster->resetAttackTimer(RANGED_ATTACK);*/

    // Clear combo at finish state
    if(NeedsComboPoints(m_spellInfo))
    {
        // Not drop combopoints if negative spell and if any miss on enemy exist
        bool needDrop = true;
        if (!IsPositiveSpell(m_spellInfo->Id))
        {
            for(TargetList::const_iterator ihit = m_UniqueTargetInfo.begin(); ihit != m_UniqueTargetInfo.end(); ++ihit)
            {
                if (ihit->missCondition != SPELL_MISS_NONE && ihit->targetGUID != m_caster->GetObjectGuid())
                {
                    needDrop = false;
                    break;
                }
            }
        }
        if (needDrop)
            m_caster->ClearComboPoints();
    }

    // potions disabled by client, send event "not in combat" if need
    if (m_caster->GetTypeId() == TYPEID_PLAYER)
        ((Player*)m_caster)->UpdatePotionCooldown(this);

    // call triggered spell only at successful cast (after clear combo points -> for add some if need)
    if(!m_TriggerSpells.empty())
        CastTriggerSpells();

    // Stop Attack for some spells
    if( m_spellInfo->Attributes & SPELL_ATTR_STOP_ATTACK_TARGET )
        m_caster->AttackStop();
}

void Spell::SendCastResult(SpellCastResult result)
{
    if(result == SPELL_CAST_OK)
        return;

    if (m_caster->GetTypeId() != TYPEID_PLAYER)
        return;

    if(((Player*)m_caster)->GetSession()->PlayerLoading())  // don't send cast results at loading time
        return;

    SendCastResult((Player*)m_caster, m_spellInfo, m_cast_count, result);
}

void Spell::SendCastResult(Player* caster, SpellEntry const* spellInfo, uint8 cast_count, SpellCastResult result)
{
    if(result == SPELL_CAST_OK)
        return;

    WorldPacket data(SMSG_CAST_FAILED, (4+1+1));
    data << uint8(cast_count);                              // single cast or multi 2.3 (0/1)
    data << uint32(spellInfo->Id);
    data << uint8(result);                                  // problem
    switch (result)
    {
        case SPELL_FAILED_REQUIRES_SPELL_FOCUS:
            data << uint32(spellInfo->RequiresSpellFocus);
            break;
        case SPELL_FAILED_REQUIRES_AREA:
            // hardcode areas limitation case
            switch(spellInfo->Id)
            {
                case 41617:                                 // Cenarion Mana Salve
                case 41619:                                 // Cenarion Healing Salve
                    data << uint32(3905);
                    break;
                case 41618:                                 // Bottled Nethergon Energy
                case 41620:                                 // Bottled Nethergon Vapor
                    data << uint32(3842);
                    break;
                case 45373:                                 // Bloodberry Elixir
                    data << uint32(4075);
                    break;
                default:                                    // default case (don't must be)
                    data << uint32(0);
                    break;
            }
            break;
        case SPELL_FAILED_REAGENTS:
            // normally client checks reagents, just some script effects here
            if(spellInfo->Id == 46584)                      // Raise Dead
                data << uint32(37201);                      // Corpse Dust
            break;
        case SPELL_FAILED_TOTEMS:
            for(int i = 0; i < MAX_SPELL_TOTEMS; ++i)
                if(spellInfo->Totem[i])
                    data << uint32(spellInfo->Totem[i]);
            break;
        case SPELL_FAILED_TOTEM_CATEGORY:
            for(int i = 0; i < MAX_SPELL_TOTEM_CATEGORIES; ++i)
                if(spellInfo->TotemCategory[i])
                    data << uint32(spellInfo->TotemCategory[i]);
            break;
        case SPELL_FAILED_EQUIPPED_ITEM_CLASS:
            data << uint32(spellInfo->EquippedItemClass);
            data << uint32(spellInfo->EquippedItemSubClassMask);
            //data << uint32(spellInfo->EquippedItemInventoryTypeMask);
            break;
        default:
            break;
    }
    caster->GetSession()->SendPacket(&data);
}

void Spell::SendSpellStart()
{
    if (!IsNeedSendToClient())
        return;

    DEBUG_FILTER_LOG(LOG_FILTER_SPELL_CAST, "Sending SMSG_SPELL_START id=%u", m_spellInfo->Id);

    uint32 castFlags = CAST_FLAG_UNKNOWN1;
    if (IsRangedSpell())
        castFlags |= CAST_FLAG_AMMO;

    if (m_spellInfo->runeCostID)
        castFlags |= CAST_FLAG_UNKNOWN10;

    Unit *caster = m_IsTriggeredSpell && m_originalCaster ? m_originalCaster : m_caster;

    WorldPacket data(SMSG_SPELL_START, (8+8+4+4+2));
    if (m_CastItem)
        data << m_CastItem->GetPackGUID();
    else
        data << caster->GetPackGUID();

    data << caster->GetPackGUID();
    data << uint8(m_cast_count);                            // pending spell cast?
    data << uint32(m_spellInfo->Id);                        // spellId
    data << uint32(castFlags);                              // cast flags
    data << uint32(m_timer);                                // delay?
    data << m_targets;

    if ( castFlags & CAST_FLAG_UNKNOWN6 )                   // predicted power?
        data << uint32(0);

    if ( castFlags & CAST_FLAG_UNKNOWN7 )                   // rune cooldowns list
    {
        uint8 v1 = 0;//m_runesState;
        uint8 v2 = 0;//((Player*)m_caster)->GetRunesState();
        data << uint8(v1);                                  // runes state before
        data << uint8(v2);                                  // runes state after
        for(uint8 i = 0; i < MAX_RUNES; ++i)
        {
            uint8 m = (1 << i);
            if(m & v1)                                      // usable before...
                if(!(m & v2))                               // ...but on cooldown now...
                    data << uint8(0);                       // some unknown byte (time?)
        }
    }

    if ( castFlags & CAST_FLAG_AMMO )
        WriteAmmoToPacket(&data);

    if ( castFlags & CAST_FLAG_UNKNOWN21 )
    {
        data << uint32(0);
        data << uint32(0);
    }

    m_caster->SendMessageToSet(&data, true);
}

void Spell::SendSpellGo()
{
    // not send invisible spell casting
    if(!IsNeedSendToClient())
        return;

    DEBUG_FILTER_LOG(LOG_FILTER_SPELL_CAST, "Sending SMSG_SPELL_GO id=%u", m_spellInfo->Id);

    uint32 castFlags = CAST_FLAG_UNKNOWN3;
    if(IsRangedSpell())
        castFlags |= CAST_FLAG_AMMO;                        // arrows/bullets visual

    if((m_caster->GetTypeId() == TYPEID_PLAYER) && (m_caster->getClass() == CLASS_DEATH_KNIGHT) && m_spellInfo->runeCostID)
    {
        castFlags |= CAST_FLAG_UNKNOWN10;                   // same as in SMSG_SPELL_START
        castFlags |= CAST_FLAG_UNKNOWN6;                    // makes cooldowns visible
        castFlags |= CAST_FLAG_UNKNOWN7;                    // rune cooldowns list
    }

    Unit *caster = m_IsTriggeredSpell && m_originalCaster ? m_originalCaster : m_caster;

    WorldPacket data(SMSG_SPELL_GO, 50);                    // guess size

    if(m_CastItem)
        data << m_CastItem->GetPackGUID();
    else
        data << caster->GetPackGUID();

    data << caster->GetPackGUID();
    data << uint8(m_cast_count);                            // pending spell cast?
    data << uint32(m_spellInfo->Id);                        // spellId
    data << uint32(castFlags);                              // cast flags
    data << uint32(WorldTimer::getMSTime());                            // timestamp

    WriteSpellGoTargets(&data);

    data << m_targets;

    if ( castFlags & CAST_FLAG_UNKNOWN6 )                   // unknown wotlk, predicted power?
        data << uint32(m_caster->GetPower(m_caster->getPowerType())); // Yes, it is really predicted power.

    if ( castFlags & CAST_FLAG_UNKNOWN7 )                   // rune cooldowns list
    {
        uint8 v1 = m_runesState;
        uint8 v2 =  m_caster->getClass() == CLASS_DEATH_KNIGHT ? ((Player*)m_caster)->GetRunesState() : 0;
        data << uint8(v1);                                  // runes state before
        data << uint8(v2);                                  // runes state after
        for(uint8 i = 0; i < MAX_RUNES; ++i)
        {
            uint8 m = (1 << i);
            if(m & v1)                                      // usable before...
                if(!(m & v2))                               // ...but on cooldown now...
                    data << uint8(0);                       // some unknown byte (time?)
        }
    }

    if ( castFlags & CAST_FLAG_UNKNOWN4 )                   // unknown wotlk
    {
        data << float(0);
        data << uint32(0);
    }

    if ( castFlags & CAST_FLAG_AMMO )
        WriteAmmoToPacket(&data);

    if ( castFlags & CAST_FLAG_UNKNOWN5 )                   // unknown wotlk
    {
        data << uint32(0);
        data << uint32(0);
    }

    if ( m_targets.m_targetMask & TARGET_FLAG_DEST_LOCATION )
    {
        data << uint8(0);                                   // The value increase for each time, can remind of a cast count for the spell
    }

    m_caster->SendMessageToSet(&data, true);
}

void Spell::WriteAmmoToPacket(WorldPacket* data)
{
    uint32 ammoInventoryType = 0;
    uint32 ammoDisplayID = 0;

    if (m_caster->GetTypeId() == TYPEID_PLAYER)
    {
        Item *pItem = ((Player*)m_caster)->GetWeaponForAttack( RANGED_ATTACK );
        if(pItem)
        {
            ammoInventoryType = pItem->GetProto()->InventoryType;
            if( ammoInventoryType == INVTYPE_THROWN )
                ammoDisplayID = pItem->GetProto()->DisplayInfoID;
            else
            {
                uint32 ammoID = ((Player*)m_caster)->GetUInt32Value(PLAYER_AMMO_ID);
                if(ammoID)
                {
                    ItemPrototype const *pProto = ObjectMgr::GetItemPrototype( ammoID );
                    if(pProto)
                    {
                        ammoDisplayID = pProto->DisplayInfoID;
                        ammoInventoryType = pProto->InventoryType;
                    }
                }
                else if(m_caster->GetDummyAura(46699))      // Requires No Ammo
                {
                    ammoDisplayID = 5996;                   // normal arrow
                    ammoInventoryType = INVTYPE_AMMO;
                }
            }
        }
    }
    else
    {
        for (uint8 i = 0; i < MAX_VIRTUAL_ITEM_SLOT; ++i)
        {
            if(uint32 item_id = m_caster->GetUInt32Value(UNIT_VIRTUAL_ITEM_SLOT_ID + i))
            {
                if(ItemEntry const * itemEntry = sItemStore.LookupEntry(item_id))
                {
                    if(itemEntry->Class == ITEM_CLASS_WEAPON)
                    {
                        switch(itemEntry->SubClass)
                        {
                            case ITEM_SUBCLASS_WEAPON_THROWN:
                                ammoDisplayID = itemEntry->DisplayId;
                                ammoInventoryType = itemEntry->InventoryType;
                                break;
                            case ITEM_SUBCLASS_WEAPON_BOW:
                            case ITEM_SUBCLASS_WEAPON_CROSSBOW:
                                ammoDisplayID = 5996;       // is this need fixing?
                                ammoInventoryType = INVTYPE_AMMO;
                                break;
                            case ITEM_SUBCLASS_WEAPON_GUN:
                                ammoDisplayID = 5998;       // is this need fixing?
                                ammoInventoryType = INVTYPE_AMMO;
                                break;
                        }

                        if(ammoDisplayID)
                            break;
                    }
                }
            }
        }
    }

    *data << uint32(ammoDisplayID);
    *data << uint32(ammoInventoryType);
}

void Spell::WriteSpellGoTargets(WorldPacket* data)
{
    size_t count_pos = data->wpos();
    *data << uint8(0);                                      // placeholder

    // This function also fill data for channeled spells:
    // m_needAliveTargetMask req for stop channeling if one target die
    uint32 hit  = m_UniqueGOTargetInfo.size();              // Always hits on GO
    uint32 miss = 0;

    for(TargetList::iterator ihit = m_UniqueTargetInfo.begin(); ihit != m_UniqueTargetInfo.end(); ++ihit)
    {
        if (ihit->effectMask == 0)                          // No effect apply - all immuned add state
        {
            // possibly SPELL_MISS_IMMUNE2 for this??
            ihit->missCondition = SPELL_MISS_IMMUNE2;
            ++miss;
        }
        else if (ihit->missCondition == SPELL_MISS_NONE)    // Add only hits
        {
            ++hit;
            *data << ihit->targetGUID;
            m_needAliveTargetMask |= ihit->effectMask;
        }
        else
            ++miss;
    }

    for(GOTargetList::const_iterator ighit = m_UniqueGOTargetInfo.begin(); ighit != m_UniqueGOTargetInfo.end(); ++ighit)
        *data << ighit->targetGUID;                         // Always hits

    data->put<uint8>(count_pos, hit);

    *data << (uint8)miss;
    for(TargetList::const_iterator ihit = m_UniqueTargetInfo.begin(); ihit != m_UniqueTargetInfo.end(); ++ihit)
    {
        if (ihit->missCondition != SPELL_MISS_NONE)         // Add only miss
        {
            *data << ihit->targetGUID;
            *data << uint8(ihit->missCondition);
            if (ihit->missCondition == SPELL_MISS_REFLECT)
                *data << uint8(ihit->reflectResult);
        }
    }
    // Reset m_needAliveTargetMask for non channeled spell
    if(!IsChanneledSpell(m_spellInfo))
        m_needAliveTargetMask = 0;
}

void Spell::SendLogExecute()
{
    Unit *target = m_targets.getUnitTarget() ? m_targets.getUnitTarget() : m_caster;

    WorldPacket data(SMSG_SPELLLOGEXECUTE, (8+4+4+4+4+8));

    if(m_caster->GetTypeId() == TYPEID_PLAYER)
        data << m_caster->GetPackGUID();
    else
        data << target->GetPackGUID();

    data << uint32(m_spellInfo->Id);
    uint32 count1 = 1;
    data << uint32(count1);                                 // count1 (effect count?)
    for(uint32 i = 0; i < count1; ++i)
    {
        data << uint32(m_spellInfo->Effect[EFFECT_INDEX_0]);// spell effect
        uint32 count2 = 1;
        data << uint32(count2);                             // count2 (target count?)
        for(uint32 j = 0; j < count2; ++j)
        {
            switch(m_spellInfo->Effect[EFFECT_INDEX_0])
            {
                case SPELL_EFFECT_POWER_DRAIN:
                    if(Unit *unit = m_targets.getUnitTarget())
                        data << unit->GetPackGUID();
                    else
                        data << uint8(0);
                    data << uint32(0);
                    data << uint32(0);
                    data << float(0);
                    break;
                case SPELL_EFFECT_ADD_EXTRA_ATTACKS:
                    if(Unit *unit = m_targets.getUnitTarget())
                        data << unit->GetPackGUID();
                    else
                        data << uint8(0);
                    data << uint32(0);                      // count?
                    break;
                case SPELL_EFFECT_INTERRUPT_CAST:
                    if(Unit *unit = m_targets.getUnitTarget())
                        data << unit->GetPackGUID();
                    else
                        data << uint8(0);
                    data << uint32(0);                      // spellid
                    break;
                case SPELL_EFFECT_DURABILITY_DAMAGE:
                    if(Unit *unit = m_targets.getUnitTarget())
                        data << unit->GetPackGUID();
                    else
                        data << uint8(0);
                    data << uint32(0);
                    data << uint32(0);
                    break;
                case SPELL_EFFECT_OPEN_LOCK:
                    if(Item *item = m_targets.getItemTarget())
                        data << item->GetPackGUID();
                    else
                        data << uint8(0);
                    break;
                case SPELL_EFFECT_CREATE_ITEM:
                case SPELL_EFFECT_CREATE_ITEM_2:
                    data << uint32(m_spellInfo->EffectItemType[EFFECT_INDEX_0]);
                    break;
                case SPELL_EFFECT_SUMMON:
                case SPELL_EFFECT_TRANS_DOOR:
                case SPELL_EFFECT_SUMMON_PET:
                case SPELL_EFFECT_SUMMON_OBJECT_WILD:
                case SPELL_EFFECT_CREATE_HOUSE:
                case SPELL_EFFECT_DUEL:
                case SPELL_EFFECT_SUMMON_OBJECT_SLOT1:
                case SPELL_EFFECT_SUMMON_OBJECT_SLOT2:
                case SPELL_EFFECT_SUMMON_OBJECT_SLOT3:
                case SPELL_EFFECT_SUMMON_OBJECT_SLOT4:
                    if(Unit *unit = m_targets.getUnitTarget())
                        data << unit->GetPackGUID();
                    else if(m_targets.getItemTargetGUID())
                        data.appendPackGUID(m_targets.getItemTargetGUID());
                    else if(GameObject *go = m_targets.getGOTarget())
                        data << go->GetPackGUID();
                    else
                        data << uint8(0);                   // guid
                    break;
                case SPELL_EFFECT_FEED_PET:
                    data << uint32(m_targets.getItemTargetEntry());
                    break;
                case SPELL_EFFECT_DISMISS_PET:
                    if(Unit *unit = m_targets.getUnitTarget())
                        data << unit->GetPackGUID();
                    else
                        data << uint8(0);
                    break;
                case SPELL_EFFECT_RESURRECT:
                case SPELL_EFFECT_RESURRECT_NEW:
                    if(Unit *unit = m_targets.getUnitTarget())
                        data << unit->GetPackGUID();
                    else
                        data << uint8(0);
                    break;
                default:
                    return;
            }
        }
    }

    m_caster->SendMessageToSet(&data, true);
}

void Spell::SendInterrupted(uint8 result)
{
    WorldPacket data(SMSG_SPELL_FAILURE, (8+4+1));
    data << m_caster->GetPackGUID();
    data << uint8(m_cast_count);
    data << uint32(m_spellInfo->Id);
    data << uint8(result);
    m_caster->SendMessageToSet(&data, true);

    data.Initialize(SMSG_SPELL_FAILED_OTHER, (8+4));
    data << m_caster->GetPackGUID();
    data << uint8(m_cast_count);
    data << uint32(m_spellInfo->Id);
    data << uint8(result);
    m_caster->SendMessageToSet(&data, true);
}

void Spell::SendChannelUpdate(uint32 time)
{
    if(time == 0)
    {
        m_caster->RemoveAurasByCasterSpell(m_spellInfo->Id, m_caster->GetGUID());

        ObjectGuid target_guid = m_caster->GetChannelObjectGuid();
        if (target_guid != m_caster->GetObjectGuid() && target_guid.IsUnit())
            if (Unit* target = ObjectAccessor::GetUnit(*m_caster, target_guid))
                target->RemoveAurasByCasterSpell(m_spellInfo->Id, m_caster->GetGUID());

        m_caster->SetChannelObjectGuid(ObjectGuid());
        m_caster->SetUInt32Value(UNIT_CHANNEL_SPELL, 0);
    }

    WorldPacket data( MSG_CHANNEL_UPDATE, 8+4 );
    data << m_caster->GetPackGUID();
    data << uint32(time);
    m_caster->SendMessageToSet(&data, true);
}

void Spell::SendChannelStart(uint32 duration)
{
    WorldObject* target = NULL;

    // select first not resisted target from target list for _0_ effect
    if (!m_UniqueTargetInfo.empty())
    {
        for(TargetList::const_iterator itr = m_UniqueTargetInfo.begin(); itr != m_UniqueTargetInfo.end(); ++itr)
        {
            if ((itr->effectMask & (1 << EFFECT_INDEX_0)) && itr->reflectResult == SPELL_MISS_NONE &&
                itr->targetGUID != m_caster->GetObjectGuid())
            {
                target = ObjectAccessor::GetUnit(*m_caster, itr->targetGUID);
                break;
            }
        }
    }
    else if(!m_UniqueGOTargetInfo.empty())
    {
        for(GOTargetList::const_iterator itr = m_UniqueGOTargetInfo.begin(); itr != m_UniqueGOTargetInfo.end(); ++itr)
        {
            if (itr->effectMask & (1 << EFFECT_INDEX_0))
            {
                target = m_caster->GetMap()->GetGameObject(itr->targetGUID);
                break;
            }
        }
    }

    WorldPacket data( MSG_CHANNEL_START, (8+4+4) );
    data << m_caster->GetPackGUID();
    data << uint32(m_spellInfo->Id);
    data << uint32(duration);
    m_caster->SendMessageToSet(&data, true);

    m_timer = duration;

    if (target)
        m_caster->SetChannelObjectGuid(target->GetObjectGuid());

    m_caster->SetUInt32Value(UNIT_CHANNEL_SPELL, m_spellInfo->Id);
}

void Spell::SendResurrectRequest(Player* target)
{
    // Both players and NPCs can resurrect using spells - have a look at creature 28487 for example
    // However, the packet structure differs slightly

    const char* sentName = m_caster->GetTypeId() == TYPEID_PLAYER ? "" : m_caster->GetNameForLocaleIdx(target->GetSession()->GetSessionDbLocaleIndex());

    WorldPacket data(SMSG_RESURRECT_REQUEST, (8+4+strlen(sentName)+1+1+1));
    data << m_caster->GetObjectGuid();
    data << uint32(strlen(sentName) + 1);

    data << sentName;
    data << uint8(0);

    data << uint8(m_caster->GetTypeId() == TYPEID_PLAYER ? 0 : 1);
    target->GetSession()->SendPacket(&data);
}

void Spell::SendPlaySpellVisual(uint32 SpellID)
{
    if (m_caster->GetTypeId() != TYPEID_PLAYER)
        return;

    WorldPacket data(SMSG_PLAY_SPELL_VISUAL, 8 + 4);
    data << m_caster->GetObjectGuid();
    data << uint32(SpellID);                                // spell visual id?
    ((Player*)m_caster)->GetSession()->SendPacket(&data);
}

void Spell::TakeCastItem()
{
    if(!m_CastItem || m_caster->GetTypeId() != TYPEID_PLAYER)
        return;

    // not remove cast item at triggered spell (equipping, weapon damage, etc)
    if(m_IsTriggeredSpell && !(m_targets.m_targetMask & TARGET_FLAG_TRADE_ITEM))
        return;

    ItemPrototype const *proto = m_CastItem->GetProto();

    if(!proto)
    {
        // This code is to avoid a crash
        // I'm not sure, if this is really an error, but I guess every item needs a prototype
        sLog.outError("Cast item (%s) has no item prototype", m_CastItem->GetGuidStr().c_str());
        return;
    }

    bool expendable = false;
    bool withoutCharges = false;

    for (int i = 0; i < MAX_ITEM_PROTO_SPELLS; ++i)
    {
        if (proto->Spells[i].SpellId)
        {
            // item has limited charges
            if (proto->Spells[i].SpellCharges)
            {
                if (proto->Spells[i].SpellCharges < 0 && !(proto->ExtraFlags & ITEM_EXTRA_NON_CONSUMABLE))
                    expendable = true;

                int32 charges = m_CastItem->GetSpellCharges(i);

                // item has charges left
                if (charges)
                {
                    (charges > 0) ? --charges : ++charges;  // abs(charges) less at 1 after use
                    if (proto->Stackable == 1)
                        m_CastItem->SetSpellCharges(i, charges);
                    m_CastItem->SetState(ITEM_CHANGED, (Player*)m_caster);
                }

                // all charges used
                withoutCharges = (charges == 0);
            }
        }
    }

    if (expendable && withoutCharges)
    {
        uint32 count = 1;
        ((Player*)m_caster)->DestroyItemCount(m_CastItem, count, true);

        // prevent crash at access to deleted m_targets.getItemTarget
        ClearCastItem();
    }
}

void Spell::TakePower()
{
    if(m_CastItem || m_triggeredByAuraSpell)
        return;

    // health as power used
    if(m_spellInfo->powerType == POWER_HEALTH)
    {
        m_caster->ModifyHealth( -(int32)m_powerCost );
        return;
    }

    if(m_spellInfo->powerType >= MAX_POWERS)
    {
        sLog.outError("Spell::TakePower: Unknown power type '%d'", m_spellInfo->powerType);
        return;
    }

    Powers powerType = Powers(m_spellInfo->powerType);

    if(powerType == POWER_RUNE)
    {
        CheckOrTakeRunePower(true);
        return;
    }

    m_caster->ModifyPower(powerType, -(int32)m_powerCost);

    // Set the five second timer
    if (powerType == POWER_MANA && m_powerCost > 0)
        m_caster->SetLastManaUse();
}

SpellCastResult Spell::CheckOrTakeRunePower(bool take)
{
    if(m_caster->GetTypeId() != TYPEID_PLAYER)
        return SPELL_CAST_OK;

    Player *plr = (Player*)m_caster;

    if(plr->getClass() != CLASS_DEATH_KNIGHT)
        return SPELL_CAST_OK;

    SpellRuneCostEntry const *src = sSpellRuneCostStore.LookupEntry(m_spellInfo->runeCostID);

    if(!src)
        return SPELL_CAST_OK;

    if(src->NoRuneCost() && (!take || src->NoRunicPowerGain()))
        return SPELL_CAST_OK;

    if (take)
        m_runesState = plr->GetRunesState();                // store previous state

    // at this moment for rune cost exist only no cost mods, and no percent mods
    int32 runeCostMod = 10000;
    if(Player* modOwner = plr->GetSpellModOwner())
        modOwner->ApplySpellMod(m_spellInfo->Id, SPELLMOD_COST, runeCostMod, this);

    if (runeCostMod > 0)
    {
        int32 runeCost[NUM_RUNE_TYPES];                         // blood, frost, unholy, death

        // init cost data and apply mods
        for(uint32 i = 0; i < RUNE_DEATH; ++i)
            runeCost[i] = runeCostMod > 0 ? src->RuneCost[i] : 0;

        runeCost[RUNE_DEATH] = 0;                               // calculated later

        // scan non-death runes (death rune not used explicitly in rune costs)
        for(uint32 i = 0; i < MAX_RUNES; ++i)
        {
            RuneType rune = plr->GetCurrentRune(i);
            if (runeCost[rune] <= 0)
                continue;

            // already used
            if(plr->GetRuneCooldown(i) != 0)
                continue;

            if (take)
                plr->SetRuneCooldown(i, RUNE_COOLDOWN);         // 5*2=10 sec

            --runeCost[rune];
        }

        // collect all not counted rune costs to death runes cost
        for(uint32 i = 0; i < RUNE_DEATH; ++i)
            if(runeCost[i] > 0)
                runeCost[RUNE_DEATH] += runeCost[i];

        // scan death runes
        if(runeCost[RUNE_DEATH] > 0)
        {
            for(uint32 i = 0; i < MAX_RUNES && runeCost[RUNE_DEATH]; ++i)
            {
                RuneType rune = plr->GetCurrentRune(i);
                if (rune != RUNE_DEATH)
                    continue;

                // already used
                if(plr->GetRuneCooldown(i) != 0)
                    continue;

                if (take)
                    plr->SetRuneCooldown(i, RUNE_COOLDOWN); // 5*2=10 sec

                --runeCost[rune];

                if (take)
                {
                    plr->ConvertRune(i, plr->GetBaseRune(i));
                    plr->ClearConvertedBy(i);
                }
            }
        }

        if(!take && runeCost[RUNE_DEATH] > 0)
            return SPELL_FAILED_NO_POWER;                       // not sure if result code is correct
    }

    if(take)
    {
        // you can gain some runic power when use runes
        float rp = float(src->runePowerGain);
        rp *= sWorld.getConfig(CONFIG_FLOAT_RATE_POWER_RUNICPOWER_INCOME);
        plr->ModifyPower(POWER_RUNIC_POWER, (int32)rp);
    }

    return SPELL_CAST_OK;
}

void Spell::TakeReagents()
{
    if (m_caster->GetTypeId() != TYPEID_PLAYER)
        return;

    if (IgnoreItemRequirements())                           // reagents used in triggered spell removed by original spell or don't must be removed.
        return;

    Player* p_caster = (Player*)m_caster;
    if (p_caster->CanNoReagentCast(m_spellInfo) )
        return;

    for(uint32 x = 0; x < MAX_SPELL_REAGENTS; ++x)
    {
        if(m_spellInfo->Reagent[x] <= 0)
            continue;

        uint32 itemid = m_spellInfo->Reagent[x];
        uint32 itemcount = m_spellInfo->ReagentCount[x];

        // if CastItem is also spell reagent
        if (m_CastItem)
        {
            ItemPrototype const *proto = m_CastItem->GetProto();
            if( proto && proto->ItemId == itemid )
            {
                for(int s = 0; s < MAX_ITEM_PROTO_SPELLS; ++s)
                {
                    // CastItem will be used up and does not count as reagent
                    int32 charges = m_CastItem->GetSpellCharges(s);
                    if (proto->Spells[s].SpellCharges < 0 && abs(charges) < 2)
                    {
                        ++itemcount;
                        break;
                    }
                }

                m_CastItem = NULL;
            }
        }

        // if getItemTarget is also spell reagent
        if (m_targets.getItemTargetEntry() == itemid)
            m_targets.setItemTarget(NULL);

        p_caster->DestroyItemCount(itemid, itemcount, true);
    }
}

void Spell::HandleThreatSpells()
{
    if (m_UniqueTargetInfo.empty())
        return;

    SpellThreatEntry const* threatEntry = sSpellMgr.GetSpellThreatEntry(m_spellInfo->Id);

    if (!threatEntry || (!threatEntry->threat && threatEntry->ap_bonus == 0.0f))
        return;

    float threat = threatEntry->threat;
    if (threatEntry->ap_bonus != 0.0f)
        threat += threatEntry->ap_bonus * m_caster->GetTotalAttackPowerValue(GetWeaponAttackType(m_spellInfo));

    bool positive = true;
    uint8 effectMask = 0;
    for (int i = 0; i < MAX_EFFECT_INDEX; ++i)
        if (m_spellInfo->Effect[i])
            effectMask |= (1<<i);

    if (m_negativeEffectMask & effectMask)
    {
        // can only handle spells with clearly defined positive/negative effect, check at spell_threat loading probably not perfect
        // so abort when only some effects are negative.
        if ((m_negativeEffectMask & effectMask) != effectMask)
        {
            DEBUG_FILTER_LOG(LOG_FILTER_SPELL_CAST, "Spell %u, rank %u, is not clearly positive or negative, ignoring bonus threat", m_spellInfo->Id, sSpellMgr.GetSpellRank(m_spellInfo->Id));
            return;
        }
        positive = false;
    }

    // since 2.0.1 threat from positive effects also is distributed among all targets, so the overall caused threat is at most the defined bonus
    threat /= m_UniqueTargetInfo.size();

    for (TargetList::const_iterator ihit = m_UniqueTargetInfo.begin(); ihit != m_UniqueTargetInfo.end(); ++ihit)
    {
        if (ihit->missCondition != SPELL_MISS_NONE)
            continue;

        Unit* target = m_caster->GetObjectGuid() == ihit->targetGUID ? m_caster : ObjectAccessor::GetUnit(*m_caster, ihit->targetGUID);
        if (!target)
            continue;

        // positive spells distribute threat among all units that are in combat with target, like healing
        if (positive)
        {
            target->getHostileRefManager().threatAssist(m_caster /*real_caster ??*/, threat, m_spellInfo);
        }
        // for negative spells threat gets distributed among affected targets
        else
        {
            if (!target->CanHaveThreatList())
                continue;

            target->AddThreat(m_caster, threat, false, GetSpellSchoolMask(m_spellInfo), m_spellInfo);
        }
    }

    DEBUG_FILTER_LOG(LOG_FILTER_SPELL_CAST, "Spell %u added an additional %f threat for %s %u target(s)", m_spellInfo->Id, threat, positive ? "assisting" : "harming", uint32(m_UniqueTargetInfo.size()));
}

void Spell::HandleEffects(Unit *pUnitTarget,Item *pItemTarget,GameObject *pGOTarget,SpellEffectIndex i, float DamageMultiplier)
{
    unitTarget = pUnitTarget;
    itemTarget = pItemTarget;
    gameObjTarget = pGOTarget;

    uint8 eff = m_spellInfo->Effect[i];

    damage = int32(CalculateDamage(i, unitTarget) * DamageMultiplier);

    DEBUG_FILTER_LOG(LOG_FILTER_SPELL_CAST, "Spell %u Effect%d : %u", m_spellInfo->Id, i, eff);

    if(eff < TOTAL_SPELL_EFFECTS)
    {
        (*this.*SpellEffects[eff])(i);
    }
    else
    {
        sLog.outError("WORLD: Spell FX %d > TOTAL_SPELL_EFFECTS ", eff);
    }
}

void Spell::AddTriggeredSpell( uint32 spellId )
{
    SpellEntry const *spellInfo = sSpellStore.LookupEntry(spellId );

    if(!spellInfo)
    {
        sLog.outError("Spell::AddTriggeredSpell: unknown spell id %u used as triggred spell for spell %u)", spellId, m_spellInfo->Id);
        return;
    }

    m_TriggerSpells.push_back(spellInfo);
}

void Spell::AddPrecastSpell( uint32 spellId )
{
    SpellEntry const *spellInfo = sSpellStore.LookupEntry(spellId );

    if(!spellInfo)
    {
        sLog.outError("Spell::AddPrecastSpell: unknown spell id %u used as pre-cast spell for spell %u)", spellId, m_spellInfo->Id);
        return;
    }

    m_preCastSpells.push_back(spellInfo);
}

void Spell::CastTriggerSpells()
{
    for(SpellInfoList::const_iterator si = m_TriggerSpells.begin(); si != m_TriggerSpells.end(); ++si)
    {
        Spell* spell = new Spell(m_caster, (*si), true, m_originalCasterGUID);
        spell->prepare(&m_targets);                         // use original spell original targets
    }
}

void Spell::CastPreCastSpells(Unit* target)
{
    for(SpellInfoList::const_iterator si = m_preCastSpells.begin(); si != m_preCastSpells.end(); ++si)
        m_caster->CastSpell(target, (*si), true, m_CastItem);
}

SpellCastResult Spell::CheckCast(bool strict)
{
    // check cooldowns to prevent cheating (ignore passive spells, that client side visual only)
    if (m_caster->GetTypeId()==TYPEID_PLAYER && !(m_spellInfo->Attributes & SPELL_ATTR_PASSIVE) &&
        ((Player*)m_caster)->HasSpellCooldown(m_spellInfo->Id))
    {
        if(m_triggeredByAuraSpell)
            return SPELL_FAILED_DONT_REPORT;
        else
            return SPELL_FAILED_NOT_READY;
    }

    // check global cooldown
    if (strict && !m_IsTriggeredSpell && HasGlobalCooldown())
        return SPELL_FAILED_NOT_READY;

    // only allow triggered spells if at an ended battleground
    if (!m_IsTriggeredSpell && m_caster->GetTypeId() == TYPEID_PLAYER)
        if(BattleGround * bg = ((Player*)m_caster)->GetBattleGround())
            if(bg->GetStatus() == STATUS_WAIT_LEAVE)
                return SPELL_FAILED_DONT_REPORT;

    if (!m_IsTriggeredSpell && IsNonCombatSpell(m_spellInfo) &&
        m_caster->isInCombat() && !m_caster->IsIgnoreUnitState(m_spellInfo, IGNORE_UNIT_COMBAT_STATE))
        return SPELL_FAILED_AFFECTING_COMBAT;

    if (m_caster->GetTypeId() == TYPEID_PLAYER && !((Player*)m_caster)->isGameMaster() &&
        sWorld.getConfig(CONFIG_BOOL_VMAP_INDOOR_CHECK) &&
        VMAP::VMapFactory::createOrGetVMapManager()->isLineOfSightCalcEnabled())
    {
        if (m_spellInfo->Attributes & SPELL_ATTR_OUTDOORS_ONLY &&
                !m_caster->GetTerrain()->IsOutdoors(m_caster->GetPositionX(), m_caster->GetPositionY(), m_caster->GetPositionZ()))
            return SPELL_FAILED_ONLY_OUTDOORS;

        if(m_spellInfo->Attributes & SPELL_ATTR_INDOORS_ONLY &&
                m_caster->GetTerrain()->IsOutdoors(m_caster->GetPositionX(), m_caster->GetPositionY(), m_caster->GetPositionZ()))
            return SPELL_FAILED_ONLY_INDOORS;
    }
    // only check at first call, Stealth auras are already removed at second call
    // for now, ignore triggered spells
    if( strict && !m_IsTriggeredSpell)
    {
        bool checkForm = true;
        // Ignore form req aura
        Unit::AuraList const& ignore = m_caster->GetAurasByType(SPELL_AURA_MOD_IGNORE_SHAPESHIFT);
        for(Unit::AuraList::const_iterator i = ignore.begin(); i != ignore.end(); ++i)
        {
            if (!(*i)->isAffectedOnSpell(m_spellInfo))
                continue;
            checkForm = false;
            break;
        }
        if (checkForm)
        {
            // Cannot be used in this stance/form
            SpellCastResult shapeError = GetErrorAtShapeshiftedCast(m_spellInfo, m_caster->GetShapeshiftForm());
            if(shapeError != SPELL_CAST_OK)
                return shapeError;

            if ((m_spellInfo->Attributes & SPELL_ATTR_ONLY_STEALTHED) && !(m_caster->HasStealthAura()))
                return SPELL_FAILED_ONLY_STEALTHED;
        }
    }

    // caster state requirements
    if(m_spellInfo->CasterAuraState && !m_caster->HasAuraState(AuraState(m_spellInfo->CasterAuraState)))
        return SPELL_FAILED_CASTER_AURASTATE;
    if(m_spellInfo->CasterAuraStateNot && m_caster->HasAuraState(AuraState(m_spellInfo->CasterAuraStateNot)))
        return SPELL_FAILED_CASTER_AURASTATE;

    // Caster aura req check if need
    if(m_spellInfo->casterAuraSpell && !m_caster->HasAura(m_spellInfo->casterAuraSpell))
        return SPELL_FAILED_CASTER_AURASTATE;
    if(m_spellInfo->excludeCasterAuraSpell)
    {
        // Special cases of non existing auras handling
        if(m_spellInfo->excludeCasterAuraSpell == 61988)
        {
            // Avenging Wrath Marker
            if(m_caster->HasAura(61987))
                return SPELL_FAILED_CASTER_AURASTATE;
        }
        else if(m_caster->HasAura(m_spellInfo->excludeCasterAuraSpell))
            return SPELL_FAILED_CASTER_AURASTATE;
    }

    if (m_caster->GetTypeId() == TYPEID_PLAYER)
    {
        // cancel autorepeat spells if cast start when moving
        // (not wand currently autorepeat cast delayed to moving stop anyway in spell update code)
        if (((Player*)m_caster)->isMoving() )
        {
            // skip stuck spell to allow use it in falling case and apply spell limitations at movement
            if ((!((Player*)m_caster)->m_movementInfo.HasMovementFlag(MOVEFLAG_FALLINGFAR) || m_spellInfo->Effect[EFFECT_INDEX_0] != SPELL_EFFECT_STUCK) &&
                (IsAutoRepeat() || (m_spellInfo->AuraInterruptFlags & AURA_INTERRUPT_FLAG_NOT_SEATED) != 0))
                return SPELL_FAILED_MOVING;
        }

        if (!m_IsTriggeredSpell && NeedsComboPoints(m_spellInfo) && !m_caster->IsIgnoreUnitState(m_spellInfo, IGNORE_UNIT_TARGET_STATE) &&
            (!m_targets.getUnitTarget() || m_targets.getUnitTarget()->GetObjectGuid() != ((Player*)m_caster)->GetComboTargetGuid()))
            // warrior not have real combo-points at client side but use this way for mark allow Overpower use
            return m_caster->getClass() == CLASS_WARRIOR ? SPELL_FAILED_CASTER_AURASTATE : SPELL_FAILED_NO_COMBO_POINTS;
    }

    if(Unit *target = m_targets.getUnitTarget())
    {
        // target state requirements (not allowed state), apply to self also
        // This check not need - checked in CheckTarget()
        // if(m_spellInfo->TargetAuraStateNot && target->HasAuraState(AuraState(m_spellInfo->TargetAuraStateNot)))
        //    return SPELL_FAILED_TARGET_AURASTATE;

        if (!m_IsTriggeredSpell && IsDeathOnlySpell(m_spellInfo) && target->isAlive())
            return SPELL_FAILED_TARGET_NOT_DEAD;

        // Target aura req check if need
        // This check fully not need - checked in CheckTarget()
        // if(m_spellInfo->targetAuraSpell && !target->HasAura(m_spellInfo->targetAuraSpell))
        //    return SPELL_FAILED_CASTER_AURASTATE;

        if(m_spellInfo->excludeTargetAuraSpell)
        {
            // Special cases of non existing auras handling
            if (m_spellInfo->excludeTargetAuraSpell == 61988)
            {
                // Avenging Wrath Marker
                if (target->HasAura(61987))
                    return SPELL_FAILED_CASTER_AURASTATE;

            }
            else if (target->HasAura(m_spellInfo->excludeTargetAuraSpell))
                return SPELL_FAILED_CASTER_AURASTATE;
        }

        bool non_caster_target = target != m_caster && !IsSpellWithCasterSourceTargetsOnly(m_spellInfo);

        if(non_caster_target)
        {
            // target state requirements (apply to non-self only), to allow cast affects to self like Dirty Deeds
            if (m_spellInfo->TargetAuraState && !target->HasAuraStateForCaster(AuraState(m_spellInfo->TargetAuraState), m_caster->GetGUID()) &&
                !m_caster->IsIgnoreUnitState(m_spellInfo, m_spellInfo->TargetAuraState == AURA_STATE_FROZEN ? IGNORE_UNIT_TARGET_NON_FROZEN : IGNORE_UNIT_TARGET_STATE))
                return SPELL_FAILED_TARGET_AURASTATE;

            // Not allow casting on flying player
            if (target->IsTaxiFlying())
                return SPELL_FAILED_BAD_TARGETS;

            if(!m_IsTriggeredSpell && !(m_spellInfo->AttributesEx2 & SPELL_ATTR_EX2_IGNORE_LOS) && VMAP::VMapFactory::checkSpellForLoS(m_spellInfo->Id) && !m_caster->IsWithinLOSInMap(target))
                return SPELL_FAILED_LINE_OF_SIGHT;

            // auto selection spell rank implemented in WorldSession::HandleCastSpellOpcode
            // this case can be triggered if rank not found (too low-level target for first rank)
            if (m_caster->GetTypeId() == TYPEID_PLAYER && !m_CastItem && !m_IsTriggeredSpell)
            {
                // spell expected to be auto-downranking in cast handle, so must be same
                if (m_spellInfo != sSpellMgr.SelectAuraRankForLevel(m_spellInfo, target->getLevel()))
                    return SPELL_FAILED_LOWLEVEL;
            }
        }
        else if (m_caster == target)
        {
            if (m_caster->GetTypeId() == TYPEID_PLAYER && m_caster->IsInWorld())
            {
                // Additional check for some spells
                // If 0 spell effect empty - client not send target data (need use selection)
                // TODO: check it on next client version
                if (m_targets.m_targetMask == TARGET_FLAG_SELF &&
                    m_spellInfo->EffectImplicitTargetA[EFFECT_INDEX_1] == TARGET_CHAIN_DAMAGE)
                {
                    target = m_caster->GetMap()->GetUnit(((Player *)m_caster)->GetSelectionGuid());
                    if (!target)
                        return SPELL_FAILED_BAD_TARGETS;

                    m_targets.setUnitTarget(target);
                }
            }

            // Some special spells with non-caster only mode

            // Fire Shield
            if (m_spellInfo->SpellFamilyName == SPELLFAMILY_WARLOCK &&
                m_spellInfo->SpellIconID == 16)
                return SPELL_FAILED_BAD_TARGETS;

            // Focus Magic (main spell)
            if (m_spellInfo->Id == 54646)
                return SPELL_FAILED_BAD_TARGETS;

            // Lay on Hands (self cast)
            if (m_spellInfo->SpellFamilyName == SPELLFAMILY_PALADIN &&
                m_spellInfo->SpellFamilyFlags & UI64LIT(0x0000000000008000))
            {
                if (target->HasAura(25771))                 // Forbearance
                    return SPELL_FAILED_CASTER_AURASTATE;
                if (target->HasAura(61987))                 // Avenging Wrath Marker
                    return SPELL_FAILED_CASTER_AURASTATE;
            }
        }

        // check pet presents
        for(int j = 0; j < MAX_EFFECT_INDEX; ++j)
        {
            if(m_spellInfo->EffectImplicitTargetA[j] == TARGET_PET)
            {
                target = m_caster->GetPet();
                if(!target)
                {
                    if(m_triggeredByAuraSpell)              // not report pet not existence for triggered spells
                        return SPELL_FAILED_DONT_REPORT;
                    else
                        return SPELL_FAILED_NO_PET;
                }
                break;
            }
        }

        //check creature type
        //ignore self casts (including area casts when caster selected as target)
        if(non_caster_target)
        {
            if(!CheckTargetCreatureType(target))
            {
                if(target->GetTypeId() == TYPEID_PLAYER)
                    return SPELL_FAILED_TARGET_IS_PLAYER;
                else
                    return SPELL_FAILED_BAD_TARGETS;
            }
        }

        if(non_caster_target)
        {
            // simple cases
            bool explicit_target_mode = false;
            bool target_hostile = false;
            bool target_hostile_checked = false;
            bool target_friendly = false;
            bool target_friendly_checked = false;
            for(int k = 0; k < MAX_EFFECT_INDEX;  ++k)
            {
                if (IsExplicitPositiveTarget(m_spellInfo->EffectImplicitTargetA[k]))
                {
                    if (!target_hostile_checked)
                    {
                        target_hostile_checked = true;
                        target_hostile = m_caster->IsHostileTo(target);
                    }

                    if(target_hostile)
                        return SPELL_FAILED_BAD_TARGETS;

                    explicit_target_mode = true;
                }
                else if (IsExplicitNegativeTarget(m_spellInfo->EffectImplicitTargetA[k]))
                {
                    if (!target_friendly_checked)
                    {
                        target_friendly_checked = true;
                        target_friendly = m_caster->IsFriendlyTo(target);
                    }

                    if(target_friendly)
                        return SPELL_FAILED_BAD_TARGETS;

                    explicit_target_mode = true;
                }
            }
            // TODO: this check can be applied and for player to prevent cheating when IsPositiveSpell will return always correct result.
            // check target for pet/charmed casts (not self targeted), self targeted cast used for area effects and etc
            if (!explicit_target_mode && m_caster->GetTypeId() == TYPEID_UNIT && !m_caster->GetCharmerOrOwnerGuid().IsEmpty() && !IsDispelSpell(m_spellInfo))
            {
                // check correctness positive/negative cast target (pet cast real check and cheating check)
                if(IsPositiveSpell(m_spellInfo->Id))
                {
                    if (!target_hostile_checked)
                    {
                        target_hostile_checked = true;
                        target_hostile = m_caster->IsHostileTo(target);
                    }

                    if(target_hostile)
                        return SPELL_FAILED_BAD_TARGETS;
                }
                else
                {
                    if (!target_friendly_checked)
                    {
                        target_friendly_checked = true;
                        target_friendly = m_caster->IsFriendlyTo(target);
                    }

                    if(target_friendly)
                        return SPELL_FAILED_BAD_TARGETS;
                }
            }
        }

        if(IsPositiveSpell(m_spellInfo->Id))
            if(target->IsImmuneToSpell(m_spellInfo))
                return SPELL_FAILED_TARGET_AURASTATE;

        //Must be behind the target.
        if( m_spellInfo->AttributesEx2 == 0x100000 && (m_spellInfo->AttributesEx & 0x200) == 0x200 && target->HasInArc(M_PI_F, m_caster) )
        {
            // Exclusion for Pounce:  Facing Limitation was removed in 2.0.1, but it still uses the same, old Ex-Flags
            // Exclusion for Mutilate:Facing Limitation was removed in 2.0.1 and 3.0.3, but they still use the same, old Ex-Flags
            // Exclusion for Throw: Facing limitation was added in 3.2.x, but that shouldn't be
            if ((m_spellInfo->SpellFamilyName != SPELLFAMILY_DRUID || (m_spellInfo->SpellFamilyFlags != UI64LIT(0x0000000000020000))) &&
                (m_spellInfo->SpellFamilyName != SPELLFAMILY_ROGUE || (m_spellInfo->SpellFamilyFlags != UI64LIT(0x0020000000000000))) &&
                m_spellInfo->Id != 2764)
            {
                SendInterrupted(2);
                return SPELL_FAILED_NOT_BEHIND;
            }
        }

        //Target must be facing you.
        if((m_spellInfo->Attributes == 0x150010) && !target->HasInArc(M_PI_F, m_caster) )
        {
            SendInterrupted(2);
            return SPELL_FAILED_NOT_INFRONT;
        }

        // check if target is in combat
        if (non_caster_target && (m_spellInfo->AttributesEx & SPELL_ATTR_EX_NOT_IN_COMBAT_TARGET) && target->isInCombat())
            return SPELL_FAILED_TARGET_AFFECTING_COMBAT;
    }
    // zone check
    uint32 zone, area;
    m_caster->GetZoneAndAreaId(zone, area);

    SpellCastResult locRes= sSpellMgr.GetSpellAllowedInLocationError(m_spellInfo, m_caster->GetMapId(), zone, area,
        m_caster->GetCharmerOrOwnerPlayerOrPlayerItself());
    if (locRes != SPELL_CAST_OK)
        return locRes;

    bool castOnVehicleAllowed = false;

    if (m_caster->GetVehicle())
        if ( VehicleSeatEntry const* seatInfo = m_caster->GetVehicle()->GetSeatInfo(m_caster))
            if (seatInfo->m_flags & SEAT_FLAG_CAN_CAST || seatInfo->m_flags & SEAT_FLAG_CAN_ATTACK)
                castOnVehicleAllowed = true;


    // not let players cast spells at mount (and let do it to creatures)
    if ((m_caster->IsMounted() || (m_caster->GetVehicle() && !castOnVehicleAllowed)) && m_caster->GetTypeId() == TYPEID_PLAYER && !m_IsTriggeredSpell && 
        !IsPassiveSpell(m_spellInfo) && !(m_spellInfo->Attributes & SPELL_ATTR_CASTABLE_WHILE_MOUNTED))
    {
        if (m_caster->IsTaxiFlying())
            return SPELL_FAILED_NOT_ON_TAXI;
        else
            return SPELL_FAILED_NOT_MOUNTED;
    }

    // always (except passive spells) check items (focus object can be required for any type casts)
    if (!IsPassiveSpell(m_spellInfo))
    {
        SpellCastResult castResult = CheckItems();
        if(castResult != SPELL_CAST_OK)
            return castResult;
    }

    // Database based targets from spell_target_script
    if (m_UniqueTargetInfo.empty())                         // skip second CheckCast apply (for delayed spells for example)
    {
        for(int j = 0; j < MAX_EFFECT_INDEX; ++j)
        {
            if (m_spellInfo->EffectImplicitTargetA[j] == TARGET_SCRIPT ||
               (m_spellInfo->EffectImplicitTargetB[j] == TARGET_SCRIPT && m_spellInfo->EffectImplicitTargetA[j] != TARGET_SELF) ||
               m_spellInfo->EffectImplicitTargetA[j] == TARGET_SCRIPT_COORDINATES ||
               m_spellInfo->EffectImplicitTargetB[j] == TARGET_SCRIPT_COORDINATES ||
               m_spellInfo->EffectImplicitTargetA[j] == TARGET_FOCUS_OR_SCRIPTED_GAMEOBJECT)
            {

                SpellScriptTargetBounds bounds = sSpellMgr.GetSpellScriptTargetBounds(m_spellInfo->Id);

                if (bounds.first == bounds.second)
                {
                    if (m_spellInfo->EffectImplicitTargetA[j] == TARGET_SCRIPT || m_spellInfo->EffectImplicitTargetB[j] == TARGET_SCRIPT)
                        sLog.outErrorDb("Spell entry %u, effect %i has EffectImplicitTargetA/EffectImplicitTargetB = TARGET_SCRIPT, but creature are not defined in `spell_script_target`", m_spellInfo->Id, j);

                    if (m_spellInfo->EffectImplicitTargetA[j] == TARGET_SCRIPT_COORDINATES || m_spellInfo->EffectImplicitTargetB[j] == TARGET_SCRIPT_COORDINATES)
                        sLog.outErrorDb("Spell entry %u, effect %i has EffectImplicitTargetA/EffectImplicitTargetB = TARGET_SCRIPT_COORDINATES, but gameobject or creature are not defined in `spell_script_target`", m_spellInfo->Id, j);

                    if (m_spellInfo->EffectImplicitTargetA[j] == TARGET_FOCUS_OR_SCRIPTED_GAMEOBJECT)
                        sLog.outErrorDb("Spell entry %u, effect %i has EffectImplicitTargetA/EffectImplicitTargetB = TARGET_FOCUS_OR_SCRIPTED_GAMEOBJECT, but gameobject are not defined in `spell_script_target`", m_spellInfo->Id, j);
                }

                SpellRangeEntry const* srange = sSpellRangeStore.LookupEntry(m_spellInfo->rangeIndex);
                float range = GetSpellMaxRange(srange);

                Creature* targetExplicit = NULL;            // used for cases where a target is provided (by script for example)
                Creature* creatureScriptTarget = NULL;
                GameObject* goScriptTarget = NULL;

                for(SpellScriptTarget::const_iterator i_spellST = bounds.first; i_spellST != bounds.second; ++i_spellST)
                {
                    switch(i_spellST->second.type)
                    {
                        case SPELL_TARGET_TYPE_GAMEOBJECT:
                        {
                            GameObject* p_GameObject = NULL;

                            if (i_spellST->second.targetEntry)
                            {
                                MaNGOS::NearestGameObjectEntryInObjectRangeCheck go_check(*m_caster, i_spellST->second.targetEntry, range);
                                MaNGOS::GameObjectLastSearcher<MaNGOS::NearestGameObjectEntryInObjectRangeCheck> checker(p_GameObject, go_check);
                                Cell::VisitGridObjects(m_caster, checker, range);

                                if (p_GameObject)
                                {
                                    // remember found target and range, next attempt will find more near target with another entry
                                    creatureScriptTarget = NULL;
                                    goScriptTarget = p_GameObject;
                                    range = go_check.GetLastRange();
                                }
                            }
                            else if (focusObject)           // Focus Object
                            {
                                float frange = m_caster->GetDistance(focusObject);
                                if (range >= frange)
                                {
                                    creatureScriptTarget = NULL;
                                    goScriptTarget = focusObject;
                                    range = frange;
                                }
                            }
                            break;
                        }
                        case SPELL_TARGET_TYPE_CREATURE:
                        case SPELL_TARGET_TYPE_DEAD:
                        default:
                        {
                            Creature *p_Creature = NULL;

                            // check if explicit target is provided and check it up against database valid target entry/state
                            if (Unit* pTarget = m_targets.getUnitTarget())
                            {
                                if (pTarget->GetTypeId() == TYPEID_UNIT && pTarget->GetEntry() == i_spellST->second.targetEntry)
                                {
                                    if (i_spellST->second.type == SPELL_TARGET_TYPE_DEAD && ((Creature*)pTarget)->IsCorpse())
                                    {
                                        // always use spellMaxRange, in case GetLastRange returned different in a previous pass
                                        if (pTarget->IsWithinDistInMap(m_caster, GetSpellMaxRange(srange)))
                                            targetExplicit = (Creature*)pTarget;
                                    }
                                    else if (i_spellST->second.type == SPELL_TARGET_TYPE_CREATURE && pTarget->isAlive())
                                    {
                                        // always use spellMaxRange, in case GetLastRange returned different in a previous pass
                                        if (pTarget->IsWithinDistInMap(m_caster, GetSpellMaxRange(srange)))
                                            targetExplicit = (Creature*)pTarget;
                                    }
                                }
                            }

                            // no target provided or it was not valid, so use closest in range
                            if (!targetExplicit)
                            {
                                MaNGOS::NearestCreatureEntryWithLiveStateInObjectRangeCheck u_check(*m_caster, i_spellST->second.targetEntry, i_spellST->second.type != SPELL_TARGET_TYPE_DEAD, range);
                                MaNGOS::CreatureLastSearcher<MaNGOS::NearestCreatureEntryWithLiveStateInObjectRangeCheck> searcher(p_Creature, u_check);

                                // Visit all, need to find also Pet* objects
                                Cell::VisitAllObjects(m_caster, searcher, range);

                                range = u_check.GetLastRange();
                            }

                            // always prefer provided target if it's valid
                            if (targetExplicit)
                                creatureScriptTarget = targetExplicit;
                            else if (p_Creature)
                                creatureScriptTarget = p_Creature;

                            if (creatureScriptTarget)
                                goScriptTarget = NULL;

                            break;
                        }
                    }
                }

                if (creatureScriptTarget)
                {
                    // store coordinates for TARGET_SCRIPT_COORDINATES
                    if (m_spellInfo->EffectImplicitTargetA[j] == TARGET_SCRIPT_COORDINATES ||
                        m_spellInfo->EffectImplicitTargetB[j] == TARGET_SCRIPT_COORDINATES)
                    {
                        m_targets.setDestination(creatureScriptTarget->GetPositionX(),creatureScriptTarget->GetPositionY(),creatureScriptTarget->GetPositionZ());

                        if (m_spellInfo->EffectImplicitTargetA[j] == TARGET_SCRIPT_COORDINATES && m_spellInfo->Effect[j] != SPELL_EFFECT_PERSISTENT_AREA_AURA)
                            AddUnitTarget(creatureScriptTarget, SpellEffectIndex(j));
                    }
                    // store explicit target for TARGET_SCRIPT
                    else
                    {
                        if (m_spellInfo->EffectImplicitTargetA[j] == TARGET_SCRIPT ||
                            m_spellInfo->EffectImplicitTargetB[j] == TARGET_SCRIPT)
                            AddUnitTarget(creatureScriptTarget, SpellEffectIndex(j));
                    }
                }
                else if (goScriptTarget)
                {
                    // store coordinates for TARGET_SCRIPT_COORDINATES
                    if (m_spellInfo->EffectImplicitTargetA[j] == TARGET_SCRIPT_COORDINATES ||
                        m_spellInfo->EffectImplicitTargetB[j] == TARGET_SCRIPT_COORDINATES)
                    {
                        m_targets.setDestination(goScriptTarget->GetPositionX(),goScriptTarget->GetPositionY(),goScriptTarget->GetPositionZ());

                        if (m_spellInfo->EffectImplicitTargetA[j] == TARGET_SCRIPT_COORDINATES && m_spellInfo->Effect[j] != SPELL_EFFECT_PERSISTENT_AREA_AURA)
                            AddGOTarget(goScriptTarget, SpellEffectIndex(j));
                    }
                    // store explicit target for TARGET_FOCUS_OR_SCRIPTED_GAMEOBJECT
                    else
                    {
                        if (m_spellInfo->EffectImplicitTargetA[j] == TARGET_FOCUS_OR_SCRIPTED_GAMEOBJECT ||
                            m_spellInfo->EffectImplicitTargetB[j] == TARGET_FOCUS_OR_SCRIPTED_GAMEOBJECT)
                            AddGOTarget(goScriptTarget, SpellEffectIndex(j));
                    }
                }
                //Missing DB Entry or targets for this spellEffect.
                else
                {
                    /* For TARGET_FOCUS_OR_SCRIPTED_GAMEOBJECT makes DB targets optional not required for now
                     * TODO: Makes more research for this target type
                     */
                    if (m_spellInfo->EffectImplicitTargetA[j] != TARGET_FOCUS_OR_SCRIPTED_GAMEOBJECT)
                    {
                        // not report target not existence for triggered spells
                        if (m_triggeredByAuraSpell || m_IsTriggeredSpell)
                            return SPELL_FAILED_DONT_REPORT;
                        else
                            return SPELL_FAILED_BAD_TARGETS;
                    }
                }
            }
        }
    }

    if(!m_IsTriggeredSpell)
    {
        SpellCastResult castResult = CheckRange(strict);
        if(castResult != SPELL_CAST_OK)
            return castResult;
    }

    {
        SpellCastResult castResult = CheckPower();
        if(castResult != SPELL_CAST_OK)
            return castResult;
    }

    if(!m_IsTriggeredSpell)                             // triggered spell not affected by stun/etc
    {
        SpellCastResult castResult = CheckCasterAuras();
        if(castResult != SPELL_CAST_OK)
            return castResult;
    }

    for (int i = 0; i < MAX_EFFECT_INDEX; ++i)
    {
        // for effects of spells that have only one target
        switch(m_spellInfo->Effect[i])
        {
            case SPELL_EFFECT_INSTAKILL:
                // Death Pact
                if(m_spellInfo->Id == 48743)
                {
                    if (m_caster->GetTypeId() != TYPEID_PLAYER)
                        return SPELL_FAILED_ERROR;

                    if (((Player*)m_caster)->GetSelectionGuid().IsEmpty())
                        return SPELL_FAILED_BAD_IMPLICIT_TARGETS;
                    Pet* target = m_caster->GetMap()->GetPet(((Player*)m_caster)->GetSelectionGuid());

                    // alive
                    if (!target || target->isDead())
                        return SPELL_FAILED_BAD_IMPLICIT_TARGETS;
                    // undead
                    if (target->GetCreatureType() != CREATURE_TYPE_UNDEAD)
                        return SPELL_FAILED_BAD_IMPLICIT_TARGETS;
                    // owned
                    if (target->GetOwnerGuid() != m_caster->GetObjectGuid())
                        return SPELL_FAILED_BAD_IMPLICIT_TARGETS;

                    float dist = GetSpellRadius(sSpellRadiusStore.LookupEntry(m_spellInfo->EffectRadiusIndex[i]));
                    if (!target->IsWithinDistInMap(m_caster,dist))
                        return SPELL_FAILED_OUT_OF_RANGE;

                    // will set in target selection code
                }
                break;
            case SPELL_EFFECT_DUMMY:
            {
                if (m_spellInfo->Id == 51582)          // Rocket Boots Engaged
                {
                    if (m_caster->IsInWater())
                        return SPELL_FAILED_ONLY_ABOVEWATER;
                }
                else if (m_spellInfo->SpellFamilyFlags == UI64LIT(0x2000)) // Death Coil (DeathKnight)
                {
                    Unit* target = m_targets.getUnitTarget();
                    if (!target || (target->IsFriendlyTo(m_caster) && target->GetCreatureType() != CREATURE_TYPE_UNDEAD))
                        return SPELL_FAILED_BAD_TARGETS;
                }
                else if(m_spellInfo->SpellIconID == 156)    // Holy Shock
                {
                    // spell different for friends and enemies
                    // hart version required facing
                    if (m_targets.getUnitTarget() && !m_caster->IsFriendlyTo(m_targets.getUnitTarget()) && !m_caster->HasInArc(M_PI_F, m_targets.getUnitTarget()))
                        return SPELL_FAILED_UNIT_NOT_INFRONT;
                }
                // Fire Nova
                if (m_spellInfo->SpellFamilyName == SPELLFAMILY_SHAMAN && m_spellInfo->SpellIconID == 33)
                {
                    // fire totems slot
                    if (!m_caster->GetTotemGUID(TOTEM_SLOT_FIRE))
                        return SPELL_FAILED_TOTEMS;
                }
                break;
            }
            case SPELL_EFFECT_SCHOOL_DAMAGE:
            {
                // Hammer of Wrath
                if(m_spellInfo->SpellVisual[0] == 7250)
                {
                    if (!m_targets.getUnitTarget())
                        return SPELL_FAILED_BAD_IMPLICIT_TARGETS;

                    if(m_targets.getUnitTarget()->GetHealth() > m_targets.getUnitTarget()->GetMaxHealth()*0.2)
                        return SPELL_FAILED_BAD_TARGETS;
                }
                break;
            }
            case SPELL_EFFECT_TAMECREATURE:
            {
                // Spell can be triggered, we need to check original caster prior to caster
                Unit* caster = GetAffectiveCaster();
                if (!caster || caster->GetTypeId() != TYPEID_PLAYER ||
                    !m_targets.getUnitTarget() ||
                    m_targets.getUnitTarget()->GetTypeId() == TYPEID_PLAYER)
                    return SPELL_FAILED_BAD_TARGETS;

                Player* plrCaster = (Player*)caster;

                bool gmmode = m_triggeredBySpellInfo == NULL;

                if (gmmode && !ChatHandler(plrCaster).FindCommand("npc tame"))
                {
                    plrCaster->SendPetTameFailure(PETTAME_UNKNOWNERROR);
                    return SPELL_FAILED_DONT_REPORT;
                }

                if(plrCaster->getClass() != CLASS_HUNTER && !gmmode)
                {
                    plrCaster->SendPetTameFailure(PETTAME_UNITSCANTTAME);
                    return SPELL_FAILED_DONT_REPORT;
                }

                Creature* target = (Creature*)m_targets.getUnitTarget();

                if(target->IsPet() || target->isCharmed())
                {
                    plrCaster->SendPetTameFailure(PETTAME_CREATUREALREADYOWNED);
                    return SPELL_FAILED_DONT_REPORT;
                }

                if (target->getLevel() > plrCaster->getLevel() && !gmmode)
                {
                    plrCaster->SendPetTameFailure(PETTAME_TOOHIGHLEVEL);
                    return SPELL_FAILED_DONT_REPORT;
                }

                if (target->GetCreatureInfo()->IsExotic() && !plrCaster->CanTameExoticPets() && !gmmode)
                {
                    plrCaster->SendPetTameFailure(PETTAME_CANTCONTROLEXOTIC);
                    return SPELL_FAILED_DONT_REPORT;
                }

                if (!target->GetCreatureInfo()->isTameable(plrCaster->CanTameExoticPets()))
                {
                    plrCaster->SendPetTameFailure(PETTAME_NOTTAMEABLE);
                    return SPELL_FAILED_DONT_REPORT;
                }

                if (!plrCaster->GetPetGuid().IsEmpty() || !plrCaster->GetCharmGuid().IsEmpty())
                {
                    plrCaster->SendPetTameFailure(PETTAME_ANOTHERSUMMONACTIVE);
                    return SPELL_FAILED_DONT_REPORT;
                }

                break;
            }
            case SPELL_EFFECT_LEARN_SPELL:
            {
                if(m_spellInfo->EffectImplicitTargetA[i] != TARGET_PET)
                    break;

                Pet* pet = m_caster->GetPet();

                if(!pet)
                    return SPELL_FAILED_NO_PET;

                SpellEntry const *learn_spellproto = sSpellStore.LookupEntry(m_spellInfo->EffectTriggerSpell[i]);

                if(!learn_spellproto)
                    return SPELL_FAILED_NOT_KNOWN;

                if(m_spellInfo->spellLevel > pet->getLevel())
                    return SPELL_FAILED_LOWLEVEL;

                break;
            }
            case SPELL_EFFECT_LEARN_PET_SPELL:
            {
                Pet* pet = m_caster->GetPet();

                if(!pet)
                    return SPELL_FAILED_NO_PET;

                SpellEntry const *learn_spellproto = sSpellStore.LookupEntry(m_spellInfo->EffectTriggerSpell[i]);

                if(!learn_spellproto)
                    return SPELL_FAILED_NOT_KNOWN;

                if(m_spellInfo->spellLevel > pet->getLevel())
                    return SPELL_FAILED_LOWLEVEL;

                break;
            }
            case SPELL_EFFECT_APPLY_GLYPH:
            {
                uint32 glyphId = m_spellInfo->EffectMiscValue[i];
                if(GlyphPropertiesEntry const *gp = sGlyphPropertiesStore.LookupEntry(glyphId))
                    if(m_caster->HasAura(gp->SpellId))
                        return SPELL_FAILED_UNIQUE_GLYPH;
                break;
            }
            case SPELL_EFFECT_FEED_PET:
            {
                if (m_caster->GetTypeId() != TYPEID_PLAYER)
                    return SPELL_FAILED_BAD_TARGETS;

                Item* foodItem = m_targets.getItemTarget();
                if(!foodItem)
                    return SPELL_FAILED_BAD_TARGETS;

                Pet* pet = m_caster->GetPet();

                if(!pet)
                    return SPELL_FAILED_NO_PET;

                if(!pet->HaveInDiet(foodItem->GetProto()))
                    return SPELL_FAILED_WRONG_PET_FOOD;

                if(!pet->GetCurrentFoodBenefitLevel(foodItem->GetProto()->ItemLevel))
                    return SPELL_FAILED_FOOD_LOWLEVEL;

                if(pet->isInCombat())
                    return SPELL_FAILED_AFFECTING_COMBAT;

                break;
            }
            case SPELL_EFFECT_POWER_BURN:
            case SPELL_EFFECT_POWER_DRAIN:
            {
                // Can be area effect, Check only for players and not check if target - caster (spell can have multiply drain/burn effects)
                if (m_caster->GetTypeId() == TYPEID_PLAYER)
                    if (Unit* target = m_targets.getUnitTarget())
                        if (target != m_caster && int32(target->getPowerType()) != m_spellInfo->EffectMiscValue[i])
                            return SPELL_FAILED_BAD_TARGETS;
                break;
            }
            case SPELL_EFFECT_CHARGE:
            {
                if (m_caster->hasUnitState(UNIT_STAT_ROOT) && !(m_spellInfo->Id == 3411 && m_caster->HasAura(57499)))
                    return SPELL_FAILED_ROOTED;

                break;
            }
            case SPELL_EFFECT_SKINNING:
            {
                if (m_caster->GetTypeId() != TYPEID_PLAYER || !m_targets.getUnitTarget() || m_targets.getUnitTarget()->GetTypeId() != TYPEID_UNIT)
                    return SPELL_FAILED_BAD_TARGETS;

                if (!m_targets.getUnitTarget()->HasFlag(UNIT_FIELD_FLAGS, UNIT_FLAG_SKINNABLE))
                    return SPELL_FAILED_TARGET_UNSKINNABLE;

                Creature* creature = (Creature*)m_targets.getUnitTarget();
                if ( creature->GetCreatureType() != CREATURE_TYPE_CRITTER && ( !creature->lootForBody || creature->lootForSkin || !creature->loot.empty() ) )
                {
                    return SPELL_FAILED_TARGET_NOT_LOOTED;
                }

                uint32 skill = creature->GetCreatureInfo()->GetRequiredLootSkill();

                int32 skillValue = ((Player*)m_caster)->GetSkillValue(skill);
                int32 TargetLevel = m_targets.getUnitTarget()->getLevel();
                int32 ReqValue = (skillValue < 100 ? (TargetLevel-10) * 10 : TargetLevel * 5);
                if (ReqValue > skillValue)
                    return SPELL_FAILED_LOW_CASTLEVEL;

                // chance for fail at orange skinning attempt
                if( (m_selfContainer && (*m_selfContainer) == this) &&
                    skillValue < sWorld.GetConfigMaxSkillValue() &&
                    (ReqValue < 0 ? 0 : ReqValue) > irand(skillValue - 25, skillValue + 37) )
                    return SPELL_FAILED_TRY_AGAIN;

                break;
            }
            case SPELL_EFFECT_OPEN_LOCK:
            {
                if (m_caster->GetTypeId() != TYPEID_PLAYER)  // only players can open locks, gather etc.
                    return SPELL_FAILED_BAD_TARGETS;

                // we need a go target in case of TARGET_GAMEOBJECT (for other targets acceptable GO and items)
                if (m_spellInfo->EffectImplicitTargetA[i] == TARGET_GAMEOBJECT)
                {
                    if (!m_targets.getGOTarget())
                        return SPELL_FAILED_BAD_TARGETS;
                }

                // get the lock entry
                uint32 lockId = 0;
                if (GameObject* go = m_targets.getGOTarget())
                {
                    // In BattleGround players can use only flags and banners
                    if( ((Player*)m_caster)->InBattleGround() &&
                        !((Player*)m_caster)->CanUseBattleGroundObject() )
                        return SPELL_FAILED_TRY_AGAIN;

                    lockId = go->GetGOInfo()->GetLockId();
                    if (!lockId)
                        return SPELL_FAILED_ALREADY_OPEN;
                }
                else if(Item* item = m_targets.getItemTarget())
                {
                    // not own (trade?)
                    if (item->GetOwner() != m_caster)
                        return SPELL_FAILED_ITEM_GONE;

                    lockId = item->GetProto()->LockID;

                    // if already unlocked
                    if (!lockId || item->HasFlag(ITEM_FIELD_FLAGS, ITEM_DYNFLAG_UNLOCKED))
                        return SPELL_FAILED_ALREADY_OPEN;
                }
                else
                    return SPELL_FAILED_BAD_TARGETS;

                SkillType skillId = SKILL_NONE;
                int32 reqSkillValue = 0;
                int32 skillValue = 0;

                // check lock compatibility
                SpellCastResult res = CanOpenLock(SpellEffectIndex(i), lockId, skillId, reqSkillValue, skillValue);
                if(res != SPELL_CAST_OK)
                    return res;

                // chance for fail at orange mining/herb/LockPicking gathering attempt
                // second check prevent fail at rechecks
                if(skillId != SKILL_NONE && (!m_selfContainer || ((*m_selfContainer) != this)))
                {
                    bool canFailAtMax = skillId != SKILL_HERBALISM && skillId != SKILL_MINING;

                    // chance for failure in orange gather / lockpick (gathering skill can't fail at maxskill)
                    if((canFailAtMax || skillValue < sWorld.GetConfigMaxSkillValue()) && reqSkillValue > irand(skillValue - 25, skillValue + 37))
                        return SPELL_FAILED_TRY_AGAIN;
                }
                break;
            }
            case SPELL_EFFECT_SUMMON_DEAD_PET:
            {
                Creature *pet = m_caster->GetPet();
                if(!pet)
                    return SPELL_FAILED_NO_PET;

                if(pet->isAlive())
                    return SPELL_FAILED_ALREADY_HAVE_SUMMON;

                break;
            }
            // This is generic summon effect
            case SPELL_EFFECT_SUMMON:
            {
                if(SummonPropertiesEntry const *summon_prop = sSummonPropertiesStore.LookupEntry(m_spellInfo->EffectMiscValueB[i]))
                {
                    if(summon_prop->Group == SUMMON_PROP_GROUP_PETS)
                    {
                        if (!m_caster->GetPetGuid().IsEmpty())
                            return SPELL_FAILED_ALREADY_HAVE_SUMMON;

                        if (!m_caster->GetCharmGuid().IsEmpty())
                            return SPELL_FAILED_ALREADY_HAVE_CHARM;
                    }
                }

                break;
            }
            case SPELL_EFFECT_SUMMON_OBJECT_SLOT1:
            case SPELL_EFFECT_SUMMON_OBJECT_SLOT2:
            case SPELL_EFFECT_SUMMON_OBJECT_SLOT3:
            case SPELL_EFFECT_SUMMON_OBJECT_SLOT4:
            {
                if (m_caster->GetTypeId() == TYPEID_PLAYER)
                    if (((Player*)m_caster)->HasMovementFlag(MOVEFLAG_ONTRANSPORT))
                        return SPELL_FAILED_CANT_DO_THAT_RIGHT_NOW;

                break;
            }
            case SPELL_EFFECT_SUMMON_PET:
            {
                if (!m_caster->GetPetGuid().IsEmpty())      //let warlock do a replacement summon
                {

                    Pet* pet = ((Player*)m_caster)->GetPet();

                    if (m_caster->GetTypeId() == TYPEID_PLAYER && m_caster->getClass() == CLASS_WARLOCK)
                    {
                        if (strict)                         //Summoning Disorientation, trigger pet stun (cast by pet so it doesn't attack player)
                            pet->CastSpell(pet, 32752, true, NULL, NULL, pet->GetGUID());
                    }
                    else
                        return SPELL_FAILED_ALREADY_HAVE_SUMMON;
                }

                if (!m_caster->GetCharmGuid().IsEmpty())
                    return SPELL_FAILED_ALREADY_HAVE_CHARM;

                break;
            }
            case SPELL_EFFECT_SUMMON_PLAYER:
            {
                if(m_caster->GetTypeId() != TYPEID_PLAYER)
                    return SPELL_FAILED_BAD_TARGETS;

                if(((Player*)m_caster)->GetSelectionGuid().IsEmpty())
                    return SPELL_FAILED_BAD_TARGETS;

                Player* target = sObjectMgr.GetPlayer(((Player*)m_caster)->GetSelectionGuid());

                if ( !target || ((Player*)m_caster) == target)
                    return SPELL_FAILED_BAD_TARGETS;

                if (!target->IsInSameRaidWith((Player*)m_caster) && m_spellInfo->Id != 48955)
                    return SPELL_FAILED_BAD_TARGETS;

                // check if our map is dungeon
                if( sMapStore.LookupEntry(m_caster->GetMapId())->IsDungeon() )
                {
                    InstanceTemplate const* instance = ObjectMgr::GetInstanceTemplate(m_caster->GetMapId());
                    if(!instance)
                        return SPELL_FAILED_TARGET_NOT_IN_INSTANCE;
                    if ( instance->levelMin > target->getLevel() )
                        return SPELL_FAILED_LOWLEVEL;
                    if ( instance->levelMax && instance->levelMax < target->getLevel() )
                        return SPELL_FAILED_HIGHLEVEL;
                }
                break;
            }
            case SPELL_EFFECT_FRIEND_SUMMON:
            {
                if(m_caster->GetTypeId() != TYPEID_PLAYER)
                    return SPELL_FAILED_BAD_TARGETS;

                if(((Player*)m_caster)->GetSelectionGuid().IsEmpty())
                    return SPELL_FAILED_BAD_TARGETS;

                Player* target = sObjectMgr.GetPlayer(((Player*)m_caster)->GetSelectionGuid());

                if (!target || !target->IsReferAFriendLinked(((Player*)m_caster)))
                    return SPELL_FAILED_BAD_TARGETS;

                break;
            }
            case SPELL_EFFECT_LEAP:
            case SPELL_EFFECT_TELEPORT_UNITS_FACE_CASTER:
            {
                // not allow use this effect at battleground until battleground start
                if(m_caster->GetTypeId() == TYPEID_PLAYER)
                {
                    if(BattleGround const *bg = ((Player*)m_caster)->GetBattleGround())
                        if(bg->GetStatus() != STATUS_IN_PROGRESS)
                            return SPELL_FAILED_TRY_AGAIN;

                    if(((Player*)m_caster)->HasMovementFlag(MOVEFLAG_ONTRANSPORT))
                        return SPELL_FAILED_CANT_DO_THAT_RIGHT_NOW;
                }
                break;
            }
            case SPELL_EFFECT_STEAL_BENEFICIAL_BUFF:
            {
                if (m_targets.getUnitTarget() == m_caster)
                    return SPELL_FAILED_BAD_TARGETS;
                break;
            }
            case SPELL_EFFECT_LEAP_BACK:
            {
                if(m_spellInfo->Id == 781)
                    if(!m_caster->isInCombat()) 
                        return SPELL_FAILED_CANT_DO_THAT_RIGHT_NOW; 
                break;
            }
            default:break;
        }
    }

    for (int i = 0; i < MAX_EFFECT_INDEX; ++i)
    {
        switch(m_spellInfo->EffectApplyAuraName[i])
        {
            case SPELL_AURA_DUMMY:
            {
                //custom check
                switch(m_spellInfo->Id)
                {
                    case 34026:                             // Kill Command
                        if (!m_caster->GetPet())
                            return SPELL_FAILED_NO_PET;
                        break;
                    case 61336:                             // Survival Instincts
                        if (m_caster->GetTypeId() != TYPEID_PLAYER || !((Player*)m_caster)->IsInFeralForm())
                            return SPELL_FAILED_ONLY_SHAPESHIFT;
                        break;
                    default:
                        break;
                }
                break;
            }
            case SPELL_AURA_MOD_POSSESS:
            {
                if (m_caster->GetTypeId() != TYPEID_PLAYER)
                    return SPELL_FAILED_UNKNOWN;

                if (m_targets.getUnitTarget() == m_caster)
                    return SPELL_FAILED_BAD_TARGETS;

                if (!m_caster->GetPetGuid().IsEmpty())
                    return SPELL_FAILED_ALREADY_HAVE_SUMMON;

                if (!m_caster->GetCharmGuid().IsEmpty())
                    return SPELL_FAILED_ALREADY_HAVE_CHARM;

                if (!m_caster->GetCharmerGuid().IsEmpty())
                    return SPELL_FAILED_CHARMED;

                if (!m_targets.getUnitTarget())
                    return SPELL_FAILED_BAD_IMPLICIT_TARGETS;

                if (!m_targets.getUnitTarget()->GetCharmerGuid().IsEmpty())
                    return SPELL_FAILED_CHARMED;

                if (int32(m_targets.getUnitTarget()->getLevel()) > CalculateDamage(SpellEffectIndex(i),m_targets.getUnitTarget()))
                    return SPELL_FAILED_HIGHLEVEL;

                break;
            }
            case SPELL_AURA_MOD_CHARM:
            {
                if (m_targets.getUnitTarget() == m_caster)
                    return SPELL_FAILED_BAD_TARGETS;

                if (!m_caster->GetPetGuid().IsEmpty())
                    return SPELL_FAILED_ALREADY_HAVE_SUMMON;

                if (!m_caster->GetCharmGuid().IsEmpty())
                    return SPELL_FAILED_ALREADY_HAVE_CHARM;

                if (!m_caster->GetCharmerGuid().IsEmpty())
                    return SPELL_FAILED_CHARMED;

                if (!m_targets.getUnitTarget())
                    return SPELL_FAILED_BAD_IMPLICIT_TARGETS;

                if (!m_targets.getUnitTarget()->GetCharmerGuid().IsEmpty())
                    return SPELL_FAILED_CHARMED;

                if (int32(m_targets.getUnitTarget()->getLevel()) > CalculateDamage(SpellEffectIndex(i),m_targets.getUnitTarget()))
                    return SPELL_FAILED_HIGHLEVEL;

                break;
            }
            case SPELL_AURA_MOD_POSSESS_PET:
            {
                if (m_caster->GetTypeId() != TYPEID_PLAYER)
                    return SPELL_FAILED_UNKNOWN;

                if (!m_caster->GetCharmGuid().IsEmpty())
                    return SPELL_FAILED_ALREADY_HAVE_CHARM;

                if (!m_caster->GetCharmerGuid().IsEmpty())
                    return SPELL_FAILED_CHARMED;

                Pet* pet = m_caster->GetPet();
                if (!pet)
                    return SPELL_FAILED_NO_PET;

                if (!pet->GetCharmerGuid().IsEmpty())
                    return SPELL_FAILED_CHARMED;

                break;
            }
            case SPELL_AURA_MOUNTED:
            {
                if (m_caster->IsInWater())
                    return SPELL_FAILED_ONLY_ABOVEWATER;

                if (m_caster->GetTypeId() == TYPEID_PLAYER && ((Player*)m_caster)->GetTransport())
                    return SPELL_FAILED_NO_MOUNTS_ALLOWED;

                // Ignore map check if spell have AreaId. AreaId already checked and this prevent special mount spells
                if (m_caster->GetTypeId() == TYPEID_PLAYER && !sMapStore.LookupEntry(m_caster->GetMapId())->IsMountAllowed() && !m_IsTriggeredSpell && !m_spellInfo->AreaGroupId)
                    return SPELL_FAILED_NO_MOUNTS_ALLOWED;

                if (m_caster->IsInDisallowedMountForm())
                    return SPELL_FAILED_NOT_SHAPESHIFT;

                break;
            }
            case SPELL_AURA_RANGED_ATTACK_POWER_ATTACKER_BONUS:
            {
                if(!m_targets.getUnitTarget())
                    return SPELL_FAILED_BAD_IMPLICIT_TARGETS;

                // can be casted at non-friendly unit or own pet/charm
                if(m_caster->IsFriendlyTo(m_targets.getUnitTarget()))
                    return SPELL_FAILED_TARGET_FRIENDLY;

                break;
            }
            case SPELL_AURA_FLY:
            case SPELL_AURA_MOD_FLIGHT_SPEED_MOUNTED:
            {
                // not allow cast fly spells if not have req. skills  (all spells is self target)
                // allow always ghost flight spells
                if (m_caster->GetTypeId() == TYPEID_PLAYER && m_caster->isAlive())
                {
                    if (!((Player*)m_caster)->CanStartFlyInArea(m_caster->GetMapId(), zone, area))
                        return m_IsTriggeredSpell ? SPELL_FAILED_DONT_REPORT : SPELL_FAILED_NOT_HERE;
                }
                break;
            }
            case SPELL_AURA_PERIODIC_MANA_LEECH:
            {
                if (!m_targets.getUnitTarget())
                    return SPELL_FAILED_BAD_IMPLICIT_TARGETS;

                if (m_caster->GetTypeId() != TYPEID_PLAYER || m_CastItem)
                    break;

                if(m_targets.getUnitTarget()->getPowerType() != POWER_MANA)
                    return SPELL_FAILED_BAD_TARGETS;

                break;
            }
            default:
                break;
        }
    }

    // check trade slot case (last, for allow catch any another cast problems)
    if (m_targets.m_targetMask & TARGET_FLAG_TRADE_ITEM)
    {
        if (m_caster->GetTypeId() != TYPEID_PLAYER)
            return SPELL_FAILED_NOT_TRADING;

        Player *pCaster = ((Player*)m_caster);
        TradeData* my_trade = pCaster->GetTradeData();

        if (!my_trade)
            return SPELL_FAILED_NOT_TRADING;

        TradeSlots slot = TradeSlots(m_targets.getItemTargetGUID());
        if (slot != TRADE_SLOT_NONTRADED)
            return SPELL_FAILED_ITEM_NOT_READY;

        // if trade not complete then remember it in trade data
        if (!my_trade->IsInAcceptProcess())
        {
            // Spell will be casted at completing the trade. Silently ignore at this place
            my_trade->SetSpell(m_spellInfo->Id, m_CastItem);
            return SPELL_FAILED_DONT_REPORT;
        }
    }

    // all ok
    return SPELL_CAST_OK;
}

SpellCastResult Spell::CheckPetCast(Unit* target)
{
    if(!m_caster->isAlive())
        return SPELL_FAILED_CASTER_DEAD;

    if(m_caster->IsNonMeleeSpellCasted(false))              //prevent spellcast interruption by another spellcast
        return SPELL_FAILED_SPELL_IN_PROGRESS;
    if(m_caster->isInCombat() && IsNonCombatSpell(m_spellInfo))
        return SPELL_FAILED_AFFECTING_COMBAT;

    if(m_caster->GetTypeId()==TYPEID_UNIT && (((Creature*)m_caster)->IsPet() || m_caster->isCharmed()))
    {
                                                            //dead owner (pets still alive when owners ressed?)
        if(m_caster->GetCharmerOrOwner() && (!m_caster->GetCharmerOrOwner()->isAlive() && !(m_caster->GetCharmerOrOwner()->getDeathState() == GHOULED)))
            return SPELL_FAILED_CASTER_DEAD;

        if(!target && m_targets.getUnitTarget())
            target = m_targets.getUnitTarget();

        bool need = false;
        for(int i = 0; i < MAX_EFFECT_INDEX; ++i)
        {
            if (m_spellInfo->EffectImplicitTargetA[i] == TARGET_CHAIN_DAMAGE ||
                m_spellInfo->EffectImplicitTargetA[i] == TARGET_SINGLE_FRIEND ||
                m_spellInfo->EffectImplicitTargetA[i] == TARGET_SINGLE_FRIEND_2 ||
                m_spellInfo->EffectImplicitTargetA[i] == TARGET_DUELVSPLAYER ||
                m_spellInfo->EffectImplicitTargetA[i] == TARGET_SINGLE_PARTY ||
                m_spellInfo->EffectImplicitTargetA[i] == TARGET_CURRENT_ENEMY_COORDINATES)
            {
                need = true;
                if(!target)
                {
                    return SPELL_FAILED_BAD_IMPLICIT_TARGETS;
                    DEBUG_LOG("Charmed creature attempt to cast spell %d, but no required target",m_spellInfo->Id);
                }
                break;
            }
        }
        if(need)
            m_targets.setUnitTarget(target);

        Unit* _target = m_targets.getUnitTarget();

        if(_target)                                         //for target dead/target not valid
        {
            if(IsPositiveSpell(m_spellInfo->Id) && !IsDispelSpell(m_spellInfo))
            {
                if(m_caster->IsHostileTo(_target))
                {
                    DEBUG_LOG("Charmed creature attempt to cast positive spell %d, but target (guid %u) is hostile",m_spellInfo->Id, target->GetObjectGuid().GetRawValue());
                    return SPELL_FAILED_BAD_TARGETS;
                }
            }
            else if (!_target->isTargetableForAttack() || !_target->isVisibleForOrDetect(m_caster,m_caster,true))
            {
                DEBUG_LOG("Charmed creature attempt to cast spell %d, but target (guid %u) is not targetable or not detectable",m_spellInfo->Id,target->GetObjectGuid().GetRawValue());
                return SPELL_FAILED_BAD_TARGETS;            // guessed error
            }
            else
            {
                bool dualEffect = false;
                for(int j = 0; j < MAX_EFFECT_INDEX; ++j)
                {
                                                            // This effects is positive AND negative. Need for vehicles cast.
                    dualEffect |= (m_spellInfo->EffectImplicitTargetA[j] == TARGET_DUELVSPLAYER
                                   || m_spellInfo->EffectImplicitTargetA[j] == TARGET_IN_FRONT_OF_CASTER_30
                                   || m_spellInfo->EffectImplicitTargetA[j] == TARGET_MASTER
                                   || m_spellInfo->EffectImplicitTargetA[j] == TARGET_IN_FRONT_OF_CASTER
                                   || m_spellInfo->EffectImplicitTargetA[j] == TARGET_EFFECT_SELECT
                                   || m_spellInfo->EffectImplicitTargetA[j] == TARGET_CASTER_COORDINATES);
                }
                if (m_caster->IsFriendlyTo(_target) && !(!m_caster->GetCharmerOrOwner() || !m_caster->GetCharmerOrOwner()->IsFriendlyTo(_target))
                     && !dualEffect && !IsDispelSpell(m_spellInfo))
                {
                    DEBUG_LOG("Charmed creature attempt to cast spell %d, but target (guid %u) is not valid",m_spellInfo->Id,_target->GetObjectGuid().GetRawValue());
                    return SPELL_FAILED_BAD_TARGETS;
                }

                if (m_caster->GetObjectGuid() == _target->GetObjectGuid() && dualEffect && !IsPositiveSpell(m_spellInfo->Id))
                {
                    DEBUG_LOG("Charmed creature %u attempt to cast negative spell %d on self",_target->GetObjectGuid().GetRawValue(),m_spellInfo->Id);
//                    return SPELL_FAILED_BAD_TARGETS;
                }
            }
        }
                                                            //cooldown
        if(((Creature*)m_caster)->HasSpellCooldown(m_spellInfo->Id))
            return SPELL_FAILED_NOT_READY;
    }

    return CheckCast(true);
}

SpellCastResult Spell::CheckCasterAuras() const
{
    // Flag drop spells totally immuned to caster auras
    // FIXME: find more nice check for all totally immuned spells
    // AttributesEx3 & 0x10000000?
    if (m_spellInfo->Id == 23336 ||                         // Alliance Flag Drop
        m_spellInfo->Id == 23334 ||                         // Horde Flag Drop
        m_spellInfo->Id == 34991)                           // Summon Netherstorm Flag
        return SPELL_CAST_OK;

    uint8 school_immune = 0;
    uint32 mechanic_immune = 0;
    uint32 dispel_immune = 0;

    // Check if the spell grants school or mechanic immunity.
    // We use bitmasks so the loop is done only once and not on every aura check below.
    if ( m_spellInfo->AttributesEx & SPELL_ATTR_EX_DISPEL_AURAS_ON_IMMUNITY )
    {
        for(int i = 0; i < MAX_EFFECT_INDEX; ++i)
        {
            if (m_spellInfo->EffectApplyAuraName[i] == SPELL_AURA_SCHOOL_IMMUNITY)
                school_immune |= uint32(m_spellInfo->EffectMiscValue[i]);
            else if (m_spellInfo->EffectApplyAuraName[i] == SPELL_AURA_MECHANIC_IMMUNITY)
                mechanic_immune |= 1 << uint32(m_spellInfo->EffectMiscValue[i]-1);
            else if (m_spellInfo->EffectApplyAuraName[i] == SPELL_AURA_MECHANIC_IMMUNITY_MASK)
                mechanic_immune |= uint32(m_spellInfo->EffectMiscValue[i]);
            else if (m_spellInfo->EffectApplyAuraName[i] == SPELL_AURA_DISPEL_IMMUNITY)
                dispel_immune |= GetDispellMask(DispelType(m_spellInfo->EffectMiscValue[i]));
        }
        // immune movement impairment and loss of control
        if (m_spellInfo->Id == 42292)                       // PvP Trinket
            mechanic_immune = IMMUNE_TO_MOVEMENT_IMPAIRMENT_AND_LOSS_CONTROL_MASK;
    }

    // Check whether the cast should be prevented by any state you might have.
    SpellCastResult prevented_reason = SPELL_CAST_OK;
    // Have to check if there is a stun aura. Otherwise will have problems with ghost aura apply while logging out
    uint32 unitflag = m_caster->GetUInt32Value(UNIT_FIELD_FLAGS);     // Get unit state
    if (unitflag & UNIT_FLAG_STUNNED)
    {
        // spell is usable while stunned, check if caster has only mechanic stun auras, another stun types must prevent cast spell
        if (m_spellInfo->AttributesEx5 & SPELL_ATTR_EX5_USABLE_WHILE_STUNNED)
        {
            bool is_stun_mechanic = true;
            Unit::AuraList const& stunAuras = m_caster->GetAurasByType(SPELL_AURA_MOD_STUN);
            for (Unit::AuraList::const_iterator itr = stunAuras.begin(); itr != stunAuras.end(); ++itr)
                if (!(*itr)->HasMechanic(MECHANIC_STUN))
                {
                    is_stun_mechanic = false;
                    break;
                }
            if (!is_stun_mechanic)
                prevented_reason = SPELL_FAILED_STUNNED;
        }
        else
            prevented_reason = SPELL_FAILED_STUNNED;
    }
    else if (unitflag & UNIT_FLAG_CONFUSED && !(m_spellInfo->AttributesEx5 & SPELL_ATTR_EX5_USABLE_WHILE_CONFUSED))
        prevented_reason = SPELL_FAILED_CONFUSED;
    else if (unitflag & UNIT_FLAG_FLEEING && !(m_spellInfo->AttributesEx5 & SPELL_ATTR_EX5_USABLE_WHILE_FEARED))
        prevented_reason = SPELL_FAILED_FLEEING;
    else if (unitflag & UNIT_FLAG_SILENCED && m_spellInfo->PreventionType == SPELL_PREVENTION_TYPE_SILENCE)
        prevented_reason = SPELL_FAILED_SILENCED;
    else if (unitflag & UNIT_FLAG_PACIFIED && m_spellInfo->PreventionType == SPELL_PREVENTION_TYPE_PACIFY)
        prevented_reason = SPELL_FAILED_PACIFIED;
    else if(m_caster->HasAuraType(SPELL_AURA_ALLOW_ONLY_ABILITY))
    {
        Unit::AuraList const& casingLimit = m_caster->GetAurasByType(SPELL_AURA_ALLOW_ONLY_ABILITY);
        for(Unit::AuraList::const_iterator itr = casingLimit.begin(); itr != casingLimit.end(); ++itr)
        {
            if(!(*itr)->isAffectedOnSpell(m_spellInfo))
            {
                prevented_reason = SPELL_FAILED_CASTER_AURASTATE;
                break;
            }
        }
    }

    // Attr must make flag drop spell totally immune from all effects
    if (prevented_reason != SPELL_CAST_OK)
    {
        if (school_immune || mechanic_immune || dispel_immune)
        {
            //Checking auras is needed now, because you are prevented by some state but the spell grants immunity.
            Unit::SpellAuraHolderMap const& auras = m_caster->GetSpellAuraHolderMap();
            for(Unit::SpellAuraHolderMap::const_iterator itr = auras.begin(); itr != auras.end(); ++itr)
            {
                if (SpellAuraHolder *holder = itr->second)
                {
                    for (int32 i = 0; i < MAX_EFFECT_INDEX; ++i)
                    {
<<<<<<< HEAD
                        if (GetSpellMechanicMask(holder->GetSpellProto(), i) & mechanic_immune)
=======
                        if (GetSpellMechanicMask(itr->second->GetSpellProto(), 1 << i) & mechanic_immune)
>>>>>>> 09090acf
                            continue;
                        if (GetSpellSchoolMask(holder->GetSpellProto()) & school_immune &&
                            !(holder->GetSpellProto()->AttributesEx & SPELL_ATTR_EX_UNAFFECTED_BY_SCHOOL_IMMUNE))
                            continue;
                        if ((1<<(holder->GetSpellProto()->Dispel)) & dispel_immune)
                            continue;
                        Aura *aura = holder->GetAuraByEffectIndex(SpellEffectIndex(i));
                        if (!aura)
                            continue;
                        // Make a second check for spell failed so the right SPELL_FAILED message is returned.
                        // That is needed when your casting is prevented by multiple states and you are only immune to some of them.
                        switch(aura->GetModifier()->m_auraname)
                        {
                            case SPELL_AURA_MOD_STUN:
                                if (!(m_spellInfo->AttributesEx5 & SPELL_ATTR_EX5_USABLE_WHILE_STUNNED) || !aura->HasMechanic(MECHANIC_STUN))
                                    return SPELL_FAILED_STUNNED;
                                break;
                            case SPELL_AURA_MOD_CONFUSE:
                                if (!(m_spellInfo->AttributesEx5 & SPELL_ATTR_EX5_USABLE_WHILE_CONFUSED))
                                    return SPELL_FAILED_CONFUSED;
                                break;
                            case SPELL_AURA_MOD_FEAR:
                                if (!(m_spellInfo->AttributesEx5 & SPELL_ATTR_EX5_USABLE_WHILE_FEARED))
                                    return SPELL_FAILED_FLEEING;
                                break;
                            case SPELL_AURA_MOD_SILENCE:
                            case SPELL_AURA_MOD_PACIFY:
                            case SPELL_AURA_MOD_PACIFY_SILENCE:
                                if( m_spellInfo->PreventionType == SPELL_PREVENTION_TYPE_PACIFY)
                                    return SPELL_FAILED_PACIFIED;
                                else if ( m_spellInfo->PreventionType == SPELL_PREVENTION_TYPE_SILENCE)
                                    return SPELL_FAILED_SILENCED;
                                break;
                            default: break;
                        }
                    }
                }
            }
        }
        // You are prevented from casting and the spell casted does not grant immunity. Return a failed error.
        else
            return prevented_reason;
    }
    return SPELL_CAST_OK;
}

bool Spell::CanAutoCast(Unit* target)
{
    ObjectGuid targetguid = target->GetObjectGuid();

    for(int j = 0; j < MAX_EFFECT_INDEX; ++j)
    {
        if(m_spellInfo->Effect[j] == SPELL_EFFECT_APPLY_AURA)
        {
            if( m_spellInfo->StackAmount <= 1)
            {
                if( target->HasAura(m_spellInfo->Id, SpellEffectIndex(j)) )
                    return false;
            }
            else
            {
                if(Aura* aura = target->GetAura(m_spellInfo->Id, SpellEffectIndex(j)))
                    if(aura->GetStackAmount() >= m_spellInfo->StackAmount)
                        return false;
            }
        }
        else if ( IsAreaAuraEffect( m_spellInfo->Effect[j] ))
        {
                if( target->HasAura(m_spellInfo->Id, SpellEffectIndex(j)) )
                    return false;
        }
    }

    SpellCastResult result = CheckPetCast(target);

    if(result == SPELL_CAST_OK || result == SPELL_FAILED_UNIT_NOT_INFRONT)
    {
        FillTargetMap();
        //check if among target units, our WANTED target is as well (->only self cast spells return false)
        for(TargetList::const_iterator ihit = m_UniqueTargetInfo.begin(); ihit != m_UniqueTargetInfo.end(); ++ihit)
            if (ihit->targetGUID == targetguid)
                return true;
    }
    return false;                                           //target invalid
}

SpellCastResult Spell::CheckRange(bool strict)
{
    Unit *target = m_targets.getUnitTarget();

    // special range cases
    switch(m_spellInfo->rangeIndex)
    {
        // self cast doesn't need range checking -- also for Starshards fix
        case SPELL_RANGE_IDX_SELF_ONLY:
            return SPELL_CAST_OK;
        // combat range spells are treated differently
        case SPELL_RANGE_IDX_COMBAT:
        {
            if (target)
            {
                if (target == m_caster)
                    return SPELL_CAST_OK;

                float range_mod = strict ? 0.0f : 5.0f;
                float base = ATTACK_DISTANCE;
                if (Player* modOwner = m_caster->GetSpellModOwner())
                    range_mod += modOwner->ApplySpellMod(m_spellInfo->Id, SPELLMOD_RANGE, base, this);

                // with additional 5 dist for non stricted case (some melee spells have delay in apply
                return m_caster->CanReachWithMeleeAttack(target, range_mod) ? SPELL_CAST_OK : SPELL_FAILED_OUT_OF_RANGE;
            }
            break;                                          // let continue in generic way for no target
        }
    }

    //add radius of caster and ~5 yds "give" for non stricred (landing) check
    float range_mod = strict ? 1.25f : 6.25;

    SpellRangeEntry const* srange = sSpellRangeStore.LookupEntry(m_spellInfo->rangeIndex);
    bool friendly = target ? target->IsFriendlyTo(m_caster) : false;
    float max_range = GetSpellMaxRange(srange, friendly) + range_mod;
    float min_range = GetSpellMinRange(srange, friendly);

    if(Player* modOwner = m_caster->GetSpellModOwner())
        modOwner->ApplySpellMod(m_spellInfo->Id, SPELLMOD_RANGE, max_range, this);

    if(target && target != m_caster)
    {
        // distance from target in checks
        float dist = m_caster->GetCombatDistance(target);

        if(dist > max_range)
            return SPELL_FAILED_OUT_OF_RANGE;
        if(min_range && dist < min_range)
            return SPELL_FAILED_TOO_CLOSE;
        if( m_caster->GetTypeId() == TYPEID_PLAYER &&
            (m_spellInfo->FacingCasterFlags & SPELL_FACING_FLAG_INFRONT) && !m_caster->HasInArc( M_PI_F, target ) )
            return SPELL_FAILED_UNIT_NOT_INFRONT;
    }

    // TODO verify that such spells really use bounding radius
    if(m_targets.m_targetMask == TARGET_FLAG_DEST_LOCATION && m_targets.m_destX != 0 && m_targets.m_destY != 0 && m_targets.m_destZ != 0)
    {
        if(!m_caster->IsWithinDist3d(m_targets.m_destX, m_targets.m_destY, m_targets.m_destZ, max_range))
            return SPELL_FAILED_OUT_OF_RANGE;
        if(min_range && m_caster->IsWithinDist3d(m_targets.m_destX, m_targets.m_destY, m_targets.m_destZ, min_range))
            return SPELL_FAILED_TOO_CLOSE;
    }

    return SPELL_CAST_OK;
}

uint32 Spell::CalculatePowerCost(SpellEntry const* spellInfo, Unit* caster, Spell const* spell, Item* castItem)
{
    // item cast not used power
    if (castItem)
        return 0;

    // Spell drain all exist power on cast (Only paladin lay of Hands)
    if (spellInfo->AttributesEx & SPELL_ATTR_EX_DRAIN_ALL_POWER)
    {
        // If power type - health drain all
        if (spellInfo->powerType == POWER_HEALTH)
            return caster->GetHealth();
        // Else drain all power
        if (spellInfo->powerType < MAX_POWERS)
            return caster->GetPower(Powers(spellInfo->powerType));
        sLog.outError("Spell::CalculateManaCost: Unknown power type '%d' in spell %d", spellInfo->powerType, spellInfo->Id);
        return 0;
    }

    // Base powerCost
    int32 powerCost = spellInfo->manaCost;
    // PCT cost from total amount
    if (spellInfo->ManaCostPercentage)
    {
        switch (spellInfo->powerType)
        {
            // health as power used
            case POWER_HEALTH:
                powerCost += spellInfo->ManaCostPercentage * caster->GetCreateHealth() / 100;
                break;
            case POWER_MANA:
                powerCost += spellInfo->ManaCostPercentage * caster->GetCreateMana() / 100;
                break;
            case POWER_RAGE:
            case POWER_FOCUS:
            case POWER_ENERGY:
            case POWER_HAPPINESS:
                powerCost += spellInfo->ManaCostPercentage * caster->GetMaxPower(Powers(spellInfo->powerType)) / 100;
                break;
            case POWER_RUNE:
            case POWER_RUNIC_POWER:
                DEBUG_LOG("Spell::CalculateManaCost: Not implemented yet!");
                break;
            default:
                sLog.outError("Spell::CalculateManaCost: Unknown power type '%d' in spell %d", spellInfo->powerType, spellInfo->Id);
                return 0;
        }
    }
    SpellSchools school = GetFirstSchoolInMask(spell ? spell->m_spellSchoolMask : GetSpellSchoolMask(spellInfo));
    // Flat mod from caster auras by spell school
    powerCost += caster->GetInt32Value(UNIT_FIELD_POWER_COST_MODIFIER + school);
    // Shiv - costs 20 + weaponSpeed*10 energy (apply only to non-triggered spell with energy cost)
    if (spellInfo->AttributesEx4 & SPELL_ATTR_EX4_SPELL_VS_EXTEND_COST)
        powerCost += caster->GetAttackTime(OFF_ATTACK) / 100;
    // Apply cost mod by spell
    if (spell)
        if (Player* modOwner = caster->GetSpellModOwner())
            modOwner->ApplySpellMod(spellInfo->Id, SPELLMOD_COST, powerCost, spell);

    if (spellInfo->Attributes & SPELL_ATTR_LEVEL_DAMAGE_CALCULATION)
        powerCost = int32(powerCost/ (1.117f * spellInfo->spellLevel / caster->getLevel() -0.1327f));

    // PCT mod from user auras by school
    powerCost = int32(powerCost * (1.0f + caster->GetFloatValue(UNIT_FIELD_POWER_COST_MULTIPLIER + school)));
    if (powerCost < 0)
        powerCost = 0;
    return powerCost;
}

SpellCastResult Spell::CheckPower()
{
    // item cast not used power
    if(m_CastItem)
        return SPELL_CAST_OK;

    // Do precise power regen on spell cast
    if (m_powerCost > 0 && m_caster->GetTypeId() == TYPEID_PLAYER)
    {
        Player* playerCaster = (Player*)m_caster;
        uint32 diff = REGEN_TIME_FULL - m_caster->GetRegenTimer();
        if (diff >= REGEN_TIME_PRECISE)
            playerCaster->RegenerateAll(diff);
    }

    // health as power used - need check health amount
    if (m_spellInfo->powerType == POWER_HEALTH)
    {
        if (m_caster->GetHealth() <= m_powerCost)
            return SPELL_FAILED_CASTER_AURASTATE;
        return SPELL_CAST_OK;
    }
    // Check valid power type
    if (m_spellInfo->powerType >= MAX_POWERS)
    {
        sLog.outError("Spell::CheckMana: Unknown power type '%d'", m_spellInfo->powerType);
        return SPELL_FAILED_UNKNOWN;
    }

    //check rune cost only if a spell has PowerType == POWER_RUNE
    if (m_spellInfo->powerType == POWER_RUNE)
    {
        SpellCastResult failReason = CheckOrTakeRunePower(false);
        if (failReason != SPELL_CAST_OK)
            return failReason;
    }

    // Check power amount
    Powers powerType = Powers(m_spellInfo->powerType);
    if (m_caster->GetPower(powerType) < m_powerCost)
        return SPELL_FAILED_NO_POWER;

    return SPELL_CAST_OK;
}

bool Spell::IgnoreItemRequirements() const
{
    /// Check if it's an enchant scroll. These have no required reagents even though their spell does.
    if (m_CastItem && (m_CastItem->GetProto()->Flags & ITEM_FLAG_ENCHANT_SCROLL))
        return true;

    if (m_IsTriggeredSpell)
    {
        /// Not own traded item (in trader trade slot) req. reagents including triggered spell case
        if (Item* targetItem = m_targets.getItemTarget())
            if (targetItem->GetOwnerGuid() != m_caster->GetObjectGuid())
                return false;

        /// Some triggered spells have same reagents that have master spell
        /// expected in test: master spell have reagents in first slot then triggered don't must use own
        if (m_triggeredBySpellInfo && !m_triggeredBySpellInfo->Reagent[0])
            return false;

        return true;
    }

    return false;
}

SpellCastResult Spell::CheckItems()
{
    if (m_caster->GetTypeId() != TYPEID_PLAYER)
        return SPELL_CAST_OK;

    Player* p_caster = (Player*)m_caster;
    bool isScrollItem = false;
    bool isVellumTarget = false;

    // cast item checks
    if(m_CastItem)
    {
        if (m_CastItem->IsInTrade())
            return SPELL_FAILED_ITEM_NOT_FOUND;

        uint32 itemid = m_CastItem->GetEntry();
        if( !p_caster->HasItemCount(itemid, 1) )
            return SPELL_FAILED_ITEM_NOT_FOUND;

        ItemPrototype const *proto = m_CastItem->GetProto();
        if(!proto)
            return SPELL_FAILED_ITEM_NOT_FOUND;

        if (proto->Flags & ITEM_FLAG_ENCHANT_SCROLL)
            isScrollItem = true;

        for (int i = 0; i < 5; ++i)
            if (proto->Spells[i].SpellCharges)
                if(m_CastItem->GetSpellCharges(i) == 0)
                    return SPELL_FAILED_NO_CHARGES_REMAIN;

        // consumable cast item checks
        if (proto->Class == ITEM_CLASS_CONSUMABLE && m_targets.getUnitTarget())
        {
            // such items should only fail if there is no suitable effect at all - see Rejuvenation Potions for example
            SpellCastResult failReason = SPELL_CAST_OK;
            for (int i = 0; i < MAX_EFFECT_INDEX; ++i)
            {
                // skip check, pet not required like checks, and for TARGET_PET m_targets.getUnitTarget() is not the real target but the caster
                if (m_spellInfo->EffectImplicitTargetA[i] == TARGET_PET)
                    continue;

                if (m_spellInfo->Effect[i] == SPELL_EFFECT_HEAL)
                {
                    if (m_targets.getUnitTarget()->GetHealth() == m_targets.getUnitTarget()->GetMaxHealth())
                    {
                        failReason = SPELL_FAILED_ALREADY_AT_FULL_HEALTH;
                        continue;
                    }
                    else
                    {
                        failReason = SPELL_CAST_OK;
                        break;
                    }
                }

                // Mana Potion, Rage Potion, Thistle Tea(Rogue), ...
                if (m_spellInfo->Effect[i] == SPELL_EFFECT_ENERGIZE)
                {
                    if(m_spellInfo->EffectMiscValue[i] < 0 || m_spellInfo->EffectMiscValue[i] >= MAX_POWERS)
                    {
                        failReason = SPELL_FAILED_ALREADY_AT_FULL_POWER;
                        continue;
                    }

                    Powers power = Powers(m_spellInfo->EffectMiscValue[i]);
                    if (m_targets.getUnitTarget()->GetPower(power) == m_targets.getUnitTarget()->GetMaxPower(power))
                    {
                        failReason = SPELL_FAILED_ALREADY_AT_FULL_POWER;
                        continue;
                    }
                    else
                    {
                        failReason = SPELL_CAST_OK;
                        break;
                    }
                }
            }
            if (failReason != SPELL_CAST_OK)
                return failReason;
        }
    }

    // check target item (for triggered case not report error)
    if(m_targets.getItemTargetGUID())
    {
        if(m_caster->GetTypeId() != TYPEID_PLAYER)
            return m_IsTriggeredSpell && !(m_targets.m_targetMask & TARGET_FLAG_TRADE_ITEM)
                ? SPELL_FAILED_DONT_REPORT : SPELL_FAILED_BAD_TARGETS;

        if(!m_targets.getItemTarget())
            return m_IsTriggeredSpell  && !(m_targets.m_targetMask & TARGET_FLAG_TRADE_ITEM)
                ? SPELL_FAILED_DONT_REPORT : SPELL_FAILED_ITEM_GONE;

        isVellumTarget = m_targets.getItemTarget()->GetProto()->IsVellum();
        if(!m_targets.getItemTarget()->IsFitToSpellRequirements(m_spellInfo))
            return m_IsTriggeredSpell  && !(m_targets.m_targetMask & TARGET_FLAG_TRADE_ITEM)
                ? SPELL_FAILED_DONT_REPORT : SPELL_FAILED_EQUIPPED_ITEM_CLASS;

        // Do not enchant vellum with scroll
        if (isVellumTarget && isScrollItem)
            return m_IsTriggeredSpell  && !(m_targets.m_targetMask & TARGET_FLAG_TRADE_ITEM)
                ? SPELL_FAILED_DONT_REPORT : SPELL_FAILED_BAD_TARGETS;
    }
    // if not item target then required item must be equipped (for triggered case not report error)
    else
    {
        if(m_caster->GetTypeId() == TYPEID_PLAYER && !((Player*)m_caster)->HasItemFitToSpellReqirements(m_spellInfo))
            return m_IsTriggeredSpell ? SPELL_FAILED_DONT_REPORT : SPELL_FAILED_EQUIPPED_ITEM_CLASS;
    }

    // check spell focus object
    if(m_spellInfo->RequiresSpellFocus)
    {
        GameObject* ok = NULL;
        MaNGOS::GameObjectFocusCheck go_check(m_caster,m_spellInfo->RequiresSpellFocus);
        MaNGOS::GameObjectSearcher<MaNGOS::GameObjectFocusCheck> checker(ok, go_check);
        Cell::VisitGridObjects(m_caster, checker, m_caster->GetMap()->GetVisibilityDistance());

        if(!ok)
            return SPELL_FAILED_REQUIRES_SPELL_FOCUS;

        focusObject = ok;                                   // game object found in range
    }

    // check reagents (ignore triggered spells with reagents processed by original spell) and special reagent ignore case.
    if (!IgnoreItemRequirements())
    {
        if (!p_caster->CanNoReagentCast(m_spellInfo))
        {
            for(uint32 i = 0; i < MAX_SPELL_REAGENTS; ++i)
            {
                if(m_spellInfo->Reagent[i] <= 0)
                    continue;

                uint32 itemid    = m_spellInfo->Reagent[i];
                uint32 itemcount = m_spellInfo->ReagentCount[i];

                // if CastItem is also spell reagent
                if (m_CastItem && m_CastItem->GetEntry() == itemid)
                {
                    ItemPrototype const *proto = m_CastItem->GetProto();
                    if (!proto)
                        return SPELL_FAILED_REAGENTS;
                    for(int s = 0; s < MAX_ITEM_PROTO_SPELLS; ++s)
                    {
                        // CastItem will be used up and does not count as reagent
                        int32 charges = m_CastItem->GetSpellCharges(s);
                        if (proto->Spells[s].SpellCharges < 0 && !(proto->ExtraFlags & ITEM_EXTRA_NON_CONSUMABLE) && abs(charges) < 2)
                        {
                            ++itemcount;
                            break;
                        }
                    }
                }

                if (!p_caster->HasItemCount(itemid, itemcount))
                    return SPELL_FAILED_REAGENTS;
            }
        }

        // check totem-item requirements (items presence in inventory)
        uint32 totems = MAX_SPELL_TOTEMS;
        for(int i = 0; i < MAX_SPELL_TOTEMS ; ++i)
        {
            if (m_spellInfo->Totem[i] != 0)
            {
                if (p_caster->HasItemCount(m_spellInfo->Totem[i], 1))
                {
                    totems -= 1;
                    continue;
                }
            }
            else
                totems -= 1;
        }

        if (totems != 0)
            return SPELL_FAILED_TOTEMS;

        // Check items for TotemCategory  (items presence in inventory)
        uint32 TotemCategory = MAX_SPELL_TOTEM_CATEGORIES;
        for(int i= 0; i < MAX_SPELL_TOTEM_CATEGORIES; ++i)
        {
            if (m_spellInfo->TotemCategory[i] != 0)
            {
                if (p_caster->HasItemTotemCategory(m_spellInfo->TotemCategory[i]))
                {
                    TotemCategory -= 1;
                    continue;
                }
            }
            else
                TotemCategory -= 1;
        }

        if (TotemCategory != 0)
            return SPELL_FAILED_TOTEM_CATEGORY;
    }

    // special checks for spell effects
    for(int i = 0; i < MAX_EFFECT_INDEX; ++i)
    {
        switch (m_spellInfo->Effect[i])
        {
            case SPELL_EFFECT_CREATE_ITEM:
            {
                if (!m_IsTriggeredSpell && m_spellInfo->EffectItemType[i])
                {
                    // Conjure Mana Gem (skip same or low level ranks for later recharge)
                    if (i == EFFECT_INDEX_0 && m_spellInfo->Effect[EFFECT_INDEX_1] == SPELL_EFFECT_DUMMY)
                    {
                        if (ItemPrototype const* itemProto = ObjectMgr::GetItemPrototype(m_spellInfo->EffectItemType[i]))
                        {
                            if (Item* item = p_caster->GetItemByLimitedCategory(itemProto->ItemLimitCategory))
                            {
                                if (item->GetProto()->ItemLevel <= itemProto->ItemLevel)
                                {
                                    if (item->HasMaxCharges())
                                        return SPELL_FAILED_ITEM_AT_MAX_CHARGES;

                                    // will recharge in next effect
                                    continue;
                                }
                            }
                        }
                    }

                    ItemPosCountVec dest;
                    uint8 msg = p_caster->CanStoreNewItem(NULL_BAG, NULL_SLOT, dest, m_spellInfo->EffectItemType[i], 1 );
                    if (msg != EQUIP_ERR_OK )
                    {
                        p_caster->SendEquipError( msg, NULL, NULL, m_spellInfo->EffectItemType[i] );
                        return SPELL_FAILED_DONT_REPORT;
                    }
                }
                break;
            }
            case SPELL_EFFECT_RESTORE_ITEM_CHARGES:
            {
                if (Item* item = p_caster->GetItemByEntry(m_spellInfo->EffectItemType[i]))
                    if (item->HasMaxCharges())
                        return SPELL_FAILED_ITEM_AT_MAX_CHARGES;

                break;
            }
            case SPELL_EFFECT_ENCHANT_ITEM:
            case SPELL_EFFECT_ENCHANT_ITEM_PRISMATIC:
            {
                Item* targetItem = m_targets.getItemTarget();
                if(!targetItem)
                    return SPELL_FAILED_ITEM_NOT_FOUND;

                if( targetItem->GetProto()->ItemLevel < m_spellInfo->baseLevel )
                    return SPELL_FAILED_LOWLEVEL;
                // Check if we can store a new scroll, enchanting vellum has implicit SPELL_EFFECT_CREATE_ITEM
                if (isVellumTarget && m_spellInfo->EffectItemType[i])
                {
                    ItemPosCountVec dest;
                    uint8 msg = p_caster->CanStoreNewItem( NULL_BAG, NULL_SLOT, dest, m_spellInfo->EffectItemType[i], 1 );
                    if (msg != EQUIP_ERR_OK)
                    {
                        p_caster->SendEquipError( msg, NULL, NULL );
                        return SPELL_FAILED_DONT_REPORT;
                    }
                }
                // Not allow enchant in trade slot for some enchant type
                if( targetItem->GetOwner() != m_caster )
                {
                    uint32 enchant_id = m_spellInfo->EffectMiscValue[i];
                    SpellItemEnchantmentEntry const *pEnchant = sSpellItemEnchantmentStore.LookupEntry(enchant_id);
                    if(!pEnchant)
                        return SPELL_FAILED_ERROR;
                    if (pEnchant->slot & ENCHANTMENT_CAN_SOULBOUND)
                        return SPELL_FAILED_NOT_TRADEABLE;
                    // cannot replace vellum with scroll in trade slot
                    if (isVellumTarget)
                        return SPELL_FAILED_ITEM_ENCHANT_TRADE_WINDOW;
                }
                break;
            }
            case SPELL_EFFECT_ENCHANT_ITEM_TEMPORARY:
            {
                Item *item = m_targets.getItemTarget();
                if(!item)
                    return SPELL_FAILED_ITEM_NOT_FOUND;
                // Not allow enchant in trade slot for some enchant type
                if( item->GetOwner() != m_caster )
                {
                    uint32 enchant_id = m_spellInfo->EffectMiscValue[i];
                    SpellItemEnchantmentEntry const *pEnchant = sSpellItemEnchantmentStore.LookupEntry(enchant_id);
                    if(!pEnchant)
                        return SPELL_FAILED_ERROR;
                    if (pEnchant->slot & ENCHANTMENT_CAN_SOULBOUND)
                        return SPELL_FAILED_NOT_TRADEABLE;
                }
                break;
            }
            case SPELL_EFFECT_ENCHANT_HELD_ITEM:
                // check item existence in effect code (not output errors at offhand hold item effect to main hand for example
                break;
            case SPELL_EFFECT_DISENCHANT:
            {
                if(!m_targets.getItemTarget())
                    return SPELL_FAILED_CANT_BE_DISENCHANTED;

                // prevent disenchanting in trade slot
                if( m_targets.getItemTarget()->GetOwnerGuid() != m_caster->GetObjectGuid() )
                    return SPELL_FAILED_CANT_BE_DISENCHANTED;

                ItemPrototype const* itemProto = m_targets.getItemTarget()->GetProto();
                if(!itemProto)
                    return SPELL_FAILED_CANT_BE_DISENCHANTED;

                // must have disenchant loot (other static req. checked at item prototype loading)
                if (!itemProto->DisenchantID)
                    return SPELL_FAILED_CANT_BE_DISENCHANTED;

                // 2.0.x addon: Check player enchanting level against the item disenchanting requirements
                int32 item_disenchantskilllevel = itemProto->RequiredDisenchantSkill;
                if (item_disenchantskilllevel > int32(p_caster->GetSkillValue(SKILL_ENCHANTING)))
                    return SPELL_FAILED_LOW_CASTLEVEL;
                break;
            }
            case SPELL_EFFECT_PROSPECTING:
            {
                if(!m_targets.getItemTarget())
                    return SPELL_FAILED_CANT_BE_PROSPECTED;
                // ensure item is a prospectable ore
                if (!(m_targets.getItemTarget()->GetProto()->Flags & ITEM_FLAG_PROSPECTABLE))
                    return SPELL_FAILED_CANT_BE_PROSPECTED;
                // prevent prospecting in trade slot
                if (m_targets.getItemTarget()->GetOwnerGuid() != m_caster->GetObjectGuid())
                    return SPELL_FAILED_CANT_BE_PROSPECTED;
                // Check for enough skill in jewelcrafting
                uint32 item_prospectingskilllevel = m_targets.getItemTarget()->GetProto()->RequiredSkillRank;
                if (item_prospectingskilllevel >p_caster->GetSkillValue(SKILL_JEWELCRAFTING))
                    return SPELL_FAILED_LOW_CASTLEVEL;
                // make sure the player has the required ores in inventory
                if (int32(m_targets.getItemTarget()->GetCount()) < CalculateDamage(SpellEffectIndex(i), m_caster))
                    return SPELL_FAILED_NEED_MORE_ITEMS;

                if (!LootTemplates_Prospecting.HaveLootFor(m_targets.getItemTargetEntry()))
                    return SPELL_FAILED_CANT_BE_PROSPECTED;

                break;
            }
            case SPELL_EFFECT_MILLING:
            {
                if(!m_targets.getItemTarget())
                    return SPELL_FAILED_CANT_BE_MILLED;
                // ensure item is a millable herb
                if (!(m_targets.getItemTarget()->GetProto()->Flags & ITEM_FLAG_MILLABLE))
                    return SPELL_FAILED_CANT_BE_MILLED;
                // prevent milling in trade slot
                if (m_targets.getItemTarget()->GetOwnerGuid() != m_caster->GetObjectGuid())
                    return SPELL_FAILED_CANT_BE_MILLED;
                // Check for enough skill in inscription
                uint32 item_millingskilllevel = m_targets.getItemTarget()->GetProto()->RequiredSkillRank;
                if (item_millingskilllevel >p_caster->GetSkillValue(SKILL_INSCRIPTION))
                    return SPELL_FAILED_LOW_CASTLEVEL;
                // make sure the player has the required herbs in inventory
                if (int32(m_targets.getItemTarget()->GetCount()) < CalculateDamage(SpellEffectIndex(i), m_caster))
                    return SPELL_FAILED_NEED_MORE_ITEMS;

                if(!LootTemplates_Milling.HaveLootFor(m_targets.getItemTargetEntry()))
                    return SPELL_FAILED_CANT_BE_MILLED;

                break;
            }
            case SPELL_EFFECT_WEAPON_DAMAGE:
            case SPELL_EFFECT_WEAPON_DAMAGE_NOSCHOOL:
            {
                if(m_caster->GetTypeId() != TYPEID_PLAYER) return SPELL_FAILED_TARGET_NOT_PLAYER;
                if( m_attackType != RANGED_ATTACK )
                    break;
                Item *pItem = ((Player*)m_caster)->GetWeaponForAttack(m_attackType,true,false);
                if (!pItem)
                    return SPELL_FAILED_EQUIPPED_ITEM;

                switch(pItem->GetProto()->SubClass)
                {
                    case ITEM_SUBCLASS_WEAPON_THROWN:
                    {
                        uint32 ammo = pItem->GetEntry();
                        if( !((Player*)m_caster)->HasItemCount( ammo, 1 ) )
                            return SPELL_FAILED_NO_AMMO;
                    };  break;
                    case ITEM_SUBCLASS_WEAPON_GUN:
                    case ITEM_SUBCLASS_WEAPON_BOW:
                    case ITEM_SUBCLASS_WEAPON_CROSSBOW:
                    {
                        uint32 ammo = ((Player*)m_caster)->GetUInt32Value(PLAYER_AMMO_ID);
                        if(!ammo)
                        {
                            // Requires No Ammo
                            if(m_caster->GetDummyAura(46699))
                                break;                      // skip other checks

                            return SPELL_FAILED_NO_AMMO;
                        }

                        ItemPrototype const *ammoProto = ObjectMgr::GetItemPrototype( ammo );
                        if(!ammoProto)
                            return SPELL_FAILED_NO_AMMO;

                        if(ammoProto->Class != ITEM_CLASS_PROJECTILE)
                            return SPELL_FAILED_NO_AMMO;

                        // check ammo ws. weapon compatibility
                        switch(pItem->GetProto()->SubClass)
                        {
                            case ITEM_SUBCLASS_WEAPON_BOW:
                            case ITEM_SUBCLASS_WEAPON_CROSSBOW:
                                if(ammoProto->SubClass != ITEM_SUBCLASS_ARROW)
                                    return SPELL_FAILED_NO_AMMO;
                                break;
                            case ITEM_SUBCLASS_WEAPON_GUN:
                                if(ammoProto->SubClass != ITEM_SUBCLASS_BULLET)
                                    return SPELL_FAILED_NO_AMMO;
                                break;
                            default:
                                return SPELL_FAILED_NO_AMMO;
                        }

                        if( !((Player*)m_caster)->HasItemCount( ammo, 1 ) )
                            return SPELL_FAILED_NO_AMMO;
                    };  break;
                    case ITEM_SUBCLASS_WEAPON_WAND:
                        break;
                    default:
                        break;
                }
                break;
            }
            default:break;
        }
    }

    return SPELL_CAST_OK;
}

void Spell::Delayed()
{
    if(!m_caster || m_caster->GetTypeId() != TYPEID_PLAYER)
        return;

    if (m_spellState == SPELL_STATE_DELAYED)
        return;                                             // spell is active and can't be time-backed

    if(isDelayableNoMore())                                 // Spells may only be delayed twice
        return;

    // spells not loosing casting time ( slam, dynamites, bombs.. )
    if(!(m_spellInfo->InterruptFlags & SPELL_INTERRUPT_FLAG_DAMAGE))
        return;

    // check pushback reduce
    int32 delaytime = 500;                                  // spellcasting delay is normally 500ms
    int32 delayReduce = 100;                                // must be initialized to 100 for percent modifiers
    ((Player*)m_caster)->ApplySpellMod(m_spellInfo->Id, SPELLMOD_NOT_LOSE_CASTING_TIME, delayReduce, this);
    delayReduce += m_caster->GetTotalAuraModifier(SPELL_AURA_REDUCE_PUSHBACK) - 100;
    if(delayReduce >= 100)
        return;

    delaytime = delaytime * (100 - delayReduce) / 100;

    if(int32(m_timer) + delaytime > m_casttime)
    {
        delaytime = m_casttime - m_timer;
        m_timer = m_casttime;
    }
    else
        m_timer += delaytime;

    DETAIL_FILTER_LOG(LOG_FILTER_SPELL_CAST, "Spell %u partially interrupted for (%d) ms at damage", m_spellInfo->Id, delaytime);

    WorldPacket data(SMSG_SPELL_DELAYED, 8+4);
    data << m_caster->GetPackGUID();
    data << uint32(delaytime);

    m_caster->SendMessageToSet(&data, true);
}

void Spell::DelayedChannel()
{
    if(!m_caster || m_caster->GetTypeId() != TYPEID_PLAYER || getState() != SPELL_STATE_CASTING)
        return;

    if(isDelayableNoMore())                                 // Spells may only be delayed twice
        return;

    // check pushback reduce
    int32 delaytime = GetSpellDuration(m_spellInfo) * 25 / 100;// channeling delay is normally 25% of its time per hit
    int32 delayReduce = 100;                                // must be initialized to 100 for percent modifiers
    ((Player*)m_caster)->ApplySpellMod(m_spellInfo->Id, SPELLMOD_NOT_LOSE_CASTING_TIME, delayReduce, this);
    delayReduce += m_caster->GetTotalAuraModifier(SPELL_AURA_REDUCE_PUSHBACK) - 100;
    if(delayReduce >= 100)
        return;

    delaytime = delaytime * (100 - delayReduce) / 100;

    if(int32(m_timer) < delaytime)
    {
        delaytime = m_timer;
        m_timer = 0;
    }
    else
        m_timer -= delaytime;

    DEBUG_FILTER_LOG(LOG_FILTER_SPELL_CAST, "Spell %u partially interrupted for %i ms, new duration: %u ms", m_spellInfo->Id, delaytime, m_timer);

    for(TargetList::const_iterator ihit = m_UniqueTargetInfo.begin(); ihit != m_UniqueTargetInfo.end(); ++ihit)
    {
        if ((*ihit).missCondition == SPELL_MISS_NONE)
        {
            if (Unit* unit = m_caster->GetObjectGuid() == ihit->targetGUID ? m_caster : ObjectAccessor::GetUnit(*m_caster, ihit->targetGUID))
                unit->DelaySpellAuraHolder(m_spellInfo->Id, delaytime, unit->GetGUID());
        }
    }

    for(int j = 0; j < MAX_EFFECT_INDEX; ++j)
    {
        // partially interrupt persistent area auras
        if (DynamicObject* dynObj = m_caster->GetDynObject(m_spellInfo->Id, SpellEffectIndex(j)))
            dynObj->Delay(delaytime);
    }

    SendChannelUpdate(m_timer);
}

void Spell::UpdateOriginalCasterPointer()
{
    if(m_originalCasterGUID == m_caster->GetObjectGuid())
        m_originalCaster = m_caster;
    else if (m_originalCasterGUID.IsGameObject())
    {
        GameObject* go = m_caster->IsInWorld() ? m_caster->GetMap()->GetGameObject(m_originalCasterGUID) : NULL;
        m_originalCaster = go ? go->GetOwner() : NULL;
    }
    else
    {
        Unit* unit = ObjectAccessor::GetUnit(*m_caster, m_originalCasterGUID);
        m_originalCaster = unit && unit->IsInWorld() ? unit : NULL;
    }
}

void Spell::UpdatePointers()
{
    UpdateOriginalCasterPointer();

    m_targets.Update(m_caster);
}

bool Spell::CheckTargetCreatureType(Unit* target) const
{
    uint32 spellCreatureTargetMask = m_spellInfo->TargetCreatureType;

    // Curse of Doom: not find another way to fix spell target check :/
    if (m_spellInfo->SpellFamilyName == SPELLFAMILY_WARLOCK && m_spellInfo->Category == 1179)
    {
        // not allow cast at player
        if(target->GetTypeId() == TYPEID_PLAYER)
            return false;

        spellCreatureTargetMask = 0x7FF;
    }

    // Dismiss Pet and Taming Lesson skipped
    if(m_spellInfo->Id == 2641 || m_spellInfo->Id == 23356)
        spellCreatureTargetMask =  0;

    if (spellCreatureTargetMask)
    {
        uint32 TargetCreatureType = target->GetCreatureTypeMask();

        return !TargetCreatureType || (spellCreatureTargetMask & TargetCreatureType);
    }
    return true;
}

CurrentSpellTypes Spell::GetCurrentContainer()
{
    if (IsNextMeleeSwingSpell())
        return(CURRENT_MELEE_SPELL);
    else if (IsAutoRepeat())
        return(CURRENT_AUTOREPEAT_SPELL);
    else if (IsChanneledSpell(m_spellInfo))
        return(CURRENT_CHANNELED_SPELL);
    else
        return(CURRENT_GENERIC_SPELL);
}

bool Spell::CheckTarget( Unit* target, SpellEffectIndex eff )
{
    // Check targets for creature type mask and remove not appropriate (skip explicit self target case, maybe need other explicit targets)
    if(m_spellInfo->EffectImplicitTargetA[eff] != TARGET_SELF )
    {
        if (!CheckTargetCreatureType(target))
            return false;
    }

    // Check Aura spell req (need for AoE spells)
    if(m_spellInfo->targetAuraSpell && !target->HasAura(m_spellInfo->targetAuraSpell))
        return false;
    if (m_spellInfo->excludeTargetAuraSpell && target->HasAura(m_spellInfo->excludeTargetAuraSpell))
        return false;
    if (m_spellInfo->TargetAuraStateNot && target->HasAura(m_spellInfo->TargetAuraStateNot))
        return false;

    // Check targets for not_selectable unit flag and remove
    // A player can cast spells on his pet (or other controlled unit) though in any state
    if (target != m_caster && target->GetCharmerOrOwnerGuid() != m_caster->GetObjectGuid())
    {
        // any unattackable target skipped
        if (target->HasFlag(UNIT_FIELD_FLAGS, UNIT_FLAG_NON_ATTACKABLE) && target->GetObjectGuid() != m_caster->GetCharmerOrOwnerGuid())
            return false;

        // unselectable targets skipped in all cases except TARGET_SCRIPT targeting
        // in case TARGET_SCRIPT target selected by server always and can't be cheated
        if ((!m_IsTriggeredSpell || target != m_targets.getUnitTarget()) &&
            target->HasFlag(UNIT_FIELD_FLAGS, UNIT_FLAG_NOT_SELECTABLE) &&
            m_spellInfo->EffectImplicitTargetA[eff] != TARGET_SCRIPT &&
            m_spellInfo->EffectImplicitTargetB[eff] != TARGET_SCRIPT &&
            m_spellInfo->EffectImplicitTargetA[eff] != TARGET_AREAEFFECT_INSTANT &&
            m_spellInfo->EffectImplicitTargetB[eff] != TARGET_AREAEFFECT_INSTANT &&
            m_spellInfo->EffectImplicitTargetA[eff] != TARGET_AREAEFFECT_CUSTOM &&
            m_spellInfo->EffectImplicitTargetB[eff] != TARGET_AREAEFFECT_CUSTOM )
            return false;
    }

    if (target != m_caster && m_caster->GetCharmerOrOwnerGuid() == target->GetObjectGuid())
    {
        if (m_spellInfo->EffectImplicitTargetA[eff] == TARGET_MASTER ||
            m_spellInfo->EffectImplicitTargetB[eff] == TARGET_MASTER)
            return true;
    }

    // Check player targets and remove if in GM mode or GM invisibility (for not self casting case)
    if( target != m_caster && target->GetTypeId() == TYPEID_PLAYER)
    {
        if(((Player*)target)->GetVisibility() == VISIBILITY_OFF)
            return false;

        if(((Player*)target)->isGameMaster() && !IsPositiveSpell(m_spellInfo->Id))
            return false;
    }

    // Check Sated & Exhaustion debuffs
    if (((m_spellInfo->Id == 2825) && (target->HasAura(57724))) ||
        ((m_spellInfo->Id == 32182) && (target->HasAura(57723))))
        return false;

    // Check vampiric bite
    if (m_spellInfo->Id == 70946 && target->HasAura(70867))
        return false;

    // Sindragosa frost bomb hack
    if ((m_spellInfo->Id == 69845
        || m_spellInfo->Id == 71053
        || m_spellInfo->Id == 71054
        || m_spellInfo->Id == 71055)
         && target->HasAura(70867))
        return false;

    // Check targets for LOS visibility (except spells without range limitations )
    switch(m_spellInfo->Effect[eff])
    {
        case SPELL_EFFECT_FRIEND_SUMMON:
        case SPELL_EFFECT_SUMMON_PLAYER:                    // from anywhere
            break;
        case SPELL_EFFECT_DUMMY:
            if(m_spellInfo->Id != 20577)                    // Cannibalize
                break;
            // fall through
        case SPELL_EFFECT_RESURRECT_NEW:
            // player far away, maybe his corpse near?
            if(target != m_caster && !(m_spellInfo->AttributesEx2 & SPELL_ATTR_EX2_IGNORE_LOS) && !target->IsWithinLOSInMap(m_caster))
            {
                if(!m_targets.getCorpseTargetGUID())
                    return false;

                Corpse *corpse = m_caster->GetMap()->GetCorpse(m_targets.getCorpseTargetGUID());
                if(!corpse)
                    return false;

                if(target->GetObjectGuid() != corpse->GetOwnerGuid())
                    return false;

                if(!(m_spellInfo->AttributesEx2 & SPELL_ATTR_EX2_IGNORE_LOS) && !corpse->IsWithinLOSInMap(m_caster))
                    return false;
            }

            // all ok by some way or another, skip normal check
            break;
        default:                                            // normal case
            // Get GO cast coordinates if original caster -> GO
            if (target != m_caster)
                if (WorldObject *caster = GetCastingObject())
                    if (!(m_spellInfo->AttributesEx2 & SPELL_ATTR_EX2_IGNORE_LOS) && !target->IsWithinLOSInMap(caster))
                        return false;
            break;
    }

    return true;
}

bool Spell::IsNeedSendToClient() const
{
    return m_spellInfo->SpellVisual[0] || m_spellInfo->SpellVisual[1] || IsChanneledSpell(m_spellInfo) ||
        m_spellInfo->speed > 0.0f || (!m_triggeredByAuraSpell && !m_IsTriggeredSpell);
}

bool Spell::IsTriggeredSpellWithRedundentData() const
{
    return m_triggeredByAuraSpell || m_triggeredBySpellInfo ||
        // possible not need after above check?
        m_IsTriggeredSpell && (m_spellInfo->manaCost || m_spellInfo->ManaCostPercentage);
}

bool Spell::HaveTargetsForEffect(SpellEffectIndex effect) const
{
    for(TargetList::const_iterator itr = m_UniqueTargetInfo.begin(); itr != m_UniqueTargetInfo.end(); ++itr)
        if(itr->effectMask & (1 << effect))
            return true;

    for(GOTargetList::const_iterator itr = m_UniqueGOTargetInfo.begin(); itr != m_UniqueGOTargetInfo.end(); ++itr)
        if(itr->effectMask & (1 << effect))
            return true;

    for(ItemTargetList::const_iterator itr = m_UniqueItemInfo.begin(); itr != m_UniqueItemInfo.end(); ++itr)
        if(itr->effectMask & (1 << effect))
            return true;

    return false;
}

SpellEvent::SpellEvent(Spell* spell) : BasicEvent()
{
    m_Spell = spell;
}

SpellEvent::~SpellEvent()
{
    if (m_Spell->getState() != SPELL_STATE_FINISHED)
        m_Spell->cancel();

    if (m_Spell->IsDeletable())
    {
        delete m_Spell;
    }
    else
    {
        sLog.outError("~SpellEvent: %s %u tried to delete non-deletable spell %u. Was not deleted, causes memory leak.",
            (m_Spell->GetCaster()->GetTypeId() == TYPEID_PLAYER ? "Player" : "Creature"), m_Spell->GetCaster()->GetGUIDLow(), m_Spell->m_spellInfo->Id);
    }
}

bool SpellEvent::Execute(uint64 e_time, uint32 p_time)
{
    // update spell if it is not finished
    if (m_Spell->getState() != SPELL_STATE_FINISHED)
        m_Spell->update(p_time);

    // check spell state to process
    switch (m_Spell->getState())
    {
        case SPELL_STATE_FINISHED:
        {
            // spell was finished, check deletable state
            if (m_Spell->IsDeletable())
            {
                // check, if we do have unfinished triggered spells
                return true;                                // spell is deletable, finish event
            }
            // event will be re-added automatically at the end of routine)
        } break;

        case SPELL_STATE_CASTING:
        {
            // this spell is in channeled state, process it on the next update
            // event will be re-added automatically at the end of routine)
        } break;

        case SPELL_STATE_DELAYED:
        {
            // first, check, if we have just started
            if (m_Spell->GetDelayStart() != 0)
            {
                // no, we aren't, do the typical update
                // check, if we have channeled spell on our hands
                if (IsChanneledSpell(m_Spell->m_spellInfo))
                {
                    // evented channeled spell is processed separately, casted once after delay, and not destroyed till finish
                    // check, if we have casting anything else except this channeled spell and autorepeat
                    if (m_Spell->GetCaster()->IsNonMeleeSpellCasted(false, true, true))
                    {
                        // another non-melee non-delayed spell is casted now, abort
                        m_Spell->cancel();
                    }
                    else
                    {
                        // do the action (pass spell to channeling state)
                        m_Spell->handle_immediate();
                    }
                    // event will be re-added automatically at the end of routine)
                }
                else
                {
                    // run the spell handler and think about what we can do next
                    uint64 t_offset = e_time - m_Spell->GetDelayStart();
                    uint64 n_offset = m_Spell->handle_delayed(t_offset);
                    if (n_offset)
                    {
                        // re-add us to the queue
                        m_Spell->GetCaster()->m_Events.AddEvent(this, m_Spell->GetDelayStart() + n_offset, false);
                        return false;                       // event not complete
                    }
                    // event complete
                    // finish update event will be re-added automatically at the end of routine)
                }
            }
            else
            {
                // delaying had just started, record the moment
                m_Spell->SetDelayStart(e_time);
                // re-plan the event for the delay moment
                m_Spell->GetCaster()->m_Events.AddEvent(this, e_time + m_Spell->GetDelayMoment(), false);
                return false;                               // event not complete
            }
        } break;

        default:
        {
            // all other states
            // event will be re-added automatically at the end of routine)
        } break;
    }

    // spell processing not complete, plan event on the next update interval
    m_Spell->GetCaster()->m_Events.AddEvent(this, e_time + 1, false);
    return false;                                           // event not complete
}

void SpellEvent::Abort(uint64 /*e_time*/)
{
    // oops, the spell we try to do is aborted
    if (m_Spell->getState() != SPELL_STATE_FINISHED)
        m_Spell->cancel();
}

bool SpellEvent::IsDeletable() const
{
    return m_Spell->IsDeletable();
}

SpellCastResult Spell::CanOpenLock(SpellEffectIndex effIndex, uint32 lockId, SkillType& skillId, int32& reqSkillValue, int32& skillValue)
{
    if(!lockId)                                             // possible case for GO and maybe for items.
        return SPELL_CAST_OK;

    // Get LockInfo
    LockEntry const *lockInfo = sLockStore.LookupEntry(lockId);

    if (!lockInfo)
        return SPELL_FAILED_BAD_TARGETS;

    bool reqKey = false;                                    // some locks not have reqs

    for(int j = 0; j < 8; ++j)
    {
        switch(lockInfo->Type[j])
        {
            // check key item (many fit cases can be)
            case LOCK_KEY_ITEM:
                if(lockInfo->Index[j] && m_CastItem && m_CastItem->GetEntry()==lockInfo->Index[j])
                    return SPELL_CAST_OK;
                reqKey = true;
                break;
                // check key skill (only single first fit case can be)
            case LOCK_KEY_SKILL:
            {
                reqKey = true;

                // wrong locktype, skip
                if(uint32(m_spellInfo->EffectMiscValue[effIndex]) != lockInfo->Index[j])
                    continue;

                skillId = SkillByLockType(LockType(lockInfo->Index[j]));

                if ( skillId != SKILL_NONE )
                {
                    // skill bonus provided by casting spell (mostly item spells)
                    // add the damage modifier from the spell casted (cheat lock / skeleton key etc.) (use m_currentBasePoints, CalculateDamage returns wrong value)
                    uint32 spellSkillBonus = uint32(m_currentBasePoints[effIndex]);
                    reqSkillValue = lockInfo->Skill[j];

                    // castitem check: rogue using skeleton keys. the skill values should not be added in this case.
                    skillValue = m_CastItem || m_caster->GetTypeId()!= TYPEID_PLAYER ?
                        0 : ((Player*)m_caster)->GetSkillValue(skillId);

                    skillValue += spellSkillBonus;

                    if (skillValue < reqSkillValue)
                        return SPELL_FAILED_LOW_CASTLEVEL;
                }

                return SPELL_CAST_OK;
            }
        }
    }

    if(reqKey)
        return SPELL_FAILED_BAD_TARGETS;

    return SPELL_CAST_OK;
}

/**
 * Fill target list by units around (x,y) points at radius distance

 * @param targetUnitMap        Reference to target list that filled by function
 * @param x                    X coordinates of center point for target search
 * @param y                    Y coordinates of center point for target search
 * @param radius               Radius around (x,y) for target search
 * @param pushType             Additional rules for target area selection (in front, angle, etc)
 * @param spellTargets         Additional rules for target selection base at hostile/friendly state to original spell caster
 * @param originalCaster       If provided set alternative original caster, if =NULL then used Spell::GetAffectiveObject() return
 */
void Spell::FillAreaTargets(UnitList &targetUnitMap, float x, float y, float radius, SpellNotifyPushType pushType, SpellTargets spellTargets, WorldObject* originalCaster /*=NULL*/)
{
    MaNGOS::SpellNotifierCreatureAndPlayer notifier(*this, targetUnitMap, radius, pushType, spellTargets, originalCaster);
    Cell::VisitAllObjects(x, y, m_caster->GetMap(), notifier, radius);
}

void Spell::FillRaidOrPartyTargets(UnitList &targetUnitMap, Unit* member, Unit* center, float radius, bool raid, bool withPets, bool withcaster)
{
    Player *pMember = member->GetCharmerOrOwnerPlayerOrPlayerItself();
    Group *pGroup = pMember ? pMember->GetGroup() : NULL;

    if (pGroup)
    {
        uint8 subgroup = pMember->GetSubGroup();

        for(GroupReference *itr = pGroup->GetFirstMember(); itr != NULL; itr = itr->next())
        {
            Player* Target = itr->getSource();

            // IsHostileTo check duel and controlled by enemy
            if (Target && (raid || subgroup==Target->GetSubGroup())
                && !m_caster->IsHostileTo(Target))
            {
                if ((Target == center || center->IsWithinDistInMap(Target, radius)) &&
                    (withcaster || Target != m_caster))
                    targetUnitMap.push_back(Target);

                if (withPets)
                    if (Pet* pet = Target->GetPet())
                    {
                        GroupPetList m_groupPets = Target->GetPets();
                        if (!m_groupPets.empty())
                        {
                            for (GroupPetList::const_iterator itr = m_groupPets.begin(); itr != m_groupPets.end(); ++itr)
                                if (Pet* _pet = Target->GetMap()->GetPet(*itr))
                                    if ((_pet == center || center->IsWithinDistInMap(_pet, radius)) &&
                                    (withcaster || _pet != m_caster))
                                         targetUnitMap.push_back(_pet);
                        }
                    }
            }
        }
    }
    else
    {
        Unit* ownerOrSelf = pMember ? pMember : member->GetCharmerOrOwnerOrSelf();
        if ((ownerOrSelf == center || center->IsWithinDistInMap(ownerOrSelf, radius)) &&
            (withcaster || ownerOrSelf != m_caster))
            targetUnitMap.push_back(ownerOrSelf);

        if (withPets)
            if (Pet* pet = ownerOrSelf->GetPet())
                if ((pet == center || center->IsWithinDistInMap(pet, radius)) &&
                    (withcaster || pet != m_caster))
                    targetUnitMap.push_back(pet);
    }
}

void Spell::FillRaidOrPartyManaPriorityTargets(UnitList &targetUnitMap, Unit* member, Unit* center, float radius, uint32 count, bool raid, bool withPets, bool withCaster)
{
    FillRaidOrPartyTargets(targetUnitMap, member, center, radius, raid, withPets, withCaster);

    PrioritizeManaUnitQueue manaUsers;
    for(UnitList::const_iterator itr = targetUnitMap.begin(); itr != targetUnitMap.end(); ++itr)
        if ((*itr)->getPowerType() == POWER_MANA && !(*itr)->isDead())
            manaUsers.push(PrioritizeManaUnitWraper(*itr));

    targetUnitMap.clear();
    while(!manaUsers.empty() && targetUnitMap.size() < count)
    {
        targetUnitMap.push_back(manaUsers.top().getUnit());
        manaUsers.pop();
    }
}

void Spell::FillRaidOrPartyHealthPriorityTargets(UnitList &targetUnitMap, Unit* member, Unit* center, float radius, uint32 count, bool raid, bool withPets, bool withCaster)
{
    FillRaidOrPartyTargets(targetUnitMap, member, center, radius, raid, withPets, withCaster);

    PrioritizeHealthUnitQueue healthQueue;
    for(UnitList::const_iterator itr = targetUnitMap.begin(); itr != targetUnitMap.end(); ++itr)
        if (!(*itr)->isDead())
            healthQueue.push(PrioritizeHealthUnitWraper(*itr));

    targetUnitMap.clear();
    while(!healthQueue.empty() && targetUnitMap.size() < count)
    {
        targetUnitMap.push_back(healthQueue.top().getUnit());
        healthQueue.pop();
    }
}

WorldObject* Spell::GetAffectiveCasterObject() const
{
    if (m_originalCasterGUID.IsEmpty())
        return m_caster;

    if (m_originalCasterGUID.IsGameObject() && m_caster->IsInWorld())
        return m_caster->GetMap()->GetGameObject(m_originalCasterGUID);
    return m_originalCaster;
}

WorldObject* Spell::GetCastingObject() const
{
    if (m_originalCasterGUID.IsGameObject())
        return m_caster->IsInWorld() ? m_caster->GetMap()->GetGameObject(m_originalCasterGUID) : NULL;
    else
        return m_caster;
}

void Spell::ResetEffectDamageAndHeal()
{
    m_damage = 0;
    m_healing = 0;
}

void Spell::SelectMountByAreaAndSkill(Unit* target, SpellEntry const* parentSpell, uint32 spellId75, uint32 spellId150, uint32 spellId225, uint32 spellId300, uint32 spellIdSpecial)
{
    if (!target || target->GetTypeId() != TYPEID_PLAYER)
        return;

    // Prevent stacking of mounts
    target->RemoveSpellsCausingAura(SPELL_AURA_MOUNTED);
    uint16 skillval = ((Player*)target)->GetSkillValue(SKILL_RIDING);
    if (!skillval)
        return;

    if (skillval >= 225 && (spellId300 > 0 || spellId225 > 0))
    {
        uint32 spellid = skillval >= 300 ? spellId300 : spellId225;
        SpellEntry const *pSpell = sSpellStore.LookupEntry(spellid);
        if (!pSpell)
        {
            sLog.outError("SelectMountByAreaAndSkill: unknown spell id %i by caster: %s", spellid, target->GetGuidStr().c_str());
            return;
        }

        // zone check
        uint32 zone, area;
        target->GetZoneAndAreaId(zone, area);

        SpellCastResult locRes= sSpellMgr.GetSpellAllowedInLocationError(pSpell, target->GetMapId(), zone, area, target->GetCharmerOrOwnerPlayerOrPlayerItself());
        if (locRes != SPELL_CAST_OK || !((Player*)target)->CanStartFlyInArea(target->GetMapId(), zone, area))
            target->CastSpell(target, spellId150, true, NULL, NULL, ObjectGuid(), parentSpell);
        else if (spellIdSpecial > 0)
        {
            for (PlayerSpellMap::const_iterator iter = ((Player*)target)->GetSpellMap().begin(); iter != ((Player*)target)->GetSpellMap().end(); ++iter)
            {
                if (iter->second.state != PLAYERSPELL_REMOVED)
                {
                    SpellEntry const *spellInfo = sSpellStore.LookupEntry(iter->first);
                    for(int i = 0; i < MAX_EFFECT_INDEX; ++i)
                    {
                        if(spellInfo->EffectApplyAuraName[i] == SPELL_AURA_MOD_FLIGHT_SPEED_MOUNTED)
                        {
                            int32 mountSpeed = spellInfo->CalculateSimpleValue(SpellEffectIndex(i));

                            // speed higher than 280 replace it
                            if (mountSpeed > 280)
                            {
                                target->CastSpell(target, spellIdSpecial, true, NULL, NULL, ObjectGuid(), parentSpell);
                                return;
                            }
                        }
                    }
                }
            }
            target->CastSpell(target, pSpell, true, NULL, NULL, ObjectGuid(), parentSpell);
        }
        else
            target->CastSpell(target, pSpell, true, NULL, NULL, ObjectGuid(), parentSpell);
    }
    else if (skillval >= 150 && spellId150 > 0)
        target->CastSpell(target, spellId150, true, NULL, NULL, ObjectGuid(), parentSpell);
    else if (spellId75 > 0)
        target->CastSpell(target, spellId75, true, NULL, NULL, ObjectGuid(), parentSpell);

    return;
}

void Spell::ClearCastItem()
{
    if (m_CastItem==m_targets.getItemTarget())
        m_targets.setItemTarget(NULL);

    m_CastItem = NULL;
}

// Used only for snake trap
void Spell::DoSummonSnakes(SpellEffectIndex eff_idx)
{
    uint32 creature_entry = m_spellInfo->EffectMiscValue[eff_idx];
    if (!creature_entry || !m_caster)
        return;

    // Find trap GO and get it coordinates to spawn snakes
    GameObject* pTrap = m_caster->GetMap()->GetGameObject(m_originalCasterGUID);
    if (!pTrap)
    {
        sLog.outError("EffectSummonSnakes faild to find trap for caster %s (GUID: %u)",m_caster->GetName(),m_caster->GetGUID());
        return;
    }

    float position_x, position_y, position_z;
    pTrap->GetPosition(position_x, position_y, position_z);

    // Find summon duration based on DBC
    int32 duration = GetSpellDuration(m_spellInfo);
    if(Player* modOwner = m_caster->GetSpellModOwner())
        modOwner->ApplySpellMod(m_spellInfo->Id, SPELLMOD_DURATION, duration);

    int32 amount = damage > 0 ? damage : 1;

    for(int32 count = 0; count < amount; ++count)
    {
        // Summon snakes
        Creature *pSummon = m_caster->SummonCreature(creature_entry, position_x, position_y, position_z, m_caster->GetOrientation(), TEMPSUMMON_TIMED_DESPAWN, duration);
        if (!pSummon)
            return;
        // Valid position
        if (!pSummon->IsPositionValid())
        {
            sLog.outError("EffectSummonSnakes failed to summon snakes for Unit %s (GUID: %u) bacause of invalid position (x = %f, y = %f, z = %f map = %u)"
                ,m_caster->GetName(),m_caster->GetGUID(), position_x, position_y, position_z, m_caster->GetMap());
            delete pSummon;
            continue;
        }

        // Apply stats
        pSummon->SetUInt32Value(UNIT_CREATED_BY_SPELL, m_spellInfo->Id);
        pSummon->SetUInt32Value(UNIT_FIELD_FLAGS, UNIT_FLAG_PVP_ATTACKABLE | UNIT_FLAG_PET_IN_COMBAT | UNIT_FLAG_PVP);
        pSummon->SetCreatorGuid(m_caster->GetObjectGuid());
        pSummon->SetOwnerGuid(m_caster->GetObjectGuid());
        pSummon->setFaction(m_caster->getFaction());
        pSummon->SetLevel(m_caster->getLevel());
        pSummon->SetMaxHealth(m_caster->getLevel()+ urand(20,30));
    }
}

bool Spell::HasGlobalCooldown()
{
    // global cooldown have only player or controlled units
    if (m_caster->GetCharmInfo())
        return m_caster->GetCharmInfo()->GetGlobalCooldownMgr().HasGlobalCooldown(m_spellInfo);
    else if (m_caster->GetTypeId() == TYPEID_PLAYER)
        return ((Player*)m_caster)->GetGlobalCooldownMgr().HasGlobalCooldown(m_spellInfo);
    else
        return false;
}

void Spell::TriggerGlobalCooldown()
{
    int32 gcd = m_spellInfo->StartRecoveryTime;
    if (!gcd)
        return;

    // global cooldown can't leave range 1..1.5 secs (if it it)
    // exist some spells (mostly not player directly casted) that have < 1 sec and > 1.5 sec global cooldowns
    // but its as test show not affected any spell mods.
    if (gcd >= 1000 && gcd <= 1500)
    {
        // gcd modifier auras applied only to self spells and only player have mods for this
        if (m_caster->GetTypeId() == TYPEID_PLAYER)
            ((Player*)m_caster)->ApplySpellMod(m_spellInfo->Id, SPELLMOD_GLOBAL_COOLDOWN, gcd, this);

        // apply haste rating
        gcd = int32(float(gcd) * m_caster->GetFloatValue(UNIT_MOD_CAST_SPEED));

        if (gcd < 1000)
            gcd = 1000;
        else if (gcd > 1500)
            gcd = 1500;
    }

    // global cooldown have only player or controlled units
    if (m_caster->GetCharmInfo())
        m_caster->GetCharmInfo()->GetGlobalCooldownMgr().AddGlobalCooldown(m_spellInfo, gcd);
    else if (m_caster->GetTypeId() == TYPEID_PLAYER)
        ((Player*)m_caster)->GetGlobalCooldownMgr().AddGlobalCooldown(m_spellInfo, gcd);
}

void Spell::CancelGlobalCooldown()
{
    if (!m_spellInfo->StartRecoveryTime)
        return;

    // cancel global cooldown when interrupting current cast
    if (m_caster->GetCurrentSpell(CURRENT_GENERIC_SPELL) != this)
        return;

    // global cooldown have only player or controlled units
    if (m_caster->GetCharmInfo())
        m_caster->GetCharmInfo()->GetGlobalCooldownMgr().CancelGlobalCooldown(m_spellInfo);
    else if (m_caster->GetTypeId() == TYPEID_PLAYER)
        ((Player*)m_caster)->GetGlobalCooldownMgr().CancelGlobalCooldown(m_spellInfo);
}<|MERGE_RESOLUTION|>--- conflicted
+++ resolved
@@ -3488,14 +3488,9 @@
     // start channeling if applicable
     if(IsChanneledSpell(m_spellInfo))
     {
-<<<<<<< HEAD
-        int32 duration = m_caster->CalculateBaseSpellDuration(m_spellInfo);
-        if (duration)
-=======
         int32 duration = CalculateSpellDuration(m_spellInfo, m_caster);
 
         if (duration > 0)
->>>>>>> 09090acf
         {
             m_spellState = SPELL_STATE_CASTING;
             SendChannelStart(duration);
@@ -6142,11 +6137,7 @@
                 {
                     for (int32 i = 0; i < MAX_EFFECT_INDEX; ++i)
                     {
-<<<<<<< HEAD
-                        if (GetSpellMechanicMask(holder->GetSpellProto(), i) & mechanic_immune)
-=======
                         if (GetSpellMechanicMask(itr->second->GetSpellProto(), 1 << i) & mechanic_immune)
->>>>>>> 09090acf
                             continue;
                         if (GetSpellSchoolMask(holder->GetSpellProto()) & school_immune &&
                             !(holder->GetSpellProto()->AttributesEx & SPELL_ATTR_EX_UNAFFECTED_BY_SCHOOL_IMMUNE))
