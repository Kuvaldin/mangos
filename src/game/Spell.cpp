--- conflicted
+++ resolved
@@ -972,15 +972,9 @@
     {
         float dist = 5.0f;
         if (m_targets.m_targetMask & TARGET_FLAG_DEST_LOCATION)
-<<<<<<< HEAD
-            dist = m_caster->GetDistance(m_targets.m_destX, m_targets.m_destY, m_targets.m_destZ);
-        else
-            dist = m_caster->GetDistance(pVictim->GetPositionX(), pVictim->GetPositionY(), pVictim->GetPositionZ());
-=======
             dist = affectiveObject->GetDistance(m_targets.m_destX, m_targets.m_destY, m_targets.m_destZ);
         else
             dist = affectiveObject->GetDistance(pVictim->GetPositionX(), pVictim->GetPositionY(), pVictim->GetPositionZ());
->>>>>>> 70925152
 
         float speed = m_targets.GetSpeed() * cos(m_targets.GetElevation());
 
@@ -3754,10 +3748,6 @@
     }
 
     // Linked spells (triggered chain)
-<<<<<<< HEAD
-    linkedSet.clear();
-=======
->>>>>>> 70925152
     linkedSet = sSpellMgr.GetSpellLinked(m_spellInfo->Id, SPELL_LINKED_TYPE_TRIGGERED);
     if (linkedSet.size() > 0)
     {
