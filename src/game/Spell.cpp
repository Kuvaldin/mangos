/*
 * Copyright (C) 2005-2011 MaNGOS <http://getmangos.com/>
 *
 * This program is free software; you can redistribute it and/or modify
 * it under the terms of the GNU General Public License as published by
 * the Free Software Foundation; either version 2 of the License, or
 * (at your option) any later version.
 *
 * This program is distributed in the hope that it will be useful,
 * but WITHOUT ANY WARRANTY; without even the implied warranty of
 * MERCHANTABILITY or FITNESS FOR A PARTICULAR PURPOSE.  See the
 * GNU General Public License for more details.
 *
 * You should have received a copy of the GNU General Public License
 * along with this program; if not, write to the Free Software
 * Foundation, Inc., 59 Temple Place, Suite 330, Boston, MA  02111-1307  USA
 */

#include "Spell.h"
#include "Database/DatabaseEnv.h"
#include "WorldPacket.h"
#include "WorldSession.h"
#include "GridNotifiers.h"
#include "GridNotifiersImpl.h"
#include "Opcodes.h"
#include "Log.h"
#include "UpdateMask.h"
#include "World.h"
#include "ObjectMgr.h"
#include "SpellMgr.h"
#include "Player.h"
#include "Pet.h"
#include "Unit.h"
#include "DynamicObject.h"
#include "Group.h"
#include "UpdateData.h"
#include "MapManager.h"
#include "ObjectAccessor.h"
#include "CellImpl.h"
#include "Policies/SingletonImp.h"
#include "SharedDefines.h"
#include "LootMgr.h"
#include "VMapFactory.h"
#include "BattleGround.h"
#include "Util.h"
#include "Vehicle.h"
#include "Chat.h"

#define SPELL_CHANNEL_UPDATE_INTERVAL (1 * IN_MILLISECONDS)

extern pEffect SpellEffects[TOTAL_SPELL_EFFECTS];

class PrioritizeManaUnitWraper
{
    public:
        explicit PrioritizeManaUnitWraper(Unit* unit) : i_unit(unit)
        {
            uint32 maxmana = unit->GetMaxPower(POWER_MANA);
            i_percent = maxmana ? unit->GetPower(POWER_MANA) * 100 / maxmana : 101;
        }
        Unit* getUnit() const { return i_unit; }
        uint32 getPercent() const { return i_percent; }
    private:
        Unit* i_unit;
        uint32 i_percent;
};

struct PrioritizeMana
{
    int operator()( PrioritizeManaUnitWraper const& x, PrioritizeManaUnitWraper const& y ) const
    {
        return x.getPercent() > y.getPercent();
    }
};

typedef std::priority_queue<PrioritizeManaUnitWraper, std::vector<PrioritizeManaUnitWraper>, PrioritizeMana> PrioritizeManaUnitQueue;

class PrioritizeHealthUnitWraper
{
public:
    explicit PrioritizeHealthUnitWraper(Unit* unit) : i_unit(unit)
    {
        i_percent = unit->GetHealth() * 100 / unit->GetMaxHealth();
    }
    Unit* getUnit() const { return i_unit; }
    uint32 getPercent() const { return i_percent; }
private:
    Unit* i_unit;
    uint32 i_percent;
};

struct PrioritizeHealth
{
    int operator()( PrioritizeHealthUnitWraper const& x, PrioritizeHealthUnitWraper const& y ) const
    {
        return x.getPercent() > y.getPercent();
    }
};

typedef std::priority_queue<PrioritizeHealthUnitWraper, std::vector<PrioritizeHealthUnitWraper>, PrioritizeHealth> PrioritizeHealthUnitQueue;

bool IsQuestTameSpell(uint32 spellId)
{
    SpellEntry const *spellproto = sSpellStore.LookupEntry(spellId);
    if (!spellproto)
        return false;

    return spellproto->Effect[EFFECT_INDEX_0] == SPELL_EFFECT_THREAT
        && spellproto->Effect[EFFECT_INDEX_1] == SPELL_EFFECT_APPLY_AURA && spellproto->EffectApplyAuraName[EFFECT_INDEX_1] == SPELL_AURA_DUMMY;
}

SpellCastTargets::SpellCastTargets()
{
    m_unitTarget = NULL;
    m_itemTarget = NULL;
    m_GOTarget   = NULL;

    m_itemTargetEntry  = 0;

    m_srcX = m_srcY = m_srcZ = m_destX = m_destY = m_destZ = 0.0f;
    m_strTarget = "";
    m_targetMask = 0;
}

SpellCastTargets::~SpellCastTargets()
{
}

void SpellCastTargets::setUnitTarget(Unit *target)
{
    if (!target)
        return;

    m_destX = target->GetPositionX();
    m_destY = target->GetPositionY();
    m_destZ = target->GetPositionZ();
    m_unitTarget = target;
    m_unitTargetGUID = target->GetObjectGuid();
    m_targetMask |= TARGET_FLAG_UNIT;
}

void SpellCastTargets::setDestination(float x, float y, float z)
{
    m_destX = x;
    m_destY = y;
    m_destZ = z;
    m_targetMask |= TARGET_FLAG_DEST_LOCATION;
}

void SpellCastTargets::setSource(float x, float y, float z)
{
    m_srcX = x;
    m_srcY = y;
    m_srcZ = z;
    m_targetMask |= TARGET_FLAG_SOURCE_LOCATION;
}

void SpellCastTargets::setGOTarget(GameObject *target)
{
    m_GOTarget = target;
    m_GOTargetGUID = target->GetObjectGuid();
    //    m_targetMask |= TARGET_FLAG_OBJECT;
}

void SpellCastTargets::setItemTarget(Item* item)
{
    if(!item)
        return;

    m_itemTarget = item;
    m_itemTargetGUID = item->GetObjectGuid();
    m_itemTargetEntry = item->GetEntry();
    m_targetMask |= TARGET_FLAG_ITEM;
}

void SpellCastTargets::setTradeItemTarget(Player* caster)
{
    m_itemTargetGUID = ObjectGuid(uint64(TRADE_SLOT_NONTRADED));
    m_itemTargetEntry = 0;
    m_targetMask |= TARGET_FLAG_TRADE_ITEM;

    Update(caster);
}

void SpellCastTargets::setCorpseTarget(Corpse* corpse)
{
    m_CorpseTargetGUID = corpse->GetObjectGuid();
}

void SpellCastTargets::Update(Unit* caster)
{
    m_GOTarget   = m_GOTargetGUID ? caster->GetMap()->GetGameObject(m_GOTargetGUID) : NULL;
    m_unitTarget = m_unitTargetGUID ?
        ( m_unitTargetGUID == caster->GetObjectGuid() ? caster : ObjectAccessor::GetUnit(*caster, m_unitTargetGUID) ) :
        NULL;

    m_itemTarget = NULL;
    if (caster->GetTypeId() == TYPEID_PLAYER)
    {
        Player *player = ((Player*)caster);

        if (m_targetMask & TARGET_FLAG_ITEM)
            m_itemTarget = player->GetItemByGuid(m_itemTargetGUID);
        else if (m_targetMask & TARGET_FLAG_TRADE_ITEM)
        {
            if (TradeData* pTrade = player->GetTradeData())
                if (m_itemTargetGUID.GetRawValue() < TRADE_SLOT_COUNT)
                    m_itemTarget = pTrade->GetTraderData()->GetItem(TradeSlots(m_itemTargetGUID.GetRawValue()));
        }

        if (m_itemTarget)
            m_itemTargetEntry = m_itemTarget->GetEntry();
    }
}

void SpellCastTargets::read( ByteBuffer& data, Unit *caster )
{
    data >> m_targetMask;

    if(m_targetMask == TARGET_FLAG_SELF)
    {
        m_destX = caster->GetPositionX();
        m_destY = caster->GetPositionY();
        m_destZ = caster->GetPositionZ();
        m_unitTarget = caster;
        m_unitTargetGUID = caster->GetObjectGuid();
        return;
    }

    // TARGET_FLAG_UNK2 is used for non-combat pets, maybe other?
    if( m_targetMask & ( TARGET_FLAG_UNIT | TARGET_FLAG_UNK2 ))
        data >> m_unitTargetGUID.ReadAsPacked();

    if( m_targetMask & ( TARGET_FLAG_OBJECT ))
        data >> m_GOTargetGUID.ReadAsPacked();

    if(( m_targetMask & ( TARGET_FLAG_ITEM | TARGET_FLAG_TRADE_ITEM )) && caster->GetTypeId() == TYPEID_PLAYER)
        data >> m_itemTargetGUID.ReadAsPacked();

    if( m_targetMask & (TARGET_FLAG_CORPSE | TARGET_FLAG_PVP_CORPSE ) )
        data >> m_CorpseTargetGUID.ReadAsPacked();

    if (m_targetMask & TARGET_FLAG_SOURCE_LOCATION)
    {
        data >> m_srcTransportGUID.ReadAsPacked();
        data >> m_srcX >> m_srcY >> m_srcZ;
        if(!MaNGOS::IsValidMapCoord(m_srcX, m_srcY, m_srcZ))
            throw ByteBufferException(false, data.rpos(), 0, data.size());
    }

    if (m_targetMask & TARGET_FLAG_DEST_LOCATION)
    {
        data >> m_destTransportGUID.ReadAsPacked();
        data >> m_destX >> m_destY >> m_destZ;
        if(!MaNGOS::IsValidMapCoord(m_destX, m_destY, m_destZ))
            throw ByteBufferException(false, data.rpos(), 0, data.size());
    }

    if( m_targetMask & TARGET_FLAG_STRING )
        data >> m_strTarget;

    // find real units/GOs
    Update(caster);
}

void SpellCastTargets::write( ByteBuffer& data ) const
{
    data << uint32(m_targetMask);

    if( m_targetMask & ( TARGET_FLAG_UNIT | TARGET_FLAG_PVP_CORPSE | TARGET_FLAG_OBJECT | TARGET_FLAG_CORPSE | TARGET_FLAG_UNK2 ) )
    {
        if(m_targetMask & TARGET_FLAG_UNIT)
        {
            if(m_unitTarget)
                data << m_unitTarget->GetPackGUID();
            else
                data << uint8(0);
        }
        else if( m_targetMask & TARGET_FLAG_OBJECT )
        {
            if(m_GOTarget)
                data << m_GOTarget->GetPackGUID();
            else
                data << uint8(0);
        }
        else if( m_targetMask & ( TARGET_FLAG_CORPSE | TARGET_FLAG_PVP_CORPSE ) )
            data << m_CorpseTargetGUID.WriteAsPacked();
        else
            data << uint8(0);
    }

    if( m_targetMask & ( TARGET_FLAG_ITEM | TARGET_FLAG_TRADE_ITEM ) )
    {
        if(m_itemTarget)
            data << m_itemTarget->GetPackGUID();
        else
            data << uint8(0);
    }

    if (m_targetMask & TARGET_FLAG_SOURCE_LOCATION)
    {
        data << m_srcTransportGUID.WriteAsPacked();
        data << m_srcX << m_srcY << m_srcZ;
    }

    if (m_targetMask & TARGET_FLAG_DEST_LOCATION)
    {
        data << m_destTransportGUID.WriteAsPacked();
        data << m_destX << m_destY << m_destZ;
    }

    if( m_targetMask & TARGET_FLAG_STRING )
        data << m_strTarget;
}

Spell::Spell( Unit* caster, SpellEntry const *info, bool triggered, ObjectGuid originalCasterGUID, SpellEntry const* triggeredBy )
{
    MANGOS_ASSERT( caster != NULL && info != NULL );
    MANGOS_ASSERT( info == sSpellStore.LookupEntry( info->Id ) && "`info` must be pointer to sSpellStore element");

    if (info->SpellDifficultyId && caster->GetTypeId() != TYPEID_PLAYER && caster->IsInWorld() && caster->GetMap()->IsDungeon())
    {
        if (SpellEntry const* spellEntry = GetSpellEntryByDifficulty(info->SpellDifficultyId, caster->GetMap()->GetDifficulty()))
            m_spellInfo = spellEntry;
        else
            m_spellInfo = info;
    }
    else
        m_spellInfo = info;

    m_triggeredBySpellInfo = triggeredBy;
    m_caster = caster;
    m_selfContainer = NULL;
    m_referencedFromCurrentSpell = false;
    m_executedCurrently = false;
    m_delayStart = 0;
    m_delayAtDamageCount = 0;

    m_applyMultiplierMask = 0;

    // Get data for type of attack
    m_attackType = GetWeaponAttackType(m_spellInfo);

    m_spellSchoolMask = GetSpellSchoolMask(info);           // Can be override for some spell (wand shoot for example)

    if(m_attackType == RANGED_ATTACK)
    {
        // wand case
        if((m_caster->getClassMask() & CLASSMASK_WAND_USERS) != 0 && m_caster->GetTypeId() == TYPEID_PLAYER)
        {
            if(Item* pItem = ((Player*)m_caster)->GetWeaponForAttack(RANGED_ATTACK))
                m_spellSchoolMask = SpellSchoolMask(1 << pItem->GetProto()->Damage[0].DamageType);
        }
    }
    // Set health leech amount to zero
    m_healthLeech = 0;

    m_originalCasterGUID = originalCasterGUID ? originalCasterGUID : m_caster->GetObjectGuid();

    UpdateOriginalCasterPointer();

    for(int i = 0; i < MAX_EFFECT_INDEX; ++i)
        m_currentBasePoints[i] = m_spellInfo->CalculateSimpleValue(SpellEffectIndex(i));

    m_spellState = SPELL_STATE_NULL;

    m_castPositionX = m_castPositionY = m_castPositionZ = 0;
    m_TriggerSpells.clear();
    m_preCastSpells.clear();
    m_IsTriggeredSpell = triggered;
    //m_AreaAura = false;
    m_CastItem = NULL;

    unitTarget = NULL;
    itemTarget = NULL;
    gameObjTarget = NULL;
    focusObject = NULL;
    m_cast_count = 0;
    m_glyphIndex = 0;
    m_triggeredByAuraSpell  = NULL;

    //Auto Shot & Shoot (wand)
    m_autoRepeat = IsAutoRepeatRangedSpell(m_spellInfo);

    m_runesState = 0;
    m_powerCost = 0;                                        // setup to correct value in Spell::prepare, don't must be used before.
    m_casttime = 0;                                         // setup to correct value in Spell::prepare, don't must be used before.
    m_timer = 0;                                            // will set to cast time in prepare
    m_duration = 0;

    m_needAliveTargetMask = 0;

    // determine reflection
    m_canReflect = false;

    if(m_spellInfo->DmgClass == SPELL_DAMAGE_CLASS_MAGIC && !(m_spellInfo->AttributesEx & SPELL_ATTR_EX_CANT_REFLECTED))
    {
        for(int j = 0; j < MAX_EFFECT_INDEX; ++j)
        {
            if (m_spellInfo->Effect[j] == 0)
                continue;

            if(!IsPositiveTarget(m_spellInfo->EffectImplicitTargetA[j], m_spellInfo->EffectImplicitTargetB[j]))
                m_canReflect = true;
            else
                m_canReflect = (m_spellInfo->AttributesEx & SPELL_ATTR_EX_NEGATIVE) ? true : false;

            if(m_canReflect)
                continue;
            else
                break;
        }
    }

    CleanupTargetList();
}

Spell::~Spell()
{
}

template<typename T>
WorldObject* Spell::FindCorpseUsing()
{
    // non-standard target selection
    SpellRangeEntry const* srange = sSpellRangeStore.LookupEntry(m_spellInfo->rangeIndex);
    float max_range = GetSpellMaxRange(srange);

    WorldObject* result = NULL;

    T u_check((Player*)m_caster, max_range);
    MaNGOS::WorldObjectSearcher<T> searcher(result, u_check);

    Cell::VisitGridObjects(m_caster, searcher, max_range);

    if (!result)
        Cell::VisitWorldObjects(m_caster, searcher, max_range);

    return result;
}

bool Spell::FillCustomTargetMap(SpellEffectIndex i, UnitList &targetUnitMap)
{
    float radius;

    if (m_spellInfo->EffectRadiusIndex[i])
        radius = GetSpellRadius(sSpellRadiusStore.LookupEntry(m_spellInfo->EffectRadiusIndex[i]));
    else
        radius = GetSpellMaxRange(sSpellRangeStore.LookupEntry(m_spellInfo->rangeIndex));

    //Corpse Explosion
    if (m_spellInfo->SpellFamilyName == SPELLFAMILY_DEATHKNIGHT && m_spellInfo->SpellIconID == 1737)
    {
        Unit* unitTarget = NULL;

        targetUnitMap.remove(m_caster);
        unitTarget = m_targets.getUnitTarget();

        if (unitTarget)
        {
            // Cast on corpses...
            if ((unitTarget->getDeathState() == CORPSE && !unitTarget->IsTaxiFlying() &&
                (unitTarget->GetDisplayId() == unitTarget->GetNativeDisplayId()) && m_caster->IsWithinDistInMap(unitTarget, radius) &&
                (unitTarget->GetCreatureTypeMask() & CREATURE_TYPEMASK_MECHANICAL_OR_ELEMENTAL) == 0) ||
                // ...or own Risen Ghoul pet - self explode effect
                (unitTarget->GetEntry() == 26125 && unitTarget->GetCreatorGuid() == m_caster->GetObjectGuid()) )
            {
                targetUnitMap.push_back(unitTarget);
                return true;
            }
        }

        WorldObject* result = FindCorpseUsing <MaNGOS::RaiseDeadObjectCheck>  ();
        if (result)
        {
            switch(result->GetTypeId())
            {
                case TYPEID_UNIT:
                case TYPEID_PLAYER:
                    targetUnitMap.push_back((Unit*)result);
                    break;
                case TYPEID_CORPSE:
                    m_targets.setCorpseTarget((Corpse*)result);
                    if (Player* owner = ObjectAccessor::FindPlayer(((Corpse*)result)->GetOwnerGuid()))
                        targetUnitMap.push_back(owner);
                    break;
                default:
                    targetUnitMap.push_back((Unit*)m_caster);
                    break;
            };
        }

        if (targetUnitMap.empty())
        {
            // no valid targets, clear cooldown at fail
            if (m_caster->GetTypeId() == TYPEID_PLAYER)
                ((Player*)m_caster)->RemoveSpellCooldown(m_spellInfo->Id, true);
            SendCastResult(SPELL_FAILED_NO_VALID_TARGETS);
            finish(false);
            return false;
        }

        // OK, we have all possible targets, let's sort them by distance from m_caster and keep the closest one
//        targetUnitMap.sort(TargetDistanceOrder(m_caster));
        targetUnitMap.resize(1);
        return true;
    }

    // Resulting effect depends on spell that we want to cast
    switch (m_spellInfo->Id)
    {
        case 46584: // Raise Dead
        {
            WorldObject* result = FindCorpseUsing <MaNGOS::RaiseDeadObjectCheck>  ();
            if (result)
            {
                switch(result->GetTypeId())
                {
                    case TYPEID_UNIT:
                    case TYPEID_PLAYER:
                        targetUnitMap.push_back((Unit*)result);
                        break;
                    case TYPEID_CORPSE:
                        m_targets.setCorpseTarget((Corpse*)result);
                        if (Player* owner = ObjectAccessor::FindPlayer(((Corpse*)result)->GetOwnerGuid()))
                            targetUnitMap.push_back(owner);
                        break;
                    default:
                        targetUnitMap.push_back((Unit*)m_caster);
                        break;
                };
            }
            else
                targetUnitMap.push_back((Unit*)m_caster);
            break;
        }
        case 47496: // Ghoul's explode
        {
            FillAreaTargets(targetUnitMap, radius, PUSH_DEST_CENTER, SPELL_TARGETS_AOE_DAMAGE);
            break;
        }
        case 58912: // Deathstorm
        {
            if (!m_caster->GetObjectGuid().IsVehicle())
                return false;

            SetTargetMap(SpellEffectIndex(i), TARGET_RANDOM_ENEMY_CHAIN_IN_AREA, targetUnitMap);
            return true;
        }
        case 61999: // Raise ally
        {
            WorldObject* result = FindCorpseUsing <MaNGOS::RaiseAllyObjectCheck>  ();
            if (result)
                targetUnitMap.push_back((Unit*)result);
            else
                targetUnitMap.push_back((Unit*)m_caster);
            break;
        }
        case 65045: // Flame of demolisher
        {
            FillAreaTargets(targetUnitMap, radius, PUSH_DEST_CENTER, SPELL_TARGETS_AOE_DAMAGE);
            break;
        }
        case 72378: // Blood Nova
        case 73058:
        {
            UnitList tempTargetUnitMap;
            FillAreaTargets(tempTargetUnitMap, radius, PUSH_DEST_CENTER, SPELL_TARGETS_AOE_DAMAGE);
            if (!tempTargetUnitMap.empty())
            {
                for (UnitList::const_iterator iter = tempTargetUnitMap.begin(); iter != tempTargetUnitMap.end(); ++iter)
                {
                    if (!(*iter)->GetObjectGuid().IsPlayerOrPet())
                        continue;

                    if (m_caster->GetDistance(*iter) < 8.0f)
                        continue;

                    targetUnitMap.push_back((*iter));
                }

                if (!targetUnitMap.empty())
                    return true;
            }
        }
        case 71336:                                     // Pact of the Darkfallen
        {
            UnitList tempTargetUnitMap;
            FillAreaTargets(tempTargetUnitMap, radius, PUSH_DEST_CENTER, SPELL_TARGETS_AOE_DAMAGE);
            if (!tempTargetUnitMap.empty())
            {
                for (UnitList::const_iterator iter = tempTargetUnitMap.begin(); iter != tempTargetUnitMap.end(); ++iter)
                {
                    if (!(*iter)->GetObjectGuid().IsPlayer())
                        continue;
                    targetUnitMap.push_back((*iter));
                }

                if (!targetUnitMap.empty())
                    return true;
            }
        }
        case 71341:
        case 71390:                                     // Pact of the Darkfallen
        {
            UnitList tempTargetUnitMap;
            FillAreaTargets(tempTargetUnitMap, radius, PUSH_DEST_CENTER, SPELL_TARGETS_FRIENDLY);
            if (!tempTargetUnitMap.empty())
            {
                for (UnitList::const_iterator iter = tempTargetUnitMap.begin(); iter != tempTargetUnitMap.end(); ++iter)
                {
                    if (!(*iter)->GetObjectGuid().IsPlayer())
                        continue;

                    if (!(*iter)->HasAura(71340))
                        continue;

                    targetUnitMap.push_back((*iter));
                }
            }
            return true;
        }
        default:
            return false;
        break;
    }
    return true;
}

// explicitly instantiate for use in SpellEffects.cpp
template WorldObject* Spell::FindCorpseUsing<MaNGOS::RaiseDeadObjectCheck>();

void Spell::FillTargetMap()
{
    // TODO: ADD the correct target FILLS!!!!!!

    for(int i = 0; i < MAX_EFFECT_INDEX; ++i)
    {
        // not call for empty effect.
        // Also some spells use not used effect targets for store targets for dummy effect in triggered spells
        if(m_spellInfo->Effect[i] == 0)
            continue;

        // targets for TARGET_SCRIPT_COORDINATES (A) and TARGET_SCRIPT
        // for TARGET_FOCUS_OR_SCRIPTED_GAMEOBJECT (A) all is checked in Spell::CheckCast and in Spell::CheckItem
        // filled in Spell::CheckCast call
        if(m_spellInfo->EffectImplicitTargetA[i] == TARGET_SCRIPT_COORDINATES ||
           m_spellInfo->EffectImplicitTargetA[i] == TARGET_SCRIPT ||
           m_spellInfo->EffectImplicitTargetA[i] == TARGET_FOCUS_OR_SCRIPTED_GAMEOBJECT ||
           (m_spellInfo->EffectImplicitTargetB[i] == TARGET_SCRIPT && m_spellInfo->EffectImplicitTargetA[i] != TARGET_SELF))
            continue;

        // TODO: find a way so this is not needed?
        // for area auras always add caster as target (needed for totems for example)
        if(IsAreaAuraEffect(m_spellInfo->Effect[i]))
            AddUnitTarget(m_caster, SpellEffectIndex(i));

        UnitList tmpUnitMap;

        // TargetA/TargetB dependent from each other, we not switch to full support this dependences
        // but need it support in some know cases
        switch(m_spellInfo->EffectImplicitTargetA[i])
        {
            case 0:
                switch(m_spellInfo->EffectImplicitTargetB[i])
                {
                    case 0:
                        SetTargetMap(SpellEffectIndex(i), TARGET_EFFECT_SELECT, tmpUnitMap);
                        break;
                    default:
                        SetTargetMap(SpellEffectIndex(i), m_spellInfo->EffectImplicitTargetB[i], tmpUnitMap);
                        break;
                }
                break;
            case TARGET_SELF:
                switch(m_spellInfo->EffectImplicitTargetB[i])
                {
                    case 0:
                    case TARGET_EFFECT_SELECT:
                        SetTargetMap(SpellEffectIndex(i), m_spellInfo->EffectImplicitTargetA[i], tmpUnitMap);
                        break;
                    case TARGET_AREAEFFECT_INSTANT:         // use B case that not dependent from from A in fact
                        if((m_targets.m_targetMask & TARGET_FLAG_DEST_LOCATION) == 0)
                            m_targets.setDestination(m_caster->GetPositionX(), m_caster->GetPositionY(), m_caster->GetPositionZ());
                        SetTargetMap(SpellEffectIndex(i), m_spellInfo->EffectImplicitTargetB[i], tmpUnitMap);
                        break;
                    case TARGET_BEHIND_VICTIM:              // use B case that not dependent from from A in fact
                        SetTargetMap(SpellEffectIndex(i), m_spellInfo->EffectImplicitTargetB[i], tmpUnitMap);
                        break;
                    default:
                        SetTargetMap(SpellEffectIndex(i), m_spellInfo->EffectImplicitTargetA[i], tmpUnitMap);
                        SetTargetMap(SpellEffectIndex(i), m_spellInfo->EffectImplicitTargetB[i], tmpUnitMap);
                        break;
                }
                break;
            case TARGET_EFFECT_SELECT:
                switch(m_spellInfo->EffectImplicitTargetB[i])
                {
                    case 0:
                    case TARGET_EFFECT_SELECT:
                        SetTargetMap(SpellEffectIndex(i), m_spellInfo->EffectImplicitTargetA[i], tmpUnitMap);
                        break;
                    // dest point setup required
                    case TARGET_AREAEFFECT_INSTANT:
                    case TARGET_AREAEFFECT_CUSTOM:
                    case TARGET_ALL_ENEMY_IN_AREA:
                    case TARGET_ALL_ENEMY_IN_AREA_INSTANT:
                        if (FillCustomTargetMap(SpellEffectIndex(i),tmpUnitMap)) break;
                    case TARGET_ALL_ENEMY_IN_AREA_CHANNELED:
                    case TARGET_ALL_FRIENDLY_UNITS_IN_AREA:
                    case TARGET_AREAEFFECT_GO_AROUND_DEST:
                        // triggered spells get dest point from default target set, ignore it
                        if (!(m_targets.m_targetMask & TARGET_FLAG_DEST_LOCATION) || m_IsTriggeredSpell)
                            if (WorldObject* castObject = GetCastingObject())
                                m_targets.setDestination(castObject->GetPositionX(), castObject->GetPositionY(), castObject->GetPositionZ());
                        SetTargetMap(SpellEffectIndex(i), m_spellInfo->EffectImplicitTargetB[i], tmpUnitMap);
                        break;
                    // target pre-selection required
                    case TARGET_INNKEEPER_COORDINATES:
                    case TARGET_TABLE_X_Y_Z_COORDINATES:
                    case TARGET_CASTER_COORDINATES:
                    case TARGET_SCRIPT_COORDINATES:
                    case TARGET_CURRENT_ENEMY_COORDINATES:
                    case TARGET_DUELVSPLAYER_COORDINATES:
                    case TARGET_DYNAMIC_OBJECT_COORDINATES:
                    case TARGET_POINT_AT_NORTH:
                    case TARGET_POINT_AT_SOUTH:
                    case TARGET_POINT_AT_EAST:
                    case TARGET_POINT_AT_WEST:
                    case TARGET_POINT_AT_NE:
                    case TARGET_POINT_AT_NW:
                    case TARGET_POINT_AT_SE:
                    case TARGET_POINT_AT_SW:
                    case TARGET_RANDOM_NEARBY_DEST:
                        // need some target for processing
                        SetTargetMap(SpellEffectIndex(i), m_spellInfo->EffectImplicitTargetA[i], tmpUnitMap);
                        SetTargetMap(SpellEffectIndex(i), m_spellInfo->EffectImplicitTargetB[i], tmpUnitMap);
                        break;
                    default:
                        SetTargetMap(SpellEffectIndex(i), m_spellInfo->EffectImplicitTargetB[i], tmpUnitMap);
                        break;
                }
                break;
            case TARGET_CASTER_COORDINATES:
                switch(m_spellInfo->EffectImplicitTargetB[i])
                {
                    case TARGET_ALL_ENEMY_IN_AREA:
                        // Note: this hack with search required until GO casting not implemented
                        // environment damage spells already have around enemies targeting but this not help in case nonexistent GO casting support
                        // currently each enemy selected explicitly and self cast damage
                        if (m_spellInfo->Effect[i] == SPELL_EFFECT_ENVIRONMENTAL_DAMAGE)
                        {
                            if(m_targets.getUnitTarget())
                                tmpUnitMap.push_back(m_targets.getUnitTarget());
                        }
                        else
                        {
                            SetTargetMap(SpellEffectIndex(i), m_spellInfo->EffectImplicitTargetA[i], tmpUnitMap);
                            SetTargetMap(SpellEffectIndex(i), m_spellInfo->EffectImplicitTargetB[i], tmpUnitMap);
                        }
                        break;
                    case 0:
                        SetTargetMap(SpellEffectIndex(i), m_spellInfo->EffectImplicitTargetA[i], tmpUnitMap);
                        tmpUnitMap.push_back(m_caster);
                        break;
                    default:
                        SetTargetMap(SpellEffectIndex(i), m_spellInfo->EffectImplicitTargetA[i], tmpUnitMap);
                        SetTargetMap(SpellEffectIndex(i), m_spellInfo->EffectImplicitTargetB[i], tmpUnitMap);
                        break;
                }
                break;
            case TARGET_TABLE_X_Y_Z_COORDINATES:
                switch(m_spellInfo->EffectImplicitTargetB[i])
                {
                    case 0:
                        SetTargetMap(SpellEffectIndex(i), m_spellInfo->EffectImplicitTargetA[i], tmpUnitMap);

                        // need some target for processing
                        SetTargetMap(SpellEffectIndex(i), TARGET_EFFECT_SELECT, tmpUnitMap);
                        break;
                    case TARGET_AREAEFFECT_INSTANT:         // All 17/7 pairs used for dest teleportation, A processed in effect code
                        SetTargetMap(SpellEffectIndex(i), m_spellInfo->EffectImplicitTargetB[i], tmpUnitMap);
                        break;
                    default:
                        SetTargetMap(SpellEffectIndex(i), m_spellInfo->EffectImplicitTargetA[i], tmpUnitMap);
                        SetTargetMap(SpellEffectIndex(i), m_spellInfo->EffectImplicitTargetB[i], tmpUnitMap);
                    break;
                }
                break;
            case TARGET_SELF2:
                switch(m_spellInfo->EffectImplicitTargetB[i])
                {
                    case 0:
                    case TARGET_EFFECT_SELECT:
                        SetTargetMap(SpellEffectIndex(i), m_spellInfo->EffectImplicitTargetA[i], tmpUnitMap);
                        break;
                    case TARGET_RANDOM_NEARBY_DEST: 
                        SetTargetMap(SpellEffectIndex(i), m_spellInfo->EffectImplicitTargetA[i], tmpUnitMap);
                    break;
                    // most A/B target pairs is self->negative and not expect adding caster to target list
                    default:
                        SetTargetMap(SpellEffectIndex(i), m_spellInfo->EffectImplicitTargetB[i], tmpUnitMap);
                        break;
                }
                break;
            case TARGET_DUELVSPLAYER_COORDINATES:
                switch(m_spellInfo->EffectImplicitTargetB[i])
                {
                    case 0:
                    case TARGET_EFFECT_SELECT:
                        SetTargetMap(SpellEffectIndex(i), m_spellInfo->EffectImplicitTargetA[i], tmpUnitMap);
                        if (Unit* currentTarget = m_targets.getUnitTarget())
                            tmpUnitMap.push_back(currentTarget);
                        break;
                    default:
                        SetTargetMap(SpellEffectIndex(i), m_spellInfo->EffectImplicitTargetA[i], tmpUnitMap);
                        SetTargetMap(SpellEffectIndex(i), m_spellInfo->EffectImplicitTargetB[i], tmpUnitMap);
                        break;
                }
                break;
            case TARGET_AREAEFFECT_CUSTOM:
            case TARGET_DUELVSPLAYER:
                if (FillCustomTargetMap(SpellEffectIndex(i),tmpUnitMap)) break;
            default:
                switch(m_spellInfo->EffectImplicitTargetB[i])
                {
                    case 0:
                    case TARGET_EFFECT_SELECT:
                        SetTargetMap(SpellEffectIndex(i), m_spellInfo->EffectImplicitTargetA[i], tmpUnitMap);
                        break;
                    case TARGET_SCRIPT_COORDINATES:         // B case filled in CheckCast but we need fill unit list base at A case
                        SetTargetMap(SpellEffectIndex(i), m_spellInfo->EffectImplicitTargetA[i], tmpUnitMap);
                        break;
                    default:
                        SetTargetMap(SpellEffectIndex(i), m_spellInfo->EffectImplicitTargetA[i], tmpUnitMap);
                        SetTargetMap(SpellEffectIndex(i), m_spellInfo->EffectImplicitTargetB[i], tmpUnitMap);
                        break;
                }
                break;
        }

        if(m_caster->GetTypeId() == TYPEID_PLAYER)
        {
            Player *me = (Player*)m_caster;
            for (UnitList::const_iterator itr = tmpUnitMap.begin(); itr != tmpUnitMap.end(); ++itr)
            {
                Unit *owner = (*itr)->GetOwner();
                Unit *u = owner ? owner : (*itr);
                if(u!=m_caster && u->IsPvP() && (!me->duel || me->duel->opponent != u))
                {
                    me->UpdatePvP(true);
                    me->RemoveAurasWithInterruptFlags(AURA_INTERRUPT_FLAG_ENTER_PVP_COMBAT);
                    break;
                }
            }
        }

        for (UnitList::iterator itr = tmpUnitMap.begin(); itr != tmpUnitMap.end();)
        {
            if (!CheckTarget (*itr, SpellEffectIndex(i)))
            {
                itr = tmpUnitMap.erase(itr);
                continue;
            }
            else
                ++itr;
        }

        for(UnitList::const_iterator iunit = tmpUnitMap.begin(); iunit != tmpUnitMap.end(); ++iunit)
            AddUnitTarget((*iunit), SpellEffectIndex(i));
    }
}

void Spell::prepareDataForTriggerSystem()
{
    //==========================================================================================
    // Now fill data for trigger system, need know:
    // an spell trigger another or not ( m_canTrigger )
    // Create base triggers flags for Attacker and Victim ( m_procAttacker and  m_procVictim)
    //==========================================================================================
    // Fill flag can spell trigger or not
    // TODO: possible exist spell attribute for this
    m_canTrigger = false;

    if (m_CastItem)
        m_canTrigger = false;                               // Do not trigger from item cast spell
    else if (!m_IsTriggeredSpell)
        m_canTrigger = true;                                // Normal cast - can trigger
    else if (!m_triggeredByAuraSpell)
        m_canTrigger = true;                                // Triggered from SPELL_EFFECT_TRIGGER_SPELL - can trigger

    if (!m_canTrigger)                                      // Exceptions (some periodic triggers)
    {
        switch (m_spellInfo->SpellFamilyName)
        {
            case SPELLFAMILY_MAGE:
                // Arcane Missles / Blizzard triggers need do it
                if (m_spellInfo->SpellFamilyFlags & UI64LIT(0x0000000000200080)|| m_spellInfo->SpellIconID == 212)
                    m_canTrigger = true;
                // Clearcasting trigger need do it
                else if (m_spellInfo->SpellFamilyFlags & UI64LIT(0x0000000200000000) && m_spellInfo->SpellFamilyFlags2 & 0x8)
                    m_canTrigger = true;
                // Replenish Mana, item spell with triggered cases (Mana Agate, etc mana gems)
                else if (m_spellInfo->SpellFamilyFlags & UI64LIT(0x0000010000000000))
                    m_canTrigger = true;
                // Fingers of Frost: triggered by Frost/Ice Armor
                else if (m_spellInfo->SpellFamilyFlags & UI64LIT(0x0000000000100000))
                    m_canTrigger = true;
                // Living Bomb - can trigger Hot Streak
                else if (m_spellInfo->SpellFamilyFlags & UI64LIT(0x1000000000000))
                    m_canTrigger = true;
                break;
            case SPELLFAMILY_WARLOCK:
                // For Hellfire Effect / Rain of Fire / Seed of Corruption triggers need do it
                if (m_spellInfo->SpellFamilyFlags & UI64LIT(0x0000800000000060))
                    m_canTrigger = true;
                break;
            case SPELLFAMILY_PRIEST:
                // For Penance,Mind Sear,Mind Flay heal/damage triggers need do it
                if (m_spellInfo->SpellFamilyFlags & UI64LIT(0x0001800000800000) || (m_spellInfo->SpellFamilyFlags2 & 0x00000040))
                    m_canTrigger = true;
                break;
            case SPELLFAMILY_ROGUE:
                // For poisons need do it
                if (m_spellInfo->SpellFamilyFlags & UI64LIT(0x000000101001E000))
                    m_canTrigger = true;
                break;
            case SPELLFAMILY_HUNTER:
                // Hunter Rapid Killing/Explosive Trap Effect/Immolation Trap Effect/Frost Trap Aura/Snake Trap Effect/Explosive Shot
                if ((m_spellInfo->SpellFamilyFlags & UI64LIT(0x0100000000000000)) || m_spellInfo->SpellFamilyFlags2 & 0x200)
                    m_canTrigger = true;
                break;
            case SPELLFAMILY_PALADIN:
                // For Judgements (all) / Holy Shock triggers need do it
                if (m_spellInfo->SpellFamilyFlags & UI64LIT(0x0001000900B80400))
                    m_canTrigger = true;
                break;
            case SPELLFAMILY_WARRIOR:
                //For Whirlwind triggers need do it
                if (m_spellInfo->Id== 50622)
                    m_canTrigger = true;
                break;
            default:
                break;
        }
    }

    // Get data for type of attack and fill base info for trigger
    switch (m_spellInfo->DmgClass)
    {
        case SPELL_DAMAGE_CLASS_MELEE:
            m_procAttacker = PROC_FLAG_SUCCESSFUL_MELEE_SPELL_HIT;
            if (m_attackType == OFF_ATTACK)
                m_procAttacker |= PROC_FLAG_SUCCESSFUL_OFFHAND_HIT;
            m_procVictim   = PROC_FLAG_TAKEN_MELEE_SPELL_HIT;
            break;
        case SPELL_DAMAGE_CLASS_RANGED:
            // Auto attack
            if (m_spellInfo->AttributesEx2 & SPELL_ATTR_EX2_AUTOREPEAT_FLAG)
            {
                m_procAttacker = PROC_FLAG_SUCCESSFUL_RANGED_HIT;
                m_procVictim   = PROC_FLAG_TAKEN_RANGED_HIT;
            }
            else // Ranged spell attack
            {
                m_procAttacker = PROC_FLAG_SUCCESSFUL_RANGED_SPELL_HIT;
                m_procVictim   = PROC_FLAG_TAKEN_RANGED_SPELL_HIT;
            }
            break;
        default:
            if (IsPositiveSpell(m_spellInfo->Id))                                 // Check for positive spell
            {
                m_procAttacker = PROC_FLAG_SUCCESSFUL_POSITIVE_SPELL;
                m_procVictim   = PROC_FLAG_TAKEN_POSITIVE_SPELL;
            }
            else if (m_spellInfo->AttributesEx2 & SPELL_ATTR_EX2_AUTOREPEAT_FLAG) // Wands auto attack
            {
                m_procAttacker = PROC_FLAG_SUCCESSFUL_RANGED_HIT;
                m_procVictim   = PROC_FLAG_TAKEN_RANGED_HIT;
            }
            else                                           // Negative spell
            {
                m_procAttacker = PROC_FLAG_SUCCESSFUL_NEGATIVE_SPELL_HIT;
                m_procVictim   = PROC_FLAG_TAKEN_NEGATIVE_SPELL_HIT;
            }
            break;
    }

    // some negative spells have positive effects to another or same targets
    // avoid triggering negative hit for only positive targets
    m_negativeEffectMask = 0x0;
    for (int i = 0; i < MAX_EFFECT_INDEX; ++i)
        if (!IsPositiveEffect(m_spellInfo, SpellEffectIndex(i)))
            m_negativeEffectMask |= (1<<i);

    // Hunter traps spells: Immolation Trap Effect, Frost Trap (triggering spell!!),
    // Freezing Trap Effect(+ Freezing Arrow Effect), Explosive Trap Effect, Snake Trap Effect
    if (m_spellInfo->SpellFamilyName == SPELLFAMILY_HUNTER && (m_spellInfo->SpellFamilyFlags & UI64LIT(0x0000200000002008) || m_spellInfo->SpellFamilyFlags2 & 0x00064000))
        m_procAttacker |= PROC_FLAG_ON_TRAP_ACTIVATION;
}

void Spell::CleanupTargetList()
{
    m_UniqueTargetInfo.clear();
    m_UniqueGOTargetInfo.clear();
    m_UniqueItemInfo.clear();
    m_delayMoment = 0;
}

void Spell::AddUnitTarget(Unit* pVictim, SpellEffectIndex effIndex)
{
    if (m_spellInfo->Effect[effIndex] == 0)
        return;

    // Check for effect immune skip if immuned
    bool immuned = pVictim->IsImmuneToSpellEffect(m_spellInfo, effIndex);

    ObjectGuid targetGUID = pVictim->GetObjectGuid();

    // Lookup target in already in list
    for(TargetList::iterator ihit = m_UniqueTargetInfo.begin(); ihit != m_UniqueTargetInfo.end(); ++ihit)
    {
        if (targetGUID == ihit->targetGUID)                 // Found in list
        {
            if (!immuned)
                ihit->effectMask |= (1 << effIndex);        // Add only effect mask if not immuned
            return;
        }
    }

    // This is new target calculate data for him

    // Get spell hit result on target
    TargetInfo target;
    target.targetGUID = targetGUID;                         // Store target GUID
    target.effectMask = immuned ? 0 : (1 << effIndex);      // Store index of effect if not immuned
    target.processed  = false;                              // Effects not apply on target

    // Calculate hit result
    target.missCondition = m_caster->SpellHitResult(pVictim, m_spellInfo, m_canReflect);

    // spell fly from visual cast object
    WorldObject* affectiveObject = GetAffectiveCasterObject();

    // Spell have speed - need calculate incoming time
    if (m_spellInfo->speed > 0.0f && affectiveObject && pVictim != affectiveObject)
    {
        // calculate spell incoming interval
        float dist = affectiveObject->GetDistance(pVictim->GetPositionX(), pVictim->GetPositionY(), pVictim->GetPositionZ());
        if (dist < 5.0f)
            dist = 5.0f;
        target.timeDelay = (uint64) floor(dist / m_spellInfo->speed * 1000.0f);

        // Calculate minimum incoming time
        if (m_delayMoment == 0 || m_delayMoment>target.timeDelay)
            m_delayMoment = target.timeDelay;
    }
    else
        target.timeDelay = UI64LIT(0);

    // If target reflect spell back to caster
    if (target.missCondition == SPELL_MISS_REFLECT)
    {
        // Calculate reflected spell result on caster
        target.reflectResult =  m_caster->SpellHitResult(m_caster, m_spellInfo, m_canReflect);

        if (target.reflectResult == SPELL_MISS_REFLECT)     // Impossible reflect again, so simply deflect spell
            target.reflectResult = SPELL_MISS_PARRY;

        // Increase time interval for reflected spells by 1.5
        target.timeDelay += target.timeDelay >> 1;
    }
    else
        target.reflectResult = SPELL_MISS_NONE;

    // Add target to list
    m_UniqueTargetInfo.push_back(target);
}

void Spell::AddUnitTarget(ObjectGuid unitGuid, SpellEffectIndex effIndex)
{
    if (Unit* unit = m_caster->GetObjectGuid() == unitGuid ? m_caster : ObjectAccessor::GetUnit(*m_caster, unitGuid))
        AddUnitTarget(unit, effIndex);
}

void Spell::AddGOTarget(GameObject* pVictim, SpellEffectIndex effIndex)
{
    if (m_spellInfo->Effect[effIndex] == 0)
        return;

    ObjectGuid targetGUID = pVictim->GetObjectGuid();

    // Lookup target in already in list
    for(GOTargetList::iterator ihit = m_UniqueGOTargetInfo.begin(); ihit != m_UniqueGOTargetInfo.end(); ++ihit)
    {
        if (targetGUID == ihit->targetGUID)                 // Found in list
        {
            ihit->effectMask |= (1 << effIndex);            // Add only effect mask
            return;
        }
    }

    // This is new target calculate data for him

    GOTargetInfo target;
    target.targetGUID = targetGUID;
    target.effectMask = (1 << effIndex);
    target.processed  = false;                              // Effects not apply on target

    // spell fly from visual cast object
    WorldObject* affectiveObject = GetAffectiveCasterObject();

    // Spell have speed - need calculate incoming time
    if (m_spellInfo->speed > 0.0f && affectiveObject && pVictim != affectiveObject)
    {
        // calculate spell incoming interval
        float dist = affectiveObject->GetDistance(pVictim->GetPositionX(), pVictim->GetPositionY(), pVictim->GetPositionZ());
        if (dist < 5.0f)
            dist = 5.0f;
        target.timeDelay = (uint64) floor(dist / m_spellInfo->speed * 1000.0f);
        if (m_delayMoment == 0 || m_delayMoment > target.timeDelay)
            m_delayMoment = target.timeDelay;
    }
    else
        target.timeDelay = UI64LIT(0);

    // Add target to list
    m_UniqueGOTargetInfo.push_back(target);
}

void Spell::AddGOTarget(ObjectGuid goGuid, SpellEffectIndex effIndex)
{
    if (GameObject* go = m_caster->GetMap()->GetGameObject(goGuid))
        AddGOTarget(go, effIndex);
}

void Spell::AddItemTarget(Item* pitem, SpellEffectIndex effIndex)
{
    if (m_spellInfo->Effect[effIndex] == 0)
        return;

    // Lookup target in already in list
    for(ItemTargetList::iterator ihit = m_UniqueItemInfo.begin(); ihit != m_UniqueItemInfo.end(); ++ihit)
    {
        if (pitem == ihit->item)                            // Found in list
        {
            ihit->effectMask |= (1 << effIndex);            // Add only effect mask
            return;
        }
    }

    // This is new target add data

    ItemTargetInfo target;
    target.item       = pitem;
    target.effectMask = (1 << effIndex);
    m_UniqueItemInfo.push_back(target);
}

void Spell::DoAllEffectOnTarget(TargetInfo *target)
{
    if (target->processed)                                  // Check target
        return;
    target->processed = true;                               // Target checked in apply effects procedure

    // Get mask of effects for target
    uint32 mask = target->effectMask;

    Unit* unit = m_caster->GetObjectGuid() == target->targetGUID ? m_caster : ObjectAccessor::GetUnit(*m_caster, target->targetGUID);
    if (!unit)
        return;

    // Get original caster (if exist) and calculate damage/healing from him data
    Unit *real_caster = GetAffectiveCaster();
    // FIXME: in case wild GO heal/damage spells will be used target bonuses
    Unit *caster = real_caster ? real_caster : m_caster;

    SpellMissInfo missInfo = target->missCondition;
    // Need init unitTarget by default unit (can changed in code on reflect)
    // Or on missInfo!=SPELL_MISS_NONE unitTarget undefined (but need in trigger subsystem)
    unitTarget = unit;

    // Reset damage/healing counter
    ResetEffectDamageAndHeal();

    // Fill base trigger info
    uint32 procAttacker = m_procAttacker;
    uint32 procVictim   = m_procVictim;
    uint32 procEx       = PROC_EX_NONE;

    // drop proc flags in case target not affected negative effects in negative spell
    // for example caster bonus or animation,
    // except miss case where will assigned PROC_EX_* flags later
    if (((procAttacker | procVictim) & NEGATIVE_TRIGGER_MASK) &&
        !(target->effectMask & m_negativeEffectMask) && missInfo == SPELL_MISS_NONE)
    {
        procAttacker = PROC_FLAG_NONE;
        procVictim   = PROC_FLAG_NONE;
    }

    if (m_spellInfo->speed > 0)
    {
        // mark effects that were already handled in Spell::HandleDelayedSpellLaunch on spell launch as processed
        for (int32 i = 0; i < MAX_EFFECT_INDEX; ++i)
            if (IsEffectHandledOnDelayedSpellLaunch(m_spellInfo, SpellEffectIndex(i)))
                mask &= ~(1<<i);

        // maybe used in effects that are handled on hit
        m_damage += target->damage;
    }

    // recheck for visibility of target
    if ((m_spellInfo->speed > 0.0f || 
        (m_spellInfo->EffectImplicitTargetA[0] == TARGET_CHAIN_DAMAGE && GetSpellCastTime(m_spellInfo, this) > 0)) &&
        (!unit->isVisibleForOrDetect(m_caster, m_caster, false) && !m_IsTriggeredSpell))
    {
        caster->SendSpellMiss(unit, m_spellInfo->Id, SPELL_MISS_EVADE);
        missInfo = SPELL_MISS_EVADE;
        return;
    }

    if (missInfo==SPELL_MISS_NONE)                          // In case spell hit target, do all effect on that target
        DoSpellHitOnUnit(unit, mask);
    else if (missInfo == SPELL_MISS_REFLECT)                // In case spell reflect from target, do all effect on caster (if hit)
    {
        if (target->reflectResult == SPELL_MISS_NONE)       // If reflected spell hit caster -> do all effect on him
            DoSpellHitOnUnit(m_caster, mask);
    }
    else if(missInfo == SPELL_MISS_MISS || missInfo == SPELL_MISS_RESIST)
    {
        if(real_caster && real_caster != unit)
        {
            // can cause back attack (if detected)
            if (!(m_spellInfo->AttributesEx3 & SPELL_ATTR_EX3_NO_INITIAL_AGGRO) && !IsPositiveSpell(m_spellInfo->Id) &&
                (m_caster->isVisibleForOrDetect(unit, unit, false) && !m_IsTriggeredSpell))
            {
                if (!unit->isInCombat() && unit->GetTypeId() != TYPEID_PLAYER && ((Creature*)unit)->AI())
                    ((Creature*)unit)->AI()->AttackedBy(real_caster);

                unit->AddThreat(real_caster);
                unit->SetInCombatWith(real_caster);
                real_caster->SetInCombatWith(unit);
            }
        }
    }

    // All calculated do it!
    // Do healing and triggers
    if (m_healing)
    {
        bool crit = real_caster && real_caster->IsSpellCrit(unitTarget, m_spellInfo, m_spellSchoolMask);
        uint32 addhealth = m_healing;
        if (crit)
        {
            procEx |= PROC_EX_CRITICAL_HIT;
            addhealth = caster->SpellCriticalHealingBonus(m_spellInfo, addhealth, NULL);
        }
        else
            procEx |= PROC_EX_NORMAL_HIT;

        uint32 absorb = 0;
        unitTarget->CalculateHealAbsorb(addhealth, &absorb);
        addhealth -= absorb;

        // Do triggers for unit (reflect triggers passed on hit phase for correct drop charge)
        if (m_canTrigger && missInfo != SPELL_MISS_REFLECT)
        {
            caster->ProcDamageAndSpell(unitTarget, real_caster ? procAttacker : PROC_FLAG_NONE, procVictim, procEx, addhealth, m_attackType, m_spellInfo);
        }

        int32 gain = caster->DealHeal(unitTarget, addhealth, m_spellInfo, crit, absorb);

        if (real_caster)
            unitTarget->getHostileRefManager().threatAssist(real_caster, float(gain) * 0.5f * sSpellMgr.GetSpellThreatMultiplier(m_spellInfo), m_spellInfo);
    }
    // Do damage and triggers
    else if (m_damage)
    {
        // Fill base damage struct (unitTarget - is real spell target)
        SpellNonMeleeDamage damageInfo(caster, unitTarget, m_spellInfo->Id, m_spellSchoolMask);

        if (m_spellInfo->speed > 0)
        {
            damageInfo.damage = m_damage;
            damageInfo.HitInfo = target->HitInfo;
        }
        // Add bonuses and fill damageInfo struct
        else
            caster->CalculateSpellDamage(&damageInfo, m_damage, m_spellInfo, m_attackType);

        unitTarget->CalculateAbsorbResistBlock(caster, &damageInfo, m_spellInfo);

        caster->DealDamageMods(damageInfo.target, damageInfo.damage, &damageInfo.absorb);

        // Send log damage message to client
        caster->SendSpellNonMeleeDamageLog(&damageInfo);

        procEx = createProcExtendMask(&damageInfo, missInfo);
        procVictim |= PROC_FLAG_TAKEN_ANY_DAMAGE;

        // Do triggers for unit (reflect triggers passed on hit phase for correct drop charge)
        if (m_canTrigger && missInfo != SPELL_MISS_REFLECT)
            caster->ProcDamageAndSpell(unitTarget, real_caster ? procAttacker : PROC_FLAG_NONE, procVictim, procEx, damageInfo.damage, m_attackType, m_spellInfo);

        // trigger weapon enchants for weapon based spells; exclude spells that stop attack, because may break CC
        if (m_caster->GetTypeId() == TYPEID_PLAYER && m_spellInfo->EquippedItemClass == ITEM_CLASS_WEAPON &&
            !(m_spellInfo->Attributes & SPELL_ATTR_STOP_ATTACK_TARGET))
            ((Player*)m_caster)->CastItemCombatSpell(unitTarget, m_attackType);

        // Haunt (NOTE: for avoid use additional field damage stored in dummy value (replace unused 100%)
        // apply before deal damage because aura can be removed at target kill
        if (m_spellInfo->SpellFamilyName == SPELLFAMILY_WARLOCK && m_spellInfo->SpellIconID == 3172 &&
            (m_spellInfo->SpellFamilyFlags & UI64LIT(0x0004000000000000)))
            if(Aura* dummy = unitTarget->GetDummyAura(m_spellInfo->Id))
                dummy->GetModifier()->m_amount = damageInfo.damage;

        /* process anticheat check */
        if (caster->GetObjectGuid().IsPlayer())
            ((Player*)caster)->GetAntiCheat()->DoAntiCheatCheck(CHECK_DAMAGE_SPELL, m_spellInfo->Id, 0, damageInfo.damage);

        caster->DealSpellDamage(&damageInfo, true);

        // Scourge Strike, here because needs to use final damage in second part of the spell
        if (m_spellInfo->SpellFamilyName == SPELLFAMILY_DEATHKNIGHT && m_spellInfo->SpellFamilyFlags & UI64LIT(0x0800000000000000))
        {
            uint32 count = 0;
            Unit::SpellAuraHolderMap const& auras = unitTarget->GetSpellAuraHolderMap();
            for(Unit::SpellAuraHolderMap::const_iterator itr = auras.begin(); itr!=auras.end(); ++itr)
            {
                if(itr->second->GetSpellProto()->Dispel == DISPEL_DISEASE &&
                    itr->second->GetCasterGuid() == caster->GetObjectGuid())
                    ++count;
            }

            if (count)
            {
                int32 bp = count * CalculateDamage(EFFECT_INDEX_2, unitTarget) * damageInfo.damage / 100;
                if (bp)
                    caster->CastCustomSpell(unitTarget, 70890, &bp, NULL, NULL, true);
            }
        }
    }
    // Passive spell hits/misses or active spells only misses (only triggers if proc flags set)
    else if (procAttacker || procVictim)
    {
        // Fill base damage struct (unitTarget - is real spell target)
        SpellNonMeleeDamage damageInfo(caster, unitTarget, m_spellInfo->Id, m_spellSchoolMask);
        procEx = createProcExtendMask(&damageInfo, missInfo);
        // Do triggers for unit (reflect triggers passed on hit phase for correct drop charge)
        if (m_canTrigger && missInfo != SPELL_MISS_REFLECT)
            caster->ProcDamageAndSpell(unit, real_caster ? procAttacker : PROC_FLAG_NONE, procVictim, procEx, 0, m_attackType, m_spellInfo);
    }

    // Call scripted function for AI if this spell is casted upon a creature
    if (unit->GetTypeId() == TYPEID_UNIT)
    {
        // cast at creature (or GO) quest objectives update at successful cast finished (+channel finished)
        // ignore pets or autorepeat/melee casts for speed (not exist quest for spells (hm... )
        if (real_caster && !((Creature*)unit)->IsPet() && !IsAutoRepeat() && !IsNextMeleeSwingSpell() && !IsChannelActive())
            if (Player* p = real_caster->GetCharmerOrOwnerPlayerOrPlayerItself())
                p->RewardPlayerAndGroupAtCast(unit, m_spellInfo->Id);

        if(((Creature*)unit)->AI())
            ((Creature*)unit)->AI()->SpellHit(m_caster, m_spellInfo);
    }

    // Call scripted function for AI if this spell is casted by a creature
    if (m_caster->GetTypeId() == TYPEID_UNIT && ((Creature*)m_caster)->AI())
        ((Creature*)m_caster)->AI()->SpellHitTarget(unit, m_spellInfo);
}

void Spell::DoSpellHitOnUnit(Unit *unit, uint32 effectMask)
{
    if (!unit || !effectMask && !damage)
        return;

    Unit* realCaster = GetAffectiveCaster();

    // Recheck immune (only for delayed spells)
    if (m_spellInfo->speed && (
        unit->IsImmunedToDamage(GetSpellSchoolMask(m_spellInfo)) ||
        unit->IsImmuneToSpell(m_spellInfo)) &&
        !(m_spellInfo->Attributes & SPELL_ATTR_UNAFFECTED_BY_INVULNERABILITY))
    {
        if (realCaster)
            realCaster->SendSpellMiss(unit, m_spellInfo->Id, SPELL_MISS_IMMUNE);

        ResetEffectDamageAndHeal();
        return;
    }

    if (unit->GetTypeId() == TYPEID_PLAYER && unit->IsInWorld())
    {
        ((Player*)unit)->GetAchievementMgr().UpdateAchievementCriteria(ACHIEVEMENT_CRITERIA_TYPE_BE_SPELL_TARGET, m_spellInfo->Id);
        ((Player*)unit)->GetAchievementMgr().UpdateAchievementCriteria(ACHIEVEMENT_CRITERIA_TYPE_BE_SPELL_TARGET2, m_spellInfo->Id);
    }

    if (realCaster && realCaster->GetTypeId() == TYPEID_PLAYER && realCaster->IsInWorld())
        ((Player*)realCaster)->GetAchievementMgr().UpdateAchievementCriteria(ACHIEVEMENT_CRITERIA_TYPE_CAST_SPELL2, m_spellInfo->Id, 0, unit);

    if (realCaster && realCaster != unit)
    {
        // Recheck  UNIT_FLAG_NON_ATTACKABLE for delayed spells
        if (m_spellInfo->speed > 0.0f &&
            unit->HasFlag(UNIT_FIELD_FLAGS, UNIT_FLAG_NON_ATTACKABLE) &&
            unit->GetCharmerOrOwnerGuid() != m_caster->GetObjectGuid())
        {
            realCaster->SendSpellMiss(unit, m_spellInfo->Id, SPELL_MISS_EVADE);
            ResetEffectDamageAndHeal();
            return;
        }

        if (!realCaster->IsFriendlyTo(unit))
        {
            // for delayed spells ignore not visible explicit target
            if (m_spellInfo->speed > 0.0f && unit == m_targets.getUnitTarget() &&
                (!unit->isVisibleForOrDetect(m_caster, m_caster, false) && !m_IsTriggeredSpell))
            {
                realCaster->SendSpellMiss(unit, m_spellInfo->Id, SPELL_MISS_EVADE);
                ResetEffectDamageAndHeal();
                return;
            }

            // not break stealth by cast targeting
            if (!(m_spellInfo->AttributesEx & SPELL_ATTR_EX_NOT_BREAK_STEALTH) && m_spellInfo->Id != 51690 && m_spellInfo->Id != 53055)
                unit->RemoveSpellsCausingAura(SPELL_AURA_MOD_STEALTH);

            // can cause back attack (if detected), stealth removed at Spell::cast if spell break it
            if (!(m_spellInfo->AttributesEx3 & SPELL_ATTR_EX3_NO_INITIAL_AGGRO) && !IsPositiveSpell(m_spellInfo->Id) &&
                m_caster->isVisibleForOrDetect(unit, unit, false))
            {
                // use speedup check to avoid re-remove after above lines
                if (m_spellInfo->AttributesEx & SPELL_ATTR_EX_NOT_BREAK_STEALTH)
                    unit->RemoveSpellsCausingAura(SPELL_AURA_MOD_STEALTH);

                // caster can be detected but have stealth aura
                m_caster->RemoveSpellsCausingAura(SPELL_AURA_MOD_STEALTH);

                if (!unit->IsStandState() && !unit->hasUnitState(UNIT_STAT_STUNNED))
                    unit->SetStandState(UNIT_STAND_STATE_STAND);

                if (!(m_spellInfo->AttributesEx & SPELL_ATTR_EX_NO_THREAT) && 
                    !unit->isInCombat() && unit->GetTypeId() != TYPEID_PLAYER && ((Creature*)unit)->AI())
                    unit->AttackedBy(realCaster);

                unit->AddThreat(realCaster);
                unit->SetInCombatWith(realCaster);
                realCaster->SetInCombatWith(unit);

                if (Player *attackedPlayer = unit->GetCharmerOrOwnerPlayerOrPlayerItself())
                    realCaster->SetContestedPvP(attackedPlayer);
            }
        }
        else
        {
            // for delayed spells ignore negative spells (after duel end) for friendly targets
            if (m_spellInfo->speed > 0.0f && !IsPositiveSpell(m_spellInfo->Id))
            {
                realCaster->SendSpellMiss(unit, m_spellInfo->Id, SPELL_MISS_EVADE);
                ResetEffectDamageAndHeal();
                return;
            }

            // assisting case, healing and resurrection
            if (unit->hasUnitState(UNIT_STAT_ATTACK_PLAYER))
                realCaster->SetContestedPvP();

            if (unit->isInCombat() && !(m_spellInfo->AttributesEx3 & SPELL_ATTR_EX3_NO_INITIAL_AGGRO))
            {
                realCaster->SetInCombatState(unit->GetCombatTimer() > 0);
                unit->getHostileRefManager().threatAssist(realCaster, 0.0f, m_spellInfo);
            }
        }
    }

    // Get Data Needed for Diminishing Returns, some effects may have multiple auras, so this must be done on spell hit, not aura add
    // Diminishing must not affect spells, casted on self
    if (realCaster && unit && realCaster != unit)
    {
        m_diminishGroup = GetDiminishingReturnsGroupForSpell(m_spellInfo,m_triggeredByAuraSpell);
        m_diminishLevel = unit->GetDiminishing(m_diminishGroup);
        // Increase Diminishing on unit, current informations for actually casts will use values above
        if ((GetDiminishingReturnsGroupType(m_diminishGroup) == DRTYPE_PLAYER && unit->GetTypeId() == TYPEID_PLAYER) ||
            GetDiminishingReturnsGroupType(m_diminishGroup) == DRTYPE_ALL)
            unit->IncrDiminishing(m_diminishGroup);
    }

    // Apply additional spell effects to target
    CastPreCastSpells(unit);

    if (IsSpellAppliesAura(m_spellInfo, effectMask))
    {
        m_spellAuraHolder = CreateSpellAuraHolder(m_spellInfo, unit, realCaster, m_CastItem);
        m_spellAuraHolder->setDiminishGroup(m_diminishGroup);
        m_spellAuraHolder->SetInUse(true);
    }
    else
        m_spellAuraHolder = NULL;

    for(int effectNumber = 0; effectNumber < MAX_EFFECT_INDEX; ++effectNumber)
    {
        if (effectMask & (1 << effectNumber))
        {
            HandleEffects(unit, NULL, NULL, SpellEffectIndex(effectNumber), m_damageMultipliers[effectNumber]);
            if ( m_applyMultiplierMask & (1 << effectNumber) )
            {
                // Get multiplier
                float multiplier = m_spellInfo->DmgMultiplier[effectNumber];
                // Apply multiplier mods
                if (realCaster)
                    if(Player* modOwner = realCaster->GetSpellModOwner())
                        modOwner->ApplySpellMod(m_spellInfo->Id, SPELLMOD_EFFECT_PAST_FIRST, multiplier, this);
                m_damageMultipliers[effectNumber] *= multiplier;
            }
        }
    }

    // now apply all created auras
    if (m_spellAuraHolder)
    {
        // normally shouldn't happen
        if (!m_spellAuraHolder->IsEmptyHolder())
        {
            int32 duration = m_spellAuraHolder->GetAuraMaxDuration();
            int32 originalDuration = duration;

            if (duration > 0)
            {
                int32 limitduration = GetDiminishingReturnsLimitDuration(m_diminishGroup, m_spellInfo);
                unit->ApplyDiminishingToDuration(m_diminishGroup, duration, m_caster, m_diminishLevel, limitduration);

                // Fully diminished
                if (duration == 0)
                {
                    delete m_spellAuraHolder;
                    return;
                }
            }

            duration = unit->CalculateAuraDuration(m_spellInfo, effectMask, duration, m_caster);

            if (duration != originalDuration)
            {
                m_spellAuraHolder->SetAuraMaxDuration(duration);
                m_spellAuraHolder->SetAuraDuration(duration);
            }

            unit->AddSpellAuraHolder(m_spellAuraHolder);
            m_spellAuraHolder->SetInUse(false);
        }
        else
        {
            if (!m_spellAuraHolder || m_spellAuraHolder->IsDeleted())
                return;

            m_spellAuraHolder->SetInUse(false);

            if (m_spellAuraHolder->IsInUse())
            {
                m_spellAuraHolder->SetDeleted();
                unit->AddSpellAuraHolderToRemoveList(m_spellAuraHolder);
            }
            else
                delete m_spellAuraHolder;
        }
    }
}

void Spell::DoAllEffectOnTarget(GOTargetInfo *target)
{
    if (target->processed)                                  // Check target
        return;
    target->processed = true;                               // Target checked in apply effects procedure

    uint32 effectMask = target->effectMask;
    if(!effectMask)
        return;

    GameObject* go = m_caster->GetMap()->GetGameObject(target->targetGUID);
    if(!go)
        return;

    for(int effectNumber = 0; effectNumber < MAX_EFFECT_INDEX; ++effectNumber)
        if (effectMask & (1 << effectNumber))
            HandleEffects(NULL, NULL, go, SpellEffectIndex(effectNumber));

    // cast at creature (or GO) quest objectives update at successful cast finished (+channel finished)
    // ignore autorepeat/melee casts for speed (not exist quest for spells (hm... )
    if( !IsAutoRepeat() && !IsNextMeleeSwingSpell() && !IsChannelActive() )
    {
        if ( Player* p = m_caster->GetCharmerOrOwnerPlayerOrPlayerItself() )
            p->RewardPlayerAndGroupAtCast(go, m_spellInfo->Id);
    }
}

void Spell::DoAllEffectOnTarget(ItemTargetInfo *target)
{
    uint32 effectMask = target->effectMask;
    if(!target->item || !effectMask)
        return;

    for(int effectNumber = 0; effectNumber < MAX_EFFECT_INDEX; ++effectNumber)
        if (effectMask & (1 << effectNumber))
            HandleEffects(NULL, target->item, NULL, SpellEffectIndex(effectNumber));
}

void Spell::HandleDelayedSpellLaunch(TargetInfo *target)
{
     // Get mask of effects for target
    uint32 mask = target->effectMask;

    Unit* unit = m_caster->GetObjectGuid() == target->targetGUID ? m_caster : ObjectAccessor::GetUnit(*m_caster, target->targetGUID);
    if (!unit)
        return;

    // Get original caster (if exist) and calculate damage/healing from him data
    Unit *real_caster = GetAffectiveCaster();
    // FIXME: in case wild GO heal/damage spells will be used target bonuses
    Unit *caster = real_caster ? real_caster : m_caster;

    SpellMissInfo missInfo = target->missCondition;
    // Need init unitTarget by default unit (can changed in code on reflect)
    // Or on missInfo!=SPELL_MISS_NONE unitTarget undefined (but need in trigger subsystem)
    unitTarget = unit;

    // Reset damage/healing counter
    m_damage = 0;
    m_healing = 0; // healing maybe not needed at this point

    // Fill base damage struct (unitTarget - is real spell target)
    SpellNonMeleeDamage damageInfo(caster, unitTarget, m_spellInfo->Id, m_spellSchoolMask);

    if (missInfo == SPELL_MISS_NONE)
    {
        for (int32 effectNumber = 0; effectNumber < MAX_EFFECT_INDEX; ++effectNumber)
        {
            if (mask & (1 << effectNumber) && IsEffectHandledOnDelayedSpellLaunch(m_spellInfo, SpellEffectIndex(effectNumber)))
            {
                HandleEffects(unit, NULL, NULL, SpellEffectIndex(effectNumber), m_damageMultipliers[effectNumber]);
                if ( m_applyMultiplierMask & (1 << effectNumber) )
                {
                    // Get multiplier
                    float multiplier = m_spellInfo->DmgMultiplier[effectNumber];
                    // Apply multiplier mods
                    if (real_caster)
                        if(Player* modOwner = real_caster->GetSpellModOwner())
                            modOwner->ApplySpellMod(m_spellInfo->Id, SPELLMOD_EFFECT_PAST_FIRST, multiplier, this);
                    m_damageMultipliers[effectNumber] *= multiplier;
                }
            }
        }

        if (m_damage > 0)
            caster->CalculateSpellDamage(&damageInfo, m_damage, m_spellInfo, m_attackType);
    }

    target->damage = damageInfo.damage;
    target->HitInfo = damageInfo.HitInfo;
}

void Spell::InitializeDamageMultipliers()
{
    for (int32 i = 0; i < MAX_EFFECT_INDEX; ++i)
    {
        if (m_spellInfo->Effect[i] == 0)
            continue;

        uint32 EffectChainTarget = m_spellInfo->EffectChainTarget[i];
        if (Unit* realCaster = GetAffectiveCaster())
            if(Player* modOwner = realCaster->GetSpellModOwner())
                modOwner->ApplySpellMod(m_spellInfo->Id, SPELLMOD_JUMP_TARGETS, EffectChainTarget, this);

        m_damageMultipliers[i] = 1.0f;
        if( (m_spellInfo->EffectImplicitTargetA[i] == TARGET_CHAIN_DAMAGE || m_spellInfo->EffectImplicitTargetA[i] == TARGET_CHAIN_HEAL) &&
            (EffectChainTarget > 1) )
            m_applyMultiplierMask |= (1 << i);
    }
}

bool Spell::IsAliveUnitPresentInTargetList()
{
    // Not need check return true
    if (m_needAliveTargetMask == 0)
        return true;

    uint8 needAliveTargetMask = m_needAliveTargetMask;

    for(TargetList::const_iterator ihit = m_UniqueTargetInfo.begin(); ihit != m_UniqueTargetInfo.end(); ++ihit)
    {
        if (ihit->missCondition == SPELL_MISS_NONE && (needAliveTargetMask & ihit->effectMask))
        {
            Unit *unit = m_caster->GetObjectGuid() == ihit->targetGUID ? m_caster : ObjectAccessor::GetUnit(*m_caster, ihit->targetGUID);

            // either unit is alive and normal spell, or unit dead and deathonly-spell
            if (unit && (unit->isAlive() != IsDeathOnlySpell(m_spellInfo)))
                needAliveTargetMask &= ~ihit->effectMask;   // remove from need alive mask effect that have alive target
        }
    }

    // is all effects from m_needAliveTargetMask have alive targets
    return needAliveTargetMask == 0;
}

// Helper for Chain Healing
// Spell target first
// Raidmates then descending by injury suffered (MaxHealth - Health)
// Other players/mobs then descending by injury suffered (MaxHealth - Health)
struct ChainHealingOrder : public std::binary_function<const Unit*, const Unit*, bool>
{
    const Unit* MainTarget;
    ChainHealingOrder(Unit const* Target) : MainTarget(Target) {};
    // functor for operator ">"
    bool operator()(Unit const* _Left, Unit const* _Right) const
    {
        return (ChainHealingHash(_Left) < ChainHealingHash(_Right));
    }
    int32 ChainHealingHash(Unit const* Target) const
    {
        if (Target == MainTarget)
            return 0;
        else if (Target->GetTypeId() == TYPEID_PLAYER && MainTarget->GetTypeId() == TYPEID_PLAYER &&
            ((Player const*)Target)->IsInSameRaidWith((Player const*)MainTarget))
        {
            if (Target->GetHealth() == Target->GetMaxHealth())
                return 40000;
            else
                return 20000 - Target->GetMaxHealth() + Target->GetHealth();
        }
        else
            return 40000 - Target->GetMaxHealth() + Target->GetHealth();
    }
};

class ChainHealingFullHealth: std::unary_function<const Unit*, bool>
{
    public:
        const Unit* MainTarget;
        ChainHealingFullHealth(const Unit* Target) : MainTarget(Target) {};

        bool operator()(const Unit* Target)
        {
            return (Target != MainTarget && Target->GetHealth() == Target->GetMaxHealth());
        }
};

// Helper for targets nearest to the spell target
// The spell target is always first unless there is a target at _completely_ the same position (unbelievable case)
struct TargetDistanceOrder : public std::binary_function<const Unit, const Unit, bool>
{
    const Unit* MainTarget;
    TargetDistanceOrder(const Unit* Target) : MainTarget(Target) {};
    // functor for operator ">"
    bool operator()(const Unit* _Left, const Unit* _Right) const
    {
        return MainTarget->GetDistanceOrder(_Left, _Right);
    }
};

void Spell::SetTargetMap(SpellEffectIndex effIndex, uint32 targetMode, UnitList& targetUnitMap)
{
    float radius;
    if (m_spellInfo->EffectRadiusIndex[effIndex])
        radius = GetSpellRadius(sSpellRadiusStore.LookupEntry(m_spellInfo->EffectRadiusIndex[effIndex]));
    else
        radius = GetSpellMaxRange(sSpellRangeStore.LookupEntry(m_spellInfo->rangeIndex));

    uint32 EffectChainTarget = m_spellInfo->EffectChainTarget[effIndex];

    if (Unit* realCaster = GetAffectiveCaster())
    {
        if(Player* modOwner = realCaster->GetSpellModOwner())
        {
            modOwner->ApplySpellMod(m_spellInfo->Id, SPELLMOD_RADIUS, radius, this);
            modOwner->ApplySpellMod(m_spellInfo->Id, SPELLMOD_JUMP_TARGETS, EffectChainTarget, this);
        }
    }

    // Get spell max affected targets
    uint32 unMaxTargets = m_spellInfo->MaxAffectedTargets;

    // custom target amount cases
    switch(m_spellInfo->SpellFamilyName)
    {
        case SPELLFAMILY_GENERIC:
        {
            switch(m_spellInfo->Id)
            {
                case 802:                                   // Mutate Bug
                case 804:                                   // Explode Bug
                case 23138:                                 // Gate of Shazzrah
                case 31347:                                 // Doom TODO: exclude top threat target from target selection
                case 33711:                                 // Murmur's Touch
                case 38794:                                 // Murmur's Touch (h)
                case 50988:                                 // Glare of the Tribunal (Halls of Stone)
                case 59870:                                 // Glare of the Tribunal (h) (Halls of Stone)
                case 63387:                                 // Rapid Burst
                case 64531:                                 // Rapid Burst (h)
                case 61916:                                 // Lightning Whirl (10 man)
                case 63482:                                 // Lightning Whirl (25 man)
                case 66336:                                 // Mistress' Kiss (Trial of the Crusader, ->
                case 67077:                                 // -> Lord Jaraxxus encounter, 10 and 10 heroic)
                case 66001:                                 // Touch of Darkness
                case 67281:
                case 67282:
                case 67283:
                case 65950:                                 // Touch of Light
                case 67296:
                case 67297:
                case 67298:
                case 68950:                                 // Fear
                case 73058:                                 // Blood Nova
                case 72378:                                 // Blood Nova
                    unMaxTargets = 1;
                    break;
                case 28542:                                 // Life Drain
                case 66013:                                 // Penetrating Cold (10 man)
                case 68509:                                 // Penetrating Cold (10 man heroic)
                case 69278:                                 // Gas spore - 10
                case 71336:                                 // Pact of the Darkfallen
                case 71390:                                 // Pact of the Darkfallen
                    unMaxTargets = 2;
                    break;
                case 28796:                                 // Poison Bolt Volley
                case 29213:                                 // Curse of the Plaguebringer
                case 31298:                                 // Sleep
                case 39992:                                 // Needle Spine Targeting (Warlord Najentus)
                case 51904:                                 // Limiting the count of Summoned Ghouls
                case 54522:
                    unMaxTargets = 3;
                    break;
                case 71221:                                 // Gas spore - 25
                    unMaxTargets = 4;
                    break;
                case 30843:                                 // Enfeeble TODO: exclude top threat target from target selection
                case 42005:                                 // Bloodboil TODO: need to be 5 targets(players) furthest away from caster
                case 55665:                                 // Life Drain (h)
                case 58917:                                 // Consume Minions
                case 67076:                                 // Mistress' Kiss (Trial of the Crusader, ->
                case 67078:                                 // -> Lord Jaraxxus encounter, 25 and 25 heroic)
                case 67700:                                 // Penetrating Cold (25 man)
                case 68510:                                 // Penetrating Cold (25 man, heroic)
                    unMaxTargets = 5;
                    break;
                case 54098:                                 // Poison Bolt Volley (h)
                case 54835:                                 // Curse of the Plaguebringer (h)
                    unMaxTargets = 10;
                    break;
                case 25991:                                 // Poison Bolt Volley (Pincess Huhuran)
                    unMaxTargets = 15;
                    break;
                case 69075:                                 // Bone Storm
                case 70834:                                 // Bone Storm
                case 70835:                                 // Bone Storm
                case 70836:                                 // Bone Storm
                case 71518:                                 // Unholy infusion credit
                case 72289:                                 // Frost infusion credit
                case 72706:                                 // Valithria event credit
                case 72934:                                 // Blood infusion credit
                    radius = DEFAULT_VISIBILITY_INSTANCE;
                    break;
                case 69845:                                 // Sindragosa Frost bomb (hack!)
                case 71053:
                case 71054:
                case 71055:
                    radius = 50;
                    break;
                case 72350:                                 // Fury of Frostmourne
                case 72351:                                 // Fury of Frostmourne 
                    radius = 300;
                    break;
                case 72754:                                 // Defile. Radius depended from scale.
                case 73708:                                 // Defile 25
                case 73709:                                 // Defile 10H
                case 73710:                                 // Defile 25H
                    if (Unit* realCaster = GetAffectiveCaster())
                        radius = realCaster->GetFloatValue(OBJECT_FIELD_SCALE_X) * 6;
                    break;
                default:
                    break;
            }
            break;
        }
        case SPELLFAMILY_MAGE:
        {
            if (m_spellInfo->Id == 38194)                   // Blink
                unMaxTargets = 1;
            break;
        }
        case SPELLFAMILY_DRUID:
        {
            if (m_spellInfo->SpellFamilyFlags2 & 0x00000100)// Starfall
                unMaxTargets = 2;
            break;
        }
        case SPELLFAMILY_DEATHKNIGHT:
        {
            if (m_spellInfo->SpellIconID == 1737)           // Corpse Explosion
                unMaxTargets = 1;
            break;
        }
        case SPELLFAMILY_PALADIN:
            if (m_spellInfo->Id == 20424)                   // Seal of Command (2 more target for single targeted spell)
            {
                // overwrite EffectChainTarget for non single target spell
                if (Spell* currSpell = m_caster->GetCurrentSpell(CURRENT_GENERIC_SPELL))
                    if (currSpell->m_spellInfo->MaxAffectedTargets > 0 ||
                        currSpell->m_spellInfo->EffectChainTarget[EFFECT_INDEX_0] > 0 ||
                        currSpell->m_spellInfo->EffectChainTarget[EFFECT_INDEX_1] > 0 ||
                        currSpell->m_spellInfo->EffectChainTarget[EFFECT_INDEX_2] > 0)
                        EffectChainTarget = 0;              // no chain targets
            }
            break;
        default:
            break;
    }

    Unit::AuraList const& mod = m_caster->GetAurasByType(SPELL_AURA_MOD_MAX_AFFECTED_TARGETS);
    for(Unit::AuraList::const_iterator m = mod.begin(); m != mod.end(); ++m)
    {
        if (!(*m)->isAffectedOnSpell(m_spellInfo))
            continue;
        unMaxTargets += (*m)->GetModifier()->m_amount;
    }

    switch(targetMode)
    {
        case TARGET_RANDOM_NEARBY_LOC:
            radius *= sqrtf(rand_norm_f()); // Get a random point in circle. Use sqrt(rand) to correct distribution when converting polar to Cartesian coordinates.
                                         // no 'break' expected since we use code in case TARGET_RANDOM_CIRCUMFERENCE_POINT!!!
        case TARGET_RANDOM_CIRCUMFERENCE_POINT:
        {
            float angle = 2.0f * M_PI_F * rand_norm_f();
            float dest_x, dest_y, dest_z;
            m_caster->GetClosePoint(dest_x, dest_y, dest_z, 0.0f, radius, angle);
            m_targets.setDestination(dest_x, dest_y, dest_z);

            targetUnitMap.push_back(m_caster);
            break;
        }
        case TARGET_RANDOM_NEARBY_DEST:
        {
            radius *= sqrtf(rand_norm_f()); // Get a random point in circle. Use sqrt(rand) to correct distribution when converting polar to Cartesian coordinates.
            float angle = 2.0f * M_PI_F * rand_norm_f();
            float dest_x = m_targets.m_destX + cos(angle) * radius;
            float dest_y = m_targets.m_destY + sin(angle) * radius;
            float dest_z = m_targets.m_destZ;
            m_caster->UpdateGroundPositionZ(dest_x, dest_y, dest_z);
            m_targets.setDestination(dest_x, dest_y, dest_z);

            if (radius > 0.0f)
            {
                // caster included here?
                FillAreaTargets(targetUnitMap, radius, PUSH_DEST_CENTER, SPELL_TARGETS_ALL);
            }
            else if (IsPositiveSpell(m_spellInfo->Id))
                    targetUnitMap.push_back(m_caster);
            // This targetMode is often used as 'last' implicitTarget for positive spells, that just require coordinates
            // and no unitTarget (e.g. summon effects). As MaNGOS always needs a unitTarget we add just the caster here.

            break;
        }
        case TARGET_TOTEM_EARTH:
        case TARGET_TOTEM_WATER:
        case TARGET_TOTEM_AIR:
        case TARGET_TOTEM_FIRE:
        case TARGET_SELF:
        case TARGET_SELF2:
            targetUnitMap.push_back(m_caster);
            break;
        case TARGET_RANDOM_ENEMY_CHAIN_IN_AREA:
        {
            m_targets.m_targetMask = 0;
            unMaxTargets = EffectChainTarget;
            float max_range = radius + unMaxTargets * CHAIN_SPELL_JUMP_RADIUS;

            UnitList tempTargetUnitMap;

            {
                MaNGOS::AnyAoETargetUnitInObjectRangeCheck u_check(m_caster, max_range);
                MaNGOS::UnitListSearcher<MaNGOS::AnyAoETargetUnitInObjectRangeCheck> searcher(tempTargetUnitMap, u_check);
                Cell::VisitAllObjects(m_caster, searcher, max_range);
            }

            if(tempTargetUnitMap.empty())
                break;

            tempTargetUnitMap.sort(TargetDistanceOrder(m_caster));

            //Now to get us a random target that's in the initial range of the spell
            uint32 t = 0;
            UnitList::iterator itr = tempTargetUnitMap.begin();
            while(itr!= tempTargetUnitMap.end() && (*itr)->IsWithinDist(m_caster, radius))
                ++t, ++itr;

            if(!t)
                break;

            itr = tempTargetUnitMap.begin();
            std::advance(itr, rand() % t);
            Unit *pUnitTarget = *itr;
            targetUnitMap.push_back(pUnitTarget);

            tempTargetUnitMap.erase(itr);

            tempTargetUnitMap.sort(TargetDistanceOrder(pUnitTarget));

            t = unMaxTargets - 1;
            Unit *prev = pUnitTarget;
            UnitList::iterator next = tempTargetUnitMap.begin();

            while(t && next != tempTargetUnitMap.end())
            {
                if(!prev->IsWithinDist(*next, CHAIN_SPELL_JUMP_RADIUS))
                    break;

                if((!prev->IsWithinLOSInMap(*next) && !(m_spellInfo->AttributesEx2 & SPELL_ATTR_EX2_IGNORE_LOS)) || ((m_spellInfo->AttributesEx6 & SPELL_ATTR_EX6_IGNORE_CCED_TARGETS) && !(*next)->CanFreeMove()))
                {
                    ++next;
                    continue;
                }

                prev = *next;
                targetUnitMap.push_back(prev);
                tempTargetUnitMap.erase(next);
                tempTargetUnitMap.sort(TargetDistanceOrder(prev));
                next = tempTargetUnitMap.begin();

                --t;
            }
            break;
        }
        case TARGET_RANDOM_FRIEND_CHAIN_IN_AREA:
        {
            m_targets.m_targetMask = 0;
            unMaxTargets = EffectChainTarget;
            float max_range = radius + unMaxTargets * CHAIN_SPELL_JUMP_RADIUS;
            UnitList tempTargetUnitMap;
            {
                MaNGOS::AnyFriendlyUnitInObjectRangeCheck u_check(m_caster, max_range);
                MaNGOS::UnitListSearcher<MaNGOS::AnyFriendlyUnitInObjectRangeCheck> searcher(tempTargetUnitMap, u_check);
                Cell::VisitAllObjects(m_caster, searcher, max_range);
            }

            if(tempTargetUnitMap.empty())
                break;

            tempTargetUnitMap.sort(TargetDistanceOrder(m_caster));

            //Now to get us a random target that's in the initial range of the spell
            uint32 t = 0;
            UnitList::iterator itr = tempTargetUnitMap.begin();
            while(itr != tempTargetUnitMap.end() && (*itr)->IsWithinDist(m_caster, radius))
                ++t, ++itr;

            if(!t)
                break;

            itr = tempTargetUnitMap.begin();
            std::advance(itr, rand() % t);
            Unit *pUnitTarget = *itr;
            targetUnitMap.push_back(pUnitTarget);

            tempTargetUnitMap.erase(itr);

            tempTargetUnitMap.sort(TargetDistanceOrder(pUnitTarget));

            t = unMaxTargets - 1;
            Unit *prev = pUnitTarget;
            UnitList::iterator next = tempTargetUnitMap.begin();

            while(t && next != tempTargetUnitMap.end())
            {
                if(!prev->IsWithinDist(*next, CHAIN_SPELL_JUMP_RADIUS))
                    break;

                if (!(m_spellInfo->AttributesEx2 & SPELL_ATTR_EX2_IGNORE_LOS) && !prev->IsWithinLOSInMap (*next))
                {
                    ++next;
                    continue;
                }
                prev = *next;
                targetUnitMap.push_back(prev);
                tempTargetUnitMap.erase(next);
                tempTargetUnitMap.sort(TargetDistanceOrder(prev));
                next = tempTargetUnitMap.begin();
                --t;
            }
            break;
        }
        case TARGET_PET:
        {
            Pet* tmpUnit = m_caster->GetPet();
            if (!tmpUnit) break;
            GroupPetList m_groupPets = m_caster->GetPets();
            if (!m_groupPets.empty())
            {
                for (GroupPetList::const_iterator itr = m_groupPets.begin(); itr != m_groupPets.end(); ++itr)
                    if (Pet* _pet = m_caster->GetMap()->GetPet(*itr))
                        targetUnitMap.push_back(_pet);
            }
            break;
        }
        case TARGET_CHAIN_DAMAGE:
        {
            if (EffectChainTarget <= 1)
            {
                if(Unit* pUnitTarget = m_caster->SelectMagnetTarget(m_targets.getUnitTarget(), this, effIndex))
                {
                    m_targets.setUnitTarget(pUnitTarget);
                    targetUnitMap.push_back(pUnitTarget);
                }
            }
            else
            {
                Unit* pUnitTarget = m_targets.getUnitTarget();
                WorldObject* originalCaster = GetAffectiveCasterObject();
                if(!pUnitTarget || !originalCaster)
                    break;

                unMaxTargets = EffectChainTarget;

                float max_range;
                if(m_spellInfo->DmgClass == SPELL_DAMAGE_CLASS_MELEE)
                    max_range = radius;
                else
                    //FIXME: This very like horrible hack and wrong for most spells
                    max_range = radius + unMaxTargets * CHAIN_SPELL_JUMP_RADIUS;

                UnitList tempTargetUnitMap;
                {
                    MaNGOS::AnyAoEVisibleTargetUnitInObjectRangeCheck u_check(pUnitTarget, originalCaster, max_range);
                    MaNGOS::UnitListSearcher<MaNGOS::AnyAoEVisibleTargetUnitInObjectRangeCheck> searcher(tempTargetUnitMap, u_check);
                    Cell::VisitAllObjects(m_caster, searcher, max_range);
                }
                if (tempTargetUnitMap.empty())
                    break;

                tempTargetUnitMap.sort(TargetDistanceOrder(pUnitTarget));

                if (*tempTargetUnitMap.begin() == pUnitTarget)
                    tempTargetUnitMap.erase(tempTargetUnitMap.begin());

                targetUnitMap.push_back(pUnitTarget);
                uint32 t = unMaxTargets - 1;
                Unit *prev = pUnitTarget;
                UnitList::iterator next = tempTargetUnitMap.begin();

                while (t && next != tempTargetUnitMap.end())
                {
                    if (!prev->IsWithinDist (*next,CHAIN_SPELL_JUMP_RADIUS))
                        break;

                    if (prev == (Unit*)m_caster)
                        break;

                    if ((!(m_spellInfo->AttributesEx2 & SPELL_ATTR_EX2_IGNORE_LOS) && !prev->IsWithinLOSInMap (*next)) || ((m_spellInfo->AttributesEx6 & SPELL_ATTR_EX6_IGNORE_CCED_TARGETS) && !(*next)->CanFreeMove()))
                    {
                        ++next;
                        continue;
                    }
                    prev = *next;
                    targetUnitMap.push_back(prev);
                    tempTargetUnitMap.erase(next);
                    tempTargetUnitMap.sort(TargetDistanceOrder(prev));
                    next = tempTargetUnitMap.begin();
                    --t;
                }
            }
            break;
        }
        case TARGET_ALL_ENEMY_IN_AREA:
            if (FillCustomTargetMap(effIndex, targetUnitMap))
                break;
            else
                FillAreaTargets(targetUnitMap, radius, PUSH_DEST_CENTER, SPELL_TARGETS_AOE_DAMAGE);
            break;
        case TARGET_AREAEFFECT_INSTANT:
        {
            SpellTargets targetB = SPELL_TARGETS_AOE_DAMAGE;

            // Select friendly targets for positive effect
            if (IsPositiveEffect(m_spellInfo, effIndex))
                targetB = SPELL_TARGETS_FRIENDLY;

            UnitList tempTargetUnitMap;
            SpellScriptTargetBounds bounds = sSpellMgr.GetSpellScriptTargetBounds(m_spellInfo->Id);

            // fill real target list if no spell script target defined
            FillAreaTargets(bounds.first != bounds.second ? tempTargetUnitMap : targetUnitMap,
                radius, PUSH_DEST_CENTER, bounds.first != bounds.second ? SPELL_TARGETS_ALL : targetB);

            if (!tempTargetUnitMap.empty())
            {
                for (UnitList::const_iterator iter = tempTargetUnitMap.begin(); iter != tempTargetUnitMap.end(); ++iter)
                {
                    if ((*iter)->GetTypeId() != TYPEID_UNIT)
                        continue;

                    for(SpellScriptTarget::const_iterator i_spellST = bounds.first; i_spellST != bounds.second; ++i_spellST)
                    {
                        // only creature entries supported for this target type
                        if (i_spellST->second.type == SPELL_TARGET_TYPE_GAMEOBJECT)
                            continue;

                        if ((*iter)->GetEntry() == i_spellST->second.targetEntry)
                        {
                            if (i_spellST->second.type == SPELL_TARGET_TYPE_DEAD && ((Creature*)(*iter))->IsCorpse())
                            {
                                targetUnitMap.push_back((*iter));
                            }
                            else if (i_spellST->second.type == SPELL_TARGET_TYPE_CREATURE && (*iter)->isAlive())
                            {
                                targetUnitMap.push_back((*iter));
                            }

                            break;
                        }
                    }
                }
            }

            // exclude caster
            targetUnitMap.remove(m_caster);
            break;
        }
        case TARGET_AREAEFFECT_CUSTOM:
        {
            if (m_spellInfo->Effect[effIndex] == SPELL_EFFECT_PERSISTENT_AREA_AURA)
                break;
            else if (m_spellInfo->Effect[effIndex] == SPELL_EFFECT_SUMMON)
            {
                targetUnitMap.push_back(m_caster);
                break;
            }

            UnitList tempTargetUnitMap;
            SpellScriptTargetBounds bounds = sSpellMgr.GetSpellScriptTargetBounds(m_spellInfo->Id);
            // fill real target list if no spell script target defined
            FillAreaTargets(bounds.first != bounds.second ? tempTargetUnitMap : targetUnitMap, radius, PUSH_DEST_CENTER, SPELL_TARGETS_ALL);

            if (!tempTargetUnitMap.empty())
            {
                for (UnitList::const_iterator iter = tempTargetUnitMap.begin(); iter != tempTargetUnitMap.end(); ++iter)
                {
                    if ((*iter)->GetTypeId() != TYPEID_UNIT)
                        continue;

                    for(SpellScriptTarget::const_iterator i_spellST = bounds.first; i_spellST != bounds.second; ++i_spellST)
                    {
                        // only creature entries supported for this target type
                        if (i_spellST->second.type == SPELL_TARGET_TYPE_GAMEOBJECT)
                            continue;

                        if ((*iter)->GetEntry() == i_spellST->second.targetEntry)
                        {
                            if (i_spellST->second.type == SPELL_TARGET_TYPE_DEAD && ((Creature*)(*iter))->IsCorpse())
                            {
                                targetUnitMap.push_back((*iter));
                            }
                            else if (i_spellST->second.type == SPELL_TARGET_TYPE_CREATURE && (*iter)->isAlive())
                            {
                                targetUnitMap.push_back((*iter));
                            }

                            break;
                        }
                    }
                }
            }
            else
            {
                // remove not targetable units if spell has no script targets
                for (UnitList::iterator itr = targetUnitMap.begin(); itr != targetUnitMap.end(); )
                {
                    if (!(*itr)->isTargetableForAttack(m_spellInfo->AttributesEx3 & SPELL_ATTR_EX3_CAST_ON_DEAD))
                        targetUnitMap.erase(itr++);
                    else
                        ++itr;
                }
            }
            break;
        }
        case TARGET_OBJECT_AREA_SRC:
        case TARGET_AREAEFFECT_GO_AROUND_DEST:
        {
            // It may be possible to fill targets for some spell effects
            // automatically (SPELL_EFFECT_WMO_REPAIR(88) for example) but
            // for some/most spells we clearly need/want to limit with spell_target_script

            // Some spells untested, for affected GO type 33. May need further adjustments for spells related.

            float x, y, z;
            if (targetMode == TARGET_OBJECT_AREA_SRC)
            {
                if (m_targets.m_targetMask & TARGET_FLAG_SOURCE_LOCATION)
                {
                    x = m_targets.m_srcX;
                    y = m_targets.m_srcY;
                    z = m_targets.m_srcZ;
                }
                else
                    break;
            }
            else if (m_targets.m_targetMask & TARGET_FLAG_DEST_LOCATION)
            {
                x = m_targets.m_destX;
                y = m_targets.m_destY;
                z = m_targets.m_destZ;
            }
            else
                break;

            MaNGOS::GameObjectInRangeCheck check(m_caster, x, y, z, radius + 15.0f);
            std::list<GameObject*> goList;
            MaNGOS::GameObjectListSearcher<MaNGOS::GameObjectInRangeCheck> searcher(goList, check);
            Cell::VisitAllObjects(m_caster, searcher, radius);
            if (!goList.empty())
            {
                for (std::list<GameObject*>::const_iterator itr = goList.begin(); itr != goList.end(); ++itr)
                    AddGOTarget(*itr, effIndex);
            }

            if (targetMode == TARGET_OBJECT_AREA_SRC || !goList.empty() )
                break;

            // It may be possible to fill targets for some spell effects
            // automatically (SPELL_EFFECT_WMO_REPAIR(88) for example) but
            // for some/most spells we clearly need/want to limit with spell_target_script

            // Some spells untested, for affected GO type 33. May need further adjustments for spells related.

            SpellScriptTargetBounds bounds = sSpellMgr.GetSpellScriptTargetBounds(m_spellInfo->Id);

            std::list<GameObject*> tempTargetGOList;

            for(SpellScriptTarget::const_iterator i_spellST = bounds.first; i_spellST != bounds.second; ++i_spellST)
            {
                if (i_spellST->second.type == SPELL_TARGET_TYPE_GAMEOBJECT)
                {
                    // search all GO's with entry, within range of m_destN
                    MaNGOS::GameObjectEntryInPosRangeCheck go_check(*m_caster, i_spellST->second.targetEntry, m_targets.m_destX, m_targets.m_destY, m_targets.m_destZ, radius);
                    MaNGOS::GameObjectListSearcher<MaNGOS::GameObjectEntryInPosRangeCheck> checker(tempTargetGOList, go_check);
                    Cell::VisitGridObjects(m_caster, checker, radius);
                }
            }

            if (!tempTargetGOList.empty())
            {
                for(std::list<GameObject*>::iterator iter = tempTargetGOList.begin(); iter != tempTargetGOList.end(); ++iter)
                    AddGOTarget(*iter, effIndex);
            }

            break;
        }
        case TARGET_ALL_ENEMY_IN_AREA_INSTANT:
        {
            // targets the ground, not the units in the area
            switch(m_spellInfo->Effect[effIndex])
            {
                case SPELL_EFFECT_PERSISTENT_AREA_AURA:
                    break;
                case SPELL_EFFECT_SUMMON:
                    targetUnitMap.push_back(m_caster);
                    break;
                default:
                    FillAreaTargets(targetUnitMap, radius, PUSH_DEST_CENTER, SPELL_TARGETS_AOE_DAMAGE);
                    break;
            }
            break;
        }
        case TARGET_DUELVSPLAYER_COORDINATES:
        {
            if(Unit* currentTarget = m_targets.getUnitTarget())
                m_targets.setDestination(currentTarget->GetPositionX(), currentTarget->GetPositionY(), currentTarget->GetPositionZ());
            break;
        }
        case TARGET_ALL_PARTY_AROUND_CASTER:
        case TARGET_ALL_PARTY_AROUND_CASTER_2:
        case TARGET_ALL_PARTY:
        {
            switch(m_spellInfo->Id)
            {
                case 70893:                                 // Culling the Herd
                case 53434:                                 // Call of the Wild
                {
                    if (Unit *owner = m_caster->GetOwner())
                        targetUnitMap.push_back(owner);
                    break;
                }
                default:
                {
                    FillRaidOrPartyTargets(targetUnitMap, m_caster, m_caster, radius, false, true, true);
                    break;
                }
            }
            break;
        }
        case TARGET_ALL_RAID_AROUND_CASTER:
        {
            if(m_spellInfo->Id == 57669)                    // Replenishment (special target selection)
            {
                // in arena, target should be only caster
                if (m_caster->GetMap()->IsBattleArena())
                    targetUnitMap.push_back(m_caster);
                else
                    FillRaidOrPartyManaPriorityTargets(targetUnitMap, m_caster, m_caster, radius, 10, true, false, true);
            }
            else if (m_spellInfo->Id==52759)                // Ancestral Awakening (special target selection)
                FillRaidOrPartyHealthPriorityTargets(targetUnitMap, m_caster, m_caster, radius, 1, true, false, true);
            else if (m_spellInfo->Id == 54171)              // Divine Storm
                FillRaidOrPartyHealthPriorityTargets(targetUnitMap, m_caster, m_caster, radius, 3, true, false, true);
            else if (m_spellInfo->Id == 59725)              // Improved Spell Reflection
            {
                if (m_caster->HasAura(23920, EFFECT_INDEX_0) )
                    m_caster->RemoveAurasDueToSpell(23920); // will be replaced by imp. spell refl. aura

                Unit::AuraList const& lDummyAuras = m_caster->GetAurasByType(SPELL_AURA_DUMMY);
                for(Unit::AuraList::const_iterator i = lDummyAuras.begin(); i != lDummyAuras.end(); ++i)
                {
                    if((*i)->GetSpellProto()->SpellIconID == 1935)
                    {
                        unMaxTargets = (*i)->GetModifier()->m_amount + 1;   // +1 because we are also applying this to the caster
                        break;
                    }
                }

                radius = 20.0f;     // as mentioned in the spell's tooltip (data doesn't appear in dbc)

                FillRaidOrPartyTargets(targetUnitMap, m_caster, m_caster, radius, false, false, true);
                targetUnitMap.sort(TargetDistanceOrder(m_caster));
                if (targetUnitMap.size() > unMaxTargets)
                    targetUnitMap.resize(unMaxTargets);
                break;
            }
            else
                FillRaidOrPartyTargets(targetUnitMap, m_caster, m_caster, radius, true, true, IsPositiveSpell(m_spellInfo->Id));
            break;
        }
        case TARGET_SINGLE_FRIEND:
        case TARGET_SINGLE_FRIEND_2:
            if(m_targets.getUnitTarget())
                targetUnitMap.push_back(m_targets.getUnitTarget());
            break;
        case TARGET_NONCOMBAT_PET:
            if(Unit* target = m_targets.getUnitTarget())
                if( target->GetTypeId() == TYPEID_UNIT && ((Creature*)target)->IsPet() && ((Pet*)target)->getPetType() == MINI_PET)
                    targetUnitMap.push_back(target);
            break;
        case TARGET_OWNED_VEHICLE:
            if (VehicleKit* vehicle = m_caster->GetVehicle())
                if (Unit* target = vehicle->GetBase())
                    targetUnitMap.push_back(target);
            break;
        case TARGET_UNIT_PASSENGER_0:
        case TARGET_UNIT_PASSENGER_1:
        case TARGET_UNIT_PASSENGER_2:
        case TARGET_UNIT_PASSENGER_3:
        case TARGET_UNIT_PASSENGER_4:
        case TARGET_UNIT_PASSENGER_5:
        case TARGET_UNIT_PASSENGER_6:
        case TARGET_UNIT_PASSENGER_7:
            if (m_caster->GetTypeId() == TYPEID_UNIT && m_caster->GetObjectGuid().IsVehicle())
                if (Unit *unit = m_caster->GetVehicleKit()->GetPassenger(targetMode - TARGET_UNIT_PASSENGER_0))
                    targetUnitMap.push_back(unit);
            break;
        case TARGET_CASTER_COORDINATES:
        {
            // Check original caster is GO - set its coordinates as dst cast
            if (WorldObject *caster = GetCastingObject())
                m_targets.setDestination(caster->GetPositionX(), caster->GetPositionY(), caster->GetPositionZ());
            break;
        }
        case TARGET_ALL_HOSTILE_UNITS_AROUND_CASTER:
            FillAreaTargets(targetUnitMap, radius, PUSH_SELF_CENTER, SPELL_TARGETS_HOSTILE);
            break;
        case TARGET_ALL_FRIENDLY_UNITS_AROUND_CASTER:
            switch (m_spellInfo->Id)
            {
                case 54171:                                     // Divine Storm
                    FillRaidOrPartyHealthPriorityTargets(targetUnitMap, m_caster, m_caster, radius, 3, true, false, true);
                    break;
                case 56153:                                 // Guardian Aura - Ahn'Kahet
                    FillAreaTargets(targetUnitMap, radius, PUSH_SELF_CENTER, SPELL_TARGETS_FRIENDLY);
                    targetUnitMap.remove(m_caster);
                    break;
                case 64844:                                 // Divine Hymn
                    // target amount stored in parent spell dummy effect but hard to access
                    FillRaidOrPartyHealthPriorityTargets(targetUnitMap, m_caster, m_caster, radius, 3, true, false, true);
                    break;
                case 64904:                                 // Hymn of Hope
                    // target amount stored in parent spell dummy effect but hard to access
                    FillRaidOrPartyManaPriorityTargets(targetUnitMap, m_caster, m_caster, radius, 3, true, false, true);
                    break;
                case 71390:                                 // Pact of the Darkfallen
                    if (FillCustomTargetMap(effIndex, targetUnitMap)) 
                        break;
                    break;
                case 71341:                                 // Pact of the Darkfallen
                    if (effIndex == EFFECT_INDEX_1)
                        if (FillCustomTargetMap(effIndex, targetUnitMap)) 
                          break;
                    break;
                case 71447:                                 // Bloodbolt Splash 10N
                case 71481:                                 // Bloodbolt Splash 25N
                case 71482:                                 // Bloodbolt Splash 10H
                case 71483:                                 // Bloodbolt Splash 25H
                    FillAreaTargets(targetUnitMap, radius, PUSH_DEST_CENTER, SPELL_TARGETS_FRIENDLY);
                    targetUnitMap.remove(m_caster);
                    break;
                default:
                    // selected friendly units (for casting objects) around casting object
                    FillAreaTargets(targetUnitMap, radius, PUSH_SELF_CENTER, SPELL_TARGETS_FRIENDLY, GetCastingObject());
                    break;
            }
            break;
        case TARGET_ALL_FRIENDLY_UNITS_IN_AREA:
            // Death Pact (in fact selection by player selection)
            if (m_spellInfo->Id == 48743)
            {
                // checked in Spell::CheckCast
                if (m_caster->GetTypeId()==TYPEID_PLAYER)
                    if (Unit* target = m_caster->GetMap()->GetPet(((Player*)m_caster)->GetSelectionGuid()))
                        targetUnitMap.push_back(target);
            }
            // Circle of Healing
            else if (m_spellInfo->SpellFamilyName == SPELLFAMILY_PRIEST && m_spellInfo->SpellVisual[0] == 8253)
            {
                Unit* target = m_targets.getUnitTarget();
                if(!target)
                    target = m_caster;

                uint32 count = 5;
                // Glyph of Circle of Healing
                if(Aura const* glyph = m_caster->GetDummyAura(55675))
                    count += glyph->GetModifier()->m_amount;

                FillRaidOrPartyHealthPriorityTargets(targetUnitMap, m_caster, target, radius, count, true, false, true);
            }
            // Wild Growth
            else if (m_spellInfo->SpellFamilyName == SPELLFAMILY_DRUID && m_spellInfo->SpellIconID == 2864)
            {
                Unit* target = m_targets.getUnitTarget();
                if(!target)
                    target = m_caster;
                uint32 count = CalculateDamage(EFFECT_INDEX_2,m_caster); // stored in dummy effect, affected by mods

                FillRaidOrPartyHealthPriorityTargets(targetUnitMap, m_caster, target, radius, count, true, false, true);
            }
            // Item - Icecrown 25 Heroic/Normal Healer Trinket 2
            else if (m_spellInfo->Id == 71641 || m_spellInfo->Id == 71610)
            {
                FillRaidOrPartyHealthPriorityTargets(targetUnitMap, m_caster, m_caster, radius, 1, true, false, false);
            }
            else
                FillAreaTargets(targetUnitMap, radius, PUSH_DEST_CENTER, SPELL_TARGETS_FRIENDLY);
            break;
        // TARGET_SINGLE_PARTY means that the spells can only be casted on a party member and not on the caster (some seals, fire shield from imp, etc..)
        case TARGET_SINGLE_PARTY:
        {
            Unit *target = m_targets.getUnitTarget();
            // Those spells apparently can't be casted on the caster.
            if( target && target != m_caster)
            {
                // Can only be casted on group's members or its pets
                Group  *pGroup = NULL;

                Unit* owner = m_caster->GetCharmerOrOwner();
                Unit *targetOwner = target->GetCharmerOrOwner();
                if(owner)
                {
                    if(owner->GetTypeId() == TYPEID_PLAYER)
                    {
                        if( target == owner )
                        {
                            targetUnitMap.push_back(target);
                            break;
                        }
                        pGroup = ((Player*)owner)->GetGroup();
                    }
                }
                else if (m_caster->GetTypeId() == TYPEID_PLAYER)
                {
                    if( targetOwner == m_caster && target->GetTypeId() == TYPEID_UNIT && ((Creature*)target)->IsPet())
                    {
                        targetUnitMap.push_back(target);
                        break;
                    }
                    pGroup = ((Player*)m_caster)->GetGroup();
                }

                if(pGroup)
                {
                    // Our target can also be a player's pet who's grouped with us or our pet. But can't be controlled player
                    if(targetOwner)
                    {
                        if( targetOwner->GetTypeId() == TYPEID_PLAYER &&
                            target->GetTypeId() == TYPEID_UNIT && (((Creature*)target)->IsPet()) &&
                            target->GetOwnerGuid() == targetOwner->GetObjectGuid() &&
                            pGroup->IsMember(((Player*)targetOwner)->GetObjectGuid()))
                        {
                            targetUnitMap.push_back(target);
                        }
                    }
                    // 1Our target can be a player who is on our group
                    else if (target->GetTypeId() == TYPEID_PLAYER && pGroup->IsMember(((Player*)target)->GetObjectGuid()))
                    {
                        targetUnitMap.push_back(target);
                    }
                }
            }
            break;
        }
        case TARGET_GAMEOBJECT:
            if(m_targets.getGOTarget())
                AddGOTarget(m_targets.getGOTarget(), effIndex);
            break;
        case TARGET_IN_FRONT_OF_CASTER:
        {
            bool inFront = m_spellInfo->SpellVisual[0] != 3879;
            FillAreaTargets(targetUnitMap, radius, inFront ? PUSH_IN_FRONT : PUSH_IN_BACK, SPELL_TARGETS_AOE_DAMAGE);
            break;
        }
        case TARGET_LARGE_FRONTAL_CONE:
            FillAreaTargets(targetUnitMap, radius, PUSH_IN_FRONT_90, SPELL_TARGETS_AOE_DAMAGE);
            break;
        case TARGET_NARROW_FRONTAL_CONE:
            FillAreaTargets(targetUnitMap, radius, PUSH_IN_FRONT_15, SPELL_TARGETS_AOE_DAMAGE);
            break;
        case TARGET_IN_FRONT_OF_CASTER_30:
            FillAreaTargets(targetUnitMap, radius, PUSH_IN_FRONT_30, SPELL_TARGETS_AOE_DAMAGE);
            break;
        case TARGET_DUELVSPLAYER:
        {
            Unit *target = m_targets.getUnitTarget();
            if(target)
            {
                if(m_caster->IsFriendlyTo(target))
                {
                    targetUnitMap.push_back(target);
                }
                else
                {
                    if(Unit* pUnitTarget = m_caster->SelectMagnetTarget(m_targets.getUnitTarget(), this, effIndex))
                    {
                        m_targets.setUnitTarget(pUnitTarget);
                        targetUnitMap.push_back(pUnitTarget);
                    }
                }
            }
            break;
        }
        case TARGET_GAMEOBJECT_ITEM:
            if (m_targets.getGOTargetGuid())
                AddGOTarget(m_targets.getGOTarget(), effIndex);
            else if (m_targets.getItemTarget())
                AddItemTarget(m_targets.getItemTarget(), effIndex);
            break;
        case TARGET_MASTER:
            if(Unit* owner = m_caster->GetCharmerOrOwner())
                targetUnitMap.push_back(owner);
            break;
        case TARGET_ALL_ENEMY_IN_AREA_CHANNELED:
            // targets the ground, not the units in the area
            if (m_spellInfo->Effect[effIndex]!=SPELL_EFFECT_PERSISTENT_AREA_AURA)
                FillAreaTargets(targetUnitMap, radius, PUSH_DEST_CENTER, SPELL_TARGETS_AOE_DAMAGE);
            break;
        case TARGET_MINION:
            if(m_spellInfo->Effect[effIndex] != SPELL_EFFECT_DUEL)
                targetUnitMap.push_back(m_caster);
            break;
        case TARGET_SINGLE_ENEMY:
        {
            if(Unit* pUnitTarget = m_caster->SelectMagnetTarget(m_targets.getUnitTarget(), this, effIndex))
            {
                m_targets.setUnitTarget(pUnitTarget);
                targetUnitMap.push_back(pUnitTarget);
            }
            break;
        }
        case TARGET_AREAEFFECT_PARTY:
        {
            Unit* owner = m_caster->GetCharmerOrOwner();
            Player *pTarget = NULL;

            if(owner)
            {
                targetUnitMap.push_back(m_caster);
                if(owner->GetTypeId() == TYPEID_PLAYER)
                    pTarget = (Player*)owner;
            }
            else if (m_caster->GetTypeId() == TYPEID_PLAYER)
            {
                if(Unit* target = m_targets.getUnitTarget())
                {
                    if( target->GetTypeId() != TYPEID_PLAYER)
                    {
                        if(((Creature*)target)->IsPet())
                        {
                            Unit *targetOwner = target->GetOwner();
                            if(targetOwner->GetTypeId() == TYPEID_PLAYER)
                                pTarget = (Player*)targetOwner;
                        }
                    }
                    else
                        pTarget = (Player*)target;
                }
            }

            Group* pGroup = pTarget ? pTarget->GetGroup() : NULL;

            if(pGroup)
            {
                uint8 subgroup = pTarget->GetSubGroup();

                for(GroupReference *itr = pGroup->GetFirstMember(); itr != NULL; itr = itr->next())
                {
                    Player* Target = itr->getSource();

                    // IsHostileTo check duel and controlled by enemy
                    if(Target && Target->GetSubGroup() == subgroup && !m_caster->IsHostileTo(Target))
                    {
                        if( pTarget->IsWithinDistInMap(Target, radius) )
                            targetUnitMap.push_back(Target);

                        if(Pet* pet = Target->GetPet())
                        {
                            GroupPetList m_groupPets = Target->GetPets();
                            if (!m_groupPets.empty())
                            {
                                for (GroupPetList::const_iterator itr = m_groupPets.begin(); itr != m_groupPets.end(); ++itr)
                                    if (Pet* _pet = Target->GetMap()->GetPet(*itr))
                                        if( pTarget->IsWithinDistInMap(_pet, radius) )
                                            targetUnitMap.push_back(_pet);
                            }
                        }
                    }
                }
            }
            else if (owner)
            {
                if(m_caster->IsWithinDistInMap(owner, radius))
                    targetUnitMap.push_back(owner);
            }
            else if(pTarget)
            {
                targetUnitMap.push_back(pTarget);

                if(Pet* pet = pTarget->GetPet())
                    if( m_caster->IsWithinDistInMap(pet, radius) )
                        targetUnitMap.push_back(pet);
            }
            break;
        }
        case TARGET_SCRIPT:
        {
            if(m_targets.getUnitTarget())
                targetUnitMap.push_back(m_targets.getUnitTarget());
            if(m_targets.getItemTarget())
                AddItemTarget(m_targets.getItemTarget(), effIndex);
            break;
        }
        case TARGET_SELF_FISHING:
            targetUnitMap.push_back(m_caster);
            break;
        case TARGET_CHAIN_HEAL:
        {
            Unit* pUnitTarget = m_targets.getUnitTarget();
            if(!pUnitTarget)
                break;

            if (EffectChainTarget <= 1)
                targetUnitMap.push_back(pUnitTarget);
            else
            {
                unMaxTargets = EffectChainTarget;
                float max_range = radius + unMaxTargets * CHAIN_SPELL_JUMP_RADIUS;

                UnitList tempTargetUnitMap;

                FillAreaTargets(tempTargetUnitMap, max_range, PUSH_SELF_CENTER, SPELL_TARGETS_FRIENDLY);

                if (m_caster != pUnitTarget && std::find(tempTargetUnitMap.begin(), tempTargetUnitMap.end(), m_caster) == tempTargetUnitMap.end())
                    tempTargetUnitMap.push_front(m_caster);

                tempTargetUnitMap.sort(TargetDistanceOrder(pUnitTarget));

                if (tempTargetUnitMap.empty())
                    break;

                if (*tempTargetUnitMap.begin() == pUnitTarget)
                    tempTargetUnitMap.erase(tempTargetUnitMap.begin());

                targetUnitMap.push_back(pUnitTarget);
                uint32 t = unMaxTargets - 1;
                Unit *prev = pUnitTarget;
                UnitList::iterator next = tempTargetUnitMap.begin();

                while(t && next != tempTargetUnitMap.end())
                {
                    if(!prev->IsWithinDist(*next, CHAIN_SPELL_JUMP_RADIUS))
                        break;

                    if (!(m_spellInfo->AttributesEx2 & SPELL_ATTR_EX2_IGNORE_LOS) && !prev->IsWithinLOSInMap (*next))
                    {
                        ++next;
                        continue;
                    }

                    if((*next)->GetHealth() == (*next)->GetMaxHealth())
                    {
                        next = tempTargetUnitMap.erase(next);
                        continue;
                    }

                    prev = *next;
                    targetUnitMap.push_back(prev);
                    tempTargetUnitMap.erase(next);
                    tempTargetUnitMap.sort(TargetDistanceOrder(prev));
                    next = tempTargetUnitMap.begin();

                    --t;
                }
            }
            break;
        }
        case TARGET_CURRENT_ENEMY_COORDINATES:
        {
            Unit* currentTarget = m_targets.getUnitTarget();
            if(currentTarget)
            {
                targetUnitMap.push_back(currentTarget);
                m_targets.setDestination(currentTarget->GetPositionX(), currentTarget->GetPositionY(), currentTarget->GetPositionZ());
                if(m_spellInfo->EffectImplicitTargetB[effIndex] == TARGET_ALL_ENEMY_IN_AREA_INSTANT)
                    FillAreaTargets(targetUnitMap, radius, PUSH_TARGET_CENTER, SPELL_TARGETS_AOE_DAMAGE);
            }
            break;
        }
        case TARGET_AREAEFFECT_PARTY_AND_CLASS:
        {
            Player* targetPlayer = m_targets.getUnitTarget() && m_targets.getUnitTarget()->GetTypeId() == TYPEID_PLAYER
                ? (Player*)m_targets.getUnitTarget() : NULL;

            Group* pGroup = targetPlayer ? targetPlayer->GetGroup() : NULL;
            if(pGroup)
            {
                for(GroupReference *itr = pGroup->GetFirstMember(); itr != NULL; itr = itr->next())
                {
                    Player* Target = itr->getSource();

                    // IsHostileTo check duel and controlled by enemy
                    if( Target && targetPlayer->IsWithinDistInMap(Target, radius) &&
                        targetPlayer->getClass() == Target->getClass() &&
                        !m_caster->IsHostileTo(Target) )
                    {
                        targetUnitMap.push_back(Target);
                    }
                }
            }
            else if(m_targets.getUnitTarget())
                targetUnitMap.push_back(m_targets.getUnitTarget());
            break;
        }
        case TARGET_TABLE_X_Y_Z_COORDINATES:
        {
            SpellTargetPosition const* st = sSpellMgr.GetSpellTargetPosition(m_spellInfo->Id);
            if(st)
            {
                // teleport spells are handled in another way
                if (m_spellInfo->Effect[effIndex] == SPELL_EFFECT_TELEPORT_UNITS)
                    break;
                if (st->target_mapId == m_caster->GetMapId())
                    m_targets.setDestination(st->target_X, st->target_Y, st->target_Z);
                else
                    sLog.outError( "SPELL: wrong map (%u instead %u) target coordinates for spell ID %u", st->target_mapId, m_caster->GetMapId(), m_spellInfo->Id );
            }
            else
                sLog.outError( "SPELL: unknown target coordinates for spell ID %u", m_spellInfo->Id );
            break;
        }
        case TARGET_INFRONT_OF_VICTIM:
        case TARGET_BEHIND_VICTIM:
        case TARGET_RIGHT_FROM_VICTIM:
        case TARGET_LEFT_FROM_VICTIM:
        {
            Unit *pTarget = NULL;

            // explicit cast data from client or server-side cast
            // some spell at client send caster
            if(m_targets.getUnitTarget() && m_targets.getUnitTarget()!=m_caster)
                pTarget = m_targets.getUnitTarget();
            else if(m_caster->getVictim())
                pTarget = m_caster->getVictim();
            else if(m_caster->GetTypeId() == TYPEID_PLAYER)
                pTarget = ObjectAccessor::GetUnit(*m_caster, ((Player*)m_caster)->GetSelectionGuid());

            if(pTarget)
            {
                float angle = 0.0f;
                float dist = (radius && targetMode != TARGET_BEHIND_VICTIM) ? radius : CONTACT_DISTANCE;

                switch(targetMode)
                {
                    case TARGET_INFRONT_OF_VICTIM:                      break;
                    case TARGET_BEHIND_VICTIM:      angle = M_PI_F;       break;
                    case TARGET_RIGHT_FROM_VICTIM:  angle = -M_PI_F / 2;  break;
                    case TARGET_LEFT_FROM_VICTIM:   angle = M_PI_F / 2;   break;
                }

                float _target_x, _target_y, _target_z;
                pTarget->GetClosePoint(_target_x, _target_y, _target_z, pTarget->GetObjectBoundingRadius(), dist, angle);
                if(pTarget->IsWithinLOS(_target_x, _target_y, _target_z))
                {
                    targetUnitMap.push_back(m_caster);
                    m_targets.setDestination(_target_x, _target_y, _target_z);
                }
            }
            break;
        }
        case TARGET_DYNAMIC_OBJECT_COORDINATES:
            // if parent spell create dynamic object extract area from it
            if(DynamicObject* dynObj = m_caster->GetDynObject(m_triggeredByAuraSpell ? m_triggeredByAuraSpell->Id : m_spellInfo->Id))
                m_targets.setDestination(dynObj->GetPositionX(), dynObj->GetPositionY(), dynObj->GetPositionZ());
            break;

        case TARGET_DYNAMIC_OBJECT_FRONT:
        case TARGET_DYNAMIC_OBJECT_BEHIND:
        case TARGET_DYNAMIC_OBJECT_LEFT_SIDE:
        case TARGET_DYNAMIC_OBJECT_RIGHT_SIDE:
        {
            if (!(m_targets.m_targetMask & TARGET_FLAG_DEST_LOCATION))
            {
                // General override, we don't want to use max spell range here.
                // Note: 0.0 radius is also for index 36. It is possible that 36 must be defined as
                // "at the base of", in difference to 0 which appear to be "directly in front of".
                // TODO: some summoned will make caster be half inside summoned object. Need to fix
                // that in the below code (nearpoint vs closepoint, etc).
                if (m_spellInfo->EffectRadiusIndex[effIndex] == 0)
                    radius = 0.0f;

                if (m_spellInfo->Id == 50019)               // Hawk Hunting, problematic 50K radius
                    radius = 10.0f;

                float angle = m_caster->GetOrientation();
                switch(targetMode)
                {
                    case TARGET_DYNAMIC_OBJECT_FRONT:                           break;
                    case TARGET_DYNAMIC_OBJECT_BEHIND:      angle += M_PI_F;      break;
                    case TARGET_DYNAMIC_OBJECT_LEFT_SIDE:   angle += M_PI_F / 2;  break;
                    case TARGET_DYNAMIC_OBJECT_RIGHT_SIDE:  angle -= M_PI_F / 2;  break;
                }

                float x, y;
                m_caster->GetNearPoint2D(x, y, radius, angle);
                m_targets.setDestination(x, y, m_caster->GetPositionZ());
            }

            targetUnitMap.push_back(m_caster);
            break;
        }
        case TARGET_POINT_AT_NORTH:
        case TARGET_POINT_AT_SOUTH:
        case TARGET_POINT_AT_EAST:
        case TARGET_POINT_AT_WEST:
        case TARGET_POINT_AT_NE:
        case TARGET_POINT_AT_NW:
        case TARGET_POINT_AT_SE:
        case TARGET_POINT_AT_SW:
        {

            if (!(m_targets.m_targetMask & TARGET_FLAG_DEST_LOCATION))
            {
                Unit* currentTarget = m_targets.getUnitTarget() ? m_targets.getUnitTarget() : m_caster;
                float angle = currentTarget != m_caster ? currentTarget->GetAngle(m_caster) : m_caster->GetOrientation();

                switch(targetMode)
                {
                    case TARGET_POINT_AT_NORTH:                         break;
                    case TARGET_POINT_AT_SOUTH: angle +=   M_PI_F;        break;
                    case TARGET_POINT_AT_EAST:  angle -=   M_PI_F / 2;    break;
                    case TARGET_POINT_AT_WEST:  angle +=   M_PI_F / 2;    break;
                    case TARGET_POINT_AT_NE:    angle -=   M_PI_F / 4;    break;
                    case TARGET_POINT_AT_NW:    angle +=   M_PI_F / 4;    break;
                    case TARGET_POINT_AT_SE:    angle -= 3*M_PI_F / 4;    break;
                    case TARGET_POINT_AT_SW:    angle += 3*M_PI_F / 4;    break;
                }

                float x, y;
                currentTarget->GetNearPoint2D(x, y, radius, angle);
                m_targets.setDestination(x, y, currentTarget->GetPositionZ());
            }
            break;
        }
        case TARGET_DIRECTLY_FORWARD:
        {
            if (!(m_targets.m_targetMask & TARGET_FLAG_DEST_LOCATION))
            {
                SpellRangeEntry const* rEntry = sSpellRangeStore.LookupEntry(m_spellInfo->rangeIndex);
                float minRange = GetSpellMinRange(rEntry);
                float maxRange = GetSpellMaxRange(rEntry);
                float dist = minRange+ rand_norm_f()*(maxRange-minRange);

                float _target_x, _target_y, _target_z;
                m_caster->GetClosePoint(_target_x, _target_y, _target_z, m_caster->GetObjectBoundingRadius(), dist);
                m_targets.setDestination(_target_x, _target_y, _target_z);
            }

            targetUnitMap.push_back(m_caster);
            break;
        }
        case TARGET_EFFECT_SELECT:
        {
            // add here custom effects that need default target.
            // FOR EVERY TARGET TYPE THERE IS A DIFFERENT FILL!!
            if (m_spellInfo->SpellFamilyFlags2 & UI64LIT (0x00000020) && m_spellInfo->SpellIconID == 3217)
            {
                targetUnitMap.push_back(m_caster);
                break;
            }
            switch(m_spellInfo->Effect[effIndex])
            {
                case SPELL_EFFECT_DUMMY:
                {
                    switch(m_spellInfo->Id)
                    {
                        case 20577:                         // Cannibalize
                        {
                            WorldObject* result = FindCorpseUsing<MaNGOS::CannibalizeObjectCheck> ();

                            if(result)
                            {
                                switch(result->GetTypeId())
                                {
                                    case TYPEID_UNIT:
                                    case TYPEID_PLAYER:
                                        targetUnitMap.push_back((Unit*)result);
                                        break;
                                    case TYPEID_CORPSE:
                                        m_targets.setCorpseTarget((Corpse*)result);
                                        if (Player* owner = ObjectAccessor::FindPlayer(((Corpse*)result)->GetOwnerGuid()))
                                            targetUnitMap.push_back(owner);
                                        break;
                                }
                            }
                            else
                            {
                                // clear cooldown at fail
                                if (m_caster->GetTypeId() == TYPEID_PLAYER)
                                    ((Player*)m_caster)->RemoveSpellCooldown(m_spellInfo->Id, true);
                                SendCastResult(SPELL_FAILED_NO_EDIBLE_CORPSES);
                                finish(false);
                            }
                            break;
                        }
                        default:
                            if (m_targets.getUnitTarget())
                                targetUnitMap.push_back(m_targets.getUnitTarget());
                            break;
                    }
                    break;
                }
                case SPELL_EFFECT_BIND:
                case SPELL_EFFECT_RESURRECT:
                case SPELL_EFFECT_PARRY:
                case SPELL_EFFECT_BLOCK:
                case SPELL_EFFECT_CREATE_ITEM:
                case SPELL_EFFECT_TRIGGER_SPELL:
                case SPELL_EFFECT_TRIGGER_MISSILE:
                case SPELL_EFFECT_LEARN_SPELL:
                case SPELL_EFFECT_SKILL_STEP:
                case SPELL_EFFECT_PROFICIENCY:
                case SPELL_EFFECT_SUMMON_OBJECT_WILD:
                case SPELL_EFFECT_SELF_RESURRECT:
                case SPELL_EFFECT_REPUTATION:
                case SPELL_EFFECT_SEND_TAXI:
                    if (m_targets.getUnitTarget())
                        targetUnitMap.push_back(m_targets.getUnitTarget());
                    // Triggered spells have additional spell targets - cast them even if no explicit unit target is given (required for spell 50516 for example)
                    else if (m_spellInfo->Effect[effIndex] == SPELL_EFFECT_TRIGGER_SPELL)
                        targetUnitMap.push_back(m_caster);
                    break;
                case SPELL_EFFECT_FRIEND_SUMMON:
                case SPELL_EFFECT_SUMMON_PLAYER:
                    if (m_caster->GetTypeId()==TYPEID_PLAYER && ((Player*)m_caster)->GetSelectionGuid())
                        if (Player* target = sObjectMgr.GetPlayer(((Player*)m_caster)->GetSelectionGuid()))
                            targetUnitMap.push_back(target);
                    break;
                case SPELL_EFFECT_RESURRECT_NEW:
                    if (m_targets.getUnitTarget())
                        targetUnitMap.push_back(m_targets.getUnitTarget());
                    if (m_targets.getCorpseTargetGuid())
                    {
                        if (Corpse *corpse = m_caster->GetMap()->GetCorpse(m_targets.getCorpseTargetGuid()))
                            if (Player* owner = ObjectAccessor::FindPlayer(corpse->GetOwnerGuid()))
                                targetUnitMap.push_back(owner);
                    }
                    break;
                case SPELL_EFFECT_SUMMON:
                case SPELL_EFFECT_SUMMON_CHANGE_ITEM:
                case SPELL_EFFECT_TRANS_DOOR:
                case SPELL_EFFECT_ADD_FARSIGHT:
                case SPELL_EFFECT_APPLY_GLYPH:
                case SPELL_EFFECT_STUCK:
                case SPELL_EFFECT_BREAK_PLAYER_TARGETING:
                case SPELL_EFFECT_SUMMON_ALL_TOTEMS:
                case SPELL_EFFECT_FEED_PET:
                case SPELL_EFFECT_DESTROY_ALL_TOTEMS:
                case SPELL_EFFECT_SKILL:
                    targetUnitMap.push_back(m_caster);
                    break;
                case SPELL_EFFECT_PERSISTENT_AREA_AURA:
                    if(Unit* currentTarget = m_targets.getUnitTarget())
                        m_targets.setDestination(currentTarget->GetPositionX(), currentTarget->GetPositionY(), currentTarget->GetPositionZ());
                    break;
                case SPELL_EFFECT_LEARN_PET_SPELL:
                    if (Pet* pet = m_caster->GetPet())
                        targetUnitMap.push_back(pet);
                    break;
                case SPELL_EFFECT_ENCHANT_ITEM:
                case SPELL_EFFECT_ENCHANT_ITEM_TEMPORARY:
                case SPELL_EFFECT_ENCHANT_ITEM_PRISMATIC:
                case SPELL_EFFECT_DISENCHANT:
                case SPELL_EFFECT_PROSPECTING:
                case SPELL_EFFECT_MILLING:
                    if (m_targets.getItemTarget())
                        AddItemTarget(m_targets.getItemTarget(), effIndex);
                    break;
                case SPELL_EFFECT_APPLY_AURA:
                    switch(m_spellInfo->EffectApplyAuraName[effIndex])
                    {
                        case SPELL_AURA_ADD_FLAT_MODIFIER:  // some spell mods auras have 0 target modes instead expected TARGET_SELF(1) (and present for other ranks for same spell for example)
                        case SPELL_AURA_ADD_PCT_MODIFIER:
                        case SPELL_AURA_MOD_RANGED_ATTACK_POWER:
                        case SPELL_AURA_MOD_ATTACK_POWER:
                        case SPELL_AURA_MOD_HEALING_DONE:
                        case SPELL_AURA_MOD_DAMAGE_DONE:
                            targetUnitMap.push_back(m_caster);
                            break;
                        default:                            // apply to target in other case
                            if (m_targets.getUnitTarget())
                                targetUnitMap.push_back(m_targets.getUnitTarget());
                            break;
                    }
                    break;
                case SPELL_EFFECT_APPLY_AREA_AURA_PARTY:
                    // AreaAura
                    if(m_spellInfo->Attributes == 0x9050000 || m_spellInfo->Attributes == 0x10000)
                        SetTargetMap(effIndex, TARGET_AREAEFFECT_PARTY, targetUnitMap);
                    break;
                case SPELL_EFFECT_SKIN_PLAYER_CORPSE:
                    if (m_targets.getUnitTarget())
                        targetUnitMap.push_back(m_targets.getUnitTarget());
                    else if (m_targets.getCorpseTargetGuid())
                    {
                        if (Corpse *corpse = m_caster->GetMap()->GetCorpse(m_targets.getCorpseTargetGuid()))
                            if (Player* owner = ObjectAccessor::FindPlayer(corpse->GetOwnerGuid()))
                                targetUnitMap.push_back(owner);
                    }
                    break;
                default:
                    break;
            }
            break;
        }
        default:
            //sLog.outError( "SPELL: Unknown implicit target (%u) for spell ID %u", targetMode, m_spellInfo->Id );
            break;
    }

    if (unMaxTargets && targetUnitMap.size() > unMaxTargets)
    {
        // make sure one unit is always removed per iteration
        uint32 removed_utarget = 0;
        for (UnitList::iterator itr = targetUnitMap.begin(), next; itr != targetUnitMap.end(); itr = next)
        {
            next = itr;
            ++next;
            if (!*itr) continue;
            if ((*itr) == m_targets.getUnitTarget())
            {
                targetUnitMap.erase(itr);
                removed_utarget = 1;
                //        break;
            }
        }
        // remove random units from the map
        while (targetUnitMap.size() > unMaxTargets - removed_utarget)
        {
            uint32 poz = urand(0, targetUnitMap.size()-1);
            for (UnitList::iterator itr = targetUnitMap.begin(); itr != targetUnitMap.end(); ++itr, --poz)
            {
                if (!*itr) continue;

                if (!poz)
                {
                    targetUnitMap.erase(itr);
                    break;
                }
            }
        }
        // the player's target will always be added to the map
        if (removed_utarget && m_targets.getUnitTarget())
            targetUnitMap.push_back(m_targets.getUnitTarget());
    }
}

void Spell::prepare(SpellCastTargets const* targets, Aura* triggeredByAura)
{
    m_targets = *targets;

    m_spellState = SPELL_STATE_PREPARING;

    m_castPositionX = m_caster->GetPositionX();
    m_castPositionY = m_caster->GetPositionY();
    m_castPositionZ = m_caster->GetPositionZ();
    m_castOrientation = m_caster->GetOrientation();

    if(triggeredByAura)
        m_triggeredByAuraSpell  = triggeredByAura->GetSpellProto();

    // create and add update event for this spell
    SpellEvent* Event = new SpellEvent(this);
    m_caster->m_Events.AddEvent(Event, m_caster->m_Events.CalculateTime(1));

    //Prevent casting at cast another spell (ServerSide check)
    if(m_caster->IsNonMeleeSpellCasted(false, true, true) && m_cast_count)
    {
        SendCastResult(SPELL_FAILED_SPELL_IN_PROGRESS);
        finish(false);
        return;
    }

    if(uint8 result = sObjectMgr.IsSpellDisabled(m_spellInfo->Id))
    {
        if(m_caster->GetTypeId() == TYPEID_PLAYER)
        {
            sLog.outDebug("Player %s cast a spell %u which was disabled by server administrator",   m_caster->GetName(), m_spellInfo->Id);
            if(result == 2)
            sLog.outChar("Player %s cast a spell %u which was disabled by server administrator and marked as CheatSpell",   m_caster->GetName(), m_spellInfo->Id);
        }
        SendCastResult(SPELL_FAILED_SPELL_UNAVAILABLE);
        finish(false);
        return;
    }

    // Fill cost data
    m_powerCost = CalculatePowerCost(m_spellInfo, m_caster, this, m_CastItem);

    SpellCastResult result = CheckCast(true);
    if(result != SPELL_CAST_OK && !IsAutoRepeat())          //always cast autorepeat dummy for triggering
    {
        if(triggeredByAura)
        {
            SendChannelUpdate(0);
            triggeredByAura->GetHolder()->SetAuraDuration(0);
        }
        SendCastResult(result);
        finish(false);
        return;
    }

    // Prepare data for triggers
    prepareDataForTriggerSystem();

    // calculate cast time (calculated after first CheckCast check to prevent charge counting for first CheckCast fail)
    m_casttime = GetSpellCastTime(m_spellInfo, this);
    m_duration = CalculateSpellDuration(m_spellInfo, m_caster);

    // set timer base at cast time
    ReSetTimer();

    // stealth must be removed at cast starting (at show channel bar)
    // skip triggered spell (item equip spell casting and other not explicit character casts/item uses)
    if ( !m_IsTriggeredSpell && isSpellBreakStealth(m_spellInfo) )
        m_caster->RemoveAurasWithInterruptFlags(AURA_INTERRUPT_FLAG_CAST);

    // add non-triggered (with cast time and without)
    if (!m_IsTriggeredSpell)
    {
        // add to cast type slot
        m_caster->SetCurrentCastedSpell( this );

        // will show cast bar
        SendSpellStart();

        TriggerGlobalCooldown();
    }
    // execute triggered or without cast time explicitly in call point
    else if(m_timer == 0 || m_IsTriggeredSpell)
        cast(true);
    // else triggered with cast time will execute execute at next tick or later
    // without adding to cast type slot
    // will not show cast bar but will show effects at casting time etc
}

void Spell::cancel()
{
    if(m_spellState == SPELL_STATE_FINISHED)
        return;

    // channeled spells don't display interrupted message even if they are interrupted, possible other cases with no "Interrupted" message
    bool sendInterrupt = IsChanneledSpell(m_spellInfo) ? false : true;

    m_autoRepeat = false;
    switch (m_spellState)
    {
        case SPELL_STATE_PREPARING:
            CancelGlobalCooldown();

            //(no break)
        case SPELL_STATE_DELAYED:
        {
            SendInterrupted(0);

            if (sendInterrupt)
                SendCastResult(SPELL_FAILED_INTERRUPTED);
        } break;

        case SPELL_STATE_CASTING:
        {
            for(TargetList::const_iterator ihit = m_UniqueTargetInfo.begin(); ihit != m_UniqueTargetInfo.end(); ++ihit)
            {
                if (ihit->missCondition == SPELL_MISS_NONE)
                {
                    Unit* unit = m_caster->GetObjectGuid() == (*ihit).targetGUID ? m_caster : ObjectAccessor::GetUnit(*m_caster, ihit->targetGUID);
                    if (unit && unit->isAlive())
                        unit->RemoveAurasByCasterSpell(m_spellInfo->Id, m_caster->GetObjectGuid());
                }
            }

            SendChannelUpdate(0);
            SendInterrupted(0);

            if (sendInterrupt)
                SendCastResult(SPELL_FAILED_INTERRUPTED);
        } break;

        default:
        {
        } break;
    }

    finish(false);
    m_caster->RemoveDynObject(m_spellInfo->Id);
    m_caster->RemoveGameObject(m_spellInfo->Id, true);
}

void Spell::cast(bool skipCheck)
{
    SetExecutedCurrently(true);

    if (!m_caster->CheckAndIncreaseCastCounter())
    {
        if (m_triggeredByAuraSpell)
            sLog.outError("Spell %u triggered by aura spell %u too deep in cast chain for cast. Cast not allowed for prevent overflow stack crash.", m_spellInfo->Id, m_triggeredByAuraSpell->Id);
        else
            sLog.outError("Spell %u too deep in cast chain for cast. Cast not allowed for prevent overflow stack crash.", m_spellInfo->Id);

        SendCastResult(SPELL_FAILED_ERROR);
        finish(false);
        SetExecutedCurrently(false);
        return;
    }

    // update pointers base at GUIDs to prevent access to already nonexistent object
    UpdatePointers();

    // cancel at lost main target unit
    if (!m_targets.getUnitTarget() && m_targets.getUnitTargetGuid() && m_targets.getUnitTargetGuid() != m_caster->GetObjectGuid())
    {
        cancel();
        m_caster->DecreaseCastCounter();
        SetExecutedCurrently(false);
        return;
    }

    if (m_caster->GetTypeId() != TYPEID_PLAYER && m_targets.getUnitTarget() && m_targets.getUnitTarget() != m_caster)
        m_caster->SetInFront(m_targets.getUnitTarget());

    SpellCastResult castResult = CheckPower();
    if (castResult != SPELL_CAST_OK)
    {
        SendCastResult(castResult);
        finish(false);
        m_caster->DecreaseCastCounter();
        SetExecutedCurrently(false);
        return;
    }

    // triggered cast called from Spell::prepare where it was already checked
    if (!skipCheck)
    {
        castResult = CheckCast(false);
        if(castResult != SPELL_CAST_OK)
        {
            SendCastResult(castResult);
            finish(false);
            m_caster->DecreaseCastCounter();
            SetExecutedCurrently(false);
            return;
        }
    }

    if (m_spellInfo->Id == 32592)
        if(const SpellEntry* spellInfo = sSpellStore.LookupEntry(m_spellInfo->Id))
            const_cast<SpellEntry*>(spellInfo)->Attributes |= SPELL_ATTR_UNAFFECTED_BY_INVULNERABILITY;

    if (m_spellInfo->Id == 64380) //hack for faster Shattering Throw trigering
        if(const SpellEntry* spellInfo = sSpellStore.LookupEntry(m_spellInfo->Id))
            const_cast<SpellEntry*>(spellInfo)->CastingTimeIndex = 1;

    // Hack for Spirit of Redemption because wrong data in dbc
    if (m_spellInfo->Id == 27827)
        if(const SpellEntry* spellInfo = sSpellStore.LookupEntry(m_spellInfo->Id))
            const_cast<SpellEntry*>(spellInfo)->AuraInterruptFlags = 0;

    if (m_spellInfo->Id == 32592)                           // Mass Dispel - immunity bypass hack
        if(const SpellEntry* spellInfo = sSpellStore.LookupEntry(m_spellInfo->Id))
            const_cast<SpellEntry*>(spellInfo)->Attributes |= SPELL_ATTR_UNAFFECTED_BY_INVULNERABILITY;

    // different triggred (for caster) and precast (casted before apply effect to target) cases
    switch(m_spellInfo->SpellFamilyName)
    {
        case SPELLFAMILY_GENERIC:
        {
            // Bandages
            if (m_spellInfo->Mechanic == MECHANIC_BANDAGE)
                AddPrecastSpell(11196);                     // Recently Bandaged
            // Stoneskin
            else if (m_spellInfo->Id == 20594)
                AddTriggeredSpell(65116);                   // Stoneskin - armor 10% for 8 sec
            // Chaos Bane strength buff
            else if (m_spellInfo->Id == 71904)
                AddTriggeredSpell(73422);
            else if (m_spellInfo->Id == 74607)
                AddTriggeredSpell(74610);                  // Fiery combustion
            else if (m_spellInfo->Id == 74799)
                AddTriggeredSpell(74800);                  // Soul consumption
            break;
        }
        case SPELLFAMILY_MAGE:
        {
            // Ice Block
            if (m_spellInfo->SpellFamilyFlags & UI64LIT(0x0000008000000000))
                AddPrecastSpell(41425);                     // Hypothermia
            // Fingers of Frost
            else if (m_spellInfo->Id == 44544)
                AddPrecastSpell(74396);                     // Fingers of Frost
            break;
        }
        case SPELLFAMILY_WARRIOR:
        {
            // Shattering Throw
            if (m_spellInfo->Id == 64382)
                AddTriggeredSpell(64380);                    // Shattering Throw
            // Shield Slam
            else if ((m_spellInfo->SpellFamilyFlags & UI64LIT(0x0000020000000000)) && m_spellInfo->Category==1209)
            {
                if (m_caster->HasAura(58375))               // Glyph of Blocking
                    AddTriggeredSpell(58374);               // Glyph of Blocking
            }
<<<<<<< HEAD
            // Shattering Throw
            else if (m_spellInfo->Id == 64382)
                AddTriggeredSpell(64380);                     // Shattering Throw
=======
            // Bloodsurge (triggered), Sudden Death (triggered)
            else if (m_spellInfo->Id == 46916 || m_spellInfo->Id == 52437)
                // Item - Warrior T10 Melee 4P Bonus
                if (Aura *aur = m_caster->GetAura(70847, EFFECT_INDEX_0))
                    if (roll_chance_i(aur->GetModifier()->m_amount))
                        AddTriggeredSpell(70849);           // Extra Charge!
>>>>>>> ac40c7e6
            break;
        }
        case SPELLFAMILY_PRIEST:
        {
            // Power Word: Shield
            if (m_spellInfo->Mechanic == MECHANIC_SHIELD &&
                (m_spellInfo->SpellFamilyFlags & UI64LIT(0x0000000000000001)))
                AddPrecastSpell(6788);                      // Weakened Soul
            // Prayer of Mending (jump animation), we need formal caster instead original for correct animation
            else if (m_spellInfo->SpellFamilyFlags & UI64LIT(0x0000002000000000))
                AddTriggeredSpell(41637);

            switch(m_spellInfo->Id)
            {
                case 15237: AddTriggeredSpell(23455); break;// Holy Nova, rank 1
                case 15430: AddTriggeredSpell(23458); break;// Holy Nova, rank 2
                case 15431: AddTriggeredSpell(23459); break;// Holy Nova, rank 3
                case 27799: AddTriggeredSpell(27803); break;// Holy Nova, rank 4
                case 27800: AddTriggeredSpell(27804); break;// Holy Nova, rank 5
                case 27801: AddTriggeredSpell(27805); break;// Holy Nova, rank 6
                case 25331: AddTriggeredSpell(25329); break;// Holy Nova, rank 7
                case 48077: AddTriggeredSpell(48075); break;// Holy Nova, rank 8
                case 48078: AddTriggeredSpell(48076); break;// Holy Nova, rank 9
                default:break;
            }
            break;
        }
        case SPELLFAMILY_DRUID:
        {
            // Faerie Fire (Feral)
            if (m_spellInfo->Id == 16857 && m_caster->GetShapeshiftForm() != FORM_CAT)
                AddTriggeredSpell(60089);
            // Clearcasting
            else if (m_spellInfo->Id == 16870)
            {
                if (m_caster->HasAura(70718))               // Item - Druid T10 Balance 2P Bonus
                    AddPrecastSpell(70721);                 // Omen of Doom
            }
            // Berserk (Bear Mangle part)
            else if (m_spellInfo->Id == 50334)
                AddTriggeredSpell(58923);
            break;
        }
        case SPELLFAMILY_ROGUE:
            // Fan of Knives (main hand)
            if (m_spellInfo->Id == 51723 && m_caster->GetTypeId() == TYPEID_PLAYER &&
                ((Player*)m_caster)->haveOffhandWeapon())
            {
                AddTriggeredSpell(52874);                   // Fan of Knives (offhand)
            }
            break;
        case SPELLFAMILY_HUNTER:
        {
            // Kill Command
            if (m_spellInfo->Id == 34026)
            {
                if (m_caster->HasAura(37483))               // Improved Kill Command - Item set bonus
                    m_caster->CastSpell(m_caster, 37482, true);// Exploited Weakness
            }
            // Lock and Load
            else if (m_spellInfo->Id == 56453)
                AddPrecastSpell(67544);                     // Lock and Load Marker
            break;
        }
        case SPELLFAMILY_PALADIN:
        {
            // Hand of Reckoning
            if (m_spellInfo->Id == 62124)
            {
                if (m_targets.getUnitTarget() && m_targets.getUnitTarget()->getVictim() != m_caster)
                    AddPrecastSpell(67485);                 // Hand of Rekoning (no typos in name ;) )
            }
            // Divine Shield, Divine Protection or Hand of Protection
            else if (m_spellInfo->SpellFamilyFlags & UI64LIT(0x0000000000400080))
            {
                AddPrecastSpell(25771);                     // Forbearance
                AddPrecastSpell(61987);                     // Avenging Wrath Marker
            }
            // Lay on Hands
            else if (m_spellInfo->SpellFamilyFlags & UI64LIT(0x0000000000008000))
            {
                // only for self cast
                if (m_caster == m_targets.getUnitTarget())
                    AddPrecastSpell(25771);                     // Forbearance
            }
            // Avenging Wrath
            else if (m_spellInfo->SpellFamilyFlags & UI64LIT(0x0000200000000000))
                AddPrecastSpell(61987);                     // Avenging Wrath Marker
            break;
        }
        case SPELLFAMILY_SHAMAN:
        {
            // Bloodlust
            if (m_spellInfo->Id == 2825)
                AddPrecastSpell(57724);                     // Sated
            // Heroism
            else if (m_spellInfo->Id == 32182)
                AddPrecastSpell(57723);                     // Exhaustion
            // Spirit Walk
            else if (m_spellInfo->Id == 58875)
                AddPrecastSpell(58876);
            // Totem of Wrath
            else if (m_spellInfo->Effect[EFFECT_INDEX_0]==SPELL_EFFECT_APPLY_AREA_AURA_RAID && m_spellInfo->SpellFamilyFlags & UI64LIT(0x0000000004000000))
                // only for main totem spell cast
                AddTriggeredSpell(30708);                   // Totem of Wrath
            break;
        }
        case SPELLFAMILY_DEATHKNIGHT:
        {
            // Chains of Ice
            if (m_spellInfo->Id == 45524)
                AddTriggeredSpell(55095);                   // Frost Fever
            break;
        }
        default:
            break;
    }

    // traded items have trade slot instead of guid in m_itemTargetGUID
    // set to real guid to be sent later to the client
    m_targets.updateTradeSlotItem();

    if (m_caster->GetTypeId() == TYPEID_PLAYER)
    {
        if (!m_IsTriggeredSpell && m_CastItem)
            ((Player*)m_caster)->GetAchievementMgr().UpdateAchievementCriteria(ACHIEVEMENT_CRITERIA_TYPE_USE_ITEM, m_CastItem->GetEntry());

        ((Player*)m_caster)->GetAchievementMgr().UpdateAchievementCriteria(ACHIEVEMENT_CRITERIA_TYPE_CAST_SPELL, m_spellInfo->Id);
    }

    FillTargetMap();

    if(m_spellState == SPELL_STATE_FINISHED)                // stop cast if spell marked as finish somewhere in FillTargetMap
    {
        m_caster->DecreaseCastCounter();
        SetExecutedCurrently(false);
        return;
    }

    // CAST SPELL
    SendSpellCooldown();

    TakePower();
    TakeReagents();                                         // we must remove reagents before HandleEffects to allow place crafted item in same slot

    SendCastResult(castResult);
    SendSpellGo();                                          // we must send smsg_spell_go packet before m_castItem delete in TakeCastItem()...

    InitializeDamageMultipliers();

    // Okay, everything is prepared. Now we need to distinguish between immediate and evented delayed spells
    if (m_spellInfo->speed > 0.0f)
    {

        // Remove used for cast item if need (it can be already NULL after TakeReagents call
        // in case delayed spell remove item at cast delay start
        TakeCastItem();

        // fill initial spell damage from caster for delayed casted spells
        for(TargetList::iterator ihit = m_UniqueTargetInfo.begin(); ihit != m_UniqueTargetInfo.end(); ++ihit)
            HandleDelayedSpellLaunch(&(*ihit));

        // Okay, maps created, now prepare flags
        m_immediateHandled = false;
        m_spellState = SPELL_STATE_DELAYED;
        SetDelayStart(0);
    }
    else
    {
        // Immediate spell, no big deal
        handle_immediate();
    }

    m_caster->DecreaseCastCounter();
    SetExecutedCurrently(false);
}

void Spell::handle_immediate()
{
    // start channeling if applicable
    if (IsChanneledSpell(m_spellInfo) && m_duration)
    {
        m_spellState = SPELL_STATE_CASTING;
        SendChannelStart(m_duration);
    }

    // process immediate effects (items, ground, etc.) also initialize some variables
    _handle_immediate_phase();

    for(TargetList::iterator ihit = m_UniqueTargetInfo.begin(); ihit != m_UniqueTargetInfo.end(); ++ihit)
    {
        TargetInfo buffer = *ihit;
        DoAllEffectOnTarget(&buffer);
    }

    for(GOTargetList::iterator ihit = m_UniqueGOTargetInfo.begin(); ihit != m_UniqueGOTargetInfo.end(); ++ihit)
    {
        GOTargetInfo buffer = *ihit;
        DoAllEffectOnTarget(&buffer);
    }

    // spell is finished, perform some last features of the spell here
    _handle_finish_phase();

    // Remove used for cast item if need (it can be already NULL after TakeReagents call
    TakeCastItem();

    if(m_spellState != SPELL_STATE_CASTING)
        finish(true);                                       // successfully finish spell cast (not last in case autorepeat or channel spell)
}

uint64 Spell::handle_delayed(uint64 t_offset)
{
    uint64 next_time = 0;

    if (!m_immediateHandled)
    {
        _handle_immediate_phase();
        m_immediateHandled = true;
    }

    // now recheck units targeting correctness (need before any effects apply to prevent adding immunity at first effect not allow apply second spell effect and similar cases)
    for(TargetList::iterator ihit = m_UniqueTargetInfo.begin(); ihit != m_UniqueTargetInfo.end(); ++ihit)
    {
        if (!ihit->processed)
        {
            if (ihit->timeDelay <= t_offset)
                DoAllEffectOnTarget(&(*ihit));
            else if (next_time == 0 || ihit->timeDelay < next_time)
                next_time = ihit->timeDelay;
        }
    }

    // now recheck gameobject targeting correctness
    for(GOTargetList::iterator ighit = m_UniqueGOTargetInfo.begin(); ighit != m_UniqueGOTargetInfo.end(); ++ighit)
    {
        if (!ighit->processed)
        {
            if (ighit->timeDelay <= t_offset)
                DoAllEffectOnTarget(&(*ighit));
            else if (next_time == 0 || ighit->timeDelay < next_time)
                next_time = ighit->timeDelay;
        }
    }
    // All targets passed - need finish phase
    if (next_time == 0)
    {
        // spell is finished, perform some last features of the spell here
        _handle_finish_phase();

        finish(true);                                       // successfully finish spell cast

        // return zero, spell is finished now
        return 0;
    }
    else
    {
        // spell is unfinished, return next execution time
        return next_time;
    }
}

void Spell::_handle_immediate_phase()
{
    // handle some immediate features of the spell here
    HandleThreatSpells();

    m_needSpellLog = IsNeedSendToClient();
    for(int j = 0; j < MAX_EFFECT_INDEX; ++j)
    {
        if(m_spellInfo->Effect[j] == 0)
            continue;

        // apply Send Event effect to ground in case empty target lists
        if( m_spellInfo->Effect[j] == SPELL_EFFECT_SEND_EVENT && !HaveTargetsForEffect(SpellEffectIndex(j)) )
        {
            HandleEffects(NULL, NULL, NULL, SpellEffectIndex(j));
            continue;
        }

        // Don't do spell log, if is school damage spell
        if(m_spellInfo->Effect[j] == SPELL_EFFECT_SCHOOL_DAMAGE || m_spellInfo->Effect[j] == 0)
            m_needSpellLog = false;
    }

    // initialize Diminishing Returns Data
    m_diminishLevel = DIMINISHING_LEVEL_1;
    m_diminishGroup = DIMINISHING_NONE;

    // process items
    for(ItemTargetList::iterator ihit = m_UniqueItemInfo.begin(); ihit != m_UniqueItemInfo.end(); ++ihit)
    {
        ItemTargetInfo buffer = *ihit;
        DoAllEffectOnTarget(&buffer);
    }

    // process ground
    for(int j = 0; j < MAX_EFFECT_INDEX; ++j)
    {
        // persistent area auras target only the ground
        if(m_spellInfo->Effect[j] == SPELL_EFFECT_PERSISTENT_AREA_AURA)
            HandleEffects(NULL, NULL, NULL, SpellEffectIndex(j));
    }
}

void Spell::_handle_finish_phase()
{
    // spell log
    if(m_needSpellLog)
        SendLogExecute();
}

void Spell::SendSpellCooldown()
{
    if(m_caster->GetTypeId() != TYPEID_PLAYER)
        return;

    Player* _player = (Player*)m_caster;

    // mana/health/etc potions, disabled by client (until combat out as declarate)
    if (m_CastItem && m_CastItem->IsPotion())
    {
        // need in some way provided data for Spell::finish SendCooldownEvent
        _player->SetLastPotionId(m_CastItem->GetEntry());
        return;
    }

    // (1) have infinity cooldown but set at aura apply, (2) passive cooldown at triggering
    if(m_spellInfo->Attributes & (SPELL_ATTR_DISABLED_WHILE_ACTIVE | SPELL_ATTR_PASSIVE))
        return;

    _player->AddSpellAndCategoryCooldowns(m_spellInfo, m_CastItem ? m_CastItem->GetEntry() : 0, this);
}

void Spell::update(uint32 difftime)
{
    // update pointers based at it's GUIDs
    UpdatePointers();

    if (m_targets.getUnitTargetGuid() && !m_targets.getUnitTarget())
    {
        cancel();
        return;
    }

    // check if the player caster has moved before the spell finished
    if ((m_caster->GetTypeId() == TYPEID_PLAYER && m_timer != 0) &&
        (m_castPositionX != m_caster->GetPositionX() || m_castPositionY != m_caster->GetPositionY() || m_castPositionZ != m_caster->GetPositionZ()) &&
        (m_spellInfo->Effect[EFFECT_INDEX_0] != SPELL_EFFECT_STUCK || !((Player*)m_caster)->m_movementInfo.HasMovementFlag(MOVEFLAG_FALLINGFAR)))
    {
        // always cancel for channeled spells
        if( m_spellState == SPELL_STATE_CASTING )
            cancel();
        // don't cancel for melee, autorepeat, triggered and instant spells
        else if(!IsNextMeleeSwingSpell() && !IsAutoRepeat() && !m_IsTriggeredSpell && (m_spellInfo->InterruptFlags & SPELL_INTERRUPT_FLAG_MOVEMENT))
            cancel();
    }

    switch(m_spellState)
    {
        case SPELL_STATE_PREPARING:
        {
            if(m_timer)
            {
                if (m_targets.getUnitTarget() && m_targets.getUnitTarget()->isAlive() && !m_targets.getUnitTarget()->isVisibleForOrDetect(m_caster, m_caster, false) && !m_IsTriggeredSpell )
                    cancel();

                if(difftime >= m_timer)
                    m_timer = 0;
                else
                    m_timer -= difftime;
            }

            if(m_timer == 0 && !IsNextMeleeSwingSpell() && !IsAutoRepeat())
                cast();
        } break;
        case SPELL_STATE_CASTING:
        {
            if(m_timer > 0)
            {
                if( m_caster->GetTypeId() == TYPEID_PLAYER )
                {
                    // check if player has jumped before the channeling finished
                    if(((Player*)m_caster)->m_movementInfo.HasMovementFlag(MOVEFLAG_FALLING))
                        cancel();

                    // check for incapacitating player states
                    if( m_caster->hasUnitState(UNIT_STAT_CAN_NOT_REACT))
                        cancel();

                    // check if player has turned if flag is set
                    if( m_spellInfo->ChannelInterruptFlags & CHANNEL_FLAG_TURNING && m_castOrientation != m_caster->GetOrientation() )
                        cancel();
                }

                // check if there are alive targets left
                if (!IsAliveUnitPresentInTargetList())
                {
                    SendChannelUpdate(0);
                    finish();
                }

                if(difftime >= m_timer)
                    m_timer = 0;
                else
                    m_timer -= difftime;
            }

            if(m_timer == 0)
            {
                SendChannelUpdate(0);

                // channeled spell processed independently for quest targeting
                // cast at creature (or GO) quest objectives update at successful cast channel finished
                // ignore autorepeat/melee casts for speed (not exist quest for spells (hm... )
                if( !IsAutoRepeat() && !IsNextMeleeSwingSpell() )
                {
                    if ( Player* p = m_caster->GetCharmerOrOwnerPlayerOrPlayerItself() )
                    {
                        for(TargetList::const_iterator ihit = m_UniqueTargetInfo.begin(); ihit != m_UniqueTargetInfo.end(); ++ihit)
                        {
                            TargetInfo const& target = *ihit;
                            if (!target.targetGUID.IsCreatureOrVehicle())
                                continue;

                            Unit* unit = m_caster->GetObjectGuid() == target.targetGUID ? m_caster : ObjectAccessor::GetUnit(*m_caster, target.targetGUID);
                            if (unit == NULL)
                                continue;

                            p->RewardPlayerAndGroupAtCast(unit, m_spellInfo->Id);
                        }

                        for(GOTargetList::const_iterator ihit = m_UniqueGOTargetInfo.begin(); ihit != m_UniqueGOTargetInfo.end(); ++ihit)
                        {
                            GOTargetInfo const& target = *ihit;

                            GameObject* go = m_caster->GetMap()->GetGameObject(target.targetGUID);
                            if(!go)
                                continue;

                            p->RewardPlayerAndGroupAtCast(go, m_spellInfo->Id);
                        }
                    }
                }

                finish();
            }
        } break;
        default:
        {
        }break;
    }
}

void Spell::finish(bool ok)
{
    if(!m_caster)
        return;

    if(m_spellState == SPELL_STATE_FINISHED)
        return;

    m_spellState = SPELL_STATE_FINISHED;

    // other code related only to successfully finished spells
    if(!ok)
        return;

    // remove spell mods
    if (m_caster->GetTypeId() == TYPEID_PLAYER)
        ((Player*)m_caster)->RemoveSpellMods(this);

    // handle SPELL_AURA_ADD_TARGET_TRIGGER auras
    Unit::AuraList const& targetTriggers = m_caster->GetAurasByType(SPELL_AURA_ADD_TARGET_TRIGGER);
    for(Unit::AuraList::const_iterator i = targetTriggers.begin(); i != targetTriggers.end(); ++i)
    {
        if (!(*i)->isAffectedOnSpell(m_spellInfo))
            continue;
        for(TargetList::const_iterator ihit = m_UniqueTargetInfo.begin(); ihit != m_UniqueTargetInfo.end(); ++ihit)
        {
            if (ihit->missCondition == SPELL_MISS_NONE)
            {
                // check m_caster->GetObjectGuid() let load auras at login and speedup most often case
                Unit *unit = m_caster->GetObjectGuid() == ihit->targetGUID ? m_caster : ObjectAccessor::GetUnit(*m_caster, ihit->targetGUID);
                if (unit && unit->isAlive())
                {
                    SpellEntry const *auraSpellInfo = (*i)->GetSpellProto();
                    SpellEffectIndex auraSpellIdx = (*i)->GetEffIndex();
                    // Calculate chance at that moment (can be depend for example from combo points)
                    int32 auraBasePoints = (*i)->GetBasePoints();
                    int32 chance = m_caster->CalculateSpellDamage(unit, auraSpellInfo, auraSpellIdx, &auraBasePoints);
                    if(roll_chance_i(chance))
                        m_caster->CastSpell(unit, auraSpellInfo->EffectTriggerSpell[auraSpellIdx], true, NULL, (*i));
                }
            }
        }
    }

    // Heal caster for all health leech from all targets
    if (m_healthLeech)
    {
        uint32 absorb = 0;
        m_caster->CalculateHealAbsorb(uint32(m_healthLeech), &absorb);
        m_caster->DealHeal(m_caster, uint32(m_healthLeech) - absorb, m_spellInfo, false, absorb);
    }

    if (IsMeleeAttackResetSpell())
    {
        m_caster->resetAttackTimer(BASE_ATTACK);
        if(m_caster->haveOffhandWeapon())
            m_caster->resetAttackTimer(OFF_ATTACK);
    }

    /*if (IsRangedAttackResetSpell())
        m_caster->resetAttackTimer(RANGED_ATTACK);*/

    // Clear combo at finish state
    if(NeedsComboPoints(m_spellInfo))
    {
        // Not drop combopoints if negative spell and if any miss on enemy exist
        bool needDrop = true;
        if (!IsPositiveSpell(m_spellInfo->Id))
        {
            for(TargetList::const_iterator ihit = m_UniqueTargetInfo.begin(); ihit != m_UniqueTargetInfo.end(); ++ihit)
            {
                if (ihit->missCondition != SPELL_MISS_NONE && ihit->targetGUID != m_caster->GetObjectGuid())
                {
                    needDrop = false;
                    break;
                }
            }
        }
        if (needDrop)
            m_caster->ClearComboPoints();
    }

    // potions disabled by client, send event "not in combat" if need
    if (m_caster->GetTypeId() == TYPEID_PLAYER)
        ((Player*)m_caster)->UpdatePotionCooldown(this);

    // call triggered spell only at successful cast (after clear combo points -> for add some if need)
    if(!m_TriggerSpells.empty())
        CastTriggerSpells();

    // Stop Attack for some spells
    if( m_spellInfo->Attributes & SPELL_ATTR_STOP_ATTACK_TARGET )
        m_caster->AttackStop();
}

void Spell::SendCastResult(SpellCastResult result)
{
    if(result == SPELL_CAST_OK)
        return;

    if (m_caster->GetTypeId() != TYPEID_PLAYER)
        return;

    if(((Player*)m_caster)->GetSession()->PlayerLoading())  // don't send cast results at loading time
        return;

    SendCastResult((Player*)m_caster, m_spellInfo, m_cast_count, result);
}

void Spell::SendCastResult(Player* caster, SpellEntry const* spellInfo, uint8 cast_count, SpellCastResult result)
{
    if(result == SPELL_CAST_OK)
        return;

    WorldPacket data(SMSG_CAST_FAILED, (4+1+1));
    data << uint8(cast_count);                              // single cast or multi 2.3 (0/1)
    data << uint32(spellInfo->Id);
    data << uint8(result);                                  // problem
    switch (result)
    {
        case SPELL_FAILED_REQUIRES_SPELL_FOCUS:
            data << uint32(spellInfo->RequiresSpellFocus);
            break;
        case SPELL_FAILED_REQUIRES_AREA:
            // hardcode areas limitation case
            switch(spellInfo->Id)
            {
                case 41617:                                 // Cenarion Mana Salve
                case 41619:                                 // Cenarion Healing Salve
                    data << uint32(3905);
                    break;
                case 41618:                                 // Bottled Nethergon Energy
                case 41620:                                 // Bottled Nethergon Vapor
                    data << uint32(3842);
                    break;
                case 45373:                                 // Bloodberry Elixir
                    data << uint32(4075);
                    break;
                default:                                    // default case (don't must be)
                    data << uint32(0);
                    break;
            }
            break;
        case SPELL_FAILED_REAGENTS:
            // normally client checks reagents, just some script effects here
            if(spellInfo->Id == 46584)                      // Raise Dead
                data << uint32(37201);                      // Corpse Dust
            break;
        case SPELL_FAILED_TOTEMS:
            for(int i = 0; i < MAX_SPELL_TOTEMS; ++i)
                if(spellInfo->Totem[i])
                    data << uint32(spellInfo->Totem[i]);
            break;
        case SPELL_FAILED_TOTEM_CATEGORY:
            for(int i = 0; i < MAX_SPELL_TOTEM_CATEGORIES; ++i)
                if(spellInfo->TotemCategory[i])
                    data << uint32(spellInfo->TotemCategory[i]);
            break;
        case SPELL_FAILED_EQUIPPED_ITEM_CLASS:
            data << uint32(spellInfo->EquippedItemClass);
            data << uint32(spellInfo->EquippedItemSubClassMask);
            //data << uint32(spellInfo->EquippedItemInventoryTypeMask);
            break;
        default:
            break;
    }
    caster->GetSession()->SendPacket(&data);
}

void Spell::SendSpellStart()
{
    if (!IsNeedSendToClient())
        return;

    DEBUG_FILTER_LOG(LOG_FILTER_SPELL_CAST, "Sending SMSG_SPELL_START id=%u", m_spellInfo->Id);

    uint32 castFlags = CAST_FLAG_UNKNOWN2;
    if (IsRangedSpell())
        castFlags |= CAST_FLAG_AMMO;

    if (m_spellInfo->runeCostID)
        castFlags |= CAST_FLAG_UNKNOWN19;

    Unit *caster = m_IsTriggeredSpell && m_originalCaster ? m_originalCaster : m_caster;

    WorldPacket data(SMSG_SPELL_START, (8+8+4+4+2));
    if (m_CastItem)
        data << m_CastItem->GetPackGUID();
    else
        data << caster->GetPackGUID();

    data << m_caster->GetPackGUID();
    data << uint8(m_cast_count);                            // pending spell cast
    data << uint32(m_spellInfo->Id);                        // spellId
    data << uint32(castFlags);                              // cast flags
    data << uint32(m_timer);                                // delay?

    data << m_targets;

    if (castFlags & CAST_FLAG_PREDICTED_POWER)              // predicted power
        data << uint32(0);

    if (castFlags & CAST_FLAG_PREDICTED_RUNES)              // predicted runes
    {
        uint8 v1 = 0;//m_runesState;
        uint8 v2 = 0;//((Player*)m_caster)->GetRunesState();
        data << uint8(v1);                                  // runes state before
        data << uint8(v2);                                  // runes state after
        for(uint8 i = 0; i < MAX_RUNES; ++i)
        {
            uint8 m = (1 << i);
            if(m & v1)                                      // usable before...
                if(!(m & v2))                               // ...but on cooldown now...
                    data << uint8(0);                       // some unknown byte (time?)
        }
    }

    if (castFlags & CAST_FLAG_AMMO)                         // projectile info
        WriteAmmoToPacket(&data);

    if (castFlags & CAST_FLAG_IMMUNITY)                     // cast immunity
    {
        data << uint32(0);                                  // used for SetCastSchoolImmunities
        data << uint32(0);                                  // used for SetCastImmunities
    }

    m_caster->SendMessageToSet(&data, true);
}

void Spell::SendSpellGo()
{
    // not send invisible spell casting
    if (!IsNeedSendToClient())
        return;

    DEBUG_FILTER_LOG(LOG_FILTER_SPELL_CAST, "Sending SMSG_SPELL_GO id=%u", m_spellInfo->Id);

    uint32 castFlags = CAST_FLAG_UNKNOWN9;
    if (IsRangedSpell())
        castFlags |= CAST_FLAG_AMMO;                        // arrows/bullets visual

    if ((m_caster->GetTypeId() == TYPEID_PLAYER) && (m_caster->getClass() == CLASS_DEATH_KNIGHT) && m_spellInfo->runeCostID)
    {
        castFlags |= CAST_FLAG_UNKNOWN19;                   // same as in SMSG_SPELL_START
        castFlags |= CAST_FLAG_PREDICTED_POWER;             // makes cooldowns visible
        castFlags |= CAST_FLAG_PREDICTED_RUNES;             // rune cooldowns list
    }

    Unit *caster = m_IsTriggeredSpell && m_originalCaster ? m_originalCaster : m_caster;

    WorldPacket data(SMSG_SPELL_GO, 50);                    // guess size

    if (m_CastItem)
        data << m_CastItem->GetPackGUID();
    else
        data << caster->GetPackGUID();

    data << caster->GetPackGUID();
    data << uint8(m_cast_count);                            // pending spell cast?
    data << uint32(m_spellInfo->Id);                        // spellId
    data << uint32(castFlags);                              // cast flags
    data << uint32(WorldTimer::getMSTime());                // timestamp

    WriteSpellGoTargets(&data);

    data << m_targets;

    if (castFlags & CAST_FLAG_PREDICTED_POWER)              // predicted power
        data << uint32(m_caster->GetPower(m_caster->getPowerType())); // Yes, it is really predicted power.

    if (castFlags & CAST_FLAG_PREDICTED_RUNES)              // predicted runes
    {
        uint8 v1 = m_runesState;
        uint8 v2 =  m_caster->getClass() == CLASS_DEATH_KNIGHT ? ((Player*)m_caster)->GetRunesState() : 0;
        data << uint8(v1);                                  // runes state before
        data << uint8(v2);                                  // runes state after
        for(uint8 i = 0; i < MAX_RUNES; ++i)
        {
            uint8 m = (1 << i);
            if(m & v1)                                      // usable before...
                if(!(m & v2))                               // ...but on cooldown now...
                    data << uint8(0);                       // some unknown byte (time?)
        }
    }

    if (castFlags & CAST_FLAG_ADJUST_MISSILE)               // adjust missile trajectory duration
    {
        data << float(0);
        data << uint32(0);
    }

    if (castFlags & CAST_FLAG_AMMO)                         // projectile info
        WriteAmmoToPacket(&data);

    if (castFlags & CAST_FLAG_VISUAL_CHAIN)                 // spell visual chain effect
    {
        data << uint32(0);                                  // SpellVisual.dbc id?
        data << uint32(0);                                  // overrides previous field if > 0 and violencelevel client cvar < 2
    }

    if (m_targets.m_targetMask & TARGET_FLAG_DEST_LOCATION)
    {
        data << uint8(0);                                   // The value increase for each time, can remind of a cast count for the spell
    }

    if (m_targets.m_targetMask & TARGET_FLAG_VISUAL_CHAIN)  // probably used (or can be used) with CAST_FLAG_VISUAL_CHAIN flag
    {
        data << uint32(0);                                  // count

        //for(int = 0; i < count; ++i)
        //{
        //    // position and guid?
        //    data << float(0) << float(0) << float(0) << uint64(0);
        //}
    }

    m_caster->SendMessageToSet(&data, true);
}

void Spell::WriteAmmoToPacket(WorldPacket* data)
{
    uint32 ammoInventoryType = 0;
    uint32 ammoDisplayID = 0;

    if (m_caster->GetTypeId() == TYPEID_PLAYER)
    {
        Item *pItem = ((Player*)m_caster)->GetWeaponForAttack( RANGED_ATTACK );
        if(pItem)
        {
            ammoInventoryType = pItem->GetProto()->InventoryType;
            if( ammoInventoryType == INVTYPE_THROWN )
                ammoDisplayID = pItem->GetProto()->DisplayInfoID;
            else
            {
                uint32 ammoID = ((Player*)m_caster)->GetUInt32Value(PLAYER_AMMO_ID);
                if(ammoID)
                {
                    ItemPrototype const *pProto = ObjectMgr::GetItemPrototype( ammoID );
                    if(pProto)
                    {
                        ammoDisplayID = pProto->DisplayInfoID;
                        ammoInventoryType = pProto->InventoryType;
                    }
                }
                else if(m_caster->GetDummyAura(46699))      // Requires No Ammo
                {
                    ammoDisplayID = 5996;                   // normal arrow
                    ammoInventoryType = INVTYPE_AMMO;
                }
            }
        }
    }
    else
    {
        for (uint8 i = 0; i < MAX_VIRTUAL_ITEM_SLOT; ++i)
        {
            if(uint32 item_id = m_caster->GetUInt32Value(UNIT_VIRTUAL_ITEM_SLOT_ID + i))
            {
                if(ItemEntry const * itemEntry = sItemStore.LookupEntry(item_id))
                {
                    if(itemEntry->Class == ITEM_CLASS_WEAPON)
                    {
                        switch(itemEntry->SubClass)
                        {
                            case ITEM_SUBCLASS_WEAPON_THROWN:
                                ammoDisplayID = itemEntry->DisplayId;
                                ammoInventoryType = itemEntry->InventoryType;
                                break;
                            case ITEM_SUBCLASS_WEAPON_BOW:
                            case ITEM_SUBCLASS_WEAPON_CROSSBOW:
                                ammoDisplayID = 5996;       // is this need fixing?
                                ammoInventoryType = INVTYPE_AMMO;
                                break;
                            case ITEM_SUBCLASS_WEAPON_GUN:
                                ammoDisplayID = 5998;       // is this need fixing?
                                ammoInventoryType = INVTYPE_AMMO;
                                break;
                        }

                        if(ammoDisplayID)
                            break;
                    }
                }
            }
        }
    }

    *data << uint32(ammoDisplayID);
    *data << uint32(ammoInventoryType);
}

void Spell::WriteSpellGoTargets(WorldPacket* data)
{
    size_t count_pos = data->wpos();
    *data << uint8(0);                                      // placeholder

    // This function also fill data for channeled spells:
    // m_needAliveTargetMask req for stop channeling if one target die
    uint32 hit  = m_UniqueGOTargetInfo.size();              // Always hits on GO
    uint32 miss = 0;

    for(TargetList::iterator ihit = m_UniqueTargetInfo.begin(); ihit != m_UniqueTargetInfo.end(); ++ihit)
    {
        if (ihit->effectMask == 0)                          // No effect apply - all immuned add state
        {
            // possibly SPELL_MISS_IMMUNE2 for this??
            ihit->missCondition = SPELL_MISS_IMMUNE2;
            ++miss;
        }
        else if (ihit->missCondition == SPELL_MISS_NONE)    // Add only hits
        {
            ++hit;
            *data << ihit->targetGUID;
            m_needAliveTargetMask |= ihit->effectMask;
        }
        else
            ++miss;
    }

    for(GOTargetList::const_iterator ighit = m_UniqueGOTargetInfo.begin(); ighit != m_UniqueGOTargetInfo.end(); ++ighit)
        *data << ighit->targetGUID;                         // Always hits

    data->put<uint8>(count_pos, hit);

    *data << (uint8)miss;
    for(TargetList::const_iterator ihit = m_UniqueTargetInfo.begin(); ihit != m_UniqueTargetInfo.end(); ++ihit)
    {
        if (ihit->missCondition != SPELL_MISS_NONE)         // Add only miss
        {
            *data << ihit->targetGUID;
            *data << uint8(ihit->missCondition);
            if (ihit->missCondition == SPELL_MISS_REFLECT)
                *data << uint8(ihit->reflectResult);
        }
    }
    // Reset m_needAliveTargetMask for non channeled spell
    if(!IsChanneledSpell(m_spellInfo))
        m_needAliveTargetMask = 0;
}

void Spell::SendLogExecute()
{
    Unit *target = m_targets.getUnitTarget() ? m_targets.getUnitTarget() : m_caster;

    WorldPacket data(SMSG_SPELLLOGEXECUTE, (8+4+4+4+4+8));

    if(m_caster->GetTypeId() == TYPEID_PLAYER)
        data << m_caster->GetPackGUID();
    else
        data << target->GetPackGUID();

    data << uint32(m_spellInfo->Id);
    uint32 count1 = 1;
    data << uint32(count1);                                 // count1 (effect count?)
    for(uint32 i = 0; i < count1; ++i)
    {
        data << uint32(m_spellInfo->Effect[EFFECT_INDEX_0]);// spell effect
        uint32 count2 = 1;
        data << uint32(count2);                             // count2 (target count?)
        for(uint32 j = 0; j < count2; ++j)
        {
            switch(m_spellInfo->Effect[EFFECT_INDEX_0])
            {
                case SPELL_EFFECT_POWER_DRAIN:
                    if(Unit *unit = m_targets.getUnitTarget())
                        data << unit->GetPackGUID();
                    else
                        data << uint8(0);
                    data << uint32(0);
                    data << uint32(0);
                    data << float(0);
                    break;
                case SPELL_EFFECT_ADD_EXTRA_ATTACKS:
                    if(Unit *unit = m_targets.getUnitTarget())
                        data << unit->GetPackGUID();
                    else
                        data << uint8(0);
                    data << uint32(0);                      // count?
                    break;
                case SPELL_EFFECT_INTERRUPT_CAST:
                    if(Unit *unit = m_targets.getUnitTarget())
                        data << unit->GetPackGUID();
                    else
                        data << uint8(0);
                    data << uint32(0);                      // spellid
                    break;
                case SPELL_EFFECT_DURABILITY_DAMAGE:
                    if(Unit *unit = m_targets.getUnitTarget())
                        data << unit->GetPackGUID();
                    else
                        data << uint8(0);
                    data << uint32(0);
                    data << uint32(0);
                    break;
                case SPELL_EFFECT_OPEN_LOCK:
                    if(Item *item = m_targets.getItemTarget())
                        data << item->GetPackGUID();
                    else
                        data << uint8(0);
                    break;
                case SPELL_EFFECT_CREATE_ITEM:
                case SPELL_EFFECT_CREATE_ITEM_2:
                    data << uint32(m_spellInfo->EffectItemType[EFFECT_INDEX_0]);
                    break;
                case SPELL_EFFECT_SUMMON:
                case SPELL_EFFECT_TRANS_DOOR:
                case SPELL_EFFECT_SUMMON_PET:
                case SPELL_EFFECT_SUMMON_OBJECT_WILD:
                case SPELL_EFFECT_CREATE_HOUSE:
                case SPELL_EFFECT_DUEL:
                case SPELL_EFFECT_SUMMON_OBJECT_SLOT1:
                case SPELL_EFFECT_SUMMON_OBJECT_SLOT2:
                case SPELL_EFFECT_SUMMON_OBJECT_SLOT3:
                case SPELL_EFFECT_SUMMON_OBJECT_SLOT4:
                    if (Unit *unit = m_targets.getUnitTarget())
                        data << unit->GetPackGUID();
                    else if (m_targets.getItemTargetGuid())
                        data << m_targets.getItemTargetGuid().WriteAsPacked();
                    else if (GameObject *go = m_targets.getGOTarget())
                        data << go->GetPackGUID();
                    else
                        data << uint8(0);                   // guid
                    break;
                case SPELL_EFFECT_FEED_PET:
                    data << uint32(m_targets.getItemTargetEntry());
                    break;
                case SPELL_EFFECT_DISMISS_PET:
                    if(Unit *unit = m_targets.getUnitTarget())
                        data << unit->GetPackGUID();
                    else
                        data << uint8(0);
                    break;
                case SPELL_EFFECT_RESURRECT:
                case SPELL_EFFECT_RESURRECT_NEW:
                    if(Unit *unit = m_targets.getUnitTarget())
                        data << unit->GetPackGUID();
                    else
                        data << uint8(0);
                    break;
                default:
                    return;
            }
        }
    }

    m_caster->SendMessageToSet(&data, true);
}

void Spell::SendInterrupted(uint8 result)
{
    WorldPacket data(SMSG_SPELL_FAILURE, (8+4+1));
    data << m_caster->GetPackGUID();
    data << uint8(m_cast_count);
    data << uint32(m_spellInfo->Id);
    data << uint8(result);
    m_caster->SendMessageToSet(&data, true);

    data.Initialize(SMSG_SPELL_FAILED_OTHER, (8+4));
    data << m_caster->GetPackGUID();
    data << uint8(m_cast_count);
    data << uint32(m_spellInfo->Id);
    data << uint8(result);
    m_caster->SendMessageToSet(&data, true);
}

void Spell::SendChannelUpdate(uint32 time)
{
    if(time == 0)
    {
        m_caster->RemoveAurasByCasterSpell(m_spellInfo->Id, m_caster->GetObjectGuid());

        ObjectGuid target_guid = m_caster->GetChannelObjectGuid();
        if (target_guid != m_caster->GetObjectGuid() && target_guid.IsUnit())
            if (Unit* target = ObjectAccessor::GetUnit(*m_caster, target_guid))
                target->RemoveAurasByCasterSpell(m_spellInfo->Id, m_caster->GetObjectGuid());

        m_caster->SetChannelObjectGuid(ObjectGuid());
        m_caster->SetUInt32Value(UNIT_CHANNEL_SPELL, 0);
    }

    WorldPacket data( MSG_CHANNEL_UPDATE, 8+4 );
    data << m_caster->GetPackGUID();
    data << uint32(time);
    m_caster->SendMessageToSet(&data, true);
}

void Spell::SendChannelStart(uint32 duration)
{
    WorldObject* target = NULL;

    // select first not resisted target from target list for _0_ effect
    if (!m_UniqueTargetInfo.empty())
    {
        for(TargetList::const_iterator itr = m_UniqueTargetInfo.begin(); itr != m_UniqueTargetInfo.end(); ++itr)
        {
            if ((itr->effectMask & (1 << EFFECT_INDEX_0)) && itr->reflectResult == SPELL_MISS_NONE &&
                itr->targetGUID != m_caster->GetObjectGuid())
            {
                target = ObjectAccessor::GetUnit(*m_caster, itr->targetGUID);
                break;
            }
        }
    }
    else if(!m_UniqueGOTargetInfo.empty())
    {
        for(GOTargetList::const_iterator itr = m_UniqueGOTargetInfo.begin(); itr != m_UniqueGOTargetInfo.end(); ++itr)
        {
            if (itr->effectMask & (1 << EFFECT_INDEX_0))
            {
                target = m_caster->GetMap()->GetGameObject(itr->targetGUID);
                break;
            }
        }
    }

    WorldPacket data( MSG_CHANNEL_START, (8+4+4) );
    data << m_caster->GetPackGUID();
    data << uint32(m_spellInfo->Id);
    data << uint32(duration);
    m_caster->SendMessageToSet(&data, true);

    m_timer = duration;

    if (target)
        m_caster->SetChannelObjectGuid(target->GetObjectGuid());

    m_caster->SetUInt32Value(UNIT_CHANNEL_SPELL, m_spellInfo->Id);
}

void Spell::SendResurrectRequest(Player* target)
{
    // Both players and NPCs can resurrect using spells - have a look at creature 28487 for example
    // However, the packet structure differs slightly

    const char* sentName = m_caster->GetTypeId() == TYPEID_PLAYER ? "" : m_caster->GetNameForLocaleIdx(target->GetSession()->GetSessionDbLocaleIndex());

    WorldPacket data(SMSG_RESURRECT_REQUEST, (8+4+strlen(sentName)+1+1+1));
    data << m_caster->GetObjectGuid();
    data << uint32(strlen(sentName) + 1);

    data << sentName;
    data << uint8(0);

    data << uint8(m_caster->GetTypeId() == TYPEID_PLAYER ? 0 : 1);
    target->GetSession()->SendPacket(&data);
}

void Spell::SendPlaySpellVisual(uint32 SpellID)
{
    if (m_caster->GetTypeId() != TYPEID_PLAYER)
        return;

    WorldPacket data(SMSG_PLAY_SPELL_VISUAL, 8 + 4);
    data << m_caster->GetObjectGuid();
    data << uint32(SpellID);                                // spell visual id?
    ((Player*)m_caster)->GetSession()->SendPacket(&data);
}

void Spell::TakeCastItem()
{
    if(!m_CastItem || m_caster->GetTypeId() != TYPEID_PLAYER)
        return;

    // not remove cast item at triggered spell (equipping, weapon damage, etc)
    if(m_IsTriggeredSpell && !(m_targets.m_targetMask & TARGET_FLAG_TRADE_ITEM))
        return;

    ItemPrototype const *proto = m_CastItem->GetProto();

    if(!proto)
    {
        // This code is to avoid a crash
        // I'm not sure, if this is really an error, but I guess every item needs a prototype
        sLog.outError("Cast item (%s) has no item prototype", m_CastItem->GetGuidStr().c_str());
        return;
    }

    bool expendable = false;
    bool withoutCharges = false;

    for (int i = 0; i < MAX_ITEM_PROTO_SPELLS; ++i)
    {
        if (proto->Spells[i].SpellId)
        {
            // item has limited charges
            if (proto->Spells[i].SpellCharges)
            {
                if (proto->Spells[i].SpellCharges < 0 && !(proto->ExtraFlags & ITEM_EXTRA_NON_CONSUMABLE))
                    expendable = true;

                int32 charges = m_CastItem->GetSpellCharges(i);

                // item has charges left
                if (charges)
                {
                    (charges > 0) ? --charges : ++charges;  // abs(charges) less at 1 after use
                    if (proto->Stackable == 1)
                        m_CastItem->SetSpellCharges(i, charges);
                    m_CastItem->SetState(ITEM_CHANGED, (Player*)m_caster);
                }

                // all charges used
                withoutCharges = (charges == 0);
            }
        }
    }

    if (expendable && withoutCharges)
    {
        uint32 count = 1;
        ((Player*)m_caster)->DestroyItemCount(m_CastItem, count, true);

        // prevent crash at access to deleted m_targets.getItemTarget
        ClearCastItem();
    }
}

void Spell::TakePower()
{
    if(m_CastItem || m_triggeredByAuraSpell)
        return;

    // health as power used
    if(m_spellInfo->powerType == POWER_HEALTH)
    {
        m_caster->ModifyHealth( -(int32)m_powerCost );
        return;
    }

    if(m_spellInfo->powerType >= MAX_POWERS)
    {
        sLog.outError("Spell::TakePower: Unknown power type '%d'", m_spellInfo->powerType);
        return;
    }

    Powers powerType = Powers(m_spellInfo->powerType);

    if(powerType == POWER_RUNE)
    {
        CheckOrTakeRunePower(true);
        return;
    }

    m_caster->ModifyPower(powerType, -(int32)m_powerCost);

    // Set the five second timer
    if (powerType == POWER_MANA && m_powerCost > 0)
        m_caster->SetLastManaUse();
}

SpellCastResult Spell::CheckOrTakeRunePower(bool take)
{
    if(m_caster->GetTypeId() != TYPEID_PLAYER)
        return SPELL_CAST_OK;

    Player *plr = (Player*)m_caster;

    if(plr->getClass() != CLASS_DEATH_KNIGHT)
        return SPELL_CAST_OK;

    SpellRuneCostEntry const *src = sSpellRuneCostStore.LookupEntry(m_spellInfo->runeCostID);

    if(!src)
        return SPELL_CAST_OK;

    if(src->NoRuneCost() && (!take || src->NoRunicPowerGain()))
        return SPELL_CAST_OK;

    if (take)
        m_runesState = plr->GetRunesState();                // store previous state

    // at this moment for rune cost exist only no cost mods, and no percent mods
    int32 runeCostMod = 10000;
    if(Player* modOwner = plr->GetSpellModOwner())
        modOwner->ApplySpellMod(m_spellInfo->Id, SPELLMOD_COST, runeCostMod, this);

    if (runeCostMod > 0)
    {
        int32 runeCost[NUM_RUNE_TYPES];                         // blood, frost, unholy, death

        // init cost data and apply mods
        for(uint32 i = 0; i < RUNE_DEATH; ++i)
            runeCost[i] = runeCostMod > 0 ? src->RuneCost[i] : 0;

        runeCost[RUNE_DEATH] = 0;                               // calculated later

        // scan non-death runes (death rune not used explicitly in rune costs)
        for(uint32 i = 0; i < MAX_RUNES; ++i)
        {
            RuneType rune = plr->GetCurrentRune(i);
            if (runeCost[rune] <= 0)
                continue;

            // already used
            if(plr->GetRuneCooldown(i) != 0)
                continue;

            if (take)
                plr->SetRuneCooldown(i, RUNE_COOLDOWN);         // 5*2=10 sec

            --runeCost[rune];
        }

        // collect all not counted rune costs to death runes cost
        for(uint32 i = 0; i < RUNE_DEATH; ++i)
            if(runeCost[i] > 0)
                runeCost[RUNE_DEATH] += runeCost[i];

        // scan death runes
        if(runeCost[RUNE_DEATH] > 0)
        {
            for(uint32 i = 0; i < MAX_RUNES && runeCost[RUNE_DEATH]; ++i)
            {
                RuneType rune = plr->GetCurrentRune(i);
                if (rune != RUNE_DEATH)
                    continue;

                // already used
                if(plr->GetRuneCooldown(i) != 0)
                    continue;

                if (take)
                    plr->SetRuneCooldown(i, RUNE_COOLDOWN); // 5*2=10 sec

                --runeCost[rune];

                if (take)
                {
                    plr->ConvertRune(i, plr->GetBaseRune(i));
                    plr->ClearConvertedBy(i);
                }
            }
        }

        if(!take && runeCost[RUNE_DEATH] > 0)
            return SPELL_FAILED_NO_POWER;                       // not sure if result code is correct
    }

    if(take)
    {
        // you can gain some runic power when use runes
        float rp = float(src->runePowerGain);
        rp *= sWorld.getConfig(CONFIG_FLOAT_RATE_POWER_RUNICPOWER_INCOME);
        plr->ModifyPower(POWER_RUNIC_POWER, (int32)rp);
    }

    return SPELL_CAST_OK;
}

void Spell::TakeReagents()
{
    if (m_caster->GetTypeId() != TYPEID_PLAYER)
        return;

    if (IgnoreItemRequirements())                           // reagents used in triggered spell removed by original spell or don't must be removed.
        return;

    Player* p_caster = (Player*)m_caster;
    if (p_caster->CanNoReagentCast(m_spellInfo) )
        return;

    for(uint32 x = 0; x < MAX_SPELL_REAGENTS; ++x)
    {
        if(m_spellInfo->Reagent[x] <= 0)
            continue;

        uint32 itemid = m_spellInfo->Reagent[x];
        uint32 itemcount = m_spellInfo->ReagentCount[x];

        // if CastItem is also spell reagent
        if (m_CastItem)
        {
            ItemPrototype const *proto = m_CastItem->GetProto();
            if( proto && proto->ItemId == itemid )
            {
                for(int s = 0; s < MAX_ITEM_PROTO_SPELLS; ++s)
                {
                    // CastItem will be used up and does not count as reagent
                    int32 charges = m_CastItem->GetSpellCharges(s);
                    if (proto->Spells[s].SpellCharges < 0 && abs(charges) < 2)
                    {
                        ++itemcount;
                        break;
                    }
                }

                m_CastItem = NULL;
            }
        }

        // if getItemTarget is also spell reagent
        if (m_targets.getItemTargetEntry() == itemid)
            m_targets.setItemTarget(NULL);

        p_caster->DestroyItemCount(itemid, itemcount, true);
    }
}

void Spell::HandleThreatSpells()
{
    if (m_UniqueTargetInfo.empty())
        return;

    SpellThreatEntry const* threatEntry = sSpellMgr.GetSpellThreatEntry(m_spellInfo->Id);

    if (!threatEntry || (!threatEntry->threat && threatEntry->ap_bonus == 0.0f))
        return;

    float threat = threatEntry->threat;
    if (threatEntry->ap_bonus != 0.0f)
        threat += threatEntry->ap_bonus * m_caster->GetTotalAttackPowerValue(GetWeaponAttackType(m_spellInfo));

    bool positive = true;
    uint8 effectMask = 0;
    for (int i = 0; i < MAX_EFFECT_INDEX; ++i)
        if (m_spellInfo->Effect[i])
            effectMask |= (1<<i);

    if (m_negativeEffectMask & effectMask)
    {
        // can only handle spells with clearly defined positive/negative effect, check at spell_threat loading probably not perfect
        // so abort when only some effects are negative.
        if ((m_negativeEffectMask & effectMask) != effectMask)
        {
            DEBUG_FILTER_LOG(LOG_FILTER_SPELL_CAST, "Spell %u, rank %u, is not clearly positive or negative, ignoring bonus threat", m_spellInfo->Id, sSpellMgr.GetSpellRank(m_spellInfo->Id));
            return;
        }
        positive = false;
    }

    // since 2.0.1 threat from positive effects also is distributed among all targets, so the overall caused threat is at most the defined bonus
    threat /= m_UniqueTargetInfo.size();

    for (TargetList::const_iterator ihit = m_UniqueTargetInfo.begin(); ihit != m_UniqueTargetInfo.end(); ++ihit)
    {
        if (ihit->missCondition != SPELL_MISS_NONE)
            continue;

        Unit* target = m_caster->GetObjectGuid() == ihit->targetGUID ? m_caster : ObjectAccessor::GetUnit(*m_caster, ihit->targetGUID);
        if (!target)
            continue;

        // positive spells distribute threat among all units that are in combat with target, like healing
        if (positive)
        {
            target->getHostileRefManager().threatAssist(m_caster /*real_caster ??*/, threat, m_spellInfo);
        }
        // for negative spells threat gets distributed among affected targets
        else
        {
            if (!target->CanHaveThreatList())
                continue;

            target->AddThreat(m_caster, threat, false, GetSpellSchoolMask(m_spellInfo), m_spellInfo);
        }
    }

    DEBUG_FILTER_LOG(LOG_FILTER_SPELL_CAST, "Spell %u added an additional %f threat for %s %u target(s)", m_spellInfo->Id, threat, positive ? "assisting" : "harming", uint32(m_UniqueTargetInfo.size()));
}

void Spell::HandleEffects(Unit *pUnitTarget,Item *pItemTarget,GameObject *pGOTarget,SpellEffectIndex i, float DamageMultiplier)
{
    unitTarget = pUnitTarget;
    itemTarget = pItemTarget;
    gameObjTarget = pGOTarget;

    uint8 eff = m_spellInfo->Effect[i];

    damage = int32(CalculateDamage(i, unitTarget) * DamageMultiplier);

    DEBUG_FILTER_LOG(LOG_FILTER_SPELL_CAST, "Spell %u Effect%d : %u Targets: %s, %s, %s",
        m_spellInfo->Id, i, eff,
        unitTarget ? unitTarget->GetGuidStr().c_str() : "-",
        itemTarget ? itemTarget->GetGuidStr().c_str() : "-",
        gameObjTarget ? gameObjTarget->GetGuidStr().c_str() : "-");

    if(eff < TOTAL_SPELL_EFFECTS)
    {
        (*this.*SpellEffects[eff])(i);
    }
    else
    {
        sLog.outError("WORLD: Spell FX %d > TOTAL_SPELL_EFFECTS ", eff);
    }
}

void Spell::AddTriggeredSpell( uint32 spellId )
{
    SpellEntry const *spellInfo = sSpellStore.LookupEntry(spellId );

    if(!spellInfo)
    {
        sLog.outError("Spell::AddTriggeredSpell: unknown spell id %u used as triggred spell for spell %u)", spellId, m_spellInfo->Id);
        return;
    }

    m_TriggerSpells.push_back(spellInfo);
}

void Spell::AddPrecastSpell( uint32 spellId )
{
    SpellEntry const *spellInfo = sSpellStore.LookupEntry(spellId );

    if(!spellInfo)
    {
        sLog.outError("Spell::AddPrecastSpell: unknown spell id %u used as pre-cast spell for spell %u)", spellId, m_spellInfo->Id);
        return;
    }

    m_preCastSpells.push_back(spellInfo);
}

void Spell::CastTriggerSpells()
{
    for(SpellInfoList::const_iterator si = m_TriggerSpells.begin(); si != m_TriggerSpells.end(); ++si)
    {
        Spell* spell = new Spell(m_caster, (*si), true, m_originalCasterGUID);
        spell->prepare(&m_targets);                         // use original spell original targets
    }
}

void Spell::CastPreCastSpells(Unit* target)
{
    for(SpellInfoList::const_iterator si = m_preCastSpells.begin(); si != m_preCastSpells.end(); ++si)
        m_caster->CastSpell(target, (*si), true, m_CastItem);
}

SpellCastResult Spell::CheckCast(bool strict)
{
    // check cooldowns to prevent cheating (ignore passive spells, that client side visual only)
    if (m_caster->GetTypeId()==TYPEID_PLAYER && !(m_spellInfo->Attributes & SPELL_ATTR_PASSIVE) &&
        ((Player*)m_caster)->HasSpellCooldown(m_spellInfo->Id))
    {
        if(m_triggeredByAuraSpell)
            return SPELL_FAILED_DONT_REPORT;
        else
            return SPELL_FAILED_NOT_READY;
    }

    // check global cooldown
    if (strict && !m_IsTriggeredSpell && HasGlobalCooldown())
        return SPELL_FAILED_NOT_READY;

    // only allow triggered spells if at an ended battleground
    if (!m_IsTriggeredSpell && m_caster->GetTypeId() == TYPEID_PLAYER)
        if(BattleGround * bg = ((Player*)m_caster)->GetBattleGround())
            if(bg->GetStatus() == STATUS_WAIT_LEAVE)
                return SPELL_FAILED_DONT_REPORT;

    if (!m_IsTriggeredSpell && IsNonCombatSpell(m_spellInfo) &&
        m_caster->isInCombat() && !m_caster->IsIgnoreUnitState(m_spellInfo, IGNORE_UNIT_COMBAT_STATE))
        return SPELL_FAILED_AFFECTING_COMBAT;

    if (m_caster->GetTypeId() == TYPEID_PLAYER && !((Player*)m_caster)->isGameMaster() &&
        sWorld.getConfig(CONFIG_BOOL_VMAP_INDOOR_CHECK) &&
        VMAP::VMapFactory::createOrGetVMapManager()->isLineOfSightCalcEnabled())
    {
        if (m_spellInfo->Attributes & SPELL_ATTR_OUTDOORS_ONLY &&
                !m_caster->GetTerrain()->IsOutdoors(m_caster->GetPositionX(), m_caster->GetPositionY(), m_caster->GetPositionZ()))
            return SPELL_FAILED_ONLY_OUTDOORS;

        if(m_spellInfo->Attributes & SPELL_ATTR_INDOORS_ONLY &&
                m_caster->GetTerrain()->IsOutdoors(m_caster->GetPositionX(), m_caster->GetPositionY(), m_caster->GetPositionZ()))
            return SPELL_FAILED_ONLY_INDOORS;
    }
    // only check at first call, Stealth auras are already removed at second call
    // for now, ignore triggered spells
    if( strict && !m_IsTriggeredSpell)
    {
        bool checkForm = true;
        // Ignore form req aura
        Unit::AuraList const& ignore = m_caster->GetAurasByType(SPELL_AURA_MOD_IGNORE_SHAPESHIFT);
        for(Unit::AuraList::const_iterator i = ignore.begin(); i != ignore.end(); ++i)
        {
            if (!(*i)->isAffectedOnSpell(m_spellInfo))
                continue;
            checkForm = false;
            break;
        }
        if (checkForm)
        {
            // Cannot be used in this stance/form
            SpellCastResult shapeError = GetErrorAtShapeshiftedCast(m_spellInfo, m_caster->GetShapeshiftForm());
            if(shapeError != SPELL_CAST_OK)
                return shapeError;

            if ((m_spellInfo->Attributes & SPELL_ATTR_ONLY_STEALTHED) && !(m_caster->HasStealthAura()))
                return SPELL_FAILED_ONLY_STEALTHED;
        }
    }

    // caster state requirements
    if(m_spellInfo->CasterAuraState && !m_caster->HasAuraState(AuraState(m_spellInfo->CasterAuraState)))
        return SPELL_FAILED_CASTER_AURASTATE;
    if(m_spellInfo->CasterAuraStateNot && m_caster->HasAuraState(AuraState(m_spellInfo->CasterAuraStateNot)))
        return SPELL_FAILED_CASTER_AURASTATE;

    // Caster aura req check if need
    if(m_spellInfo->casterAuraSpell && !m_caster->HasAura(m_spellInfo->casterAuraSpell))
        return SPELL_FAILED_CASTER_AURASTATE;
    if(m_spellInfo->excludeCasterAuraSpell)
    {
        // Special cases of non existing auras handling
        if(m_spellInfo->excludeCasterAuraSpell == 61988)
        {
            // Avenging Wrath Marker
            if(m_caster->HasAura(61987))
                return SPELL_FAILED_CASTER_AURASTATE;
        }
        else if(m_caster->HasAura(m_spellInfo->excludeCasterAuraSpell))
            return SPELL_FAILED_CASTER_AURASTATE;
    }

    if (m_caster->GetTypeId() == TYPEID_PLAYER)
    {
        // cancel autorepeat spells if cast start when moving
        // (not wand currently autorepeat cast delayed to moving stop anyway in spell update code)
        if (((Player*)m_caster)->isMoving() )
        {
            // skip stuck spell to allow use it in falling case and apply spell limitations at movement
            if ((!((Player*)m_caster)->m_movementInfo.HasMovementFlag(MOVEFLAG_FALLINGFAR) || m_spellInfo->Effect[EFFECT_INDEX_0] != SPELL_EFFECT_STUCK) &&
                (IsAutoRepeat() || (m_spellInfo->AuraInterruptFlags & AURA_INTERRUPT_FLAG_NOT_SEATED) != 0))
                return SPELL_FAILED_MOVING;
        }

        if (!m_IsTriggeredSpell && NeedsComboPoints(m_spellInfo) && !m_caster->IsIgnoreUnitState(m_spellInfo, IGNORE_UNIT_TARGET_STATE) &&
            (!m_targets.getUnitTarget() || m_targets.getUnitTarget()->GetObjectGuid() != ((Player*)m_caster)->GetComboTargetGuid()))
            // warrior not have real combo-points at client side but use this way for mark allow Overpower use
            return m_caster->getClass() == CLASS_WARRIOR ? SPELL_FAILED_CASTER_AURASTATE : SPELL_FAILED_NO_COMBO_POINTS;
    }

    if(Unit *target = m_targets.getUnitTarget())
    {
        // target state requirements (not allowed state), apply to self also
        // This check not need - checked in CheckTarget()
        // if(m_spellInfo->TargetAuraStateNot && target->HasAuraState(AuraState(m_spellInfo->TargetAuraStateNot)))
        //    return SPELL_FAILED_TARGET_AURASTATE;

        if (!m_IsTriggeredSpell && IsDeathOnlySpell(m_spellInfo) && target->isAlive())
            return SPELL_FAILED_TARGET_NOT_DEAD;

        // Target aura req check if need
        // This check fully not need - checked in CheckTarget()
        // if(m_spellInfo->targetAuraSpell && !target->HasAura(m_spellInfo->targetAuraSpell))
        //    return SPELL_FAILED_CASTER_AURASTATE;

        if(m_spellInfo->excludeTargetAuraSpell)
        {
            // Special cases of non existing auras handling
            if (m_spellInfo->excludeTargetAuraSpell == 61988)
            {
                // Avenging Wrath Marker
                if (target->HasAura(61987))
                    return SPELL_FAILED_CASTER_AURASTATE;

            }
            else if (target->HasAura(m_spellInfo->excludeTargetAuraSpell))
                return SPELL_FAILED_CASTER_AURASTATE;
        }

        bool non_caster_target = target != m_caster && !IsSpellWithCasterSourceTargetsOnly(m_spellInfo);

        if(non_caster_target)
        {
            // target state requirements (apply to non-self only), to allow cast affects to self like Dirty Deeds
            if (m_spellInfo->TargetAuraState && !target->HasAuraStateForCaster(AuraState(m_spellInfo->TargetAuraState), m_caster->GetObjectGuid()) &&
                !m_caster->IsIgnoreUnitState(m_spellInfo, m_spellInfo->TargetAuraState == AURA_STATE_FROZEN ? IGNORE_UNIT_TARGET_NON_FROZEN : IGNORE_UNIT_TARGET_STATE))
                return SPELL_FAILED_TARGET_AURASTATE;

            // Not allow casting on flying player
            if (target->IsTaxiFlying())
                return SPELL_FAILED_BAD_TARGETS;

            if(!m_IsTriggeredSpell && !(m_spellInfo->AttributesEx2 & SPELL_ATTR_EX2_IGNORE_LOS) && VMAP::VMapFactory::checkSpellForLoS(m_spellInfo->Id) && !m_caster->IsWithinLOSInMap(target))
                return SPELL_FAILED_LINE_OF_SIGHT;

            // auto selection spell rank implemented in WorldSession::HandleCastSpellOpcode
            // this case can be triggered if rank not found (too low-level target for first rank)
            if (m_caster->GetTypeId() == TYPEID_PLAYER && !m_CastItem && !m_IsTriggeredSpell)
            {
                // spell expected to be auto-downranking in cast handle, so must be same
                if (m_spellInfo != sSpellMgr.SelectAuraRankForLevel(m_spellInfo, target->getLevel()))
                    return SPELL_FAILED_LOWLEVEL;
            }
        }
        else if (m_caster == target)
        {
            if (m_caster->GetTypeId() == TYPEID_PLAYER && m_caster->IsInWorld())
            {
                // Additional check for some spells
                // If 0 spell effect empty - client not send target data (need use selection)
                // TODO: check it on next client version
                if (m_targets.m_targetMask == TARGET_FLAG_SELF &&
                    m_spellInfo->EffectImplicitTargetA[EFFECT_INDEX_1] == TARGET_CHAIN_DAMAGE)
                {
                    target = m_caster->GetMap()->GetUnit(((Player *)m_caster)->GetSelectionGuid());
                    if (!target)
                        return SPELL_FAILED_BAD_TARGETS;

                    m_targets.setUnitTarget(target);
                }
            }

            // Some special spells with non-caster only mode

            // Fire Shield
            if (m_spellInfo->SpellFamilyName == SPELLFAMILY_WARLOCK &&
                m_spellInfo->SpellIconID == 16)
                return SPELL_FAILED_BAD_TARGETS;

            // Focus Magic (main spell)
            if (m_spellInfo->Id == 54646)
                return SPELL_FAILED_BAD_TARGETS;

            // Lay on Hands (self cast)
            if (m_spellInfo->SpellFamilyName == SPELLFAMILY_PALADIN &&
                m_spellInfo->SpellFamilyFlags & UI64LIT(0x0000000000008000))
            {
                if (target->HasAura(25771))                 // Forbearance
                    return SPELL_FAILED_CASTER_AURASTATE;
                if (target->HasAura(61987))                 // Avenging Wrath Marker
                    return SPELL_FAILED_CASTER_AURASTATE;
            }
        }

        // check pet presents
        for(int j = 0; j < MAX_EFFECT_INDEX; ++j)
        {
            if(m_spellInfo->EffectImplicitTargetA[j] == TARGET_PET)
            {
                if(!m_caster->GetPet())
                {
                    if(m_triggeredByAuraSpell)              // not report pet not existence for triggered spells
                        return SPELL_FAILED_DONT_REPORT;
                    else
                        return SPELL_FAILED_NO_PET;
                }
                break;
            }
        }

        //check creature type
        //ignore self casts (including area casts when caster selected as target)
        if(non_caster_target)
        {
            if(!CheckTargetCreatureType(target))
            {
                if(target->GetTypeId() == TYPEID_PLAYER)
                    return SPELL_FAILED_TARGET_IS_PLAYER;
                else
                    return SPELL_FAILED_BAD_TARGETS;
            }
        }

        if(non_caster_target)
        {
            // simple cases
            bool explicit_target_mode = false;
            bool target_hostile = false;
            bool target_hostile_checked = false;
            bool target_friendly = false;
            bool target_friendly_checked = false;
            for(int k = 0; k < MAX_EFFECT_INDEX;  ++k)
            {
                if (IsExplicitPositiveTarget(m_spellInfo->EffectImplicitTargetA[k]))
                {
                    if (!target_hostile_checked)
                    {
                        target_hostile_checked = true;
                        target_hostile = m_caster->IsHostileTo(target);
                    }

                    if(target_hostile)
                        return SPELL_FAILED_BAD_TARGETS;

                    explicit_target_mode = true;
                }
                else if (IsExplicitNegativeTarget(m_spellInfo->EffectImplicitTargetA[k]))
                {
                    if (!target_friendly_checked)
                    {
                        target_friendly_checked = true;
                        target_friendly = m_caster->IsFriendlyTo(target);
                    }

                    if(target_friendly)
                        return SPELL_FAILED_BAD_TARGETS;

                    explicit_target_mode = true;
                }
            }
            // TODO: this check can be applied and for player to prevent cheating when IsPositiveSpell will return always correct result.
            // check target for pet/charmed casts (not self targeted), self targeted cast used for area effects and etc
            if (!explicit_target_mode && m_caster->GetTypeId() == TYPEID_UNIT && !m_caster->GetCharmerOrOwnerGuid().IsEmpty() && !IsDispelSpell(m_spellInfo))
            {
                // check correctness positive/negative cast target (pet cast real check and cheating check)
                if(IsPositiveSpell(m_spellInfo->Id))
                {
                    if (!target_hostile_checked)
                    {
                        target_hostile_checked = true;
                        target_hostile = m_caster->IsHostileTo(target);
                    }

                    if(target_hostile)
                        return SPELL_FAILED_BAD_TARGETS;
                }
                else
                {
                    if (!target_friendly_checked)
                    {
                        target_friendly_checked = true;
                        target_friendly = m_caster->IsFriendlyTo(target);
                    }

                    if(target_friendly)
                        return SPELL_FAILED_BAD_TARGETS;
                }
            }
        }

        if(IsPositiveSpell(m_spellInfo->Id))
            if(target->IsImmuneToSpell(m_spellInfo))
                return SPELL_FAILED_TARGET_AURASTATE;

        //Must be behind the target.
        if( m_spellInfo->AttributesEx2 == 0x100000 && (m_spellInfo->AttributesEx & 0x200) == 0x200 && target->HasInArc(M_PI_F, m_caster) )
        {
            // Exclusion for Pounce:  Facing Limitation was removed in 2.0.1, but it still uses the same, old Ex-Flags
            // Exclusion for Mutilate:Facing Limitation was removed in 2.0.1 and 3.0.3, but they still use the same, old Ex-Flags
            // Exclusion for Throw: Facing limitation was added in 3.2.x, but that shouldn't be
            if ((m_spellInfo->SpellFamilyName != SPELLFAMILY_DRUID || (m_spellInfo->SpellFamilyFlags != UI64LIT(0x0000000000020000))) &&
                (m_spellInfo->SpellFamilyName != SPELLFAMILY_ROGUE || (m_spellInfo->SpellFamilyFlags != UI64LIT(0x0020000000000000))) &&
                m_spellInfo->Id != 2764)
            {
                SendInterrupted(2);
                return SPELL_FAILED_NOT_BEHIND;
            }
        }

        //Target must be facing you.
        if((m_spellInfo->Attributes == 0x150010) && !target->HasInArc(M_PI_F, m_caster) )
        {
            SendInterrupted(2);
            return SPELL_FAILED_NOT_INFRONT;
        }

        // check if target is in combat
        if (non_caster_target && (m_spellInfo->AttributesEx & SPELL_ATTR_EX_NOT_IN_COMBAT_TARGET) && target->isInCombat())
            return SPELL_FAILED_TARGET_AFFECTING_COMBAT;
    }
    // zone check
    uint32 zone, area;
    m_caster->GetZoneAndAreaId(zone, area);

    SpellCastResult locRes= sSpellMgr.GetSpellAllowedInLocationError(m_spellInfo, m_caster->GetMapId(), zone, area,
        m_caster->GetCharmerOrOwnerPlayerOrPlayerItself());
    if (locRes != SPELL_CAST_OK)
        return locRes;

    bool castOnVehicleAllowed = false;

    if (m_caster->GetVehicle())
        if ( VehicleSeatEntry const* seatInfo = m_caster->GetVehicle()->GetSeatInfo(m_caster))
            if (seatInfo->m_flags & SEAT_FLAG_CAN_CAST || seatInfo->m_flags & SEAT_FLAG_CAN_ATTACK)
                castOnVehicleAllowed = true;


    // not let players cast spells at mount (and let do it to creatures)
    if ((m_caster->IsMounted() || (m_caster->GetVehicle() && !castOnVehicleAllowed)) && m_caster->GetTypeId() == TYPEID_PLAYER && !m_IsTriggeredSpell && 
        !IsPassiveSpell(m_spellInfo) && !(m_spellInfo->Attributes & SPELL_ATTR_CASTABLE_WHILE_MOUNTED))
    {
        if (m_caster->IsTaxiFlying())
            return SPELL_FAILED_NOT_ON_TAXI;
        else
            return SPELL_FAILED_NOT_MOUNTED;
    }

    // always (except passive spells) check items (focus object can be required for any type casts)
    if (!IsPassiveSpell(m_spellInfo))
    {
        SpellCastResult castResult = CheckItems();
        if(castResult != SPELL_CAST_OK)
            return castResult;
    }

    // Database based targets from spell_target_script
    if (m_UniqueTargetInfo.empty())                         // skip second CheckCast apply (for delayed spells for example)
    {
        for(int j = 0; j < MAX_EFFECT_INDEX; ++j)
        {
            if (m_spellInfo->EffectImplicitTargetA[j] == TARGET_SCRIPT ||
               (m_spellInfo->EffectImplicitTargetB[j] == TARGET_SCRIPT && m_spellInfo->EffectImplicitTargetA[j] != TARGET_SELF) ||
               m_spellInfo->EffectImplicitTargetA[j] == TARGET_SCRIPT_COORDINATES ||
               m_spellInfo->EffectImplicitTargetB[j] == TARGET_SCRIPT_COORDINATES ||
               m_spellInfo->EffectImplicitTargetA[j] == TARGET_FOCUS_OR_SCRIPTED_GAMEOBJECT)
            {

                SpellScriptTargetBounds bounds = sSpellMgr.GetSpellScriptTargetBounds(m_spellInfo->Id);

                if (bounds.first == bounds.second)
                {
                    if (m_spellInfo->EffectImplicitTargetA[j] == TARGET_SCRIPT || m_spellInfo->EffectImplicitTargetB[j] == TARGET_SCRIPT)
                        sLog.outErrorDb("Spell entry %u, effect %i has EffectImplicitTargetA/EffectImplicitTargetB = TARGET_SCRIPT, but creature are not defined in `spell_script_target`", m_spellInfo->Id, j);

                    if (m_spellInfo->EffectImplicitTargetA[j] == TARGET_SCRIPT_COORDINATES || m_spellInfo->EffectImplicitTargetB[j] == TARGET_SCRIPT_COORDINATES)
                        sLog.outErrorDb("Spell entry %u, effect %i has EffectImplicitTargetA/EffectImplicitTargetB = TARGET_SCRIPT_COORDINATES, but gameobject or creature are not defined in `spell_script_target`", m_spellInfo->Id, j);

                    if (m_spellInfo->EffectImplicitTargetA[j] == TARGET_FOCUS_OR_SCRIPTED_GAMEOBJECT)
                        sLog.outErrorDb("Spell entry %u, effect %i has EffectImplicitTargetA/EffectImplicitTargetB = TARGET_FOCUS_OR_SCRIPTED_GAMEOBJECT, but gameobject are not defined in `spell_script_target`", m_spellInfo->Id, j);
                }

                SpellRangeEntry const* srange = sSpellRangeStore.LookupEntry(m_spellInfo->rangeIndex);
                float range = GetSpellMaxRange(srange);

                Creature* targetExplicit = NULL;            // used for cases where a target is provided (by script for example)
                Creature* creatureScriptTarget = NULL;
                GameObject* goScriptTarget = NULL;

                for(SpellScriptTarget::const_iterator i_spellST = bounds.first; i_spellST != bounds.second; ++i_spellST)
                {
                    switch(i_spellST->second.type)
                    {
                        case SPELL_TARGET_TYPE_GAMEOBJECT:
                        {
                            GameObject* p_GameObject = NULL;

                            if (i_spellST->second.targetEntry)
                            {
                                MaNGOS::NearestGameObjectEntryInObjectRangeCheck go_check(*m_caster, i_spellST->second.targetEntry, range);
                                MaNGOS::GameObjectLastSearcher<MaNGOS::NearestGameObjectEntryInObjectRangeCheck> checker(p_GameObject, go_check);
                                Cell::VisitGridObjects(m_caster, checker, range);

                                if (p_GameObject)
                                {
                                    // remember found target and range, next attempt will find more near target with another entry
                                    creatureScriptTarget = NULL;
                                    goScriptTarget = p_GameObject;
                                    range = go_check.GetLastRange();
                                }
                            }
                            else if (focusObject)           // Focus Object
                            {
                                float frange = m_caster->GetDistance(focusObject);
                                if (range >= frange)
                                {
                                    creatureScriptTarget = NULL;
                                    goScriptTarget = focusObject;
                                    range = frange;
                                }
                            }
                            break;
                        }
                        case SPELL_TARGET_TYPE_CREATURE:
                        case SPELL_TARGET_TYPE_DEAD:
                        default:
                        {
                            Creature *p_Creature = NULL;

                            // check if explicit target is provided and check it up against database valid target entry/state
                            if (Unit* pTarget = m_targets.getUnitTarget())
                            {
                                if (pTarget->GetTypeId() == TYPEID_UNIT && pTarget->GetEntry() == i_spellST->second.targetEntry)
                                {
                                    if (i_spellST->second.type == SPELL_TARGET_TYPE_DEAD && ((Creature*)pTarget)->IsCorpse())
                                    {
                                        // always use spellMaxRange, in case GetLastRange returned different in a previous pass
                                        if (pTarget->IsWithinDistInMap(m_caster, GetSpellMaxRange(srange)))
                                            targetExplicit = (Creature*)pTarget;
                                    }
                                    else if (i_spellST->second.type == SPELL_TARGET_TYPE_CREATURE && pTarget->isAlive())
                                    {
                                        // always use spellMaxRange, in case GetLastRange returned different in a previous pass
                                        if (pTarget->IsWithinDistInMap(m_caster, GetSpellMaxRange(srange)))
                                            targetExplicit = (Creature*)pTarget;
                                    }
                                }
                            }

                            // no target provided or it was not valid, so use closest in range
                            if (!targetExplicit)
                            {
                                MaNGOS::NearestCreatureEntryWithLiveStateInObjectRangeCheck u_check(*m_caster, i_spellST->second.targetEntry, i_spellST->second.type != SPELL_TARGET_TYPE_DEAD, range);
                                MaNGOS::CreatureLastSearcher<MaNGOS::NearestCreatureEntryWithLiveStateInObjectRangeCheck> searcher(p_Creature, u_check);

                                // Visit all, need to find also Pet* objects
                                Cell::VisitAllObjects(m_caster, searcher, range);

                                range = u_check.GetLastRange();
                            }

                            // always prefer provided target if it's valid
                            if (targetExplicit)
                                creatureScriptTarget = targetExplicit;
                            else if (p_Creature)
                                creatureScriptTarget = p_Creature;

                            if (creatureScriptTarget)
                                goScriptTarget = NULL;

                            break;
                        }
                    }
                }

                if (creatureScriptTarget)
                {
                    // store coordinates for TARGET_SCRIPT_COORDINATES
                    if (m_spellInfo->EffectImplicitTargetA[j] == TARGET_SCRIPT_COORDINATES ||
                        m_spellInfo->EffectImplicitTargetB[j] == TARGET_SCRIPT_COORDINATES)
                    {
                        m_targets.setDestination(creatureScriptTarget->GetPositionX(),creatureScriptTarget->GetPositionY(),creatureScriptTarget->GetPositionZ());

                        if (m_spellInfo->EffectImplicitTargetA[j] == TARGET_SCRIPT_COORDINATES && m_spellInfo->Effect[j] != SPELL_EFFECT_PERSISTENT_AREA_AURA)
                            AddUnitTarget(creatureScriptTarget, SpellEffectIndex(j));
                    }
                    // store explicit target for TARGET_SCRIPT
                    else
                    {
                        if (m_spellInfo->EffectImplicitTargetA[j] == TARGET_SCRIPT ||
                            m_spellInfo->EffectImplicitTargetB[j] == TARGET_SCRIPT)
                            AddUnitTarget(creatureScriptTarget, SpellEffectIndex(j));
                    }
                }
                else if (goScriptTarget)
                {
                    // store coordinates for TARGET_SCRIPT_COORDINATES
                    if (m_spellInfo->EffectImplicitTargetA[j] == TARGET_SCRIPT_COORDINATES ||
                        m_spellInfo->EffectImplicitTargetB[j] == TARGET_SCRIPT_COORDINATES)
                    {
                        m_targets.setDestination(goScriptTarget->GetPositionX(),goScriptTarget->GetPositionY(),goScriptTarget->GetPositionZ());

                        if (m_spellInfo->EffectImplicitTargetA[j] == TARGET_SCRIPT_COORDINATES && m_spellInfo->Effect[j] != SPELL_EFFECT_PERSISTENT_AREA_AURA)
                            AddGOTarget(goScriptTarget, SpellEffectIndex(j));
                    }
                    // store explicit target for TARGET_FOCUS_OR_SCRIPTED_GAMEOBJECT
                    else
                    {
                        if (m_spellInfo->EffectImplicitTargetA[j] == TARGET_FOCUS_OR_SCRIPTED_GAMEOBJECT ||
                            m_spellInfo->EffectImplicitTargetB[j] == TARGET_FOCUS_OR_SCRIPTED_GAMEOBJECT)
                            AddGOTarget(goScriptTarget, SpellEffectIndex(j));
                    }
                }
                //Missing DB Entry or targets for this spellEffect.
                else
                {
                    /* For TARGET_FOCUS_OR_SCRIPTED_GAMEOBJECT makes DB targets optional not required for now
                     * TODO: Makes more research for this target type
                     */
                    if (m_spellInfo->EffectImplicitTargetA[j] != TARGET_FOCUS_OR_SCRIPTED_GAMEOBJECT)
                    {
                        // not report target not existence for triggered spells
                        if (m_triggeredByAuraSpell || m_IsTriggeredSpell)
                            return SPELL_FAILED_DONT_REPORT;
                        else
                            return SPELL_FAILED_BAD_TARGETS;
                    }
                }
            }
        }
    }

    if(!m_IsTriggeredSpell)
    {
        SpellCastResult castResult = CheckRange(strict);
        if(castResult != SPELL_CAST_OK)
            return castResult;
    }

    {
        SpellCastResult castResult = CheckPower();
        if(castResult != SPELL_CAST_OK)
            return castResult;
    }

    if(!m_IsTriggeredSpell)                             // triggered spell not affected by stun/etc
    {
        SpellCastResult castResult = CheckCasterAuras();
        if(castResult != SPELL_CAST_OK)
            return castResult;
    }

    for (int i = 0; i < MAX_EFFECT_INDEX; ++i)
    {
        // for effects of spells that have only one target
        switch(m_spellInfo->Effect[i])
        {
            case SPELL_EFFECT_INSTAKILL:
                // Death Pact
                if(m_spellInfo->Id == 48743)
                {
                    if (m_caster->GetTypeId() != TYPEID_PLAYER)
                        return SPELL_FAILED_ERROR;

                    if (!((Player*)m_caster)->GetSelectionGuid())
                        return SPELL_FAILED_BAD_IMPLICIT_TARGETS;
                    Pet* target = m_caster->GetMap()->GetPet(((Player*)m_caster)->GetSelectionGuid());

                    // alive
                    if (!target || target->isDead())
                        return SPELL_FAILED_BAD_IMPLICIT_TARGETS;
                    // undead
                    if (target->GetCreatureType() != CREATURE_TYPE_UNDEAD)
                        return SPELL_FAILED_BAD_IMPLICIT_TARGETS;
                    // owned
                    if (target->GetOwnerGuid() != m_caster->GetObjectGuid())
                        return SPELL_FAILED_BAD_IMPLICIT_TARGETS;

                    float dist = GetSpellRadius(sSpellRadiusStore.LookupEntry(m_spellInfo->EffectRadiusIndex[i]));
                    if (!target->IsWithinDistInMap(m_caster,dist))
                        return SPELL_FAILED_OUT_OF_RANGE;

                    // will set in target selection code
                }
                break;
            case SPELL_EFFECT_DUMMY:
            {
                if (m_spellInfo->Id == 51582)          // Rocket Boots Engaged
                {
                    if (m_caster->IsInWater())
                        return SPELL_FAILED_ONLY_ABOVEWATER;
                }
                else if (m_spellInfo->SpellFamilyFlags == UI64LIT(0x2000)) // Death Coil (DeathKnight)
                {
                    Unit* target = m_targets.getUnitTarget();
                    if (!target || (target->IsFriendlyTo(m_caster) && target->GetCreatureType() != CREATURE_TYPE_UNDEAD))
                        return SPELL_FAILED_BAD_TARGETS;
                }
                else if(m_spellInfo->SpellIconID == 156)    // Holy Shock
                {
                    // spell different for friends and enemies
                    // hart version required facing
                    if (m_targets.getUnitTarget() && !m_caster->IsFriendlyTo(m_targets.getUnitTarget()) && !m_caster->HasInArc(M_PI_F, m_targets.getUnitTarget()))
                        return SPELL_FAILED_UNIT_NOT_INFRONT;
                }
                // Fire Nova
                if (m_spellInfo->SpellFamilyName == SPELLFAMILY_SHAMAN && m_spellInfo->SpellIconID == 33)
                {
                    // fire totems slot
                    if (!m_caster->GetTotemGuid(TOTEM_SLOT_FIRE))
                        return SPELL_FAILED_TOTEMS;
                }
                break;
            }
            case SPELL_EFFECT_SCHOOL_DAMAGE:
            {
                // Hammer of Wrath
                if(m_spellInfo->SpellVisual[0] == 7250)
                {
                    if (!m_targets.getUnitTarget())
                        return SPELL_FAILED_BAD_IMPLICIT_TARGETS;

                    if(m_targets.getUnitTarget()->GetHealth() > m_targets.getUnitTarget()->GetMaxHealth()*0.2)
                        return SPELL_FAILED_BAD_TARGETS;
                }
                break;
            }
            case SPELL_EFFECT_TAMECREATURE:
            {
                // Spell can be triggered, we need to check original caster prior to caster
                Unit* caster = GetAffectiveCaster();
                if (!caster || caster->GetTypeId() != TYPEID_PLAYER ||
                    !m_targets.getUnitTarget() ||
                    m_targets.getUnitTarget()->GetTypeId() == TYPEID_PLAYER)
                    return SPELL_FAILED_BAD_TARGETS;

                Player* plrCaster = (Player*)caster;

                bool gmmode = m_triggeredBySpellInfo == NULL;

                if (gmmode && !ChatHandler(plrCaster).FindCommand("npc tame"))
                {
                    plrCaster->SendPetTameFailure(PETTAME_UNKNOWNERROR);
                    return SPELL_FAILED_DONT_REPORT;
                }

                if(plrCaster->getClass() != CLASS_HUNTER && !gmmode)
                {
                    plrCaster->SendPetTameFailure(PETTAME_UNITSCANTTAME);
                    return SPELL_FAILED_DONT_REPORT;
                }

                Creature* target = (Creature*)m_targets.getUnitTarget();

                if(target->IsPet() || target->isCharmed())
                {
                    plrCaster->SendPetTameFailure(PETTAME_CREATUREALREADYOWNED);
                    return SPELL_FAILED_DONT_REPORT;
                }

                if (target->getLevel() > plrCaster->getLevel() && !gmmode)
                {
                    plrCaster->SendPetTameFailure(PETTAME_TOOHIGHLEVEL);
                    return SPELL_FAILED_DONT_REPORT;
                }

                if (target->GetCreatureInfo()->IsExotic() && !plrCaster->CanTameExoticPets() && !gmmode)
                {
                    plrCaster->SendPetTameFailure(PETTAME_CANTCONTROLEXOTIC);
                    return SPELL_FAILED_DONT_REPORT;
                }

                if (!target->GetCreatureInfo()->isTameable(plrCaster->CanTameExoticPets()))
                {
                    plrCaster->SendPetTameFailure(PETTAME_NOTTAMEABLE);
                    return SPELL_FAILED_DONT_REPORT;
                }

                if (plrCaster->GetPetGuid() || plrCaster->GetCharmGuid())
                {
                    plrCaster->SendPetTameFailure(PETTAME_ANOTHERSUMMONACTIVE);
                    return SPELL_FAILED_DONT_REPORT;
                }

                break;
            }
            case SPELL_EFFECT_LEARN_SPELL:
            {
                if(m_spellInfo->EffectImplicitTargetA[i] != TARGET_PET)
                    break;

                Pet* pet = m_caster->GetPet();

                if(!pet)
                    return SPELL_FAILED_NO_PET;

                SpellEntry const *learn_spellproto = sSpellStore.LookupEntry(m_spellInfo->EffectTriggerSpell[i]);

                if(!learn_spellproto)
                    return SPELL_FAILED_NOT_KNOWN;

                if(m_spellInfo->spellLevel > pet->getLevel())
                    return SPELL_FAILED_LOWLEVEL;

                break;
            }
            case SPELL_EFFECT_LEARN_PET_SPELL:
            {
                Pet* pet = m_caster->GetPet();

                if(!pet)
                    return SPELL_FAILED_NO_PET;

                SpellEntry const *learn_spellproto = sSpellStore.LookupEntry(m_spellInfo->EffectTriggerSpell[i]);

                if(!learn_spellproto)
                    return SPELL_FAILED_NOT_KNOWN;

                if(m_spellInfo->spellLevel > pet->getLevel())
                    return SPELL_FAILED_LOWLEVEL;

                break;
            }
            case SPELL_EFFECT_APPLY_GLYPH:
            {
                uint32 glyphId = m_spellInfo->EffectMiscValue[i];
                if(GlyphPropertiesEntry const *gp = sGlyphPropertiesStore.LookupEntry(glyphId))
                    if(m_caster->HasAura(gp->SpellId))
                        return SPELL_FAILED_UNIQUE_GLYPH;
                break;
            }
            case SPELL_EFFECT_FEED_PET:
            {
                if (m_caster->GetTypeId() != TYPEID_PLAYER)
                    return SPELL_FAILED_BAD_TARGETS;

                Item* foodItem = m_targets.getItemTarget();
                if(!foodItem)
                    return SPELL_FAILED_BAD_TARGETS;

                Pet* pet = m_caster->GetPet();

                if(!pet)
                    return SPELL_FAILED_NO_PET;

                if(!pet->HaveInDiet(foodItem->GetProto()))
                    return SPELL_FAILED_WRONG_PET_FOOD;

                if(!pet->GetCurrentFoodBenefitLevel(foodItem->GetProto()->ItemLevel))
                    return SPELL_FAILED_FOOD_LOWLEVEL;

                if(pet->isInCombat())
                    return SPELL_FAILED_AFFECTING_COMBAT;

                break;
            }
            case SPELL_EFFECT_POWER_BURN:
            case SPELL_EFFECT_POWER_DRAIN:
            {
                // Can be area effect, Check only for players and not check if target - caster (spell can have multiply drain/burn effects)
                if (m_caster->GetTypeId() == TYPEID_PLAYER)
                    if (Unit* target = m_targets.getUnitTarget())
                        if (target != m_caster && int32(target->getPowerType()) != m_spellInfo->EffectMiscValue[i])
                            return SPELL_FAILED_BAD_TARGETS;
                break;
            }
            case SPELL_EFFECT_CHARGE:
            {
                if (m_caster->hasUnitState(UNIT_STAT_ROOT) && !(m_spellInfo->Id == 3411 && m_caster->HasAura(57499)))
                    return SPELL_FAILED_ROOTED;

                break;
            }
            case SPELL_EFFECT_SKINNING:
            {
                if (m_caster->GetTypeId() != TYPEID_PLAYER || !m_targets.getUnitTarget() || m_targets.getUnitTarget()->GetTypeId() != TYPEID_UNIT)
                    return SPELL_FAILED_BAD_TARGETS;

                if (!m_targets.getUnitTarget()->HasFlag(UNIT_FIELD_FLAGS, UNIT_FLAG_SKINNABLE))
                    return SPELL_FAILED_TARGET_UNSKINNABLE;

                Creature* creature = (Creature*)m_targets.getUnitTarget();
                if ( creature->GetCreatureType() != CREATURE_TYPE_CRITTER && ( !creature->lootForBody || creature->lootForSkin || !creature->loot.empty() ) )
                {
                    return SPELL_FAILED_TARGET_NOT_LOOTED;
                }

                uint32 skill = creature->GetCreatureInfo()->GetRequiredLootSkill();

                int32 skillValue = ((Player*)m_caster)->GetSkillValue(skill);
                int32 TargetLevel = m_targets.getUnitTarget()->getLevel();
                int32 ReqValue = (skillValue < 100 ? (TargetLevel-10) * 10 : TargetLevel * 5);
                if (ReqValue > skillValue)
                    return SPELL_FAILED_LOW_CASTLEVEL;

                // chance for fail at orange skinning attempt
                if( (m_selfContainer && (*m_selfContainer) == this) &&
                    skillValue < sWorld.GetConfigMaxSkillValue() &&
                    (ReqValue < 0 ? 0 : ReqValue) > irand(skillValue - 25, skillValue + 37) )
                    return SPELL_FAILED_TRY_AGAIN;

                break;
            }
            case SPELL_EFFECT_OPEN_LOCK:
            {
                if (m_caster->GetTypeId() != TYPEID_PLAYER)  // only players can open locks, gather etc.
                    return SPELL_FAILED_BAD_TARGETS;

                // we need a go target in case of TARGET_GAMEOBJECT (for other targets acceptable GO and items)
                if (m_spellInfo->EffectImplicitTargetA[i] == TARGET_GAMEOBJECT)
                {
                    if (!m_targets.getGOTarget())
                        return SPELL_FAILED_BAD_TARGETS;
                }

                // get the lock entry
                uint32 lockId = 0;
                if (GameObject* go = m_targets.getGOTarget())
                {
                    // In BattleGround players can use only flags and banners
                    if( ((Player*)m_caster)->InBattleGround() &&
                        !((Player*)m_caster)->CanUseBattleGroundObject() )
                        return SPELL_FAILED_TRY_AGAIN;

                    lockId = go->GetGOInfo()->GetLockId();
                    if (!lockId)
                        return SPELL_FAILED_ALREADY_OPEN;
                }
                else if(Item* item = m_targets.getItemTarget())
                {
                    // not own (trade?)
                    if (item->GetOwner() != m_caster)
                        return SPELL_FAILED_ITEM_GONE;

                    lockId = item->GetProto()->LockID;

                    // if already unlocked
                    if (!lockId || item->HasFlag(ITEM_FIELD_FLAGS, ITEM_DYNFLAG_UNLOCKED))
                        return SPELL_FAILED_ALREADY_OPEN;
                }
                else
                    return SPELL_FAILED_BAD_TARGETS;

                SkillType skillId = SKILL_NONE;
                int32 reqSkillValue = 0;
                int32 skillValue = 0;

                // check lock compatibility
                SpellCastResult res = CanOpenLock(SpellEffectIndex(i), lockId, skillId, reqSkillValue, skillValue);
                if(res != SPELL_CAST_OK)
                    return res;

                // chance for fail at orange mining/herb/LockPicking gathering attempt
                // second check prevent fail at rechecks
                if(skillId != SKILL_NONE && (!m_selfContainer || ((*m_selfContainer) != this)))
                {
                    bool canFailAtMax = skillId != SKILL_HERBALISM && skillId != SKILL_MINING;

                    // chance for failure in orange gather / lockpick (gathering skill can't fail at maxskill)
                    if((canFailAtMax || skillValue < sWorld.GetConfigMaxSkillValue()) && reqSkillValue > irand(skillValue - 25, skillValue + 37))
                        return SPELL_FAILED_TRY_AGAIN;
                }
                break;
            }
            case SPELL_EFFECT_SUMMON_DEAD_PET:
            {
                Creature *pet = m_caster->GetPet();
                if(!pet)
                    return SPELL_FAILED_NO_PET;

                if(pet->isAlive())
                    return SPELL_FAILED_ALREADY_HAVE_SUMMON;

                break;
            }
            // This is generic summon effect
            case SPELL_EFFECT_SUMMON:
            {
                if(SummonPropertiesEntry const *summon_prop = sSummonPropertiesStore.LookupEntry(m_spellInfo->EffectMiscValueB[i]))
                {
                    if(summon_prop->Group == SUMMON_PROP_GROUP_PETS)
                    {
                        if (m_caster->GetPetGuid())
                            return SPELL_FAILED_ALREADY_HAVE_SUMMON;

                        if (m_caster->GetCharmGuid())
                            return SPELL_FAILED_ALREADY_HAVE_CHARM;
                    }
                }

                break;
            }
            case SPELL_EFFECT_SUMMON_OBJECT_SLOT1:
            case SPELL_EFFECT_SUMMON_OBJECT_SLOT2:
            case SPELL_EFFECT_SUMMON_OBJECT_SLOT3:
            case SPELL_EFFECT_SUMMON_OBJECT_SLOT4:
            {
                if (m_caster->GetTypeId() == TYPEID_PLAYER)
                    if (((Player*)m_caster)->HasMovementFlag(MOVEFLAG_ONTRANSPORT))
                        return SPELL_FAILED_CANT_DO_THAT_RIGHT_NOW;

                break;
            }
            case SPELL_EFFECT_SUMMON_PET:
            {
                if (m_caster->GetPetGuid())                 // let warlock do a replacement summon
                {

                    Pet* pet = ((Player*)m_caster)->GetPet();

                    if (m_caster->GetTypeId() == TYPEID_PLAYER && m_caster->getClass() == CLASS_WARLOCK)
                    {
                        if (strict)                         //Summoning Disorientation, trigger pet stun (cast by pet so it doesn't attack player)
                            pet->CastSpell(pet, 32752, true, NULL, NULL, pet->GetObjectGuid());
                    }
                    else
                        return SPELL_FAILED_ALREADY_HAVE_SUMMON;
                }

                if (m_caster->GetCharmGuid())
                    return SPELL_FAILED_ALREADY_HAVE_CHARM;

                break;
            }
            case SPELL_EFFECT_SUMMON_PLAYER:
            {
                if (m_caster->GetTypeId() != TYPEID_PLAYER)
                    return SPELL_FAILED_BAD_TARGETS;

                if(((Player*)m_caster)->GetSelectionGuid().IsEmpty())
                    return SPELL_FAILED_BAD_TARGETS;

                Player* target = sObjectMgr.GetPlayer(((Player*)m_caster)->GetSelectionGuid());

                if ( !target || ((Player*)m_caster) == target)
                    return SPELL_FAILED_BAD_TARGETS;

                if (!target->IsInSameRaidWith((Player*)m_caster) && m_spellInfo->Id != 48955)
                    return SPELL_FAILED_BAD_TARGETS;

                // check if our map is dungeon
                if( sMapStore.LookupEntry(m_caster->GetMapId())->IsDungeon() )
                {
                    InstanceTemplate const* instance = ObjectMgr::GetInstanceTemplate(m_caster->GetMapId());
                    if(!instance)
                        return SPELL_FAILED_TARGET_NOT_IN_INSTANCE;
                    if ( instance->levelMin > target->getLevel() )
                        return SPELL_FAILED_LOWLEVEL;
                    if ( instance->levelMax && instance->levelMax < target->getLevel() )
                        return SPELL_FAILED_HIGHLEVEL;
                }
                break;
            }
            case SPELL_EFFECT_FRIEND_SUMMON:
            {
                if(m_caster->GetTypeId() != TYPEID_PLAYER)
                    return SPELL_FAILED_BAD_TARGETS;

                if(((Player*)m_caster)->GetSelectionGuid().IsEmpty())
                    return SPELL_FAILED_BAD_TARGETS;

                Player* target = sObjectMgr.GetPlayer(((Player*)m_caster)->GetSelectionGuid());

                if (!target || !target->IsReferAFriendLinked(((Player*)m_caster)))
                    return SPELL_FAILED_BAD_TARGETS;

                break;
            }
            case SPELL_EFFECT_LEAP:
            case SPELL_EFFECT_TELEPORT_UNITS_FACE_CASTER:
            {
                float dis = GetSpellRadius(sSpellRadiusStore.LookupEntry(m_spellInfo->EffectRadiusIndex[i]));
                float fx = m_caster->GetPositionX() + dis * cos(m_caster->GetOrientation());
                float fy = m_caster->GetPositionY() + dis * sin(m_caster->GetOrientation());
                // teleport a bit above terrain level to avoid falling below it
                float fz = m_caster->GetTerrain()->GetHeight(fx, fy, m_caster->GetPositionZ(), true);
                if(fz <= INVALID_HEIGHT)                    // note: this also will prevent use effect in instances without vmaps height enabled
                    return SPELL_FAILED_TRY_AGAIN;

                float caster_pos_z = m_caster->GetPositionZ();
                // Control the caster to not climb or drop when +-fz > 8
                if(!(fz <= caster_pos_z + 8 && fz >= caster_pos_z - 8))
                    return SPELL_FAILED_TRY_AGAIN;

                // not allow use this effect at battleground until battleground start
                if(m_caster->GetTypeId() == TYPEID_PLAYER)
                {
                    if(BattleGround const *bg = ((Player*)m_caster)->GetBattleGround())
                        if(bg->GetStatus() != STATUS_IN_PROGRESS)
                            return SPELL_FAILED_TRY_AGAIN;

                    if(((Player*)m_caster)->HasMovementFlag(MOVEFLAG_ONTRANSPORT))
                        return SPELL_FAILED_CANT_DO_THAT_RIGHT_NOW;
                }
                break;
            }
            case SPELL_EFFECT_STEAL_BENEFICIAL_BUFF:
            {
                if (m_targets.getUnitTarget() == m_caster)
                    return SPELL_FAILED_BAD_TARGETS;
                break;
            }
            case SPELL_EFFECT_LEAP_BACK:
            {
                if(m_spellInfo->Id == 781)
                    if(!m_caster->isInCombat()) 
                        return SPELL_FAILED_CANT_DO_THAT_RIGHT_NOW; 
                break;
            }
            default:break;
        }
    }

    for (int i = 0; i < MAX_EFFECT_INDEX; ++i)
    {
        switch(m_spellInfo->EffectApplyAuraName[i])
        {
            case SPELL_AURA_DUMMY:
            {
                //custom check
                switch(m_spellInfo->Id)
                {
                    case 34026:                             // Kill Command
                        if (!m_caster->GetPet())
                            return SPELL_FAILED_NO_PET;
                        break;
                    case 61336:                             // Survival Instincts
                        if (m_caster->GetTypeId() != TYPEID_PLAYER || !((Player*)m_caster)->IsInFeralForm())
                            return SPELL_FAILED_ONLY_SHAPESHIFT;
                        break;
                    default:
                        break;
                }
                break;
            }
            case SPELL_AURA_MOD_POSSESS:
            {
                if (m_caster->GetTypeId() != TYPEID_PLAYER)
                    return SPELL_FAILED_UNKNOWN;

                if (m_targets.getUnitTarget() == m_caster)
                    return SPELL_FAILED_BAD_TARGETS;

                if (m_caster->GetPetGuid())
                    return SPELL_FAILED_ALREADY_HAVE_SUMMON;

                if (m_caster->GetCharmGuid())
                    return SPELL_FAILED_ALREADY_HAVE_CHARM;

                if (m_caster->GetCharmerGuid())
                    return SPELL_FAILED_CHARMED;

                if (!m_targets.getUnitTarget())
                    return SPELL_FAILED_BAD_IMPLICIT_TARGETS;

                if (m_targets.getUnitTarget()->GetCharmerGuid())
                    return SPELL_FAILED_CHARMED;

                if (int32(m_targets.getUnitTarget()->getLevel()) > CalculateDamage(SpellEffectIndex(i),m_targets.getUnitTarget()))
                    return SPELL_FAILED_HIGHLEVEL;

                break;
            }
            case SPELL_AURA_MOD_CHARM:
            {
                if (m_targets.getUnitTarget() == m_caster)
                    return SPELL_FAILED_BAD_TARGETS;

                if (m_caster->GetPetGuid())
                    return SPELL_FAILED_ALREADY_HAVE_SUMMON;

                if (m_caster->GetCharmGuid())
                    return SPELL_FAILED_ALREADY_HAVE_CHARM;

                if (m_caster->GetCharmerGuid())
                    return SPELL_FAILED_CHARMED;

                if (!m_targets.getUnitTarget())
                    return SPELL_FAILED_BAD_IMPLICIT_TARGETS;

                if (m_targets.getUnitTarget()->GetCharmerGuid())
                    return SPELL_FAILED_CHARMED;

                if (int32(m_targets.getUnitTarget()->getLevel()) > CalculateDamage(SpellEffectIndex(i),m_targets.getUnitTarget()))
                    return SPELL_FAILED_HIGHLEVEL;

                break;
            }
            case SPELL_AURA_MOD_POSSESS_PET:
            {
                if (m_caster->GetTypeId() != TYPEID_PLAYER)
                    return SPELL_FAILED_UNKNOWN;

                if (m_caster->GetCharmGuid())
                    return SPELL_FAILED_ALREADY_HAVE_CHARM;

                if (m_caster->GetCharmerGuid())
                    return SPELL_FAILED_CHARMED;

                Pet* pet = m_caster->GetPet();
                if (!pet)
                    return SPELL_FAILED_NO_PET;

                if (pet->GetCharmerGuid())
                    return SPELL_FAILED_CHARMED;

                break;
            }
            case SPELL_AURA_MOUNTED:
            {
                if (m_caster->IsInWater())
                    return SPELL_FAILED_ONLY_ABOVEWATER;

                if (m_caster->GetTypeId() == TYPEID_PLAYER && ((Player*)m_caster)->GetTransport())
                    return SPELL_FAILED_NO_MOUNTS_ALLOWED;

                // Ignore map check if spell have AreaId. AreaId already checked and this prevent special mount spells
                if (m_caster->GetTypeId() == TYPEID_PLAYER && !sMapStore.LookupEntry(m_caster->GetMapId())->IsMountAllowed() && !m_IsTriggeredSpell && !m_spellInfo->AreaGroupId)
                    return SPELL_FAILED_NO_MOUNTS_ALLOWED;

                if (m_caster->IsInDisallowedMountForm())
                    return SPELL_FAILED_NOT_SHAPESHIFT;

                break;
            }
            case SPELL_AURA_RANGED_ATTACK_POWER_ATTACKER_BONUS:
            {
                if(!m_targets.getUnitTarget())
                    return SPELL_FAILED_BAD_IMPLICIT_TARGETS;

                // can be casted at non-friendly unit or own pet/charm
                if(m_caster->IsFriendlyTo(m_targets.getUnitTarget()))
                    return SPELL_FAILED_TARGET_FRIENDLY;

                break;
            }
            case SPELL_AURA_FLY:
            case SPELL_AURA_MOD_FLIGHT_SPEED_MOUNTED:
            {
                // not allow cast fly spells if not have req. skills  (all spells is self target)
                // allow always ghost flight spells
                if (m_caster->GetTypeId() == TYPEID_PLAYER && m_caster->isAlive())
                {
                    if (!((Player*)m_caster)->CanStartFlyInArea(m_caster->GetMapId(), zone, area))
                        return m_IsTriggeredSpell ? SPELL_FAILED_DONT_REPORT : SPELL_FAILED_NOT_HERE;
                }
                break;
            }
            case SPELL_AURA_PERIODIC_MANA_LEECH:
            {
                if (!m_targets.getUnitTarget())
                    return SPELL_FAILED_BAD_IMPLICIT_TARGETS;

                if (m_caster->GetTypeId() != TYPEID_PLAYER || m_CastItem)
                    break;

                if(m_targets.getUnitTarget()->getPowerType() != POWER_MANA)
                    return SPELL_FAILED_BAD_TARGETS;

                break;
            }
            case SPELL_AURA_MIRROR_IMAGE:
            {
                Unit* pTarget = m_targets.getUnitTarget();

                // In case of TARGET_SCRIPT, we have already added a target. Use it here (and find a better solution)
                if (m_UniqueTargetInfo.size() == 1)
                    pTarget = m_caster->GetMap()->GetAnyTypeCreature(m_UniqueTargetInfo.front().targetGUID);

                if (!pTarget)
                    return SPELL_FAILED_BAD_TARGETS;

                // It is assumed that target can not be cloned if already cloned by same or other clone auras
                if (pTarget->HasAuraType(SPELL_AURA_MIRROR_IMAGE))
                    return SPELL_FAILED_BAD_TARGETS;

                break;
            }
            default:
                break;
        }
    }

    // check trade slot case (last, for allow catch any another cast problems)
    if (m_targets.m_targetMask & TARGET_FLAG_TRADE_ITEM)
    {
        if (m_caster->GetTypeId() != TYPEID_PLAYER)
            return SPELL_FAILED_NOT_TRADING;

        Player *pCaster = ((Player*)m_caster);
        TradeData* my_trade = pCaster->GetTradeData();

        if (!my_trade)
            return SPELL_FAILED_NOT_TRADING;

        TradeSlots slot = TradeSlots(m_targets.getItemTargetGuid().GetRawValue());
        if (slot != TRADE_SLOT_NONTRADED)
            return SPELL_FAILED_ITEM_NOT_READY;

        // if trade not complete then remember it in trade data
        if (!my_trade->IsInAcceptProcess())
        {
            // Spell will be casted at completing the trade. Silently ignore at this place
            my_trade->SetSpell(m_spellInfo->Id, m_CastItem);
            return SPELL_FAILED_DONT_REPORT;
        }
    }

    // all ok
    return SPELL_CAST_OK;
}

SpellCastResult Spell::CheckPetCast(Unit* target)
{
    if(!m_caster->isAlive())
        return SPELL_FAILED_CASTER_DEAD;

    if(m_caster->IsNonMeleeSpellCasted(false))              //prevent spellcast interruption by another spellcast
        return SPELL_FAILED_SPELL_IN_PROGRESS;
    if(m_caster->isInCombat() && IsNonCombatSpell(m_spellInfo))
        return SPELL_FAILED_AFFECTING_COMBAT;

    if(m_caster->GetTypeId()==TYPEID_UNIT && (((Creature*)m_caster)->IsPet() || m_caster->isCharmed()))
    {
                                                            //dead owner (pets still alive when owners ressed?)
        if(m_caster->GetCharmerOrOwner() && (!m_caster->GetCharmerOrOwner()->isAlive() && !(m_caster->GetCharmerOrOwner()->getDeathState() == GHOULED)))
            return SPELL_FAILED_CASTER_DEAD;

        if(!target && m_targets.getUnitTarget())
            target = m_targets.getUnitTarget();

        bool need = false;
        for(int i = 0; i < MAX_EFFECT_INDEX; ++i)
        {
            if (m_spellInfo->EffectImplicitTargetA[i] == TARGET_CHAIN_DAMAGE ||
                m_spellInfo->EffectImplicitTargetA[i] == TARGET_SINGLE_FRIEND ||
                m_spellInfo->EffectImplicitTargetA[i] == TARGET_SINGLE_FRIEND_2 ||
                m_spellInfo->EffectImplicitTargetA[i] == TARGET_DUELVSPLAYER ||
                m_spellInfo->EffectImplicitTargetA[i] == TARGET_SINGLE_PARTY ||
                m_spellInfo->EffectImplicitTargetA[i] == TARGET_CURRENT_ENEMY_COORDINATES)
            {
                need = true;
                if(!target)
                {
                    return SPELL_FAILED_BAD_IMPLICIT_TARGETS;
                    DEBUG_LOG("Charmed creature attempt to cast spell %d, but no required target",m_spellInfo->Id);
                }
                break;
            }
        }
        if(need)
            m_targets.setUnitTarget(target);

        Unit* _target = m_targets.getUnitTarget();

        if(_target)                                         //for target dead/target not valid
        {
            if(IsPositiveSpell(m_spellInfo->Id) && !IsDispelSpell(m_spellInfo))
            {
                if(m_caster->IsHostileTo(_target))
                {
                    DEBUG_LOG("Charmed creature attempt to cast positive spell %d, but target (guid %u) is hostile",m_spellInfo->Id, target->GetObjectGuid().GetRawValue());
                    return SPELL_FAILED_BAD_TARGETS;
                }
            }
            else if (!_target->isTargetableForAttack() || (!_target->isVisibleForOrDetect(m_caster,m_caster,true) && !m_IsTriggeredSpell))
            {
                DEBUG_LOG("Charmed creature attempt to cast spell %d, but target (guid %u) is not targetable or not detectable",m_spellInfo->Id,target->GetObjectGuid().GetRawValue());
                return SPELL_FAILED_BAD_TARGETS;            // guessed error
            }
            else
            {
                bool dualEffect = false;
                for(int j = 0; j < MAX_EFFECT_INDEX; ++j)
                {
                                                            // This effects is positive AND negative. Need for vehicles cast.
                    dualEffect |= (m_spellInfo->EffectImplicitTargetA[j] == TARGET_DUELVSPLAYER
                                   || m_spellInfo->EffectImplicitTargetA[j] == TARGET_IN_FRONT_OF_CASTER_30
                                   || m_spellInfo->EffectImplicitTargetA[j] == TARGET_MASTER
                                   || m_spellInfo->EffectImplicitTargetA[j] == TARGET_IN_FRONT_OF_CASTER
                                   || m_spellInfo->EffectImplicitTargetA[j] == TARGET_EFFECT_SELECT
                                   || m_spellInfo->EffectImplicitTargetA[j] == TARGET_CASTER_COORDINATES);
                }
                if (m_caster->IsFriendlyTo(_target) && !(!m_caster->GetCharmerOrOwner() || !m_caster->GetCharmerOrOwner()->IsFriendlyTo(_target))
                     && !dualEffect && !IsDispelSpell(m_spellInfo))
                {
                    DEBUG_LOG("Charmed creature attempt to cast spell %d, but target (guid %u) is not valid",m_spellInfo->Id,_target->GetObjectGuid().GetRawValue());
                    return SPELL_FAILED_BAD_TARGETS;
                }

                if (m_caster->GetObjectGuid() == _target->GetObjectGuid() && dualEffect && !IsPositiveSpell(m_spellInfo->Id))
                {
                    DEBUG_LOG("Charmed creature %u attempt to cast negative spell %d on self",_target->GetObjectGuid().GetRawValue(),m_spellInfo->Id);
//                    return SPELL_FAILED_BAD_TARGETS;
                }
            }
        }
                                                            //cooldown
        if(((Creature*)m_caster)->HasSpellCooldown(m_spellInfo->Id))
            return SPELL_FAILED_NOT_READY;
    }

    return CheckCast(true);
}

SpellCastResult Spell::CheckCasterAuras() const
{
    // Flag drop spells totally immuned to caster auras
    // FIXME: find more nice check for all totally immuned spells
    // AttributesEx3 & 0x10000000?
    if (m_spellInfo->Id == 23336 ||                         // Alliance Flag Drop
        m_spellInfo->Id == 23334 ||                         // Horde Flag Drop
        m_spellInfo->Id == 34991)                           // Summon Netherstorm Flag
        return SPELL_CAST_OK;

    uint8 school_immune = 0;
    uint32 mechanic_immune = 0;
    uint32 dispel_immune = 0;

    // Check if the spell grants school or mechanic immunity.
    // We use bitmasks so the loop is done only once and not on every aura check below.
    if ( m_spellInfo->AttributesEx & SPELL_ATTR_EX_DISPEL_AURAS_ON_IMMUNITY )
    {
        for(int i = 0; i < MAX_EFFECT_INDEX; ++i)
        {
            if (m_spellInfo->EffectApplyAuraName[i] == SPELL_AURA_SCHOOL_IMMUNITY)
                school_immune |= uint32(m_spellInfo->EffectMiscValue[i]);
            else if (m_spellInfo->EffectApplyAuraName[i] == SPELL_AURA_MECHANIC_IMMUNITY)
                mechanic_immune |= 1 << uint32(m_spellInfo->EffectMiscValue[i]-1);
            else if (m_spellInfo->EffectApplyAuraName[i] == SPELL_AURA_MECHANIC_IMMUNITY_MASK)
                mechanic_immune |= uint32(m_spellInfo->EffectMiscValue[i]);
            else if (m_spellInfo->EffectApplyAuraName[i] == SPELL_AURA_DISPEL_IMMUNITY)
                dispel_immune |= GetDispellMask(DispelType(m_spellInfo->EffectMiscValue[i]));
        }
        // immune movement impairment and loss of control
        if (m_spellInfo->Id == 42292)                       // PvP Trinket
            mechanic_immune = IMMUNE_TO_MOVEMENT_IMPAIRMENT_AND_LOSS_CONTROL_MASK;
    }

    // Check whether the cast should be prevented by any state you might have.
    SpellCastResult prevented_reason = SPELL_CAST_OK;
    // Have to check if there is a stun aura. Otherwise will have problems with ghost aura apply while logging out
    uint32 unitflag = m_caster->GetUInt32Value(UNIT_FIELD_FLAGS);     // Get unit state
    if (unitflag & UNIT_FLAG_STUNNED && !(m_spellInfo->AttributesEx5 & SPELL_ATTR_EX5_USABLE_WHILE_STUNNED))
        prevented_reason = SPELL_FAILED_STUNNED;
    else if (unitflag & UNIT_FLAG_CONFUSED && !(m_spellInfo->AttributesEx5 & SPELL_ATTR_EX5_USABLE_WHILE_CONFUSED))
        prevented_reason = SPELL_FAILED_CONFUSED;
    else if (unitflag & UNIT_FLAG_FLEEING && !(m_spellInfo->AttributesEx5 & SPELL_ATTR_EX5_USABLE_WHILE_FEARED))
        prevented_reason = SPELL_FAILED_FLEEING;
    else if (unitflag & UNIT_FLAG_SILENCED && m_spellInfo->PreventionType == SPELL_PREVENTION_TYPE_SILENCE)
        prevented_reason = SPELL_FAILED_SILENCED;
    else if (unitflag & UNIT_FLAG_PACIFIED && m_spellInfo->PreventionType == SPELL_PREVENTION_TYPE_PACIFY)
        prevented_reason = SPELL_FAILED_PACIFIED;
    else if(m_caster->HasAuraType(SPELL_AURA_ALLOW_ONLY_ABILITY))
    {
        Unit::AuraList const& casingLimit = m_caster->GetAurasByType(SPELL_AURA_ALLOW_ONLY_ABILITY);
        for(Unit::AuraList::const_iterator itr = casingLimit.begin(); itr != casingLimit.end(); ++itr)
        {
            if(!(*itr)->isAffectedOnSpell(m_spellInfo))
            {
                prevented_reason = SPELL_FAILED_CASTER_AURASTATE;
                break;
            }
        }
    }

    // Attr must make flag drop spell totally immune from all effects
    if (prevented_reason != SPELL_CAST_OK)
    {
        if (school_immune || mechanic_immune || dispel_immune)
        {
            //Checking auras is needed now, because you are prevented by some state but the spell grants immunity.
            Unit::SpellAuraHolderMap const& auras = m_caster->GetSpellAuraHolderMap();
            for(Unit::SpellAuraHolderMap::const_iterator itr = auras.begin(); itr != auras.end(); ++itr)
            {
                SpellAuraHolder *holder = itr->second;
                SpellEntry const * pEntry = holder->GetSpellProto();

                if ((GetSpellSchoolMask(pEntry) & school_immune) && !(pEntry->AttributesEx & SPELL_ATTR_EX_UNAFFECTED_BY_SCHOOL_IMMUNE))
                    continue;
                if ((1<<(pEntry->Dispel)) & dispel_immune)
                    continue;

                for (int32 i = 0; i < MAX_EFFECT_INDEX; ++i)
                {
                    Aura *aura = holder->GetAuraByEffectIndex(SpellEffectIndex(i));
                    if (!aura)
                        continue;

                    if (GetSpellMechanicMask(pEntry, 1 << i) & mechanic_immune)
                        continue;
                    // Make a second check for spell failed so the right SPELL_FAILED message is returned.
                    // That is needed when your casting is prevented by multiple states and you are only immune to some of them.
                    switch(aura->GetModifier()->m_auraname)
                    {
                        case SPELL_AURA_MOD_STUN:
                            if (!(m_spellInfo->AttributesEx5 & SPELL_ATTR_EX5_USABLE_WHILE_STUNNED))
                                return SPELL_FAILED_STUNNED;
                            break;
                        case SPELL_AURA_MOD_CONFUSE:
                            if (!(m_spellInfo->AttributesEx5 & SPELL_ATTR_EX5_USABLE_WHILE_CONFUSED))
                                return SPELL_FAILED_CONFUSED;
                            break;
                        case SPELL_AURA_MOD_FEAR:
                            if (!(m_spellInfo->AttributesEx5 & SPELL_ATTR_EX5_USABLE_WHILE_FEARED))
                                return SPELL_FAILED_FLEEING;
                            break;
                        case SPELL_AURA_MOD_SILENCE:
                        case SPELL_AURA_MOD_PACIFY:
                        case SPELL_AURA_MOD_PACIFY_SILENCE:
                            if( m_spellInfo->PreventionType == SPELL_PREVENTION_TYPE_PACIFY)
                                return SPELL_FAILED_PACIFIED;
                            else if ( m_spellInfo->PreventionType == SPELL_PREVENTION_TYPE_SILENCE)
                                return SPELL_FAILED_SILENCED;
                            break;
                        default: break;
                    }
                }
            }
        }
        // You are prevented from casting and the spell casted does not grant immunity. Return a failed error.
        else
            return prevented_reason;
    }
    return SPELL_CAST_OK;
}

bool Spell::CanAutoCast(Unit* target)
{
    ObjectGuid targetguid = target->GetObjectGuid();

    for(int j = 0; j < MAX_EFFECT_INDEX; ++j)
    {
        if(m_spellInfo->Effect[j] == SPELL_EFFECT_APPLY_AURA)
        {
            if( m_spellInfo->StackAmount <= 1)
            {
                if( target->HasAura(m_spellInfo->Id, SpellEffectIndex(j)) )
                    return false;
            }
            else
            {
                if(Aura* aura = target->GetAura(m_spellInfo->Id, SpellEffectIndex(j)))
                    if(aura->GetStackAmount() >= m_spellInfo->StackAmount)
                        return false;
            }
        }
        else if ( IsAreaAuraEffect( m_spellInfo->Effect[j] ))
        {
                if( target->HasAura(m_spellInfo->Id, SpellEffectIndex(j)) )
                    return false;
        }
    }

    SpellCastResult result = CheckPetCast(target);

    if(result == SPELL_CAST_OK || result == SPELL_FAILED_UNIT_NOT_INFRONT)
    {
        FillTargetMap();
        //check if among target units, our WANTED target is as well (->only self cast spells return false)
        for(TargetList::const_iterator ihit = m_UniqueTargetInfo.begin(); ihit != m_UniqueTargetInfo.end(); ++ihit)
            if (ihit->targetGUID == targetguid)
                return true;
    }
    return false;                                           //target invalid
}

SpellCastResult Spell::CheckRange(bool strict)
{
    Unit *target = m_targets.getUnitTarget();
    GameObject *pGoTarget = m_targets.getGOTarget();

    // special range cases
    switch(m_spellInfo->rangeIndex)
    {
        // self cast doesn't need range checking -- also for Starshards fix
        case SPELL_RANGE_IDX_SELF_ONLY:
            return SPELL_CAST_OK;
        // combat range spells are treated differently
        case SPELL_RANGE_IDX_COMBAT:
        {
            if (target)
            {
                if (target == m_caster)
                    return SPELL_CAST_OK;

                float range_mod = strict ? 0.0f : 5.0f;
                float base = ATTACK_DISTANCE;
                if (Player* modOwner = m_caster->GetSpellModOwner())
                    range_mod += modOwner->ApplySpellMod(m_spellInfo->Id, SPELLMOD_RANGE, base, this);

                // with additional 5 dist for non stricted case (some melee spells have delay in apply
                return m_caster->CanReachWithMeleeAttack(target, range_mod) ? SPELL_CAST_OK : SPELL_FAILED_OUT_OF_RANGE;
            }
            break;                                          // let continue in generic way for no target
        }
    }

    //add radius of caster and ~5 yds "give" for non stricred (landing) check
    float range_mod = strict ? 1.25f : 6.25;

    SpellRangeEntry const* srange = sSpellRangeStore.LookupEntry(m_spellInfo->rangeIndex);
    bool friendly = target ? target->IsFriendlyTo(m_caster) : false;
    float max_range = GetSpellMaxRange(srange, friendly) + range_mod;
    float min_range = GetSpellMinRange(srange, friendly);

    if(Player* modOwner = m_caster->GetSpellModOwner())
        modOwner->ApplySpellMod(m_spellInfo->Id, SPELLMOD_RANGE, max_range, this);

    if(target && target != m_caster)
    {
        // distance from target in checks
        float dist = m_caster->GetCombatDistance(target);

        if(dist > max_range)
            return SPELL_FAILED_OUT_OF_RANGE;
        if(min_range && dist < min_range)
            return SPELL_FAILED_TOO_CLOSE;
        if( m_caster->GetTypeId() == TYPEID_PLAYER &&
            (m_spellInfo->FacingCasterFlags & SPELL_FACING_FLAG_INFRONT) && !m_caster->HasInArc( M_PI_F, target ) )
            return SPELL_FAILED_UNIT_NOT_INFRONT;
    }

    if (pGoTarget)
    {
        // distance from target in checks
        float dist = m_caster->GetDistance(pGoTarget);

        if(dist > max_range)
            return SPELL_FAILED_OUT_OF_RANGE;
        if(min_range && dist < min_range)
            return SPELL_FAILED_TOO_CLOSE;
        if( m_caster->GetTypeId() == TYPEID_PLAYER &&
            (m_spellInfo->FacingCasterFlags & SPELL_FACING_FLAG_INFRONT) && !m_caster->HasInArc( M_PI_F, pGoTarget ) )
            return SPELL_FAILED_NOT_INFRONT;
    }

    // TODO verify that such spells really use bounding radius
    if(m_targets.m_targetMask == TARGET_FLAG_DEST_LOCATION && m_targets.m_destX != 0 && m_targets.m_destY != 0 && m_targets.m_destZ != 0)
    {
        if(!m_caster->IsWithinDist3d(m_targets.m_destX, m_targets.m_destY, m_targets.m_destZ, max_range))
            return SPELL_FAILED_OUT_OF_RANGE;
        if(min_range && m_caster->IsWithinDist3d(m_targets.m_destX, m_targets.m_destY, m_targets.m_destZ, min_range))
            return SPELL_FAILED_TOO_CLOSE;
    }

    return SPELL_CAST_OK;
}

uint32 Spell::CalculatePowerCost(SpellEntry const* spellInfo, Unit* caster, Spell const* spell, Item* castItem)
{
    // item cast not used power
    if (castItem)
        return 0;

    // Spell drain all exist power on cast (Only paladin lay of Hands)
    if (spellInfo->AttributesEx & SPELL_ATTR_EX_DRAIN_ALL_POWER)
    {
        // If power type - health drain all
        if (spellInfo->powerType == POWER_HEALTH)
            return caster->GetHealth();
        // Else drain all power
        if (spellInfo->powerType < MAX_POWERS)
            return caster->GetPower(Powers(spellInfo->powerType));
        sLog.outError("Spell::CalculateManaCost: Unknown power type '%d' in spell %d", spellInfo->powerType, spellInfo->Id);
        return 0;
    }

    // Base powerCost
    int32 powerCost = spellInfo->manaCost;
    // PCT cost from total amount
    if (spellInfo->ManaCostPercentage)
    {
        switch (spellInfo->powerType)
        {
            // health as power used
            case POWER_HEALTH:
                powerCost += spellInfo->ManaCostPercentage * caster->GetCreateHealth() / 100;
                break;
            case POWER_MANA:
                powerCost += spellInfo->ManaCostPercentage * caster->GetCreateMana() / 100;
                break;
            case POWER_RAGE:
            case POWER_FOCUS:
            case POWER_ENERGY:
            case POWER_HAPPINESS:
                powerCost += spellInfo->ManaCostPercentage * caster->GetMaxPower(Powers(spellInfo->powerType)) / 100;
                break;
            case POWER_RUNE:
            case POWER_RUNIC_POWER:
                DEBUG_LOG("Spell::CalculateManaCost: Not implemented yet!");
                break;
            default:
                sLog.outError("Spell::CalculateManaCost: Unknown power type '%d' in spell %d", spellInfo->powerType, spellInfo->Id);
                return 0;
        }
    }
    SpellSchools school = GetFirstSchoolInMask(spell ? spell->m_spellSchoolMask : GetSpellSchoolMask(spellInfo));
    // Flat mod from caster auras by spell school
    powerCost += caster->GetInt32Value(UNIT_FIELD_POWER_COST_MODIFIER + school);
    // Shiv - costs 20 + weaponSpeed*10 energy (apply only to non-triggered spell with energy cost)
    if (spellInfo->AttributesEx4 & SPELL_ATTR_EX4_SPELL_VS_EXTEND_COST)
        powerCost += caster->GetAttackTime(OFF_ATTACK) / 100;
    // Apply cost mod by spell
    if (spell)
        if (Player* modOwner = caster->GetSpellModOwner())
            modOwner->ApplySpellMod(spellInfo->Id, SPELLMOD_COST, powerCost, spell);

    if (spellInfo->Attributes & SPELL_ATTR_LEVEL_DAMAGE_CALCULATION)
        powerCost = int32(powerCost/ (1.117f * spellInfo->spellLevel / caster->getLevel() -0.1327f));

    // PCT mod from user auras by school
    powerCost = int32(powerCost * (1.0f + caster->GetFloatValue(UNIT_FIELD_POWER_COST_MULTIPLIER + school)));
    if (powerCost < 0)
        powerCost = 0;
    return powerCost;
}

SpellCastResult Spell::CheckPower()
{
    // item cast not used power
    if(m_CastItem)
        return SPELL_CAST_OK;

    // Do precise power regen on spell cast
    if (m_powerCost > 0 && m_caster->GetTypeId() == TYPEID_PLAYER)
    {
        Player* playerCaster = (Player*)m_caster;
        uint32 diff = REGEN_TIME_FULL - m_caster->GetRegenTimer();
        if (diff >= REGEN_TIME_PRECISE)
            playerCaster->RegenerateAll(diff);
    }

    // health as power used - need check health amount
    if (m_spellInfo->powerType == POWER_HEALTH)
    {
        if (m_caster->GetHealth() <= m_powerCost)
            return SPELL_FAILED_CASTER_AURASTATE;
        return SPELL_CAST_OK;
    }
    // Check valid power type
    if (m_spellInfo->powerType >= MAX_POWERS)
    {
        sLog.outError("Spell::CheckMana: Unknown power type '%d'", m_spellInfo->powerType);
        return SPELL_FAILED_UNKNOWN;
    }

    //check rune cost only if a spell has PowerType == POWER_RUNE
    if (m_spellInfo->powerType == POWER_RUNE)
    {
        SpellCastResult failReason = CheckOrTakeRunePower(false);
        if (failReason != SPELL_CAST_OK)
            return failReason;
    }

    // Check power amount
    Powers powerType = Powers(m_spellInfo->powerType);
    if (m_caster->GetPower(powerType) < m_powerCost)
        return SPELL_FAILED_NO_POWER;

    return SPELL_CAST_OK;
}

bool Spell::IgnoreItemRequirements() const
{
    /// Check if it's an enchant scroll. These have no required reagents even though their spell does.
    if (m_CastItem && (m_CastItem->GetProto()->Flags & ITEM_FLAG_ENCHANT_SCROLL))
        return true;

    if (m_IsTriggeredSpell)
    {
        /// Not own traded item (in trader trade slot) req. reagents including triggered spell case
        if (Item* targetItem = m_targets.getItemTarget())
            if (targetItem->GetOwnerGuid() != m_caster->GetObjectGuid())
                return false;

        /// Some triggered spells have same reagents that have master spell
        /// expected in test: master spell have reagents in first slot then triggered don't must use own
        if (m_triggeredBySpellInfo && !m_triggeredBySpellInfo->Reagent[0])
            return false;

        return true;
    }

    return false;
}

SpellCastResult Spell::CheckItems()
{
    if (m_caster->GetTypeId() != TYPEID_PLAYER)
        return SPELL_CAST_OK;

    Player* p_caster = (Player*)m_caster;
    bool isScrollItem = false;
    bool isVellumTarget = false;

    // cast item checks
    if(m_CastItem)
    {
        if (m_CastItem->IsInTrade())
            return SPELL_FAILED_ITEM_NOT_FOUND;

        uint32 itemid = m_CastItem->GetEntry();
        if( !p_caster->HasItemCount(itemid, 1) )
            return SPELL_FAILED_ITEM_NOT_FOUND;

        ItemPrototype const *proto = m_CastItem->GetProto();
        if(!proto)
            return SPELL_FAILED_ITEM_NOT_FOUND;

        if (proto->Flags & ITEM_FLAG_ENCHANT_SCROLL)
            isScrollItem = true;

        for (int i = 0; i < 5; ++i)
            if (proto->Spells[i].SpellCharges)
                if(m_CastItem->GetSpellCharges(i) == 0)
                    return SPELL_FAILED_NO_CHARGES_REMAIN;

        // consumable cast item checks
        if (proto->Class == ITEM_CLASS_CONSUMABLE && m_targets.getUnitTarget())
        {
            // such items should only fail if there is no suitable effect at all - see Rejuvenation Potions for example
            SpellCastResult failReason = SPELL_CAST_OK;
            for (int i = 0; i < MAX_EFFECT_INDEX; ++i)
            {
                // skip check, pet not required like checks, and for TARGET_PET m_targets.getUnitTarget() is not the real target but the caster
                if (m_spellInfo->EffectImplicitTargetA[i] == TARGET_PET)
                    continue;

                if (m_spellInfo->Effect[i] == SPELL_EFFECT_HEAL)
                {
                    if (m_targets.getUnitTarget()->GetHealth() == m_targets.getUnitTarget()->GetMaxHealth())
                    {
                        failReason = SPELL_FAILED_ALREADY_AT_FULL_HEALTH;
                        continue;
                    }
                    else
                    {
                        failReason = SPELL_CAST_OK;
                        break;
                    }
                }

                // Mana Potion, Rage Potion, Thistle Tea(Rogue), ...
                if (m_spellInfo->Effect[i] == SPELL_EFFECT_ENERGIZE)
                {
                    if(m_spellInfo->EffectMiscValue[i] < 0 || m_spellInfo->EffectMiscValue[i] >= MAX_POWERS)
                    {
                        failReason = SPELL_FAILED_ALREADY_AT_FULL_POWER;
                        continue;
                    }

                    Powers power = Powers(m_spellInfo->EffectMiscValue[i]);
                    if (m_targets.getUnitTarget()->GetPower(power) == m_targets.getUnitTarget()->GetMaxPower(power))
                    {
                        failReason = SPELL_FAILED_ALREADY_AT_FULL_POWER;
                        continue;
                    }
                    else
                    {
                        failReason = SPELL_CAST_OK;
                        break;
                    }
                }
            }
            if (failReason != SPELL_CAST_OK)
                return failReason;
        }
    }

    // check target item (for triggered case not report error)
    if (m_targets.getItemTargetGuid())
    {
        if (m_caster->GetTypeId() != TYPEID_PLAYER)
            return m_IsTriggeredSpell && !(m_targets.m_targetMask & TARGET_FLAG_TRADE_ITEM)
                ? SPELL_FAILED_DONT_REPORT : SPELL_FAILED_BAD_TARGETS;

        if (!m_targets.getItemTarget())
            return m_IsTriggeredSpell  && !(m_targets.m_targetMask & TARGET_FLAG_TRADE_ITEM)
                ? SPELL_FAILED_DONT_REPORT : SPELL_FAILED_ITEM_GONE;

        isVellumTarget = m_targets.getItemTarget()->GetProto()->IsVellum();
        if (!m_targets.getItemTarget()->IsFitToSpellRequirements(m_spellInfo))
            return m_IsTriggeredSpell  && !(m_targets.m_targetMask & TARGET_FLAG_TRADE_ITEM)
                ? SPELL_FAILED_DONT_REPORT : SPELL_FAILED_EQUIPPED_ITEM_CLASS;

        // Do not enchant vellum with scroll
        if (isVellumTarget && isScrollItem)
            return m_IsTriggeredSpell  && !(m_targets.m_targetMask & TARGET_FLAG_TRADE_ITEM)
                ? SPELL_FAILED_DONT_REPORT : SPELL_FAILED_BAD_TARGETS;
    }
    // if not item target then required item must be equipped (for triggered case not report error)
    else
    {
        if(m_caster->GetTypeId() == TYPEID_PLAYER && !((Player*)m_caster)->HasItemFitToSpellReqirements(m_spellInfo))
            return m_IsTriggeredSpell ? SPELL_FAILED_DONT_REPORT : SPELL_FAILED_EQUIPPED_ITEM_CLASS;
    }

    // check spell focus object
    if(m_spellInfo->RequiresSpellFocus)
    {
        GameObject* ok = NULL;
        MaNGOS::GameObjectFocusCheck go_check(m_caster,m_spellInfo->RequiresSpellFocus);
        MaNGOS::GameObjectSearcher<MaNGOS::GameObjectFocusCheck> checker(ok, go_check);
        Cell::VisitGridObjects(m_caster, checker, m_caster->GetMap()->GetVisibilityDistance());

        if(!ok)
            return SPELL_FAILED_REQUIRES_SPELL_FOCUS;

        focusObject = ok;                                   // game object found in range
    }

    // check reagents (ignore triggered spells with reagents processed by original spell) and special reagent ignore case.
    if (!IgnoreItemRequirements())
    {
        if (!p_caster->CanNoReagentCast(m_spellInfo))
        {
            for(uint32 i = 0; i < MAX_SPELL_REAGENTS; ++i)
            {
                if(m_spellInfo->Reagent[i] <= 0)
                    continue;

                uint32 itemid    = m_spellInfo->Reagent[i];
                uint32 itemcount = m_spellInfo->ReagentCount[i];

                // if CastItem is also spell reagent
                if (m_CastItem && m_CastItem->GetEntry() == itemid)
                {
                    ItemPrototype const *proto = m_CastItem->GetProto();
                    if (!proto)
                        return SPELL_FAILED_REAGENTS;
                    for(int s = 0; s < MAX_ITEM_PROTO_SPELLS; ++s)
                    {
                        // CastItem will be used up and does not count as reagent
                        int32 charges = m_CastItem->GetSpellCharges(s);
                        if (proto->Spells[s].SpellCharges < 0 && !(proto->ExtraFlags & ITEM_EXTRA_NON_CONSUMABLE) && abs(charges) < 2)
                        {
                            ++itemcount;
                            break;
                        }
                    }
                }

                if (!p_caster->HasItemCount(itemid, itemcount))
                    return SPELL_FAILED_REAGENTS;
            }
        }

        // check totem-item requirements (items presence in inventory)
        uint32 totems = MAX_SPELL_TOTEMS;
        for(int i = 0; i < MAX_SPELL_TOTEMS ; ++i)
        {
            if (m_spellInfo->Totem[i] != 0)
            {
                if (p_caster->HasItemCount(m_spellInfo->Totem[i], 1))
                {
                    totems -= 1;
                    continue;
                }
            }
            else
                totems -= 1;
        }

        if (totems != 0)
            return SPELL_FAILED_TOTEMS;

        // Check items for TotemCategory  (items presence in inventory)
        uint32 TotemCategory = MAX_SPELL_TOTEM_CATEGORIES;
        for(int i= 0; i < MAX_SPELL_TOTEM_CATEGORIES; ++i)
        {
            if (m_spellInfo->TotemCategory[i] != 0)
            {
                if (p_caster->HasItemTotemCategory(m_spellInfo->TotemCategory[i]))
                {
                    TotemCategory -= 1;
                    continue;
                }
            }
            else
                TotemCategory -= 1;
        }

        if (TotemCategory != 0)
            return SPELL_FAILED_TOTEM_CATEGORY;
    }

    // special checks for spell effects
    for(int i = 0; i < MAX_EFFECT_INDEX; ++i)
    {
        switch (m_spellInfo->Effect[i])
        {
            case SPELL_EFFECT_CREATE_ITEM:
            {
                if (!m_IsTriggeredSpell && m_spellInfo->EffectItemType[i])
                {
                    // Conjure Mana Gem (skip same or low level ranks for later recharge)
                    if (i == EFFECT_INDEX_0 && m_spellInfo->Effect[EFFECT_INDEX_1] == SPELL_EFFECT_DUMMY)
                    {
                        if (ItemPrototype const* itemProto = ObjectMgr::GetItemPrototype(m_spellInfo->EffectItemType[i]))
                        {
                            if (Item* item = p_caster->GetItemByLimitedCategory(itemProto->ItemLimitCategory))
                            {
                                if (item->GetProto()->ItemLevel <= itemProto->ItemLevel)
                                {
                                    if (item->HasMaxCharges())
                                        return SPELL_FAILED_ITEM_AT_MAX_CHARGES;

                                    // will recharge in next effect
                                    continue;
                                }
                            }
                        }
                    }

                    ItemPosCountVec dest;
                    InventoryResult msg = p_caster->CanStoreNewItem(NULL_BAG, NULL_SLOT, dest, m_spellInfo->EffectItemType[i], 1 );
                    if (msg != EQUIP_ERR_OK )
                    {
                        p_caster->SendEquipError( msg, NULL, NULL, m_spellInfo->EffectItemType[i] );
                        return SPELL_FAILED_DONT_REPORT;
                    }
                }
                break;
            }
            case SPELL_EFFECT_RESTORE_ITEM_CHARGES:
            {
                if (Item* item = p_caster->GetItemByEntry(m_spellInfo->EffectItemType[i]))
                    if (item->HasMaxCharges())
                        return SPELL_FAILED_ITEM_AT_MAX_CHARGES;

                break;
            }
            case SPELL_EFFECT_ENCHANT_ITEM:
            case SPELL_EFFECT_ENCHANT_ITEM_PRISMATIC:
            {
                Item* targetItem = m_targets.getItemTarget();
                if(!targetItem)
                    return SPELL_FAILED_ITEM_NOT_FOUND;

                if( targetItem->GetProto()->ItemLevel < m_spellInfo->baseLevel )
                    return SPELL_FAILED_LOWLEVEL;
                // Check if we can store a new scroll, enchanting vellum has implicit SPELL_EFFECT_CREATE_ITEM
                if (isVellumTarget && m_spellInfo->EffectItemType[i])
                {
                    ItemPosCountVec dest;
                    InventoryResult msg = p_caster->CanStoreNewItem( NULL_BAG, NULL_SLOT, dest, m_spellInfo->EffectItemType[i], 1 );
                    if (msg != EQUIP_ERR_OK)
                    {
                        p_caster->SendEquipError( msg, NULL, NULL );
                        return SPELL_FAILED_DONT_REPORT;
                    }
                }
                // Not allow enchant in trade slot for some enchant type
                if( targetItem->GetOwner() != m_caster )
                {
                    uint32 enchant_id = m_spellInfo->EffectMiscValue[i];
                    SpellItemEnchantmentEntry const *pEnchant = sSpellItemEnchantmentStore.LookupEntry(enchant_id);
                    if(!pEnchant)
                        return SPELL_FAILED_ERROR;
                    if (pEnchant->slot & ENCHANTMENT_CAN_SOULBOUND)
                        return SPELL_FAILED_NOT_TRADEABLE;
                    // cannot replace vellum with scroll in trade slot
                    if (isVellumTarget)
                        return SPELL_FAILED_ITEM_ENCHANT_TRADE_WINDOW;
                }
                break;
            }
            case SPELL_EFFECT_ENCHANT_ITEM_TEMPORARY:
            {
                Item *item = m_targets.getItemTarget();
                if(!item)
                    return SPELL_FAILED_ITEM_NOT_FOUND;
                // Not allow enchant in trade slot for some enchant type
                if( item->GetOwner() != m_caster )
                {
                    uint32 enchant_id = m_spellInfo->EffectMiscValue[i];
                    SpellItemEnchantmentEntry const *pEnchant = sSpellItemEnchantmentStore.LookupEntry(enchant_id);
                    if(!pEnchant)
                        return SPELL_FAILED_ERROR;
                    if (pEnchant->slot & ENCHANTMENT_CAN_SOULBOUND)
                        return SPELL_FAILED_NOT_TRADEABLE;
                }
                break;
            }
            case SPELL_EFFECT_ENCHANT_HELD_ITEM:
                // check item existence in effect code (not output errors at offhand hold item effect to main hand for example
                break;
            case SPELL_EFFECT_DISENCHANT:
            {
                if(!m_targets.getItemTarget())
                    return SPELL_FAILED_CANT_BE_DISENCHANTED;

                // prevent disenchanting in trade slot
                if( m_targets.getItemTarget()->GetOwnerGuid() != m_caster->GetObjectGuid() )
                    return SPELL_FAILED_CANT_BE_DISENCHANTED;

                ItemPrototype const* itemProto = m_targets.getItemTarget()->GetProto();
                if(!itemProto)
                    return SPELL_FAILED_CANT_BE_DISENCHANTED;

                // must have disenchant loot (other static req. checked at item prototype loading)
                if (!itemProto->DisenchantID)
                    return SPELL_FAILED_CANT_BE_DISENCHANTED;

                // 2.0.x addon: Check player enchanting level against the item disenchanting requirements
                int32 item_disenchantskilllevel = itemProto->RequiredDisenchantSkill;
                if (item_disenchantskilllevel > int32(p_caster->GetSkillValue(SKILL_ENCHANTING)))
                    return SPELL_FAILED_LOW_CASTLEVEL;
                break;
            }
            case SPELL_EFFECT_PROSPECTING:
            {
                if(!m_targets.getItemTarget())
                    return SPELL_FAILED_CANT_BE_PROSPECTED;
                // ensure item is a prospectable ore
                if (!(m_targets.getItemTarget()->GetProto()->Flags & ITEM_FLAG_PROSPECTABLE))
                    return SPELL_FAILED_CANT_BE_PROSPECTED;
                // prevent prospecting in trade slot
                if (m_targets.getItemTarget()->GetOwnerGuid() != m_caster->GetObjectGuid())
                    return SPELL_FAILED_CANT_BE_PROSPECTED;
                // Check for enough skill in jewelcrafting
                uint32 item_prospectingskilllevel = m_targets.getItemTarget()->GetProto()->RequiredSkillRank;
                if (item_prospectingskilllevel >p_caster->GetSkillValue(SKILL_JEWELCRAFTING))
                    return SPELL_FAILED_LOW_CASTLEVEL;
                // make sure the player has the required ores in inventory
                if (int32(m_targets.getItemTarget()->GetCount()) < CalculateDamage(SpellEffectIndex(i), m_caster))
                    return SPELL_FAILED_NEED_MORE_ITEMS;

                if (!LootTemplates_Prospecting.HaveLootFor(m_targets.getItemTargetEntry()))
                    return SPELL_FAILED_CANT_BE_PROSPECTED;

                break;
            }
            case SPELL_EFFECT_MILLING:
            {
                if(!m_targets.getItemTarget())
                    return SPELL_FAILED_CANT_BE_MILLED;
                // ensure item is a millable herb
                if (!(m_targets.getItemTarget()->GetProto()->Flags & ITEM_FLAG_MILLABLE))
                    return SPELL_FAILED_CANT_BE_MILLED;
                // prevent milling in trade slot
                if (m_targets.getItemTarget()->GetOwnerGuid() != m_caster->GetObjectGuid())
                    return SPELL_FAILED_CANT_BE_MILLED;
                // Check for enough skill in inscription
                uint32 item_millingskilllevel = m_targets.getItemTarget()->GetProto()->RequiredSkillRank;
                if (item_millingskilllevel >p_caster->GetSkillValue(SKILL_INSCRIPTION))
                    return SPELL_FAILED_LOW_CASTLEVEL;
                // make sure the player has the required herbs in inventory
                if (int32(m_targets.getItemTarget()->GetCount()) < CalculateDamage(SpellEffectIndex(i), m_caster))
                    return SPELL_FAILED_NEED_MORE_ITEMS;

                if(!LootTemplates_Milling.HaveLootFor(m_targets.getItemTargetEntry()))
                    return SPELL_FAILED_CANT_BE_MILLED;

                break;
            }
            case SPELL_EFFECT_WEAPON_DAMAGE:
            case SPELL_EFFECT_WEAPON_DAMAGE_NOSCHOOL:
            {
                if(m_caster->GetTypeId() != TYPEID_PLAYER) return SPELL_FAILED_TARGET_NOT_PLAYER;
                if( m_attackType != RANGED_ATTACK )
                    break;
                Item *pItem = ((Player*)m_caster)->GetWeaponForAttack(m_attackType,true,false);
                if (!pItem)
                    return SPELL_FAILED_EQUIPPED_ITEM;

                switch(pItem->GetProto()->SubClass)
                {
                    case ITEM_SUBCLASS_WEAPON_THROWN:
                    {
                        uint32 ammo = pItem->GetEntry();
                        if( !((Player*)m_caster)->HasItemCount( ammo, 1 ) )
                            return SPELL_FAILED_NO_AMMO;
                    };  break;
                    case ITEM_SUBCLASS_WEAPON_GUN:
                    case ITEM_SUBCLASS_WEAPON_BOW:
                    case ITEM_SUBCLASS_WEAPON_CROSSBOW:
                    {
                        uint32 ammo = ((Player*)m_caster)->GetUInt32Value(PLAYER_AMMO_ID);
                        if(!ammo)
                        {
                            // Requires No Ammo
                            if(m_caster->GetDummyAura(46699))
                                break;                      // skip other checks

                            return SPELL_FAILED_NO_AMMO;
                        }

                        ItemPrototype const *ammoProto = ObjectMgr::GetItemPrototype( ammo );
                        if(!ammoProto)
                            return SPELL_FAILED_NO_AMMO;

                        if(ammoProto->Class != ITEM_CLASS_PROJECTILE)
                            return SPELL_FAILED_NO_AMMO;

                        // check ammo ws. weapon compatibility
                        switch(pItem->GetProto()->SubClass)
                        {
                            case ITEM_SUBCLASS_WEAPON_BOW:
                            case ITEM_SUBCLASS_WEAPON_CROSSBOW:
                                if(ammoProto->SubClass != ITEM_SUBCLASS_ARROW)
                                    return SPELL_FAILED_NO_AMMO;
                                break;
                            case ITEM_SUBCLASS_WEAPON_GUN:
                                if(ammoProto->SubClass != ITEM_SUBCLASS_BULLET)
                                    return SPELL_FAILED_NO_AMMO;
                                break;
                            default:
                                return SPELL_FAILED_NO_AMMO;
                        }

                        if( !((Player*)m_caster)->HasItemCount( ammo, 1 ) )
                            return SPELL_FAILED_NO_AMMO;
                    };  break;
                    case ITEM_SUBCLASS_WEAPON_WAND:
                        break;
                    default:
                        break;
                }
                break;
            }
            default:break;
        }
    }

    return SPELL_CAST_OK;
}

void Spell::Delayed()
{
    if(!m_caster || m_caster->GetTypeId() != TYPEID_PLAYER)
        return;

    if (m_spellState == SPELL_STATE_DELAYED)
        return;                                             // spell is active and can't be time-backed

    if(isDelayableNoMore())                                 // Spells may only be delayed twice
        return;

    // spells not loosing casting time ( slam, dynamites, bombs.. )
    if(!(m_spellInfo->InterruptFlags & SPELL_INTERRUPT_FLAG_DAMAGE))
        return;

    // check pushback reduce
    int32 delaytime = 500;                                  // spellcasting delay is normally 500ms
    int32 delayReduce = 100;                                // must be initialized to 100 for percent modifiers
    ((Player*)m_caster)->ApplySpellMod(m_spellInfo->Id, SPELLMOD_NOT_LOSE_CASTING_TIME, delayReduce, this);
    delayReduce += m_caster->GetTotalAuraModifier(SPELL_AURA_REDUCE_PUSHBACK) - 100;
    if(delayReduce >= 100)
        return;

    delaytime = delaytime * (100 - delayReduce) / 100;

    if(int32(m_timer) + delaytime > m_casttime)
    {
        delaytime = m_casttime - m_timer;
        m_timer = m_casttime;
    }
    else
        m_timer += delaytime;

    DETAIL_FILTER_LOG(LOG_FILTER_SPELL_CAST, "Spell %u partially interrupted for (%d) ms at damage", m_spellInfo->Id, delaytime);

    WorldPacket data(SMSG_SPELL_DELAYED, 8+4);
    data << m_caster->GetPackGUID();
    data << uint32(delaytime);

    m_caster->SendMessageToSet(&data, true);
}

void Spell::DelayedChannel()
{
    if(!m_caster || m_caster->GetTypeId() != TYPEID_PLAYER || getState() != SPELL_STATE_CASTING)
        return;

    if(isDelayableNoMore())                                 // Spells may only be delayed twice
        return;

    // check pushback reduce
    int32 delaytime = GetSpellDuration(m_spellInfo) * 25 / 100;// channeling delay is normally 25% of its time per hit
    int32 delayReduce = 100;                                // must be initialized to 100 for percent modifiers
    ((Player*)m_caster)->ApplySpellMod(m_spellInfo->Id, SPELLMOD_NOT_LOSE_CASTING_TIME, delayReduce, this);
    delayReduce += m_caster->GetTotalAuraModifier(SPELL_AURA_REDUCE_PUSHBACK) - 100;
    if(delayReduce >= 100)
        return;

    delaytime = delaytime * (100 - delayReduce) / 100;

    if(int32(m_timer) < delaytime)
    {
        delaytime = m_timer;
        m_timer = 0;
    }
    else
        m_timer -= delaytime;

    DEBUG_FILTER_LOG(LOG_FILTER_SPELL_CAST, "Spell %u partially interrupted for %i ms, new duration: %u ms", m_spellInfo->Id, delaytime, m_timer);

    for(TargetList::const_iterator ihit = m_UniqueTargetInfo.begin(); ihit != m_UniqueTargetInfo.end(); ++ihit)
    {
        if ((*ihit).missCondition == SPELL_MISS_NONE)
        {
            if (Unit* unit = m_caster->GetObjectGuid() == ihit->targetGUID ? m_caster : ObjectAccessor::GetUnit(*m_caster, ihit->targetGUID))
                unit->DelaySpellAuraHolder(m_spellInfo->Id, delaytime, unit->GetObjectGuid());
        }
    }

    for(int j = 0; j < MAX_EFFECT_INDEX; ++j)
    {
        // partially interrupt persistent area auras
        if (DynamicObject* dynObj = m_caster->GetDynObject(m_spellInfo->Id, SpellEffectIndex(j)))
            dynObj->Delay(delaytime);
    }

    SendChannelUpdate(m_timer);
}

void Spell::UpdateOriginalCasterPointer()
{
    if(m_originalCasterGUID == m_caster->GetObjectGuid())
        m_originalCaster = m_caster;
    else if (m_originalCasterGUID.IsGameObject())
    {
        GameObject* go = m_caster->IsInWorld() ? m_caster->GetMap()->GetGameObject(m_originalCasterGUID) : NULL;
        m_originalCaster = go ? go->GetOwner() : NULL;
    }
    else
    {
        Unit* unit = ObjectAccessor::GetUnit(*m_caster, m_originalCasterGUID);
        m_originalCaster = unit && unit->IsInWorld() ? unit : NULL;
    }
}

void Spell::UpdatePointers()
{
    UpdateOriginalCasterPointer();

    m_targets.Update(m_caster);
}

bool Spell::CheckTargetCreatureType(Unit* target) const
{
    uint32 spellCreatureTargetMask = m_spellInfo->TargetCreatureType;

    // Curse of Doom: not find another way to fix spell target check :/
    if (m_spellInfo->SpellFamilyName == SPELLFAMILY_WARLOCK && m_spellInfo->Category == 1179)
    {
        // not allow cast at player
        if(target->GetTypeId() == TYPEID_PLAYER)
            return false;

        spellCreatureTargetMask = 0x7FF;
    }

    // Dismiss Pet and Taming Lesson skipped
    if(m_spellInfo->Id == 2641 || m_spellInfo->Id == 23356)
        spellCreatureTargetMask =  0;

    if (spellCreatureTargetMask)
    {
        uint32 TargetCreatureType = target->GetCreatureTypeMask();

        return !TargetCreatureType || (spellCreatureTargetMask & TargetCreatureType);
    }
    return true;
}

CurrentSpellTypes Spell::GetCurrentContainer()
{
    if (IsNextMeleeSwingSpell())
        return(CURRENT_MELEE_SPELL);
    else if (IsAutoRepeat())
        return(CURRENT_AUTOREPEAT_SPELL);
    else if (IsChanneledSpell(m_spellInfo))
        return(CURRENT_CHANNELED_SPELL);
    else
        return(CURRENT_GENERIC_SPELL);
}

bool Spell::CheckTarget( Unit* target, SpellEffectIndex eff )
{
    // Check targets for creature type mask and remove not appropriate (skip explicit self target case, maybe need other explicit targets)
    if(m_spellInfo->EffectImplicitTargetA[eff] != TARGET_SELF )
    {
        if (!CheckTargetCreatureType(target))
            return false;
    }

    // Check Aura spell req (need for AoE spells)
    if(m_spellInfo->targetAuraSpell && !target->HasAura(m_spellInfo->targetAuraSpell))
        return false;
    if (m_spellInfo->excludeTargetAuraSpell && target->HasAura(m_spellInfo->excludeTargetAuraSpell))
        return false;
    if (m_spellInfo->TargetAuraStateNot && target->HasAura(m_spellInfo->TargetAuraStateNot))
        return false;

    // Check targets for not_selectable unit flag and remove
    // A player can cast spells on his pet (or other controlled unit) though in any state
    if (target != m_caster && target->GetCharmerOrOwnerGuid() != m_caster->GetObjectGuid())
    {
        // any unattackable target skipped
        if (target->HasFlag(UNIT_FIELD_FLAGS, UNIT_FLAG_NON_ATTACKABLE) && target->GetObjectGuid() != m_caster->GetCharmerOrOwnerGuid())
            return false;

        // unselectable targets skipped in all cases except TARGET_SCRIPT targeting
        // in case TARGET_SCRIPT target selected by server always and can't be cheated
        if ((!m_IsTriggeredSpell || target != m_targets.getUnitTarget()) &&
            target->HasFlag(UNIT_FIELD_FLAGS, UNIT_FLAG_NOT_SELECTABLE) &&
            m_spellInfo->EffectImplicitTargetA[eff] != TARGET_SCRIPT &&
            m_spellInfo->EffectImplicitTargetB[eff] != TARGET_SCRIPT &&
            m_spellInfo->EffectImplicitTargetA[eff] != TARGET_AREAEFFECT_INSTANT &&
            m_spellInfo->EffectImplicitTargetB[eff] != TARGET_AREAEFFECT_INSTANT &&
            m_spellInfo->EffectImplicitTargetA[eff] != TARGET_AREAEFFECT_CUSTOM &&
            m_spellInfo->EffectImplicitTargetB[eff] != TARGET_AREAEFFECT_CUSTOM )
            return false;
    }

    if (target != m_caster && m_caster->GetCharmerOrOwnerGuid() == target->GetObjectGuid())
    {
        if (m_spellInfo->EffectImplicitTargetA[eff] == TARGET_MASTER ||
            m_spellInfo->EffectImplicitTargetB[eff] == TARGET_MASTER)
            return true;
    }

    // Check player targets and remove if in GM mode or GM invisibility (for not self casting case)
    if( target != m_caster && target->GetTypeId() == TYPEID_PLAYER)
    {
        if(((Player*)target)->GetVisibility() == VISIBILITY_OFF)
            return false;

        if(((Player*)target)->isGameMaster() && !IsPositiveSpell(m_spellInfo->Id))
            return false;
    }

    // Check Sated & Exhaustion debuffs
    if (((m_spellInfo->Id == 2825) && (target->HasAura(57724))) ||
        ((m_spellInfo->Id == 32182) && (target->HasAura(57723))))
        return false;

    // Check vampiric bite
    if (m_spellInfo->Id == 70946 && target->HasAura(70867))
        return false;

    // Sindragosa frost bomb hack
    if ((m_spellInfo->Id == 69845
        || m_spellInfo->Id == 71053
        || m_spellInfo->Id == 71054
        || m_spellInfo->Id == 71055)
         && target->HasAura(70867))
        return false;

    // Check targets for LOS visibility (except spells without range limitations )
    switch(m_spellInfo->Effect[eff])
    {
        case SPELL_EFFECT_FRIEND_SUMMON:
        case SPELL_EFFECT_SUMMON_PLAYER:                    // from anywhere
            break;
        case SPELL_EFFECT_DUMMY:
            if(m_spellInfo->Id != 20577)                    // Cannibalize
                break;
            // fall through
        case SPELL_EFFECT_RESURRECT_NEW:
            // player far away, maybe his corpse near?
            if(target != m_caster && !(m_spellInfo->AttributesEx2 & SPELL_ATTR_EX2_IGNORE_LOS) && !target->IsWithinLOSInMap(m_caster))
            {
                if (m_targets.getCorpseTargetGuid())
                    return false;

                Corpse *corpse = m_caster->GetMap()->GetCorpse(m_targets.getCorpseTargetGuid());
                if(!corpse)
                    return false;

                if(target->GetObjectGuid() != corpse->GetOwnerGuid())
                    return false;

                if(!(m_spellInfo->AttributesEx2 & SPELL_ATTR_EX2_IGNORE_LOS) && !corpse->IsWithinLOSInMap(m_caster))
                    return false;
            }

            // all ok by some way or another, skip normal check
            break;
        default:                                            // normal case
            // Get GO cast coordinates if original caster -> GO
            if (target != m_caster)
                if (WorldObject *caster = GetCastingObject())
                    if (!(m_spellInfo->AttributesEx2 & SPELL_ATTR_EX2_IGNORE_LOS) && !target->IsWithinLOSInMap(caster))
                        return false;
            break;
    }

    return true;
}

bool Spell::IsNeedSendToClient() const
{
    return m_spellInfo->SpellVisual[0] || m_spellInfo->SpellVisual[1] || IsChanneledSpell(m_spellInfo) ||
        m_spellInfo->speed > 0.0f || (!m_triggeredByAuraSpell && !m_IsTriggeredSpell);
}

bool Spell::IsTriggeredSpellWithRedundentData() const
{
    return m_triggeredByAuraSpell || m_triggeredBySpellInfo ||
        // possible not need after above check?
        m_IsTriggeredSpell && (m_spellInfo->manaCost || m_spellInfo->ManaCostPercentage);
}

bool Spell::HaveTargetsForEffect(SpellEffectIndex effect) const
{
    for(TargetList::const_iterator itr = m_UniqueTargetInfo.begin(); itr != m_UniqueTargetInfo.end(); ++itr)
        if(itr->effectMask & (1 << effect))
            return true;

    for(GOTargetList::const_iterator itr = m_UniqueGOTargetInfo.begin(); itr != m_UniqueGOTargetInfo.end(); ++itr)
        if(itr->effectMask & (1 << effect))
            return true;

    for(ItemTargetList::const_iterator itr = m_UniqueItemInfo.begin(); itr != m_UniqueItemInfo.end(); ++itr)
        if(itr->effectMask & (1 << effect))
            return true;

    return false;
}

SpellEvent::SpellEvent(Spell* spell) : BasicEvent()
{
    m_Spell = spell;
}

SpellEvent::~SpellEvent()
{
    if (m_Spell->getState() != SPELL_STATE_FINISHED)
        m_Spell->cancel();

    if (m_Spell->IsDeletable())
    {
        delete m_Spell;
    }
    else
    {
        sLog.outError("~SpellEvent: %s %u tried to delete non-deletable spell %u. Was not deleted, causes memory leak.",
            (m_Spell->GetCaster()->GetTypeId() == TYPEID_PLAYER ? "Player" : "Creature"), m_Spell->GetCaster()->GetGUIDLow(), m_Spell->m_spellInfo->Id);
    }
}

bool SpellEvent::Execute(uint64 e_time, uint32 p_time)
{
    // update spell if it is not finished
    if (m_Spell->getState() != SPELL_STATE_FINISHED)
        m_Spell->update(p_time);

    // check spell state to process
    switch (m_Spell->getState())
    {
        case SPELL_STATE_FINISHED:
        {
            // spell was finished, check deletable state
            if (m_Spell->IsDeletable())
            {
                // check, if we do have unfinished triggered spells
                return true;                                // spell is deletable, finish event
            }
            // event will be re-added automatically at the end of routine)
        } break;

        case SPELL_STATE_CASTING:
        {
            // this spell is in channeled state, process it on the next update
            // event will be re-added automatically at the end of routine)
        } break;

        case SPELL_STATE_DELAYED:
        {
            // first, check, if we have just started
            if (m_Spell->GetDelayStart() != 0)
            {
                // no, we aren't, do the typical update
                // check, if we have channeled spell on our hands
                if (IsChanneledSpell(m_Spell->m_spellInfo))
                {
                    // evented channeled spell is processed separately, casted once after delay, and not destroyed till finish
                    // check, if we have casting anything else except this channeled spell and autorepeat
                    if (m_Spell->GetCaster()->IsNonMeleeSpellCasted(false, true, true))
                    {
                        // another non-melee non-delayed spell is casted now, abort
                        m_Spell->cancel();
                    }
                    else
                    {
                        // do the action (pass spell to channeling state)
                        m_Spell->handle_immediate();
                    }
                    // event will be re-added automatically at the end of routine)
                }
                else
                {
                    // run the spell handler and think about what we can do next
                    uint64 t_offset = e_time - m_Spell->GetDelayStart();
                    uint64 n_offset = m_Spell->handle_delayed(t_offset);
                    if (n_offset)
                    {
                        // re-add us to the queue
                        m_Spell->GetCaster()->m_Events.AddEvent(this, m_Spell->GetDelayStart() + n_offset, false);
                        return false;                       // event not complete
                    }
                    // event complete
                    // finish update event will be re-added automatically at the end of routine)
                }
            }
            else
            {
                // delaying had just started, record the moment
                m_Spell->SetDelayStart(e_time);
                // re-plan the event for the delay moment
                m_Spell->GetCaster()->m_Events.AddEvent(this, e_time + m_Spell->GetDelayMoment(), false);
                return false;                               // event not complete
            }
        } break;

        default:
        {
            // all other states
            // event will be re-added automatically at the end of routine)
        } break;
    }

    // spell processing not complete, plan event on the next update interval
    m_Spell->GetCaster()->m_Events.AddEvent(this, e_time + 1, false);
    return false;                                           // event not complete
}

void SpellEvent::Abort(uint64 /*e_time*/)
{
    // oops, the spell we try to do is aborted
    if (m_Spell->getState() != SPELL_STATE_FINISHED)
        m_Spell->cancel();
}

bool SpellEvent::IsDeletable() const
{
    return m_Spell->IsDeletable();
}

SpellCastResult Spell::CanOpenLock(SpellEffectIndex effIndex, uint32 lockId, SkillType& skillId, int32& reqSkillValue, int32& skillValue)
{
    if(!lockId)                                             // possible case for GO and maybe for items.
        return SPELL_CAST_OK;

    // Get LockInfo
    LockEntry const *lockInfo = sLockStore.LookupEntry(lockId);

    if (!lockInfo)
        return SPELL_FAILED_BAD_TARGETS;

    bool reqKey = false;                                    // some locks not have reqs

    for(int j = 0; j < 8; ++j)
    {
        switch(lockInfo->Type[j])
        {
            // check key item (many fit cases can be)
            case LOCK_KEY_ITEM:
                if(lockInfo->Index[j] && m_CastItem && m_CastItem->GetEntry()==lockInfo->Index[j])
                    return SPELL_CAST_OK;
                reqKey = true;
                break;
                // check key skill (only single first fit case can be)
            case LOCK_KEY_SKILL:
            {
                reqKey = true;

                // wrong locktype, skip
                if(uint32(m_spellInfo->EffectMiscValue[effIndex]) != lockInfo->Index[j])
                    continue;

                skillId = SkillByLockType(LockType(lockInfo->Index[j]));

                if ( skillId != SKILL_NONE )
                {
                    // skill bonus provided by casting spell (mostly item spells)
                    // add the damage modifier from the spell casted (cheat lock / skeleton key etc.) (use m_currentBasePoints, CalculateDamage returns wrong value)
                    uint32 spellSkillBonus = uint32(m_currentBasePoints[effIndex]);
                    reqSkillValue = lockInfo->Skill[j];

                    // castitem check: rogue using skeleton keys. the skill values should not be added in this case.
                    skillValue = m_CastItem || m_caster->GetTypeId()!= TYPEID_PLAYER ?
                        0 : ((Player*)m_caster)->GetSkillValue(skillId);

                    skillValue += spellSkillBonus;

                    if (skillValue < reqSkillValue)
                        return SPELL_FAILED_LOW_CASTLEVEL;
                }

                return SPELL_CAST_OK;
            }
        }
    }

    if(reqKey)
        return SPELL_FAILED_BAD_TARGETS;

    return SPELL_CAST_OK;
}

/**
 * Fill target list by units around (x,y) points at radius distance

 * @param targetUnitMap        Reference to target list that filled by function
 * @param x                    X coordinates of center point for target search
 * @param y                    Y coordinates of center point for target search
 * @param radius               Radius around (x,y) for target search
 * @param pushType             Additional rules for target area selection (in front, angle, etc)
 * @param spellTargets         Additional rules for target selection base at hostile/friendly state to original spell caster
 * @param originalCaster       If provided set alternative original caster, if =NULL then used Spell::GetAffectiveObject() return
 */
void Spell::FillAreaTargets(UnitList &targetUnitMap, float radius, SpellNotifyPushType pushType, SpellTargets spellTargets, WorldObject* originalCaster /*=NULL*/)
{
    MaNGOS::SpellNotifierCreatureAndPlayer notifier(*this, targetUnitMap, radius, pushType, spellTargets, originalCaster);
    Cell::VisitAllObjects(notifier.GetCenterX(), notifier.GetCenterY(), m_caster->GetMap(), notifier, radius);
}

void Spell::FillRaidOrPartyTargets(UnitList &targetUnitMap, Unit* member, Unit* center, float radius, bool raid, bool withPets, bool withcaster)
{
    Player *pMember = member->GetCharmerOrOwnerPlayerOrPlayerItself();
    Group *pGroup = pMember ? pMember->GetGroup() : NULL;

    if (pGroup)
    {
        uint8 subgroup = pMember->GetSubGroup();

        for(GroupReference *itr = pGroup->GetFirstMember(); itr != NULL; itr = itr->next())
        {
            Player* Target = itr->getSource();

            // IsHostileTo check duel and controlled by enemy
            if (Target && (raid || subgroup==Target->GetSubGroup())
                && !m_caster->IsHostileTo(Target))
            {
                if ((Target == center || center->IsWithinDistInMap(Target, radius)) &&
                    (withcaster || Target != m_caster))
                    targetUnitMap.push_back(Target);

                if (withPets)
                    if (Pet* pet = Target->GetPet())
                    {
                        GroupPetList m_groupPets = Target->GetPets();
                        if (!m_groupPets.empty())
                        {
                            for (GroupPetList::const_iterator itr = m_groupPets.begin(); itr != m_groupPets.end(); ++itr)
                                if (Pet* _pet = Target->GetMap()->GetPet(*itr))
                                    if ((_pet == center || center->IsWithinDistInMap(_pet, radius)) &&
                                    (withcaster || _pet != m_caster))
                                         targetUnitMap.push_back(_pet);
                        }
                    }
            }
        }
    }
    else
    {
        Unit* ownerOrSelf = pMember ? pMember : member->GetCharmerOrOwnerOrSelf();
        if ((ownerOrSelf == center || center->IsWithinDistInMap(ownerOrSelf, radius)) &&
            (withcaster || ownerOrSelf != m_caster))
            targetUnitMap.push_back(ownerOrSelf);

        if (withPets)
            if (Pet* pet = ownerOrSelf->GetPet())
                if ((pet == center || center->IsWithinDistInMap(pet, radius)) &&
                    (withcaster || pet != m_caster))
                    targetUnitMap.push_back(pet);
    }
}

void Spell::FillRaidOrPartyManaPriorityTargets(UnitList &targetUnitMap, Unit* member, Unit* center, float radius, uint32 count, bool raid, bool withPets, bool withCaster)
{
    FillRaidOrPartyTargets(targetUnitMap, member, center, radius, raid, withPets, withCaster);

    PrioritizeManaUnitQueue manaUsers;
    for(UnitList::const_iterator itr = targetUnitMap.begin(); itr != targetUnitMap.end(); ++itr)
        if ((*itr)->getPowerType() == POWER_MANA && !(*itr)->isDead())
            manaUsers.push(PrioritizeManaUnitWraper(*itr));

    targetUnitMap.clear();
    while(!manaUsers.empty() && targetUnitMap.size() < count)
    {
        targetUnitMap.push_back(manaUsers.top().getUnit());
        manaUsers.pop();
    }
}

void Spell::FillRaidOrPartyHealthPriorityTargets(UnitList &targetUnitMap, Unit* member, Unit* center, float radius, uint32 count, bool raid, bool withPets, bool withCaster)
{
    FillRaidOrPartyTargets(targetUnitMap, member, center, radius, raid, withPets, withCaster);

    PrioritizeHealthUnitQueue healthQueue;
    for(UnitList::const_iterator itr = targetUnitMap.begin(); itr != targetUnitMap.end(); ++itr)
        if (!(*itr)->isDead())
            healthQueue.push(PrioritizeHealthUnitWraper(*itr));

    targetUnitMap.clear();
    while(!healthQueue.empty() && targetUnitMap.size() < count)
    {
        targetUnitMap.push_back(healthQueue.top().getUnit());
        healthQueue.pop();
    }
}

WorldObject* Spell::GetAffectiveCasterObject() const
{
    if (!m_originalCasterGUID)
        return m_caster;

    if (m_originalCasterGUID.IsGameObject() && m_caster->IsInWorld())
        return m_caster->GetMap()->GetGameObject(m_originalCasterGUID);
    return m_originalCaster;
}

WorldObject* Spell::GetCastingObject() const
{
    if (m_originalCasterGUID.IsGameObject())
        return m_caster->IsInWorld() ? m_caster->GetMap()->GetGameObject(m_originalCasterGUID) : NULL;
    else
        return m_caster;
}

void Spell::ResetEffectDamageAndHeal()
{
    m_damage = 0;
    m_healing = 0;
}

void Spell::SelectMountByAreaAndSkill(Unit* target, SpellEntry const* parentSpell, uint32 spellId75, uint32 spellId150, uint32 spellId225, uint32 spellId300, uint32 spellIdSpecial)
{
    if (!target || target->GetTypeId() != TYPEID_PLAYER)
        return;

    // Prevent stacking of mounts
    target->RemoveSpellsCausingAura(SPELL_AURA_MOUNTED);
    uint16 skillval = ((Player*)target)->GetSkillValue(SKILL_RIDING);
    if (!skillval)
        return;

    if (skillval >= 225 && (spellId300 > 0 || spellId225 > 0))
    {
        uint32 spellid = skillval >= 300 ? spellId300 : spellId225;
        SpellEntry const *pSpell = sSpellStore.LookupEntry(spellid);
        if (!pSpell)
        {
            sLog.outError("SelectMountByAreaAndSkill: unknown spell id %i by caster: %s", spellid, target->GetGuidStr().c_str());
            return;
        }

        // zone check
        uint32 zone, area;
        target->GetZoneAndAreaId(zone, area);

        SpellCastResult locRes= sSpellMgr.GetSpellAllowedInLocationError(pSpell, target->GetMapId(), zone, area, target->GetCharmerOrOwnerPlayerOrPlayerItself());
        if (locRes != SPELL_CAST_OK || !((Player*)target)->CanStartFlyInArea(target->GetMapId(), zone, area))
            target->CastSpell(target, spellId150, true, NULL, NULL, ObjectGuid(), parentSpell);
        else if (spellIdSpecial > 0)
        {
            for (PlayerSpellMap::const_iterator iter = ((Player*)target)->GetSpellMap().begin(); iter != ((Player*)target)->GetSpellMap().end(); ++iter)
            {
                if (iter->second.state != PLAYERSPELL_REMOVED)
                {
                    SpellEntry const *spellInfo = sSpellStore.LookupEntry(iter->first);
                    for(int i = 0; i < MAX_EFFECT_INDEX; ++i)
                    {
                        if(spellInfo->EffectApplyAuraName[i] == SPELL_AURA_MOD_FLIGHT_SPEED_MOUNTED)
                        {
                            int32 mountSpeed = spellInfo->CalculateSimpleValue(SpellEffectIndex(i));

                            // speed higher than 280 replace it
                            if (mountSpeed > 280)
                            {
                                target->CastSpell(target, spellIdSpecial, true, NULL, NULL, ObjectGuid(), parentSpell);
                                return;
                            }
                        }
                    }
                }
            }
            target->CastSpell(target, pSpell, true, NULL, NULL, ObjectGuid(), parentSpell);
        }
        else
            target->CastSpell(target, pSpell, true, NULL, NULL, ObjectGuid(), parentSpell);
    }
    else if (skillval >= 150 && spellId150 > 0)
        target->CastSpell(target, spellId150, true, NULL, NULL, ObjectGuid(), parentSpell);
    else if (spellId75 > 0)
        target->CastSpell(target, spellId75, true, NULL, NULL, ObjectGuid(), parentSpell);

    return;
}

void Spell::ClearCastItem()
{
    if (m_CastItem==m_targets.getItemTarget())
        m_targets.setItemTarget(NULL);

    m_CastItem = NULL;
}

// Used only for snake trap
void Spell::DoSummonSnakes(SpellEffectIndex eff_idx)
{
    uint32 creature_entry = m_spellInfo->EffectMiscValue[eff_idx];
    if (!creature_entry || !m_caster)
        return;

    // Find trap GO and get it coordinates to spawn snakes
    GameObject* pTrap = m_caster->GetMap()->GetGameObject(m_originalCasterGUID);
    if (!pTrap)
    {
        sLog.outError("EffectSummonSnakes faild to find trap for caster %s (GUID: %u)", m_caster->GetName(), m_caster->GetObjectGuid().GetCounter());
        return;
    }

    float position_x, position_y, position_z;
    pTrap->GetPosition(position_x, position_y, position_z);

    // Find summon duration based on DBC
    int32 duration = GetSpellDuration(m_spellInfo);
    if(Player* modOwner = m_caster->GetSpellModOwner())
        modOwner->ApplySpellMod(m_spellInfo->Id, SPELLMOD_DURATION, duration);

    int32 amount = damage > 0 ? damage : 1;

    for(int32 count = 0; count < amount; ++count)
    {
        // Summon snakes
        Creature *pSummon = m_caster->SummonCreature(creature_entry, position_x, position_y, position_z, m_caster->GetOrientation(), TEMPSUMMON_TIMED_DESPAWN, duration);
        if (!pSummon)
            return;
        // Valid position
        if (!pSummon->IsPositionValid())
        {
            sLog.outError("EffectSummonSnakes failed to summon snakes for Unit %s (GUID: %u) bacause of invalid position (x = %f, y = %f, z = %f map = %u)"
                ,m_caster->GetName(), m_caster->GetObjectGuid().GetCounter(), position_x, position_y, position_z, m_caster->GetMap());
            delete pSummon;
            continue;
        }

        // Apply stats
        pSummon->SetUInt32Value(UNIT_CREATED_BY_SPELL, m_spellInfo->Id);
        pSummon->SetUInt32Value(UNIT_FIELD_FLAGS, UNIT_FLAG_PVP_ATTACKABLE | UNIT_FLAG_PET_IN_COMBAT | UNIT_FLAG_PVP);
        pSummon->SetCreatorGuid(m_caster->GetObjectGuid());
        pSummon->SetOwnerGuid(m_caster->GetObjectGuid());
        pSummon->setFaction(m_caster->getFaction());
        pSummon->SetLevel(m_caster->getLevel());
        pSummon->SetMaxHealth(m_caster->getLevel()+ urand(20,30));
    }
}

bool Spell::HasGlobalCooldown()
{
    // global cooldown have only player or controlled units
    if (m_caster->GetCharmInfo())
        return m_caster->GetCharmInfo()->GetGlobalCooldownMgr().HasGlobalCooldown(m_spellInfo);
    else if (m_caster->GetTypeId() == TYPEID_PLAYER)
        return ((Player*)m_caster)->GetGlobalCooldownMgr().HasGlobalCooldown(m_spellInfo);
    else
        return false;
}

void Spell::TriggerGlobalCooldown()
{
    int32 gcd = m_spellInfo->StartRecoveryTime;
    if (!gcd)
        return;

    // global cooldown can't leave range 1..1.5 secs (if it it)
    // exist some spells (mostly not player directly casted) that have < 1 sec and > 1.5 sec global cooldowns
    // but its as test show not affected any spell mods.
    if (gcd >= 1000 && gcd <= 1500)
    {
        // gcd modifier auras applied only to self spells and only player have mods for this
        if (m_caster->GetTypeId() == TYPEID_PLAYER)
            ((Player*)m_caster)->ApplySpellMod(m_spellInfo->Id, SPELLMOD_GLOBAL_COOLDOWN, gcd, this);

        // apply haste rating
        gcd = int32(float(gcd) * m_caster->GetFloatValue(UNIT_MOD_CAST_SPEED));

        if (gcd < 1000)
            gcd = 1000;
        else if (gcd > 1500)
            gcd = 1500;
    }

    // global cooldown have only player or controlled units
    if (m_caster->GetCharmInfo())
        m_caster->GetCharmInfo()->GetGlobalCooldownMgr().AddGlobalCooldown(m_spellInfo, gcd);
    else if (m_caster->GetTypeId() == TYPEID_PLAYER)
        ((Player*)m_caster)->GetGlobalCooldownMgr().AddGlobalCooldown(m_spellInfo, gcd);
}

void Spell::CancelGlobalCooldown()
{
    if (!m_spellInfo->StartRecoveryTime)
        return;

    // cancel global cooldown when interrupting current cast
    if (m_caster->GetCurrentSpell(CURRENT_GENERIC_SPELL) != this)
        return;

    // global cooldown have only player or controlled units
    if (m_caster->GetCharmInfo())
        m_caster->GetCharmInfo()->GetGlobalCooldownMgr().CancelGlobalCooldown(m_spellInfo);
    else if (m_caster->GetTypeId() == TYPEID_PLAYER)
        ((Player*)m_caster)->GetGlobalCooldownMgr().CancelGlobalCooldown(m_spellInfo);
}<|MERGE_RESOLUTION|>--- conflicted
+++ resolved
@@ -3458,18 +3458,15 @@
                 if (m_caster->HasAura(58375))               // Glyph of Blocking
                     AddTriggeredSpell(58374);               // Glyph of Blocking
             }
-<<<<<<< HEAD
             // Shattering Throw
             else if (m_spellInfo->Id == 64382)
                 AddTriggeredSpell(64380);                     // Shattering Throw
-=======
             // Bloodsurge (triggered), Sudden Death (triggered)
             else if (m_spellInfo->Id == 46916 || m_spellInfo->Id == 52437)
                 // Item - Warrior T10 Melee 4P Bonus
                 if (Aura *aur = m_caster->GetAura(70847, EFFECT_INDEX_0))
                     if (roll_chance_i(aur->GetModifier()->m_amount))
                         AddTriggeredSpell(70849);           // Extra Charge!
->>>>>>> ac40c7e6
             break;
         }
         case SPELLFAMILY_PRIEST:
