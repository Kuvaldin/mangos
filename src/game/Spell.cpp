/*
 * Copyright (C) 2005-2011 MaNGOS <http://getmangos.com/>
 *
 * This program is free software; you can redistribute it and/or modify
 * it under the terms of the GNU General Public License as published by
 * the Free Software Foundation; either version 2 of the License, or
 * (at your option) any later version.
 *
 * This program is distributed in the hope that it will be useful,
 * but WITHOUT ANY WARRANTY; without even the implied warranty of
 * MERCHANTABILITY or FITNESS FOR A PARTICULAR PURPOSE.  See the
 * GNU General Public License for more details.
 *
 * You should have received a copy of the GNU General Public License
 * along with this program; if not, write to the Free Software
 * Foundation, Inc., 59 Temple Place, Suite 330, Boston, MA  02111-1307  USA
 */

#include "Spell.h"
#include "Database/DatabaseEnv.h"
#include "WorldPacket.h"
#include "WorldSession.h"
#include "GridNotifiers.h"
#include "GridNotifiersImpl.h"
#include "Opcodes.h"
#include "Log.h"
#include "UpdateMask.h"
#include "World.h"
#include "ObjectMgr.h"
#include "SpellMgr.h"
#include "Player.h"
#include "Pet.h"
#include "Unit.h"
#include "DynamicObject.h"
#include "Group.h"
#include "UpdateData.h"
#include "MapManager.h"
#include "ObjectAccessor.h"
#include "CellImpl.h"
#include "Policies/SingletonImp.h"
#include "SharedDefines.h"
#include "LootMgr.h"
#include "VMapFactory.h"
#include "BattleGround.h"
#include "Util.h"
#include "Vehicle.h"
#include "Chat.h"

#define SPELL_CHANNEL_UPDATE_INTERVAL (1 * IN_MILLISECONDS)

extern pEffect SpellEffects[TOTAL_SPELL_EFFECTS];

class PrioritizeManaUnitWraper
{
    public:
        explicit PrioritizeManaUnitWraper(Unit* unit) : i_unit(unit)
        {
            uint32 maxmana = unit->GetMaxPower(POWER_MANA);
            i_percent = maxmana ? unit->GetPower(POWER_MANA) * 100 / maxmana : 101;
        }
        Unit* getUnit() const { return i_unit; }
        uint32 getPercent() const { return i_percent; }
    private:
        Unit* i_unit;
        uint32 i_percent;
};

struct PrioritizeMana
{
    int operator()( PrioritizeManaUnitWraper const& x, PrioritizeManaUnitWraper const& y ) const
    {
        return x.getPercent() > y.getPercent();
    }
};

typedef std::priority_queue<PrioritizeManaUnitWraper, std::vector<PrioritizeManaUnitWraper>, PrioritizeMana> PrioritizeManaUnitQueue;

class PrioritizeHealthUnitWraper
{
public:
    explicit PrioritizeHealthUnitWraper(Unit* unit) : i_unit(unit)
    {
        i_percent = unit->GetHealth() * 100 / unit->GetMaxHealth();
    }
    Unit* getUnit() const { return i_unit; }
    uint32 getPercent() const { return i_percent; }
private:
    Unit* i_unit;
    uint32 i_percent;
};

struct PrioritizeHealth
{
    int operator()( PrioritizeHealthUnitWraper const& x, PrioritizeHealthUnitWraper const& y ) const
    {
        return x.getPercent() > y.getPercent();
    }
};

typedef std::priority_queue<PrioritizeHealthUnitWraper, std::vector<PrioritizeHealthUnitWraper>, PrioritizeHealth> PrioritizeHealthUnitQueue;

bool IsQuestTameSpell(uint32 spellId)
{
    SpellEntry const *spellproto = sSpellStore.LookupEntry(spellId);
    if (!spellproto)
        return false;

    return spellproto->Effect[EFFECT_INDEX_0] == SPELL_EFFECT_THREAT
        && spellproto->Effect[EFFECT_INDEX_1] == SPELL_EFFECT_APPLY_AURA && spellproto->EffectApplyAuraName[EFFECT_INDEX_1] == SPELL_AURA_DUMMY;
}

SpellCastTargets::SpellCastTargets()
{
    m_unitTarget = NULL;
    m_itemTarget = NULL;
    m_GOTarget   = NULL;

    m_itemTargetEntry  = 0;

    m_srcX = m_srcY = m_srcZ = m_destX = m_destY = m_destZ = 0.0f;
    m_strTarget = "";
    m_targetMask = 0;
}

SpellCastTargets::~SpellCastTargets()
{
}

void SpellCastTargets::setUnitTarget(Unit *target)
{
    if (!target)
        return;

    m_destX = target->GetPositionX();
    m_destY = target->GetPositionY();
    m_destZ = target->GetPositionZ();
    m_unitTarget = target;
    m_unitTargetGUID = target->GetObjectGuid();
    m_targetMask |= TARGET_FLAG_UNIT;
}

void SpellCastTargets::setDestination(float x, float y, float z)
{
    m_destX = x;
    m_destY = y;
    m_destZ = z;
    m_targetMask |= TARGET_FLAG_DEST_LOCATION;
}

void SpellCastTargets::setSource(float x, float y, float z)
{
    m_srcX = x;
    m_srcY = y;
    m_srcZ = z;
    m_targetMask |= TARGET_FLAG_SOURCE_LOCATION;
}

void SpellCastTargets::setGOTarget(GameObject *target)
{
    m_GOTarget = target;
    m_GOTargetGUID = target->GetObjectGuid();
    //    m_targetMask |= TARGET_FLAG_OBJECT;
}

void SpellCastTargets::setItemTarget(Item* item)
{
    if(!item)
        return;

    m_itemTarget = item;
    m_itemTargetGUID = item->GetObjectGuid();
    m_itemTargetEntry = item->GetEntry();
    m_targetMask |= TARGET_FLAG_ITEM;
}

void SpellCastTargets::setTradeItemTarget(Player* caster)
{
    m_itemTargetGUID = ObjectGuid(uint64(TRADE_SLOT_NONTRADED));
    m_itemTargetEntry = 0;
    m_targetMask |= TARGET_FLAG_TRADE_ITEM;

    Update(caster);
}

void SpellCastTargets::setCorpseTarget(Corpse* corpse)
{
    m_CorpseTargetGUID = corpse->GetObjectGuid();
}

void SpellCastTargets::Update(Unit* caster)
{
    m_GOTarget   = m_GOTargetGUID ? caster->GetMap()->GetGameObject(m_GOTargetGUID) : NULL;
    m_unitTarget = m_unitTargetGUID ?
        ( m_unitTargetGUID == caster->GetObjectGuid() ? caster : ObjectAccessor::GetUnit(*caster, m_unitTargetGUID) ) :
        NULL;

    m_itemTarget = NULL;
    if (caster->GetTypeId() == TYPEID_PLAYER)
    {
        Player *player = ((Player*)caster);

        if (m_targetMask & TARGET_FLAG_ITEM)
            m_itemTarget = player->GetItemByGuid(m_itemTargetGUID);
        else if (m_targetMask & TARGET_FLAG_TRADE_ITEM)
        {
            if (TradeData* pTrade = player->GetTradeData())
                if (m_itemTargetGUID.GetRawValue() < TRADE_SLOT_COUNT)
                    m_itemTarget = pTrade->GetTraderData()->GetItem(TradeSlots(m_itemTargetGUID.GetRawValue()));
        }

        if (m_itemTarget)
            m_itemTargetEntry = m_itemTarget->GetEntry();
    }
}

void SpellCastTargets::read( ByteBuffer& data, Unit *caster )
{
    data >> m_targetMask;

    if(m_targetMask == TARGET_FLAG_SELF)
    {
        m_destX = caster->GetPositionX();
        m_destY = caster->GetPositionY();
        m_destZ = caster->GetPositionZ();
        m_unitTarget = caster;
        m_unitTargetGUID = caster->GetObjectGuid();
        return;
    }

    // TARGET_FLAG_UNK2 is used for non-combat pets, maybe other?
    if( m_targetMask & ( TARGET_FLAG_UNIT | TARGET_FLAG_UNK2 ))
        data >> m_unitTargetGUID.ReadAsPacked();

    if( m_targetMask & ( TARGET_FLAG_OBJECT ))
        data >> m_GOTargetGUID.ReadAsPacked();

    if(( m_targetMask & ( TARGET_FLAG_ITEM | TARGET_FLAG_TRADE_ITEM )) && caster->GetTypeId() == TYPEID_PLAYER)
        data >> m_itemTargetGUID.ReadAsPacked();

    if( m_targetMask & (TARGET_FLAG_CORPSE | TARGET_FLAG_PVP_CORPSE ) )
        data >> m_CorpseTargetGUID.ReadAsPacked();

    if (m_targetMask & TARGET_FLAG_SOURCE_LOCATION)
    {
        data >> m_srcTransportGUID.ReadAsPacked();
        data >> m_srcX >> m_srcY >> m_srcZ;
        if(!MaNGOS::IsValidMapCoord(m_srcX, m_srcY, m_srcZ))
            throw ByteBufferException(false, data.rpos(), 0, data.size());
    }

    if (m_targetMask & TARGET_FLAG_DEST_LOCATION)
    {
        data >> m_destTransportGUID.ReadAsPacked();
        data >> m_destX >> m_destY >> m_destZ;
        if(!MaNGOS::IsValidMapCoord(m_destX, m_destY, m_destZ))
            throw ByteBufferException(false, data.rpos(), 0, data.size());
    }

    if( m_targetMask & TARGET_FLAG_STRING )
        data >> m_strTarget;

    // find real units/GOs
    Update(caster);
}

void SpellCastTargets::write( ByteBuffer& data ) const
{
    data << uint32(m_targetMask);

    if( m_targetMask & ( TARGET_FLAG_UNIT | TARGET_FLAG_PVP_CORPSE | TARGET_FLAG_OBJECT | TARGET_FLAG_CORPSE | TARGET_FLAG_UNK2 ) )
    {
        if(m_targetMask & TARGET_FLAG_UNIT)
        {
            if(m_unitTarget)
                data << m_unitTarget->GetPackGUID();
            else
                data << uint8(0);
        }
        else if( m_targetMask & TARGET_FLAG_OBJECT )
        {
            if(m_GOTarget)
                data << m_GOTarget->GetPackGUID();
            else
                data << uint8(0);
        }
        else if( m_targetMask & ( TARGET_FLAG_CORPSE | TARGET_FLAG_PVP_CORPSE ) )
            data << m_CorpseTargetGUID.WriteAsPacked();
        else
            data << uint8(0);
    }

    if( m_targetMask & ( TARGET_FLAG_ITEM | TARGET_FLAG_TRADE_ITEM ) )
    {
        if(m_itemTarget)
            data << m_itemTarget->GetPackGUID();
        else
            data << uint8(0);
    }

    if (m_targetMask & TARGET_FLAG_SOURCE_LOCATION)
    {
        data << m_srcTransportGUID.WriteAsPacked();
        data << m_srcX << m_srcY << m_srcZ;
    }

    if (m_targetMask & TARGET_FLAG_DEST_LOCATION)
    {
        data << m_destTransportGUID.WriteAsPacked();
        data << m_destX << m_destY << m_destZ;
    }

    if( m_targetMask & TARGET_FLAG_STRING )
        data << m_strTarget;
}

Spell::Spell( Unit* caster, SpellEntry const *info, bool triggered, ObjectGuid originalCasterGUID, SpellEntry const* triggeredBy )
{
    MANGOS_ASSERT( caster != NULL && info != NULL );
    MANGOS_ASSERT( info == sSpellStore.LookupEntry( info->Id ) && "`info` must be pointer to sSpellStore element");

    if (info->SpellDifficultyId && caster->GetTypeId() != TYPEID_PLAYER && caster->IsInWorld() && caster->GetMap()->IsDungeon())
    {
        if (SpellEntry const* spellEntry = GetSpellEntryByDifficulty(info->SpellDifficultyId, caster->GetMap()->GetDifficulty()))
            m_spellInfo = spellEntry;
        else
            m_spellInfo = info;
    }
    else
        m_spellInfo = info;

    m_triggeredBySpellInfo = triggeredBy;
    m_caster = caster;
    m_selfContainer = NULL;
    m_referencedFromCurrentSpell = false;
    m_executedCurrently = false;
    m_delayStart = 0;
    m_delayAtDamageCount = 0;

    m_applyMultiplierMask = 0;

    // Get data for type of attack
    m_attackType = GetWeaponAttackType(m_spellInfo);

    m_spellSchoolMask = GetSpellSchoolMask(info);           // Can be override for some spell (wand shoot for example)

    if(m_attackType == RANGED_ATTACK)
    {
        // wand case
        if((m_caster->getClassMask() & CLASSMASK_WAND_USERS) != 0 && m_caster->GetTypeId() == TYPEID_PLAYER)
        {
            if(Item* pItem = ((Player*)m_caster)->GetWeaponForAttack(RANGED_ATTACK))
                m_spellSchoolMask = SpellSchoolMask(1 << pItem->GetProto()->Damage[0].DamageType);
        }
    }
    // Set health leech amount to zero
    m_healthLeech = 0;

    m_originalCasterGUID = originalCasterGUID ? originalCasterGUID : m_caster->GetObjectGuid();

    UpdateOriginalCasterPointer();

    for(int i = 0; i < MAX_EFFECT_INDEX; ++i)
        m_currentBasePoints[i] = m_spellInfo->CalculateSimpleValue(SpellEffectIndex(i));

    m_spellState = SPELL_STATE_NULL;

    m_castPositionX = m_castPositionY = m_castPositionZ = 0;
    m_TriggerSpells.clear();
    m_preCastSpells.clear();
    m_IsTriggeredSpell = triggered;
    //m_AreaAura = false;
    m_CastItem = NULL;

    unitTarget = NULL;
    itemTarget = NULL;
    gameObjTarget = NULL;
    focusObject = NULL;
    m_cast_count = 0;
    m_glyphIndex = 0;
    m_triggeredByAuraSpell  = NULL;

    //Auto Shot & Shoot (wand)
    m_autoRepeat = IsAutoRepeatRangedSpell(m_spellInfo);

    m_runesState = 0;
    m_powerCost = 0;                                        // setup to correct value in Spell::prepare, don't must be used before.
    m_casttime = 0;                                         // setup to correct value in Spell::prepare, don't must be used before.
    m_timer = 0;                                            // will set to cast time in prepare
    m_duration = 0;

    m_needAliveTargetMask = 0;

    // determine reflection
    m_canReflect = false;

    if(m_spellInfo->DmgClass == SPELL_DAMAGE_CLASS_MAGIC && !(m_spellInfo->AttributesEx & SPELL_ATTR_EX_CANT_REFLECTED))
    {
        for(int j = 0; j < MAX_EFFECT_INDEX; ++j)
        {
            if (m_spellInfo->Effect[j] == 0)
                continue;

            if(!IsPositiveTarget(m_spellInfo->EffectImplicitTargetA[j], m_spellInfo->EffectImplicitTargetB[j]))
                m_canReflect = true;
            else
                m_canReflect = (m_spellInfo->AttributesEx & SPELL_ATTR_EX_NEGATIVE) ? true : false;

            if(m_canReflect)
                continue;
            else
                break;
        }
    }

    CleanupTargetList();
}

Spell::~Spell()
{
}

template<typename T>
WorldObject* Spell::FindCorpseUsing()
{
    // non-standard target selection
    SpellRangeEntry const* srange = sSpellRangeStore.LookupEntry(m_spellInfo->rangeIndex);
    float max_range = GetSpellMaxRange(srange);

    WorldObject* result = NULL;

    T u_check((Player*)m_caster, max_range);
    MaNGOS::WorldObjectSearcher<T> searcher(result, u_check);

    Cell::VisitGridObjects(m_caster, searcher, max_range);

    if (!result)
        Cell::VisitWorldObjects(m_caster, searcher, max_range);

    return result;
}

bool Spell::FillCustomTargetMap(SpellEffectIndex i, UnitList &targetUnitMap)
{
    float radius;

    if (m_spellInfo->EffectRadiusIndex[i])
        radius = GetSpellRadius(sSpellRadiusStore.LookupEntry(m_spellInfo->EffectRadiusIndex[i]));
    else
        radius = GetSpellMaxRange(sSpellRangeStore.LookupEntry(m_spellInfo->rangeIndex));

    //Corpse Explosion
    if (m_spellInfo->SpellFamilyName == SPELLFAMILY_DEATHKNIGHT && m_spellInfo->SpellIconID == 1737)
    {
        Unit* unitTarget = NULL;

        targetUnitMap.remove(m_caster);
        unitTarget = m_targets.getUnitTarget();

        if (unitTarget)
        {
            // Cast on corpses...
            if ((unitTarget->getDeathState() == CORPSE && !unitTarget->IsTaxiFlying() &&
                (unitTarget->GetDisplayId() == unitTarget->GetNativeDisplayId()) && m_caster->IsWithinDistInMap(unitTarget, radius) &&
                (unitTarget->GetCreatureTypeMask() & CREATURE_TYPEMASK_MECHANICAL_OR_ELEMENTAL) == 0) ||
                // ...or own Risen Ghoul pet - self explode effect
                (unitTarget->GetEntry() == 26125 && unitTarget->GetCreatorGuid() == m_caster->GetObjectGuid()) )
            {
                targetUnitMap.push_back(unitTarget);
                return true;
            }
        }

        WorldObject* result = FindCorpseUsing <MaNGOS::RaiseDeadObjectCheck>  ();
        if (result)
        {
            switch(result->GetTypeId())
            {
                case TYPEID_UNIT:
                case TYPEID_PLAYER:
                    targetUnitMap.push_back((Unit*)result);
                    break;
                case TYPEID_CORPSE:
                    m_targets.setCorpseTarget((Corpse*)result);
                    if (Player* owner = ObjectAccessor::FindPlayer(((Corpse*)result)->GetOwnerGuid()))
                        targetUnitMap.push_back(owner);
                    break;
                default:
                    targetUnitMap.push_back((Unit*)m_caster);
                    break;
            };
        }

        if (targetUnitMap.empty())
        {
            // no valid targets, clear cooldown at fail
            if (m_caster->GetTypeId() == TYPEID_PLAYER)
                ((Player*)m_caster)->RemoveSpellCooldown(m_spellInfo->Id, true);
            SendCastResult(SPELL_FAILED_NO_VALID_TARGETS);
            finish(false);
            return false;
        }

        // OK, we have all possible targets, let's sort them by distance from m_caster and keep the closest one
//        targetUnitMap.sort(TargetDistanceOrder(m_caster));
        targetUnitMap.resize(1);
        return true;
    }

    // Resulting effect depends on spell that we want to cast
    switch (m_spellInfo->Id)
    {
        case 46584: // Raise Dead
        {
            WorldObject* result = FindCorpseUsing <MaNGOS::RaiseDeadObjectCheck>  ();
            if (result)
            {
                switch(result->GetTypeId())
                {
                    case TYPEID_UNIT:
                    case TYPEID_PLAYER:
                        targetUnitMap.push_back((Unit*)result);
                        break;
                    case TYPEID_CORPSE:
                        m_targets.setCorpseTarget((Corpse*)result);
                        if (Player* owner = ObjectAccessor::FindPlayer(((Corpse*)result)->GetOwnerGuid()))
                            targetUnitMap.push_back(owner);
                        break;
                    default:
                        targetUnitMap.push_back((Unit*)m_caster);
                        break;
                };
            }
            else
                targetUnitMap.push_back((Unit*)m_caster);
            break;
        }
        case 47496: // Ghoul's explode
        {
            FillAreaTargets(targetUnitMap, radius, PUSH_DEST_CENTER, SPELL_TARGETS_AOE_DAMAGE);
            break;
        }
        case 58912: // Deathstorm
        {
            if (!m_caster->GetObjectGuid().IsVehicle())
                return false;

            SetTargetMap(SpellEffectIndex(i), TARGET_RANDOM_ENEMY_CHAIN_IN_AREA, targetUnitMap);
            return true;
        }
        case 61999: // Raise ally
        {
            WorldObject* result = FindCorpseUsing <MaNGOS::RaiseAllyObjectCheck>  ();
            if (result)
                targetUnitMap.push_back((Unit*)result);
            else
                targetUnitMap.push_back((Unit*)m_caster);
            break;
        }
        case 65045: // Flame of demolisher
        {
            FillAreaTargets(targetUnitMap, radius, PUSH_DEST_CENTER, SPELL_TARGETS_AOE_DAMAGE);
            break;
        }
        case 72378: // Blood Nova
        case 73058:
        {
            UnitList tempTargetUnitMap;
            FillAreaTargets(tempTargetUnitMap, radius, PUSH_DEST_CENTER, SPELL_TARGETS_AOE_DAMAGE);
            if (!tempTargetUnitMap.empty())
            {
                for (UnitList::const_iterator iter = tempTargetUnitMap.begin(); iter != tempTargetUnitMap.end(); ++iter)
                {
                    if (!(*iter)->GetObjectGuid().IsPlayerOrPet())
                        continue;

                    if (m_caster->GetDistance(*iter) < 8.0f)
                        continue;

                    targetUnitMap.push_back((*iter));
                }

                if (!targetUnitMap.empty())
                    return true;
            }
        }
        case 71336:                                     // Pact of the Darkfallen
        {
            UnitList tempTargetUnitMap;
            FillAreaTargets(tempTargetUnitMap, radius, PUSH_DEST_CENTER, SPELL_TARGETS_AOE_DAMAGE);
            if (!tempTargetUnitMap.empty())
            {
                for (UnitList::const_iterator iter = tempTargetUnitMap.begin(); iter != tempTargetUnitMap.end(); ++iter)
                {
                    if (!(*iter)->GetObjectGuid().IsPlayer())
                        continue;
                    targetUnitMap.push_back((*iter));
                }

                if (!targetUnitMap.empty())
                    return true;
            }
        }
        case 71341:
        case 71390:                                     // Pact of the Darkfallen
        {
            UnitList tempTargetUnitMap;
            FillAreaTargets(tempTargetUnitMap, radius, PUSH_DEST_CENTER, SPELL_TARGETS_FRIENDLY);
            if (!tempTargetUnitMap.empty())
            {
                for (UnitList::const_iterator iter = tempTargetUnitMap.begin(); iter != tempTargetUnitMap.end(); ++iter)
                {
                    if (!(*iter)->GetObjectGuid().IsPlayer())
                        continue;

                    if (!(*iter)->HasAura(71340))
                        continue;

                    targetUnitMap.push_back((*iter));
                }
            }
            return true;
        }
        default:
            return false;
        break;
    }
    return true;
}

// explicitly instantiate for use in SpellEffects.cpp
template WorldObject* Spell::FindCorpseUsing<MaNGOS::RaiseDeadObjectCheck>();

void Spell::FillTargetMap()
{
    // TODO: ADD the correct target FILLS!!!!!!

    for(int i = 0; i < MAX_EFFECT_INDEX; ++i)
    {
        // not call for empty effect.
        // Also some spells use not used effect targets for store targets for dummy effect in triggered spells
        if(m_spellInfo->Effect[i] == 0)
            continue;

        // targets for TARGET_SCRIPT_COORDINATES (A) and TARGET_SCRIPT
        // for TARGET_FOCUS_OR_SCRIPTED_GAMEOBJECT (A) all is checked in Spell::CheckCast and in Spell::CheckItem
        // filled in Spell::CheckCast call
        if(m_spellInfo->EffectImplicitTargetA[i] == TARGET_SCRIPT_COORDINATES ||
           m_spellInfo->EffectImplicitTargetA[i] == TARGET_SCRIPT ||
           m_spellInfo->EffectImplicitTargetA[i] == TARGET_FOCUS_OR_SCRIPTED_GAMEOBJECT ||
           (m_spellInfo->EffectImplicitTargetB[i] == TARGET_SCRIPT && m_spellInfo->EffectImplicitTargetA[i] != TARGET_SELF))
            continue;

        // TODO: find a way so this is not needed?
        // for area auras always add caster as target (needed for totems for example)
        if(IsAreaAuraEffect(m_spellInfo->Effect[i]))
            AddUnitTarget(m_caster, SpellEffectIndex(i));

        UnitList tmpUnitMap;

        // TargetA/TargetB dependent from each other, we not switch to full support this dependences
        // but need it support in some know cases
        switch(m_spellInfo->EffectImplicitTargetA[i])
        {
            case 0:
                switch(m_spellInfo->EffectImplicitTargetB[i])
                {
                    case 0:
                        SetTargetMap(SpellEffectIndex(i), TARGET_EFFECT_SELECT, tmpUnitMap);
                        break;
                    default:
                        SetTargetMap(SpellEffectIndex(i), m_spellInfo->EffectImplicitTargetB[i], tmpUnitMap);
                        break;
                }
                break;
            case TARGET_SELF:
                switch(m_spellInfo->EffectImplicitTargetB[i])
                {
                    case 0:
                    case TARGET_EFFECT_SELECT:
                        SetTargetMap(SpellEffectIndex(i), m_spellInfo->EffectImplicitTargetA[i], tmpUnitMap);
                        break;
                    case TARGET_AREAEFFECT_INSTANT:         // use B case that not dependent from from A in fact
                        if((m_targets.m_targetMask & TARGET_FLAG_DEST_LOCATION) == 0)
                            m_targets.setDestination(m_caster->GetPositionX(), m_caster->GetPositionY(), m_caster->GetPositionZ());
                        SetTargetMap(SpellEffectIndex(i), m_spellInfo->EffectImplicitTargetB[i], tmpUnitMap);
                        break;
                    case TARGET_BEHIND_VICTIM:              // use B case that not dependent from from A in fact
                        SetTargetMap(SpellEffectIndex(i), m_spellInfo->EffectImplicitTargetB[i], tmpUnitMap);
                        break;
                    default:
                        SetTargetMap(SpellEffectIndex(i), m_spellInfo->EffectImplicitTargetA[i], tmpUnitMap);
                        SetTargetMap(SpellEffectIndex(i), m_spellInfo->EffectImplicitTargetB[i], tmpUnitMap);
                        break;
                }
                break;
            case TARGET_EFFECT_SELECT:
                switch(m_spellInfo->EffectImplicitTargetB[i])
                {
                    case 0:
                    case TARGET_EFFECT_SELECT:
                        SetTargetMap(SpellEffectIndex(i), m_spellInfo->EffectImplicitTargetA[i], tmpUnitMap);
                        break;
                    // dest point setup required
                    case TARGET_AREAEFFECT_INSTANT:
                    case TARGET_AREAEFFECT_CUSTOM:
                    case TARGET_ALL_ENEMY_IN_AREA:
                    case TARGET_ALL_ENEMY_IN_AREA_INSTANT:
                        if (FillCustomTargetMap(SpellEffectIndex(i),tmpUnitMap)) break;
                    case TARGET_ALL_ENEMY_IN_AREA_CHANNELED:
                    case TARGET_ALL_FRIENDLY_UNITS_IN_AREA:
                    case TARGET_AREAEFFECT_GO_AROUND_DEST:
                        // triggered spells get dest point from default target set, ignore it
                        if (!(m_targets.m_targetMask & TARGET_FLAG_DEST_LOCATION) || m_IsTriggeredSpell)
                            if (WorldObject* castObject = GetCastingObject())
                                m_targets.setDestination(castObject->GetPositionX(), castObject->GetPositionY(), castObject->GetPositionZ());
                        SetTargetMap(SpellEffectIndex(i), m_spellInfo->EffectImplicitTargetB[i], tmpUnitMap);
                        break;
                    // target pre-selection required
                    case TARGET_INNKEEPER_COORDINATES:
                    case TARGET_TABLE_X_Y_Z_COORDINATES:
                    case TARGET_CASTER_COORDINATES:
                    case TARGET_SCRIPT_COORDINATES:
                    case TARGET_CURRENT_ENEMY_COORDINATES:
                    case TARGET_DUELVSPLAYER_COORDINATES:
                    case TARGET_DYNAMIC_OBJECT_COORDINATES:
                    case TARGET_POINT_AT_NORTH:
                    case TARGET_POINT_AT_SOUTH:
                    case TARGET_POINT_AT_EAST:
                    case TARGET_POINT_AT_WEST:
                    case TARGET_POINT_AT_NE:
                    case TARGET_POINT_AT_NW:
                    case TARGET_POINT_AT_SE:
                    case TARGET_POINT_AT_SW:
                    case TARGET_RANDOM_NEARBY_DEST:
                        // need some target for processing
                        SetTargetMap(SpellEffectIndex(i), m_spellInfo->EffectImplicitTargetA[i], tmpUnitMap);
                        SetTargetMap(SpellEffectIndex(i), m_spellInfo->EffectImplicitTargetB[i], tmpUnitMap);
                        break;
                    default:
                        SetTargetMap(SpellEffectIndex(i), m_spellInfo->EffectImplicitTargetB[i], tmpUnitMap);
                        break;
                }
                break;
            case TARGET_CASTER_COORDINATES:
                switch(m_spellInfo->EffectImplicitTargetB[i])
                {
                    case TARGET_ALL_ENEMY_IN_AREA:
                        // Note: this hack with search required until GO casting not implemented
                        // environment damage spells already have around enemies targeting but this not help in case nonexistent GO casting support
                        // currently each enemy selected explicitly and self cast damage
                        if (m_spellInfo->Effect[i] == SPELL_EFFECT_ENVIRONMENTAL_DAMAGE)
                        {
                            if(m_targets.getUnitTarget())
                                tmpUnitMap.push_back(m_targets.getUnitTarget());
                        }
                        else
                        {
                            SetTargetMap(SpellEffectIndex(i), m_spellInfo->EffectImplicitTargetA[i], tmpUnitMap);
                            SetTargetMap(SpellEffectIndex(i), m_spellInfo->EffectImplicitTargetB[i], tmpUnitMap);
                        }
                        break;
                    case 0:
                        SetTargetMap(SpellEffectIndex(i), m_spellInfo->EffectImplicitTargetA[i], tmpUnitMap);
                        tmpUnitMap.push_back(m_caster);
                        break;
                    default:
                        SetTargetMap(SpellEffectIndex(i), m_spellInfo->EffectImplicitTargetA[i], tmpUnitMap);
                        SetTargetMap(SpellEffectIndex(i), m_spellInfo->EffectImplicitTargetB[i], tmpUnitMap);
                        break;
                }
                break;
            case TARGET_TABLE_X_Y_Z_COORDINATES:
                switch(m_spellInfo->EffectImplicitTargetB[i])
                {
                    case 0:
                        SetTargetMap(SpellEffectIndex(i), m_spellInfo->EffectImplicitTargetA[i], tmpUnitMap);

                        // need some target for processing
                        SetTargetMap(SpellEffectIndex(i), TARGET_EFFECT_SELECT, tmpUnitMap);
                        break;
                    case TARGET_AREAEFFECT_INSTANT:         // All 17/7 pairs used for dest teleportation, A processed in effect code
                        SetTargetMap(SpellEffectIndex(i), m_spellInfo->EffectImplicitTargetB[i], tmpUnitMap);
                        break;
                    default:
                        SetTargetMap(SpellEffectIndex(i), m_spellInfo->EffectImplicitTargetA[i], tmpUnitMap);
                        SetTargetMap(SpellEffectIndex(i), m_spellInfo->EffectImplicitTargetB[i], tmpUnitMap);
                    break;
                }
                break;
            case TARGET_SELF2:
                switch(m_spellInfo->EffectImplicitTargetB[i])
                {
                    case 0:
                    case TARGET_EFFECT_SELECT:
                        SetTargetMap(SpellEffectIndex(i), m_spellInfo->EffectImplicitTargetA[i], tmpUnitMap);
                        break;
                    case TARGET_RANDOM_NEARBY_DEST: 
                        SetTargetMap(SpellEffectIndex(i), m_spellInfo->EffectImplicitTargetA[i], tmpUnitMap);
                    break;
                    // most A/B target pairs is self->negative and not expect adding caster to target list
                    default:
                        SetTargetMap(SpellEffectIndex(i), m_spellInfo->EffectImplicitTargetB[i], tmpUnitMap);
                        break;
                }
                break;
            case TARGET_DUELVSPLAYER_COORDINATES:
                switch(m_spellInfo->EffectImplicitTargetB[i])
                {
                    case 0:
                    case TARGET_EFFECT_SELECT:
                        SetTargetMap(SpellEffectIndex(i), m_spellInfo->EffectImplicitTargetA[i], tmpUnitMap);
                        if (Unit* currentTarget = m_targets.getUnitTarget())
                            tmpUnitMap.push_back(currentTarget);
                        break;
                    default:
                        SetTargetMap(SpellEffectIndex(i), m_spellInfo->EffectImplicitTargetA[i], tmpUnitMap);
                        SetTargetMap(SpellEffectIndex(i), m_spellInfo->EffectImplicitTargetB[i], tmpUnitMap);
                        break;
                }
                break;
            case TARGET_AREAEFFECT_CUSTOM:
            case TARGET_DUELVSPLAYER:
                if (FillCustomTargetMap(SpellEffectIndex(i),tmpUnitMap)) break;
            default:
                switch(m_spellInfo->EffectImplicitTargetB[i])
                {
                    case 0:
                    case TARGET_EFFECT_SELECT:
                        SetTargetMap(SpellEffectIndex(i), m_spellInfo->EffectImplicitTargetA[i], tmpUnitMap);
                        break;
                    case TARGET_SCRIPT_COORDINATES:         // B case filled in CheckCast but we need fill unit list base at A case
                        SetTargetMap(SpellEffectIndex(i), m_spellInfo->EffectImplicitTargetA[i], tmpUnitMap);
                        break;
                    default:
                        SetTargetMap(SpellEffectIndex(i), m_spellInfo->EffectImplicitTargetA[i], tmpUnitMap);
                        SetTargetMap(SpellEffectIndex(i), m_spellInfo->EffectImplicitTargetB[i], tmpUnitMap);
                        break;
                }
                break;
        }

        if(m_caster->GetTypeId() == TYPEID_PLAYER)
        {
            Player *me = (Player*)m_caster;
            for (UnitList::const_iterator itr = tmpUnitMap.begin(); itr != tmpUnitMap.end(); ++itr)
            {
                Unit *owner = (*itr)->GetOwner();
                Unit *u = owner ? owner : (*itr);
                if(u!=m_caster && u->IsPvP() && (!me->duel || me->duel->opponent != u))
                {
                    me->UpdatePvP(true);
                    me->RemoveAurasWithInterruptFlags(AURA_INTERRUPT_FLAG_ENTER_PVP_COMBAT);
                    break;
                }
            }
        }

        for (UnitList::iterator itr = tmpUnitMap.begin(); itr != tmpUnitMap.end();)
        {
            if (!CheckTarget (*itr, SpellEffectIndex(i)))
            {
                itr = tmpUnitMap.erase(itr);
                continue;
            }
            else
                ++itr;
        }

        for(UnitList::const_iterator iunit = tmpUnitMap.begin(); iunit != tmpUnitMap.end(); ++iunit)
            AddUnitTarget((*iunit), SpellEffectIndex(i));
    }
}

void Spell::prepareDataForTriggerSystem()
{
    //==========================================================================================
    // Now fill data for trigger system, need know:
    // an spell trigger another or not ( m_canTrigger )
    // Create base triggers flags for Attacker and Victim ( m_procAttacker and  m_procVictim)
    //==========================================================================================
    // Fill flag can spell trigger or not
    // TODO: possible exist spell attribute for this
    m_canTrigger = false;

    if (m_CastItem)
        m_canTrigger = false;                               // Do not trigger from item cast spell
    else if (!m_IsTriggeredSpell)
        m_canTrigger = true;                                // Normal cast - can trigger
    else if (!m_triggeredByAuraSpell)
        m_canTrigger = true;                                // Triggered from SPELL_EFFECT_TRIGGER_SPELL - can trigger

    if (!m_canTrigger)                                      // Exceptions (some periodic triggers)
    {
        switch (m_spellInfo->SpellFamilyName)
        {
            case SPELLFAMILY_MAGE:
                // Arcane Missiles / Blizzard triggers need do it
<<<<<<< HEAD
                if (m_spellInfo->SpellFamilyFlags & UI64LIT(0x0000000000200080)|| m_spellInfo->SpellIconID == 212)
=======
                if (m_spellInfo->IsFitToFamilyMask(UI64LIT(0x0000000000200080)))
>>>>>>> e028f3b6
                    m_canTrigger = true;
                // Clearcasting trigger need do it
                else if (m_spellInfo->IsFitToFamilyMask(UI64LIT(0x0000000200000000)))
                    m_canTrigger = true;
                // Replenish Mana, item spell with triggered cases (Mana Agate, etc mana gems)
                else if (m_spellInfo->IsFitToFamilyMask(UI64LIT(0x0000010000000000)))
                    m_canTrigger = true;
                // Fingers of Frost: triggered by Frost/Ice Armor
                else if (m_spellInfo->SpellFamilyFlags & UI64LIT(0x0000000000100000))
                    m_canTrigger = true;
                // Living Bomb - can trigger Hot Streak
                else if (m_spellInfo->SpellFamilyFlags & UI64LIT(0x1000000000000))
                    m_canTrigger = true;
                break;
            case SPELLFAMILY_WARLOCK:
                // For Hellfire Effect / Rain of Fire / Seed of Corruption triggers need do it
                if (m_spellInfo->IsFitToFamilyMask(UI64LIT(0x0000800000000060)))
                    m_canTrigger = true;
                break;
            case SPELLFAMILY_PRIEST:
<<<<<<< HEAD
                // For Penance,Mind Sear,Mind Flay,Improved Devouring Plague heal/damage triggers need do it
                if (m_spellInfo->SpellFamilyFlags & UI64LIT(0x0001800000800000) || (m_spellInfo->SpellFamilyFlags2 & 0x00000048))
=======
                // For Penance,Mind Sear,Mind Flay heal/damage triggers need do it
                if (m_spellInfo->IsFitToFamilyMask(UI64LIT(0x0001800000800000), 0x00000040))
>>>>>>> e028f3b6
                    m_canTrigger = true;
                break;
            case SPELLFAMILY_ROGUE:
                // For poisons need do it
                if (m_spellInfo->IsFitToFamilyMask(UI64LIT(0x000000101001E000)))
                    m_canTrigger = true;
                break;
            case SPELLFAMILY_HUNTER:
                // Hunter Rapid Killing/Explosive Trap Effect/Immolation Trap Effect/Frost Trap Aura/Snake Trap Effect/Explosive Shot
<<<<<<< HEAD
                if ((m_spellInfo->SpellFamilyFlags & UI64LIT(0x0100000000000000)) || m_spellInfo->SpellFamilyFlags2 & 0x200)
=======
                if (m_spellInfo->IsFitToFamilyMask(UI64LIT(0x0100200000000214), 0x00000200))
>>>>>>> e028f3b6
                    m_canTrigger = true;
                break;
            case SPELLFAMILY_PALADIN:
                // For Judgements (all) / Holy Shock triggers need do it
                if (m_spellInfo->IsFitToFamilyMask(UI64LIT(0x0001000900B80400)))
                    m_canTrigger = true;
                break;
            case SPELLFAMILY_WARRIOR:
                //For Whirlwind triggers need do it
                if (m_spellInfo->Id== 50622)
                    m_canTrigger = true;
                break;
            default:
                break;
        }
    }

    // Get data for type of attack and fill base info for trigger
    switch (m_spellInfo->DmgClass)
    {
        case SPELL_DAMAGE_CLASS_MELEE:
            m_procAttacker = PROC_FLAG_SUCCESSFUL_MELEE_SPELL_HIT;
            if (m_attackType == OFF_ATTACK)
                m_procAttacker |= PROC_FLAG_SUCCESSFUL_OFFHAND_HIT;
            m_procVictim   = PROC_FLAG_TAKEN_MELEE_SPELL_HIT;
            break;
        case SPELL_DAMAGE_CLASS_RANGED:
            // Auto attack
            if (m_spellInfo->AttributesEx2 & SPELL_ATTR_EX2_AUTOREPEAT_FLAG)
            {
                m_procAttacker = PROC_FLAG_SUCCESSFUL_RANGED_HIT;
                m_procVictim   = PROC_FLAG_TAKEN_RANGED_HIT;
            }
            else // Ranged spell attack
            {
                m_procAttacker = PROC_FLAG_SUCCESSFUL_RANGED_SPELL_HIT;
                m_procVictim   = PROC_FLAG_TAKEN_RANGED_SPELL_HIT;
            }
            break;
        default:
            if (IsPositiveSpell(m_spellInfo->Id))                                 // Check for positive spell
            {
                m_procAttacker = PROC_FLAG_SUCCESSFUL_POSITIVE_SPELL;
                m_procVictim   = PROC_FLAG_TAKEN_POSITIVE_SPELL;
            }
            else if (m_spellInfo->AttributesEx2 & SPELL_ATTR_EX2_AUTOREPEAT_FLAG) // Wands auto attack
            {
                m_procAttacker = PROC_FLAG_SUCCESSFUL_RANGED_HIT;
                m_procVictim   = PROC_FLAG_TAKEN_RANGED_HIT;
            }
            else                                           // Negative spell
            {
                m_procAttacker = PROC_FLAG_SUCCESSFUL_NEGATIVE_SPELL_HIT;
                m_procVictim   = PROC_FLAG_TAKEN_NEGATIVE_SPELL_HIT;
            }
            break;
    }

    // some negative spells have positive effects to another or same targets
    // avoid triggering negative hit for only positive targets
    m_negativeEffectMask = 0x0;
    for (int i = 0; i < MAX_EFFECT_INDEX; ++i)
        if (!IsPositiveEffect(m_spellInfo, SpellEffectIndex(i)))
            m_negativeEffectMask |= (1<<i);

    // Hunter traps spells: Immolation Trap Effect, Frost Trap (triggering spell!!),
    // Freezing Trap Effect(+ Freezing Arrow Effect), Explosive Trap Effect, Snake Trap Effect
    if (m_spellInfo->SpellFamilyName == SPELLFAMILY_HUNTER && (m_spellInfo->SpellFamilyFlags & UI64LIT(0x0000200000002008) || m_spellInfo->SpellFamilyFlags2 & 0x00064000))
        m_procAttacker |= PROC_FLAG_ON_TRAP_ACTIVATION;
}

void Spell::CleanupTargetList()
{
    m_UniqueTargetInfo.clear();
    m_UniqueGOTargetInfo.clear();
    m_UniqueItemInfo.clear();
    m_delayMoment = 0;
}

void Spell::AddUnitTarget(Unit* pVictim, SpellEffectIndex effIndex)
{
    if (m_spellInfo->Effect[effIndex] == 0)
        return;

    // Check for effect immune skip if immuned
    bool immuned = pVictim->IsImmuneToSpellEffect(m_spellInfo, effIndex);

    ObjectGuid targetGUID = pVictim->GetObjectGuid();

    // Lookup target in already in list
    for(TargetList::iterator ihit = m_UniqueTargetInfo.begin(); ihit != m_UniqueTargetInfo.end(); ++ihit)
    {
        if (targetGUID == ihit->targetGUID)                 // Found in list
        {
            if (!immuned)
                ihit->effectMask |= (1 << effIndex);        // Add only effect mask if not immuned
            return;
        }
    }

    // This is new target calculate data for him

    // Get spell hit result on target
    TargetInfo target;
    target.targetGUID = targetGUID;                         // Store target GUID
    target.effectMask = immuned ? 0 : (1 << effIndex);      // Store index of effect if not immuned
    target.processed  = false;                              // Effects not apply on target

    // Calculate hit result
    target.missCondition = m_caster->SpellHitResult(pVictim, m_spellInfo, m_canReflect);

    // spell fly from visual cast object
    WorldObject* affectiveObject = GetAffectiveCasterObject();

    // Spell have speed - need calculate incoming time
    if (m_spellInfo->speed > 0.0f && affectiveObject && pVictim != affectiveObject)
    {
        // calculate spell incoming interval
        float dist = affectiveObject->GetDistance(pVictim->GetPositionX(), pVictim->GetPositionY(), pVictim->GetPositionZ());
        if (dist < 5.0f)
            dist = 5.0f;
        target.timeDelay = (uint64) floor(dist / m_spellInfo->speed * 1000.0f);

        // Calculate minimum incoming time
        if (m_delayMoment == 0 || m_delayMoment>target.timeDelay)
            m_delayMoment = target.timeDelay;
    }
    else
        target.timeDelay = UI64LIT(0);

    // If target reflect spell back to caster
    if (target.missCondition == SPELL_MISS_REFLECT)
    {
        // Calculate reflected spell result on caster
        target.reflectResult =  m_caster->SpellHitResult(m_caster, m_spellInfo, m_canReflect);

        if (target.reflectResult == SPELL_MISS_REFLECT)     // Impossible reflect again, so simply deflect spell
            target.reflectResult = SPELL_MISS_PARRY;

        // Increase time interval for reflected spells by 1.5
        target.timeDelay += target.timeDelay >> 1;
    }
    else
        target.reflectResult = SPELL_MISS_NONE;

    // Add target to list
    m_UniqueTargetInfo.push_back(target);
}

void Spell::AddUnitTarget(ObjectGuid unitGuid, SpellEffectIndex effIndex)
{
    if (Unit* unit = m_caster->GetObjectGuid() == unitGuid ? m_caster : ObjectAccessor::GetUnit(*m_caster, unitGuid))
        AddUnitTarget(unit, effIndex);
}

void Spell::AddGOTarget(GameObject* pVictim, SpellEffectIndex effIndex)
{
    if (m_spellInfo->Effect[effIndex] == 0)
        return;

    ObjectGuid targetGUID = pVictim->GetObjectGuid();

    // Lookup target in already in list
    for(GOTargetList::iterator ihit = m_UniqueGOTargetInfo.begin(); ihit != m_UniqueGOTargetInfo.end(); ++ihit)
    {
        if (targetGUID == ihit->targetGUID)                 // Found in list
        {
            ihit->effectMask |= (1 << effIndex);            // Add only effect mask
            return;
        }
    }

    // This is new target calculate data for him

    GOTargetInfo target;
    target.targetGUID = targetGUID;
    target.effectMask = (1 << effIndex);
    target.processed  = false;                              // Effects not apply on target

    // spell fly from visual cast object
    WorldObject* affectiveObject = GetAffectiveCasterObject();

    // Spell have speed - need calculate incoming time
    if (m_spellInfo->speed > 0.0f && affectiveObject && pVictim != affectiveObject)
    {
        // calculate spell incoming interval
        float dist = affectiveObject->GetDistance(pVictim->GetPositionX(), pVictim->GetPositionY(), pVictim->GetPositionZ());
        if (dist < 5.0f)
            dist = 5.0f;
        target.timeDelay = (uint64) floor(dist / m_spellInfo->speed * 1000.0f);
        if (m_delayMoment == 0 || m_delayMoment > target.timeDelay)
            m_delayMoment = target.timeDelay;
    }
    else
        target.timeDelay = UI64LIT(0);

    // Add target to list
    m_UniqueGOTargetInfo.push_back(target);
}

void Spell::AddGOTarget(ObjectGuid goGuid, SpellEffectIndex effIndex)
{
    if (GameObject* go = m_caster->GetMap()->GetGameObject(goGuid))
        AddGOTarget(go, effIndex);
}

void Spell::AddItemTarget(Item* pitem, SpellEffectIndex effIndex)
{
    if (m_spellInfo->Effect[effIndex] == 0)
        return;

    // Lookup target in already in list
    for(ItemTargetList::iterator ihit = m_UniqueItemInfo.begin(); ihit != m_UniqueItemInfo.end(); ++ihit)
    {
        if (pitem == ihit->item)                            // Found in list
        {
            ihit->effectMask |= (1 << effIndex);            // Add only effect mask
            return;
        }
    }

    // This is new target add data

    ItemTargetInfo target;
    target.item       = pitem;
    target.effectMask = (1 << effIndex);
    m_UniqueItemInfo.push_back(target);
}

void Spell::DoAllEffectOnTarget(TargetInfo *target)
{
    if (target->processed)                                  // Check target
        return;
    target->processed = true;                               // Target checked in apply effects procedure

    // Get mask of effects for target
    uint32 mask = target->effectMask;

    Unit* unit = m_caster->GetObjectGuid() == target->targetGUID ? m_caster : ObjectAccessor::GetUnit(*m_caster, target->targetGUID);
    if (!unit)
        return;

    // Get original caster (if exist) and calculate damage/healing from him data
    Unit *real_caster = GetAffectiveCaster();
    // FIXME: in case wild GO heal/damage spells will be used target bonuses
    Unit *caster = real_caster ? real_caster : m_caster;

    SpellMissInfo missInfo = target->missCondition;
    // Need init unitTarget by default unit (can changed in code on reflect)
    // Or on missInfo!=SPELL_MISS_NONE unitTarget undefined (but need in trigger subsystem)
    unitTarget = unit;

    // Reset damage/healing counter
    ResetEffectDamageAndHeal();

    // Fill base trigger info
    uint32 procAttacker = m_procAttacker;
    uint32 procVictim   = m_procVictim;
    uint32 procEx       = PROC_EX_NONE;

    // drop proc flags in case target not affected negative effects in negative spell
    // for example caster bonus or animation,
    // except miss case where will assigned PROC_EX_* flags later
    if (((procAttacker | procVictim) & NEGATIVE_TRIGGER_MASK) &&
        !(target->effectMask & m_negativeEffectMask) && missInfo == SPELL_MISS_NONE)
    {
        procAttacker = PROC_FLAG_NONE;
        procVictim   = PROC_FLAG_NONE;
    }

    if (m_spellInfo->speed > 0)
    {
        // mark effects that were already handled in Spell::HandleDelayedSpellLaunch on spell launch as processed
        for (int32 i = 0; i < MAX_EFFECT_INDEX; ++i)
            if (IsEffectHandledOnDelayedSpellLaunch(m_spellInfo, SpellEffectIndex(i)))
                mask &= ~(1<<i);

        // maybe used in effects that are handled on hit
        m_damage += target->damage;
    }

    // recheck for visibility of target
    if ((m_spellInfo->speed > 0.0f || 
        (m_spellInfo->EffectImplicitTargetA[0] == TARGET_CHAIN_DAMAGE && GetSpellCastTime(m_spellInfo, this) > 0)) &&
        (!unit->isVisibleForOrDetect(m_caster, m_caster, false) && !m_IsTriggeredSpell))
    {
        caster->SendSpellMiss(unit, m_spellInfo->Id, SPELL_MISS_EVADE);
        missInfo = SPELL_MISS_EVADE;
        return;
    }

    if (missInfo==SPELL_MISS_NONE)                          // In case spell hit target, do all effect on that target
        DoSpellHitOnUnit(unit, mask);
    else if (missInfo == SPELL_MISS_REFLECT)                // In case spell reflect from target, do all effect on caster (if hit)
    {
        if (target->reflectResult == SPELL_MISS_NONE)       // If reflected spell hit caster -> do all effect on him
            DoSpellHitOnUnit(m_caster, mask);
    }
    else if(missInfo == SPELL_MISS_MISS || missInfo == SPELL_MISS_RESIST)
    {
        if(real_caster && real_caster != unit)
        {
            // can cause back attack (if detected)
            if (!(m_spellInfo->AttributesEx3 & SPELL_ATTR_EX3_NO_INITIAL_AGGRO) && !IsPositiveSpell(m_spellInfo->Id) &&
                (m_caster->isVisibleForOrDetect(unit, unit, false) && !m_IsTriggeredSpell))
            {
                if (!unit->isInCombat() && unit->GetTypeId() != TYPEID_PLAYER && ((Creature*)unit)->AI())
                    ((Creature*)unit)->AI()->AttackedBy(real_caster);

                unit->AddThreat(real_caster);
                unit->SetInCombatWith(real_caster);
                real_caster->SetInCombatWith(unit);
            }
        }
    }

    // All calculated do it!
    // Do healing and triggers
    if (m_healing)
    {
        bool crit = real_caster && real_caster->IsSpellCrit(unitTarget, m_spellInfo, m_spellSchoolMask);
        uint32 addhealth = m_healing;
        if (crit)
        {
            procEx |= PROC_EX_CRITICAL_HIT;
            addhealth = caster->SpellCriticalHealingBonus(m_spellInfo, addhealth, NULL);
        }
        else
            procEx |= PROC_EX_NORMAL_HIT;

        uint32 absorb = 0;
        unitTarget->CalculateHealAbsorb(addhealth, &absorb);
        addhealth -= absorb;

        // Do triggers for unit (reflect triggers passed on hit phase for correct drop charge)
        if (m_canTrigger && missInfo != SPELL_MISS_REFLECT)
        {
            caster->ProcDamageAndSpell(unitTarget, real_caster ? procAttacker : PROC_FLAG_NONE, procVictim, procEx, addhealth, m_attackType, m_spellInfo);
        }

        int32 gain = caster->DealHeal(unitTarget, addhealth, m_spellInfo, crit, absorb);

        if (real_caster)
            unitTarget->getHostileRefManager().threatAssist(real_caster, float(gain) * 0.5f * sSpellMgr.GetSpellThreatMultiplier(m_spellInfo), m_spellInfo);
    }
    // Do damage and triggers
    else if (m_damage)
    {
        // Fill base damage struct (unitTarget - is real spell target)
        SpellNonMeleeDamage damageInfo(caster, unitTarget, m_spellInfo->Id, m_spellSchoolMask);

        if (m_spellInfo->speed > 0)
        {
            damageInfo.damage = m_damage;
            damageInfo.HitInfo = target->HitInfo;
        }
        // Add bonuses and fill damageInfo struct
        else
            caster->CalculateSpellDamage(&damageInfo, m_damage, m_spellInfo, m_attackType);

        unitTarget->CalculateAbsorbResistBlock(caster, &damageInfo, m_spellInfo);

        caster->DealDamageMods(damageInfo.target, damageInfo.damage, &damageInfo.absorb);

        // Send log damage message to client
        caster->SendSpellNonMeleeDamageLog(&damageInfo);

        procEx = createProcExtendMask(&damageInfo, missInfo);
        procVictim |= PROC_FLAG_TAKEN_ANY_DAMAGE;

        // Do triggers for unit (reflect triggers passed on hit phase for correct drop charge)
        if (m_canTrigger && missInfo != SPELL_MISS_REFLECT)
            caster->ProcDamageAndSpell(unitTarget, real_caster ? procAttacker : PROC_FLAG_NONE, procVictim, procEx, damageInfo.damage, m_attackType, m_spellInfo);

        // trigger weapon enchants for weapon based spells; exclude spells that stop attack, because may break CC
        if (m_caster->GetTypeId() == TYPEID_PLAYER && m_spellInfo->EquippedItemClass == ITEM_CLASS_WEAPON &&
            !(m_spellInfo->Attributes & SPELL_ATTR_STOP_ATTACK_TARGET))
            ((Player*)m_caster)->CastItemCombatSpell(unitTarget, m_attackType);

        // Haunt (NOTE: for avoid use additional field damage stored in dummy value (replace unused 100%)
        // apply before deal damage because aura can be removed at target kill
        if (m_spellInfo->SpellFamilyName == SPELLFAMILY_WARLOCK && m_spellInfo->SpellIconID == 3172 &&
            (m_spellInfo->SpellFamilyFlags & UI64LIT(0x0004000000000000)))
            if(Aura* dummy = unitTarget->GetDummyAura(m_spellInfo->Id))
                dummy->GetModifier()->m_amount = damageInfo.damage;

        /* process anticheat check */
        if (caster->GetObjectGuid().IsPlayer())
            ((Player*)caster)->GetAntiCheat()->DoAntiCheatCheck(CHECK_DAMAGE_SPELL, m_spellInfo->Id, 0, damageInfo.damage);

        caster->DealSpellDamage(&damageInfo, true);

        // Scourge Strike, here because needs to use final damage in second part of the spell
        if (m_spellInfo->SpellFamilyName == SPELLFAMILY_DEATHKNIGHT && m_spellInfo->SpellFamilyFlags & UI64LIT(0x0800000000000000))
        {
            uint32 count = 0;
            Unit::SpellAuraHolderMap const& auras = unitTarget->GetSpellAuraHolderMap();
            for(Unit::SpellAuraHolderMap::const_iterator itr = auras.begin(); itr!=auras.end(); ++itr)
            {
                if(itr->second->GetSpellProto()->Dispel == DISPEL_DISEASE &&
                    itr->second->GetCasterGuid() == caster->GetObjectGuid())
                    ++count;
            }

            if (count)
            {
                int32 bp = count * CalculateDamage(EFFECT_INDEX_2, unitTarget) * damageInfo.damage / 100;
                if (bp)
                    caster->CastCustomSpell(unitTarget, 70890, &bp, NULL, NULL, true);
            }
        }
    }
    // Passive spell hits/misses or active spells only misses (only triggers if proc flags set)
    else if (procAttacker || procVictim)
    {
        // Fill base damage struct (unitTarget - is real spell target)
        SpellNonMeleeDamage damageInfo(caster, unitTarget, m_spellInfo->Id, m_spellSchoolMask);
        procEx = createProcExtendMask(&damageInfo, missInfo);
        // Do triggers for unit (reflect triggers passed on hit phase for correct drop charge)
        if (m_canTrigger && missInfo != SPELL_MISS_REFLECT)
            caster->ProcDamageAndSpell(unit, real_caster ? procAttacker : PROC_FLAG_NONE, procVictim, procEx, 0, m_attackType, m_spellInfo);
    }

    // Call scripted function for AI if this spell is casted upon a creature
    if (unit->GetTypeId() == TYPEID_UNIT)
    {
        // cast at creature (or GO) quest objectives update at successful cast finished (+channel finished)
        // ignore pets or autorepeat/melee casts for speed (not exist quest for spells (hm... )
        if (real_caster && !((Creature*)unit)->IsPet() && !IsAutoRepeat() && !IsNextMeleeSwingSpell() && !IsChannelActive())
            if (Player* p = real_caster->GetCharmerOrOwnerPlayerOrPlayerItself())
                p->RewardPlayerAndGroupAtCast(unit, m_spellInfo->Id);

        if(((Creature*)unit)->AI())
            ((Creature*)unit)->AI()->SpellHit(m_caster, m_spellInfo);
    }

    // Call scripted function for AI if this spell is casted by a creature
    if (m_caster->GetTypeId() == TYPEID_UNIT && ((Creature*)m_caster)->AI())
        ((Creature*)m_caster)->AI()->SpellHitTarget(unit, m_spellInfo);
}

void Spell::DoSpellHitOnUnit(Unit *unit, uint32 effectMask)
{
    if (!unit || !effectMask && !damage)
        return;

    Unit* realCaster = GetAffectiveCaster();

    // Recheck immune (only for delayed spells)
    if (m_spellInfo->speed && (
        unit->IsImmunedToDamage(GetSpellSchoolMask(m_spellInfo)) ||
        unit->IsImmuneToSpell(m_spellInfo)) &&
        !(m_spellInfo->Attributes & SPELL_ATTR_UNAFFECTED_BY_INVULNERABILITY))
    {
        if (realCaster)
            realCaster->SendSpellMiss(unit, m_spellInfo->Id, SPELL_MISS_IMMUNE);

        ResetEffectDamageAndHeal();
        return;
    }

    if (unit->GetTypeId() == TYPEID_PLAYER && unit->IsInWorld())
    {
        ((Player*)unit)->GetAchievementMgr().UpdateAchievementCriteria(ACHIEVEMENT_CRITERIA_TYPE_BE_SPELL_TARGET, m_spellInfo->Id);
        ((Player*)unit)->GetAchievementMgr().UpdateAchievementCriteria(ACHIEVEMENT_CRITERIA_TYPE_BE_SPELL_TARGET2, m_spellInfo->Id);
    }

    if (realCaster && realCaster->GetTypeId() == TYPEID_PLAYER && realCaster->IsInWorld())
        ((Player*)realCaster)->GetAchievementMgr().UpdateAchievementCriteria(ACHIEVEMENT_CRITERIA_TYPE_CAST_SPELL2, m_spellInfo->Id, 0, unit);

    if (realCaster && realCaster != unit)
    {
        // Recheck  UNIT_FLAG_NON_ATTACKABLE for delayed spells
        if (m_spellInfo->speed > 0.0f &&
            unit->HasFlag(UNIT_FIELD_FLAGS, UNIT_FLAG_NON_ATTACKABLE) &&
            unit->GetCharmerOrOwnerGuid() != m_caster->GetObjectGuid())
        {
            realCaster->SendSpellMiss(unit, m_spellInfo->Id, SPELL_MISS_EVADE);
            ResetEffectDamageAndHeal();
            return;
        }

        if (!realCaster->IsFriendlyTo(unit))
        {
            // for delayed spells ignore not visible explicit target
            if (m_spellInfo->speed > 0.0f && unit == m_targets.getUnitTarget() &&
                (!unit->isVisibleForOrDetect(m_caster, m_caster, false) && !m_IsTriggeredSpell))
            {
                realCaster->SendSpellMiss(unit, m_spellInfo->Id, SPELL_MISS_EVADE);
                ResetEffectDamageAndHeal();
                return;
            }

            // not break stealth by cast targeting
            if (!(m_spellInfo->AttributesEx & SPELL_ATTR_EX_NOT_BREAK_STEALTH) && m_spellInfo->Id != 51690 && m_spellInfo->Id != 53055)
                unit->RemoveSpellsCausingAura(SPELL_AURA_MOD_STEALTH);

            // can cause back attack (if detected), stealth removed at Spell::cast if spell break it
            if (!(m_spellInfo->AttributesEx3 & SPELL_ATTR_EX3_NO_INITIAL_AGGRO) && !IsPositiveSpell(m_spellInfo->Id) &&
                m_caster->isVisibleForOrDetect(unit, unit, false))
            {
                // use speedup check to avoid re-remove after above lines
                if (m_spellInfo->AttributesEx & SPELL_ATTR_EX_NOT_BREAK_STEALTH)
                    unit->RemoveSpellsCausingAura(SPELL_AURA_MOD_STEALTH);

                // caster can be detected but have stealth aura
                m_caster->RemoveSpellsCausingAura(SPELL_AURA_MOD_STEALTH);

                if (!unit->IsStandState() && !unit->hasUnitState(UNIT_STAT_STUNNED))
                    unit->SetStandState(UNIT_STAND_STATE_STAND);

                if (!(m_spellInfo->AttributesEx & SPELL_ATTR_EX_NO_THREAT) && 
                    !unit->isInCombat() && unit->GetTypeId() != TYPEID_PLAYER && ((Creature*)unit)->AI())
                    unit->AttackedBy(realCaster);

                unit->AddThreat(realCaster);
                unit->SetInCombatWith(realCaster);
                realCaster->SetInCombatWith(unit);

                if (Player *attackedPlayer = unit->GetCharmerOrOwnerPlayerOrPlayerItself())
                    realCaster->SetContestedPvP(attackedPlayer);
            }
        }
        else
        {
            // for delayed spells ignore negative spells (after duel end) for friendly targets
            if (m_spellInfo->speed > 0.0f && !IsPositiveSpell(m_spellInfo->Id))
            {
                realCaster->SendSpellMiss(unit, m_spellInfo->Id, SPELL_MISS_EVADE);
                ResetEffectDamageAndHeal();
                return;
            }

            // assisting case, healing and resurrection
            if (unit->hasUnitState(UNIT_STAT_ATTACK_PLAYER))
                realCaster->SetContestedPvP();

            if (unit->isInCombat() && !(m_spellInfo->AttributesEx3 & SPELL_ATTR_EX3_NO_INITIAL_AGGRO))
            {
                realCaster->SetInCombatState(unit->GetCombatTimer() > 0);
                unit->getHostileRefManager().threatAssist(realCaster, 0.0f, m_spellInfo);
            }
        }
    }

    // Get Data Needed for Diminishing Returns, some effects may have multiple auras, so this must be done on spell hit, not aura add
    // Diminishing must not affect spells, casted on self
    if (realCaster && unit && realCaster != unit)
    {
        m_diminishGroup = GetDiminishingReturnsGroupForSpell(m_spellInfo,m_triggeredByAuraSpell);
        m_diminishLevel = unit->GetDiminishing(m_diminishGroup);
        // Increase Diminishing on unit, current informations for actually casts will use values above
        if ((GetDiminishingReturnsGroupType(m_diminishGroup) == DRTYPE_PLAYER && unit->GetTypeId() == TYPEID_PLAYER) ||
            GetDiminishingReturnsGroupType(m_diminishGroup) == DRTYPE_ALL)
            unit->IncrDiminishing(m_diminishGroup);
    }

    // Apply additional spell effects to target
    CastPreCastSpells(unit);

    if (IsSpellAppliesAura(m_spellInfo, effectMask))
    {
        m_spellAuraHolder = CreateSpellAuraHolder(m_spellInfo, unit, realCaster, m_CastItem);
        m_spellAuraHolder->setDiminishGroup(m_diminishGroup);
        m_spellAuraHolder->SetInUse(true);
    }
    else
        m_spellAuraHolder = NULL;

    for(int effectNumber = 0; effectNumber < MAX_EFFECT_INDEX; ++effectNumber)
    {
        if (effectMask & (1 << effectNumber))
        {
            HandleEffects(unit, NULL, NULL, SpellEffectIndex(effectNumber), m_damageMultipliers[effectNumber]);
            if ( m_applyMultiplierMask & (1 << effectNumber) )
            {
                // Get multiplier
                float multiplier = m_spellInfo->DmgMultiplier[effectNumber];
                // Apply multiplier mods
                if (realCaster)
                    if(Player* modOwner = realCaster->GetSpellModOwner())
                        modOwner->ApplySpellMod(m_spellInfo->Id, SPELLMOD_EFFECT_PAST_FIRST, multiplier, this);
                m_damageMultipliers[effectNumber] *= multiplier;
            }
        }
    }

    // now apply all created auras
    if (m_spellAuraHolder)
    {
        // normally shouldn't happen
        if (!m_spellAuraHolder->IsEmptyHolder())
        {
            int32 duration = m_spellAuraHolder->GetAuraMaxDuration();
            int32 originalDuration = duration;

            if (duration > 0)
            {
                int32 limitduration = GetDiminishingReturnsLimitDuration(m_diminishGroup, m_spellInfo);
                unit->ApplyDiminishingToDuration(m_diminishGroup, duration, m_caster, m_diminishLevel, limitduration);

                // Fully diminished
                if (duration == 0)
                {
                    delete m_spellAuraHolder;
                    return;
                }
            }

            duration = unit->CalculateAuraDuration(m_spellInfo, effectMask, duration, m_caster);

            if (duration != originalDuration)
            {
                m_spellAuraHolder->SetAuraMaxDuration(duration);
                m_spellAuraHolder->SetAuraDuration(duration);
            }

            unit->AddSpellAuraHolder(m_spellAuraHolder);
            m_spellAuraHolder->SetInUse(false);
        }
        else
        {
            if (!m_spellAuraHolder || m_spellAuraHolder->IsDeleted())
                return;

            m_spellAuraHolder->SetInUse(false);

            if (m_spellAuraHolder->IsInUse())
            {
                m_spellAuraHolder->SetDeleted();
                unit->AddSpellAuraHolderToRemoveList(m_spellAuraHolder);
            }
            else
                delete m_spellAuraHolder;
        }
    }
}

void Spell::DoAllEffectOnTarget(GOTargetInfo *target)
{
    if (target->processed)                                  // Check target
        return;
    target->processed = true;                               // Target checked in apply effects procedure

    uint32 effectMask = target->effectMask;
    if(!effectMask)
        return;

    GameObject* go = m_caster->GetMap()->GetGameObject(target->targetGUID);
    if(!go)
        return;

    for(int effectNumber = 0; effectNumber < MAX_EFFECT_INDEX; ++effectNumber)
        if (effectMask & (1 << effectNumber))
            HandleEffects(NULL, NULL, go, SpellEffectIndex(effectNumber));

    // cast at creature (or GO) quest objectives update at successful cast finished (+channel finished)
    // ignore autorepeat/melee casts for speed (not exist quest for spells (hm... )
    if( !IsAutoRepeat() && !IsNextMeleeSwingSpell() && !IsChannelActive() )
    {
        if ( Player* p = m_caster->GetCharmerOrOwnerPlayerOrPlayerItself() )
            p->RewardPlayerAndGroupAtCast(go, m_spellInfo->Id);
    }
}

void Spell::DoAllEffectOnTarget(ItemTargetInfo *target)
{
    uint32 effectMask = target->effectMask;
    if(!target->item || !effectMask)
        return;

    for(int effectNumber = 0; effectNumber < MAX_EFFECT_INDEX; ++effectNumber)
        if (effectMask & (1 << effectNumber))
            HandleEffects(NULL, target->item, NULL, SpellEffectIndex(effectNumber));
}

void Spell::HandleDelayedSpellLaunch(TargetInfo *target)
{
     // Get mask of effects for target
    uint32 mask = target->effectMask;

    Unit* unit = m_caster->GetObjectGuid() == target->targetGUID ? m_caster : ObjectAccessor::GetUnit(*m_caster, target->targetGUID);
    if (!unit)
        return;

    // Get original caster (if exist) and calculate damage/healing from him data
    Unit *real_caster = GetAffectiveCaster();
    // FIXME: in case wild GO heal/damage spells will be used target bonuses
    Unit *caster = real_caster ? real_caster : m_caster;

    SpellMissInfo missInfo = target->missCondition;
    // Need init unitTarget by default unit (can changed in code on reflect)
    // Or on missInfo!=SPELL_MISS_NONE unitTarget undefined (but need in trigger subsystem)
    unitTarget = unit;

    // Reset damage/healing counter
    m_damage = 0;
    m_healing = 0; // healing maybe not needed at this point

    // Fill base damage struct (unitTarget - is real spell target)
    SpellNonMeleeDamage damageInfo(caster, unitTarget, m_spellInfo->Id, m_spellSchoolMask);

    if (missInfo == SPELL_MISS_NONE)
    {
        for (int32 effectNumber = 0; effectNumber < MAX_EFFECT_INDEX; ++effectNumber)
        {
            if (mask & (1 << effectNumber) && IsEffectHandledOnDelayedSpellLaunch(m_spellInfo, SpellEffectIndex(effectNumber)))
            {
                HandleEffects(unit, NULL, NULL, SpellEffectIndex(effectNumber), m_damageMultipliers[effectNumber]);
                if ( m_applyMultiplierMask & (1 << effectNumber) )
                {
                    // Get multiplier
                    float multiplier = m_spellInfo->DmgMultiplier[effectNumber];
                    // Apply multiplier mods
                    if (real_caster)
                        if(Player* modOwner = real_caster->GetSpellModOwner())
                            modOwner->ApplySpellMod(m_spellInfo->Id, SPELLMOD_EFFECT_PAST_FIRST, multiplier, this);
                    m_damageMultipliers[effectNumber] *= multiplier;
                }
            }
        }

        if (m_damage > 0)
            caster->CalculateSpellDamage(&damageInfo, m_damage, m_spellInfo, m_attackType);
    }

    target->damage = damageInfo.damage;
    target->HitInfo = damageInfo.HitInfo;
}

void Spell::InitializeDamageMultipliers()
{
    for (int32 i = 0; i < MAX_EFFECT_INDEX; ++i)
    {
        if (m_spellInfo->Effect[i] == 0)
            continue;

        uint32 EffectChainTarget = m_spellInfo->EffectChainTarget[i];
        if (Unit* realCaster = GetAffectiveCaster())
            if(Player* modOwner = realCaster->GetSpellModOwner())
                modOwner->ApplySpellMod(m_spellInfo->Id, SPELLMOD_JUMP_TARGETS, EffectChainTarget, this);

        m_damageMultipliers[i] = 1.0f;
        if( (m_spellInfo->EffectImplicitTargetA[i] == TARGET_CHAIN_DAMAGE || m_spellInfo->EffectImplicitTargetA[i] == TARGET_CHAIN_HEAL) &&
            (EffectChainTarget > 1) )
            m_applyMultiplierMask |= (1 << i);
    }
}

bool Spell::IsAliveUnitPresentInTargetList()
{
    // Not need check return true
    if (m_needAliveTargetMask == 0)
        return true;

    uint8 needAliveTargetMask = m_needAliveTargetMask;

    for(TargetList::const_iterator ihit = m_UniqueTargetInfo.begin(); ihit != m_UniqueTargetInfo.end(); ++ihit)
    {
        if (ihit->missCondition == SPELL_MISS_NONE && (needAliveTargetMask & ihit->effectMask))
        {
            Unit *unit = m_caster->GetObjectGuid() == ihit->targetGUID ? m_caster : ObjectAccessor::GetUnit(*m_caster, ihit->targetGUID);

            // either unit is alive and normal spell, or unit dead and deathonly-spell
            if (unit && (unit->isAlive() != IsDeathOnlySpell(m_spellInfo)))
                needAliveTargetMask &= ~ihit->effectMask;   // remove from need alive mask effect that have alive target
        }
    }

    // is all effects from m_needAliveTargetMask have alive targets
    return needAliveTargetMask == 0;
}

// Helper for Chain Healing
// Spell target first
// Raidmates then descending by injury suffered (MaxHealth - Health)
// Other players/mobs then descending by injury suffered (MaxHealth - Health)
struct ChainHealingOrder : public std::binary_function<const Unit*, const Unit*, bool>
{
    const Unit* MainTarget;
    ChainHealingOrder(Unit const* Target) : MainTarget(Target) {};
    // functor for operator ">"
    bool operator()(Unit const* _Left, Unit const* _Right) const
    {
        return (ChainHealingHash(_Left) < ChainHealingHash(_Right));
    }
    int32 ChainHealingHash(Unit const* Target) const
    {
        if (Target == MainTarget)
            return 0;
        else if (Target->GetTypeId() == TYPEID_PLAYER && MainTarget->GetTypeId() == TYPEID_PLAYER &&
            ((Player const*)Target)->IsInSameRaidWith((Player const*)MainTarget))
        {
            if (Target->GetHealth() == Target->GetMaxHealth())
                return 40000;
            else
                return 20000 - Target->GetMaxHealth() + Target->GetHealth();
        }
        else
            return 40000 - Target->GetMaxHealth() + Target->GetHealth();
    }
};

class ChainHealingFullHealth: std::unary_function<const Unit*, bool>
{
    public:
        const Unit* MainTarget;
        ChainHealingFullHealth(const Unit* Target) : MainTarget(Target) {};

        bool operator()(const Unit* Target)
        {
            return (Target != MainTarget && Target->GetHealth() == Target->GetMaxHealth());
        }
};

// Helper for targets nearest to the spell target
// The spell target is always first unless there is a target at _completely_ the same position (unbelievable case)
struct TargetDistanceOrder : public std::binary_function<const Unit, const Unit, bool>
{
    const Unit* MainTarget;
    TargetDistanceOrder(const Unit* Target) : MainTarget(Target) {};
    // functor for operator ">"
    bool operator()(const Unit* _Left, const Unit* _Right) const
    {
        return MainTarget->GetDistanceOrder(_Left, _Right);
    }
};

void Spell::SetTargetMap(SpellEffectIndex effIndex, uint32 targetMode, UnitList& targetUnitMap)
{
    float radius;
    if (m_spellInfo->EffectRadiusIndex[effIndex])
        radius = GetSpellRadius(sSpellRadiusStore.LookupEntry(m_spellInfo->EffectRadiusIndex[effIndex]));
    else
        radius = GetSpellMaxRange(sSpellRangeStore.LookupEntry(m_spellInfo->rangeIndex));

    uint32 EffectChainTarget = m_spellInfo->EffectChainTarget[effIndex];

    if (Unit* realCaster = GetAffectiveCaster())
    {
        if(Player* modOwner = realCaster->GetSpellModOwner())
        {
            modOwner->ApplySpellMod(m_spellInfo->Id, SPELLMOD_RADIUS, radius, this);
            modOwner->ApplySpellMod(m_spellInfo->Id, SPELLMOD_JUMP_TARGETS, EffectChainTarget, this);
        }
    }

    // Get spell max affected targets
    uint32 unMaxTargets = m_spellInfo->MaxAffectedTargets;

    // custom target amount cases
    switch(m_spellInfo->SpellFamilyName)
    {
        case SPELLFAMILY_GENERIC:
        {
            switch(m_spellInfo->Id)
            {
                case 802:                                   // Mutate Bug
                case 804:                                   // Explode Bug
                case 23138:                                 // Gate of Shazzrah
                case 31347:                                 // Doom TODO: exclude top threat target from target selection
                case 33711:                                 // Murmur's Touch
                case 38794:                                 // Murmur's Touch (h)
                case 50988:                                 // Glare of the Tribunal (Halls of Stone)
                case 59870:                                 // Glare of the Tribunal (h) (Halls of Stone)
                case 63387:                                 // Rapid Burst
                case 64531:                                 // Rapid Burst (h)
                case 61916:                                 // Lightning Whirl (10 man)
                case 63482:                                 // Lightning Whirl (25 man)
                case 66336:                                 // Mistress' Kiss (Trial of the Crusader, ->
                case 67077:                                 // -> Lord Jaraxxus encounter, 10 and 10 heroic)
                case 66001:                                 // Touch of Darkness
                case 67281:
                case 67282:
                case 67283:
                case 65950:                                 // Touch of Light
                case 67296:
                case 67297:
                case 67298:
                case 68950:                                 // Fear
                case 73058:                                 // Blood Nova
                case 72378:                                 // Blood Nova
                    unMaxTargets = 1;
                    break;
                case 28542:                                 // Life Drain
                case 66013:                                 // Penetrating Cold (10 man)
                case 68509:                                 // Penetrating Cold (10 man heroic)
                case 69278:                                 // Gas spore - 10
                case 71336:                                 // Pact of the Darkfallen
                case 71390:                                 // Pact of the Darkfallen
                    unMaxTargets = 2;
                    break;
                case 28796:                                 // Poison Bolt Volley
                case 29213:                                 // Curse of the Plaguebringer
                case 31298:                                 // Sleep
                case 39992:                                 // Needle Spine Targeting (Warlord Najentus)
                case 51904:                                 // Limiting the count of Summoned Ghouls
                case 54522:
                    unMaxTargets = 3;
                    break;
                case 71221:                                 // Gas spore - 25
                    unMaxTargets = 4;
                    break;
                case 30843:                                 // Enfeeble TODO: exclude top threat target from target selection
                case 42005:                                 // Bloodboil TODO: need to be 5 targets(players) furthest away from caster
                case 55665:                                 // Life Drain (h)
                case 58917:                                 // Consume Minions
                case 67076:                                 // Mistress' Kiss (Trial of the Crusader, ->
                case 67078:                                 // -> Lord Jaraxxus encounter, 25 and 25 heroic)
                case 67700:                                 // Penetrating Cold (25 man)
                case 68510:                                 // Penetrating Cold (25 man, heroic)
                    unMaxTargets = 5;
                    break;
                case 54098:                                 // Poison Bolt Volley (h)
                case 54835:                                 // Curse of the Plaguebringer (h)
                    unMaxTargets = 10;
                    break;
                case 25991:                                 // Poison Bolt Volley (Pincess Huhuran)
                    unMaxTargets = 15;
                    break;
                case 69075:                                 // Bone Storm
                case 70834:                                 // Bone Storm
                case 70835:                                 // Bone Storm
                case 70836:                                 // Bone Storm
                case 71518:                                 // Unholy infusion credit
                case 72289:                                 // Frost infusion credit
                case 72706:                                 // Valithria event credit
                case 72934:                                 // Blood infusion credit
                    radius = DEFAULT_VISIBILITY_INSTANCE;
                    break;
                case 69845:                                 // Sindragosa Frost bomb (hack!)
                case 71053:
                case 71054:
                case 71055:
                    radius = 50;
                    break;
                case 72350:                                 // Fury of Frostmourne
                case 72351:                                 // Fury of Frostmourne 
                    radius = 300;
                    break;
                case 72754:                                 // Defile. Radius depended from scale.
                case 73708:                                 // Defile 25
                case 73709:                                 // Defile 10H
                case 73710:                                 // Defile 25H
                    if (Unit* realCaster = GetAffectiveCaster())
                        radius = realCaster->GetFloatValue(OBJECT_FIELD_SCALE_X) * 6;
                    break;
                default:
                    break;
            }
            break;
        }
        case SPELLFAMILY_MAGE:
        {
            if (m_spellInfo->Id == 38194)                   // Blink
                unMaxTargets = 1;
            break;
        }
        case SPELLFAMILY_DRUID:
        {
            // Starfall
            if (m_spellInfo->IsFitToFamilyMask(UI64LIT(0x0000000000000000), 0x00000100))
                unMaxTargets = 2;
            break;
        }
        case SPELLFAMILY_DEATHKNIGHT:
        {
            if (m_spellInfo->SpellIconID == 1737)           // Corpse Explosion
                unMaxTargets = 1;
            break;
        }
        case SPELLFAMILY_PALADIN:
            if (m_spellInfo->Id == 20424)                   // Seal of Command (2 more target for single targeted spell)
            {
                // overwrite EffectChainTarget for non single target spell
                if (Spell* currSpell = m_caster->GetCurrentSpell(CURRENT_GENERIC_SPELL))
                    if (currSpell->m_spellInfo->MaxAffectedTargets > 0 ||
                        currSpell->m_spellInfo->EffectChainTarget[EFFECT_INDEX_0] > 0 ||
                        currSpell->m_spellInfo->EffectChainTarget[EFFECT_INDEX_1] > 0 ||
                        currSpell->m_spellInfo->EffectChainTarget[EFFECT_INDEX_2] > 0)
                        EffectChainTarget = 0;              // no chain targets
            }
            break;
        default:
            break;
    }

    Unit::AuraList const& mod = m_caster->GetAurasByType(SPELL_AURA_MOD_MAX_AFFECTED_TARGETS);
    for(Unit::AuraList::const_iterator m = mod.begin(); m != mod.end(); ++m)
    {
        if (!(*m)->isAffectedOnSpell(m_spellInfo))
            continue;
        unMaxTargets += (*m)->GetModifier()->m_amount;
    }

    switch(targetMode)
    {
        case TARGET_RANDOM_NEARBY_LOC:
            radius *= sqrtf(rand_norm_f()); // Get a random point in circle. Use sqrt(rand) to correct distribution when converting polar to Cartesian coordinates.
                                         // no 'break' expected since we use code in case TARGET_RANDOM_CIRCUMFERENCE_POINT!!!
        case TARGET_RANDOM_CIRCUMFERENCE_POINT:
        {
            float angle = 2.0f * M_PI_F * rand_norm_f();
            float dest_x, dest_y, dest_z;
            m_caster->GetClosePoint(dest_x, dest_y, dest_z, 0.0f, radius, angle);
            m_targets.setDestination(dest_x, dest_y, dest_z);

            targetUnitMap.push_back(m_caster);
            break;
        }
        case TARGET_RANDOM_NEARBY_DEST:
        {
            radius *= sqrtf(rand_norm_f()); // Get a random point in circle. Use sqrt(rand) to correct distribution when converting polar to Cartesian coordinates.
            float angle = 2.0f * M_PI_F * rand_norm_f();
            float dest_x = m_targets.m_destX + cos(angle) * radius;
            float dest_y = m_targets.m_destY + sin(angle) * radius;
            float dest_z = m_targets.m_destZ;
            m_caster->UpdateGroundPositionZ(dest_x, dest_y, dest_z);
            m_targets.setDestination(dest_x, dest_y, dest_z);

            if (radius > 0.0f)
            {
                // caster included here?
                FillAreaTargets(targetUnitMap, radius, PUSH_DEST_CENTER, SPELL_TARGETS_ALL);
            }
            else if (IsPositiveSpell(m_spellInfo->Id))
                    targetUnitMap.push_back(m_caster);
            // This targetMode is often used as 'last' implicitTarget for positive spells, that just require coordinates
            // and no unitTarget (e.g. summon effects). As MaNGOS always needs a unitTarget we add just the caster here.

            break;
        }
        case TARGET_TOTEM_EARTH:
        case TARGET_TOTEM_WATER:
        case TARGET_TOTEM_AIR:
        case TARGET_TOTEM_FIRE:
        case TARGET_SELF:
        case TARGET_SELF2:
            targetUnitMap.push_back(m_caster);
            break;
        case TARGET_RANDOM_ENEMY_CHAIN_IN_AREA:
        {
            m_targets.m_targetMask = 0;
            unMaxTargets = EffectChainTarget;
            float max_range = radius + unMaxTargets * CHAIN_SPELL_JUMP_RADIUS;

            UnitList tempTargetUnitMap;

            {
                MaNGOS::AnyAoETargetUnitInObjectRangeCheck u_check(m_caster, max_range);
                MaNGOS::UnitListSearcher<MaNGOS::AnyAoETargetUnitInObjectRangeCheck> searcher(tempTargetUnitMap, u_check);
                Cell::VisitAllObjects(m_caster, searcher, max_range);
            }

            if(tempTargetUnitMap.empty())
                break;

            tempTargetUnitMap.sort(TargetDistanceOrder(m_caster));

            //Now to get us a random target that's in the initial range of the spell
            uint32 t = 0;
            UnitList::iterator itr = tempTargetUnitMap.begin();
            while(itr!= tempTargetUnitMap.end() && (*itr)->IsWithinDist(m_caster, radius))
                ++t, ++itr;

            if(!t)
                break;

            itr = tempTargetUnitMap.begin();
            std::advance(itr, rand() % t);
            Unit *pUnitTarget = *itr;
            targetUnitMap.push_back(pUnitTarget);

            tempTargetUnitMap.erase(itr);

            tempTargetUnitMap.sort(TargetDistanceOrder(pUnitTarget));

            t = unMaxTargets - 1;
            Unit *prev = pUnitTarget;
            UnitList::iterator next = tempTargetUnitMap.begin();

            while(t && next != tempTargetUnitMap.end())
            {
                if(!prev->IsWithinDist(*next, CHAIN_SPELL_JUMP_RADIUS))
                    break;

                if((!prev->IsWithinLOSInMap(*next) && !(m_spellInfo->AttributesEx2 & SPELL_ATTR_EX2_IGNORE_LOS)) || ((m_spellInfo->AttributesEx6 & SPELL_ATTR_EX6_IGNORE_CCED_TARGETS) && !(*next)->CanFreeMove()))
                {
                    ++next;
                    continue;
                }

                prev = *next;
                targetUnitMap.push_back(prev);
                tempTargetUnitMap.erase(next);
                tempTargetUnitMap.sort(TargetDistanceOrder(prev));
                next = tempTargetUnitMap.begin();

                --t;
            }
            break;
        }
        case TARGET_RANDOM_FRIEND_CHAIN_IN_AREA:
        {
            m_targets.m_targetMask = 0;
            unMaxTargets = EffectChainTarget;
            float max_range = radius + unMaxTargets * CHAIN_SPELL_JUMP_RADIUS;
            UnitList tempTargetUnitMap;
            {
                MaNGOS::AnyFriendlyUnitInObjectRangeCheck u_check(m_caster, max_range);
                MaNGOS::UnitListSearcher<MaNGOS::AnyFriendlyUnitInObjectRangeCheck> searcher(tempTargetUnitMap, u_check);
                Cell::VisitAllObjects(m_caster, searcher, max_range);
            }

            if(tempTargetUnitMap.empty())
                break;

            tempTargetUnitMap.sort(TargetDistanceOrder(m_caster));

            //Now to get us a random target that's in the initial range of the spell
            uint32 t = 0;
            UnitList::iterator itr = tempTargetUnitMap.begin();
            while(itr != tempTargetUnitMap.end() && (*itr)->IsWithinDist(m_caster, radius))
                ++t, ++itr;

            if(!t)
                break;

            itr = tempTargetUnitMap.begin();
            std::advance(itr, rand() % t);
            Unit *pUnitTarget = *itr;
            targetUnitMap.push_back(pUnitTarget);

            tempTargetUnitMap.erase(itr);

            tempTargetUnitMap.sort(TargetDistanceOrder(pUnitTarget));

            t = unMaxTargets - 1;
            Unit *prev = pUnitTarget;
            UnitList::iterator next = tempTargetUnitMap.begin();

            while(t && next != tempTargetUnitMap.end())
            {
                if(!prev->IsWithinDist(*next, CHAIN_SPELL_JUMP_RADIUS))
                    break;

                if (!(m_spellInfo->AttributesEx2 & SPELL_ATTR_EX2_IGNORE_LOS) && !prev->IsWithinLOSInMap (*next))
                {
                    ++next;
                    continue;
                }
                prev = *next;
                targetUnitMap.push_back(prev);
                tempTargetUnitMap.erase(next);
                tempTargetUnitMap.sort(TargetDistanceOrder(prev));
                next = tempTargetUnitMap.begin();
                --t;
            }
            break;
        }
        case TARGET_PET:
        {
            Pet* tmpUnit = m_caster->GetPet();
            if (!tmpUnit) break;
            GroupPetList m_groupPets = m_caster->GetPets();
            if (!m_groupPets.empty())
            {
                for (GroupPetList::const_iterator itr = m_groupPets.begin(); itr != m_groupPets.end(); ++itr)
                    if (Pet* _pet = m_caster->GetMap()->GetPet(*itr))
                        targetUnitMap.push_back(_pet);
            }
            break;
        }
        case TARGET_CHAIN_DAMAGE:
        {
            if (EffectChainTarget <= 1)
            {
                if(Unit* pUnitTarget = m_caster->SelectMagnetTarget(m_targets.getUnitTarget(), this, effIndex))
                {
                    m_targets.setUnitTarget(pUnitTarget);
                    targetUnitMap.push_back(pUnitTarget);
                }
            }
            else
            {
                Unit* pUnitTarget = m_targets.getUnitTarget();
                WorldObject* originalCaster = GetAffectiveCasterObject();
                if(!pUnitTarget || !originalCaster)
                    break;

                unMaxTargets = EffectChainTarget;

                float max_range;
                if(m_spellInfo->DmgClass == SPELL_DAMAGE_CLASS_MELEE)
                    max_range = radius;
                else
                    //FIXME: This very like horrible hack and wrong for most spells
                    max_range = radius + unMaxTargets * CHAIN_SPELL_JUMP_RADIUS;

                UnitList tempTargetUnitMap;
                {
                    MaNGOS::AnyAoEVisibleTargetUnitInObjectRangeCheck u_check(pUnitTarget, originalCaster, max_range);
                    MaNGOS::UnitListSearcher<MaNGOS::AnyAoEVisibleTargetUnitInObjectRangeCheck> searcher(tempTargetUnitMap, u_check);
                    Cell::VisitAllObjects(m_caster, searcher, max_range);
                }
                if (tempTargetUnitMap.empty())
                    break;

                tempTargetUnitMap.sort(TargetDistanceOrder(pUnitTarget));

                if (*tempTargetUnitMap.begin() == pUnitTarget)
                    tempTargetUnitMap.erase(tempTargetUnitMap.begin());

                targetUnitMap.push_back(pUnitTarget);
                uint32 t = unMaxTargets - 1;
                Unit *prev = pUnitTarget;
                UnitList::iterator next = tempTargetUnitMap.begin();

                while (t && next != tempTargetUnitMap.end())
                {
                    if (!prev->IsWithinDist (*next,CHAIN_SPELL_JUMP_RADIUS))
                        break;

                    if (prev == (Unit*)m_caster)
                        break;

                    if ((!(m_spellInfo->AttributesEx2 & SPELL_ATTR_EX2_IGNORE_LOS) && !prev->IsWithinLOSInMap (*next)) || ((m_spellInfo->AttributesEx6 & SPELL_ATTR_EX6_IGNORE_CCED_TARGETS) && !(*next)->CanFreeMove()))
                    {
                        ++next;
                        continue;
                    }
                    prev = *next;
                    targetUnitMap.push_back(prev);
                    tempTargetUnitMap.erase(next);
                    tempTargetUnitMap.sort(TargetDistanceOrder(prev));
                    next = tempTargetUnitMap.begin();
                    --t;
                }
            }
            break;
        }
        case TARGET_ALL_ENEMY_IN_AREA:
            if (FillCustomTargetMap(effIndex, targetUnitMap))
                break;
            else
                FillAreaTargets(targetUnitMap, radius, PUSH_DEST_CENTER, SPELL_TARGETS_AOE_DAMAGE);
            break;
        case TARGET_AREAEFFECT_INSTANT:
        {
            SpellTargets targetB = SPELL_TARGETS_AOE_DAMAGE;

            // Select friendly targets for positive effect
            if (IsPositiveEffect(m_spellInfo, effIndex))
                targetB = SPELL_TARGETS_FRIENDLY;

            UnitList tempTargetUnitMap;
            SpellScriptTargetBounds bounds = sSpellMgr.GetSpellScriptTargetBounds(m_spellInfo->Id);

            // fill real target list if no spell script target defined
            FillAreaTargets(bounds.first != bounds.second ? tempTargetUnitMap : targetUnitMap,
                radius, PUSH_DEST_CENTER, bounds.first != bounds.second ? SPELL_TARGETS_ALL : targetB);

            if (!tempTargetUnitMap.empty())
            {
                for (UnitList::const_iterator iter = tempTargetUnitMap.begin(); iter != tempTargetUnitMap.end(); ++iter)
                {
                    if ((*iter)->GetTypeId() != TYPEID_UNIT)
                        continue;

                    for(SpellScriptTarget::const_iterator i_spellST = bounds.first; i_spellST != bounds.second; ++i_spellST)
                    {
                        // only creature entries supported for this target type
                        if (i_spellST->second.type == SPELL_TARGET_TYPE_GAMEOBJECT)
                            continue;

                        if ((*iter)->GetEntry() == i_spellST->second.targetEntry)
                        {
                            if (i_spellST->second.type == SPELL_TARGET_TYPE_DEAD && ((Creature*)(*iter))->IsCorpse())
                            {
                                targetUnitMap.push_back((*iter));
                            }
                            else if (i_spellST->second.type == SPELL_TARGET_TYPE_CREATURE && (*iter)->isAlive())
                            {
                                targetUnitMap.push_back((*iter));
                            }

                            break;
                        }
                    }
                }
            }

            // exclude caster
            targetUnitMap.remove(m_caster);
            break;
        }
        case TARGET_AREAEFFECT_CUSTOM:
        {
            if (m_spellInfo->Effect[effIndex] == SPELL_EFFECT_PERSISTENT_AREA_AURA)
                break;
            else if (m_spellInfo->Effect[effIndex] == SPELL_EFFECT_SUMMON)
            {
                targetUnitMap.push_back(m_caster);
                break;
            }

            UnitList tempTargetUnitMap;
            SpellScriptTargetBounds bounds = sSpellMgr.GetSpellScriptTargetBounds(m_spellInfo->Id);
            // fill real target list if no spell script target defined
            FillAreaTargets(bounds.first != bounds.second ? tempTargetUnitMap : targetUnitMap, radius, PUSH_DEST_CENTER, SPELL_TARGETS_ALL);

            if (!tempTargetUnitMap.empty())
            {
                for (UnitList::const_iterator iter = tempTargetUnitMap.begin(); iter != tempTargetUnitMap.end(); ++iter)
                {
                    if ((*iter)->GetTypeId() != TYPEID_UNIT)
                        continue;

                    for(SpellScriptTarget::const_iterator i_spellST = bounds.first; i_spellST != bounds.second; ++i_spellST)
                    {
                        // only creature entries supported for this target type
                        if (i_spellST->second.type == SPELL_TARGET_TYPE_GAMEOBJECT)
                            continue;

                        if ((*iter)->GetEntry() == i_spellST->second.targetEntry)
                        {
                            if (i_spellST->second.type == SPELL_TARGET_TYPE_DEAD && ((Creature*)(*iter))->IsCorpse())
                            {
                                targetUnitMap.push_back((*iter));
                            }
                            else if (i_spellST->second.type == SPELL_TARGET_TYPE_CREATURE && (*iter)->isAlive())
                            {
                                targetUnitMap.push_back((*iter));
                            }

                            break;
                        }
                    }
                }
            }
            else
            {
                // remove not targetable units if spell has no script targets
                for (UnitList::iterator itr = targetUnitMap.begin(); itr != targetUnitMap.end(); )
                {
                    if (!(*itr)->isTargetableForAttack(m_spellInfo->AttributesEx3 & SPELL_ATTR_EX3_CAST_ON_DEAD))
                        targetUnitMap.erase(itr++);
                    else
                        ++itr;
                }
            }
            break;
        }
        case TARGET_OBJECT_AREA_SRC:
        case TARGET_AREAEFFECT_GO_AROUND_DEST:
        {
            // It may be possible to fill targets for some spell effects
            // automatically (SPELL_EFFECT_WMO_REPAIR(88) for example) but
            // for some/most spells we clearly need/want to limit with spell_target_script

            // Some spells untested, for affected GO type 33. May need further adjustments for spells related.

            float x, y, z;
            if (targetMode == TARGET_OBJECT_AREA_SRC)
            {
                if (m_targets.m_targetMask & TARGET_FLAG_SOURCE_LOCATION)
                {
                    x = m_targets.m_srcX;
                    y = m_targets.m_srcY;
                    z = m_targets.m_srcZ;
                }
                else
                    break;
            }
            else if (m_targets.m_targetMask & TARGET_FLAG_DEST_LOCATION)
            {
                x = m_targets.m_destX;
                y = m_targets.m_destY;
                z = m_targets.m_destZ;
            }
            else
                break;

            MaNGOS::GameObjectInRangeCheck check(m_caster, x, y, z, radius + 15.0f);
            std::list<GameObject*> goList;
            MaNGOS::GameObjectListSearcher<MaNGOS::GameObjectInRangeCheck> searcher(goList, check);
            Cell::VisitAllObjects(m_caster, searcher, radius);
            if (!goList.empty())
            {
                for (std::list<GameObject*>::const_iterator itr = goList.begin(); itr != goList.end(); ++itr)
                    AddGOTarget(*itr, effIndex);
            }

            if (targetMode == TARGET_OBJECT_AREA_SRC || !goList.empty() )
                break;

            // It may be possible to fill targets for some spell effects
            // automatically (SPELL_EFFECT_WMO_REPAIR(88) for example) but
            // for some/most spells we clearly need/want to limit with spell_target_script

            // Some spells untested, for affected GO type 33. May need further adjustments for spells related.

            SpellScriptTargetBounds bounds = sSpellMgr.GetSpellScriptTargetBounds(m_spellInfo->Id);

            std::list<GameObject*> tempTargetGOList;

            for(SpellScriptTarget::const_iterator i_spellST = bounds.first; i_spellST != bounds.second; ++i_spellST)
            {
                if (i_spellST->second.type == SPELL_TARGET_TYPE_GAMEOBJECT)
                {
                    // search all GO's with entry, within range of m_destN
                    MaNGOS::GameObjectEntryInPosRangeCheck go_check(*m_caster, i_spellST->second.targetEntry, m_targets.m_destX, m_targets.m_destY, m_targets.m_destZ, radius);
                    MaNGOS::GameObjectListSearcher<MaNGOS::GameObjectEntryInPosRangeCheck> checker(tempTargetGOList, go_check);
                    Cell::VisitGridObjects(m_caster, checker, radius);
                }
            }

            if (!tempTargetGOList.empty())
            {
                for(std::list<GameObject*>::iterator iter = tempTargetGOList.begin(); iter != tempTargetGOList.end(); ++iter)
                    AddGOTarget(*iter, effIndex);
            }

            break;
        }
        case TARGET_ALL_ENEMY_IN_AREA_INSTANT:
        {
            // targets the ground, not the units in the area
            switch(m_spellInfo->Effect[effIndex])
            {
                case SPELL_EFFECT_PERSISTENT_AREA_AURA:
                    break;
                case SPELL_EFFECT_SUMMON:
                    targetUnitMap.push_back(m_caster);
                    break;
                default:
                    FillAreaTargets(targetUnitMap, radius, PUSH_DEST_CENTER, SPELL_TARGETS_AOE_DAMAGE);
                    break;
            }
            break;
        }
        case TARGET_DUELVSPLAYER_COORDINATES:
        {
            if(Unit* currentTarget = m_targets.getUnitTarget())
                m_targets.setDestination(currentTarget->GetPositionX(), currentTarget->GetPositionY(), currentTarget->GetPositionZ());
            break;
        }
        case TARGET_ALL_PARTY_AROUND_CASTER:
        case TARGET_ALL_PARTY_AROUND_CASTER_2:
        case TARGET_ALL_PARTY:
        {
            switch(m_spellInfo->Id)
            {
                case 70893:                                 // Culling the Herd
                case 53434:                                 // Call of the Wild
                {
                    if (Unit *owner = m_caster->GetOwner())
                        targetUnitMap.push_back(owner);
                    break;
                }
                default:
                {
                    FillRaidOrPartyTargets(targetUnitMap, m_caster, m_caster, radius, false, true, true);
                    break;
                }
            }
            break;
        }
        case TARGET_ALL_RAID_AROUND_CASTER:
        {
            if(m_spellInfo->Id == 57669)                    // Replenishment (special target selection)
            {
                // in arena, target should be only caster
                if (m_caster->GetMap()->IsBattleArena())
                    targetUnitMap.push_back(m_caster);
                else
                    FillRaidOrPartyManaPriorityTargets(targetUnitMap, m_caster, m_caster, radius, 10, true, false, true);
            }
            else if (m_spellInfo->Id==52759)                // Ancestral Awakening (special target selection)
                FillRaidOrPartyHealthPriorityTargets(targetUnitMap, m_caster, m_caster, radius, 1, true, false, true);
            else if (m_spellInfo->Id == 54171)              // Divine Storm
                FillRaidOrPartyHealthPriorityTargets(targetUnitMap, m_caster, m_caster, radius, 3, true, false, true);
            else if (m_spellInfo->Id == 59725)              // Improved Spell Reflection
            {
                if (m_caster->HasAura(23920, EFFECT_INDEX_0) )
                    m_caster->RemoveAurasDueToSpell(23920); // will be replaced by imp. spell refl. aura

                Unit::AuraList const& lDummyAuras = m_caster->GetAurasByType(SPELL_AURA_DUMMY);
                for(Unit::AuraList::const_iterator i = lDummyAuras.begin(); i != lDummyAuras.end(); ++i)
                {
                    if((*i)->GetSpellProto()->SpellIconID == 1935)
                    {
                        unMaxTargets = (*i)->GetModifier()->m_amount + 1;   // +1 because we are also applying this to the caster
                        break;
                    }
                }

                radius = 20.0f;     // as mentioned in the spell's tooltip (data doesn't appear in dbc)

                FillRaidOrPartyTargets(targetUnitMap, m_caster, m_caster, radius, false, false, true);
                targetUnitMap.sort(TargetDistanceOrder(m_caster));
                if (targetUnitMap.size() > unMaxTargets)
                    targetUnitMap.resize(unMaxTargets);
                break;
            }
            else
                FillRaidOrPartyTargets(targetUnitMap, m_caster, m_caster, radius, true, true, IsPositiveSpell(m_spellInfo->Id));
            break;
        }
        case TARGET_SINGLE_FRIEND:
        case TARGET_SINGLE_FRIEND_2:
            if(m_targets.getUnitTarget())
                targetUnitMap.push_back(m_targets.getUnitTarget());
            break;
        case TARGET_NONCOMBAT_PET:
            if(Unit* target = m_targets.getUnitTarget())
                if( target->GetTypeId() == TYPEID_UNIT && ((Creature*)target)->IsPet() && ((Pet*)target)->getPetType() == MINI_PET)
                    targetUnitMap.push_back(target);
            break;
        case TARGET_OWNED_VEHICLE:
            if (VehicleKit* vehicle = m_caster->GetVehicle())
                if (Unit* target = vehicle->GetBase())
                    targetUnitMap.push_back(target);
            break;
        case TARGET_UNIT_PASSENGER_0:
        case TARGET_UNIT_PASSENGER_1:
        case TARGET_UNIT_PASSENGER_2:
        case TARGET_UNIT_PASSENGER_3:
        case TARGET_UNIT_PASSENGER_4:
        case TARGET_UNIT_PASSENGER_5:
        case TARGET_UNIT_PASSENGER_6:
        case TARGET_UNIT_PASSENGER_7:
            if (m_caster->GetTypeId() == TYPEID_UNIT && m_caster->GetObjectGuid().IsVehicle())
                if (Unit *unit = m_caster->GetVehicleKit()->GetPassenger(targetMode - TARGET_UNIT_PASSENGER_0))
                    targetUnitMap.push_back(unit);
            break;
        case TARGET_CASTER_COORDINATES:
        {
            // Check original caster is GO - set its coordinates as dst cast
            if (WorldObject *caster = GetCastingObject())
                m_targets.setDestination(caster->GetPositionX(), caster->GetPositionY(), caster->GetPositionZ());
            break;
        }
        case TARGET_ALL_HOSTILE_UNITS_AROUND_CASTER:
            FillAreaTargets(targetUnitMap, radius, PUSH_SELF_CENTER, SPELL_TARGETS_HOSTILE);
            break;
        case TARGET_ALL_FRIENDLY_UNITS_AROUND_CASTER:
            switch (m_spellInfo->Id)
            {
                case 54171:                                     // Divine Storm
                    FillRaidOrPartyHealthPriorityTargets(targetUnitMap, m_caster, m_caster, radius, 3, true, false, true);
                    break;
                case 56153:                                 // Guardian Aura - Ahn'Kahet
                    FillAreaTargets(targetUnitMap, radius, PUSH_SELF_CENTER, SPELL_TARGETS_FRIENDLY);
                    targetUnitMap.remove(m_caster);
                    break;
                case 64844:                                 // Divine Hymn
                    // target amount stored in parent spell dummy effect but hard to access
                    FillRaidOrPartyHealthPriorityTargets(targetUnitMap, m_caster, m_caster, radius, 3, true, false, true);
                    break;
                case 64904:                                 // Hymn of Hope
                    // target amount stored in parent spell dummy effect but hard to access
                    FillRaidOrPartyManaPriorityTargets(targetUnitMap, m_caster, m_caster, radius, 3, true, false, true);
                    break;
                case 71390:                                 // Pact of the Darkfallen
                    if (FillCustomTargetMap(effIndex, targetUnitMap)) 
                        break;
                    break;
                case 71341:                                 // Pact of the Darkfallen
                    if (effIndex == EFFECT_INDEX_1)
                        if (FillCustomTargetMap(effIndex, targetUnitMap)) 
                          break;
                    break;
                case 71447:                                 // Bloodbolt Splash 10N
                case 71481:                                 // Bloodbolt Splash 25N
                case 71482:                                 // Bloodbolt Splash 10H
                case 71483:                                 // Bloodbolt Splash 25H
                    FillAreaTargets(targetUnitMap, radius, PUSH_DEST_CENTER, SPELL_TARGETS_FRIENDLY);
                    targetUnitMap.remove(m_caster);
                    break;
                default:
                    // selected friendly units (for casting objects) around casting object
                    FillAreaTargets(targetUnitMap, radius, PUSH_SELF_CENTER, SPELL_TARGETS_FRIENDLY, GetCastingObject());
                    break;
            }
            break;
        case TARGET_ALL_FRIENDLY_UNITS_IN_AREA:
            // Death Pact (in fact selection by player selection)
            if (m_spellInfo->Id == 48743)
            {
                // checked in Spell::CheckCast
                if (m_caster->GetTypeId()==TYPEID_PLAYER)
                    if (Unit* target = m_caster->GetMap()->GetPet(((Player*)m_caster)->GetSelectionGuid()))
                        targetUnitMap.push_back(target);
            }
            // Circle of Healing
            else if (m_spellInfo->SpellFamilyName == SPELLFAMILY_PRIEST && m_spellInfo->SpellVisual[0] == 8253)
            {
                Unit* target = m_targets.getUnitTarget();
                if(!target)
                    target = m_caster;

                uint32 count = 5;
                // Glyph of Circle of Healing
                if(Aura const* glyph = m_caster->GetDummyAura(55675))
                    count += glyph->GetModifier()->m_amount;

                FillRaidOrPartyHealthPriorityTargets(targetUnitMap, m_caster, target, radius, count, true, false, true);
            }
            // Wild Growth
            else if (m_spellInfo->SpellFamilyName == SPELLFAMILY_DRUID && m_spellInfo->SpellIconID == 2864)
            {
                Unit* target = m_targets.getUnitTarget();
                if(!target)
                    target = m_caster;
                uint32 count = CalculateDamage(EFFECT_INDEX_2,m_caster); // stored in dummy effect, affected by mods

                FillRaidOrPartyHealthPriorityTargets(targetUnitMap, m_caster, target, radius, count, true, false, true);
            }
            // Item - Icecrown 25 Heroic/Normal Healer Trinket 2
            else if (m_spellInfo->Id == 71641 || m_spellInfo->Id == 71610)
            {
                FillRaidOrPartyHealthPriorityTargets(targetUnitMap, m_caster, m_caster, radius, 1, true, false, false);
            }
            else
                FillAreaTargets(targetUnitMap, radius, PUSH_DEST_CENTER, SPELL_TARGETS_FRIENDLY);
            break;
        // TARGET_SINGLE_PARTY means that the spells can only be casted on a party member and not on the caster (some seals, fire shield from imp, etc..)
        case TARGET_SINGLE_PARTY:
        {
            Unit *target = m_targets.getUnitTarget();
            // Those spells apparently can't be casted on the caster.
            if( target && target != m_caster)
            {
                // Can only be casted on group's members or its pets
                Group  *pGroup = NULL;

                Unit* owner = m_caster->GetCharmerOrOwner();
                Unit *targetOwner = target->GetCharmerOrOwner();
                if(owner)
                {
                    if(owner->GetTypeId() == TYPEID_PLAYER)
                    {
                        if( target == owner )
                        {
                            targetUnitMap.push_back(target);
                            break;
                        }
                        pGroup = ((Player*)owner)->GetGroup();
                    }
                }
                else if (m_caster->GetTypeId() == TYPEID_PLAYER)
                {
                    if( targetOwner == m_caster && target->GetTypeId() == TYPEID_UNIT && ((Creature*)target)->IsPet())
                    {
                        targetUnitMap.push_back(target);
                        break;
                    }
                    pGroup = ((Player*)m_caster)->GetGroup();
                }

                if(pGroup)
                {
                    // Our target can also be a player's pet who's grouped with us or our pet. But can't be controlled player
                    if(targetOwner)
                    {
                        if( targetOwner->GetTypeId() == TYPEID_PLAYER &&
                            target->GetTypeId() == TYPEID_UNIT && (((Creature*)target)->IsPet()) &&
                            target->GetOwnerGuid() == targetOwner->GetObjectGuid() &&
                            pGroup->IsMember(((Player*)targetOwner)->GetObjectGuid()))
                        {
                            targetUnitMap.push_back(target);
                        }
                    }
                    // 1Our target can be a player who is on our group
                    else if (target->GetTypeId() == TYPEID_PLAYER && pGroup->IsMember(((Player*)target)->GetObjectGuid()))
                    {
                        targetUnitMap.push_back(target);
                    }
                }
            }
            break;
        }
        case TARGET_GAMEOBJECT:
            if(m_targets.getGOTarget())
                AddGOTarget(m_targets.getGOTarget(), effIndex);
            break;
        case TARGET_IN_FRONT_OF_CASTER:
        {
            bool inFront = m_spellInfo->SpellVisual[0] != 3879;
            FillAreaTargets(targetUnitMap, radius, inFront ? PUSH_IN_FRONT : PUSH_IN_BACK, SPELL_TARGETS_AOE_DAMAGE);
            break;
        }
        case TARGET_LARGE_FRONTAL_CONE:
            FillAreaTargets(targetUnitMap, radius, PUSH_IN_FRONT_90, SPELL_TARGETS_AOE_DAMAGE);
            break;
        case TARGET_NARROW_FRONTAL_CONE:
            FillAreaTargets(targetUnitMap, radius, PUSH_IN_FRONT_15, SPELL_TARGETS_AOE_DAMAGE);
            break;
        case TARGET_IN_FRONT_OF_CASTER_30:
            FillAreaTargets(targetUnitMap, radius, PUSH_IN_FRONT_30, SPELL_TARGETS_AOE_DAMAGE);
            break;
        case TARGET_DUELVSPLAYER:
        {
            Unit *target = m_targets.getUnitTarget();
            if(target)
            {
                if(m_caster->IsFriendlyTo(target))
                {
                    targetUnitMap.push_back(target);
                }
                else
                {
                    if(Unit* pUnitTarget = m_caster->SelectMagnetTarget(m_targets.getUnitTarget(), this, effIndex))
                    {
                        m_targets.setUnitTarget(pUnitTarget);
                        targetUnitMap.push_back(pUnitTarget);
                    }
                }
            }
            break;
        }
        case TARGET_GAMEOBJECT_ITEM:
            if (m_targets.getGOTargetGuid())
                AddGOTarget(m_targets.getGOTarget(), effIndex);
            else if (m_targets.getItemTarget())
                AddItemTarget(m_targets.getItemTarget(), effIndex);
            break;
        case TARGET_MASTER:
            if(Unit* owner = m_caster->GetCharmerOrOwner())
                targetUnitMap.push_back(owner);
            break;
        case TARGET_ALL_ENEMY_IN_AREA_CHANNELED:
            // targets the ground, not the units in the area
            if (m_spellInfo->Effect[effIndex]!=SPELL_EFFECT_PERSISTENT_AREA_AURA)
                FillAreaTargets(targetUnitMap, radius, PUSH_DEST_CENTER, SPELL_TARGETS_AOE_DAMAGE);
            break;
        case TARGET_MINION:
            if(m_spellInfo->Effect[effIndex] != SPELL_EFFECT_DUEL)
                targetUnitMap.push_back(m_caster);
            break;
        case TARGET_SINGLE_ENEMY:
        {
            if(Unit* pUnitTarget = m_caster->SelectMagnetTarget(m_targets.getUnitTarget(), this, effIndex))
            {
                m_targets.setUnitTarget(pUnitTarget);
                targetUnitMap.push_back(pUnitTarget);
            }
            break;
        }
        case TARGET_AREAEFFECT_PARTY:
        {
            Unit* owner = m_caster->GetCharmerOrOwner();
            Player *pTarget = NULL;

            if(owner)
            {
                targetUnitMap.push_back(m_caster);
                if(owner->GetTypeId() == TYPEID_PLAYER)
                    pTarget = (Player*)owner;
            }
            else if (m_caster->GetTypeId() == TYPEID_PLAYER)
            {
                if(Unit* target = m_targets.getUnitTarget())
                {
                    if( target->GetTypeId() != TYPEID_PLAYER)
                    {
                        if(((Creature*)target)->IsPet())
                        {
                            Unit *targetOwner = target->GetOwner();
                            if(targetOwner->GetTypeId() == TYPEID_PLAYER)
                                pTarget = (Player*)targetOwner;
                        }
                    }
                    else
                        pTarget = (Player*)target;
                }
            }

            Group* pGroup = pTarget ? pTarget->GetGroup() : NULL;

            if(pGroup)
            {
                uint8 subgroup = pTarget->GetSubGroup();

                for(GroupReference *itr = pGroup->GetFirstMember(); itr != NULL; itr = itr->next())
                {
                    Player* Target = itr->getSource();

                    // IsHostileTo check duel and controlled by enemy
                    if(Target && Target->GetSubGroup() == subgroup && !m_caster->IsHostileTo(Target))
                    {
                        if( pTarget->IsWithinDistInMap(Target, radius) )
                            targetUnitMap.push_back(Target);

                        if(Pet* pet = Target->GetPet())
                        {
                            GroupPetList m_groupPets = Target->GetPets();
                            if (!m_groupPets.empty())
                            {
                                for (GroupPetList::const_iterator itr = m_groupPets.begin(); itr != m_groupPets.end(); ++itr)
                                    if (Pet* _pet = Target->GetMap()->GetPet(*itr))
                                        if( pTarget->IsWithinDistInMap(_pet, radius) )
                                            targetUnitMap.push_back(_pet);
                            }
                        }
                    }
                }
            }
            else if (owner)
            {
                if(m_caster->IsWithinDistInMap(owner, radius))
                    targetUnitMap.push_back(owner);
            }
            else if(pTarget)
            {
                targetUnitMap.push_back(pTarget);

                if(Pet* pet = pTarget->GetPet())
                    if( m_caster->IsWithinDistInMap(pet, radius) )
                        targetUnitMap.push_back(pet);
            }
            break;
        }
        case TARGET_SCRIPT:
        {
            if(m_targets.getUnitTarget())
                targetUnitMap.push_back(m_targets.getUnitTarget());
            if(m_targets.getItemTarget())
                AddItemTarget(m_targets.getItemTarget(), effIndex);
            break;
        }
        case TARGET_SELF_FISHING:
            targetUnitMap.push_back(m_caster);
            break;
        case TARGET_CHAIN_HEAL:
        {
            Unit* pUnitTarget = m_targets.getUnitTarget();
            if(!pUnitTarget)
                break;

            if (EffectChainTarget <= 1)
                targetUnitMap.push_back(pUnitTarget);
            else
            {
                unMaxTargets = EffectChainTarget;
                float max_range = radius + unMaxTargets * CHAIN_SPELL_JUMP_RADIUS;

                UnitList tempTargetUnitMap;

                FillAreaTargets(tempTargetUnitMap, max_range, PUSH_SELF_CENTER, SPELL_TARGETS_FRIENDLY);

                if (m_caster != pUnitTarget && std::find(tempTargetUnitMap.begin(), tempTargetUnitMap.end(), m_caster) == tempTargetUnitMap.end())
                    tempTargetUnitMap.push_front(m_caster);

                tempTargetUnitMap.sort(TargetDistanceOrder(pUnitTarget));

                if (tempTargetUnitMap.empty())
                    break;

                if (*tempTargetUnitMap.begin() == pUnitTarget)
                    tempTargetUnitMap.erase(tempTargetUnitMap.begin());

                targetUnitMap.push_back(pUnitTarget);
                uint32 t = unMaxTargets - 1;
                Unit *prev = pUnitTarget;
                UnitList::iterator next = tempTargetUnitMap.begin();

                while(t && next != tempTargetUnitMap.end())
                {
                    if(!prev->IsWithinDist(*next, CHAIN_SPELL_JUMP_RADIUS))
                        break;

                    if (!(m_spellInfo->AttributesEx2 & SPELL_ATTR_EX2_IGNORE_LOS) && !prev->IsWithinLOSInMap (*next))
                    {
                        ++next;
                        continue;
                    }

                    if((*next)->GetHealth() == (*next)->GetMaxHealth())
                    {
                        next = tempTargetUnitMap.erase(next);
                        continue;
                    }

                    prev = *next;
                    targetUnitMap.push_back(prev);
                    tempTargetUnitMap.erase(next);
                    tempTargetUnitMap.sort(TargetDistanceOrder(prev));
                    next = tempTargetUnitMap.begin();

                    --t;
                }
            }
            break;
        }
        case TARGET_CURRENT_ENEMY_COORDINATES:
        {
            Unit* currentTarget = m_targets.getUnitTarget();
            if(currentTarget)
            {
                targetUnitMap.push_back(currentTarget);
                m_targets.setDestination(currentTarget->GetPositionX(), currentTarget->GetPositionY(), currentTarget->GetPositionZ());
                if(m_spellInfo->EffectImplicitTargetB[effIndex] == TARGET_ALL_ENEMY_IN_AREA_INSTANT)
                    FillAreaTargets(targetUnitMap, radius, PUSH_TARGET_CENTER, SPELL_TARGETS_AOE_DAMAGE);
            }
            break;
        }
        case TARGET_AREAEFFECT_PARTY_AND_CLASS:
        {
            Player* targetPlayer = m_targets.getUnitTarget() && m_targets.getUnitTarget()->GetTypeId() == TYPEID_PLAYER
                ? (Player*)m_targets.getUnitTarget() : NULL;

            Group* pGroup = targetPlayer ? targetPlayer->GetGroup() : NULL;
            if(pGroup)
            {
                for(GroupReference *itr = pGroup->GetFirstMember(); itr != NULL; itr = itr->next())
                {
                    Player* Target = itr->getSource();

                    // IsHostileTo check duel and controlled by enemy
                    if( Target && targetPlayer->IsWithinDistInMap(Target, radius) &&
                        targetPlayer->getClass() == Target->getClass() &&
                        !m_caster->IsHostileTo(Target) )
                    {
                        targetUnitMap.push_back(Target);
                    }
                }
            }
            else if(m_targets.getUnitTarget())
                targetUnitMap.push_back(m_targets.getUnitTarget());
            break;
        }
        case TARGET_TABLE_X_Y_Z_COORDINATES:
        {
            SpellTargetPosition const* st = sSpellMgr.GetSpellTargetPosition(m_spellInfo->Id);
            if(st)
            {
                // teleport spells are handled in another way
                if (m_spellInfo->Effect[effIndex] == SPELL_EFFECT_TELEPORT_UNITS)
                    break;
                if (st->target_mapId == m_caster->GetMapId())
                    m_targets.setDestination(st->target_X, st->target_Y, st->target_Z);
                else
                    sLog.outError( "SPELL: wrong map (%u instead %u) target coordinates for spell ID %u", st->target_mapId, m_caster->GetMapId(), m_spellInfo->Id );
            }
            else
                sLog.outError( "SPELL: unknown target coordinates for spell ID %u", m_spellInfo->Id );
            break;
        }
        case TARGET_INFRONT_OF_VICTIM:
        case TARGET_BEHIND_VICTIM:
        case TARGET_RIGHT_FROM_VICTIM:
        case TARGET_LEFT_FROM_VICTIM:
        {
            Unit *pTarget = NULL;

            // explicit cast data from client or server-side cast
            // some spell at client send caster
            if(m_targets.getUnitTarget() && m_targets.getUnitTarget()!=m_caster)
                pTarget = m_targets.getUnitTarget();
            else if(m_caster->getVictim())
                pTarget = m_caster->getVictim();
            else if(m_caster->GetTypeId() == TYPEID_PLAYER)
                pTarget = ObjectAccessor::GetUnit(*m_caster, ((Player*)m_caster)->GetSelectionGuid());

            if(pTarget)
            {
                float angle = 0.0f;
                float dist = (radius && targetMode != TARGET_BEHIND_VICTIM) ? radius : CONTACT_DISTANCE;

                switch(targetMode)
                {
                    case TARGET_INFRONT_OF_VICTIM:                      break;
                    case TARGET_BEHIND_VICTIM:      angle = M_PI_F;       break;
                    case TARGET_RIGHT_FROM_VICTIM:  angle = -M_PI_F / 2;  break;
                    case TARGET_LEFT_FROM_VICTIM:   angle = M_PI_F / 2;   break;
                }

                float _target_x, _target_y, _target_z;
                pTarget->GetClosePoint(_target_x, _target_y, _target_z, pTarget->GetObjectBoundingRadius(), dist, angle);
                if(pTarget->IsWithinLOS(_target_x, _target_y, _target_z))
                {
                    targetUnitMap.push_back(m_caster);
                    m_targets.setDestination(_target_x, _target_y, _target_z);
                }
            }
            break;
        }
        case TARGET_DYNAMIC_OBJECT_COORDINATES:
            // if parent spell create dynamic object extract area from it
            if(DynamicObject* dynObj = m_caster->GetDynObject(m_triggeredByAuraSpell ? m_triggeredByAuraSpell->Id : m_spellInfo->Id))
                m_targets.setDestination(dynObj->GetPositionX(), dynObj->GetPositionY(), dynObj->GetPositionZ());
            break;

        case TARGET_DYNAMIC_OBJECT_FRONT:
        case TARGET_DYNAMIC_OBJECT_BEHIND:
        case TARGET_DYNAMIC_OBJECT_LEFT_SIDE:
        case TARGET_DYNAMIC_OBJECT_RIGHT_SIDE:
        {
            if (!(m_targets.m_targetMask & TARGET_FLAG_DEST_LOCATION))
            {
                // General override, we don't want to use max spell range here.
                // Note: 0.0 radius is also for index 36. It is possible that 36 must be defined as
                // "at the base of", in difference to 0 which appear to be "directly in front of".
                // TODO: some summoned will make caster be half inside summoned object. Need to fix
                // that in the below code (nearpoint vs closepoint, etc).
                if (m_spellInfo->EffectRadiusIndex[effIndex] == 0)
                    radius = 0.0f;

                if (m_spellInfo->Id == 50019)               // Hawk Hunting, problematic 50K radius
                    radius = 10.0f;

                float angle = m_caster->GetOrientation();
                switch(targetMode)
                {
                    case TARGET_DYNAMIC_OBJECT_FRONT:                           break;
                    case TARGET_DYNAMIC_OBJECT_BEHIND:      angle += M_PI_F;      break;
                    case TARGET_DYNAMIC_OBJECT_LEFT_SIDE:   angle += M_PI_F / 2;  break;
                    case TARGET_DYNAMIC_OBJECT_RIGHT_SIDE:  angle -= M_PI_F / 2;  break;
                }

                float x, y;
                m_caster->GetNearPoint2D(x, y, radius, angle);
                m_targets.setDestination(x, y, m_caster->GetPositionZ());
            }

            targetUnitMap.push_back(m_caster);
            break;
        }
        case TARGET_POINT_AT_NORTH:
        case TARGET_POINT_AT_SOUTH:
        case TARGET_POINT_AT_EAST:
        case TARGET_POINT_AT_WEST:
        case TARGET_POINT_AT_NE:
        case TARGET_POINT_AT_NW:
        case TARGET_POINT_AT_SE:
        case TARGET_POINT_AT_SW:
        {

            if (!(m_targets.m_targetMask & TARGET_FLAG_DEST_LOCATION))
            {
                Unit* currentTarget = m_targets.getUnitTarget() ? m_targets.getUnitTarget() : m_caster;
                float angle = currentTarget != m_caster ? currentTarget->GetAngle(m_caster) : m_caster->GetOrientation();

                switch(targetMode)
                {
                    case TARGET_POINT_AT_NORTH:                         break;
                    case TARGET_POINT_AT_SOUTH: angle +=   M_PI_F;        break;
                    case TARGET_POINT_AT_EAST:  angle -=   M_PI_F / 2;    break;
                    case TARGET_POINT_AT_WEST:  angle +=   M_PI_F / 2;    break;
                    case TARGET_POINT_AT_NE:    angle -=   M_PI_F / 4;    break;
                    case TARGET_POINT_AT_NW:    angle +=   M_PI_F / 4;    break;
                    case TARGET_POINT_AT_SE:    angle -= 3*M_PI_F / 4;    break;
                    case TARGET_POINT_AT_SW:    angle += 3*M_PI_F / 4;    break;
                }

                float x, y;
                currentTarget->GetNearPoint2D(x, y, radius, angle);
                m_targets.setDestination(x, y, currentTarget->GetPositionZ());
            }
            break;
        }
        case TARGET_DIRECTLY_FORWARD:
        {
            if (!(m_targets.m_targetMask & TARGET_FLAG_DEST_LOCATION))
            {
                SpellRangeEntry const* rEntry = sSpellRangeStore.LookupEntry(m_spellInfo->rangeIndex);
                float minRange = GetSpellMinRange(rEntry);
                float maxRange = GetSpellMaxRange(rEntry);
                float dist = minRange+ rand_norm_f()*(maxRange-minRange);

                float _target_x, _target_y, _target_z;
                m_caster->GetClosePoint(_target_x, _target_y, _target_z, m_caster->GetObjectBoundingRadius(), dist);
                m_targets.setDestination(_target_x, _target_y, _target_z);
            }

            targetUnitMap.push_back(m_caster);
            break;
        }
        case TARGET_EFFECT_SELECT:
        {
            // add here custom effects that need default target.
            // FOR EVERY TARGET TYPE THERE IS A DIFFERENT FILL!!
            if (m_spellInfo->SpellFamilyFlags2 & UI64LIT (0x00000020) && m_spellInfo->SpellIconID == 3217)
            {
                targetUnitMap.push_back(m_caster);
                break;
            }
            switch(m_spellInfo->Effect[effIndex])
            {
                case SPELL_EFFECT_DUMMY:
                {
                    switch(m_spellInfo->Id)
                    {
                        case 20577:                         // Cannibalize
                        {
                            WorldObject* result = FindCorpseUsing<MaNGOS::CannibalizeObjectCheck> ();

                            if(result)
                            {
                                switch(result->GetTypeId())
                                {
                                    case TYPEID_UNIT:
                                    case TYPEID_PLAYER:
                                        targetUnitMap.push_back((Unit*)result);
                                        break;
                                    case TYPEID_CORPSE:
                                        m_targets.setCorpseTarget((Corpse*)result);
                                        if (Player* owner = ObjectAccessor::FindPlayer(((Corpse*)result)->GetOwnerGuid()))
                                            targetUnitMap.push_back(owner);
                                        break;
                                }
                            }
                            else
                            {
                                // clear cooldown at fail
                                if (m_caster->GetTypeId() == TYPEID_PLAYER)
                                    ((Player*)m_caster)->RemoveSpellCooldown(m_spellInfo->Id, true);
                                SendCastResult(SPELL_FAILED_NO_EDIBLE_CORPSES);
                                finish(false);
                            }
                            break;
                        }
                        default:
                            if (m_targets.getUnitTarget())
                                targetUnitMap.push_back(m_targets.getUnitTarget());
                            break;
                    }
                    break;
                }
                case SPELL_EFFECT_BIND:
                case SPELL_EFFECT_RESURRECT:
                case SPELL_EFFECT_PARRY:
                case SPELL_EFFECT_BLOCK:
                case SPELL_EFFECT_CREATE_ITEM:
                case SPELL_EFFECT_TRIGGER_SPELL:
                case SPELL_EFFECT_TRIGGER_MISSILE:
                case SPELL_EFFECT_LEARN_SPELL:
                case SPELL_EFFECT_SKILL_STEP:
                case SPELL_EFFECT_PROFICIENCY:
                case SPELL_EFFECT_SUMMON_OBJECT_WILD:
                case SPELL_EFFECT_SELF_RESURRECT:
                case SPELL_EFFECT_REPUTATION:
                case SPELL_EFFECT_SEND_TAXI:
                    if (m_targets.getUnitTarget())
                        targetUnitMap.push_back(m_targets.getUnitTarget());
                    // Triggered spells have additional spell targets - cast them even if no explicit unit target is given (required for spell 50516 for example)
                    else if (m_spellInfo->Effect[effIndex] == SPELL_EFFECT_TRIGGER_SPELL)
                        targetUnitMap.push_back(m_caster);
                    break;
                case SPELL_EFFECT_FRIEND_SUMMON:
                case SPELL_EFFECT_SUMMON_PLAYER:
                    if (m_caster->GetTypeId()==TYPEID_PLAYER && ((Player*)m_caster)->GetSelectionGuid())
                        if (Player* target = sObjectMgr.GetPlayer(((Player*)m_caster)->GetSelectionGuid()))
                            targetUnitMap.push_back(target);
                    break;
                case SPELL_EFFECT_RESURRECT_NEW:
                    if (m_targets.getUnitTarget())
                        targetUnitMap.push_back(m_targets.getUnitTarget());
                    if (m_targets.getCorpseTargetGuid())
                    {
                        if (Corpse *corpse = m_caster->GetMap()->GetCorpse(m_targets.getCorpseTargetGuid()))
                            if (Player* owner = ObjectAccessor::FindPlayer(corpse->GetOwnerGuid()))
                                targetUnitMap.push_back(owner);
                    }
                    break;
                case SPELL_EFFECT_SUMMON:
                case SPELL_EFFECT_SUMMON_CHANGE_ITEM:
                case SPELL_EFFECT_TRANS_DOOR:
                case SPELL_EFFECT_ADD_FARSIGHT:
                case SPELL_EFFECT_APPLY_GLYPH:
                case SPELL_EFFECT_STUCK:
                case SPELL_EFFECT_BREAK_PLAYER_TARGETING:
                case SPELL_EFFECT_SUMMON_ALL_TOTEMS:
                case SPELL_EFFECT_FEED_PET:
                case SPELL_EFFECT_DESTROY_ALL_TOTEMS:
                case SPELL_EFFECT_SKILL:
                    targetUnitMap.push_back(m_caster);
                    break;
                case SPELL_EFFECT_PERSISTENT_AREA_AURA:
                    if(Unit* currentTarget = m_targets.getUnitTarget())
                        m_targets.setDestination(currentTarget->GetPositionX(), currentTarget->GetPositionY(), currentTarget->GetPositionZ());
                    break;
                case SPELL_EFFECT_LEARN_PET_SPELL:
                    if (Pet* pet = m_caster->GetPet())
                        targetUnitMap.push_back(pet);
                    break;
                case SPELL_EFFECT_ENCHANT_ITEM:
                case SPELL_EFFECT_ENCHANT_ITEM_TEMPORARY:
                case SPELL_EFFECT_ENCHANT_ITEM_PRISMATIC:
                case SPELL_EFFECT_DISENCHANT:
                case SPELL_EFFECT_PROSPECTING:
                case SPELL_EFFECT_MILLING:
                    if (m_targets.getItemTarget())
                        AddItemTarget(m_targets.getItemTarget(), effIndex);
                    break;
                case SPELL_EFFECT_APPLY_AURA:
                    switch(m_spellInfo->EffectApplyAuraName[effIndex])
                    {
                        case SPELL_AURA_ADD_FLAT_MODIFIER:  // some spell mods auras have 0 target modes instead expected TARGET_SELF(1) (and present for other ranks for same spell for example)
                        case SPELL_AURA_ADD_PCT_MODIFIER:
                        case SPELL_AURA_MOD_RANGED_ATTACK_POWER:
                        case SPELL_AURA_MOD_ATTACK_POWER:
                        case SPELL_AURA_MOD_HEALING_DONE:
                        case SPELL_AURA_MOD_DAMAGE_DONE:
                            targetUnitMap.push_back(m_caster);
                            break;
                        default:                            // apply to target in other case
                            if (m_targets.getUnitTarget())
                                targetUnitMap.push_back(m_targets.getUnitTarget());
                            break;
                    }
                    break;
                case SPELL_EFFECT_APPLY_AREA_AURA_PARTY:
                    // AreaAura
                    if(m_spellInfo->Attributes == 0x9050000 || m_spellInfo->Attributes == 0x10000)
                        SetTargetMap(effIndex, TARGET_AREAEFFECT_PARTY, targetUnitMap);
                    break;
                case SPELL_EFFECT_SKIN_PLAYER_CORPSE:
                    if (m_targets.getUnitTarget())
                        targetUnitMap.push_back(m_targets.getUnitTarget());
                    else if (m_targets.getCorpseTargetGuid())
                    {
                        if (Corpse *corpse = m_caster->GetMap()->GetCorpse(m_targets.getCorpseTargetGuid()))
                            if (Player* owner = ObjectAccessor::FindPlayer(corpse->GetOwnerGuid()))
                                targetUnitMap.push_back(owner);
                    }
                    break;
                default:
                    break;
            }
            break;
        }
        default:
            //sLog.outError( "SPELL: Unknown implicit target (%u) for spell ID %u", targetMode, m_spellInfo->Id );
            break;
    }

    if (unMaxTargets && targetUnitMap.size() > unMaxTargets)
    {
        // make sure one unit is always removed per iteration
        uint32 removed_utarget = 0;
        for (UnitList::iterator itr = targetUnitMap.begin(), next; itr != targetUnitMap.end(); itr = next)
        {
            next = itr;
            ++next;
            if (!*itr) continue;
            if ((*itr) == m_targets.getUnitTarget())
            {
                targetUnitMap.erase(itr);
                removed_utarget = 1;
                //        break;
            }
        }
        // remove random units from the map
        while (targetUnitMap.size() > unMaxTargets - removed_utarget)
        {
            uint32 poz = urand(0, targetUnitMap.size()-1);
            for (UnitList::iterator itr = targetUnitMap.begin(); itr != targetUnitMap.end(); ++itr, --poz)
            {
                if (!*itr) continue;

                if (!poz)
                {
                    targetUnitMap.erase(itr);
                    break;
                }
            }
        }
        // the player's target will always be added to the map
        if (removed_utarget && m_targets.getUnitTarget())
            targetUnitMap.push_back(m_targets.getUnitTarget());
    }
}

void Spell::prepare(SpellCastTargets const* targets, Aura* triggeredByAura)
{
    m_targets = *targets;

    m_spellState = SPELL_STATE_PREPARING;

    m_castPositionX = m_caster->GetPositionX();
    m_castPositionY = m_caster->GetPositionY();
    m_castPositionZ = m_caster->GetPositionZ();
    m_castOrientation = m_caster->GetOrientation();

    if(triggeredByAura)
        m_triggeredByAuraSpell  = triggeredByAura->GetSpellProto();

    // create and add update event for this spell
    SpellEvent* Event = new SpellEvent(this);
    m_caster->m_Events.AddEvent(Event, m_caster->m_Events.CalculateTime(1));

    //Prevent casting at cast another spell (ServerSide check)
    if(m_caster->IsNonMeleeSpellCasted(false, true, true) && m_cast_count)
    {
        SendCastResult(SPELL_FAILED_SPELL_IN_PROGRESS);
        finish(false);
        return;
    }

    if(uint8 result = sObjectMgr.IsSpellDisabled(m_spellInfo->Id))
    {
        if(m_caster->GetTypeId() == TYPEID_PLAYER)
        {
            sLog.outDebug("Player %s cast a spell %u which was disabled by server administrator",   m_caster->GetName(), m_spellInfo->Id);
            if(result == 2)
            sLog.outChar("Player %s cast a spell %u which was disabled by server administrator and marked as CheatSpell",   m_caster->GetName(), m_spellInfo->Id);
        }
        SendCastResult(SPELL_FAILED_SPELL_UNAVAILABLE);
        finish(false);
        return;
    }

    // Fill cost data
    m_powerCost = CalculatePowerCost(m_spellInfo, m_caster, this, m_CastItem);

    SpellCastResult result = CheckCast(true);
    if(result != SPELL_CAST_OK && !IsAutoRepeat())          //always cast autorepeat dummy for triggering
    {
        if(triggeredByAura)
        {
            SendChannelUpdate(0);
            triggeredByAura->GetHolder()->SetAuraDuration(0);
        }
        SendCastResult(result);
        finish(false);
        return;
    }

    // Prepare data for triggers
    prepareDataForTriggerSystem();

    // calculate cast time (calculated after first CheckCast check to prevent charge counting for first CheckCast fail)
    m_casttime = GetSpellCastTime(m_spellInfo, this);
    m_duration = CalculateSpellDuration(m_spellInfo, m_caster);

    // set timer base at cast time
    ReSetTimer();

    // stealth must be removed at cast starting (at show channel bar)
    // skip triggered spell (item equip spell casting and other not explicit character casts/item uses)
    if ( !m_IsTriggeredSpell && isSpellBreakStealth(m_spellInfo) )
        m_caster->RemoveAurasWithInterruptFlags(AURA_INTERRUPT_FLAG_CAST);

    // add non-triggered (with cast time and without)
    if (!m_IsTriggeredSpell)
    {
        // add to cast type slot
        m_caster->SetCurrentCastedSpell( this );

        // will show cast bar
        SendSpellStart();

        TriggerGlobalCooldown();
    }
    // execute triggered or without cast time explicitly in call point
    else if(m_timer == 0 || m_IsTriggeredSpell)
        cast(true);
    // else triggered with cast time will execute execute at next tick or later
    // without adding to cast type slot
    // will not show cast bar but will show effects at casting time etc
}

void Spell::cancel()
{
    if(m_spellState == SPELL_STATE_FINISHED)
        return;

    // channeled spells don't display interrupted message even if they are interrupted, possible other cases with no "Interrupted" message
    bool sendInterrupt = IsChanneledSpell(m_spellInfo) ? false : true;

    m_autoRepeat = false;
    switch (m_spellState)
    {
        case SPELL_STATE_PREPARING:
            CancelGlobalCooldown();

            //(no break)
        case SPELL_STATE_DELAYED:
        {
            SendInterrupted(0);

            if (sendInterrupt)
                SendCastResult(SPELL_FAILED_INTERRUPTED);
        } break;

        case SPELL_STATE_CASTING:
        {
            for(TargetList::const_iterator ihit = m_UniqueTargetInfo.begin(); ihit != m_UniqueTargetInfo.end(); ++ihit)
            {
                if (ihit->missCondition == SPELL_MISS_NONE)
                {
                    Unit* unit = m_caster->GetObjectGuid() == (*ihit).targetGUID ? m_caster : ObjectAccessor::GetUnit(*m_caster, ihit->targetGUID);
                    if (unit && unit->isAlive())
                        unit->RemoveAurasByCasterSpell(m_spellInfo->Id, m_caster->GetObjectGuid());
                }
            }

            SendChannelUpdate(0);
            SendInterrupted(0);

            if (sendInterrupt)
                SendCastResult(SPELL_FAILED_INTERRUPTED);
        } break;

        default:
        {
        } break;
    }

    finish(false);
    m_caster->RemoveDynObject(m_spellInfo->Id);
    m_caster->RemoveGameObject(m_spellInfo->Id, true);
}

void Spell::cast(bool skipCheck)
{
    SetExecutedCurrently(true);

    if (!m_caster->CheckAndIncreaseCastCounter())
    {
        if (m_triggeredByAuraSpell)
            sLog.outError("Spell %u triggered by aura spell %u too deep in cast chain for cast. Cast not allowed for prevent overflow stack crash.", m_spellInfo->Id, m_triggeredByAuraSpell->Id);
        else
            sLog.outError("Spell %u too deep in cast chain for cast. Cast not allowed for prevent overflow stack crash.", m_spellInfo->Id);

        SendCastResult(SPELL_FAILED_ERROR);
        finish(false);
        SetExecutedCurrently(false);
        return;
    }

    // update pointers base at GUIDs to prevent access to already nonexistent object
    UpdatePointers();

    // cancel at lost main target unit
    if (!m_targets.getUnitTarget() && m_targets.getUnitTargetGuid() && m_targets.getUnitTargetGuid() != m_caster->GetObjectGuid())
    {
        cancel();
        m_caster->DecreaseCastCounter();
        SetExecutedCurrently(false);
        return;
    }

    if (m_caster->GetTypeId() != TYPEID_PLAYER && m_targets.getUnitTarget() && m_targets.getUnitTarget() != m_caster)
        m_caster->SetInFront(m_targets.getUnitTarget());

    SpellCastResult castResult = CheckPower();
    if (castResult != SPELL_CAST_OK)
    {
        SendCastResult(castResult);
        finish(false);
        m_caster->DecreaseCastCounter();
        SetExecutedCurrently(false);
        return;
    }

    // triggered cast called from Spell::prepare where it was already checked
    if (!skipCheck)
    {
        castResult = CheckCast(false);
        if(castResult != SPELL_CAST_OK)
        {
            SendCastResult(castResult);
            finish(false);
            m_caster->DecreaseCastCounter();
            SetExecutedCurrently(false);
            return;
        }
    }

    if (m_spellInfo->Id == 32592)
        if(const SpellEntry* spellInfo = sSpellStore.LookupEntry(m_spellInfo->Id))
            const_cast<SpellEntry*>(spellInfo)->Attributes |= SPELL_ATTR_UNAFFECTED_BY_INVULNERABILITY;

    if (m_spellInfo->Id == 64380) //hack for faster Shattering Throw trigering
        if(const SpellEntry* spellInfo = sSpellStore.LookupEntry(m_spellInfo->Id))
            const_cast<SpellEntry*>(spellInfo)->CastingTimeIndex = 1;

    // Hack for Spirit of Redemption because wrong data in dbc
    if (m_spellInfo->Id == 27827)
        if(const SpellEntry* spellInfo = sSpellStore.LookupEntry(m_spellInfo->Id))
            const_cast<SpellEntry*>(spellInfo)->AuraInterruptFlags = 0;

    if (m_spellInfo->Id == 32592)                           // Mass Dispel - immunity bypass hack
        if(const SpellEntry* spellInfo = sSpellStore.LookupEntry(m_spellInfo->Id))
            const_cast<SpellEntry*>(spellInfo)->Attributes |= SPELL_ATTR_UNAFFECTED_BY_INVULNERABILITY;

    // different triggred (for caster) and precast (casted before apply effect to target) cases
    switch(m_spellInfo->SpellFamilyName)
    {
        case SPELLFAMILY_GENERIC:
        {
            // Bandages
            if (m_spellInfo->Mechanic == MECHANIC_BANDAGE)
                AddPrecastSpell(11196);                     // Recently Bandaged
            // Stoneskin
            else if (m_spellInfo->Id == 20594)
                AddTriggeredSpell(65116);                   // Stoneskin - armor 10% for 8 sec
            // Chaos Bane strength buff
            else if (m_spellInfo->Id == 71904)
                AddTriggeredSpell(73422);
            else if (m_spellInfo->Id == 74607)
                AddTriggeredSpell(74610);                  // Fiery combustion
            else if (m_spellInfo->Id == 74799)
                AddTriggeredSpell(74800);                  // Soul consumption
            break;
        }
        case SPELLFAMILY_MAGE:
        {
            // Ice Block
            if (m_spellInfo->SpellFamilyFlags & UI64LIT(0x0000008000000000))
                AddPrecastSpell(41425);                     // Hypothermia
            // Icy Veins
            else if (m_spellInfo->Id == 12472)
            {
                // Glyph of Icy Veins
                if (m_caster->HasAura(56374))
                {
                    m_caster->RemoveSpellsCausingAura(SPELL_AURA_MOD_DECREASE_SPEED);
                    m_caster->RemoveSpellsCausingAura(SPELL_AURA_HASTE_SPELLS);
                }
            }
            // Fingers of Frost
            else if (m_spellInfo->Id == 44544)
                AddPrecastSpell(74396);                     // Fingers of Frost
            break;
        }
        case SPELLFAMILY_WARRIOR:
        {
            // Shattering Throw
            if (m_spellInfo->Id == 64382)
                AddTriggeredSpell(64380);                    // Shattering Throw
            // Shield Slam
            else if ((m_spellInfo->SpellFamilyFlags & UI64LIT(0x0000020000000000)) && m_spellInfo->Category==1209)
            {
                if (m_caster->HasAura(58375))               // Glyph of Blocking
                    AddTriggeredSpell(58374);               // Glyph of Blocking
            }
            // Bloodsurge (triggered), Sudden Death (triggered)
            else if (m_spellInfo->Id == 46916 || m_spellInfo->Id == 52437)
            {
                // Item - Warrior T10 Melee 4P Bonus
                if (Aura *aur = m_caster->GetAura(70847, EFFECT_INDEX_0))
                {
                    if (roll_chance_i(aur->GetModifier()->m_amount))
                        AddTriggeredSpell(70849);           // Extra Charge!
                }
            }
            break;
        }
        case SPELLFAMILY_PRIEST:
        {
            // Power Word: Shield
            if (m_spellInfo->Mechanic == MECHANIC_SHIELD &&
                (m_spellInfo->SpellFamilyFlags & UI64LIT(0x0000000000000001)))
                AddPrecastSpell(6788);                      // Weakened Soul
            // Prayer of Mending (jump animation), we need formal caster instead original for correct animation
            else if (m_spellInfo->SpellFamilyFlags & UI64LIT(0x0000002000000000))
                AddTriggeredSpell(41637);

            switch(m_spellInfo->Id)
            {
                case 15237: AddTriggeredSpell(23455); break;// Holy Nova, rank 1
                case 15430: AddTriggeredSpell(23458); break;// Holy Nova, rank 2
                case 15431: AddTriggeredSpell(23459); break;// Holy Nova, rank 3
                case 27799: AddTriggeredSpell(27803); break;// Holy Nova, rank 4
                case 27800: AddTriggeredSpell(27804); break;// Holy Nova, rank 5
                case 27801: AddTriggeredSpell(27805); break;// Holy Nova, rank 6
                case 25331: AddTriggeredSpell(25329); break;// Holy Nova, rank 7
                case 48077: AddTriggeredSpell(48075); break;// Holy Nova, rank 8
                case 48078: AddTriggeredSpell(48076); break;// Holy Nova, rank 9
                default:break;
            }
            break;
        }
        case SPELLFAMILY_DRUID:
        {
            // Faerie Fire (Feral)
            if (m_spellInfo->Id == 16857 && m_caster->GetShapeshiftForm() != FORM_CAT)
                AddTriggeredSpell(60089);
            // Clearcasting
            else if (m_spellInfo->Id == 16870)
            {
                if (m_caster->HasAura(70718))               // Item - Druid T10 Balance 2P Bonus
                    AddPrecastSpell(70721);                 // Omen of Doom
            }
            // Berserk (Bear Mangle part)
            else if (m_spellInfo->Id == 50334)
                AddTriggeredSpell(58923);
            break;
        }
        case SPELLFAMILY_ROGUE:
            // Fan of Knives (main hand)
            if (m_spellInfo->Id == 51723 && m_caster->GetTypeId() == TYPEID_PLAYER &&
                ((Player*)m_caster)->haveOffhandWeapon())
            {
                AddTriggeredSpell(52874);                   // Fan of Knives (offhand)
            }
            break;
        case SPELLFAMILY_HUNTER:
        {
            // Deterrence
            if (m_spellInfo->Id == 19263)
                AddPrecastSpell(67801);
            // Kill Command
            else if (m_spellInfo->Id == 34026)
            {
                if (m_caster->HasAura(37483))               // Improved Kill Command - Item set bonus
                    m_caster->CastSpell(m_caster, 37482, true);// Exploited Weakness
            }
            // Lock and Load
            else if (m_spellInfo->Id == 56453)
                AddPrecastSpell(67544);                     // Lock and Load Marker
            break;
        }
        case SPELLFAMILY_PALADIN:
        {
            // Hand of Reckoning
            if (m_spellInfo->Id == 62124)
            {
                if (m_targets.getUnitTarget() && m_targets.getUnitTarget()->getVictim() != m_caster)
                    AddPrecastSpell(67485);                 // Hand of Rekoning (no typos in name ;) )
            }
            // Divine Shield, Divine Protection or Hand of Protection
            else if (m_spellInfo->SpellFamilyFlags & UI64LIT(0x0000000000400080))
            {
                AddPrecastSpell(25771);                     // Forbearance
                AddPrecastSpell(61987);                     // Avenging Wrath Marker
            }
            // Lay on Hands
            else if (m_spellInfo->SpellFamilyFlags & UI64LIT(0x0000000000008000))
            {
                // only for self cast
                if (m_caster == m_targets.getUnitTarget())
                    AddPrecastSpell(25771);                     // Forbearance
            }
            // Avenging Wrath
            else if (m_spellInfo->SpellFamilyFlags & UI64LIT(0x0000200000000000))
                AddPrecastSpell(61987);                     // Avenging Wrath Marker
            break;
        }
        case SPELLFAMILY_SHAMAN:
        {
            // Bloodlust
            if (m_spellInfo->Id == 2825)
                AddPrecastSpell(57724);                     // Sated
            // Heroism
            else if (m_spellInfo->Id == 32182)
                AddPrecastSpell(57723);                     // Exhaustion
            // Spirit Walk
            else if (m_spellInfo->Id == 58875)
                AddPrecastSpell(58876);
            // Totem of Wrath
            else if (m_spellInfo->Effect[EFFECT_INDEX_0]==SPELL_EFFECT_APPLY_AREA_AURA_RAID && m_spellInfo->SpellFamilyFlags & UI64LIT(0x0000000004000000))
                // only for main totem spell cast
                AddTriggeredSpell(30708);                   // Totem of Wrath
            break;
        }
        case SPELLFAMILY_DEATHKNIGHT:
        {
            // Chains of Ice
            if (m_spellInfo->Id == 45524)
                AddTriggeredSpell(55095);                   // Frost Fever
            break;
        }
        default:
            break;
    }

    // traded items have trade slot instead of guid in m_itemTargetGUID
    // set to real guid to be sent later to the client
    m_targets.updateTradeSlotItem();

    if (m_caster->GetTypeId() == TYPEID_PLAYER)
    {
        if (!m_IsTriggeredSpell && m_CastItem)
            ((Player*)m_caster)->GetAchievementMgr().UpdateAchievementCriteria(ACHIEVEMENT_CRITERIA_TYPE_USE_ITEM, m_CastItem->GetEntry());

        ((Player*)m_caster)->GetAchievementMgr().UpdateAchievementCriteria(ACHIEVEMENT_CRITERIA_TYPE_CAST_SPELL, m_spellInfo->Id);
    }

    FillTargetMap();

    if(m_spellState == SPELL_STATE_FINISHED)                // stop cast if spell marked as finish somewhere in FillTargetMap
    {
        m_caster->DecreaseCastCounter();
        SetExecutedCurrently(false);
        return;
    }

    // CAST SPELL
    SendSpellCooldown();

    TakePower();
    TakeReagents();                                         // we must remove reagents before HandleEffects to allow place crafted item in same slot

    SendCastResult(castResult);
    SendSpellGo();                                          // we must send smsg_spell_go packet before m_castItem delete in TakeCastItem()...

    InitializeDamageMultipliers();

    // Okay, everything is prepared. Now we need to distinguish between immediate and evented delayed spells
    if (m_spellInfo->speed > 0.0f)
    {

        // Remove used for cast item if need (it can be already NULL after TakeReagents call
        // in case delayed spell remove item at cast delay start
        TakeCastItem();

        // fill initial spell damage from caster for delayed casted spells
        for(TargetList::iterator ihit = m_UniqueTargetInfo.begin(); ihit != m_UniqueTargetInfo.end(); ++ihit)
            HandleDelayedSpellLaunch(&(*ihit));

        // Okay, maps created, now prepare flags
        m_immediateHandled = false;
        m_spellState = SPELL_STATE_DELAYED;
        SetDelayStart(0);
    }
    else
    {
        // Immediate spell, no big deal
        handle_immediate();
    }

    m_caster->DecreaseCastCounter();
    SetExecutedCurrently(false);
}

void Spell::handle_immediate()
{
    // process immediate effects (items, ground, etc.) also initialize some variables
    _handle_immediate_phase();

    // start channeling if applicable (after _handle_immediate_phase for get persistent effect dynamic object for channel target
    if (IsChanneledSpell(m_spellInfo) && m_duration)
    {
        m_spellState = SPELL_STATE_CASTING;
        SendChannelStart(m_duration);
    }

    for(TargetList::iterator ihit = m_UniqueTargetInfo.begin(); ihit != m_UniqueTargetInfo.end(); ++ihit)
    {
        TargetInfo buffer = *ihit;
        DoAllEffectOnTarget(&buffer);
    }

    for(GOTargetList::iterator ihit = m_UniqueGOTargetInfo.begin(); ihit != m_UniqueGOTargetInfo.end(); ++ihit)
    {
        GOTargetInfo buffer = *ihit;
        DoAllEffectOnTarget(&buffer);
    }

    // spell is finished, perform some last features of the spell here
    _handle_finish_phase();

    // Remove used for cast item if need (it can be already NULL after TakeReagents call
    TakeCastItem();

    if(m_spellState != SPELL_STATE_CASTING)
        finish(true);                                       // successfully finish spell cast (not last in case autorepeat or channel spell)
}

uint64 Spell::handle_delayed(uint64 t_offset)
{
    uint64 next_time = 0;

    if (!m_immediateHandled)
    {
        _handle_immediate_phase();
        m_immediateHandled = true;
    }

    // now recheck units targeting correctness (need before any effects apply to prevent adding immunity at first effect not allow apply second spell effect and similar cases)
    for(TargetList::iterator ihit = m_UniqueTargetInfo.begin(); ihit != m_UniqueTargetInfo.end(); ++ihit)
    {
        if (!ihit->processed)
        {
            if (ihit->timeDelay <= t_offset)
                DoAllEffectOnTarget(&(*ihit));
            else if (next_time == 0 || ihit->timeDelay < next_time)
                next_time = ihit->timeDelay;
        }
    }

    // now recheck gameobject targeting correctness
    for(GOTargetList::iterator ighit = m_UniqueGOTargetInfo.begin(); ighit != m_UniqueGOTargetInfo.end(); ++ighit)
    {
        if (!ighit->processed)
        {
            if (ighit->timeDelay <= t_offset)
                DoAllEffectOnTarget(&(*ighit));
            else if (next_time == 0 || ighit->timeDelay < next_time)
                next_time = ighit->timeDelay;
        }
    }
    // All targets passed - need finish phase
    if (next_time == 0)
    {
        // spell is finished, perform some last features of the spell here
        _handle_finish_phase();

        finish(true);                                       // successfully finish spell cast

        // return zero, spell is finished now
        return 0;
    }
    else
    {
        // spell is unfinished, return next execution time
        return next_time;
    }
}

void Spell::_handle_immediate_phase()
{
    // handle some immediate features of the spell here
    HandleThreatSpells();

    m_needSpellLog = IsNeedSendToClient();
    for(int j = 0; j < MAX_EFFECT_INDEX; ++j)
    {
        if(m_spellInfo->Effect[j] == 0)
            continue;

        // apply Send Event effect to ground in case empty target lists
        if( m_spellInfo->Effect[j] == SPELL_EFFECT_SEND_EVENT && !HaveTargetsForEffect(SpellEffectIndex(j)) )
        {
            HandleEffects(NULL, NULL, NULL, SpellEffectIndex(j));
            continue;
        }

        // Don't do spell log, if is school damage spell
        if(m_spellInfo->Effect[j] == SPELL_EFFECT_SCHOOL_DAMAGE || m_spellInfo->Effect[j] == 0)
            m_needSpellLog = false;
    }

    // initialize Diminishing Returns Data
    m_diminishLevel = DIMINISHING_LEVEL_1;
    m_diminishGroup = DIMINISHING_NONE;

    // process items
    for(ItemTargetList::iterator ihit = m_UniqueItemInfo.begin(); ihit != m_UniqueItemInfo.end(); ++ihit)
    {
        ItemTargetInfo buffer = *ihit;
        DoAllEffectOnTarget(&buffer);
    }

    // process ground
    for(int j = 0; j < MAX_EFFECT_INDEX; ++j)
    {
        // persistent area auras target only the ground
        if(m_spellInfo->Effect[j] == SPELL_EFFECT_PERSISTENT_AREA_AURA)
            HandleEffects(NULL, NULL, NULL, SpellEffectIndex(j));
    }
}

void Spell::_handle_finish_phase()
{
    // spell log
    if(m_needSpellLog)
        SendLogExecute();
}

void Spell::SendSpellCooldown()
{
    if(m_caster->GetTypeId() != TYPEID_PLAYER)
        return;

    Player* _player = (Player*)m_caster;

    // mana/health/etc potions, disabled by client (until combat out as declarate)
    if (m_CastItem && m_CastItem->IsPotion())
    {
        // need in some way provided data for Spell::finish SendCooldownEvent
        _player->SetLastPotionId(m_CastItem->GetEntry());
        return;
    }

    // (1) have infinity cooldown but set at aura apply, (2) passive cooldown at triggering
    if(m_spellInfo->Attributes & (SPELL_ATTR_DISABLED_WHILE_ACTIVE | SPELL_ATTR_PASSIVE))
        return;

    _player->AddSpellAndCategoryCooldowns(m_spellInfo, m_CastItem ? m_CastItem->GetEntry() : 0, this);
}

void Spell::update(uint32 difftime)
{
    // update pointers based at it's GUIDs
    UpdatePointers();

    if (m_targets.getUnitTargetGuid() && !m_targets.getUnitTarget())
    {
        cancel();
        return;
    }

    // check if the player caster has moved before the spell finished (exclude casting on vehicles)
    if (!m_caster->GetVehicle() && (m_caster->GetTypeId() == TYPEID_PLAYER && m_timer != 0) &&
        (m_castPositionX != m_caster->GetPositionX() || m_castPositionY != m_caster->GetPositionY() || m_castPositionZ != m_caster->GetPositionZ()) &&
        (m_spellInfo->Effect[EFFECT_INDEX_0] != SPELL_EFFECT_STUCK || !((Player*)m_caster)->m_movementInfo.HasMovementFlag(MOVEFLAG_FALLINGFAR)))
    {
        // always cancel for channeled spells
        if( m_spellState == SPELL_STATE_CASTING )
            cancel();
        // don't cancel for melee, autorepeat, triggered and instant spells
        else if(!IsNextMeleeSwingSpell() && !IsAutoRepeat() && !m_IsTriggeredSpell && (m_spellInfo->InterruptFlags & SPELL_INTERRUPT_FLAG_MOVEMENT))
            cancel();
    }

    switch(m_spellState)
    {
        case SPELL_STATE_PREPARING:
        {
            if(m_timer)
            {
                if (m_targets.getUnitTarget() && m_targets.getUnitTarget()->isAlive() && !m_targets.getUnitTarget()->isVisibleForOrDetect(m_caster, m_caster, false) && !m_IsTriggeredSpell )
                    cancel();

                if(difftime >= m_timer)
                    m_timer = 0;
                else
                    m_timer -= difftime;
            }

            if(m_timer == 0 && !IsNextMeleeSwingSpell() && !IsAutoRepeat())
                cast();
        } break;
        case SPELL_STATE_CASTING:
        {
            if(m_timer > 0)
            {
                if( m_caster->GetTypeId() == TYPEID_PLAYER )
                {
                    // check if player has jumped before the channeling finished
                    if(((Player*)m_caster)->m_movementInfo.HasMovementFlag(MOVEFLAG_FALLING))
                        cancel();

                    // check for incapacitating player states
                    if( m_caster->hasUnitState(UNIT_STAT_CAN_NOT_REACT))
                        cancel();

                    // check if player has turned if flag is set
                    if( m_spellInfo->ChannelInterruptFlags & CHANNEL_FLAG_TURNING && m_castOrientation != m_caster->GetOrientation() )
                        cancel();
                }

                // check if there are alive targets left
                if (!IsAliveUnitPresentInTargetList())
                {
                    SendChannelUpdate(0);
                    finish();
                }

                if(difftime >= m_timer)
                    m_timer = 0;
                else
                    m_timer -= difftime;
            }

            if(m_timer == 0)
            {
                SendChannelUpdate(0);

                // channeled spell processed independently for quest targeting
                // cast at creature (or GO) quest objectives update at successful cast channel finished
                // ignore autorepeat/melee casts for speed (not exist quest for spells (hm... )
                if( !IsAutoRepeat() && !IsNextMeleeSwingSpell() )
                {
                    if ( Player* p = m_caster->GetCharmerOrOwnerPlayerOrPlayerItself() )
                    {
                        for(TargetList::const_iterator ihit = m_UniqueTargetInfo.begin(); ihit != m_UniqueTargetInfo.end(); ++ihit)
                        {
                            TargetInfo const& target = *ihit;
                            if (!target.targetGUID.IsCreatureOrVehicle())
                                continue;

                            Unit* unit = m_caster->GetObjectGuid() == target.targetGUID ? m_caster : ObjectAccessor::GetUnit(*m_caster, target.targetGUID);
                            if (unit == NULL)
                                continue;

                            p->RewardPlayerAndGroupAtCast(unit, m_spellInfo->Id);
                        }

                        for(GOTargetList::const_iterator ihit = m_UniqueGOTargetInfo.begin(); ihit != m_UniqueGOTargetInfo.end(); ++ihit)
                        {
                            GOTargetInfo const& target = *ihit;

                            GameObject* go = m_caster->GetMap()->GetGameObject(target.targetGUID);
                            if(!go)
                                continue;

                            p->RewardPlayerAndGroupAtCast(go, m_spellInfo->Id);
                        }
                    }
                }

                finish();
            }
        } break;
        default:
        {
        }break;
    }
}

void Spell::finish(bool ok)
{
    if(!m_caster)
        return;

    if(m_spellState == SPELL_STATE_FINISHED)
        return;

    m_spellState = SPELL_STATE_FINISHED;

    // other code related only to successfully finished spells
    if(!ok)
        return;

    // remove spell mods
    if (m_caster->GetTypeId() == TYPEID_PLAYER)
        ((Player*)m_caster)->RemoveSpellMods(this);

    // handle SPELL_AURA_ADD_TARGET_TRIGGER auras
    Unit::AuraList const& targetTriggers = m_caster->GetAurasByType(SPELL_AURA_ADD_TARGET_TRIGGER);
    for(Unit::AuraList::const_iterator i = targetTriggers.begin(); i != targetTriggers.end(); ++i)
    {
        if (!(*i)->isAffectedOnSpell(m_spellInfo))
            continue;
        for(TargetList::const_iterator ihit = m_UniqueTargetInfo.begin(); ihit != m_UniqueTargetInfo.end(); ++ihit)
        {
            if (ihit->missCondition == SPELL_MISS_NONE)
            {
                // check m_caster->GetObjectGuid() let load auras at login and speedup most often case
                Unit *unit = m_caster->GetObjectGuid() == ihit->targetGUID ? m_caster : ObjectAccessor::GetUnit(*m_caster, ihit->targetGUID);
                if (unit && unit->isAlive())
                {
                    SpellEntry const *auraSpellInfo = (*i)->GetSpellProto();
                    SpellEffectIndex auraSpellIdx = (*i)->GetEffIndex();
                    // Calculate chance at that moment (can be depend for example from combo points)
                    int32 auraBasePoints = (*i)->GetBasePoints();
                    int32 chance = m_caster->CalculateSpellDamage(unit, auraSpellInfo, auraSpellIdx, &auraBasePoints);
                    if(roll_chance_i(chance))
                        m_caster->CastSpell(unit, auraSpellInfo->EffectTriggerSpell[auraSpellIdx], true, NULL, (*i));
                }
            }
        }
    }

    // Heal caster for all health leech from all targets
    if (m_healthLeech)
    {
        uint32 absorb = 0;
        m_caster->CalculateHealAbsorb(uint32(m_healthLeech), &absorb);
        m_caster->DealHeal(m_caster, uint32(m_healthLeech) - absorb, m_spellInfo, false, absorb);
    }

    if (IsMeleeAttackResetSpell())
    {
        m_caster->resetAttackTimer(BASE_ATTACK);
        if(m_caster->haveOffhandWeapon())
            m_caster->resetAttackTimer(OFF_ATTACK);
    }

    /*if (IsRangedAttackResetSpell())
        m_caster->resetAttackTimer(RANGED_ATTACK);*/

    // Clear combo at finish state
    if(NeedsComboPoints(m_spellInfo))
    {
        // Not drop combopoints if negative spell and if any miss on enemy exist
        bool needDrop = true;
        if (!IsPositiveSpell(m_spellInfo->Id))
        {
            for(TargetList::const_iterator ihit = m_UniqueTargetInfo.begin(); ihit != m_UniqueTargetInfo.end(); ++ihit)
            {
                if (ihit->missCondition != SPELL_MISS_NONE && ihit->targetGUID != m_caster->GetObjectGuid())
                {
                    needDrop = false;
                    break;
                }
            }
        }
        if (needDrop)
            m_caster->ClearComboPoints();
    }

    // potions disabled by client, send event "not in combat" if need
    if (m_caster->GetTypeId() == TYPEID_PLAYER)
        ((Player*)m_caster)->UpdatePotionCooldown(this);

    // call triggered spell only at successful cast (after clear combo points -> for add some if need)
    if(!m_TriggerSpells.empty())
        CastTriggerSpells();

    // Stop Attack for some spells
    if( m_spellInfo->Attributes & SPELL_ATTR_STOP_ATTACK_TARGET )
        m_caster->AttackStop();
}

void Spell::SendCastResult(SpellCastResult result)
{
    if(result == SPELL_CAST_OK)
        return;

    if (m_caster->GetTypeId() != TYPEID_PLAYER)
        return;

    if(((Player*)m_caster)->GetSession()->PlayerLoading())  // don't send cast results at loading time
        return;

    SendCastResult((Player*)m_caster, m_spellInfo, m_cast_count, result);
}

void Spell::SendCastResult(Player* caster, SpellEntry const* spellInfo, uint8 cast_count, SpellCastResult result)
{
    if(result == SPELL_CAST_OK)
        return;

    WorldPacket data(SMSG_CAST_FAILED, (4+1+1));
    data << uint8(cast_count);                              // single cast or multi 2.3 (0/1)
    data << uint32(spellInfo->Id);
    data << uint8(result);                                  // problem
    switch (result)
    {
        case SPELL_FAILED_REQUIRES_SPELL_FOCUS:
            data << uint32(spellInfo->RequiresSpellFocus);
            break;
        case SPELL_FAILED_REQUIRES_AREA:
            // hardcode areas limitation case
            switch(spellInfo->Id)
            {
                case 41617:                                 // Cenarion Mana Salve
                case 41619:                                 // Cenarion Healing Salve
                    data << uint32(3905);
                    break;
                case 41618:                                 // Bottled Nethergon Energy
                case 41620:                                 // Bottled Nethergon Vapor
                    data << uint32(3842);
                    break;
                case 45373:                                 // Bloodberry Elixir
                    data << uint32(4075);
                    break;
                default:                                    // default case (don't must be)
                    data << uint32(0);
                    break;
            }
            break;
        case SPELL_FAILED_REAGENTS:
            // normally client checks reagents, just some script effects here
            if(spellInfo->Id == 46584)                      // Raise Dead
                data << uint32(37201);                      // Corpse Dust
            break;
        case SPELL_FAILED_TOTEMS:
            for(int i = 0; i < MAX_SPELL_TOTEMS; ++i)
                if(spellInfo->Totem[i])
                    data << uint32(spellInfo->Totem[i]);
            break;
        case SPELL_FAILED_TOTEM_CATEGORY:
            for(int i = 0; i < MAX_SPELL_TOTEM_CATEGORIES; ++i)
                if(spellInfo->TotemCategory[i])
                    data << uint32(spellInfo->TotemCategory[i]);
            break;
        case SPELL_FAILED_EQUIPPED_ITEM_CLASS:
            data << uint32(spellInfo->EquippedItemClass);
            data << uint32(spellInfo->EquippedItemSubClassMask);
            //data << uint32(spellInfo->EquippedItemInventoryTypeMask);
            break;
        default:
            break;
    }
    caster->GetSession()->SendPacket(&data);
}

void Spell::SendSpellStart()
{
    if (!IsNeedSendToClient())
        return;

    DEBUG_FILTER_LOG(LOG_FILTER_SPELL_CAST, "Sending SMSG_SPELL_START id=%u", m_spellInfo->Id);

    uint32 castFlags = CAST_FLAG_UNKNOWN2;
    if (IsRangedSpell())
        castFlags |= CAST_FLAG_AMMO;

    if (m_spellInfo->runeCostID)
        castFlags |= CAST_FLAG_UNKNOWN19;

    Unit *caster = m_IsTriggeredSpell && m_originalCaster ? m_originalCaster : m_caster;

    WorldPacket data(SMSG_SPELL_START, (8+8+4+4+2));
    if (m_CastItem)
        data << m_CastItem->GetPackGUID();
    else
        data << caster->GetPackGUID();

    data << m_caster->GetPackGUID();
    data << uint8(m_cast_count);                            // pending spell cast
    data << uint32(m_spellInfo->Id);                        // spellId
    data << uint32(castFlags);                              // cast flags
    data << uint32(m_timer);                                // delay?

    data << m_targets;

    if (castFlags & CAST_FLAG_PREDICTED_POWER)              // predicted power
        data << uint32(0);

    if (castFlags & CAST_FLAG_PREDICTED_RUNES)              // predicted runes
    {
        uint8 v1 = 0;//m_runesState;
        uint8 v2 = 0;//((Player*)m_caster)->GetRunesState();
        data << uint8(v1);                                  // runes state before
        data << uint8(v2);                                  // runes state after
        for(uint8 i = 0; i < MAX_RUNES; ++i)
        {
            uint8 m = (1 << i);
            if(m & v1)                                      // usable before...
                if(!(m & v2))                               // ...but on cooldown now...
                    data << uint8(0);                       // some unknown byte (time?)
        }
    }

    if (castFlags & CAST_FLAG_AMMO)                         // projectile info
        WriteAmmoToPacket(&data);

    if (castFlags & CAST_FLAG_IMMUNITY)                     // cast immunity
    {
        data << uint32(0);                                  // used for SetCastSchoolImmunities
        data << uint32(0);                                  // used for SetCastImmunities
    }

    m_caster->SendMessageToSet(&data, true);
}

void Spell::SendSpellGo()
{
    // not send invisible spell casting
    if (!IsNeedSendToClient())
        return;

    DEBUG_FILTER_LOG(LOG_FILTER_SPELL_CAST, "Sending SMSG_SPELL_GO id=%u", m_spellInfo->Id);

    uint32 castFlags = CAST_FLAG_UNKNOWN9;
    if (IsRangedSpell())
        castFlags |= CAST_FLAG_AMMO;                        // arrows/bullets visual

    if ((m_caster->GetTypeId() == TYPEID_PLAYER) && (m_caster->getClass() == CLASS_DEATH_KNIGHT) && m_spellInfo->runeCostID)
    {
        castFlags |= CAST_FLAG_UNKNOWN19;                   // same as in SMSG_SPELL_START
        castFlags |= CAST_FLAG_PREDICTED_POWER;             // makes cooldowns visible
        castFlags |= CAST_FLAG_PREDICTED_RUNES;             // rune cooldowns list
    }

    Unit *caster = m_IsTriggeredSpell && m_originalCaster ? m_originalCaster : m_caster;

    WorldPacket data(SMSG_SPELL_GO, 50);                    // guess size

    if (m_CastItem)
        data << m_CastItem->GetPackGUID();
    else
        data << caster->GetPackGUID();

    data << caster->GetPackGUID();
    data << uint8(m_cast_count);                            // pending spell cast?
    data << uint32(m_spellInfo->Id);                        // spellId
    data << uint32(castFlags);                              // cast flags
    data << uint32(WorldTimer::getMSTime());                // timestamp

    WriteSpellGoTargets(&data);

    data << m_targets;

    if (castFlags & CAST_FLAG_PREDICTED_POWER)              // predicted power
        data << uint32(m_caster->GetPower(m_caster->getPowerType())); // Yes, it is really predicted power.

    if (castFlags & CAST_FLAG_PREDICTED_RUNES)              // predicted runes
    {
        uint8 v1 = m_runesState;
        uint8 v2 =  m_caster->getClass() == CLASS_DEATH_KNIGHT ? ((Player*)m_caster)->GetRunesState() : 0;
        data << uint8(v1);                                  // runes state before
        data << uint8(v2);                                  // runes state after
        for(uint8 i = 0; i < MAX_RUNES; ++i)
        {
            uint8 m = (1 << i);
            if(m & v1)                                      // usable before...
                if(!(m & v2))                               // ...but on cooldown now...
                    data << uint8(0);                       // some unknown byte (time?)
        }
    }

    if (castFlags & CAST_FLAG_ADJUST_MISSILE)               // adjust missile trajectory duration
    {
        data << float(0);
        data << uint32(0);
    }

    if (castFlags & CAST_FLAG_AMMO)                         // projectile info
        WriteAmmoToPacket(&data);

    if (castFlags & CAST_FLAG_VISUAL_CHAIN)                 // spell visual chain effect
    {
        data << uint32(0);                                  // SpellVisual.dbc id?
        data << uint32(0);                                  // overrides previous field if > 0 and violencelevel client cvar < 2
    }

    if (m_targets.m_targetMask & TARGET_FLAG_DEST_LOCATION)
    {
        data << uint8(0);                                   // The value increase for each time, can remind of a cast count for the spell
    }

    if (m_targets.m_targetMask & TARGET_FLAG_VISUAL_CHAIN)  // probably used (or can be used) with CAST_FLAG_VISUAL_CHAIN flag
    {
        data << uint32(0);                                  // count

        //for(int = 0; i < count; ++i)
        //{
        //    // position and guid?
        //    data << float(0) << float(0) << float(0) << uint64(0);
        //}
    }

    m_caster->SendMessageToSet(&data, true);
}

void Spell::WriteAmmoToPacket(WorldPacket* data)
{
    uint32 ammoInventoryType = 0;
    uint32 ammoDisplayID = 0;

    if (m_caster->GetTypeId() == TYPEID_PLAYER)
    {
        Item *pItem = ((Player*)m_caster)->GetWeaponForAttack( RANGED_ATTACK );
        if(pItem)
        {
            ammoInventoryType = pItem->GetProto()->InventoryType;
            if( ammoInventoryType == INVTYPE_THROWN )
                ammoDisplayID = pItem->GetProto()->DisplayInfoID;
            else
            {
                uint32 ammoID = ((Player*)m_caster)->GetUInt32Value(PLAYER_AMMO_ID);
                if(ammoID)
                {
                    ItemPrototype const *pProto = ObjectMgr::GetItemPrototype( ammoID );
                    if(pProto)
                    {
                        ammoDisplayID = pProto->DisplayInfoID;
                        ammoInventoryType = pProto->InventoryType;
                    }
                }
                else if(m_caster->GetDummyAura(46699))      // Requires No Ammo
                {
                    ammoDisplayID = 5996;                   // normal arrow
                    ammoInventoryType = INVTYPE_AMMO;
                }
            }
        }
    }
    else
    {
        for (uint8 i = 0; i < MAX_VIRTUAL_ITEM_SLOT; ++i)
        {
            if(uint32 item_id = m_caster->GetUInt32Value(UNIT_VIRTUAL_ITEM_SLOT_ID + i))
            {
                if(ItemEntry const * itemEntry = sItemStore.LookupEntry(item_id))
                {
                    if(itemEntry->Class == ITEM_CLASS_WEAPON)
                    {
                        switch(itemEntry->SubClass)
                        {
                            case ITEM_SUBCLASS_WEAPON_THROWN:
                                ammoDisplayID = itemEntry->DisplayId;
                                ammoInventoryType = itemEntry->InventoryType;
                                break;
                            case ITEM_SUBCLASS_WEAPON_BOW:
                            case ITEM_SUBCLASS_WEAPON_CROSSBOW:
                                ammoDisplayID = 5996;       // is this need fixing?
                                ammoInventoryType = INVTYPE_AMMO;
                                break;
                            case ITEM_SUBCLASS_WEAPON_GUN:
                                ammoDisplayID = 5998;       // is this need fixing?
                                ammoInventoryType = INVTYPE_AMMO;
                                break;
                        }

                        if(ammoDisplayID)
                            break;
                    }
                }
            }
        }
    }

    *data << uint32(ammoDisplayID);
    *data << uint32(ammoInventoryType);
}

void Spell::WriteSpellGoTargets(WorldPacket* data)
{
    size_t count_pos = data->wpos();
    *data << uint8(0);                                      // placeholder

    // This function also fill data for channeled spells:
    // m_needAliveTargetMask req for stop channeling if one target die
    uint32 hit  = m_UniqueGOTargetInfo.size();              // Always hits on GO
    uint32 miss = 0;

    for(TargetList::iterator ihit = m_UniqueTargetInfo.begin(); ihit != m_UniqueTargetInfo.end(); ++ihit)
    {
        if (ihit->effectMask == 0)                          // No effect apply - all immuned add state
        {
            // possibly SPELL_MISS_IMMUNE2 for this??
            ihit->missCondition = SPELL_MISS_IMMUNE2;
            ++miss;
        }
        else if (ihit->missCondition == SPELL_MISS_NONE)    // Add only hits
        {
            ++hit;
            *data << ihit->targetGUID;
            m_needAliveTargetMask |= ihit->effectMask;
        }
        else
            ++miss;
    }

    for(GOTargetList::const_iterator ighit = m_UniqueGOTargetInfo.begin(); ighit != m_UniqueGOTargetInfo.end(); ++ighit)
        *data << ighit->targetGUID;                         // Always hits

    data->put<uint8>(count_pos, hit);

    *data << (uint8)miss;
    for(TargetList::const_iterator ihit = m_UniqueTargetInfo.begin(); ihit != m_UniqueTargetInfo.end(); ++ihit)
    {
        if (ihit->missCondition != SPELL_MISS_NONE)         // Add only miss
        {
            *data << ihit->targetGUID;
            *data << uint8(ihit->missCondition);
            if (ihit->missCondition == SPELL_MISS_REFLECT)
                *data << uint8(ihit->reflectResult);
        }
    }
    // Reset m_needAliveTargetMask for non channeled spell
    if(!IsChanneledSpell(m_spellInfo))
        m_needAliveTargetMask = 0;
}

void Spell::SendLogExecute()
{
    Unit *target = m_targets.getUnitTarget() ? m_targets.getUnitTarget() : m_caster;

    WorldPacket data(SMSG_SPELLLOGEXECUTE, (8+4+4+4+4+8));

    if(m_caster->GetTypeId() == TYPEID_PLAYER)
        data << m_caster->GetPackGUID();
    else
        data << target->GetPackGUID();

    data << uint32(m_spellInfo->Id);
    uint32 count1 = 1;
    data << uint32(count1);                                 // count1 (effect count?)
    for(uint32 i = 0; i < count1; ++i)
    {
        data << uint32(m_spellInfo->Effect[EFFECT_INDEX_0]);// spell effect
        uint32 count2 = 1;
        data << uint32(count2);                             // count2 (target count?)
        for(uint32 j = 0; j < count2; ++j)
        {
            switch(m_spellInfo->Effect[EFFECT_INDEX_0])
            {
                case SPELL_EFFECT_POWER_DRAIN:
                    if(Unit *unit = m_targets.getUnitTarget())
                        data << unit->GetPackGUID();
                    else
                        data << uint8(0);
                    data << uint32(0);
                    data << uint32(0);
                    data << float(0);
                    break;
                case SPELL_EFFECT_ADD_EXTRA_ATTACKS:
                    if(Unit *unit = m_targets.getUnitTarget())
                        data << unit->GetPackGUID();
                    else
                        data << uint8(0);
                    data << uint32(0);                      // count?
                    break;
                case SPELL_EFFECT_INTERRUPT_CAST:
                    if(Unit *unit = m_targets.getUnitTarget())
                        data << unit->GetPackGUID();
                    else
                        data << uint8(0);
                    data << uint32(0);                      // spellid
                    break;
                case SPELL_EFFECT_DURABILITY_DAMAGE:
                    if(Unit *unit = m_targets.getUnitTarget())
                        data << unit->GetPackGUID();
                    else
                        data << uint8(0);
                    data << uint32(0);
                    data << uint32(0);
                    break;
                case SPELL_EFFECT_OPEN_LOCK:
                    if(Item *item = m_targets.getItemTarget())
                        data << item->GetPackGUID();
                    else
                        data << uint8(0);
                    break;
                case SPELL_EFFECT_CREATE_ITEM:
                case SPELL_EFFECT_CREATE_ITEM_2:
                    data << uint32(m_spellInfo->EffectItemType[EFFECT_INDEX_0]);
                    break;
                case SPELL_EFFECT_SUMMON:
                case SPELL_EFFECT_TRANS_DOOR:
                case SPELL_EFFECT_SUMMON_PET:
                case SPELL_EFFECT_SUMMON_OBJECT_WILD:
                case SPELL_EFFECT_CREATE_HOUSE:
                case SPELL_EFFECT_DUEL:
                case SPELL_EFFECT_SUMMON_OBJECT_SLOT1:
                case SPELL_EFFECT_SUMMON_OBJECT_SLOT2:
                case SPELL_EFFECT_SUMMON_OBJECT_SLOT3:
                case SPELL_EFFECT_SUMMON_OBJECT_SLOT4:
                    if (Unit *unit = m_targets.getUnitTarget())
                        data << unit->GetPackGUID();
                    else if (m_targets.getItemTargetGuid())
                        data << m_targets.getItemTargetGuid().WriteAsPacked();
                    else if (GameObject *go = m_targets.getGOTarget())
                        data << go->GetPackGUID();
                    else
                        data << uint8(0);                   // guid
                    break;
                case SPELL_EFFECT_FEED_PET:
                    data << uint32(m_targets.getItemTargetEntry());
                    break;
                case SPELL_EFFECT_DISMISS_PET:
                    if(Unit *unit = m_targets.getUnitTarget())
                        data << unit->GetPackGUID();
                    else
                        data << uint8(0);
                    break;
                case SPELL_EFFECT_RESURRECT:
                case SPELL_EFFECT_RESURRECT_NEW:
                    if(Unit *unit = m_targets.getUnitTarget())
                        data << unit->GetPackGUID();
                    else
                        data << uint8(0);
                    break;
                default:
                    return;
            }
        }
    }

    m_caster->SendMessageToSet(&data, true);
}

void Spell::SendInterrupted(uint8 result)
{
    WorldPacket data(SMSG_SPELL_FAILURE, (8+4+1));
    data << m_caster->GetPackGUID();
    data << uint8(m_cast_count);
    data << uint32(m_spellInfo->Id);
    data << uint8(result);
    m_caster->SendMessageToSet(&data, true);

    data.Initialize(SMSG_SPELL_FAILED_OTHER, (8+4));
    data << m_caster->GetPackGUID();
    data << uint8(m_cast_count);
    data << uint32(m_spellInfo->Id);
    data << uint8(result);
    m_caster->SendMessageToSet(&data, true);
}

void Spell::SendChannelUpdate(uint32 time)
{
    if(time == 0)
    {
        m_caster->RemoveAurasByCasterSpell(m_spellInfo->Id, m_caster->GetObjectGuid());

        ObjectGuid target_guid = m_caster->GetChannelObjectGuid();
        if (target_guid != m_caster->GetObjectGuid() && target_guid.IsUnit())
            if (Unit* target = ObjectAccessor::GetUnit(*m_caster, target_guid))
                target->RemoveAurasByCasterSpell(m_spellInfo->Id, m_caster->GetObjectGuid());

        m_caster->SetChannelObjectGuid(ObjectGuid());
        m_caster->SetUInt32Value(UNIT_CHANNEL_SPELL, 0);
    }

    WorldPacket data( MSG_CHANNEL_UPDATE, 8+4 );
    data << m_caster->GetPackGUID();
    data << uint32(time);
    m_caster->SendMessageToSet(&data, true);
}

void Spell::SendChannelStart(uint32 duration)
{
    WorldObject* target = NULL;

    // select dynobject created by first effect if any
    if (m_spellInfo->Effect[EFFECT_INDEX_0] == SPELL_EFFECT_PERSISTENT_AREA_AURA)
        target = m_caster->GetDynObject(m_spellInfo->Id, EFFECT_INDEX_0);
    // select first not resisted target from target list for _0_ effect
    else if (!m_UniqueTargetInfo.empty())
    {
        for(TargetList::const_iterator itr = m_UniqueTargetInfo.begin(); itr != m_UniqueTargetInfo.end(); ++itr)
        {
            if ((itr->effectMask & (1 << EFFECT_INDEX_0)) && itr->reflectResult == SPELL_MISS_NONE &&
                itr->targetGUID != m_caster->GetObjectGuid())
            {
                target = ObjectAccessor::GetUnit(*m_caster, itr->targetGUID);
                break;
            }
        }
    }
    else if(!m_UniqueGOTargetInfo.empty())
    {
        for(GOTargetList::const_iterator itr = m_UniqueGOTargetInfo.begin(); itr != m_UniqueGOTargetInfo.end(); ++itr)
        {
            if (itr->effectMask & (1 << EFFECT_INDEX_0))
            {
                target = m_caster->GetMap()->GetGameObject(itr->targetGUID);
                break;
            }
        }
    }

    WorldPacket data( MSG_CHANNEL_START, (8+4+4) );
    data << m_caster->GetPackGUID();
    data << uint32(m_spellInfo->Id);
    data << uint32(duration);
    m_caster->SendMessageToSet(&data, true);

    m_timer = duration;

    if (target)
        m_caster->SetChannelObjectGuid(target->GetObjectGuid());

    m_caster->SetUInt32Value(UNIT_CHANNEL_SPELL, m_spellInfo->Id);
}

void Spell::SendResurrectRequest(Player* target)
{
    // Both players and NPCs can resurrect using spells - have a look at creature 28487 for example
    // However, the packet structure differs slightly

    const char* sentName = m_caster->GetTypeId() == TYPEID_PLAYER ? "" : m_caster->GetNameForLocaleIdx(target->GetSession()->GetSessionDbLocaleIndex());

    WorldPacket data(SMSG_RESURRECT_REQUEST, (8+4+strlen(sentName)+1+1+1));
    data << m_caster->GetObjectGuid();
    data << uint32(strlen(sentName) + 1);

    data << sentName;
    data << uint8(0);

    data << uint8(m_caster->GetTypeId() == TYPEID_PLAYER ? 0 : 1);
    target->GetSession()->SendPacket(&data);
}

void Spell::SendPlaySpellVisual(uint32 SpellID)
{
    if (m_caster->GetTypeId() != TYPEID_PLAYER)
        return;

    WorldPacket data(SMSG_PLAY_SPELL_VISUAL, 8 + 4);
    data << m_caster->GetObjectGuid();
    data << uint32(SpellID);                                // spell visual id?
    ((Player*)m_caster)->GetSession()->SendPacket(&data);
}

void Spell::TakeCastItem()
{
    if(!m_CastItem || m_caster->GetTypeId() != TYPEID_PLAYER)
        return;

    // not remove cast item at triggered spell (equipping, weapon damage, etc)
    if(m_IsTriggeredSpell && !(m_targets.m_targetMask & TARGET_FLAG_TRADE_ITEM))
        return;

    ItemPrototype const *proto = m_CastItem->GetProto();

    if(!proto)
    {
        // This code is to avoid a crash
        // I'm not sure, if this is really an error, but I guess every item needs a prototype
        sLog.outError("Cast item (%s) has no item prototype", m_CastItem->GetGuidStr().c_str());
        return;
    }

    bool expendable = false;
    bool withoutCharges = false;

    for (int i = 0; i < MAX_ITEM_PROTO_SPELLS; ++i)
    {
        if (proto->Spells[i].SpellId)
        {
            // item has limited charges
            if (proto->Spells[i].SpellCharges)
            {
                if (proto->Spells[i].SpellCharges < 0 && !(proto->ExtraFlags & ITEM_EXTRA_NON_CONSUMABLE))
                    expendable = true;

                int32 charges = m_CastItem->GetSpellCharges(i);

                // item has charges left
                if (charges)
                {
                    (charges > 0) ? --charges : ++charges;  // abs(charges) less at 1 after use
                    if (proto->Stackable == 1)
                        m_CastItem->SetSpellCharges(i, charges);
                    m_CastItem->SetState(ITEM_CHANGED, (Player*)m_caster);
                }

                // all charges used
                withoutCharges = (charges == 0);
            }
        }
    }

    if (expendable && withoutCharges)
    {
        uint32 count = 1;
        ((Player*)m_caster)->DestroyItemCount(m_CastItem, count, true);

        // prevent crash at access to deleted m_targets.getItemTarget
        ClearCastItem();
    }
}

void Spell::TakePower()
{
    if(m_CastItem || m_triggeredByAuraSpell)
        return;

    // health as power used
    if(m_spellInfo->powerType == POWER_HEALTH)
    {
        m_caster->ModifyHealth( -(int32)m_powerCost );
        return;
    }

    if(m_spellInfo->powerType >= MAX_POWERS)
    {
        sLog.outError("Spell::TakePower: Unknown power type '%d'", m_spellInfo->powerType);
        return;
    }

    Powers powerType = Powers(m_spellInfo->powerType);

    if(powerType == POWER_RUNE)
    {
        CheckOrTakeRunePower(true);
        return;
    }

    m_caster->ModifyPower(powerType, -(int32)m_powerCost);

    // Set the five second timer
    if (powerType == POWER_MANA && m_powerCost > 0)
        m_caster->SetLastManaUse();
}

SpellCastResult Spell::CheckOrTakeRunePower(bool take)
{
    if(m_caster->GetTypeId() != TYPEID_PLAYER)
        return SPELL_CAST_OK;

    Player *plr = (Player*)m_caster;

    if(plr->getClass() != CLASS_DEATH_KNIGHT)
        return SPELL_CAST_OK;

    SpellRuneCostEntry const *src = sSpellRuneCostStore.LookupEntry(m_spellInfo->runeCostID);

    if(!src)
        return SPELL_CAST_OK;

    if(src->NoRuneCost() && (!take || src->NoRunicPowerGain()))
        return SPELL_CAST_OK;

    if (take)
        m_runesState = plr->GetRunesState();                // store previous state

    // at this moment for rune cost exist only no cost mods, and no percent mods
    int32 runeCostMod = 10000;
    if(Player* modOwner = plr->GetSpellModOwner())
        modOwner->ApplySpellMod(m_spellInfo->Id, SPELLMOD_COST, runeCostMod, this);

    if (runeCostMod > 0)
    {
        int32 runeCost[NUM_RUNE_TYPES];                         // blood, frost, unholy, death

        // init cost data and apply mods
        for(uint32 i = 0; i < RUNE_DEATH; ++i)
            runeCost[i] = runeCostMod > 0 ? src->RuneCost[i] : 0;

        runeCost[RUNE_DEATH] = 0;                               // calculated later

        // scan non-death runes (death rune not used explicitly in rune costs)
        for(uint32 i = 0; i < MAX_RUNES; ++i)
        {
            RuneType rune = plr->GetCurrentRune(i);
            if (runeCost[rune] <= 0)
                continue;

            // already used
            if(plr->GetRuneCooldown(i) != 0)
                continue;

            if (take)
                plr->SetRuneCooldown(i, RUNE_COOLDOWN);         // 5*2=10 sec

            --runeCost[rune];
        }

        // collect all not counted rune costs to death runes cost
        for(uint32 i = 0; i < RUNE_DEATH; ++i)
            if(runeCost[i] > 0)
                runeCost[RUNE_DEATH] += runeCost[i];

        // scan death runes
        if(runeCost[RUNE_DEATH] > 0)
        {
            for(uint32 i = 0; i < MAX_RUNES && runeCost[RUNE_DEATH]; ++i)
            {
                RuneType rune = plr->GetCurrentRune(i);
                if (rune != RUNE_DEATH)
                    continue;

                // already used
                if(plr->GetRuneCooldown(i) != 0)
                    continue;

                if (take)
                    plr->SetRuneCooldown(i, RUNE_COOLDOWN); // 5*2=10 sec

                --runeCost[rune];

                if (take)
                {
                    plr->ConvertRune(i, plr->GetBaseRune(i));
                    plr->ClearConvertedBy(i);
                }
            }
        }

        if(!take && runeCost[RUNE_DEATH] > 0)
            return SPELL_FAILED_NO_POWER;                       // not sure if result code is correct
    }

    if(take)
    {
        // you can gain some runic power when use runes
        float rp = float(src->runePowerGain);
        rp *= sWorld.getConfig(CONFIG_FLOAT_RATE_POWER_RUNICPOWER_INCOME);
        plr->ModifyPower(POWER_RUNIC_POWER, (int32)rp);
    }

    return SPELL_CAST_OK;
}

void Spell::TakeReagents()
{
    if (m_caster->GetTypeId() != TYPEID_PLAYER)
        return;

    if (IgnoreItemRequirements())                           // reagents used in triggered spell removed by original spell or don't must be removed.
        return;

    Player* p_caster = (Player*)m_caster;
    if (p_caster->CanNoReagentCast(m_spellInfo) )
        return;

    for(uint32 x = 0; x < MAX_SPELL_REAGENTS; ++x)
    {
        if(m_spellInfo->Reagent[x] <= 0)
            continue;

        uint32 itemid = m_spellInfo->Reagent[x];
        uint32 itemcount = m_spellInfo->ReagentCount[x];

        // if CastItem is also spell reagent
        if (m_CastItem)
        {
            ItemPrototype const *proto = m_CastItem->GetProto();
            if( proto && proto->ItemId == itemid )
            {
                for(int s = 0; s < MAX_ITEM_PROTO_SPELLS; ++s)
                {
                    // CastItem will be used up and does not count as reagent
                    int32 charges = m_CastItem->GetSpellCharges(s);
                    if (proto->Spells[s].SpellCharges < 0 && abs(charges) < 2)
                    {
                        ++itemcount;
                        break;
                    }
                }

                m_CastItem = NULL;
            }
        }

        // if getItemTarget is also spell reagent
        if (m_targets.getItemTargetEntry() == itemid)
            m_targets.setItemTarget(NULL);

        p_caster->DestroyItemCount(itemid, itemcount, true);
    }
}

void Spell::HandleThreatSpells()
{
    if (m_UniqueTargetInfo.empty())
        return;

    SpellThreatEntry const* threatEntry = sSpellMgr.GetSpellThreatEntry(m_spellInfo->Id);

    if (!threatEntry || (!threatEntry->threat && threatEntry->ap_bonus == 0.0f))
        return;

    float threat = threatEntry->threat;
    if (threatEntry->ap_bonus != 0.0f)
        threat += threatEntry->ap_bonus * m_caster->GetTotalAttackPowerValue(GetWeaponAttackType(m_spellInfo));

    bool positive = true;
    uint8 effectMask = 0;
    for (int i = 0; i < MAX_EFFECT_INDEX; ++i)
        if (m_spellInfo->Effect[i])
            effectMask |= (1<<i);

    if (m_negativeEffectMask & effectMask)
    {
        // can only handle spells with clearly defined positive/negative effect, check at spell_threat loading probably not perfect
        // so abort when only some effects are negative.
        if ((m_negativeEffectMask & effectMask) != effectMask)
        {
            DEBUG_FILTER_LOG(LOG_FILTER_SPELL_CAST, "Spell %u, rank %u, is not clearly positive or negative, ignoring bonus threat", m_spellInfo->Id, sSpellMgr.GetSpellRank(m_spellInfo->Id));
            return;
        }
        positive = false;
    }

    // since 2.0.1 threat from positive effects also is distributed among all targets, so the overall caused threat is at most the defined bonus
    threat /= m_UniqueTargetInfo.size();

    for (TargetList::const_iterator ihit = m_UniqueTargetInfo.begin(); ihit != m_UniqueTargetInfo.end(); ++ihit)
    {
        if (ihit->missCondition != SPELL_MISS_NONE)
            continue;

        Unit* target = m_caster->GetObjectGuid() == ihit->targetGUID ? m_caster : ObjectAccessor::GetUnit(*m_caster, ihit->targetGUID);
        if (!target)
            continue;

        // positive spells distribute threat among all units that are in combat with target, like healing
        if (positive)
        {
            target->getHostileRefManager().threatAssist(m_caster /*real_caster ??*/, threat, m_spellInfo);
        }
        // for negative spells threat gets distributed among affected targets
        else
        {
            if (!target->CanHaveThreatList())
                continue;

            target->AddThreat(m_caster, threat, false, GetSpellSchoolMask(m_spellInfo), m_spellInfo);
        }
    }

    DEBUG_FILTER_LOG(LOG_FILTER_SPELL_CAST, "Spell %u added an additional %f threat for %s %u target(s)", m_spellInfo->Id, threat, positive ? "assisting" : "harming", uint32(m_UniqueTargetInfo.size()));
}

void Spell::HandleEffects(Unit *pUnitTarget,Item *pItemTarget,GameObject *pGOTarget,SpellEffectIndex i, float DamageMultiplier)
{
    unitTarget = pUnitTarget;
    itemTarget = pItemTarget;
    gameObjTarget = pGOTarget;

    uint8 eff = m_spellInfo->Effect[i];

    damage = int32(CalculateDamage(i, unitTarget) * DamageMultiplier);

    DEBUG_FILTER_LOG(LOG_FILTER_SPELL_CAST, "Spell %u Effect%d : %u Targets: %s, %s, %s",
        m_spellInfo->Id, i, eff,
        unitTarget ? unitTarget->GetGuidStr().c_str() : "-",
        itemTarget ? itemTarget->GetGuidStr().c_str() : "-",
        gameObjTarget ? gameObjTarget->GetGuidStr().c_str() : "-");

    if(eff < TOTAL_SPELL_EFFECTS)
    {
        (*this.*SpellEffects[eff])(i);
    }
    else
    {
        sLog.outError("WORLD: Spell FX %d > TOTAL_SPELL_EFFECTS ", eff);
    }
}

void Spell::AddTriggeredSpell( uint32 spellId )
{
    SpellEntry const *spellInfo = sSpellStore.LookupEntry(spellId );

    if(!spellInfo)
    {
        sLog.outError("Spell::AddTriggeredSpell: unknown spell id %u used as triggred spell for spell %u)", spellId, m_spellInfo->Id);
        return;
    }

    m_TriggerSpells.push_back(spellInfo);
}

void Spell::AddPrecastSpell( uint32 spellId )
{
    SpellEntry const *spellInfo = sSpellStore.LookupEntry(spellId );

    if(!spellInfo)
    {
        sLog.outError("Spell::AddPrecastSpell: unknown spell id %u used as pre-cast spell for spell %u)", spellId, m_spellInfo->Id);
        return;
    }

    m_preCastSpells.push_back(spellInfo);
}

void Spell::CastTriggerSpells()
{
    for(SpellInfoList::const_iterator si = m_TriggerSpells.begin(); si != m_TriggerSpells.end(); ++si)
    {
        Spell* spell = new Spell(m_caster, (*si), true, m_originalCasterGUID);
        spell->prepare(&m_targets);                         // use original spell original targets
    }
}

void Spell::CastPreCastSpells(Unit* target)
{
    for(SpellInfoList::const_iterator si = m_preCastSpells.begin(); si != m_preCastSpells.end(); ++si)
        m_caster->CastSpell(target, (*si), true, m_CastItem);
}

SpellCastResult Spell::CheckCast(bool strict)
{
    // check cooldowns to prevent cheating (ignore passive spells, that client side visual only)
    if (m_caster->GetTypeId()==TYPEID_PLAYER && !(m_spellInfo->Attributes & SPELL_ATTR_PASSIVE) &&
        ((Player*)m_caster)->HasSpellCooldown(m_spellInfo->Id))
    {
        if(m_triggeredByAuraSpell)
            return SPELL_FAILED_DONT_REPORT;
        else
            return SPELL_FAILED_NOT_READY;
    }

    // check global cooldown
    if (strict && !m_IsTriggeredSpell && HasGlobalCooldown())
        return SPELL_FAILED_NOT_READY;

    // only allow triggered spells if at an ended battleground
    if (!m_IsTriggeredSpell && m_caster->GetTypeId() == TYPEID_PLAYER)
        if(BattleGround * bg = ((Player*)m_caster)->GetBattleGround())
            if(bg->GetStatus() == STATUS_WAIT_LEAVE)
                return SPELL_FAILED_DONT_REPORT;

    if (!m_IsTriggeredSpell && IsNonCombatSpell(m_spellInfo) &&
        m_caster->isInCombat() && !m_caster->IsIgnoreUnitState(m_spellInfo, IGNORE_UNIT_COMBAT_STATE))
        return SPELL_FAILED_AFFECTING_COMBAT;

    if (m_caster->GetTypeId() == TYPEID_PLAYER && !((Player*)m_caster)->isGameMaster() &&
        sWorld.getConfig(CONFIG_BOOL_VMAP_INDOOR_CHECK) &&
        VMAP::VMapFactory::createOrGetVMapManager()->isLineOfSightCalcEnabled())
    {
        if (m_spellInfo->Attributes & SPELL_ATTR_OUTDOORS_ONLY &&
                !m_caster->GetTerrain()->IsOutdoors(m_caster->GetPositionX(), m_caster->GetPositionY(), m_caster->GetPositionZ()))
            return SPELL_FAILED_ONLY_OUTDOORS;

        if(m_spellInfo->Attributes & SPELL_ATTR_INDOORS_ONLY &&
                m_caster->GetTerrain()->IsOutdoors(m_caster->GetPositionX(), m_caster->GetPositionY(), m_caster->GetPositionZ()))
            return SPELL_FAILED_ONLY_INDOORS;
    }
    // only check at first call, Stealth auras are already removed at second call
    // for now, ignore triggered spells
    if( strict && !m_IsTriggeredSpell)
    {
        bool checkForm = true;
        // Ignore form req aura
        Unit::AuraList const& ignore = m_caster->GetAurasByType(SPELL_AURA_MOD_IGNORE_SHAPESHIFT);
        for(Unit::AuraList::const_iterator i = ignore.begin(); i != ignore.end(); ++i)
        {
            if (!(*i)->isAffectedOnSpell(m_spellInfo))
                continue;
            checkForm = false;
            break;
        }
        if (checkForm)
        {
            // Cannot be used in this stance/form
            SpellCastResult shapeError = GetErrorAtShapeshiftedCast(m_spellInfo, m_caster->GetShapeshiftForm());
            if(shapeError != SPELL_CAST_OK)
                return shapeError;

            if ((m_spellInfo->Attributes & SPELL_ATTR_ONLY_STEALTHED) && !(m_caster->HasStealthAura()))
                return SPELL_FAILED_ONLY_STEALTHED;
        }
    }

    // caster state requirements
    if(m_spellInfo->CasterAuraState && !m_caster->HasAuraState(AuraState(m_spellInfo->CasterAuraState)))
        return SPELL_FAILED_CASTER_AURASTATE;
    if(m_spellInfo->CasterAuraStateNot && m_caster->HasAuraState(AuraState(m_spellInfo->CasterAuraStateNot)))
        return SPELL_FAILED_CASTER_AURASTATE;

    // Caster aura req check if need
    if(m_spellInfo->casterAuraSpell && !m_caster->HasAura(m_spellInfo->casterAuraSpell))
        return SPELL_FAILED_CASTER_AURASTATE;
    if(m_spellInfo->excludeCasterAuraSpell)
    {
        // Special cases of non existing auras handling
        if(m_spellInfo->excludeCasterAuraSpell == 61988)
        {
            // Avenging Wrath Marker
            if(m_caster->HasAura(61987))
                return SPELL_FAILED_CASTER_AURASTATE;
        }
        else if(m_caster->HasAura(m_spellInfo->excludeCasterAuraSpell))
            return SPELL_FAILED_CASTER_AURASTATE;
    }

    if (m_caster->GetTypeId() == TYPEID_PLAYER)
    {
        // cancel autorepeat spells if cast start when moving
        // (not wand currently autorepeat cast delayed to moving stop anyway in spell update code)
        if (((Player*)m_caster)->isMoving() )
        {
            // skip stuck spell to allow use it in falling case and apply spell limitations at movement
            if ((!((Player*)m_caster)->m_movementInfo.HasMovementFlag(MOVEFLAG_FALLINGFAR) || m_spellInfo->Effect[EFFECT_INDEX_0] != SPELL_EFFECT_STUCK) &&
                (IsAutoRepeat() || (m_spellInfo->AuraInterruptFlags & AURA_INTERRUPT_FLAG_NOT_SEATED) != 0))
                return SPELL_FAILED_MOVING;
        }

        if (((Player*)m_caster)->hasUnitState(UNIT_STAT_STUNNED))
        {
            if (m_spellInfo->SpellFamilyName == SPELLFAMILY_PRIEST && m_spellInfo->SpellIconID == 2178)
            {
                // Glyph of Desperation
                if (m_caster->HasAura(63248))
                    return SPELL_CAST_OK;
                else return SPELL_FAILED_STUNNED;
            }
        }

        if (!m_IsTriggeredSpell && NeedsComboPoints(m_spellInfo) && !m_caster->IsIgnoreUnitState(m_spellInfo, IGNORE_UNIT_TARGET_STATE) &&
            (!m_targets.getUnitTarget() || m_targets.getUnitTarget()->GetObjectGuid() != ((Player*)m_caster)->GetComboTargetGuid()))
            // warrior not have real combo-points at client side but use this way for mark allow Overpower use
            return m_caster->getClass() == CLASS_WARRIOR ? SPELL_FAILED_CASTER_AURASTATE : SPELL_FAILED_NO_COMBO_POINTS;
    }

    if(Unit *target = m_targets.getUnitTarget())
    {
        // target state requirements (not allowed state), apply to self also
        // This check not need - checked in CheckTarget()
        // if(m_spellInfo->TargetAuraStateNot && target->HasAuraState(AuraState(m_spellInfo->TargetAuraStateNot)))
        //    return SPELL_FAILED_TARGET_AURASTATE;

        if (!m_IsTriggeredSpell && IsDeathOnlySpell(m_spellInfo) && target->isAlive())
            return SPELL_FAILED_TARGET_NOT_DEAD;

        // Target aura req check if need
        // This check fully not need - checked in CheckTarget()
        // if(m_spellInfo->targetAuraSpell && !target->HasAura(m_spellInfo->targetAuraSpell))
        //    return SPELL_FAILED_CASTER_AURASTATE;

        if(m_spellInfo->excludeTargetAuraSpell)
        {
            // Special cases of non existing auras handling
            if (m_spellInfo->excludeTargetAuraSpell == 61988)
            {
                // Avenging Wrath Marker
                if (target->HasAura(61987))
                    return SPELL_FAILED_CASTER_AURASTATE;

            }
            else if (target->HasAura(m_spellInfo->excludeTargetAuraSpell))
                return SPELL_FAILED_CASTER_AURASTATE;
        }

        bool non_caster_target = target != m_caster && !IsSpellWithCasterSourceTargetsOnly(m_spellInfo);

        if(non_caster_target)
        {
            // target state requirements (apply to non-self only), to allow cast affects to self like Dirty Deeds
            if (m_spellInfo->TargetAuraState && !target->HasAuraStateForCaster(AuraState(m_spellInfo->TargetAuraState), m_caster->GetObjectGuid()) &&
                !m_caster->IsIgnoreUnitState(m_spellInfo, m_spellInfo->TargetAuraState == AURA_STATE_FROZEN ? IGNORE_UNIT_TARGET_NON_FROZEN : IGNORE_UNIT_TARGET_STATE))
                return SPELL_FAILED_TARGET_AURASTATE;

            // Not allow casting on flying player
            if (target->IsTaxiFlying())
                return SPELL_FAILED_BAD_TARGETS;

            if(!m_IsTriggeredSpell && !(m_spellInfo->AttributesEx2 & SPELL_ATTR_EX2_IGNORE_LOS) && VMAP::VMapFactory::checkSpellForLoS(m_spellInfo->Id) && !m_caster->IsWithinLOSInMap(target))
                return SPELL_FAILED_LINE_OF_SIGHT;

            // auto selection spell rank implemented in WorldSession::HandleCastSpellOpcode
            // this case can be triggered if rank not found (too low-level target for first rank)
            if (m_caster->GetTypeId() == TYPEID_PLAYER && !m_CastItem && !m_IsTriggeredSpell)
            {
                // spell expected to be auto-downranking in cast handle, so must be same
                if (m_spellInfo != sSpellMgr.SelectAuraRankForLevel(m_spellInfo, target->getLevel()))
                    return SPELL_FAILED_LOWLEVEL;
            }
        }
        else if (m_caster == target)
        {
            if (m_caster->GetTypeId() == TYPEID_PLAYER && m_caster->IsInWorld())
            {
                // Additional check for some spells
                // If 0 spell effect empty - client not send target data (need use selection)
                // TODO: check it on next client version
                if (m_targets.m_targetMask == TARGET_FLAG_SELF &&
                    m_spellInfo->EffectImplicitTargetA[EFFECT_INDEX_1] == TARGET_CHAIN_DAMAGE)
                {
                    target = m_caster->GetMap()->GetUnit(((Player *)m_caster)->GetSelectionGuid());
                    if (!target)
                        return SPELL_FAILED_BAD_TARGETS;

                    m_targets.setUnitTarget(target);
                }
            }

            // Some special spells with non-caster only mode

            // Fire Shield
            if (m_spellInfo->SpellFamilyName == SPELLFAMILY_WARLOCK &&
                m_spellInfo->SpellIconID == 16)
                return SPELL_FAILED_BAD_TARGETS;

            // Focus Magic (main spell)
            if (m_spellInfo->Id == 54646)
                return SPELL_FAILED_BAD_TARGETS;

            // Lay on Hands (self cast)
            if (m_spellInfo->SpellFamilyName == SPELLFAMILY_PALADIN &&
                m_spellInfo->SpellFamilyFlags & UI64LIT(0x0000000000008000))
            {
                if (target->HasAura(25771))                 // Forbearance
                    return SPELL_FAILED_CASTER_AURASTATE;
                if (target->HasAura(61987))                 // Avenging Wrath Marker
                    return SPELL_FAILED_CASTER_AURASTATE;
            }
        }

        // check pet presents
        for(int j = 0; j < MAX_EFFECT_INDEX; ++j)
        {
            if(m_spellInfo->EffectImplicitTargetA[j] == TARGET_PET)
            {
                if(!m_caster->GetPet())
                {
                    if(m_triggeredByAuraSpell)              // not report pet not existence for triggered spells
                        return SPELL_FAILED_DONT_REPORT;
                    else
                        return SPELL_FAILED_NO_PET;
                }
                break;
            }
        }

        //check creature type
        //ignore self casts (including area casts when caster selected as target)
        if(non_caster_target)
        {
            if(!CheckTargetCreatureType(target))
            {
                if(target->GetTypeId() == TYPEID_PLAYER)
                    return SPELL_FAILED_TARGET_IS_PLAYER;
                else
                    return SPELL_FAILED_BAD_TARGETS;
            }
        }

        if(non_caster_target)
        {
            // simple cases
            bool explicit_target_mode = false;
            bool target_hostile = false;
            bool target_hostile_checked = false;
            bool target_friendly = false;
            bool target_friendly_checked = false;
            for(int k = 0; k < MAX_EFFECT_INDEX;  ++k)
            {
                if (IsExplicitPositiveTarget(m_spellInfo->EffectImplicitTargetA[k]))
                {
                    if (!target_hostile_checked)
                    {
                        target_hostile_checked = true;
                        target_hostile = m_caster->IsHostileTo(target);
                    }

                    if(target_hostile)
                        return SPELL_FAILED_BAD_TARGETS;

                    explicit_target_mode = true;
                }
                else if (IsExplicitNegativeTarget(m_spellInfo->EffectImplicitTargetA[k]))
                {
                    if (!target_friendly_checked)
                    {
                        target_friendly_checked = true;
                        target_friendly = m_caster->IsFriendlyTo(target);
                    }

                    if(target_friendly)
                        return SPELL_FAILED_BAD_TARGETS;

                    explicit_target_mode = true;
                }
            }
            // TODO: this check can be applied and for player to prevent cheating when IsPositiveSpell will return always correct result.
            // check target for pet/charmed casts (not self targeted), self targeted cast used for area effects and etc
            if (!explicit_target_mode && m_caster->GetTypeId() == TYPEID_UNIT && !m_caster->GetCharmerOrOwnerGuid().IsEmpty() && !IsDispelSpell(m_spellInfo))
            {
                // check correctness positive/negative cast target (pet cast real check and cheating check)
                if(IsPositiveSpell(m_spellInfo->Id))
                {
                    if (!target_hostile_checked)
                    {
                        target_hostile_checked = true;
                        target_hostile = m_caster->IsHostileTo(target);
                    }

                    if(target_hostile)
                        return SPELL_FAILED_BAD_TARGETS;
                }
                else
                {
                    if (!target_friendly_checked)
                    {
                        target_friendly_checked = true;
                        target_friendly = m_caster->IsFriendlyTo(target);
                    }

                    if(target_friendly)
                        return SPELL_FAILED_BAD_TARGETS;
                }
            }
        }

        if(IsPositiveSpell(m_spellInfo->Id))
            if(target->IsImmuneToSpell(m_spellInfo))
                return SPELL_FAILED_TARGET_AURASTATE;

        //Must be behind the target.
        if( m_spellInfo->AttributesEx2 == 0x100000 && (m_spellInfo->AttributesEx & 0x200) == 0x200 && target->HasInArc(M_PI_F, m_caster) )
        {
            // Exclusion for Pounce:  Facing Limitation was removed in 2.0.1, but it still uses the same, old Ex-Flags
            // Exclusion for Mutilate:Facing Limitation was removed in 2.0.1 and 3.0.3, but they still use the same, old Ex-Flags
            // Exclusion for Throw: Facing limitation was added in 3.2.x, but that shouldn't be
            if ((m_spellInfo->SpellFamilyName != SPELLFAMILY_DRUID || (m_spellInfo->SpellFamilyFlags != UI64LIT(0x0000000000020000))) &&
                (m_spellInfo->SpellFamilyName != SPELLFAMILY_ROGUE || (m_spellInfo->SpellFamilyFlags != UI64LIT(0x0020000000000000))) &&
                m_spellInfo->Id != 2764)
            {
                SendInterrupted(2);
                return SPELL_FAILED_NOT_BEHIND;
            }
        }

        //Target must be facing you.
        if((m_spellInfo->Attributes == 0x150010) && !target->HasInArc(M_PI_F, m_caster) )
        {
            SendInterrupted(2);
            return SPELL_FAILED_NOT_INFRONT;
        }

        // check if target is in combat
        if (non_caster_target && (m_spellInfo->AttributesEx & SPELL_ATTR_EX_NOT_IN_COMBAT_TARGET) && target->isInCombat())
            return SPELL_FAILED_TARGET_AFFECTING_COMBAT;
    }
    // zone check
    uint32 zone, area;
    m_caster->GetZoneAndAreaId(zone, area);

    SpellCastResult locRes= sSpellMgr.GetSpellAllowedInLocationError(m_spellInfo, m_caster->GetMapId(), zone, area,
        m_caster->GetCharmerOrOwnerPlayerOrPlayerItself());
    if (locRes != SPELL_CAST_OK)
        return locRes;

    bool castOnVehicleAllowed = false;

    if (m_caster->GetVehicle())
        if ( VehicleSeatEntry const* seatInfo = m_caster->GetVehicle()->GetSeatInfo(m_caster))
            if (seatInfo->m_flags & SEAT_FLAG_CAN_CAST || seatInfo->m_flags & SEAT_FLAG_CAN_ATTACK)
                castOnVehicleAllowed = true;


    // not let players cast spells at mount (and let do it to creatures)
    if ((m_caster->IsMounted() || (m_caster->GetVehicle() && !castOnVehicleAllowed)) && m_caster->GetTypeId() == TYPEID_PLAYER && !m_IsTriggeredSpell && 
        !IsPassiveSpell(m_spellInfo) && !(m_spellInfo->Attributes & SPELL_ATTR_CASTABLE_WHILE_MOUNTED))
    {
        if (m_caster->IsTaxiFlying())
            return SPELL_FAILED_NOT_ON_TAXI;
        else
            return SPELL_FAILED_NOT_MOUNTED;
    }

    // always (except passive spells) check items (focus object can be required for any type casts)
    if (!IsPassiveSpell(m_spellInfo))
    {
        SpellCastResult castResult = CheckItems();
        if(castResult != SPELL_CAST_OK)
            return castResult;
    }

    // Database based targets from spell_target_script
    if (m_UniqueTargetInfo.empty())                         // skip second CheckCast apply (for delayed spells for example)
    {
        for(int j = 0; j < MAX_EFFECT_INDEX; ++j)
        {
            if (m_spellInfo->EffectImplicitTargetA[j] == TARGET_SCRIPT ||
               (m_spellInfo->EffectImplicitTargetB[j] == TARGET_SCRIPT && m_spellInfo->EffectImplicitTargetA[j] != TARGET_SELF) ||
               m_spellInfo->EffectImplicitTargetA[j] == TARGET_SCRIPT_COORDINATES ||
               m_spellInfo->EffectImplicitTargetB[j] == TARGET_SCRIPT_COORDINATES ||
               m_spellInfo->EffectImplicitTargetA[j] == TARGET_FOCUS_OR_SCRIPTED_GAMEOBJECT)
            {

                SpellScriptTargetBounds bounds = sSpellMgr.GetSpellScriptTargetBounds(m_spellInfo->Id);

                if (bounds.first == bounds.second)
                {
                    if (m_spellInfo->EffectImplicitTargetA[j] == TARGET_SCRIPT || m_spellInfo->EffectImplicitTargetB[j] == TARGET_SCRIPT)
                        sLog.outErrorDb("Spell entry %u, effect %i has EffectImplicitTargetA/EffectImplicitTargetB = TARGET_SCRIPT, but creature are not defined in `spell_script_target`", m_spellInfo->Id, j);

                    if (m_spellInfo->EffectImplicitTargetA[j] == TARGET_SCRIPT_COORDINATES || m_spellInfo->EffectImplicitTargetB[j] == TARGET_SCRIPT_COORDINATES)
                        sLog.outErrorDb("Spell entry %u, effect %i has EffectImplicitTargetA/EffectImplicitTargetB = TARGET_SCRIPT_COORDINATES, but gameobject or creature are not defined in `spell_script_target`", m_spellInfo->Id, j);

                    if (m_spellInfo->EffectImplicitTargetA[j] == TARGET_FOCUS_OR_SCRIPTED_GAMEOBJECT)
                        sLog.outErrorDb("Spell entry %u, effect %i has EffectImplicitTargetA/EffectImplicitTargetB = TARGET_FOCUS_OR_SCRIPTED_GAMEOBJECT, but gameobject are not defined in `spell_script_target`", m_spellInfo->Id, j);
                }

                SpellRangeEntry const* srange = sSpellRangeStore.LookupEntry(m_spellInfo->rangeIndex);
                float range = GetSpellMaxRange(srange);

                Creature* targetExplicit = NULL;            // used for cases where a target is provided (by script for example)
                Creature* creatureScriptTarget = NULL;
                GameObject* goScriptTarget = NULL;

                for(SpellScriptTarget::const_iterator i_spellST = bounds.first; i_spellST != bounds.second; ++i_spellST)
                {
                    switch(i_spellST->second.type)
                    {
                        case SPELL_TARGET_TYPE_GAMEOBJECT:
                        {
                            GameObject* p_GameObject = NULL;

                            if (i_spellST->second.targetEntry)
                            {
                                MaNGOS::NearestGameObjectEntryInObjectRangeCheck go_check(*m_caster, i_spellST->second.targetEntry, range);
                                MaNGOS::GameObjectLastSearcher<MaNGOS::NearestGameObjectEntryInObjectRangeCheck> checker(p_GameObject, go_check);
                                Cell::VisitGridObjects(m_caster, checker, range);

                                if (p_GameObject)
                                {
                                    // remember found target and range, next attempt will find more near target with another entry
                                    creatureScriptTarget = NULL;
                                    goScriptTarget = p_GameObject;
                                    range = go_check.GetLastRange();
                                }
                            }
                            else if (focusObject)           // Focus Object
                            {
                                float frange = m_caster->GetDistance(focusObject);
                                if (range >= frange)
                                {
                                    creatureScriptTarget = NULL;
                                    goScriptTarget = focusObject;
                                    range = frange;
                                }
                            }
                            break;
                        }
                        case SPELL_TARGET_TYPE_CREATURE:
                        case SPELL_TARGET_TYPE_DEAD:
                        default:
                        {
                            Creature *p_Creature = NULL;

                            // check if explicit target is provided and check it up against database valid target entry/state
                            if (Unit* pTarget = m_targets.getUnitTarget())
                            {
                                if (pTarget->GetTypeId() == TYPEID_UNIT && pTarget->GetEntry() == i_spellST->second.targetEntry)
                                {
                                    if (i_spellST->second.type == SPELL_TARGET_TYPE_DEAD && ((Creature*)pTarget)->IsCorpse())
                                    {
                                        // always use spellMaxRange, in case GetLastRange returned different in a previous pass
                                        if (pTarget->IsWithinDistInMap(m_caster, GetSpellMaxRange(srange)))
                                            targetExplicit = (Creature*)pTarget;
                                    }
                                    else if (i_spellST->second.type == SPELL_TARGET_TYPE_CREATURE && pTarget->isAlive())
                                    {
                                        // always use spellMaxRange, in case GetLastRange returned different in a previous pass
                                        if (pTarget->IsWithinDistInMap(m_caster, GetSpellMaxRange(srange)))
                                            targetExplicit = (Creature*)pTarget;
                                    }
                                }
                            }

                            // no target provided or it was not valid, so use closest in range
                            if (!targetExplicit)
                            {
                                MaNGOS::NearestCreatureEntryWithLiveStateInObjectRangeCheck u_check(*m_caster, i_spellST->second.targetEntry, i_spellST->second.type != SPELL_TARGET_TYPE_DEAD, range);
                                MaNGOS::CreatureLastSearcher<MaNGOS::NearestCreatureEntryWithLiveStateInObjectRangeCheck> searcher(p_Creature, u_check);

                                // Visit all, need to find also Pet* objects
                                Cell::VisitAllObjects(m_caster, searcher, range);

                                range = u_check.GetLastRange();
                            }

                            // always prefer provided target if it's valid
                            if (targetExplicit)
                                creatureScriptTarget = targetExplicit;
                            else if (p_Creature)
                                creatureScriptTarget = p_Creature;

                            if (creatureScriptTarget)
                                goScriptTarget = NULL;

                            break;
                        }
                    }
                }

                if (creatureScriptTarget)
                {
                    // store coordinates for TARGET_SCRIPT_COORDINATES
                    if (m_spellInfo->EffectImplicitTargetA[j] == TARGET_SCRIPT_COORDINATES ||
                        m_spellInfo->EffectImplicitTargetB[j] == TARGET_SCRIPT_COORDINATES)
                    {
                        m_targets.setDestination(creatureScriptTarget->GetPositionX(),creatureScriptTarget->GetPositionY(),creatureScriptTarget->GetPositionZ());

                        if (m_spellInfo->EffectImplicitTargetA[j] == TARGET_SCRIPT_COORDINATES && m_spellInfo->Effect[j] != SPELL_EFFECT_PERSISTENT_AREA_AURA)
                            AddUnitTarget(creatureScriptTarget, SpellEffectIndex(j));
                    }
                    // store explicit target for TARGET_SCRIPT
                    else
                    {
                        if (m_spellInfo->EffectImplicitTargetA[j] == TARGET_SCRIPT ||
                            m_spellInfo->EffectImplicitTargetB[j] == TARGET_SCRIPT)
                            AddUnitTarget(creatureScriptTarget, SpellEffectIndex(j));
                    }
                }
                else if (goScriptTarget)
                {
                    // store coordinates for TARGET_SCRIPT_COORDINATES
                    if (m_spellInfo->EffectImplicitTargetA[j] == TARGET_SCRIPT_COORDINATES ||
                        m_spellInfo->EffectImplicitTargetB[j] == TARGET_SCRIPT_COORDINATES)
                    {
                        m_targets.setDestination(goScriptTarget->GetPositionX(),goScriptTarget->GetPositionY(),goScriptTarget->GetPositionZ());

                        if (m_spellInfo->EffectImplicitTargetA[j] == TARGET_SCRIPT_COORDINATES && m_spellInfo->Effect[j] != SPELL_EFFECT_PERSISTENT_AREA_AURA)
                            AddGOTarget(goScriptTarget, SpellEffectIndex(j));
                    }
                    // store explicit target for TARGET_FOCUS_OR_SCRIPTED_GAMEOBJECT
                    else
                    {
                        if (m_spellInfo->EffectImplicitTargetA[j] == TARGET_FOCUS_OR_SCRIPTED_GAMEOBJECT ||
                            m_spellInfo->EffectImplicitTargetB[j] == TARGET_FOCUS_OR_SCRIPTED_GAMEOBJECT)
                            AddGOTarget(goScriptTarget, SpellEffectIndex(j));
                    }
                }
                //Missing DB Entry or targets for this spellEffect.
                else
                {
                    /* For TARGET_FOCUS_OR_SCRIPTED_GAMEOBJECT makes DB targets optional not required for now
                     * TODO: Makes more research for this target type
                     */
                    if (m_spellInfo->EffectImplicitTargetA[j] != TARGET_FOCUS_OR_SCRIPTED_GAMEOBJECT)
                    {
                        // not report target not existence for triggered spells
                        if (m_triggeredByAuraSpell || m_IsTriggeredSpell)
                            return SPELL_FAILED_DONT_REPORT;
                        else
                            return SPELL_FAILED_BAD_TARGETS;
                    }
                }
            }
        }
    }

    if(!m_IsTriggeredSpell)
    {
        SpellCastResult castResult = CheckRange(strict);
        if(castResult != SPELL_CAST_OK)
            return castResult;
    }

    {
        SpellCastResult castResult = CheckPower();
        if(castResult != SPELL_CAST_OK)
            return castResult;
    }

    if(!m_IsTriggeredSpell)                             // triggered spell not affected by stun/etc
    {
        SpellCastResult castResult = CheckCasterAuras();
        if(castResult != SPELL_CAST_OK)
            return castResult;
    }

    for (int i = 0; i < MAX_EFFECT_INDEX; ++i)
    {
        // for effects of spells that have only one target
        switch(m_spellInfo->Effect[i])
        {
            case SPELL_EFFECT_INSTAKILL:
                // Death Pact
                if(m_spellInfo->Id == 48743)
                {
                    if (m_caster->GetTypeId() != TYPEID_PLAYER)
                        return SPELL_FAILED_ERROR;

                    if (!((Player*)m_caster)->GetSelectionGuid())
                        return SPELL_FAILED_BAD_IMPLICIT_TARGETS;
                    Pet* target = m_caster->GetMap()->GetPet(((Player*)m_caster)->GetSelectionGuid());

                    // alive
                    if (!target || target->isDead())
                        return SPELL_FAILED_BAD_IMPLICIT_TARGETS;
                    // undead
                    if (target->GetCreatureType() != CREATURE_TYPE_UNDEAD)
                        return SPELL_FAILED_BAD_IMPLICIT_TARGETS;
                    // owned
                    if (target->GetOwnerGuid() != m_caster->GetObjectGuid())
                        return SPELL_FAILED_BAD_IMPLICIT_TARGETS;

                    float dist = GetSpellRadius(sSpellRadiusStore.LookupEntry(m_spellInfo->EffectRadiusIndex[i]));
                    if (!target->IsWithinDistInMap(m_caster,dist))
                        return SPELL_FAILED_OUT_OF_RANGE;

                    // will set in target selection code
                }
                break;
            case SPELL_EFFECT_DUMMY:
            {
                if (m_spellInfo->Id == 51582)          // Rocket Boots Engaged
                {
                    if (m_caster->IsInWater())
                        return SPELL_FAILED_ONLY_ABOVEWATER;
                }
                else if (m_spellInfo->SpellFamilyFlags == UI64LIT(0x2000)) // Death Coil (DeathKnight)
                {
                    Unit* target = m_targets.getUnitTarget();
                    if (!target || (target->IsFriendlyTo(m_caster) && target->GetCreatureType() != CREATURE_TYPE_UNDEAD))
                        return SPELL_FAILED_BAD_TARGETS;
                }
                else if(m_spellInfo->SpellIconID == 156)    // Holy Shock
                {
                    // spell different for friends and enemies
                    // hart version required facing
                    if (m_targets.getUnitTarget() && !m_caster->IsFriendlyTo(m_targets.getUnitTarget()) && !m_caster->HasInArc(M_PI_F, m_targets.getUnitTarget()))
                        return SPELL_FAILED_UNIT_NOT_INFRONT;
                }
                // Fire Nova
                if (m_spellInfo->SpellFamilyName == SPELLFAMILY_SHAMAN && m_spellInfo->SpellIconID == 33)
                {
                    // fire totems slot
                    if (!m_caster->GetTotemGuid(TOTEM_SLOT_FIRE))
                        return SPELL_FAILED_TOTEMS;
                }
                break;
            }
            case SPELL_EFFECT_SCHOOL_DAMAGE:
            {
                // Hammer of Wrath
                if(m_spellInfo->SpellVisual[0] == 7250)
                {
                    if (!m_targets.getUnitTarget())
                        return SPELL_FAILED_BAD_IMPLICIT_TARGETS;

                    if(m_targets.getUnitTarget()->GetHealth() > m_targets.getUnitTarget()->GetMaxHealth()*0.2)
                        return SPELL_FAILED_BAD_TARGETS;
                }
                break;
            }
            case SPELL_EFFECT_TAMECREATURE:
            {
                // Spell can be triggered, we need to check original caster prior to caster
                Unit* caster = GetAffectiveCaster();
                if (!caster || caster->GetTypeId() != TYPEID_PLAYER ||
                    !m_targets.getUnitTarget() ||
                    m_targets.getUnitTarget()->GetTypeId() == TYPEID_PLAYER)
                    return SPELL_FAILED_BAD_TARGETS;

                Player* plrCaster = (Player*)caster;

                bool gmmode = m_triggeredBySpellInfo == NULL;

                if (gmmode && !ChatHandler(plrCaster).FindCommand("npc tame"))
                {
                    plrCaster->SendPetTameFailure(PETTAME_UNKNOWNERROR);
                    return SPELL_FAILED_DONT_REPORT;
                }

                if(plrCaster->getClass() != CLASS_HUNTER && !gmmode)
                {
                    plrCaster->SendPetTameFailure(PETTAME_UNITSCANTTAME);
                    return SPELL_FAILED_DONT_REPORT;
                }

                Creature* target = (Creature*)m_targets.getUnitTarget();

                if(target->IsPet() || target->isCharmed())
                {
                    plrCaster->SendPetTameFailure(PETTAME_CREATUREALREADYOWNED);
                    return SPELL_FAILED_DONT_REPORT;
                }

                if (target->getLevel() > plrCaster->getLevel() && !gmmode)
                {
                    plrCaster->SendPetTameFailure(PETTAME_TOOHIGHLEVEL);
                    return SPELL_FAILED_DONT_REPORT;
                }

                if (target->GetCreatureInfo()->IsExotic() && !plrCaster->CanTameExoticPets() && !gmmode)
                {
                    plrCaster->SendPetTameFailure(PETTAME_CANTCONTROLEXOTIC);
                    return SPELL_FAILED_DONT_REPORT;
                }

                if (!target->GetCreatureInfo()->isTameable(plrCaster->CanTameExoticPets()))
                {
                    plrCaster->SendPetTameFailure(PETTAME_NOTTAMEABLE);
                    return SPELL_FAILED_DONT_REPORT;
                }

                if (plrCaster->GetPetGuid() || plrCaster->GetCharmGuid())
                {
                    plrCaster->SendPetTameFailure(PETTAME_ANOTHERSUMMONACTIVE);
                    return SPELL_FAILED_DONT_REPORT;
                }

                break;
            }
            case SPELL_EFFECT_LEARN_SPELL:
            {
                if(m_spellInfo->EffectImplicitTargetA[i] != TARGET_PET)
                    break;

                Pet* pet = m_caster->GetPet();

                if(!pet)
                    return SPELL_FAILED_NO_PET;

                SpellEntry const *learn_spellproto = sSpellStore.LookupEntry(m_spellInfo->EffectTriggerSpell[i]);

                if(!learn_spellproto)
                    return SPELL_FAILED_NOT_KNOWN;

                if(m_spellInfo->spellLevel > pet->getLevel())
                    return SPELL_FAILED_LOWLEVEL;

                break;
            }
            case SPELL_EFFECT_LEARN_PET_SPELL:
            {
                Pet* pet = m_caster->GetPet();

                if(!pet)
                    return SPELL_FAILED_NO_PET;

                SpellEntry const *learn_spellproto = sSpellStore.LookupEntry(m_spellInfo->EffectTriggerSpell[i]);

                if(!learn_spellproto)
                    return SPELL_FAILED_NOT_KNOWN;

                if(m_spellInfo->spellLevel > pet->getLevel())
                    return SPELL_FAILED_LOWLEVEL;

                break;
            }
            case SPELL_EFFECT_APPLY_GLYPH:
            {
                uint32 glyphId = m_spellInfo->EffectMiscValue[i];
                if(GlyphPropertiesEntry const *gp = sGlyphPropertiesStore.LookupEntry(glyphId))
                    if(m_caster->HasAura(gp->SpellId))
                        return SPELL_FAILED_UNIQUE_GLYPH;
                break;
            }
            case SPELL_EFFECT_FEED_PET:
            {
                if (m_caster->GetTypeId() != TYPEID_PLAYER)
                    return SPELL_FAILED_BAD_TARGETS;

                Item* foodItem = m_targets.getItemTarget();
                if(!foodItem)
                    return SPELL_FAILED_BAD_TARGETS;

                Pet* pet = m_caster->GetPet();

                if(!pet)
                    return SPELL_FAILED_NO_PET;

                if(!pet->HaveInDiet(foodItem->GetProto()))
                    return SPELL_FAILED_WRONG_PET_FOOD;

                if(!pet->GetCurrentFoodBenefitLevel(foodItem->GetProto()->ItemLevel))
                    return SPELL_FAILED_FOOD_LOWLEVEL;

                if(pet->isInCombat())
                    return SPELL_FAILED_AFFECTING_COMBAT;

                break;
            }
            case SPELL_EFFECT_POWER_BURN:
            case SPELL_EFFECT_POWER_DRAIN:
            {
                // Can be area effect, Check only for players and not check if target - caster (spell can have multiply drain/burn effects)
                if (m_caster->GetTypeId() == TYPEID_PLAYER)
                    if (Unit* target = m_targets.getUnitTarget())
                        if (target != m_caster && int32(target->getPowerType()) != m_spellInfo->EffectMiscValue[i])
                            return SPELL_FAILED_BAD_TARGETS;
                break;
            }
            case SPELL_EFFECT_CHARGE:
            {
                if (m_caster->hasUnitState(UNIT_STAT_ROOT) && !(m_spellInfo->Id == 3411 && m_caster->HasAura(57499)))
                    return SPELL_FAILED_ROOTED;

                break;
            }
            case SPELL_EFFECT_SKINNING:
            {
                if (m_caster->GetTypeId() != TYPEID_PLAYER || !m_targets.getUnitTarget() || m_targets.getUnitTarget()->GetTypeId() != TYPEID_UNIT)
                    return SPELL_FAILED_BAD_TARGETS;

                if (!m_targets.getUnitTarget()->HasFlag(UNIT_FIELD_FLAGS, UNIT_FLAG_SKINNABLE))
                    return SPELL_FAILED_TARGET_UNSKINNABLE;

                Creature* creature = (Creature*)m_targets.getUnitTarget();
                if ( creature->GetCreatureType() != CREATURE_TYPE_CRITTER && ( !creature->lootForBody || creature->lootForSkin || !creature->loot.empty() ) )
                {
                    return SPELL_FAILED_TARGET_NOT_LOOTED;
                }

                uint32 skill = creature->GetCreatureInfo()->GetRequiredLootSkill();

                int32 skillValue = ((Player*)m_caster)->GetSkillValue(skill);
                int32 TargetLevel = m_targets.getUnitTarget()->getLevel();
                int32 ReqValue = (skillValue < 100 ? (TargetLevel-10) * 10 : TargetLevel * 5);
                if (ReqValue > skillValue)
                    return SPELL_FAILED_LOW_CASTLEVEL;

                // chance for fail at orange skinning attempt
                if( (m_selfContainer && (*m_selfContainer) == this) &&
                    skillValue < sWorld.GetConfigMaxSkillValue() &&
                    (ReqValue < 0 ? 0 : ReqValue) > irand(skillValue - 25, skillValue + 37) )
                    return SPELL_FAILED_TRY_AGAIN;

                break;
            }
            case SPELL_EFFECT_OPEN_LOCK:
            {
                if (m_caster->GetTypeId() != TYPEID_PLAYER)  // only players can open locks, gather etc.
                    return SPELL_FAILED_BAD_TARGETS;

                // we need a go target in case of TARGET_GAMEOBJECT (for other targets acceptable GO and items)
                if (m_spellInfo->EffectImplicitTargetA[i] == TARGET_GAMEOBJECT)
                {
                    if (!m_targets.getGOTarget())
                        return SPELL_FAILED_BAD_TARGETS;
                }

                // get the lock entry
                uint32 lockId = 0;
                if (GameObject* go = m_targets.getGOTarget())
                {
                    // In BattleGround players can use only flags and banners
                    if( ((Player*)m_caster)->InBattleGround() &&
                        !((Player*)m_caster)->CanUseBattleGroundObject() )
                        return SPELL_FAILED_TRY_AGAIN;

                    lockId = go->GetGOInfo()->GetLockId();
                    if (!lockId)
                        return SPELL_FAILED_ALREADY_OPEN;
                }
                else if(Item* item = m_targets.getItemTarget())
                {
                    // not own (trade?)
                    if (item->GetOwner() != m_caster)
                        return SPELL_FAILED_ITEM_GONE;

                    lockId = item->GetProto()->LockID;

                    // if already unlocked
                    if (!lockId || item->HasFlag(ITEM_FIELD_FLAGS, ITEM_DYNFLAG_UNLOCKED))
                        return SPELL_FAILED_ALREADY_OPEN;
                }
                else
                    return SPELL_FAILED_BAD_TARGETS;

                SkillType skillId = SKILL_NONE;
                int32 reqSkillValue = 0;
                int32 skillValue = 0;

                // check lock compatibility
                SpellCastResult res = CanOpenLock(SpellEffectIndex(i), lockId, skillId, reqSkillValue, skillValue);
                if(res != SPELL_CAST_OK)
                    return res;

                // chance for fail at orange mining/herb/LockPicking gathering attempt
                // second check prevent fail at rechecks
                if(skillId != SKILL_NONE && (!m_selfContainer || ((*m_selfContainer) != this)))
                {
                    bool canFailAtMax = skillId != SKILL_HERBALISM && skillId != SKILL_MINING;

                    // chance for failure in orange gather / lockpick (gathering skill can't fail at maxskill)
                    if((canFailAtMax || skillValue < sWorld.GetConfigMaxSkillValue()) && reqSkillValue > irand(skillValue - 25, skillValue + 37))
                        return SPELL_FAILED_TRY_AGAIN;
                }
                break;
            }
            case SPELL_EFFECT_SUMMON_DEAD_PET:
            {
                Creature *pet = m_caster->GetPet();
                if(!pet)
                    return SPELL_FAILED_NO_PET;

                if(pet->isAlive())
                    return SPELL_FAILED_ALREADY_HAVE_SUMMON;

                break;
            }
            // This is generic summon effect
            case SPELL_EFFECT_SUMMON:
            {
                if(SummonPropertiesEntry const *summon_prop = sSummonPropertiesStore.LookupEntry(m_spellInfo->EffectMiscValueB[i]))
                {
                    if(summon_prop->Group == SUMMON_PROP_GROUP_PETS)
                    {
                        if (m_caster->GetPetGuid())
                            return SPELL_FAILED_ALREADY_HAVE_SUMMON;

                        if (m_caster->GetCharmGuid())
                            return SPELL_FAILED_ALREADY_HAVE_CHARM;
                    }
                }

                break;
            }
            case SPELL_EFFECT_SUMMON_OBJECT_SLOT1:
            case SPELL_EFFECT_SUMMON_OBJECT_SLOT2:
            case SPELL_EFFECT_SUMMON_OBJECT_SLOT3:
            case SPELL_EFFECT_SUMMON_OBJECT_SLOT4:
            {
                if (m_caster->GetTypeId() == TYPEID_PLAYER)
                    if (((Player*)m_caster)->HasMovementFlag(MOVEFLAG_ONTRANSPORT))
                        return SPELL_FAILED_CANT_DO_THAT_RIGHT_NOW;

                break;
            }
            case SPELL_EFFECT_SUMMON_PET:
            {
                if (m_caster->GetPetGuid())                 // let warlock do a replacement summon
                {

                    Pet* pet = ((Player*)m_caster)->GetPet();

                    if (m_caster->GetTypeId() == TYPEID_PLAYER && m_caster->getClass() == CLASS_WARLOCK)
                    {
                        if (strict)                         //Summoning Disorientation, trigger pet stun (cast by pet so it doesn't attack player)
                            pet->CastSpell(pet, 32752, true, NULL, NULL, pet->GetObjectGuid());
                    }
                    else
                        return SPELL_FAILED_ALREADY_HAVE_SUMMON;
                }

                if (m_caster->GetCharmGuid())
                    return SPELL_FAILED_ALREADY_HAVE_CHARM;

                break;
            }
            case SPELL_EFFECT_SUMMON_PLAYER:
            {
                if (m_caster->GetTypeId() != TYPEID_PLAYER)
                    return SPELL_FAILED_BAD_TARGETS;

                if(((Player*)m_caster)->GetSelectionGuid().IsEmpty())
                    return SPELL_FAILED_BAD_TARGETS;

                Player* target = sObjectMgr.GetPlayer(((Player*)m_caster)->GetSelectionGuid());

                if ( !target || ((Player*)m_caster) == target)
                    return SPELL_FAILED_BAD_TARGETS;

                if (!target->IsInSameRaidWith((Player*)m_caster) && m_spellInfo->Id != 48955)
                    return SPELL_FAILED_BAD_TARGETS;

                // check if our map is dungeon
                if( sMapStore.LookupEntry(m_caster->GetMapId())->IsDungeon() )
                {
                    InstanceTemplate const* instance = ObjectMgr::GetInstanceTemplate(m_caster->GetMapId());
                    if(!instance)
                        return SPELL_FAILED_TARGET_NOT_IN_INSTANCE;
                    if ( instance->levelMin > target->getLevel() )
                        return SPELL_FAILED_LOWLEVEL;
                    if ( instance->levelMax && instance->levelMax < target->getLevel() )
                        return SPELL_FAILED_HIGHLEVEL;
                }
                break;
            }
            case SPELL_EFFECT_FRIEND_SUMMON:
            {
                if(m_caster->GetTypeId() != TYPEID_PLAYER)
                    return SPELL_FAILED_BAD_TARGETS;

                if(((Player*)m_caster)->GetSelectionGuid().IsEmpty())
                    return SPELL_FAILED_BAD_TARGETS;

                Player* target = sObjectMgr.GetPlayer(((Player*)m_caster)->GetSelectionGuid());

                if (!target || !target->IsReferAFriendLinked(((Player*)m_caster)))
                    return SPELL_FAILED_BAD_TARGETS;

                break;
            }
            case SPELL_EFFECT_LEAP:
            case SPELL_EFFECT_TELEPORT_UNITS_FACE_CASTER:
            {
                float dis = GetSpellRadius(sSpellRadiusStore.LookupEntry(m_spellInfo->EffectRadiusIndex[i]));
                float fx = m_caster->GetPositionX() + dis * cos(m_caster->GetOrientation());
                float fy = m_caster->GetPositionY() + dis * sin(m_caster->GetOrientation());
                // teleport a bit above terrain level to avoid falling below it
                float fz = m_caster->GetTerrain()->GetHeight(fx, fy, m_caster->GetPositionZ(), true);
                if(fz <= INVALID_HEIGHT)                    // note: this also will prevent use effect in instances without vmaps height enabled
                    return SPELL_FAILED_TRY_AGAIN;

                float caster_pos_z = m_caster->GetPositionZ();
                // Control the caster to not climb or drop when +-fz > 8
                if(!(fz <= caster_pos_z + 8 && fz >= caster_pos_z - 8))
                    return SPELL_FAILED_TRY_AGAIN;

                // not allow use this effect at battleground until battleground start
                if(m_caster->GetTypeId() == TYPEID_PLAYER)
                {
                    if(BattleGround const *bg = ((Player*)m_caster)->GetBattleGround())
                        if(bg->GetStatus() != STATUS_IN_PROGRESS)
                            return SPELL_FAILED_TRY_AGAIN;

                    if(((Player*)m_caster)->HasMovementFlag(MOVEFLAG_ONTRANSPORT))
                        return SPELL_FAILED_CANT_DO_THAT_RIGHT_NOW;
                }
                break;
            }
            case SPELL_EFFECT_STEAL_BENEFICIAL_BUFF:
            {
                if (m_targets.getUnitTarget() == m_caster)
                    return SPELL_FAILED_BAD_TARGETS;
                break;
            }
            case SPELL_EFFECT_LEAP_BACK:
            {
                if(m_spellInfo->Id == 781)
                    if(!m_caster->isInCombat()) 
                        return SPELL_FAILED_CANT_DO_THAT_RIGHT_NOW; 
                break;
            }
            default:break;
        }
    }

    for (int i = 0; i < MAX_EFFECT_INDEX; ++i)
    {
        switch(m_spellInfo->EffectApplyAuraName[i])
        {
            case SPELL_AURA_DUMMY:
            {
                //custom check
                switch(m_spellInfo->Id)
                {
                    case 34026:                             // Kill Command
                        if (!m_caster->GetPet())
                            return SPELL_FAILED_NO_PET;
                        break;
                    case 61336:                             // Survival Instincts
                        if (m_caster->GetTypeId() != TYPEID_PLAYER || !((Player*)m_caster)->IsInFeralForm())
                            return SPELL_FAILED_ONLY_SHAPESHIFT;
                        break;
                    default:
                        break;
                }
                break;
            }
            case SPELL_AURA_MOD_POSSESS:
            {
                if (m_caster->GetTypeId() != TYPEID_PLAYER)
                    return SPELL_FAILED_UNKNOWN;

                if (m_targets.getUnitTarget() == m_caster)
                    return SPELL_FAILED_BAD_TARGETS;

                if (m_caster->GetPetGuid())
                    return SPELL_FAILED_ALREADY_HAVE_SUMMON;

                if (m_caster->GetCharmGuid())
                    return SPELL_FAILED_ALREADY_HAVE_CHARM;

                if (m_caster->GetCharmerGuid())
                    return SPELL_FAILED_CHARMED;

                if (!m_targets.getUnitTarget())
                    return SPELL_FAILED_BAD_IMPLICIT_TARGETS;

                if (m_targets.getUnitTarget()->GetCharmerGuid())
                    return SPELL_FAILED_CHARMED;

                if (int32(m_targets.getUnitTarget()->getLevel()) > CalculateDamage(SpellEffectIndex(i),m_targets.getUnitTarget()))
                    return SPELL_FAILED_HIGHLEVEL;

                break;
            }
            case SPELL_AURA_MOD_CHARM:
            {
                if (m_targets.getUnitTarget() == m_caster)
                    return SPELL_FAILED_BAD_TARGETS;

                if (m_caster->GetPetGuid())
                    return SPELL_FAILED_ALREADY_HAVE_SUMMON;

                if (m_caster->GetCharmGuid())
                    return SPELL_FAILED_ALREADY_HAVE_CHARM;

                if (m_caster->GetCharmerGuid())
                    return SPELL_FAILED_CHARMED;

                if (!m_targets.getUnitTarget())
                    return SPELL_FAILED_BAD_IMPLICIT_TARGETS;

                if (m_targets.getUnitTarget()->GetCharmerGuid())
                    return SPELL_FAILED_CHARMED;

                if (int32(m_targets.getUnitTarget()->getLevel()) > CalculateDamage(SpellEffectIndex(i),m_targets.getUnitTarget()))
                    return SPELL_FAILED_HIGHLEVEL;

                break;
            }
            case SPELL_AURA_MOD_POSSESS_PET:
            {
                if (m_caster->GetTypeId() != TYPEID_PLAYER)
                    return SPELL_FAILED_UNKNOWN;

                if (m_caster->GetCharmGuid())
                    return SPELL_FAILED_ALREADY_HAVE_CHARM;

                if (m_caster->GetCharmerGuid())
                    return SPELL_FAILED_CHARMED;

                Pet* pet = m_caster->GetPet();
                if (!pet)
                    return SPELL_FAILED_NO_PET;

                if (pet->GetCharmerGuid())
                    return SPELL_FAILED_CHARMED;

                break;
            }
            case SPELL_AURA_MOUNTED:
            {
                if (m_caster->IsInWater())
                    return SPELL_FAILED_ONLY_ABOVEWATER;

                if (m_caster->GetTypeId() == TYPEID_PLAYER && ((Player*)m_caster)->GetTransport())
                    return SPELL_FAILED_NO_MOUNTS_ALLOWED;

                // Ignore map check if spell have AreaId. AreaId already checked and this prevent special mount spells
                if (m_caster->GetTypeId() == TYPEID_PLAYER && !sMapStore.LookupEntry(m_caster->GetMapId())->IsMountAllowed() && !m_IsTriggeredSpell && !m_spellInfo->AreaGroupId)
                    return SPELL_FAILED_NO_MOUNTS_ALLOWED;

                if (m_caster->IsInDisallowedMountForm())
                    return SPELL_FAILED_NOT_SHAPESHIFT;

                break;
            }
            case SPELL_AURA_RANGED_ATTACK_POWER_ATTACKER_BONUS:
            {
                if(!m_targets.getUnitTarget())
                    return SPELL_FAILED_BAD_IMPLICIT_TARGETS;

                // can be casted at non-friendly unit or own pet/charm
                if(m_caster->IsFriendlyTo(m_targets.getUnitTarget()))
                    return SPELL_FAILED_TARGET_FRIENDLY;

                break;
            }
            case SPELL_AURA_FLY:
            case SPELL_AURA_MOD_FLIGHT_SPEED_MOUNTED:
            {
                // not allow cast fly spells if not have req. skills  (all spells is self target)
                // allow always ghost flight spells
                if (m_caster->GetTypeId() == TYPEID_PLAYER && m_caster->isAlive())
                {
                    if (!((Player*)m_caster)->CanStartFlyInArea(m_caster->GetMapId(), zone, area))
                        return m_IsTriggeredSpell ? SPELL_FAILED_DONT_REPORT : SPELL_FAILED_NOT_HERE;
                }
                break;
            }
            case SPELL_AURA_PERIODIC_MANA_LEECH:
            {
                if (!m_targets.getUnitTarget())
                    return SPELL_FAILED_BAD_IMPLICIT_TARGETS;

                if (m_caster->GetTypeId() != TYPEID_PLAYER || m_CastItem)
                    break;

                if(m_targets.getUnitTarget()->getPowerType() != POWER_MANA)
                    return SPELL_FAILED_BAD_TARGETS;

                break;
            }
            case SPELL_AURA_MIRROR_IMAGE:
            {
                Unit* pTarget = m_targets.getUnitTarget();

                // In case of TARGET_SCRIPT, we have already added a target. Use it here (and find a better solution)
                if (m_UniqueTargetInfo.size() == 1)
                    pTarget = m_caster->GetMap()->GetAnyTypeCreature(m_UniqueTargetInfo.front().targetGUID);

                if (!pTarget)
                    return SPELL_FAILED_BAD_TARGETS;

                // It is assumed that target can not be cloned if already cloned by same or other clone auras
                if (pTarget->HasAuraType(SPELL_AURA_MIRROR_IMAGE))
                    return SPELL_FAILED_BAD_TARGETS;

                break;
            }
            default:
                break;
        }
    }

    // check trade slot case (last, for allow catch any another cast problems)
    if (m_targets.m_targetMask & TARGET_FLAG_TRADE_ITEM)
    {
        if (m_caster->GetTypeId() != TYPEID_PLAYER)
            return SPELL_FAILED_NOT_TRADING;

        Player *pCaster = ((Player*)m_caster);
        TradeData* my_trade = pCaster->GetTradeData();

        if (!my_trade)
            return SPELL_FAILED_NOT_TRADING;

        TradeSlots slot = TradeSlots(m_targets.getItemTargetGuid().GetRawValue());
        if (slot != TRADE_SLOT_NONTRADED)
            return SPELL_FAILED_ITEM_NOT_READY;

        // if trade not complete then remember it in trade data
        if (!my_trade->IsInAcceptProcess())
        {
            // Spell will be casted at completing the trade. Silently ignore at this place
            my_trade->SetSpell(m_spellInfo->Id, m_CastItem);
            return SPELL_FAILED_DONT_REPORT;
        }
    }

    // all ok
    return SPELL_CAST_OK;
}

SpellCastResult Spell::CheckPetCast(Unit* target)
{
    if(!m_caster->isAlive())
        return SPELL_FAILED_CASTER_DEAD;

    if(m_caster->IsNonMeleeSpellCasted(false))              //prevent spellcast interruption by another spellcast
        return SPELL_FAILED_SPELL_IN_PROGRESS;
    if(m_caster->isInCombat() && IsNonCombatSpell(m_spellInfo))
        return SPELL_FAILED_AFFECTING_COMBAT;

    if(m_caster->GetTypeId()==TYPEID_UNIT && (((Creature*)m_caster)->IsPet() || m_caster->isCharmed()))
    {
                                                            //dead owner (pets still alive when owners ressed?)
        if(m_caster->GetCharmerOrOwner() && (!m_caster->GetCharmerOrOwner()->isAlive() && !(m_caster->GetCharmerOrOwner()->getDeathState() == GHOULED)))
            return SPELL_FAILED_CASTER_DEAD;

        if(!target && m_targets.getUnitTarget())
            target = m_targets.getUnitTarget();

        bool need = false;
        for(int i = 0; i < MAX_EFFECT_INDEX; ++i)
        {
            if (m_spellInfo->EffectImplicitTargetA[i] == TARGET_CHAIN_DAMAGE ||
                m_spellInfo->EffectImplicitTargetA[i] == TARGET_SINGLE_FRIEND ||
                m_spellInfo->EffectImplicitTargetA[i] == TARGET_SINGLE_FRIEND_2 ||
                m_spellInfo->EffectImplicitTargetA[i] == TARGET_DUELVSPLAYER ||
                m_spellInfo->EffectImplicitTargetA[i] == TARGET_SINGLE_PARTY ||
                m_spellInfo->EffectImplicitTargetA[i] == TARGET_CURRENT_ENEMY_COORDINATES)
            {
                need = true;
                if(!target)
                {
                    return SPELL_FAILED_BAD_IMPLICIT_TARGETS;
                    DEBUG_LOG("Charmed creature attempt to cast spell %d, but no required target",m_spellInfo->Id);
                }
                break;
            }
        }
        if(need)
            m_targets.setUnitTarget(target);

        Unit* _target = m_targets.getUnitTarget();

        if(_target)                                         //for target dead/target not valid
        {
            if(IsPositiveSpell(m_spellInfo->Id) && !IsDispelSpell(m_spellInfo))
            {
                if(m_caster->IsHostileTo(_target))
                {
                    DEBUG_LOG("Charmed creature attempt to cast positive spell %d, but target (guid %u) is hostile",m_spellInfo->Id, target->GetObjectGuid().GetRawValue());
                    return SPELL_FAILED_BAD_TARGETS;
                }
            }
            else if (!_target->isTargetableForAttack() || (!_target->isVisibleForOrDetect(m_caster,m_caster,true) && !m_IsTriggeredSpell))
            {
                DEBUG_LOG("Charmed creature attempt to cast spell %d, but target (guid %u) is not targetable or not detectable",m_spellInfo->Id,target->GetObjectGuid().GetRawValue());
                return SPELL_FAILED_BAD_TARGETS;            // guessed error
            }
            else
            {
                bool dualEffect = false;
                for(int j = 0; j < MAX_EFFECT_INDEX; ++j)
                {
                                                            // This effects is positive AND negative. Need for vehicles cast.
                    dualEffect |= (m_spellInfo->EffectImplicitTargetA[j] == TARGET_DUELVSPLAYER
                                   || m_spellInfo->EffectImplicitTargetA[j] == TARGET_IN_FRONT_OF_CASTER_30
                                   || m_spellInfo->EffectImplicitTargetA[j] == TARGET_MASTER
                                   || m_spellInfo->EffectImplicitTargetA[j] == TARGET_IN_FRONT_OF_CASTER
                                   || m_spellInfo->EffectImplicitTargetA[j] == TARGET_EFFECT_SELECT
                                   || m_spellInfo->EffectImplicitTargetA[j] == TARGET_CASTER_COORDINATES);
                }
                if (!m_caster->GetVehicleKit() && m_caster->IsFriendlyTo(_target) && !(!m_caster->GetCharmerOrOwner() || !m_caster->GetCharmerOrOwner()->IsFriendlyTo(_target))
                     && !dualEffect && !IsDispelSpell(m_spellInfo))
                {
                    DEBUG_LOG("Charmed creature attempt to cast spell %d, but target (guid %u) is not valid",m_spellInfo->Id,_target->GetObjectGuid().GetRawValue());
                    return SPELL_FAILED_BAD_TARGETS;
                }

                if (m_caster->GetObjectGuid() == _target->GetObjectGuid() && dualEffect && !IsPositiveSpell(m_spellInfo->Id))
                {
                    DEBUG_LOG("Charmed creature %u attempt to cast negative spell %d on self",_target->GetObjectGuid().GetRawValue(),m_spellInfo->Id);
//                    return SPELL_FAILED_BAD_TARGETS;
                }
            }
        }
                                                            //cooldown
        if(((Creature*)m_caster)->HasSpellCooldown(m_spellInfo->Id))
            return SPELL_FAILED_NOT_READY;
    }

    return CheckCast(true);
}

SpellCastResult Spell::CheckCasterAuras() const
{
    // Flag drop spells totally immuned to caster auras
    // FIXME: find more nice check for all totally immuned spells
    // AttributesEx3 & 0x10000000?
    if (m_spellInfo->Id == 23336 ||                         // Alliance Flag Drop
        m_spellInfo->Id == 23334 ||                         // Horde Flag Drop
        m_spellInfo->Id == 34991)                           // Summon Netherstorm Flag
        return SPELL_CAST_OK;

    uint8 school_immune = 0;
    uint32 mechanic_immune = 0;
    uint32 dispel_immune = 0;

    // Check if the spell grants school or mechanic immunity.
    // We use bitmasks so the loop is done only once and not on every aura check below.
    if ( m_spellInfo->AttributesEx & SPELL_ATTR_EX_DISPEL_AURAS_ON_IMMUNITY )
    {
        for(int i = 0; i < MAX_EFFECT_INDEX; ++i)
        {
            if (m_spellInfo->EffectApplyAuraName[i] == SPELL_AURA_SCHOOL_IMMUNITY)
                school_immune |= uint32(m_spellInfo->EffectMiscValue[i]);
            else if (m_spellInfo->EffectApplyAuraName[i] == SPELL_AURA_MECHANIC_IMMUNITY)
                mechanic_immune |= 1 << uint32(m_spellInfo->EffectMiscValue[i]-1);
            else if (m_spellInfo->EffectApplyAuraName[i] == SPELL_AURA_MECHANIC_IMMUNITY_MASK)
                mechanic_immune |= uint32(m_spellInfo->EffectMiscValue[i]);
            else if (m_spellInfo->EffectApplyAuraName[i] == SPELL_AURA_DISPEL_IMMUNITY)
                dispel_immune |= GetDispellMask(DispelType(m_spellInfo->EffectMiscValue[i]));
        }
        // immune movement impairment and loss of control
        if (m_spellInfo->Id == 42292)                       // PvP Trinket
            mechanic_immune = IMMUNE_TO_MOVEMENT_IMPAIRMENT_AND_LOSS_CONTROL_MASK;
    }

    // Check whether the cast should be prevented by any state you might have.
    SpellCastResult prevented_reason = SPELL_CAST_OK;
    // Have to check if there is a stun aura. Otherwise will have problems with ghost aura apply while logging out
    uint32 unitflag = m_caster->GetUInt32Value(UNIT_FIELD_FLAGS);     // Get unit state
    if (unitflag & UNIT_FLAG_STUNNED && !(m_spellInfo->AttributesEx5 & SPELL_ATTR_EX5_USABLE_WHILE_STUNNED))
        prevented_reason = SPELL_FAILED_STUNNED;
    else if (unitflag & UNIT_FLAG_CONFUSED && !(m_spellInfo->AttributesEx5 & SPELL_ATTR_EX5_USABLE_WHILE_CONFUSED))
        prevented_reason = SPELL_FAILED_CONFUSED;
    else if (unitflag & UNIT_FLAG_FLEEING && !(m_spellInfo->AttributesEx5 & SPELL_ATTR_EX5_USABLE_WHILE_FEARED))
        prevented_reason = SPELL_FAILED_FLEEING;
    else if (unitflag & UNIT_FLAG_SILENCED && m_spellInfo->PreventionType == SPELL_PREVENTION_TYPE_SILENCE)
        prevented_reason = SPELL_FAILED_SILENCED;
    else if (unitflag & UNIT_FLAG_PACIFIED && m_spellInfo->PreventionType == SPELL_PREVENTION_TYPE_PACIFY)
        prevented_reason = SPELL_FAILED_PACIFIED;
    else if(m_caster->HasAuraType(SPELL_AURA_ALLOW_ONLY_ABILITY))
    {
        Unit::AuraList const& casingLimit = m_caster->GetAurasByType(SPELL_AURA_ALLOW_ONLY_ABILITY);
        for(Unit::AuraList::const_iterator itr = casingLimit.begin(); itr != casingLimit.end(); ++itr)
        {
            if(!(*itr)->isAffectedOnSpell(m_spellInfo))
            {
                prevented_reason = SPELL_FAILED_CASTER_AURASTATE;
                break;
            }
        }
    }

    // Attr must make flag drop spell totally immune from all effects
    if (prevented_reason != SPELL_CAST_OK)
    {
        if (school_immune || mechanic_immune || dispel_immune)
        {
            //Checking auras is needed now, because you are prevented by some state but the spell grants immunity.
            Unit::SpellAuraHolderMap const& auras = m_caster->GetSpellAuraHolderMap();
            for(Unit::SpellAuraHolderMap::const_iterator itr = auras.begin(); itr != auras.end(); ++itr)
            {
                SpellAuraHolder *holder = itr->second;
                SpellEntry const * pEntry = holder->GetSpellProto();

                if ((GetSpellSchoolMask(pEntry) & school_immune) && !(pEntry->AttributesEx & SPELL_ATTR_EX_UNAFFECTED_BY_SCHOOL_IMMUNE))
                    continue;
                if ((1<<(pEntry->Dispel)) & dispel_immune)
                    continue;

                for (int32 i = 0; i < MAX_EFFECT_INDEX; ++i)
                {
                    Aura *aura = holder->GetAuraByEffectIndex(SpellEffectIndex(i));
                    if (!aura)
                        continue;

                    if (GetSpellMechanicMask(pEntry, 1 << i) & mechanic_immune)
                        continue;
                    // Make a second check for spell failed so the right SPELL_FAILED message is returned.
                    // That is needed when your casting is prevented by multiple states and you are only immune to some of them.
                    switch(aura->GetModifier()->m_auraname)
                    {
                        case SPELL_AURA_MOD_STUN:
                            if (!(m_spellInfo->AttributesEx5 & SPELL_ATTR_EX5_USABLE_WHILE_STUNNED))
                                return SPELL_FAILED_STUNNED;
                            break;
                        case SPELL_AURA_MOD_CONFUSE:
                            if (!(m_spellInfo->AttributesEx5 & SPELL_ATTR_EX5_USABLE_WHILE_CONFUSED))
                                return SPELL_FAILED_CONFUSED;
                            break;
                        case SPELL_AURA_MOD_FEAR:
                            if (!(m_spellInfo->AttributesEx5 & SPELL_ATTR_EX5_USABLE_WHILE_FEARED))
                                return SPELL_FAILED_FLEEING;
                            break;
                        case SPELL_AURA_MOD_SILENCE:
                        case SPELL_AURA_MOD_PACIFY:
                        case SPELL_AURA_MOD_PACIFY_SILENCE:
                            if( m_spellInfo->PreventionType == SPELL_PREVENTION_TYPE_PACIFY)
                                return SPELL_FAILED_PACIFIED;
                            else if ( m_spellInfo->PreventionType == SPELL_PREVENTION_TYPE_SILENCE)
                                return SPELL_FAILED_SILENCED;
                            break;
                        default: break;
                    }
                }
            }
        }
        // You are prevented from casting and the spell casted does not grant immunity. Return a failed error.
        else
            return prevented_reason;
    }
    return SPELL_CAST_OK;
}

bool Spell::CanAutoCast(Unit* target)
{
    ObjectGuid targetguid = target->GetObjectGuid();

    for(int j = 0; j < MAX_EFFECT_INDEX; ++j)
    {
        if(m_spellInfo->Effect[j] == SPELL_EFFECT_APPLY_AURA)
        {
            if( m_spellInfo->StackAmount <= 1)
            {
                if( target->HasAura(m_spellInfo->Id, SpellEffectIndex(j)) )
                    return false;
            }
            else
            {
                if(Aura* aura = target->GetAura(m_spellInfo->Id, SpellEffectIndex(j)))
                    if(aura->GetStackAmount() >= m_spellInfo->StackAmount)
                        return false;
            }
        }
        else if ( IsAreaAuraEffect( m_spellInfo->Effect[j] ))
        {
                if( target->HasAura(m_spellInfo->Id, SpellEffectIndex(j)) )
                    return false;
        }
    }

    SpellCastResult result = CheckPetCast(target);

    if(result == SPELL_CAST_OK || result == SPELL_FAILED_UNIT_NOT_INFRONT)
    {
        FillTargetMap();
        //check if among target units, our WANTED target is as well (->only self cast spells return false)
        for(TargetList::const_iterator ihit = m_UniqueTargetInfo.begin(); ihit != m_UniqueTargetInfo.end(); ++ihit)
            if (ihit->targetGUID == targetguid)
                return true;
    }
    return false;                                           //target invalid
}

SpellCastResult Spell::CheckRange(bool strict)
{
    Unit *target = m_targets.getUnitTarget();
    GameObject *pGoTarget = m_targets.getGOTarget();

    // special range cases
    switch(m_spellInfo->rangeIndex)
    {
        // self cast doesn't need range checking -- also for Starshards fix
        case SPELL_RANGE_IDX_SELF_ONLY:
            return SPELL_CAST_OK;
        // combat range spells are treated differently
        case SPELL_RANGE_IDX_COMBAT:
        {
            if (target)
            {
                if (target == m_caster)
                    return SPELL_CAST_OK;

                float range_mod = strict ? 0.0f : 5.0f;
                float base = ATTACK_DISTANCE;
                if (Player* modOwner = m_caster->GetSpellModOwner())
                    range_mod += modOwner->ApplySpellMod(m_spellInfo->Id, SPELLMOD_RANGE, base, this);

                // with additional 5 dist for non stricted case (some melee spells have delay in apply
                return m_caster->CanReachWithMeleeAttack(target, range_mod) ? SPELL_CAST_OK : SPELL_FAILED_OUT_OF_RANGE;
            }
            break;                                          // let continue in generic way for no target
        }
    }

    //add radius of caster and ~5 yds "give" for non stricred (landing) check
    float range_mod = strict ? 1.25f : 6.25;

    SpellRangeEntry const* srange = sSpellRangeStore.LookupEntry(m_spellInfo->rangeIndex);
    bool friendly = target ? target->IsFriendlyTo(m_caster) : false;
    float max_range = GetSpellMaxRange(srange, friendly) + range_mod;
    float min_range = GetSpellMinRange(srange, friendly);

    if(Player* modOwner = m_caster->GetSpellModOwner())
        modOwner->ApplySpellMod(m_spellInfo->Id, SPELLMOD_RANGE, max_range, this);

    if(target && target != m_caster)
    {
        // distance from target in checks
        float dist = m_caster->GetCombatDistance(target);

        if(dist > max_range)
            return SPELL_FAILED_OUT_OF_RANGE;
        if(min_range && dist < min_range)
            return SPELL_FAILED_TOO_CLOSE;
        if( m_caster->GetTypeId() == TYPEID_PLAYER &&
            (m_spellInfo->FacingCasterFlags & SPELL_FACING_FLAG_INFRONT) && !m_caster->HasInArc( M_PI_F, target ) )
            return SPELL_FAILED_UNIT_NOT_INFRONT;
    }

    if (pGoTarget)
    {
        // distance from target in checks
        float dist = m_caster->GetDistance(pGoTarget);

        if(dist > max_range)
            return SPELL_FAILED_OUT_OF_RANGE;
        if(min_range && dist < min_range)
            return SPELL_FAILED_TOO_CLOSE;
        if( m_caster->GetTypeId() == TYPEID_PLAYER &&
            (m_spellInfo->FacingCasterFlags & SPELL_FACING_FLAG_INFRONT) && !m_caster->HasInArc( M_PI_F, pGoTarget ) )
            return SPELL_FAILED_NOT_INFRONT;
    }

    // TODO verify that such spells really use bounding radius
    if(m_targets.m_targetMask == TARGET_FLAG_DEST_LOCATION && m_targets.m_destX != 0 && m_targets.m_destY != 0 && m_targets.m_destZ != 0)
    {
        if(!m_caster->IsWithinDist3d(m_targets.m_destX, m_targets.m_destY, m_targets.m_destZ, max_range))
            return SPELL_FAILED_OUT_OF_RANGE;
        if(min_range && m_caster->IsWithinDist3d(m_targets.m_destX, m_targets.m_destY, m_targets.m_destZ, min_range))
            return SPELL_FAILED_TOO_CLOSE;
    }

    return SPELL_CAST_OK;
}

uint32 Spell::CalculatePowerCost(SpellEntry const* spellInfo, Unit* caster, Spell const* spell, Item* castItem)
{
    // item cast not used power
    if (castItem)
        return 0;

    // Spell drain all exist power on cast (Only paladin lay of Hands)
    if (spellInfo->AttributesEx & SPELL_ATTR_EX_DRAIN_ALL_POWER)
    {
        // If power type - health drain all
        if (spellInfo->powerType == POWER_HEALTH)
            return caster->GetHealth();
        // Else drain all power
        if (spellInfo->powerType < MAX_POWERS)
            return caster->GetPower(Powers(spellInfo->powerType));
        sLog.outError("Spell::CalculateManaCost: Unknown power type '%d' in spell %d", spellInfo->powerType, spellInfo->Id);
        return 0;
    }

    // Base powerCost
    int32 powerCost = spellInfo->manaCost;
    // PCT cost from total amount
    if (spellInfo->ManaCostPercentage)
    {
        switch (spellInfo->powerType)
        {
            // health as power used
            case POWER_HEALTH:
                powerCost += spellInfo->ManaCostPercentage * caster->GetCreateHealth() / 100;
                break;
            case POWER_MANA:
                powerCost += spellInfo->ManaCostPercentage * caster->GetCreateMana() / 100;
                break;
            case POWER_RAGE:
            case POWER_FOCUS:
            case POWER_ENERGY:
            case POWER_HAPPINESS:
                powerCost += spellInfo->ManaCostPercentage * caster->GetMaxPower(Powers(spellInfo->powerType)) / 100;
                break;
            case POWER_RUNE:
            case POWER_RUNIC_POWER:
                DEBUG_LOG("Spell::CalculateManaCost: Not implemented yet!");
                break;
            default:
                sLog.outError("Spell::CalculateManaCost: Unknown power type '%d' in spell %d", spellInfo->powerType, spellInfo->Id);
                return 0;
        }
    }
    SpellSchools school = GetFirstSchoolInMask(spell ? spell->m_spellSchoolMask : GetSpellSchoolMask(spellInfo));
    // Flat mod from caster auras by spell school
    powerCost += caster->GetInt32Value(UNIT_FIELD_POWER_COST_MODIFIER + school);
    // Shiv - costs 20 + weaponSpeed*10 energy (apply only to non-triggered spell with energy cost)
    if (spellInfo->AttributesEx4 & SPELL_ATTR_EX4_SPELL_VS_EXTEND_COST)
        powerCost += caster->GetAttackTime(OFF_ATTACK) / 100;
    // Apply cost mod by spell
    if (spell)
        if (Player* modOwner = caster->GetSpellModOwner())
            modOwner->ApplySpellMod(spellInfo->Id, SPELLMOD_COST, powerCost, spell);

    if (spellInfo->Attributes & SPELL_ATTR_LEVEL_DAMAGE_CALCULATION)
        powerCost = int32(powerCost/ (1.117f * spellInfo->spellLevel / caster->getLevel() -0.1327f));

    // PCT mod from user auras by school
    powerCost = int32(powerCost * (1.0f + caster->GetFloatValue(UNIT_FIELD_POWER_COST_MULTIPLIER + school)));
    if (powerCost < 0)
        powerCost = 0;
    return powerCost;
}

SpellCastResult Spell::CheckPower()
{
    // item cast not used power
    if(m_CastItem)
        return SPELL_CAST_OK;

    // Do precise power regen on spell cast
    if (m_powerCost > 0 && m_caster->GetTypeId() == TYPEID_PLAYER)
    {
        Player* playerCaster = (Player*)m_caster;
        uint32 diff = REGEN_TIME_FULL - m_caster->GetRegenTimer();
        if (diff >= REGEN_TIME_PRECISE)
            playerCaster->RegenerateAll(diff);
    }

    // health as power used - need check health amount
    if (m_spellInfo->powerType == POWER_HEALTH)
    {
        if (m_caster->GetHealth() <= m_powerCost)
            return SPELL_FAILED_CASTER_AURASTATE;
        return SPELL_CAST_OK;
    }
    // Check valid power type
    if (m_spellInfo->powerType >= MAX_POWERS)
    {
        sLog.outError("Spell::CheckMana: Unknown power type '%d'", m_spellInfo->powerType);
        return SPELL_FAILED_UNKNOWN;
    }

    //check rune cost only if a spell has PowerType == POWER_RUNE
    if (m_spellInfo->powerType == POWER_RUNE)
    {
        SpellCastResult failReason = CheckOrTakeRunePower(false);
        if (failReason != SPELL_CAST_OK)
            return failReason;
    }

    // Check power amount
    Powers powerType = Powers(m_spellInfo->powerType);
    if (m_caster->GetPower(powerType) < m_powerCost)
        return SPELL_FAILED_NO_POWER;

    return SPELL_CAST_OK;
}

bool Spell::IgnoreItemRequirements() const
{
    /// Check if it's an enchant scroll. These have no required reagents even though their spell does.
    if (m_CastItem && (m_CastItem->GetProto()->Flags & ITEM_FLAG_ENCHANT_SCROLL))
        return true;

    if (m_IsTriggeredSpell)
    {
        /// Not own traded item (in trader trade slot) req. reagents including triggered spell case
        if (Item* targetItem = m_targets.getItemTarget())
            if (targetItem->GetOwnerGuid() != m_caster->GetObjectGuid())
                return false;

        /// Some triggered spells have same reagents that have master spell
        /// expected in test: master spell have reagents in first slot then triggered don't must use own
        if (m_triggeredBySpellInfo && !m_triggeredBySpellInfo->Reagent[0])
            return false;

        return true;
    }

    return false;
}

SpellCastResult Spell::CheckItems()
{
    if (m_caster->GetTypeId() != TYPEID_PLAYER)
        return SPELL_CAST_OK;

    Player* p_caster = (Player*)m_caster;
    bool isScrollItem = false;
    bool isVellumTarget = false;

    // cast item checks
    if(m_CastItem)
    {
        if (m_CastItem->IsInTrade())
            return SPELL_FAILED_ITEM_NOT_FOUND;

        uint32 itemid = m_CastItem->GetEntry();
        if( !p_caster->HasItemCount(itemid, 1) )
            return SPELL_FAILED_ITEM_NOT_FOUND;

        ItemPrototype const *proto = m_CastItem->GetProto();
        if(!proto)
            return SPELL_FAILED_ITEM_NOT_FOUND;

        if (proto->Flags & ITEM_FLAG_ENCHANT_SCROLL)
            isScrollItem = true;

        for (int i = 0; i < 5; ++i)
            if (proto->Spells[i].SpellCharges)
                if(m_CastItem->GetSpellCharges(i) == 0)
                    return SPELL_FAILED_NO_CHARGES_REMAIN;

        // consumable cast item checks
        if (proto->Class == ITEM_CLASS_CONSUMABLE && m_targets.getUnitTarget())
        {
            // such items should only fail if there is no suitable effect at all - see Rejuvenation Potions for example
            SpellCastResult failReason = SPELL_CAST_OK;
            for (int i = 0; i < MAX_EFFECT_INDEX; ++i)
            {
                // skip check, pet not required like checks, and for TARGET_PET m_targets.getUnitTarget() is not the real target but the caster
                if (m_spellInfo->EffectImplicitTargetA[i] == TARGET_PET)
                    continue;

                if (m_spellInfo->Effect[i] == SPELL_EFFECT_HEAL)
                {
                    if (m_targets.getUnitTarget()->GetHealth() == m_targets.getUnitTarget()->GetMaxHealth())
                    {
                        failReason = SPELL_FAILED_ALREADY_AT_FULL_HEALTH;
                        continue;
                    }
                    else
                    {
                        failReason = SPELL_CAST_OK;
                        break;
                    }
                }

                // Mana Potion, Rage Potion, Thistle Tea(Rogue), ...
                if (m_spellInfo->Effect[i] == SPELL_EFFECT_ENERGIZE)
                {
                    if(m_spellInfo->EffectMiscValue[i] < 0 || m_spellInfo->EffectMiscValue[i] >= MAX_POWERS)
                    {
                        failReason = SPELL_FAILED_ALREADY_AT_FULL_POWER;
                        continue;
                    }

                    Powers power = Powers(m_spellInfo->EffectMiscValue[i]);
                    if (m_targets.getUnitTarget()->GetPower(power) == m_targets.getUnitTarget()->GetMaxPower(power))
                    {
                        failReason = SPELL_FAILED_ALREADY_AT_FULL_POWER;
                        continue;
                    }
                    else
                    {
                        failReason = SPELL_CAST_OK;
                        break;
                    }
                }
            }
            if (failReason != SPELL_CAST_OK)
                return failReason;
        }
    }

    // check target item (for triggered case not report error)
    if (m_targets.getItemTargetGuid())
    {
        if (m_caster->GetTypeId() != TYPEID_PLAYER)
            return m_IsTriggeredSpell && !(m_targets.m_targetMask & TARGET_FLAG_TRADE_ITEM)
                ? SPELL_FAILED_DONT_REPORT : SPELL_FAILED_BAD_TARGETS;

        if (!m_targets.getItemTarget())
            return m_IsTriggeredSpell  && !(m_targets.m_targetMask & TARGET_FLAG_TRADE_ITEM)
                ? SPELL_FAILED_DONT_REPORT : SPELL_FAILED_ITEM_GONE;

        isVellumTarget = m_targets.getItemTarget()->GetProto()->IsVellum();
        if (!m_targets.getItemTarget()->IsFitToSpellRequirements(m_spellInfo))
            return m_IsTriggeredSpell  && !(m_targets.m_targetMask & TARGET_FLAG_TRADE_ITEM)
                ? SPELL_FAILED_DONT_REPORT : SPELL_FAILED_EQUIPPED_ITEM_CLASS;

        // Do not enchant vellum with scroll
        if (isVellumTarget && isScrollItem)
            return m_IsTriggeredSpell  && !(m_targets.m_targetMask & TARGET_FLAG_TRADE_ITEM)
                ? SPELL_FAILED_DONT_REPORT : SPELL_FAILED_BAD_TARGETS;
    }
    // if not item target then required item must be equipped (for triggered case not report error)
    else
    {
        if(m_caster->GetTypeId() == TYPEID_PLAYER && !((Player*)m_caster)->HasItemFitToSpellReqirements(m_spellInfo))
            return m_IsTriggeredSpell ? SPELL_FAILED_DONT_REPORT : SPELL_FAILED_EQUIPPED_ITEM_CLASS;
    }

    // check spell focus object
    if(m_spellInfo->RequiresSpellFocus)
    {
        GameObject* ok = NULL;
        MaNGOS::GameObjectFocusCheck go_check(m_caster,m_spellInfo->RequiresSpellFocus);
        MaNGOS::GameObjectSearcher<MaNGOS::GameObjectFocusCheck> checker(ok, go_check);
        Cell::VisitGridObjects(m_caster, checker, m_caster->GetMap()->GetVisibilityDistance());

        if(!ok)
            return SPELL_FAILED_REQUIRES_SPELL_FOCUS;

        focusObject = ok;                                   // game object found in range
    }

    // check reagents (ignore triggered spells with reagents processed by original spell) and special reagent ignore case.
    if (!IgnoreItemRequirements())
    {
        if (!p_caster->CanNoReagentCast(m_spellInfo))
        {
            for(uint32 i = 0; i < MAX_SPELL_REAGENTS; ++i)
            {
                if(m_spellInfo->Reagent[i] <= 0)
                    continue;

                uint32 itemid    = m_spellInfo->Reagent[i];
                uint32 itemcount = m_spellInfo->ReagentCount[i];

                // if CastItem is also spell reagent
                if (m_CastItem && m_CastItem->GetEntry() == itemid)
                {
                    ItemPrototype const *proto = m_CastItem->GetProto();
                    if (!proto)
                        return SPELL_FAILED_REAGENTS;
                    for(int s = 0; s < MAX_ITEM_PROTO_SPELLS; ++s)
                    {
                        // CastItem will be used up and does not count as reagent
                        int32 charges = m_CastItem->GetSpellCharges(s);
                        if (proto->Spells[s].SpellCharges < 0 && !(proto->ExtraFlags & ITEM_EXTRA_NON_CONSUMABLE) && abs(charges) < 2)
                        {
                            ++itemcount;
                            break;
                        }
                    }
                }

                if (!p_caster->HasItemCount(itemid, itemcount))
                    return SPELL_FAILED_REAGENTS;
            }
        }

        // check totem-item requirements (items presence in inventory)
        uint32 totems = MAX_SPELL_TOTEMS;
        for(int i = 0; i < MAX_SPELL_TOTEMS ; ++i)
        {
            if (m_spellInfo->Totem[i] != 0)
            {
                if (p_caster->HasItemCount(m_spellInfo->Totem[i], 1))
                {
                    totems -= 1;
                    continue;
                }
            }
            else
                totems -= 1;
        }

        if (totems != 0)
            return SPELL_FAILED_TOTEMS;

        // Check items for TotemCategory  (items presence in inventory)
        uint32 TotemCategory = MAX_SPELL_TOTEM_CATEGORIES;
        for(int i= 0; i < MAX_SPELL_TOTEM_CATEGORIES; ++i)
        {
            if (m_spellInfo->TotemCategory[i] != 0)
            {
                if (p_caster->HasItemTotemCategory(m_spellInfo->TotemCategory[i]))
                {
                    TotemCategory -= 1;
                    continue;
                }
            }
            else
                TotemCategory -= 1;
        }

        if (TotemCategory != 0)
            return SPELL_FAILED_TOTEM_CATEGORY;
    }

    // special checks for spell effects
    for(int i = 0; i < MAX_EFFECT_INDEX; ++i)
    {
        switch (m_spellInfo->Effect[i])
        {
            case SPELL_EFFECT_CREATE_ITEM:
            {
                if (!m_IsTriggeredSpell && m_spellInfo->EffectItemType[i])
                {
                    // Conjure Mana Gem (skip same or low level ranks for later recharge)
                    if (i == EFFECT_INDEX_0 && m_spellInfo->Effect[EFFECT_INDEX_1] == SPELL_EFFECT_DUMMY)
                    {
                        if (ItemPrototype const* itemProto = ObjectMgr::GetItemPrototype(m_spellInfo->EffectItemType[i]))
                        {
                            if (Item* item = p_caster->GetItemByLimitedCategory(itemProto->ItemLimitCategory))
                            {
                                if (item->GetProto()->ItemLevel <= itemProto->ItemLevel)
                                {
                                    if (item->HasMaxCharges())
                                        return SPELL_FAILED_ITEM_AT_MAX_CHARGES;

                                    // will recharge in next effect
                                    continue;
                                }
                            }
                        }
                    }

                    ItemPosCountVec dest;
                    InventoryResult msg = p_caster->CanStoreNewItem(NULL_BAG, NULL_SLOT, dest, m_spellInfo->EffectItemType[i], 1 );
                    if (msg != EQUIP_ERR_OK )
                    {
                        p_caster->SendEquipError( msg, NULL, NULL, m_spellInfo->EffectItemType[i] );
                        return SPELL_FAILED_DONT_REPORT;
                    }
                }
                break;
            }
            case SPELL_EFFECT_RESTORE_ITEM_CHARGES:
            {
                if (Item* item = p_caster->GetItemByEntry(m_spellInfo->EffectItemType[i]))
                    if (item->HasMaxCharges())
                        return SPELL_FAILED_ITEM_AT_MAX_CHARGES;

                break;
            }
            case SPELL_EFFECT_ENCHANT_ITEM:
            case SPELL_EFFECT_ENCHANT_ITEM_PRISMATIC:
            {
                Item* targetItem = m_targets.getItemTarget();
                if(!targetItem)
                    return SPELL_FAILED_ITEM_NOT_FOUND;

                if( targetItem->GetProto()->ItemLevel < m_spellInfo->baseLevel )
                    return SPELL_FAILED_LOWLEVEL;
                // Check if we can store a new scroll, enchanting vellum has implicit SPELL_EFFECT_CREATE_ITEM
                if (isVellumTarget && m_spellInfo->EffectItemType[i])
                {
                    ItemPosCountVec dest;
                    InventoryResult msg = p_caster->CanStoreNewItem( NULL_BAG, NULL_SLOT, dest, m_spellInfo->EffectItemType[i], 1 );
                    if (msg != EQUIP_ERR_OK)
                    {
                        p_caster->SendEquipError( msg, NULL, NULL );
                        return SPELL_FAILED_DONT_REPORT;
                    }
                }
                // Not allow enchant in trade slot for some enchant type
                if( targetItem->GetOwner() != m_caster )
                {
                    uint32 enchant_id = m_spellInfo->EffectMiscValue[i];
                    SpellItemEnchantmentEntry const *pEnchant = sSpellItemEnchantmentStore.LookupEntry(enchant_id);
                    if(!pEnchant)
                        return SPELL_FAILED_ERROR;
                    if (pEnchant->slot & ENCHANTMENT_CAN_SOULBOUND)
                        return SPELL_FAILED_NOT_TRADEABLE;
                    // cannot replace vellum with scroll in trade slot
                    if (isVellumTarget)
                        return SPELL_FAILED_ITEM_ENCHANT_TRADE_WINDOW;
                }
                break;
            }
            case SPELL_EFFECT_ENCHANT_ITEM_TEMPORARY:
            {
                Item *item = m_targets.getItemTarget();
                if(!item)
                    return SPELL_FAILED_ITEM_NOT_FOUND;
                // Not allow enchant in trade slot for some enchant type
                if( item->GetOwner() != m_caster )
                {
                    uint32 enchant_id = m_spellInfo->EffectMiscValue[i];
                    SpellItemEnchantmentEntry const *pEnchant = sSpellItemEnchantmentStore.LookupEntry(enchant_id);
                    if(!pEnchant)
                        return SPELL_FAILED_ERROR;
                    if (pEnchant->slot & ENCHANTMENT_CAN_SOULBOUND)
                        return SPELL_FAILED_NOT_TRADEABLE;
                }
                break;
            }
            case SPELL_EFFECT_ENCHANT_HELD_ITEM:
                // check item existence in effect code (not output errors at offhand hold item effect to main hand for example
                break;
            case SPELL_EFFECT_DISENCHANT:
            {
                if(!m_targets.getItemTarget())
                    return SPELL_FAILED_CANT_BE_DISENCHANTED;

                // prevent disenchanting in trade slot
                if( m_targets.getItemTarget()->GetOwnerGuid() != m_caster->GetObjectGuid() )
                    return SPELL_FAILED_CANT_BE_DISENCHANTED;

                ItemPrototype const* itemProto = m_targets.getItemTarget()->GetProto();
                if(!itemProto)
                    return SPELL_FAILED_CANT_BE_DISENCHANTED;

                // must have disenchant loot (other static req. checked at item prototype loading)
                if (!itemProto->DisenchantID)
                    return SPELL_FAILED_CANT_BE_DISENCHANTED;

                // 2.0.x addon: Check player enchanting level against the item disenchanting requirements
                int32 item_disenchantskilllevel = itemProto->RequiredDisenchantSkill;
                if (item_disenchantskilllevel > int32(p_caster->GetSkillValue(SKILL_ENCHANTING)))
                    return SPELL_FAILED_LOW_CASTLEVEL;
                break;
            }
            case SPELL_EFFECT_PROSPECTING:
            {
                if(!m_targets.getItemTarget())
                    return SPELL_FAILED_CANT_BE_PROSPECTED;
                // ensure item is a prospectable ore
                if (!(m_targets.getItemTarget()->GetProto()->Flags & ITEM_FLAG_PROSPECTABLE))
                    return SPELL_FAILED_CANT_BE_PROSPECTED;
                // prevent prospecting in trade slot
                if (m_targets.getItemTarget()->GetOwnerGuid() != m_caster->GetObjectGuid())
                    return SPELL_FAILED_CANT_BE_PROSPECTED;
                // Check for enough skill in jewelcrafting
                uint32 item_prospectingskilllevel = m_targets.getItemTarget()->GetProto()->RequiredSkillRank;
                if (item_prospectingskilllevel >p_caster->GetSkillValue(SKILL_JEWELCRAFTING))
                    return SPELL_FAILED_LOW_CASTLEVEL;
                // make sure the player has the required ores in inventory
                if (int32(m_targets.getItemTarget()->GetCount()) < CalculateDamage(SpellEffectIndex(i), m_caster))
                    return SPELL_FAILED_NEED_MORE_ITEMS;

                if (!LootTemplates_Prospecting.HaveLootFor(m_targets.getItemTargetEntry()))
                    return SPELL_FAILED_CANT_BE_PROSPECTED;

                break;
            }
            case SPELL_EFFECT_MILLING:
            {
                if(!m_targets.getItemTarget())
                    return SPELL_FAILED_CANT_BE_MILLED;
                // ensure item is a millable herb
                if (!(m_targets.getItemTarget()->GetProto()->Flags & ITEM_FLAG_MILLABLE))
                    return SPELL_FAILED_CANT_BE_MILLED;
                // prevent milling in trade slot
                if (m_targets.getItemTarget()->GetOwnerGuid() != m_caster->GetObjectGuid())
                    return SPELL_FAILED_CANT_BE_MILLED;
                // Check for enough skill in inscription
                uint32 item_millingskilllevel = m_targets.getItemTarget()->GetProto()->RequiredSkillRank;
                if (item_millingskilllevel >p_caster->GetSkillValue(SKILL_INSCRIPTION))
                    return SPELL_FAILED_LOW_CASTLEVEL;
                // make sure the player has the required herbs in inventory
                if (int32(m_targets.getItemTarget()->GetCount()) < CalculateDamage(SpellEffectIndex(i), m_caster))
                    return SPELL_FAILED_NEED_MORE_ITEMS;

                if(!LootTemplates_Milling.HaveLootFor(m_targets.getItemTargetEntry()))
                    return SPELL_FAILED_CANT_BE_MILLED;

                break;
            }
            case SPELL_EFFECT_WEAPON_DAMAGE:
            case SPELL_EFFECT_WEAPON_DAMAGE_NOSCHOOL:
            {
                if(m_caster->GetTypeId() != TYPEID_PLAYER) return SPELL_FAILED_TARGET_NOT_PLAYER;
                if( m_attackType != RANGED_ATTACK )
                    break;
                Item *pItem = ((Player*)m_caster)->GetWeaponForAttack(m_attackType,true,false);
                if (!pItem)
                    return SPELL_FAILED_EQUIPPED_ITEM;

                switch(pItem->GetProto()->SubClass)
                {
                    case ITEM_SUBCLASS_WEAPON_THROWN:
                    {
                        uint32 ammo = pItem->GetEntry();
                        if( !((Player*)m_caster)->HasItemCount( ammo, 1 ) )
                            return SPELL_FAILED_NO_AMMO;
                    };  break;
                    case ITEM_SUBCLASS_WEAPON_GUN:
                    case ITEM_SUBCLASS_WEAPON_BOW:
                    case ITEM_SUBCLASS_WEAPON_CROSSBOW:
                    {
                        uint32 ammo = ((Player*)m_caster)->GetUInt32Value(PLAYER_AMMO_ID);
                        if(!ammo)
                        {
                            // Requires No Ammo
                            if(m_caster->GetDummyAura(46699))
                                break;                      // skip other checks

                            return SPELL_FAILED_NO_AMMO;
                        }

                        ItemPrototype const *ammoProto = ObjectMgr::GetItemPrototype( ammo );
                        if(!ammoProto)
                            return SPELL_FAILED_NO_AMMO;

                        if(ammoProto->Class != ITEM_CLASS_PROJECTILE)
                            return SPELL_FAILED_NO_AMMO;

                        // check ammo ws. weapon compatibility
                        switch(pItem->GetProto()->SubClass)
                        {
                            case ITEM_SUBCLASS_WEAPON_BOW:
                            case ITEM_SUBCLASS_WEAPON_CROSSBOW:
                                if(ammoProto->SubClass != ITEM_SUBCLASS_ARROW)
                                    return SPELL_FAILED_NO_AMMO;
                                break;
                            case ITEM_SUBCLASS_WEAPON_GUN:
                                if(ammoProto->SubClass != ITEM_SUBCLASS_BULLET)
                                    return SPELL_FAILED_NO_AMMO;
                                break;
                            default:
                                return SPELL_FAILED_NO_AMMO;
                        }

                        if( !((Player*)m_caster)->HasItemCount( ammo, 1 ) )
                            return SPELL_FAILED_NO_AMMO;
                    };  break;
                    case ITEM_SUBCLASS_WEAPON_WAND:
                        break;
                    default:
                        break;
                }
                break;
            }
            default:break;
        }
    }

    return SPELL_CAST_OK;
}

void Spell::Delayed()
{
    if(!m_caster || m_caster->GetTypeId() != TYPEID_PLAYER)
        return;

    if (m_spellState == SPELL_STATE_DELAYED)
        return;                                             // spell is active and can't be time-backed

    if(isDelayableNoMore())                                 // Spells may only be delayed twice
        return;

    // spells not loosing casting time ( slam, dynamites, bombs.. )
    if(!(m_spellInfo->InterruptFlags & SPELL_INTERRUPT_FLAG_DAMAGE))
        return;

    // check pushback reduce
    int32 delaytime = 500;                                  // spellcasting delay is normally 500ms
    int32 delayReduce = 100;                                // must be initialized to 100 for percent modifiers
    ((Player*)m_caster)->ApplySpellMod(m_spellInfo->Id, SPELLMOD_NOT_LOSE_CASTING_TIME, delayReduce, this);
    delayReduce += m_caster->GetTotalAuraModifier(SPELL_AURA_REDUCE_PUSHBACK) - 100;
    if(delayReduce >= 100)
        return;

    delaytime = delaytime * (100 - delayReduce) / 100;

    if(int32(m_timer) + delaytime > m_casttime)
    {
        delaytime = m_casttime - m_timer;
        m_timer = m_casttime;
    }
    else
        m_timer += delaytime;

    DETAIL_FILTER_LOG(LOG_FILTER_SPELL_CAST, "Spell %u partially interrupted for (%d) ms at damage", m_spellInfo->Id, delaytime);

    WorldPacket data(SMSG_SPELL_DELAYED, 8+4);
    data << m_caster->GetPackGUID();
    data << uint32(delaytime);

    m_caster->SendMessageToSet(&data, true);
}

void Spell::DelayedChannel()
{
    if(!m_caster || m_caster->GetTypeId() != TYPEID_PLAYER || getState() != SPELL_STATE_CASTING)
        return;

    if(isDelayableNoMore())                                 // Spells may only be delayed twice
        return;

    // check pushback reduce
    int32 delaytime = GetSpellDuration(m_spellInfo) * 25 / 100;// channeling delay is normally 25% of its time per hit
    int32 delayReduce = 100;                                // must be initialized to 100 for percent modifiers
    ((Player*)m_caster)->ApplySpellMod(m_spellInfo->Id, SPELLMOD_NOT_LOSE_CASTING_TIME, delayReduce, this);
    delayReduce += m_caster->GetTotalAuraModifier(SPELL_AURA_REDUCE_PUSHBACK) - 100;
    if(delayReduce >= 100)
        return;

    delaytime = delaytime * (100 - delayReduce) / 100;

    if(int32(m_timer) < delaytime)
    {
        delaytime = m_timer;
        m_timer = 0;
    }
    else
        m_timer -= delaytime;

    DEBUG_FILTER_LOG(LOG_FILTER_SPELL_CAST, "Spell %u partially interrupted for %i ms, new duration: %u ms", m_spellInfo->Id, delaytime, m_timer);

    for(TargetList::const_iterator ihit = m_UniqueTargetInfo.begin(); ihit != m_UniqueTargetInfo.end(); ++ihit)
    {
        if ((*ihit).missCondition == SPELL_MISS_NONE)
        {
            if (Unit* unit = m_caster->GetObjectGuid() == ihit->targetGUID ? m_caster : ObjectAccessor::GetUnit(*m_caster, ihit->targetGUID))
                unit->DelaySpellAuraHolder(m_spellInfo->Id, delaytime, unit->GetObjectGuid());
        }
    }

    for(int j = 0; j < MAX_EFFECT_INDEX; ++j)
    {
        // partially interrupt persistent area auras
        if (DynamicObject* dynObj = m_caster->GetDynObject(m_spellInfo->Id, SpellEffectIndex(j)))
            dynObj->Delay(delaytime);
    }

    SendChannelUpdate(m_timer);
}

void Spell::UpdateOriginalCasterPointer()
{
    if(m_originalCasterGUID == m_caster->GetObjectGuid())
        m_originalCaster = m_caster;
    else if (m_originalCasterGUID.IsGameObject())
    {
        GameObject* go = m_caster->IsInWorld() ? m_caster->GetMap()->GetGameObject(m_originalCasterGUID) : NULL;
        m_originalCaster = go ? go->GetOwner() : NULL;
    }
    else
    {
        Unit* unit = ObjectAccessor::GetUnit(*m_caster, m_originalCasterGUID);
        m_originalCaster = unit && unit->IsInWorld() ? unit : NULL;
    }
}

void Spell::UpdatePointers()
{
    UpdateOriginalCasterPointer();

    m_targets.Update(m_caster);
}

bool Spell::CheckTargetCreatureType(Unit* target) const
{
    uint32 spellCreatureTargetMask = m_spellInfo->TargetCreatureType;

    // Curse of Doom: not find another way to fix spell target check :/
    if (m_spellInfo->SpellFamilyName == SPELLFAMILY_WARLOCK && m_spellInfo->Category == 1179)
    {
        // not allow cast at player
        if(target->GetTypeId() == TYPEID_PLAYER)
            return false;

        spellCreatureTargetMask = 0x7FF;
    }

    // Dismiss Pet and Taming Lesson skipped
    if(m_spellInfo->Id == 2641 || m_spellInfo->Id == 23356)
        spellCreatureTargetMask =  0;

    if (spellCreatureTargetMask)
    {
        uint32 TargetCreatureType = target->GetCreatureTypeMask();

        return !TargetCreatureType || (spellCreatureTargetMask & TargetCreatureType);
    }
    return true;
}

CurrentSpellTypes Spell::GetCurrentContainer()
{
    if (IsNextMeleeSwingSpell())
        return(CURRENT_MELEE_SPELL);
    else if (IsAutoRepeat())
        return(CURRENT_AUTOREPEAT_SPELL);
    else if (IsChanneledSpell(m_spellInfo))
        return(CURRENT_CHANNELED_SPELL);
    else
        return(CURRENT_GENERIC_SPELL);
}

bool Spell::CheckTarget( Unit* target, SpellEffectIndex eff )
{
    // Check targets for creature type mask and remove not appropriate (skip explicit self target case, maybe need other explicit targets)
    if(m_spellInfo->EffectImplicitTargetA[eff] != TARGET_SELF )
    {
        if (!CheckTargetCreatureType(target))
            return false;
    }

    // Check Aura spell req (need for AoE spells)
    if(m_spellInfo->targetAuraSpell && !target->HasAura(m_spellInfo->targetAuraSpell))
        return false;
    if (m_spellInfo->excludeTargetAuraSpell && target->HasAura(m_spellInfo->excludeTargetAuraSpell))
        return false;
    if (m_spellInfo->TargetAuraStateNot && target->HasAura(m_spellInfo->TargetAuraStateNot))
        return false;

    // Check targets for not_selectable unit flag and remove
    // A player can cast spells on his pet (or other controlled unit) though in any state
    if (target != m_caster && target->GetCharmerOrOwnerGuid() != m_caster->GetObjectGuid())
    {
        // any unattackable target skipped
        if (target->HasFlag(UNIT_FIELD_FLAGS, UNIT_FLAG_NON_ATTACKABLE) && target->GetObjectGuid() != m_caster->GetCharmerOrOwnerGuid())
            return false;

        // unselectable targets skipped in all cases except TARGET_SCRIPT targeting
        // in case TARGET_SCRIPT target selected by server always and can't be cheated
        if ((!m_IsTriggeredSpell || target != m_targets.getUnitTarget()) &&
            target->HasFlag(UNIT_FIELD_FLAGS, UNIT_FLAG_NOT_SELECTABLE) &&
            m_spellInfo->EffectImplicitTargetA[eff] != TARGET_SCRIPT &&
            m_spellInfo->EffectImplicitTargetB[eff] != TARGET_SCRIPT &&
            m_spellInfo->EffectImplicitTargetA[eff] != TARGET_AREAEFFECT_INSTANT &&
            m_spellInfo->EffectImplicitTargetB[eff] != TARGET_AREAEFFECT_INSTANT &&
            m_spellInfo->EffectImplicitTargetA[eff] != TARGET_AREAEFFECT_CUSTOM &&
            m_spellInfo->EffectImplicitTargetB[eff] != TARGET_AREAEFFECT_CUSTOM )
            return false;
    }

    if (target != m_caster && m_caster->GetCharmerOrOwnerGuid() == target->GetObjectGuid())
    {
        if (m_spellInfo->EffectImplicitTargetA[eff] == TARGET_MASTER ||
            m_spellInfo->EffectImplicitTargetB[eff] == TARGET_MASTER)
            return true;
    }

    // Check player targets and remove if in GM mode or GM invisibility (for not self casting case)
    if( target != m_caster && target->GetTypeId() == TYPEID_PLAYER)
    {
        if(((Player*)target)->GetVisibility() == VISIBILITY_OFF)
            return false;

        if(((Player*)target)->isGameMaster() && !IsPositiveSpell(m_spellInfo->Id))
            return false;
    }

    // Check Sated & Exhaustion debuffs
    if (((m_spellInfo->Id == 2825) && (target->HasAura(57724))) ||
        ((m_spellInfo->Id == 32182) && (target->HasAura(57723))))
        return false;

    // Check vampiric bite
    if (m_spellInfo->Id == 70946 && target->HasAura(70867))
        return false;

    // Sindragosa frost bomb hack
    if ((m_spellInfo->Id == 69845
        || m_spellInfo->Id == 71053
        || m_spellInfo->Id == 71054
        || m_spellInfo->Id == 71055)
         && target->HasAura(70867))
        return false;

    // Check targets for LOS visibility (except spells without range limitations )
    switch(m_spellInfo->Effect[eff])
    {
        case SPELL_EFFECT_FRIEND_SUMMON:
        case SPELL_EFFECT_SUMMON_PLAYER:                    // from anywhere
            break;
        case SPELL_EFFECT_DUMMY:
            if(m_spellInfo->Id != 20577)                    // Cannibalize
                break;
            // fall through
        case SPELL_EFFECT_RESURRECT_NEW:
            // player far away, maybe his corpse near?
            if(target != m_caster && !(m_spellInfo->AttributesEx2 & SPELL_ATTR_EX2_IGNORE_LOS) && !target->IsWithinLOSInMap(m_caster))
            {
                if (m_targets.getCorpseTargetGuid())
                    return false;

                Corpse *corpse = m_caster->GetMap()->GetCorpse(m_targets.getCorpseTargetGuid());
                if(!corpse)
                    return false;

                if(target->GetObjectGuid() != corpse->GetOwnerGuid())
                    return false;

                if(!(m_spellInfo->AttributesEx2 & SPELL_ATTR_EX2_IGNORE_LOS) && !corpse->IsWithinLOSInMap(m_caster))
                    return false;
            }

            // all ok by some way or another, skip normal check
            break;
        default:                                            // normal case
            // Get GO cast coordinates if original caster -> GO
            if (target != m_caster)
                if (WorldObject *caster = GetCastingObject())
                    if (!(m_spellInfo->AttributesEx2 & SPELL_ATTR_EX2_IGNORE_LOS) && !target->IsWithinLOSInMap(caster))
                        return false;
            break;
    }

    return true;
}

bool Spell::IsNeedSendToClient() const
{
    return m_spellInfo->SpellVisual[0] || m_spellInfo->SpellVisual[1] || IsChanneledSpell(m_spellInfo) ||
        m_spellInfo->speed > 0.0f || (!m_triggeredByAuraSpell && !m_IsTriggeredSpell);
}

bool Spell::IsTriggeredSpellWithRedundentData() const
{
    return m_triggeredByAuraSpell || m_triggeredBySpellInfo ||
        // possible not need after above check?
        m_IsTriggeredSpell && (m_spellInfo->manaCost || m_spellInfo->ManaCostPercentage);
}

bool Spell::HaveTargetsForEffect(SpellEffectIndex effect) const
{
    for(TargetList::const_iterator itr = m_UniqueTargetInfo.begin(); itr != m_UniqueTargetInfo.end(); ++itr)
        if(itr->effectMask & (1 << effect))
            return true;

    for(GOTargetList::const_iterator itr = m_UniqueGOTargetInfo.begin(); itr != m_UniqueGOTargetInfo.end(); ++itr)
        if(itr->effectMask & (1 << effect))
            return true;

    for(ItemTargetList::const_iterator itr = m_UniqueItemInfo.begin(); itr != m_UniqueItemInfo.end(); ++itr)
        if(itr->effectMask & (1 << effect))
            return true;

    return false;
}

SpellEvent::SpellEvent(Spell* spell) : BasicEvent()
{
    m_Spell = spell;
}

SpellEvent::~SpellEvent()
{
    if (m_Spell->getState() != SPELL_STATE_FINISHED)
        m_Spell->cancel();

    if (m_Spell->IsDeletable())
    {
        delete m_Spell;
    }
    else
    {
        sLog.outError("~SpellEvent: %s %u tried to delete non-deletable spell %u. Was not deleted, causes memory leak.",
            (m_Spell->GetCaster()->GetTypeId() == TYPEID_PLAYER ? "Player" : "Creature"), m_Spell->GetCaster()->GetGUIDLow(), m_Spell->m_spellInfo->Id);
    }
}

bool SpellEvent::Execute(uint64 e_time, uint32 p_time)
{
    // update spell if it is not finished
    if (m_Spell->getState() != SPELL_STATE_FINISHED)
        m_Spell->update(p_time);

    // check spell state to process
    switch (m_Spell->getState())
    {
        case SPELL_STATE_FINISHED:
        {
            // spell was finished, check deletable state
            if (m_Spell->IsDeletable())
            {
                // check, if we do have unfinished triggered spells
                return true;                                // spell is deletable, finish event
            }
            // event will be re-added automatically at the end of routine)
        } break;

        case SPELL_STATE_CASTING:
        {
            // this spell is in channeled state, process it on the next update
            // event will be re-added automatically at the end of routine)
        } break;

        case SPELL_STATE_DELAYED:
        {
            // first, check, if we have just started
            if (m_Spell->GetDelayStart() != 0)
            {
                // no, we aren't, do the typical update
                // check, if we have channeled spell on our hands
                if (IsChanneledSpell(m_Spell->m_spellInfo))
                {
                    // evented channeled spell is processed separately, casted once after delay, and not destroyed till finish
                    // check, if we have casting anything else except this channeled spell and autorepeat
                    if (m_Spell->GetCaster()->IsNonMeleeSpellCasted(false, true, true))
                    {
                        // another non-melee non-delayed spell is casted now, abort
                        m_Spell->cancel();
                    }
                    else
                    {
                        // do the action (pass spell to channeling state)
                        m_Spell->handle_immediate();
                    }
                    // event will be re-added automatically at the end of routine)
                }
                else
                {
                    // run the spell handler and think about what we can do next
                    uint64 t_offset = e_time - m_Spell->GetDelayStart();
                    uint64 n_offset = m_Spell->handle_delayed(t_offset);
                    if (n_offset)
                    {
                        // re-add us to the queue
                        m_Spell->GetCaster()->m_Events.AddEvent(this, m_Spell->GetDelayStart() + n_offset, false);
                        return false;                       // event not complete
                    }
                    // event complete
                    // finish update event will be re-added automatically at the end of routine)
                }
            }
            else
            {
                // delaying had just started, record the moment
                m_Spell->SetDelayStart(e_time);
                // re-plan the event for the delay moment
                m_Spell->GetCaster()->m_Events.AddEvent(this, e_time + m_Spell->GetDelayMoment(), false);
                return false;                               // event not complete
            }
        } break;

        default:
        {
            // all other states
            // event will be re-added automatically at the end of routine)
        } break;
    }

    // spell processing not complete, plan event on the next update interval
    m_Spell->GetCaster()->m_Events.AddEvent(this, e_time + 1, false);
    return false;                                           // event not complete
}

void SpellEvent::Abort(uint64 /*e_time*/)
{
    // oops, the spell we try to do is aborted
    if (m_Spell->getState() != SPELL_STATE_FINISHED)
        m_Spell->cancel();
}

bool SpellEvent::IsDeletable() const
{
    return m_Spell->IsDeletable();
}

SpellCastResult Spell::CanOpenLock(SpellEffectIndex effIndex, uint32 lockId, SkillType& skillId, int32& reqSkillValue, int32& skillValue)
{
    if(!lockId)                                             // possible case for GO and maybe for items.
        return SPELL_CAST_OK;

    // Get LockInfo
    LockEntry const *lockInfo = sLockStore.LookupEntry(lockId);

    if (!lockInfo)
        return SPELL_FAILED_BAD_TARGETS;

    bool reqKey = false;                                    // some locks not have reqs

    for(int j = 0; j < 8; ++j)
    {
        switch(lockInfo->Type[j])
        {
            // check key item (many fit cases can be)
            case LOCK_KEY_ITEM:
                if(lockInfo->Index[j] && m_CastItem && m_CastItem->GetEntry()==lockInfo->Index[j])
                    return SPELL_CAST_OK;
                reqKey = true;
                break;
                // check key skill (only single first fit case can be)
            case LOCK_KEY_SKILL:
            {
                reqKey = true;

                // wrong locktype, skip
                if(uint32(m_spellInfo->EffectMiscValue[effIndex]) != lockInfo->Index[j])
                    continue;

                skillId = SkillByLockType(LockType(lockInfo->Index[j]));

                if ( skillId != SKILL_NONE )
                {
                    // skill bonus provided by casting spell (mostly item spells)
                    // add the damage modifier from the spell casted (cheat lock / skeleton key etc.) (use m_currentBasePoints, CalculateDamage returns wrong value)
                    uint32 spellSkillBonus = uint32(m_currentBasePoints[effIndex]);
                    reqSkillValue = lockInfo->Skill[j];

                    // castitem check: rogue using skeleton keys. the skill values should not be added in this case.
                    skillValue = m_CastItem || m_caster->GetTypeId()!= TYPEID_PLAYER ?
                        0 : ((Player*)m_caster)->GetSkillValue(skillId);

                    skillValue += spellSkillBonus;

                    if (skillValue < reqSkillValue)
                        return SPELL_FAILED_LOW_CASTLEVEL;
                }

                return SPELL_CAST_OK;
            }
        }
    }

    if(reqKey)
        return SPELL_FAILED_BAD_TARGETS;

    return SPELL_CAST_OK;
}

/**
 * Fill target list by units around (x,y) points at radius distance

 * @param targetUnitMap        Reference to target list that filled by function
 * @param x                    X coordinates of center point for target search
 * @param y                    Y coordinates of center point for target search
 * @param radius               Radius around (x,y) for target search
 * @param pushType             Additional rules for target area selection (in front, angle, etc)
 * @param spellTargets         Additional rules for target selection base at hostile/friendly state to original spell caster
 * @param originalCaster       If provided set alternative original caster, if =NULL then used Spell::GetAffectiveObject() return
 */
void Spell::FillAreaTargets(UnitList &targetUnitMap, float radius, SpellNotifyPushType pushType, SpellTargets spellTargets, WorldObject* originalCaster /*=NULL*/)
{
    MaNGOS::SpellNotifierCreatureAndPlayer notifier(*this, targetUnitMap, radius, pushType, spellTargets, originalCaster);
    Cell::VisitAllObjects(notifier.GetCenterX(), notifier.GetCenterY(), m_caster->GetMap(), notifier, radius);
}

void Spell::FillRaidOrPartyTargets(UnitList &targetUnitMap, Unit* member, Unit* center, float radius, bool raid, bool withPets, bool withcaster)
{
    Player *pMember = member->GetCharmerOrOwnerPlayerOrPlayerItself();
    Group *pGroup = pMember ? pMember->GetGroup() : NULL;

    if (pGroup)
    {
        uint8 subgroup = pMember->GetSubGroup();

        for(GroupReference *itr = pGroup->GetFirstMember(); itr != NULL; itr = itr->next())
        {
            Player* Target = itr->getSource();

            // IsHostileTo check duel and controlled by enemy
            if (Target && (raid || subgroup==Target->GetSubGroup())
                && !m_caster->IsHostileTo(Target))
            {
                if ((Target == center || center->IsWithinDistInMap(Target, radius)) &&
                    (withcaster || Target != m_caster))
                    targetUnitMap.push_back(Target);

                if (withPets)
                    if (Pet* pet = Target->GetPet())
                    {
                        GroupPetList m_groupPets = Target->GetPets();
                        if (!m_groupPets.empty())
                        {
                            for (GroupPetList::const_iterator itr = m_groupPets.begin(); itr != m_groupPets.end(); ++itr)
                                if (Pet* _pet = Target->GetMap()->GetPet(*itr))
                                    if ((_pet == center || center->IsWithinDistInMap(_pet, radius)) &&
                                    (withcaster || _pet != m_caster))
                                         targetUnitMap.push_back(_pet);
                        }
                    }
            }
        }
    }
    else
    {
        Unit* ownerOrSelf = pMember ? pMember : member->GetCharmerOrOwnerOrSelf();
        if ((ownerOrSelf == center || center->IsWithinDistInMap(ownerOrSelf, radius)) &&
            (withcaster || ownerOrSelf != m_caster))
            targetUnitMap.push_back(ownerOrSelf);

        if (withPets)
            if (Pet* pet = ownerOrSelf->GetPet())
                if ((pet == center || center->IsWithinDistInMap(pet, radius)) &&
                    (withcaster || pet != m_caster))
                    targetUnitMap.push_back(pet);
    }
}

void Spell::FillRaidOrPartyManaPriorityTargets(UnitList &targetUnitMap, Unit* member, Unit* center, float radius, uint32 count, bool raid, bool withPets, bool withCaster)
{
    FillRaidOrPartyTargets(targetUnitMap, member, center, radius, raid, withPets, withCaster);

    PrioritizeManaUnitQueue manaUsers;
    for(UnitList::const_iterator itr = targetUnitMap.begin(); itr != targetUnitMap.end(); ++itr)
        if ((*itr)->getPowerType() == POWER_MANA && !(*itr)->isDead())
            manaUsers.push(PrioritizeManaUnitWraper(*itr));

    targetUnitMap.clear();
    while(!manaUsers.empty() && targetUnitMap.size() < count)
    {
        targetUnitMap.push_back(manaUsers.top().getUnit());
        manaUsers.pop();
    }
}

void Spell::FillRaidOrPartyHealthPriorityTargets(UnitList &targetUnitMap, Unit* member, Unit* center, float radius, uint32 count, bool raid, bool withPets, bool withCaster)
{
    FillRaidOrPartyTargets(targetUnitMap, member, center, radius, raid, withPets, withCaster);

    PrioritizeHealthUnitQueue healthQueue;
    for(UnitList::const_iterator itr = targetUnitMap.begin(); itr != targetUnitMap.end(); ++itr)
        if (!(*itr)->isDead())
            healthQueue.push(PrioritizeHealthUnitWraper(*itr));

    targetUnitMap.clear();
    while(!healthQueue.empty() && targetUnitMap.size() < count)
    {
        targetUnitMap.push_back(healthQueue.top().getUnit());
        healthQueue.pop();
    }
}

WorldObject* Spell::GetAffectiveCasterObject() const
{
    if (!m_originalCasterGUID)
        return m_caster;

    if (m_originalCasterGUID.IsGameObject() && m_caster->IsInWorld())
        return m_caster->GetMap()->GetGameObject(m_originalCasterGUID);
    return m_originalCaster;
}

WorldObject* Spell::GetCastingObject() const
{
    if (m_originalCasterGUID.IsGameObject())
        return m_caster->IsInWorld() ? m_caster->GetMap()->GetGameObject(m_originalCasterGUID) : NULL;
    else
        return m_caster;
}

void Spell::ResetEffectDamageAndHeal()
{
    m_damage = 0;
    m_healing = 0;
}

void Spell::SelectMountByAreaAndSkill(Unit* target, SpellEntry const* parentSpell, uint32 spellId75, uint32 spellId150, uint32 spellId225, uint32 spellId300, uint32 spellIdSpecial)
{
    if (!target || target->GetTypeId() != TYPEID_PLAYER)
        return;

    // Prevent stacking of mounts
    target->RemoveSpellsCausingAura(SPELL_AURA_MOUNTED);
    uint16 skillval = ((Player*)target)->GetSkillValue(SKILL_RIDING);
    if (!skillval)
        return;

    if (skillval >= 225 && (spellId300 > 0 || spellId225 > 0))
    {
        uint32 spellid = skillval >= 300 ? spellId300 : spellId225;
        SpellEntry const *pSpell = sSpellStore.LookupEntry(spellid);
        if (!pSpell)
        {
            sLog.outError("SelectMountByAreaAndSkill: unknown spell id %i by caster: %s", spellid, target->GetGuidStr().c_str());
            return;
        }

        // zone check
        uint32 zone, area;
        target->GetZoneAndAreaId(zone, area);

        SpellCastResult locRes= sSpellMgr.GetSpellAllowedInLocationError(pSpell, target->GetMapId(), zone, area, target->GetCharmerOrOwnerPlayerOrPlayerItself());
        if (locRes != SPELL_CAST_OK || !((Player*)target)->CanStartFlyInArea(target->GetMapId(), zone, area))
            target->CastSpell(target, spellId150, true, NULL, NULL, ObjectGuid(), parentSpell);
        else if (spellIdSpecial > 0)
        {
            for (PlayerSpellMap::const_iterator iter = ((Player*)target)->GetSpellMap().begin(); iter != ((Player*)target)->GetSpellMap().end(); ++iter)
            {
                if (iter->second.state != PLAYERSPELL_REMOVED)
                {
                    SpellEntry const *spellInfo = sSpellStore.LookupEntry(iter->first);
                    for(int i = 0; i < MAX_EFFECT_INDEX; ++i)
                    {
                        if(spellInfo->EffectApplyAuraName[i] == SPELL_AURA_MOD_FLIGHT_SPEED_MOUNTED)
                        {
                            int32 mountSpeed = spellInfo->CalculateSimpleValue(SpellEffectIndex(i));

                            // speed higher than 280 replace it
                            if (mountSpeed > 280)
                            {
                                target->CastSpell(target, spellIdSpecial, true, NULL, NULL, ObjectGuid(), parentSpell);
                                return;
                            }
                        }
                    }
                }
            }
            target->CastSpell(target, pSpell, true, NULL, NULL, ObjectGuid(), parentSpell);
        }
        else
            target->CastSpell(target, pSpell, true, NULL, NULL, ObjectGuid(), parentSpell);
    }
    else if (skillval >= 150 && spellId150 > 0)
        target->CastSpell(target, spellId150, true, NULL, NULL, ObjectGuid(), parentSpell);
    else if (spellId75 > 0)
        target->CastSpell(target, spellId75, true, NULL, NULL, ObjectGuid(), parentSpell);

    return;
}

void Spell::ClearCastItem()
{
    if (m_CastItem==m_targets.getItemTarget())
        m_targets.setItemTarget(NULL);

    m_CastItem = NULL;
}

// Used only for snake trap
void Spell::DoSummonSnakes(SpellEffectIndex eff_idx)
{
    uint32 creature_entry = m_spellInfo->EffectMiscValue[eff_idx];
    if (!creature_entry || !m_caster)
        return;

    // Find trap GO and get it coordinates to spawn snakes
    GameObject* pTrap = m_caster->GetMap()->GetGameObject(m_originalCasterGUID);
    if (!pTrap)
    {
        sLog.outError("EffectSummonSnakes faild to find trap for caster %s (GUID: %u)", m_caster->GetName(), m_caster->GetObjectGuid().GetCounter());
        return;
    }

    float position_x, position_y, position_z;
    pTrap->GetPosition(position_x, position_y, position_z);

    // Find summon duration based on DBC
    int32 duration = GetSpellDuration(m_spellInfo);
    if(Player* modOwner = m_caster->GetSpellModOwner())
        modOwner->ApplySpellMod(m_spellInfo->Id, SPELLMOD_DURATION, duration);

    int32 amount = damage > 0 ? damage : 1;

    for(int32 count = 0; count < amount; ++count)
    {
        // Summon snakes
        Creature *pSummon = m_caster->SummonCreature(creature_entry, position_x, position_y, position_z, m_caster->GetOrientation(), TEMPSUMMON_TIMED_DESPAWN, duration);
        if (!pSummon)
            return;
        // Valid position
        if (!pSummon->IsPositionValid())
        {
            sLog.outError("EffectSummonSnakes failed to summon snakes for Unit %s (GUID: %u) bacause of invalid position (x = %f, y = %f, z = %f map = %u)"
                ,m_caster->GetName(), m_caster->GetObjectGuid().GetCounter(), position_x, position_y, position_z, m_caster->GetMap());
            delete pSummon;
            continue;
        }

        // Apply stats
        pSummon->SetUInt32Value(UNIT_CREATED_BY_SPELL, m_spellInfo->Id);
        pSummon->SetUInt32Value(UNIT_FIELD_FLAGS, UNIT_FLAG_PVP_ATTACKABLE | UNIT_FLAG_PET_IN_COMBAT | UNIT_FLAG_PVP);
        pSummon->SetCreatorGuid(m_caster->GetObjectGuid());
        pSummon->SetOwnerGuid(m_caster->GetObjectGuid());
        pSummon->setFaction(m_caster->getFaction());
        pSummon->SetLevel(m_caster->getLevel());
        pSummon->SetMaxHealth(m_caster->getLevel()+ urand(20,30));
    }
}

bool Spell::HasGlobalCooldown()
{
    // global cooldown have only player or controlled units
    if (m_caster->GetCharmInfo())
        return m_caster->GetCharmInfo()->GetGlobalCooldownMgr().HasGlobalCooldown(m_spellInfo);
    else if (m_caster->GetTypeId() == TYPEID_PLAYER)
        return ((Player*)m_caster)->GetGlobalCooldownMgr().HasGlobalCooldown(m_spellInfo);
    else
        return false;
}

void Spell::TriggerGlobalCooldown()
{
    int32 gcd = m_spellInfo->StartRecoveryTime;
    if (!gcd)
        return;

    // global cooldown can't leave range 1..1.5 secs (if it it)
    // exist some spells (mostly not player directly casted) that have < 1 sec and > 1.5 sec global cooldowns
    // but its as test show not affected any spell mods.
    if (gcd >= 1000 && gcd <= 1500)
    {
        // gcd modifier auras applied only to self spells and only player have mods for this
        if (m_caster->GetTypeId() == TYPEID_PLAYER)
            ((Player*)m_caster)->ApplySpellMod(m_spellInfo->Id, SPELLMOD_GLOBAL_COOLDOWN, gcd, this);

        // apply haste rating
        gcd = int32(float(gcd) * m_caster->GetFloatValue(UNIT_MOD_CAST_SPEED));

        if (gcd < 1000)
            gcd = 1000;
        else if (gcd > 1500)
            gcd = 1500;
    }

    // global cooldown have only player or controlled units
    if (m_caster->GetCharmInfo())
        m_caster->GetCharmInfo()->GetGlobalCooldownMgr().AddGlobalCooldown(m_spellInfo, gcd);
    else if (m_caster->GetTypeId() == TYPEID_PLAYER)
        ((Player*)m_caster)->GetGlobalCooldownMgr().AddGlobalCooldown(m_spellInfo, gcd);
}

void Spell::CancelGlobalCooldown()
{
    if (!m_spellInfo->StartRecoveryTime)
        return;

    // cancel global cooldown when interrupting current cast
    if (m_caster->GetCurrentSpell(CURRENT_GENERIC_SPELL) != this)
        return;

    // global cooldown have only player or controlled units
    if (m_caster->GetCharmInfo())
        m_caster->GetCharmInfo()->GetGlobalCooldownMgr().CancelGlobalCooldown(m_spellInfo);
    else if (m_caster->GetTypeId() == TYPEID_PLAYER)
        ((Player*)m_caster)->GetGlobalCooldownMgr().CancelGlobalCooldown(m_spellInfo);
}<|MERGE_RESOLUTION|>--- conflicted
+++ resolved
@@ -895,11 +895,7 @@
         {
             case SPELLFAMILY_MAGE:
                 // Arcane Missiles / Blizzard triggers need do it
-<<<<<<< HEAD
-                if (m_spellInfo->SpellFamilyFlags & UI64LIT(0x0000000000200080)|| m_spellInfo->SpellIconID == 212)
-=======
-                if (m_spellInfo->IsFitToFamilyMask(UI64LIT(0x0000000000200080)))
->>>>>>> e028f3b6
+                if (m_spellInfo->IsFitToFamilyMask(UI64LIT(0x0000000000200080))|| m_spellInfo->SpellIconID == 212)
                     m_canTrigger = true;
                 // Clearcasting trigger need do it
                 else if (m_spellInfo->IsFitToFamilyMask(UI64LIT(0x0000000200000000)))
@@ -920,13 +916,8 @@
                     m_canTrigger = true;
                 break;
             case SPELLFAMILY_PRIEST:
-<<<<<<< HEAD
                 // For Penance,Mind Sear,Mind Flay,Improved Devouring Plague heal/damage triggers need do it
-                if (m_spellInfo->SpellFamilyFlags & UI64LIT(0x0001800000800000) || (m_spellInfo->SpellFamilyFlags2 & 0x00000048))
-=======
-                // For Penance,Mind Sear,Mind Flay heal/damage triggers need do it
-                if (m_spellInfo->IsFitToFamilyMask(UI64LIT(0x0001800000800000), 0x00000040))
->>>>>>> e028f3b6
+                if (m_spellInfo->IsFitToFamilyMask(UI64LIT(0x0001800000800000)) || (m_spellInfo->SpellFamilyFlags2 & 0x00000048))
                     m_canTrigger = true;
                 break;
             case SPELLFAMILY_ROGUE:
@@ -936,11 +927,7 @@
                 break;
             case SPELLFAMILY_HUNTER:
                 // Hunter Rapid Killing/Explosive Trap Effect/Immolation Trap Effect/Frost Trap Aura/Snake Trap Effect/Explosive Shot
-<<<<<<< HEAD
-                if ((m_spellInfo->SpellFamilyFlags & UI64LIT(0x0100000000000000)) || m_spellInfo->SpellFamilyFlags2 & 0x200)
-=======
-                if (m_spellInfo->IsFitToFamilyMask(UI64LIT(0x0100200000000214), 0x00000200))
->>>>>>> e028f3b6
+                if ((m_spellInfo->IsFitToFamilyMask(UI64LIT(0x0100000000000000))) || m_spellInfo->SpellFamilyFlags2 & 0x200)
                     m_canTrigger = true;
                 break;
             case SPELLFAMILY_PALADIN:
