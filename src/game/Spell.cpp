--- conflicted
+++ resolved
@@ -2099,32 +2099,6 @@
         case TARGET_TOTEM_FIRE:
         {
             float angle = m_caster->GetOrientation();
-<<<<<<< HEAD
-            switch(targetMode)
-            {
-                case TARGET_TOTEM_EARTH:                       break;
-                case TARGET_TOTEM_WATER: angle += M_PI_F;      break;
-                case TARGET_TOTEM_AIR:   angle += M_PI_F / 2;  break;
-                case TARGET_TOTEM_FIRE:  angle -= M_PI_F / 2;  break;
-            }
-            float dest_x, dest_y;
-            m_caster->GetNearPoint2D(dest_x, dest_y, radius, angle);
-            m_targets.setDestination(dest_x, dest_y, m_caster->GetPositionZ());
-
-            if (radius > 0.0f)
-            {
-                // caster included here?
-                FillAreaTargets(targetUnitMap, radius, PUSH_DEST_CENTER, SPELL_TARGETS_ALL);
-
-                if (targetUnitMap.empty())
-                    targetUnitMap.push_back(m_caster);
-            }
-            else if (IsPositiveSpell(m_spellInfo->Id))
-                    targetUnitMap.push_back(m_caster);
-
-            if (m_spellInfo->Effect[effIndex] == SPELL_EFFECT_SUMMON || m_spellInfo->Effect[effIndex] == SPELL_EFFECT_SUMMON_OBJECT_WILD)
-                unMaxTargets = m_spellInfo->CalculateSimpleValue(effIndex);
-=======
             switch (targetMode)
             {
                 case TARGET_TOTEM_EARTH:                         break;
@@ -2132,17 +2106,25 @@
                 case TARGET_TOTEM_AIR:   angle += M_PI_F * 0.5f; break;
                 case TARGET_TOTEM_FIRE:  angle += M_PI_F * 1.5f; break;
             }
-
-            float x, y;
-            float z = m_caster->GetPositionZ();
-            // Ignore the BOUNDING_RADIUS for spells with radius (add a small value to prevent < 0 rounding errors)
-            m_caster->GetNearPoint2D(x, y, radius > 0.001f ? radius - m_caster->GetObjectBoundingRadius() + 0.01f : 2.0f, angle);
-            m_caster->UpdateAllowedPositionZ(x, y, z);
-            m_targets.setDestination(x, y, z);
-
-            // Add Summoner
-            targetUnitMap.push_back(m_caster);
->>>>>>> 74e9f84a
+            float dest_x, dest_y;
+            m_caster->GetNearPoint2D(dest_x, dest_y, radius > M_NULL_F ? radius - m_caster->GetObjectBoundingRadius() + 0.01f : 2.0f, angle);
+            float dest_z = m_caster->GetPositionZ();
+            m_caster->UpdateAllowedPositionZ(dest_x, dest_y, dest_z);
+            m_targets.setDestination(dest_x, dest_y, dest_z);
+
+            if (radius > M_NULL_F)
+            {
+                // caster included here?
+                FillAreaTargets(targetUnitMap, radius, PUSH_DEST_CENTER, SPELL_TARGETS_ALL);
+
+                if (targetUnitMap.empty())
+                    targetUnitMap.push_back(m_caster);
+            }
+            else if (IsPositiveSpell(m_spellInfo->Id))
+                    targetUnitMap.push_back(m_caster);
+
+            if (m_spellInfo->Effect[effIndex] == SPELL_EFFECT_SUMMON || m_spellInfo->Effect[effIndex] == SPELL_EFFECT_SUMMON_OBJECT_WILD)
+                unMaxTargets = m_spellInfo->CalculateSimpleValue(effIndex);
             break;
         }
         case TARGET_SELF:
