--- conflicted
+++ resolved
@@ -241,11 +241,7 @@
 
     if (m_targetMask & TARGET_FLAG_SOURCE_LOCATION)
     {
-<<<<<<< HEAD
-        data >> m_transportGUID.ReadAsPacked();
-=======
         data >> m_srcTransportGUID.ReadAsPacked();
->>>>>>> a6ab95bc
         data >> m_srcX >> m_srcY >> m_srcZ;
         if(!MaNGOS::IsValidMapCoord(m_srcX, m_srcY, m_srcZ))
             throw ByteBufferException(false, data.rpos(), 0, data.size());
@@ -253,11 +249,7 @@
 
     if (m_targetMask & TARGET_FLAG_DEST_LOCATION)
     {
-<<<<<<< HEAD
-        data >> m_transportGUID.ReadAsPacked();
-=======
         data >> m_destTransportGUID.ReadAsPacked();
->>>>>>> a6ab95bc
         data >> m_destX >> m_destY >> m_destZ;
         if(!MaNGOS::IsValidMapCoord(m_destX, m_destY, m_destZ))
             throw ByteBufferException(false, data.rpos(), 0, data.size());
@@ -306,21 +298,13 @@
 
     if (m_targetMask & TARGET_FLAG_SOURCE_LOCATION)
     {
-<<<<<<< HEAD
-        data << m_transportGUID.WriteAsPacked();
-=======
         data << m_srcTransportGUID.WriteAsPacked();
->>>>>>> a6ab95bc
         data << m_srcX << m_srcY << m_srcZ;
     }
 
     if (m_targetMask & TARGET_FLAG_DEST_LOCATION)
     {
-<<<<<<< HEAD
-        data << m_transportGUID.WriteAsPacked();
-=======
         data << m_destTransportGUID.WriteAsPacked();
->>>>>>> a6ab95bc
         data << m_destX << m_destY << m_destZ;
     }
 
