/*
 * Copyright (C) 2005-2011 MaNGOS <http://getmangos.com/>
 *
 * This program is free software; you can redistribute it and/or modify
 * it under the terms of the GNU General Public License as published by
 * the Free Software Foundation; either version 2 of the License, or
 * (at your option) any later version.
 *
 * This program is distributed in the hope that it will be useful,
 * but WITHOUT ANY WARRANTY; without even the implied warranty of
 * MERCHANTABILITY or FITNESS FOR A PARTICULAR PURPOSE.  See the
 * GNU General Public License for more details.
 *
 * You should have received a copy of the GNU General Public License
 * along with this program; if not, write to the Free Software
 * Foundation, Inc., 59 Temple Place, Suite 330, Boston, MA  02111-1307  USA
 */

#include "Spell.h"
#include "Database/DatabaseEnv.h"
#include "WorldPacket.h"
#include "WorldSession.h"
#include "GridNotifiers.h"
#include "GridNotifiersImpl.h"
#include "Opcodes.h"
#include "Log.h"
#include "UpdateMask.h"
#include "World.h"
#include "ObjectMgr.h"
#include "SpellMgr.h"
#include "Player.h"
#include "Pet.h"
#include "Unit.h"
#include "DynamicObject.h"
#include "Group.h"
#include "UpdateData.h"
#include "MapManager.h"
#include "ObjectAccessor.h"
#include "CellImpl.h"
#include "Policies/SingletonImp.h"
#include "SharedDefines.h"
#include "LootMgr.h"
#include "VMapFactory.h"
#include "BattleGround.h"
#include "Util.h"
#include "Vehicle.h"
#include "Chat.h"

#define SPELL_CHANNEL_UPDATE_INTERVAL (1 * IN_MILLISECONDS)

extern pEffect SpellEffects[TOTAL_SPELL_EFFECTS];

class PrioritizeManaUnitWraper
{
    public:
        explicit PrioritizeManaUnitWraper(Unit* unit) : i_unit(unit)
        {
            uint32 maxmana = unit->GetMaxPower(POWER_MANA);
            i_percent = maxmana ? unit->GetPower(POWER_MANA) * 100 / maxmana : 101;
        }
        Unit* getUnit() const { return i_unit; }
        uint32 getPercent() const { return i_percent; }
    private:
        Unit* i_unit;
        uint32 i_percent;
};

struct PrioritizeMana
{
    int operator()( PrioritizeManaUnitWraper const& x, PrioritizeManaUnitWraper const& y ) const
    {
        return x.getPercent() > y.getPercent();
    }
};

typedef std::priority_queue<PrioritizeManaUnitWraper, std::vector<PrioritizeManaUnitWraper>, PrioritizeMana> PrioritizeManaUnitQueue;

class PrioritizeHealthUnitWraper
{
public:
    explicit PrioritizeHealthUnitWraper(Unit* unit) : i_unit(unit)
    {
        i_percent = unit->GetHealth() * 100 / unit->GetMaxHealth();
    }
    Unit* getUnit() const { return i_unit; }
    uint32 getPercent() const { return i_percent; }
private:
    Unit* i_unit;
    uint32 i_percent;
};

struct PrioritizeHealth
{
    int operator()( PrioritizeHealthUnitWraper const& x, PrioritizeHealthUnitWraper const& y ) const
    {
        return x.getPercent() > y.getPercent();
    }
};

typedef std::priority_queue<PrioritizeHealthUnitWraper, std::vector<PrioritizeHealthUnitWraper>, PrioritizeHealth> PrioritizeHealthUnitQueue;

bool IsQuestTameSpell(uint32 spellId)
{
    SpellEntry const *spellproto = sSpellStore.LookupEntry(spellId);
    if (!spellproto)
        return false;

    return spellproto->Effect[EFFECT_INDEX_0] == SPELL_EFFECT_THREAT
        && spellproto->Effect[EFFECT_INDEX_1] == SPELL_EFFECT_APPLY_AURA && spellproto->EffectApplyAuraName[EFFECT_INDEX_1] == SPELL_AURA_DUMMY;
}

SpellCastTargets::SpellCastTargets()
{
    m_unitTarget = NULL;
    m_itemTarget = NULL;
    m_GOTarget   = NULL;

    m_itemTargetEntry  = 0;

    m_srcX = m_srcY = m_srcZ = m_destX = m_destY = m_destZ = 0.0f;
    m_strTarget = "";
    m_targetMask = 0;
}

SpellCastTargets::~SpellCastTargets()
{
}

void SpellCastTargets::setUnitTarget(Unit *target)
{
    if (!target)
        return;

    m_destX = target->GetPositionX();
    m_destY = target->GetPositionY();
    m_destZ = target->GetPositionZ();
    m_unitTarget = target;
    m_unitTargetGUID = target->GetGUID();
    m_targetMask |= TARGET_FLAG_UNIT;
}

void SpellCastTargets::setDestination(float x, float y, float z)
{
    m_destX = x;
    m_destY = y;
    m_destZ = z;
    m_targetMask |= TARGET_FLAG_DEST_LOCATION;
}

void SpellCastTargets::setSource(float x, float y, float z)
{
    m_srcX = x;
    m_srcY = y;
    m_srcZ = z;
    m_targetMask |= TARGET_FLAG_SOURCE_LOCATION;
}

void SpellCastTargets::setGOTarget(GameObject *target)
{
    m_GOTarget = target;
    m_GOTargetGUID = target->GetGUID();
    //    m_targetMask |= TARGET_FLAG_OBJECT;
}

void SpellCastTargets::setItemTarget(Item* item)
{
    if(!item)
        return;

    m_itemTarget = item;
    m_itemTargetGUID = item->GetGUID();
    m_itemTargetEntry = item->GetEntry();
    m_targetMask |= TARGET_FLAG_ITEM;
}

void SpellCastTargets::setTradeItemTarget(Player* caster)
{
    m_itemTargetGUID = ObjectGuid(uint64(TRADE_SLOT_NONTRADED));
    m_itemTargetEntry = 0;
    m_targetMask |= TARGET_FLAG_TRADE_ITEM;

    Update(caster);
}

void SpellCastTargets::setCorpseTarget(Corpse* corpse)
{
    m_CorpseTargetGUID = corpse->GetGUID();
}

void SpellCastTargets::Update(Unit* caster)
{
    m_GOTarget   = !m_GOTargetGUID.IsEmpty() ? caster->GetMap()->GetGameObject(m_GOTargetGUID) : NULL;
    m_unitTarget = !m_unitTargetGUID.IsEmpty() ?
        ( m_unitTargetGUID == caster->GetObjectGuid() ? caster : ObjectAccessor::GetUnit(*caster, m_unitTargetGUID) ) :
    NULL;

    m_itemTarget = NULL;
    if (caster->GetTypeId() == TYPEID_PLAYER)
    {
        Player *player = ((Player*)caster);

        if (m_targetMask & TARGET_FLAG_ITEM)
            m_itemTarget = player->GetItemByGuid(m_itemTargetGUID);
        else if (m_targetMask & TARGET_FLAG_TRADE_ITEM)
        {
            if (TradeData* pTrade = player->GetTradeData())
                if (m_itemTargetGUID.GetRawValue() < TRADE_SLOT_COUNT)
                    m_itemTarget = pTrade->GetTraderData()->GetItem(TradeSlots(m_itemTargetGUID.GetRawValue()));
        }

        if (m_itemTarget)
            m_itemTargetEntry = m_itemTarget->GetEntry();
    }
}

void SpellCastTargets::read( ByteBuffer& data, Unit *caster )
{
    data >> m_targetMask;

    if(m_targetMask == TARGET_FLAG_SELF)
    {
        m_destX = caster->GetPositionX();
        m_destY = caster->GetPositionY();
        m_destZ = caster->GetPositionZ();
        m_unitTarget = caster;
        m_unitTargetGUID = caster->GetGUID();
        return;
    }

    // TARGET_FLAG_UNK2 is used for non-combat pets, maybe other?
    if( m_targetMask & ( TARGET_FLAG_UNIT | TARGET_FLAG_UNK2 ))
        data >> m_unitTargetGUID.ReadAsPacked();

    if( m_targetMask & ( TARGET_FLAG_OBJECT ))
        data >> m_GOTargetGUID.ReadAsPacked();

    if(( m_targetMask & ( TARGET_FLAG_ITEM | TARGET_FLAG_TRADE_ITEM )) && caster->GetTypeId() == TYPEID_PLAYER)
        data >> m_itemTargetGUID.ReadAsPacked();

    if( m_targetMask & (TARGET_FLAG_CORPSE | TARGET_FLAG_PVP_CORPSE ) )
        data >> m_CorpseTargetGUID.ReadAsPacked();

    if (m_targetMask & TARGET_FLAG_SOURCE_LOCATION)
    {
        data >> m_srcTransportGUID.ReadAsPacked();
        data >> m_srcX >> m_srcY >> m_srcZ;
        if(!MaNGOS::IsValidMapCoord(m_srcX, m_srcY, m_srcZ))
            throw ByteBufferException(false, data.rpos(), 0, data.size());
    }

    if (m_targetMask & TARGET_FLAG_DEST_LOCATION)
    {
        data >> m_destTransportGUID.ReadAsPacked();
        data >> m_destX >> m_destY >> m_destZ;
        if(!MaNGOS::IsValidMapCoord(m_destX, m_destY, m_destZ))
            throw ByteBufferException(false, data.rpos(), 0, data.size());
    }

    if( m_targetMask & TARGET_FLAG_STRING )
        data >> m_strTarget;

    // find real units/GOs
    Update(caster);
}

void SpellCastTargets::write( ByteBuffer& data ) const
{
    data << uint32(m_targetMask);

    if( m_targetMask & ( TARGET_FLAG_UNIT | TARGET_FLAG_PVP_CORPSE | TARGET_FLAG_OBJECT | TARGET_FLAG_CORPSE | TARGET_FLAG_UNK2 ) )
    {
        if(m_targetMask & TARGET_FLAG_UNIT)
        {
            if(m_unitTarget)
                data << m_unitTarget->GetPackGUID();
            else
                data << uint8(0);
        }
        else if( m_targetMask & TARGET_FLAG_OBJECT )
        {
            if(m_GOTarget)
                data << m_GOTarget->GetPackGUID();
            else
                data << uint8(0);
        }
        else if( m_targetMask & ( TARGET_FLAG_CORPSE | TARGET_FLAG_PVP_CORPSE ) )
            data << m_CorpseTargetGUID.WriteAsPacked();
        else
            data << uint8(0);
    }

    if( m_targetMask & ( TARGET_FLAG_ITEM | TARGET_FLAG_TRADE_ITEM ) )
    {
        if(m_itemTarget)
            data << m_itemTarget->GetPackGUID();
        else
            data << uint8(0);
    }

    if (m_targetMask & TARGET_FLAG_SOURCE_LOCATION)
    {
        data << m_srcTransportGUID.WriteAsPacked();
        data << m_srcX << m_srcY << m_srcZ;
    }

    if (m_targetMask & TARGET_FLAG_DEST_LOCATION)
    {
        data << m_destTransportGUID.WriteAsPacked();
        data << m_destX << m_destY << m_destZ;
    }

    if( m_targetMask & TARGET_FLAG_STRING )
        data << m_strTarget;
}

Spell::Spell( Unit* caster, SpellEntry const *info, bool triggered, ObjectGuid originalCasterGUID, SpellEntry const* triggeredBy )
{
    MANGOS_ASSERT( caster != NULL && info != NULL );
    MANGOS_ASSERT( info == sSpellStore.LookupEntry( info->Id ) && "`info` must be pointer to sSpellStore element");

    if (info->SpellDifficultyId && caster->GetTypeId() != TYPEID_PLAYER && caster->IsInWorld() && caster->GetMap()->IsDungeon())
    {
        if (SpellEntry const* spellEntry = GetSpellEntryByDifficulty(info->SpellDifficultyId, caster->GetMap()->GetDifficulty()))
            m_spellInfo = spellEntry;
        else
            m_spellInfo = info;
    }
    else
        m_spellInfo = info;

    m_triggeredBySpellInfo = triggeredBy;
    m_caster = caster;
    m_selfContainer = NULL;
    m_referencedFromCurrentSpell = false;
    m_executedCurrently = false;
    m_delayStart = 0;
    m_delayAtDamageCount = 0;

    m_applyMultiplierMask = 0;

    // Get data for type of attack
    m_attackType = GetWeaponAttackType(m_spellInfo);

    m_spellSchoolMask = GetSpellSchoolMask(info);           // Can be override for some spell (wand shoot for example)

    if(m_attackType == RANGED_ATTACK)
    {
        // wand case
        if((m_caster->getClassMask() & CLASSMASK_WAND_USERS) != 0 && m_caster->GetTypeId() == TYPEID_PLAYER)
        {
            if(Item* pItem = ((Player*)m_caster)->GetWeaponForAttack(RANGED_ATTACK))
                m_spellSchoolMask = SpellSchoolMask(1 << pItem->GetProto()->Damage[0].DamageType);
        }
    }
    // Set health leech amount to zero
    m_healthLeech = 0;

    if(!originalCasterGUID.IsEmpty())
        m_originalCasterGUID = originalCasterGUID;
    else
        m_originalCasterGUID = m_caster->GetObjectGuid();

    UpdateOriginalCasterPointer();

    for(int i = 0; i < MAX_EFFECT_INDEX; ++i)
        m_currentBasePoints[i] = m_spellInfo->CalculateSimpleValue(SpellEffectIndex(i));

    m_spellState = SPELL_STATE_NULL;

    m_castPositionX = m_castPositionY = m_castPositionZ = 0;
    m_TriggerSpells.clear();
    m_preCastSpells.clear();
    m_IsTriggeredSpell = triggered;
    //m_AreaAura = false;
    m_CastItem = NULL;

    unitTarget = NULL;
    itemTarget = NULL;
    gameObjTarget = NULL;
    focusObject = NULL;
    m_cast_count = 0;
    m_glyphIndex = 0;
    m_triggeredByAuraSpell  = NULL;

    //Auto Shot & Shoot (wand)
    m_autoRepeat = IsAutoRepeatRangedSpell(m_spellInfo);

    m_runesState = 0;
    m_powerCost = 0;                                        // setup to correct value in Spell::prepare, don't must be used before.
    m_casttime = 0;                                         // setup to correct value in Spell::prepare, don't must be used before.
    m_timer = 0;                                            // will set to cast time in prepare
    m_duration = 0;

    m_needAliveTargetMask = 0;

    // determine reflection
    m_canReflect = false;

    if(m_spellInfo->DmgClass == SPELL_DAMAGE_CLASS_MAGIC && !(m_spellInfo->AttributesEx & SPELL_ATTR_EX_CANT_REFLECTED))
    {
        for(int j = 0; j < MAX_EFFECT_INDEX; ++j)
        {
            if (m_spellInfo->Effect[j] == 0)
                continue;

            if(!IsPositiveTarget(m_spellInfo->EffectImplicitTargetA[j], m_spellInfo->EffectImplicitTargetB[j]))
                m_canReflect = true;
            else
                m_canReflect = (m_spellInfo->AttributesEx & SPELL_ATTR_EX_NEGATIVE) ? true : false;

            if(m_canReflect)
                continue;
            else
                break;
        }
    }

    CleanupTargetList();
}

Spell::~Spell()
{
}

template<typename T>
WorldObject* Spell::FindCorpseUsing()
{
    // non-standard target selection
    SpellRangeEntry const* srange = sSpellRangeStore.LookupEntry(m_spellInfo->rangeIndex);
    float max_range = GetSpellMaxRange(srange);

    WorldObject* result = NULL;

    T u_check((Player*)m_caster, max_range);
    MaNGOS::WorldObjectSearcher<T> searcher(result, u_check);

    Cell::VisitGridObjects(m_caster, searcher, max_range);

    if (!result)
        Cell::VisitWorldObjects(m_caster, searcher, max_range);

    return result;
}

bool Spell::FillCustomTargetMap(SpellEffectIndex i, UnitList &targetUnitMap)
{
    float radius;

    if (m_spellInfo->EffectRadiusIndex[i])
        radius = GetSpellRadius(sSpellRadiusStore.LookupEntry(m_spellInfo->EffectRadiusIndex[i]));
    else
        radius = GetSpellMaxRange(sSpellRangeStore.LookupEntry(m_spellInfo->rangeIndex));

    //Corpse Explosion
    if (m_spellInfo->SpellFamilyName == SPELLFAMILY_DEATHKNIGHT && m_spellInfo->SpellIconID == 1737)
    {
        Unit* unitTarget = NULL;

        targetUnitMap.remove(m_caster);
        unitTarget = m_targets.getUnitTarget();

        if (unitTarget)
        {
            // Cast on corpses...
            if ((unitTarget->getDeathState() == CORPSE && !unitTarget->IsTaxiFlying() &&
                (unitTarget->GetDisplayId() == unitTarget->GetNativeDisplayId()) && m_caster->IsWithinDistInMap(unitTarget, radius) &&
                (unitTarget->GetCreatureTypeMask() & CREATURE_TYPEMASK_MECHANICAL_OR_ELEMENTAL) == 0) ||
                // ...or own Risen Ghoul pet - self explode effect
                (unitTarget->GetEntry() == 26125 && unitTarget->GetCreatorGuid() == m_caster->GetObjectGuid()) )
            {
                targetUnitMap.push_back(unitTarget);
                return true;
            }
        }

        WorldObject* result = FindCorpseUsing <MaNGOS::RaiseDeadObjectCheck>  ();
        if (result)
        {
            switch(result->GetTypeId())
            {
                case TYPEID_UNIT:
                case TYPEID_PLAYER:
                    targetUnitMap.push_back((Unit*)result);
                    break;
                case TYPEID_CORPSE:
                    m_targets.setCorpseTarget((Corpse*)result);
                    if (Player* owner = ObjectAccessor::FindPlayer(((Corpse*)result)->GetOwnerGuid()))
                        targetUnitMap.push_back(owner);
                    break;
                default:
                    targetUnitMap.push_back((Unit*)m_caster);
                    break;
            };
        }

        if (targetUnitMap.empty())
        {
            // no valid targets, clear cooldown at fail
            if (m_caster->GetTypeId() == TYPEID_PLAYER)
                ((Player*)m_caster)->RemoveSpellCooldown(m_spellInfo->Id, true);
            SendCastResult(SPELL_FAILED_NO_VALID_TARGETS);
            finish(false);
            return false;
        }

        // OK, we have all possible targets, let's sort them by distance from m_caster and keep the closest one
//        targetUnitMap.sort(TargetDistanceOrder(m_caster));
        targetUnitMap.resize(1);
        return true;
    }

    // Resulting effect depends on spell that we want to cast
    switch (m_spellInfo->Id)
    {
        case 46584: // Raise Dead
        {
            WorldObject* result = FindCorpseUsing <MaNGOS::RaiseDeadObjectCheck>  ();
            if (result)
            {
                switch(result->GetTypeId())
                {
                    case TYPEID_UNIT:
                    case TYPEID_PLAYER:
                        targetUnitMap.push_back((Unit*)result);
                        break;
                    case TYPEID_CORPSE:
                        m_targets.setCorpseTarget((Corpse*)result);
                        if (Player* owner = ObjectAccessor::FindPlayer(((Corpse*)result)->GetOwnerGuid()))
                            targetUnitMap.push_back(owner);
                        break;
                    default:
                        targetUnitMap.push_back((Unit*)m_caster);
                        break;
                };
            }
            else
                targetUnitMap.push_back((Unit*)m_caster);
            break;
        }
        case 47496: // Ghoul's explode
        {
            FillAreaTargets(targetUnitMap, radius, PUSH_DEST_CENTER, SPELL_TARGETS_AOE_DAMAGE);
            break;
        }
        case 58912: // Deathstorm
        {
            if (!m_caster->GetObjectGuid().IsVehicle())
                return false;

            SetTargetMap(SpellEffectIndex(i), TARGET_RANDOM_ENEMY_CHAIN_IN_AREA, targetUnitMap);
            return true;
        }
        case 61999: // Raise ally
        {
            WorldObject* result = FindCorpseUsing <MaNGOS::RaiseAllyObjectCheck>  ();
            if (result)
                targetUnitMap.push_back((Unit*)result);
            else
                targetUnitMap.push_back((Unit*)m_caster);
            break;
        }
        case 65045: // Flame of demolisher
        {
            FillAreaTargets(targetUnitMap, radius, PUSH_DEST_CENTER, SPELL_TARGETS_AOE_DAMAGE);
            break;
        }
        case 72378: // Blood Nova
        case 73058:
        {
            UnitList tempTargetUnitMap;
            FillAreaTargets(tempTargetUnitMap, radius, PUSH_DEST_CENTER, SPELL_TARGETS_AOE_DAMAGE);
            if (!tempTargetUnitMap.empty())
            {
                for (UnitList::const_iterator iter = tempTargetUnitMap.begin(); iter != tempTargetUnitMap.end(); ++iter)
                {
                    if (!(*iter)->GetObjectGuid().IsPlayerOrPet())
                        continue;

                    if (m_caster->GetDistance(*iter) < 8.0f)
                        continue;

                    targetUnitMap.push_back((*iter));
                }

                if (!targetUnitMap.empty())
                    return true;
            }
        }
        case 71336:                                     // Pact of the Darkfallen
        {
            UnitList tempTargetUnitMap;
            FillAreaTargets(tempTargetUnitMap, radius, PUSH_DEST_CENTER, SPELL_TARGETS_AOE_DAMAGE);
            if (!tempTargetUnitMap.empty())
            {
                for (UnitList::const_iterator iter = tempTargetUnitMap.begin(); iter != tempTargetUnitMap.end(); ++iter)
                {
                    if (!(*iter)->GetObjectGuid().IsPlayer())
                        continue;
                    targetUnitMap.push_back((*iter));
                }

                if (!targetUnitMap.empty())
                    return true;
            }
        }
        case 71341:
        case 71390:                                     // Pact of the Darkfallen
        {
            UnitList tempTargetUnitMap;
            FillAreaTargets(tempTargetUnitMap, radius, PUSH_DEST_CENTER, SPELL_TARGETS_FRIENDLY);
            if (!tempTargetUnitMap.empty())
            {
                for (UnitList::const_iterator iter = tempTargetUnitMap.begin(); iter != tempTargetUnitMap.end(); ++iter)
                {
                    if (!(*iter)->GetObjectGuid().IsPlayer())
                        continue;

                    if (!(*iter)->HasAura(71340))
                        continue;

                    targetUnitMap.push_back((*iter));
                }
            }
            return true;
        }
        default:
            return false;
        break;
    }
    return true;
}

// explicitly instantiate for use in SpellEffects.cpp
template WorldObject* Spell::FindCorpseUsing<MaNGOS::RaiseDeadObjectCheck>();

void Spell::FillTargetMap()
{
    // TODO: ADD the correct target FILLS!!!!!!

    for(int i = 0; i < MAX_EFFECT_INDEX; ++i)
    {
        // not call for empty effect.
        // Also some spells use not used effect targets for store targets for dummy effect in triggered spells
        if(m_spellInfo->Effect[i] == 0)
            continue;

        // targets for TARGET_SCRIPT_COORDINATES (A) and TARGET_SCRIPT
        // for TARGET_FOCUS_OR_SCRIPTED_GAMEOBJECT (A) all is checked in Spell::CheckCast and in Spell::CheckItem
        // filled in Spell::CheckCast call
        if(m_spellInfo->EffectImplicitTargetA[i] == TARGET_SCRIPT_COORDINATES ||
           m_spellInfo->EffectImplicitTargetA[i] == TARGET_SCRIPT ||
           m_spellInfo->EffectImplicitTargetA[i] == TARGET_FOCUS_OR_SCRIPTED_GAMEOBJECT ||
           (m_spellInfo->EffectImplicitTargetB[i] == TARGET_SCRIPT && m_spellInfo->EffectImplicitTargetA[i] != TARGET_SELF))
            continue;

        // TODO: find a way so this is not needed?
        // for area auras always add caster as target (needed for totems for example)
        if(IsAreaAuraEffect(m_spellInfo->Effect[i]))
            AddUnitTarget(m_caster, SpellEffectIndex(i));

        UnitList tmpUnitMap;

        // TargetA/TargetB dependent from each other, we not switch to full support this dependences
        // but need it support in some know cases
        switch(m_spellInfo->EffectImplicitTargetA[i])
        {
            case 0:
                switch(m_spellInfo->EffectImplicitTargetB[i])
                {
                    case 0:
                        SetTargetMap(SpellEffectIndex(i), TARGET_EFFECT_SELECT, tmpUnitMap);
                        break;
                    default:
                        SetTargetMap(SpellEffectIndex(i), m_spellInfo->EffectImplicitTargetB[i], tmpUnitMap);
                        break;
                }
                break;
            case TARGET_SELF:
                switch(m_spellInfo->EffectImplicitTargetB[i])
                {
                    case 0:
                    case TARGET_EFFECT_SELECT:
                        SetTargetMap(SpellEffectIndex(i), m_spellInfo->EffectImplicitTargetA[i], tmpUnitMap);
                        break;
                    case TARGET_AREAEFFECT_INSTANT:         // use B case that not dependent from from A in fact
                        if((m_targets.m_targetMask & TARGET_FLAG_DEST_LOCATION) == 0)
                            m_targets.setDestination(m_caster->GetPositionX(), m_caster->GetPositionY(), m_caster->GetPositionZ());
                        SetTargetMap(SpellEffectIndex(i), m_spellInfo->EffectImplicitTargetB[i], tmpUnitMap);
                        break;
                    case TARGET_BEHIND_VICTIM:              // use B case that not dependent from from A in fact
                        SetTargetMap(SpellEffectIndex(i), m_spellInfo->EffectImplicitTargetB[i], tmpUnitMap);
                        break;
                    default:
                        SetTargetMap(SpellEffectIndex(i), m_spellInfo->EffectImplicitTargetA[i], tmpUnitMap);
                        SetTargetMap(SpellEffectIndex(i), m_spellInfo->EffectImplicitTargetB[i], tmpUnitMap);
                        break;
                }
                break;
            case TARGET_EFFECT_SELECT:
                switch(m_spellInfo->EffectImplicitTargetB[i])
                {
                    case 0:
                    case TARGET_EFFECT_SELECT:
                        SetTargetMap(SpellEffectIndex(i), m_spellInfo->EffectImplicitTargetA[i], tmpUnitMap);
                        break;
                    // dest point setup required
                    case TARGET_AREAEFFECT_INSTANT:
                    case TARGET_AREAEFFECT_CUSTOM:
                    case TARGET_ALL_ENEMY_IN_AREA:
                    case TARGET_ALL_ENEMY_IN_AREA_INSTANT:
                        if (FillCustomTargetMap(SpellEffectIndex(i),tmpUnitMap)) break;
                    case TARGET_ALL_ENEMY_IN_AREA_CHANNELED:
                    case TARGET_ALL_FRIENDLY_UNITS_IN_AREA:
                    case TARGET_AREAEFFECT_GO_AROUND_DEST:
                        // triggered spells get dest point from default target set, ignore it
                        if (!(m_targets.m_targetMask & TARGET_FLAG_DEST_LOCATION) || m_IsTriggeredSpell)
                            if (WorldObject* castObject = GetCastingObject())
                                m_targets.setDestination(castObject->GetPositionX(), castObject->GetPositionY(), castObject->GetPositionZ());
                        SetTargetMap(SpellEffectIndex(i), m_spellInfo->EffectImplicitTargetB[i], tmpUnitMap);
                        break;
                    // target pre-selection required
                    case TARGET_INNKEEPER_COORDINATES:
                    case TARGET_TABLE_X_Y_Z_COORDINATES:
                    case TARGET_CASTER_COORDINATES:
                    case TARGET_SCRIPT_COORDINATES:
                    case TARGET_CURRENT_ENEMY_COORDINATES:
                    case TARGET_DUELVSPLAYER_COORDINATES:
                    case TARGET_DYNAMIC_OBJECT_COORDINATES:
                    case TARGET_POINT_AT_NORTH:
                    case TARGET_POINT_AT_SOUTH:
                    case TARGET_POINT_AT_EAST:
                    case TARGET_POINT_AT_WEST:
                    case TARGET_POINT_AT_NE:
                    case TARGET_POINT_AT_NW:
                    case TARGET_POINT_AT_SE:
                    case TARGET_POINT_AT_SW:
                    case TARGET_RANDOM_NEARBY_DEST:
                        // need some target for processing
                        SetTargetMap(SpellEffectIndex(i), m_spellInfo->EffectImplicitTargetA[i], tmpUnitMap);
                        SetTargetMap(SpellEffectIndex(i), m_spellInfo->EffectImplicitTargetB[i], tmpUnitMap);
                        break;
                    default:
                        SetTargetMap(SpellEffectIndex(i), m_spellInfo->EffectImplicitTargetB[i], tmpUnitMap);
                        break;
                }
                break;
            case TARGET_CASTER_COORDINATES:
                switch(m_spellInfo->EffectImplicitTargetB[i])
                {
                    case TARGET_ALL_ENEMY_IN_AREA:
                        // Note: this hack with search required until GO casting not implemented
                        // environment damage spells already have around enemies targeting but this not help in case nonexistent GO casting support
                        // currently each enemy selected explicitly and self cast damage
                        if (m_spellInfo->Effect[i] == SPELL_EFFECT_ENVIRONMENTAL_DAMAGE)
                        {
                            if(m_targets.getUnitTarget())
                                tmpUnitMap.push_back(m_targets.getUnitTarget());
                        }
                        else
                        {
                            SetTargetMap(SpellEffectIndex(i), m_spellInfo->EffectImplicitTargetA[i], tmpUnitMap);
                            SetTargetMap(SpellEffectIndex(i), m_spellInfo->EffectImplicitTargetB[i], tmpUnitMap);
                        }
                        break;
                    case 0:
                        SetTargetMap(SpellEffectIndex(i), m_spellInfo->EffectImplicitTargetA[i], tmpUnitMap);
                        tmpUnitMap.push_back(m_caster);
                        break;
                    default:
                        SetTargetMap(SpellEffectIndex(i), m_spellInfo->EffectImplicitTargetA[i], tmpUnitMap);
                        SetTargetMap(SpellEffectIndex(i), m_spellInfo->EffectImplicitTargetB[i], tmpUnitMap);
                        break;
                }
                break;
            case TARGET_TABLE_X_Y_Z_COORDINATES:
                switch(m_spellInfo->EffectImplicitTargetB[i])
                {
                    case 0:
                        SetTargetMap(SpellEffectIndex(i), m_spellInfo->EffectImplicitTargetA[i], tmpUnitMap);

                        // need some target for processing
                        SetTargetMap(SpellEffectIndex(i), TARGET_EFFECT_SELECT, tmpUnitMap);
                        break;
                    case TARGET_AREAEFFECT_INSTANT:         // All 17/7 pairs used for dest teleportation, A processed in effect code
                        SetTargetMap(SpellEffectIndex(i), m_spellInfo->EffectImplicitTargetB[i], tmpUnitMap);
                        break;
                    default:
                        SetTargetMap(SpellEffectIndex(i), m_spellInfo->EffectImplicitTargetA[i], tmpUnitMap);
                        SetTargetMap(SpellEffectIndex(i), m_spellInfo->EffectImplicitTargetB[i], tmpUnitMap);
                    break;
                }
                break;
            case TARGET_SELF2:
                switch(m_spellInfo->EffectImplicitTargetB[i])
                {
                    case 0:
                    case TARGET_EFFECT_SELECT:
                        SetTargetMap(SpellEffectIndex(i), m_spellInfo->EffectImplicitTargetA[i], tmpUnitMap);
                        break;
                    case TARGET_RANDOM_NEARBY_DEST: 
                        SetTargetMap(SpellEffectIndex(i), m_spellInfo->EffectImplicitTargetA[i], tmpUnitMap);
                    break;
                    // most A/B target pairs is self->negative and not expect adding caster to target list
                    default:
                        SetTargetMap(SpellEffectIndex(i), m_spellInfo->EffectImplicitTargetB[i], tmpUnitMap);
                        break;
                }
                break;
            case TARGET_DUELVSPLAYER_COORDINATES:
                switch(m_spellInfo->EffectImplicitTargetB[i])
                {
                    case 0:
                    case TARGET_EFFECT_SELECT:
                        SetTargetMap(SpellEffectIndex(i), m_spellInfo->EffectImplicitTargetA[i], tmpUnitMap);
                        if (Unit* currentTarget = m_targets.getUnitTarget())
                            tmpUnitMap.push_back(currentTarget);
                        break;
                    default:
                        SetTargetMap(SpellEffectIndex(i), m_spellInfo->EffectImplicitTargetA[i], tmpUnitMap);
                        SetTargetMap(SpellEffectIndex(i), m_spellInfo->EffectImplicitTargetB[i], tmpUnitMap);
                        break;
                }
                break;
            case TARGET_AREAEFFECT_CUSTOM:
            case TARGET_DUELVSPLAYER:
                if (FillCustomTargetMap(SpellEffectIndex(i),tmpUnitMap)) break;
            default:
                switch(m_spellInfo->EffectImplicitTargetB[i])
                {
                    case 0:
                    case TARGET_EFFECT_SELECT:
                        SetTargetMap(SpellEffectIndex(i), m_spellInfo->EffectImplicitTargetA[i], tmpUnitMap);
                        break;
                    case TARGET_SCRIPT_COORDINATES:         // B case filled in CheckCast but we need fill unit list base at A case
                        SetTargetMap(SpellEffectIndex(i), m_spellInfo->EffectImplicitTargetA[i], tmpUnitMap);
                        break;
                    default:
                        SetTargetMap(SpellEffectIndex(i), m_spellInfo->EffectImplicitTargetA[i], tmpUnitMap);
                        SetTargetMap(SpellEffectIndex(i), m_spellInfo->EffectImplicitTargetB[i], tmpUnitMap);
                        break;
                }
                break;
        }

        if(m_caster->GetTypeId() == TYPEID_PLAYER)
        {
            Player *me = (Player*)m_caster;
            for (UnitList::const_iterator itr = tmpUnitMap.begin(); itr != tmpUnitMap.end(); ++itr)
            {
                Unit *owner = (*itr)->GetOwner();
                Unit *u = owner ? owner : (*itr);
                if(u!=m_caster && u->IsPvP() && (!me->duel || me->duel->opponent != u))
                {
                    me->UpdatePvP(true);
                    me->RemoveAurasWithInterruptFlags(AURA_INTERRUPT_FLAG_ENTER_PVP_COMBAT);
                    break;
                }
            }
        }

        for (UnitList::iterator itr = tmpUnitMap.begin(); itr != tmpUnitMap.end();)
        {
            if (!CheckTarget (*itr, SpellEffectIndex(i)))
            {
                itr = tmpUnitMap.erase(itr);
                continue;
            }
            else
                ++itr;
        }

        for(UnitList::const_iterator iunit = tmpUnitMap.begin(); iunit != tmpUnitMap.end(); ++iunit)
            AddUnitTarget((*iunit), SpellEffectIndex(i));
    }
}

void Spell::prepareDataForTriggerSystem()
{
    //==========================================================================================
    // Now fill data for trigger system, need know:
    // an spell trigger another or not ( m_canTrigger )
    // Create base triggers flags for Attacker and Victim ( m_procAttacker and  m_procVictim)
    //==========================================================================================
    // Fill flag can spell trigger or not
    // TODO: possible exist spell attribute for this
    m_canTrigger = false;

    if (m_CastItem)
        m_canTrigger = false;                               // Do not trigger from item cast spell
    else if (!m_IsTriggeredSpell)
        m_canTrigger = true;                                // Normal cast - can trigger
    else if (!m_triggeredByAuraSpell)
        m_canTrigger = true;                                // Triggered from SPELL_EFFECT_TRIGGER_SPELL - can trigger

    if (!m_canTrigger)                                      // Exceptions (some periodic triggers)
    {
        switch (m_spellInfo->SpellFamilyName)
        {
            case SPELLFAMILY_MAGE:
                // Arcane Missles / Blizzard triggers need do it
                if (m_spellInfo->SpellFamilyFlags & UI64LIT(0x0000000000200080)|| m_spellInfo->SpellIconID == 212)
                    m_canTrigger = true;
                // Clearcasting trigger need do it
                else if (m_spellInfo->SpellFamilyFlags & UI64LIT(0x0000000200000000) && m_spellInfo->SpellFamilyFlags2 & 0x8)
                    m_canTrigger = true;
                // Replenish Mana, item spell with triggered cases (Mana Agate, etc mana gems)
                else if (m_spellInfo->SpellFamilyFlags & UI64LIT(0x0000010000000000))
                    m_canTrigger = true;
                // Fingers of Frost: triggered by Frost/Ice Armor
                else if (m_spellInfo->SpellFamilyFlags & UI64LIT(0x0000000000100000))
                    m_canTrigger = true;
                // Living Bomb - can trigger Hot Streak
                else if (m_spellInfo->SpellFamilyFlags & UI64LIT(0x1000000000000))
                    m_canTrigger = true;
                break;
            case SPELLFAMILY_WARLOCK:
                // For Hellfire Effect / Rain of Fire / Seed of Corruption triggers need do it
                if (m_spellInfo->SpellFamilyFlags & UI64LIT(0x0000800000000060))
                    m_canTrigger = true;
                break;
            case SPELLFAMILY_PRIEST:
                // For Penance,Mind Sear,Mind Flay heal/damage triggers need do it
                if (m_spellInfo->SpellFamilyFlags & UI64LIT(0x0001800000800000) || (m_spellInfo->SpellFamilyFlags2 & 0x00000040))
                    m_canTrigger = true;
                break;
            case SPELLFAMILY_ROGUE:
                // For poisons need do it
                if (m_spellInfo->SpellFamilyFlags & UI64LIT(0x000000101001E000))
                    m_canTrigger = true;
                break;
            case SPELLFAMILY_HUNTER:
                // Hunter Rapid Killing/Explosive Trap Effect/Immolation Trap Effect/Frost Trap Aura/Snake Trap Effect/Explosive Shot
                if ((m_spellInfo->SpellFamilyFlags & UI64LIT(0x0100000000000000)) || m_spellInfo->SpellFamilyFlags2 & 0x200)
                    m_canTrigger = true;
                break;
            case SPELLFAMILY_PALADIN:
                // For Judgements (all) / Holy Shock triggers need do it
                if (m_spellInfo->SpellFamilyFlags & UI64LIT(0x0001000900B80400))
                    m_canTrigger = true;
                break;
            case SPELLFAMILY_WARRIOR:
                //For Whirlwind triggers need do it
                if (m_spellInfo->Id== 50622)
                    m_canTrigger = true;
                break;
            default:
                break;
        }
    }

    // Get data for type of attack and fill base info for trigger
    switch (m_spellInfo->DmgClass)
    {
        case SPELL_DAMAGE_CLASS_MELEE:
            m_procAttacker = PROC_FLAG_SUCCESSFUL_MELEE_SPELL_HIT;
            if (m_attackType == OFF_ATTACK)
                m_procAttacker |= PROC_FLAG_SUCCESSFUL_OFFHAND_HIT;
            m_procVictim   = PROC_FLAG_TAKEN_MELEE_SPELL_HIT;
            break;
        case SPELL_DAMAGE_CLASS_RANGED:
            // Auto attack
            if (m_spellInfo->AttributesEx2 & SPELL_ATTR_EX2_AUTOREPEAT_FLAG)
            {
                m_procAttacker = PROC_FLAG_SUCCESSFUL_RANGED_HIT;
                m_procVictim   = PROC_FLAG_TAKEN_RANGED_HIT;
            }
            else // Ranged spell attack
            {
                m_procAttacker = PROC_FLAG_SUCCESSFUL_RANGED_SPELL_HIT;
                m_procVictim   = PROC_FLAG_TAKEN_RANGED_SPELL_HIT;
            }
            break;
        default:
            if (IsPositiveSpell(m_spellInfo->Id))                                 // Check for positive spell
            {
                m_procAttacker = PROC_FLAG_SUCCESSFUL_POSITIVE_SPELL;
                m_procVictim   = PROC_FLAG_TAKEN_POSITIVE_SPELL;
            }
            else if (m_spellInfo->AttributesEx2 & SPELL_ATTR_EX2_AUTOREPEAT_FLAG) // Wands auto attack
            {
                m_procAttacker = PROC_FLAG_SUCCESSFUL_RANGED_HIT;
                m_procVictim   = PROC_FLAG_TAKEN_RANGED_HIT;
            }
            else                                           // Negative spell
            {
                m_procAttacker = PROC_FLAG_SUCCESSFUL_NEGATIVE_SPELL_HIT;
                m_procVictim   = PROC_FLAG_TAKEN_NEGATIVE_SPELL_HIT;
            }
            break;
    }

    // some negative spells have positive effects to another or same targets
    // avoid triggering negative hit for only positive targets
    m_negativeEffectMask = 0x0;
    for (int i = 0; i < MAX_EFFECT_INDEX; ++i)
        if (!IsPositiveEffect(m_spellInfo, SpellEffectIndex(i)))
            m_negativeEffectMask |= (1<<i);

    // Hunter traps spells: Immolation Trap Effect, Frost Trap (triggering spell!!),
    // Freezing Trap Effect(+ Freezing Arrow Effect), Explosive Trap Effect, Snake Trap Effect
    if (m_spellInfo->SpellFamilyName == SPELLFAMILY_HUNTER && (m_spellInfo->SpellFamilyFlags & UI64LIT(0x0000200000002008) || m_spellInfo->SpellFamilyFlags2 & 0x00064000))
        m_procAttacker |= PROC_FLAG_ON_TRAP_ACTIVATION;
}

void Spell::CleanupTargetList()
{
    m_UniqueTargetInfo.clear();
    m_UniqueGOTargetInfo.clear();
    m_UniqueItemInfo.clear();
    m_delayMoment = 0;
}

void Spell::AddUnitTarget(Unit* pVictim, SpellEffectIndex effIndex)
{
    if (m_spellInfo->Effect[effIndex] == 0)
        return;

    // Check for effect immune skip if immuned
    bool immuned = pVictim->IsImmuneToSpellEffect(m_spellInfo, effIndex);

    ObjectGuid targetGUID = pVictim->GetObjectGuid();

    // Lookup target in already in list
    for(TargetList::iterator ihit = m_UniqueTargetInfo.begin(); ihit != m_UniqueTargetInfo.end(); ++ihit)
    {
        if (targetGUID == ihit->targetGUID)                 // Found in list
        {
            if (!immuned)
                ihit->effectMask |= (1 << effIndex);        // Add only effect mask if not immuned
            return;
        }
    }

    // This is new target calculate data for him

    // Get spell hit result on target
    TargetInfo target;
    target.targetGUID = targetGUID;                         // Store target GUID
    target.effectMask = immuned ? 0 : (1 << effIndex);      // Store index of effect if not immuned
    target.processed  = false;                              // Effects not apply on target

    // Calculate hit result
    target.missCondition = m_caster->SpellHitResult(pVictim, m_spellInfo, m_canReflect);

    // spell fly from visual cast object
    WorldObject* affectiveObject = GetAffectiveCasterObject();

    // Spell have speed - need calculate incoming time
    if (m_spellInfo->speed > 0.0f && affectiveObject && pVictim != affectiveObject)
    {
        // calculate spell incoming interval
        float dist = affectiveObject->GetDistance(pVictim->GetPositionX(), pVictim->GetPositionY(), pVictim->GetPositionZ());
        if (dist < 5.0f)
            dist = 5.0f;
        target.timeDelay = (uint64) floor(dist / m_spellInfo->speed * 1000.0f);

        // Calculate minimum incoming time
        if (m_delayMoment == 0 || m_delayMoment>target.timeDelay)
            m_delayMoment = target.timeDelay;
    }
    else
        target.timeDelay = UI64LIT(0);

    // If target reflect spell back to caster
    if (target.missCondition == SPELL_MISS_REFLECT)
    {
        // Calculate reflected spell result on caster
        target.reflectResult =  m_caster->SpellHitResult(m_caster, m_spellInfo, m_canReflect);

        if (target.reflectResult == SPELL_MISS_REFLECT)     // Impossible reflect again, so simply deflect spell
            target.reflectResult = SPELL_MISS_PARRY;

        // Increase time interval for reflected spells by 1.5
        target.timeDelay += target.timeDelay >> 1;
    }
    else
        target.reflectResult = SPELL_MISS_NONE;

    // Add target to list
    m_UniqueTargetInfo.push_back(target);
}

void Spell::AddUnitTarget(ObjectGuid unitGuid, SpellEffectIndex effIndex)
{
    if (Unit* unit = m_caster->GetObjectGuid() == unitGuid ? m_caster : ObjectAccessor::GetUnit(*m_caster, unitGuid))
        AddUnitTarget(unit, effIndex);
}

void Spell::AddGOTarget(GameObject* pVictim, SpellEffectIndex effIndex)
{
    if (m_spellInfo->Effect[effIndex] == 0)
        return;

    ObjectGuid targetGUID = pVictim->GetObjectGuid();

    // Lookup target in already in list
    for(GOTargetList::iterator ihit = m_UniqueGOTargetInfo.begin(); ihit != m_UniqueGOTargetInfo.end(); ++ihit)
    {
        if (targetGUID == ihit->targetGUID)                 // Found in list
        {
            ihit->effectMask |= (1 << effIndex);            // Add only effect mask
            return;
        }
    }

    // This is new target calculate data for him

    GOTargetInfo target;
    target.targetGUID = targetGUID;
    target.effectMask = (1 << effIndex);
    target.processed  = false;                              // Effects not apply on target

    // spell fly from visual cast object
    WorldObject* affectiveObject = GetAffectiveCasterObject();

    // Spell have speed - need calculate incoming time
    if (m_spellInfo->speed > 0.0f && affectiveObject && pVictim != affectiveObject)
    {
        // calculate spell incoming interval
        float dist = affectiveObject->GetDistance(pVictim->GetPositionX(), pVictim->GetPositionY(), pVictim->GetPositionZ());
        if (dist < 5.0f)
            dist = 5.0f;
        target.timeDelay = (uint64) floor(dist / m_spellInfo->speed * 1000.0f);
        if (m_delayMoment == 0 || m_delayMoment > target.timeDelay)
            m_delayMoment = target.timeDelay;
    }
    else
        target.timeDelay = UI64LIT(0);

    // Add target to list
    m_UniqueGOTargetInfo.push_back(target);
}

void Spell::AddGOTarget(ObjectGuid goGuid, SpellEffectIndex effIndex)
{
    if (GameObject* go = m_caster->GetMap()->GetGameObject(goGuid))
        AddGOTarget(go, effIndex);
}

void Spell::AddItemTarget(Item* pitem, SpellEffectIndex effIndex)
{
    if (m_spellInfo->Effect[effIndex] == 0)
        return;

    // Lookup target in already in list
    for(ItemTargetList::iterator ihit = m_UniqueItemInfo.begin(); ihit != m_UniqueItemInfo.end(); ++ihit)
    {
        if (pitem == ihit->item)                            // Found in list
        {
            ihit->effectMask |= (1 << effIndex);            // Add only effect mask
            return;
        }
    }

    // This is new target add data

    ItemTargetInfo target;
    target.item       = pitem;
    target.effectMask = (1 << effIndex);
    m_UniqueItemInfo.push_back(target);
}

void Spell::DoAllEffectOnTarget(TargetInfo *target)
{
    if (target->processed)                                  // Check target
        return;
    target->processed = true;                               // Target checked in apply effects procedure

    // Get mask of effects for target
    uint32 mask = target->effectMask;

    Unit* unit = m_caster->GetObjectGuid() == target->targetGUID ? m_caster : ObjectAccessor::GetUnit(*m_caster, target->targetGUID);
    if (!unit)
        return;

    // Get original caster (if exist) and calculate damage/healing from him data
    Unit *real_caster = GetAffectiveCaster();
    // FIXME: in case wild GO heal/damage spells will be used target bonuses
    Unit *caster = real_caster ? real_caster : m_caster;

    SpellMissInfo missInfo = target->missCondition;
    // Need init unitTarget by default unit (can changed in code on reflect)
    // Or on missInfo!=SPELL_MISS_NONE unitTarget undefined (but need in trigger subsystem)
    unitTarget = unit;

    // Reset damage/healing counter
    ResetEffectDamageAndHeal();

    // Fill base trigger info
    uint32 procAttacker = m_procAttacker;
    uint32 procVictim   = m_procVictim;
    uint32 procEx       = PROC_EX_NONE;

    // drop proc flags in case target not affected negative effects in negative spell
    // for example caster bonus or animation,
    // except miss case where will assigned PROC_EX_* flags later
    if (((procAttacker | procVictim) & NEGATIVE_TRIGGER_MASK) &&
        !(target->effectMask & m_negativeEffectMask) && missInfo == SPELL_MISS_NONE)
    {
        procAttacker = PROC_FLAG_NONE;
        procVictim   = PROC_FLAG_NONE;
    }

    if (m_spellInfo->speed > 0)
    {
        // mark effects that were already handled in Spell::HandleDelayedSpellLaunch on spell launch as processed
        for (int32 i = 0; i < MAX_EFFECT_INDEX; ++i)
            if (IsEffectHandledOnDelayedSpellLaunch(m_spellInfo, SpellEffectIndex(i)))
                mask &= ~(1<<i);

        // maybe used in effects that are handled on hit
        m_damage += target->damage;
    }

    // recheck for visibility of target
    if ((m_spellInfo->speed > 0.0f || 
        (m_spellInfo->EffectImplicitTargetA[0] == TARGET_CHAIN_DAMAGE && GetSpellCastTime(m_spellInfo, this) > 0)) &&
        (!unit->isVisibleForOrDetect(m_caster, m_caster, false) && !m_IsTriggeredSpell))
    {
        caster->SendSpellMiss(unit, m_spellInfo->Id, SPELL_MISS_EVADE);
        missInfo = SPELL_MISS_EVADE;
        return;
    }

    if (missInfo==SPELL_MISS_NONE)                          // In case spell hit target, do all effect on that target
        DoSpellHitOnUnit(unit, mask);
    else if (missInfo == SPELL_MISS_REFLECT)                // In case spell reflect from target, do all effect on caster (if hit)
    {
        if (target->reflectResult == SPELL_MISS_NONE)       // If reflected spell hit caster -> do all effect on him
            DoSpellHitOnUnit(m_caster, mask);
    }
    else if(missInfo == SPELL_MISS_MISS || missInfo == SPELL_MISS_RESIST)
    {
        if(real_caster && real_caster != unit)
        {
            // can cause back attack (if detected)
            if (!(m_spellInfo->AttributesEx3 & SPELL_ATTR_EX3_NO_INITIAL_AGGRO) && !IsPositiveSpell(m_spellInfo->Id) &&
                (m_caster->isVisibleForOrDetect(unit, unit, false) && !m_IsTriggeredSpell))
            {
                if (!unit->isInCombat() && unit->GetTypeId() != TYPEID_PLAYER && ((Creature*)unit)->AI())
                    ((Creature*)unit)->AI()->AttackedBy(real_caster);

                unit->AddThreat(real_caster);
                unit->SetInCombatWith(real_caster);
                real_caster->SetInCombatWith(unit);
            }
        }
    }

    // All calculated do it!
    // Do healing and triggers
    if (m_healing)
    {
        bool crit = real_caster && real_caster->IsSpellCrit(unitTarget, m_spellInfo, m_spellSchoolMask);
        uint32 addhealth = m_healing;
        if (crit)
        {
            procEx |= PROC_EX_CRITICAL_HIT;
            addhealth = caster->SpellCriticalHealingBonus(m_spellInfo, addhealth, NULL);
        }
        else
            procEx |= PROC_EX_NORMAL_HIT;

        uint32 absorb = 0;
        unitTarget->CalculateHealAbsorb(addhealth, &absorb);
        addhealth -= absorb;

        // Do triggers for unit (reflect triggers passed on hit phase for correct drop charge)
        if (m_canTrigger && missInfo != SPELL_MISS_REFLECT)
        {
            caster->ProcDamageAndSpell(unitTarget, real_caster ? procAttacker : PROC_FLAG_NONE, procVictim, procEx, addhealth, m_attackType, m_spellInfo);
        }

        int32 gain = caster->DealHeal(unitTarget, addhealth, m_spellInfo, crit, absorb);

        if (real_caster)
            unitTarget->getHostileRefManager().threatAssist(real_caster, float(gain) * 0.5f * sSpellMgr.GetSpellThreatMultiplier(m_spellInfo), m_spellInfo);
    }
    // Do damage and triggers
    else if (m_damage)
    {
        // Fill base damage struct (unitTarget - is real spell target)
        SpellNonMeleeDamage damageInfo(caster, unitTarget, m_spellInfo->Id, m_spellSchoolMask);

        if (m_spellInfo->speed > 0)
        {
            damageInfo.damage = m_damage;
            damageInfo.HitInfo = target->HitInfo;
        }
        // Add bonuses and fill damageInfo struct
        else
            caster->CalculateSpellDamage(&damageInfo, m_damage, m_spellInfo, m_attackType);

        unitTarget->CalculateAbsorbResistBlock(caster, &damageInfo, m_spellInfo);

        caster->DealDamageMods(damageInfo.target, damageInfo.damage, &damageInfo.absorb);

        // Send log damage message to client
        caster->SendSpellNonMeleeDamageLog(&damageInfo);

        procEx = createProcExtendMask(&damageInfo, missInfo);
        procVictim |= PROC_FLAG_TAKEN_ANY_DAMAGE;

        // Do triggers for unit (reflect triggers passed on hit phase for correct drop charge)
        if (m_canTrigger && missInfo != SPELL_MISS_REFLECT)
            caster->ProcDamageAndSpell(unitTarget, real_caster ? procAttacker : PROC_FLAG_NONE, procVictim, procEx, damageInfo.damage, m_attackType, m_spellInfo);

        // trigger weapon enchants for weapon based spells; exclude spells that stop attack, because may break CC
        if (m_caster->GetTypeId() == TYPEID_PLAYER && m_spellInfo->EquippedItemClass == ITEM_CLASS_WEAPON &&
            !(m_spellInfo->Attributes & SPELL_ATTR_STOP_ATTACK_TARGET))
            ((Player*)m_caster)->CastItemCombatSpell(unitTarget, m_attackType);

        // Haunt (NOTE: for avoid use additional field damage stored in dummy value (replace unused 100%)
        // apply before deal damage because aura can be removed at target kill
        if (m_spellInfo->SpellFamilyName == SPELLFAMILY_WARLOCK && m_spellInfo->SpellIconID == 3172 &&
            (m_spellInfo->SpellFamilyFlags & UI64LIT(0x0004000000000000)))
            if(Aura* dummy = unitTarget->GetDummyAura(m_spellInfo->Id))
                dummy->GetModifier()->m_amount = damageInfo.damage;

        /* process anticheat check */
        if (caster->GetObjectGuid().IsPlayer())
            ((Player*)caster)->GetAntiCheat()->DoAntiCheatCheck(CHECK_DAMAGE_SPELL, m_spellInfo->Id, 0, damageInfo.damage);

        caster->DealSpellDamage(&damageInfo, true);

        // Scourge Strike, here because needs to use final damage in second part of the spell
        if (m_spellInfo->SpellFamilyName == SPELLFAMILY_DEATHKNIGHT && m_spellInfo->SpellFamilyFlags & UI64LIT(0x0800000000000000))
        {
            uint32 count = 0;
            Unit::SpellAuraHolderMap const& auras = unitTarget->GetSpellAuraHolderMap();
            for(Unit::SpellAuraHolderMap::const_iterator itr = auras.begin(); itr!=auras.end(); ++itr)
            {
                if(itr->second->GetSpellProto()->Dispel == DISPEL_DISEASE &&
                    itr->second->GetCasterGuid() == caster->GetObjectGuid())
                    ++count;
            }

            if (count)
            {
                int32 bp = count * CalculateDamage(EFFECT_INDEX_2, unitTarget) * damageInfo.damage / 100;
                if (bp)
                    caster->CastCustomSpell(unitTarget, 70890, &bp, NULL, NULL, true);
            }
        }
    }
    // Passive spell hits/misses or active spells only misses (only triggers if proc flags set)
    else if (procAttacker || procVictim)
    {
        // Fill base damage struct (unitTarget - is real spell target)
        SpellNonMeleeDamage damageInfo(caster, unitTarget, m_spellInfo->Id, m_spellSchoolMask);
        procEx = createProcExtendMask(&damageInfo, missInfo);
        // Do triggers for unit (reflect triggers passed on hit phase for correct drop charge)
        if (m_canTrigger && missInfo != SPELL_MISS_REFLECT)
            caster->ProcDamageAndSpell(unit, real_caster ? procAttacker : PROC_FLAG_NONE, procVictim, procEx, 0, m_attackType, m_spellInfo);
    }

    // Call scripted function for AI if this spell is casted upon a creature
    if (unit->GetTypeId() == TYPEID_UNIT)
    {
        // cast at creature (or GO) quest objectives update at successful cast finished (+channel finished)
        // ignore pets or autorepeat/melee casts for speed (not exist quest for spells (hm... )
        if (real_caster && !((Creature*)unit)->IsPet() && !IsAutoRepeat() && !IsNextMeleeSwingSpell() && !IsChannelActive())
            if (Player* p = real_caster->GetCharmerOrOwnerPlayerOrPlayerItself())
                p->RewardPlayerAndGroupAtCast(unit, m_spellInfo->Id);

        if(((Creature*)unit)->AI())
            ((Creature*)unit)->AI()->SpellHit(m_caster, m_spellInfo);
    }

    // Call scripted function for AI if this spell is casted by a creature
    if (m_caster->GetTypeId() == TYPEID_UNIT && ((Creature*)m_caster)->AI())
        ((Creature*)m_caster)->AI()->SpellHitTarget(unit, m_spellInfo);
}

void Spell::DoSpellHitOnUnit(Unit *unit, uint32 effectMask)
{
    if (!unit || !effectMask && !damage)
        return;

    Unit* realCaster = GetAffectiveCaster();

    // Recheck immune (only for delayed spells)
    if (m_spellInfo->speed && (
        unit->IsImmunedToDamage(GetSpellSchoolMask(m_spellInfo)) ||
        unit->IsImmuneToSpell(m_spellInfo)) &&
        !(m_spellInfo->Attributes & SPELL_ATTR_UNAFFECTED_BY_INVULNERABILITY))
    {
        if (realCaster)
            realCaster->SendSpellMiss(unit, m_spellInfo->Id, SPELL_MISS_IMMUNE);

        ResetEffectDamageAndHeal();
        return;
    }

    if (unit->GetTypeId() == TYPEID_PLAYER && unit->IsInWorld())
    {
        ((Player*)unit)->GetAchievementMgr().UpdateAchievementCriteria(ACHIEVEMENT_CRITERIA_TYPE_BE_SPELL_TARGET, m_spellInfo->Id);
        ((Player*)unit)->GetAchievementMgr().UpdateAchievementCriteria(ACHIEVEMENT_CRITERIA_TYPE_BE_SPELL_TARGET2, m_spellInfo->Id);
    }

    if (realCaster && realCaster->GetTypeId() == TYPEID_PLAYER && realCaster->IsInWorld())
        ((Player*)realCaster)->GetAchievementMgr().UpdateAchievementCriteria(ACHIEVEMENT_CRITERIA_TYPE_CAST_SPELL2, m_spellInfo->Id, 0, unit);

    if (realCaster && realCaster != unit)
    {
        // Recheck  UNIT_FLAG_NON_ATTACKABLE for delayed spells
        if (m_spellInfo->speed > 0.0f &&
            unit->HasFlag(UNIT_FIELD_FLAGS, UNIT_FLAG_NON_ATTACKABLE) &&
            unit->GetCharmerOrOwnerGuid() != m_caster->GetObjectGuid())
        {
            realCaster->SendSpellMiss(unit, m_spellInfo->Id, SPELL_MISS_EVADE);
            ResetEffectDamageAndHeal();
            return;
        }

        if (!realCaster->IsFriendlyTo(unit))
        {
            // for delayed spells ignore not visible explicit target
            if (m_spellInfo->speed > 0.0f && unit == m_targets.getUnitTarget() &&
                (!unit->isVisibleForOrDetect(m_caster, m_caster, false) && !m_IsTriggeredSpell))
            {
                realCaster->SendSpellMiss(unit, m_spellInfo->Id, SPELL_MISS_EVADE);
                ResetEffectDamageAndHeal();
                return;
            }

            // not break stealth by cast targeting
            if (!(m_spellInfo->AttributesEx & SPELL_ATTR_EX_NOT_BREAK_STEALTH) && m_spellInfo->Id != 51690 && m_spellInfo->Id != 53055)
                unit->RemoveSpellsCausingAura(SPELL_AURA_MOD_STEALTH);

            // can cause back attack (if detected), stealth removed at Spell::cast if spell break it
            if (!(m_spellInfo->AttributesEx3 & SPELL_ATTR_EX3_NO_INITIAL_AGGRO) && !IsPositiveSpell(m_spellInfo->Id) &&
                m_caster->isVisibleForOrDetect(unit, unit, false))
            {
                // use speedup check to avoid re-remove after above lines
                if (m_spellInfo->AttributesEx & SPELL_ATTR_EX_NOT_BREAK_STEALTH)
                    unit->RemoveSpellsCausingAura(SPELL_AURA_MOD_STEALTH);

                // caster can be detected but have stealth aura
                m_caster->RemoveSpellsCausingAura(SPELL_AURA_MOD_STEALTH);

                if (!unit->IsStandState() && !unit->hasUnitState(UNIT_STAT_STUNNED))
                    unit->SetStandState(UNIT_STAND_STATE_STAND);

                if (!(m_spellInfo->AttributesEx & SPELL_ATTR_EX_NO_THREAT) && 
                    !unit->isInCombat() && unit->GetTypeId() != TYPEID_PLAYER && ((Creature*)unit)->AI())
                    unit->AttackedBy(realCaster);

                unit->AddThreat(realCaster);
                unit->SetInCombatWith(realCaster);
                realCaster->SetInCombatWith(unit);

                if (Player *attackedPlayer = unit->GetCharmerOrOwnerPlayerOrPlayerItself())
                    realCaster->SetContestedPvP(attackedPlayer);
            }
        }
        else
        {
            // for delayed spells ignore negative spells (after duel end) for friendly targets
            if (m_spellInfo->speed > 0.0f && !IsPositiveSpell(m_spellInfo->Id))
            {
                realCaster->SendSpellMiss(unit, m_spellInfo->Id, SPELL_MISS_EVADE);
                ResetEffectDamageAndHeal();
                return;
            }

            // assisting case, healing and resurrection
            if (unit->hasUnitState(UNIT_STAT_ATTACK_PLAYER))
                realCaster->SetContestedPvP();

            if (unit->isInCombat() && !(m_spellInfo->AttributesEx3 & SPELL_ATTR_EX3_NO_INITIAL_AGGRO))
            {
                realCaster->SetInCombatState(unit->GetCombatTimer() > 0);
                unit->getHostileRefManager().threatAssist(realCaster, 0.0f, m_spellInfo);
            }
        }
    }

    // Get Data Needed for Diminishing Returns, some effects may have multiple auras, so this must be done on spell hit, not aura add
    // Diminishing must not affect spells, casted on self
    if (realCaster && unit && realCaster != unit)
    {
        m_diminishGroup = GetDiminishingReturnsGroupForSpell(m_spellInfo,m_triggeredByAuraSpell);
        m_diminishLevel = unit->GetDiminishing(m_diminishGroup);
        // Increase Diminishing on unit, current informations for actually casts will use values above
        if ((GetDiminishingReturnsGroupType(m_diminishGroup) == DRTYPE_PLAYER && unit->GetTypeId() == TYPEID_PLAYER) ||
            GetDiminishingReturnsGroupType(m_diminishGroup) == DRTYPE_ALL)
            unit->IncrDiminishing(m_diminishGroup);
    }

    // Apply additional spell effects to target
    CastPreCastSpells(unit);

    if (IsSpellAppliesAura(m_spellInfo, effectMask))
    {
        m_spellAuraHolder = CreateSpellAuraHolder(m_spellInfo, unit, realCaster, m_CastItem);
        m_spellAuraHolder->setDiminishGroup(m_diminishGroup);
        m_spellAuraHolder->SetInUse(true);
    }
    else
        m_spellAuraHolder = NULL;

    for(int effectNumber = 0; effectNumber < MAX_EFFECT_INDEX; ++effectNumber)
    {
        if (effectMask & (1 << effectNumber))
        {
            HandleEffects(unit, NULL, NULL, SpellEffectIndex(effectNumber), m_damageMultipliers[effectNumber]);
            if ( m_applyMultiplierMask & (1 << effectNumber) )
            {
                // Get multiplier
                float multiplier = m_spellInfo->DmgMultiplier[effectNumber];
                // Apply multiplier mods
                if (realCaster)
                    if(Player* modOwner = realCaster->GetSpellModOwner())
                        modOwner->ApplySpellMod(m_spellInfo->Id, SPELLMOD_EFFECT_PAST_FIRST, multiplier, this);
                m_damageMultipliers[effectNumber] *= multiplier;
            }
        }
    }

    // now apply all created auras
    if (m_spellAuraHolder)
    {
        // normally shouldn't happen
        if (!m_spellAuraHolder->IsEmptyHolder())
        {
            int32 duration = m_spellAuraHolder->GetAuraMaxDuration();
            int32 originalDuration = duration;

            if (duration > 0)
            {
                int32 limitduration = GetDiminishingReturnsLimitDuration(m_diminishGroup, m_spellInfo);
                unit->ApplyDiminishingToDuration(m_diminishGroup, duration, m_caster, m_diminishLevel, limitduration);

                // Fully diminished
                if (duration == 0)
                {
                    delete m_spellAuraHolder;
                    return;
                }
            }

            duration = unit->CalculateAuraDuration(m_spellInfo, effectMask, duration, m_caster);

            if (duration != originalDuration)
            {
                m_spellAuraHolder->SetAuraMaxDuration(duration);
                m_spellAuraHolder->SetAuraDuration(duration);
            }

            unit->AddSpellAuraHolder(m_spellAuraHolder);
            m_spellAuraHolder->SetInUse(false);
        }
        else
        {
            if (!m_spellAuraHolder || m_spellAuraHolder->IsDeleted())
                return;

            m_spellAuraHolder->SetInUse(false);

            if (m_spellAuraHolder->IsInUse())
            {
                m_spellAuraHolder->SetDeleted();
                unit->AddSpellAuraHolderToRemoveList(m_spellAuraHolder);
            }
            else
                delete m_spellAuraHolder;
        }
    }
}

void Spell::DoAllEffectOnTarget(GOTargetInfo *target)
{
    if (target->processed)                                  // Check target
        return;
    target->processed = true;                               // Target checked in apply effects procedure

    uint32 effectMask = target->effectMask;
    if(!effectMask)
        return;

    GameObject* go = m_caster->GetMap()->GetGameObject(target->targetGUID);
    if(!go)
        return;

    for(int effectNumber = 0; effectNumber < MAX_EFFECT_INDEX; ++effectNumber)
        if (effectMask & (1 << effectNumber))
            HandleEffects(NULL, NULL, go, SpellEffectIndex(effectNumber));

    // cast at creature (or GO) quest objectives update at successful cast finished (+channel finished)
    // ignore autorepeat/melee casts for speed (not exist quest for spells (hm... )
    if( !IsAutoRepeat() && !IsNextMeleeSwingSpell() && !IsChannelActive() )
    {
        if ( Player* p = m_caster->GetCharmerOrOwnerPlayerOrPlayerItself() )
            p->RewardPlayerAndGroupAtCast(go, m_spellInfo->Id);
    }
}

void Spell::DoAllEffectOnTarget(ItemTargetInfo *target)
{
    uint32 effectMask = target->effectMask;
    if(!target->item || !effectMask)
        return;

    for(int effectNumber = 0; effectNumber < MAX_EFFECT_INDEX; ++effectNumber)
        if (effectMask & (1 << effectNumber))
            HandleEffects(NULL, target->item, NULL, SpellEffectIndex(effectNumber));
}

void Spell::HandleDelayedSpellLaunch(TargetInfo *target)
{
     // Get mask of effects for target
    uint32 mask = target->effectMask;

    Unit* unit = m_caster->GetObjectGuid() == target->targetGUID ? m_caster : ObjectAccessor::GetUnit(*m_caster, target->targetGUID);
    if (!unit)
        return;

    // Get original caster (if exist) and calculate damage/healing from him data
    Unit *real_caster = GetAffectiveCaster();
    // FIXME: in case wild GO heal/damage spells will be used target bonuses
    Unit *caster = real_caster ? real_caster : m_caster;

    SpellMissInfo missInfo = target->missCondition;
    // Need init unitTarget by default unit (can changed in code on reflect)
    // Or on missInfo!=SPELL_MISS_NONE unitTarget undefined (but need in trigger subsystem)
    unitTarget = unit;

    // Reset damage/healing counter
    m_damage = 0;
    m_healing = 0; // healing maybe not needed at this point

    // Fill base damage struct (unitTarget - is real spell target)
    SpellNonMeleeDamage damageInfo(caster, unitTarget, m_spellInfo->Id, m_spellSchoolMask);

    if (missInfo == SPELL_MISS_NONE)
    {
        for (int32 effectNumber = 0; effectNumber < MAX_EFFECT_INDEX; ++effectNumber)
        {
            if (mask & (1 << effectNumber) && IsEffectHandledOnDelayedSpellLaunch(m_spellInfo, SpellEffectIndex(effectNumber)))
            {
                HandleEffects(unit, NULL, NULL, SpellEffectIndex(effectNumber), m_damageMultipliers[effectNumber]);
                if ( m_applyMultiplierMask & (1 << effectNumber) )
                {
                    // Get multiplier
                    float multiplier = m_spellInfo->DmgMultiplier[effectNumber];
                    // Apply multiplier mods
                    if (real_caster)
                        if(Player* modOwner = real_caster->GetSpellModOwner())
                            modOwner->ApplySpellMod(m_spellInfo->Id, SPELLMOD_EFFECT_PAST_FIRST, multiplier, this);
                    m_damageMultipliers[effectNumber] *= multiplier;
                }
            }
        }

        if (m_damage > 0)
            caster->CalculateSpellDamage(&damageInfo, m_damage, m_spellInfo, m_attackType);
    }

    target->damage = damageInfo.damage;
    target->HitInfo = damageInfo.HitInfo;
}

void Spell::InitializeDamageMultipliers()
{
    for (int32 i = 0; i < MAX_EFFECT_INDEX; ++i)
    {
        if (m_spellInfo->Effect[i] == 0)
            continue;

        uint32 EffectChainTarget = m_spellInfo->EffectChainTarget[i];
        if (Unit* realCaster = GetAffectiveCaster())
            if(Player* modOwner = realCaster->GetSpellModOwner())
                modOwner->ApplySpellMod(m_spellInfo->Id, SPELLMOD_JUMP_TARGETS, EffectChainTarget, this);

        m_damageMultipliers[i] = 1.0f;
        if( (m_spellInfo->EffectImplicitTargetA[i] == TARGET_CHAIN_DAMAGE || m_spellInfo->EffectImplicitTargetA[i] == TARGET_CHAIN_HEAL) &&
            (EffectChainTarget > 1) )
            m_applyMultiplierMask |= (1 << i);
    }
}

bool Spell::IsAliveUnitPresentInTargetList()
{
    // Not need check return true
    if (m_needAliveTargetMask == 0)
        return true;

    uint8 needAliveTargetMask = m_needAliveTargetMask;

    for(TargetList::const_iterator ihit = m_UniqueTargetInfo.begin(); ihit != m_UniqueTargetInfo.end(); ++ihit)
    {
        if (ihit->missCondition == SPELL_MISS_NONE && (needAliveTargetMask & ihit->effectMask))
        {
            Unit *unit = m_caster->GetObjectGuid() == ihit->targetGUID ? m_caster : ObjectAccessor::GetUnit(*m_caster, ihit->targetGUID);

            // either unit is alive and normal spell, or unit dead and deathonly-spell
            if (unit && (unit->isAlive() != IsDeathOnlySpell(m_spellInfo)))
                needAliveTargetMask &= ~ihit->effectMask;   // remove from need alive mask effect that have alive target
        }
    }

    // is all effects from m_needAliveTargetMask have alive targets
    return needAliveTargetMask == 0;
}

// Helper for Chain Healing
// Spell target first
// Raidmates then descending by injury suffered (MaxHealth - Health)
// Other players/mobs then descending by injury suffered (MaxHealth - Health)
struct ChainHealingOrder : public std::binary_function<const Unit*, const Unit*, bool>
{
    const Unit* MainTarget;
    ChainHealingOrder(Unit const* Target) : MainTarget(Target) {};
    // functor for operator ">"
    bool operator()(Unit const* _Left, Unit const* _Right) const
    {
        return (ChainHealingHash(_Left) < ChainHealingHash(_Right));
    }
    int32 ChainHealingHash(Unit const* Target) const
    {
        if (Target == MainTarget)
            return 0;
        else if (Target->GetTypeId() == TYPEID_PLAYER && MainTarget->GetTypeId() == TYPEID_PLAYER &&
            ((Player const*)Target)->IsInSameRaidWith((Player const*)MainTarget))
        {
            if (Target->GetHealth() == Target->GetMaxHealth())
                return 40000;
            else
                return 20000 - Target->GetMaxHealth() + Target->GetHealth();
        }
        else
            return 40000 - Target->GetMaxHealth() + Target->GetHealth();
    }
};

class ChainHealingFullHealth: std::unary_function<const Unit*, bool>
{
    public:
        const Unit* MainTarget;
        ChainHealingFullHealth(const Unit* Target) : MainTarget(Target) {};

        bool operator()(const Unit* Target)
        {
            return (Target != MainTarget && Target->GetHealth() == Target->GetMaxHealth());
        }
};

// Helper for targets nearest to the spell target
// The spell target is always first unless there is a target at _completely_ the same position (unbelievable case)
struct TargetDistanceOrder : public std::binary_function<const Unit, const Unit, bool>
{
    const Unit* MainTarget;
    TargetDistanceOrder(const Unit* Target) : MainTarget(Target) {};
    // functor for operator ">"
    bool operator()(const Unit* _Left, const Unit* _Right) const
    {
        return MainTarget->GetDistanceOrder(_Left, _Right);
    }
};

void Spell::SetTargetMap(SpellEffectIndex effIndex, uint32 targetMode, UnitList& targetUnitMap)
{
    float radius;
    if (m_spellInfo->EffectRadiusIndex[effIndex])
        radius = GetSpellRadius(sSpellRadiusStore.LookupEntry(m_spellInfo->EffectRadiusIndex[effIndex]));
    else
        radius = GetSpellMaxRange(sSpellRangeStore.LookupEntry(m_spellInfo->rangeIndex));

    uint32 EffectChainTarget = m_spellInfo->EffectChainTarget[effIndex];

    if (Unit* realCaster = GetAffectiveCaster())
    {
        if(Player* modOwner = realCaster->GetSpellModOwner())
        {
            modOwner->ApplySpellMod(m_spellInfo->Id, SPELLMOD_RADIUS, radius, this);
            modOwner->ApplySpellMod(m_spellInfo->Id, SPELLMOD_JUMP_TARGETS, EffectChainTarget, this);
        }
    }

    // Get spell max affected targets
    uint32 unMaxTargets = m_spellInfo->MaxAffectedTargets;

    // custom target amount cases
    switch(m_spellInfo->SpellFamilyName)
    {
        case SPELLFAMILY_GENERIC:
        {
            switch(m_spellInfo->Id)
            {
                case 802:                                   // Mutate Bug
                case 804:                                   // Explode Bug
                case 23138:                                 // Gate of Shazzrah
                case 31347:                                 // Doom TODO: exclude top threat target from target selection
                case 33711:                                 // Murmur's Touch
                case 38794:                                 // Murmur's Touch (h)
                case 50988:                                 // Glare of the Tribunal (Halls of Stone)
                case 59870:                                 // Glare of the Tribunal (h) (Halls of Stone)
                case 63387:                                 // Rapid Burst
                case 64531:                                 // Rapid Burst (h)
                case 61916:                                 // Lightning Whirl (10 man)
                case 63482:                                 // Lightning Whirl (25 man)
                case 66336:                                 // Mistress' Kiss (Trial of the Crusader, ->
                case 67077:                                 // -> Lord Jaraxxus encounter, 10 and 10 heroic)
                case 66001:                                 // Touch of Darkness
                case 67281:
                case 67282:
                case 67283:
                case 65950:                                 // Touch of Light
                case 67296:
                case 67297:
                case 67298:
                case 68950:                                 // Fear
                case 73058:                                 // Blood Nova
                case 72378:                                 // Blood Nova
                    unMaxTargets = 1;
                    break;
                case 28542:                                 // Life Drain
                case 66013:                                 // Penetrating Cold (10 man)
                case 68509:                                 // Penetrating Cold (10 man heroic)
                case 69278:                                 // Gas spore - 10
                case 71336:                                 // Pact of the Darkfallen
                case 71390:                                 // Pact of the Darkfallen
                    unMaxTargets = 2;
                    break;
                case 28796:                                 // Poison Bolt Volley
                case 29213:                                 // Curse of the Plaguebringer
                case 31298:                                 // Sleep
                case 39992:                                 // Needle Spine Targeting (Warlord Najentus)
                case 51904:                                 // Limiting the count of Summoned Ghouls
                case 54522:
                    unMaxTargets = 3;
                    break;
                case 71221:                                 // Gas spore - 25
                    unMaxTargets = 4;
                    break;
                case 30843:                                 // Enfeeble TODO: exclude top threat target from target selection
                case 42005:                                 // Bloodboil TODO: need to be 5 targets(players) furthest away from caster
                case 55665:                                 // Life Drain (h)
                case 58917:                                 // Consume Minions
                case 67076:                                 // Mistress' Kiss (Trial of the Crusader, ->
                case 67078:                                 // -> Lord Jaraxxus encounter, 25 and 25 heroic)
                case 67700:                                 // Penetrating Cold (25 man)
                case 68510:                                 // Penetrating Cold (25 man, heroic)
                    unMaxTargets = 5;
                    break;
                case 54098:                                 // Poison Bolt Volley (h)
                case 54835:                                 // Curse of the Plaguebringer (h)
                    unMaxTargets = 10;
                    break;
                case 25991:                                 // Poison Bolt Volley (Pincess Huhuran)
                    unMaxTargets = 15;
                    break;
                case 69075:                                 // Bone Storm
                case 70834:                                 // Bone Storm
                case 70835:                                 // Bone Storm
                case 70836:                                 // Bone Storm
                case 71518:                                 // Unholy infusion credit
                case 72289:                                 // Frost infusion credit
                case 72706:                                 // Valithria event credit
                case 72934:                                 // Blood infusion credit
                    radius = DEFAULT_VISIBILITY_INSTANCE;
                    break;
                case 69845:                                 // Sindragosa Frost bomb (hack!)
                case 71053:
                case 71054:
                case 71055:
                    radius = 50;
                    break;
                case 72350:                                 // Fury of Frostmourne
                case 72351:                                 // Fury of Frostmourne 
                    radius = 300;
                    break;
                case 72754:                                 // Defile. Radius depended from scale.
                case 73708:                                 // Defile 25
                case 73709:                                 // Defile 10H
                case 73710:                                 // Defile 25H
                    if (Unit* realCaster = GetAffectiveCaster())
                        radius = realCaster->GetFloatValue(OBJECT_FIELD_SCALE_X) * 6;
                    break;
                default:
                    break;
            }
            break;
        }
        case SPELLFAMILY_MAGE:
        {
            if (m_spellInfo->Id == 38194)                   // Blink
                unMaxTargets = 1;
            break;
        }
        case SPELLFAMILY_DRUID:
        {
            if (m_spellInfo->SpellFamilyFlags2 & 0x00000100)// Starfall
                unMaxTargets = 2;
            break;
        }
        case SPELLFAMILY_DEATHKNIGHT:
        {
            if (m_spellInfo->SpellIconID == 1737)           // Corpse Explosion
                unMaxTargets = 1;
            break;
        }
        case SPELLFAMILY_PALADIN:
            if (m_spellInfo->Id == 20424)                   // Seal of Command (2 more target for single targeted spell)
            {
                // overwrite EffectChainTarget for non single target spell
                if (Spell* currSpell = m_caster->GetCurrentSpell(CURRENT_GENERIC_SPELL))
                    if (currSpell->m_spellInfo->MaxAffectedTargets > 0 ||
                        currSpell->m_spellInfo->EffectChainTarget[EFFECT_INDEX_0] > 0 ||
                        currSpell->m_spellInfo->EffectChainTarget[EFFECT_INDEX_1] > 0 ||
                        currSpell->m_spellInfo->EffectChainTarget[EFFECT_INDEX_2] > 0)
                        EffectChainTarget = 0;              // no chain targets
            }
            break;
        default:
            break;
    }

    Unit::AuraList const& mod = m_caster->GetAurasByType(SPELL_AURA_MOD_MAX_AFFECTED_TARGETS);
    for(Unit::AuraList::const_iterator m = mod.begin(); m != mod.end(); ++m)
    {
        if (!(*m)->isAffectedOnSpell(m_spellInfo))
            continue;
        unMaxTargets += (*m)->GetModifier()->m_amount;
    }

    switch(targetMode)
    {
        case TARGET_RANDOM_NEARBY_LOC:
            radius *= sqrtf(rand_norm_f()); // Get a random point in circle. Use sqrt(rand) to correct distribution when converting polar to Cartesian coordinates.
                                         // no 'break' expected since we use code in case TARGET_RANDOM_CIRCUMFERENCE_POINT!!!
        case TARGET_RANDOM_CIRCUMFERENCE_POINT:
        {
            float angle = 2.0f * M_PI_F * rand_norm_f();
            float dest_x, dest_y, dest_z;
            m_caster->GetClosePoint(dest_x, dest_y, dest_z, 0.0f, radius, angle);
            m_targets.setDestination(dest_x, dest_y, dest_z);

            targetUnitMap.push_back(m_caster);
            break;
        }
        case TARGET_RANDOM_NEARBY_DEST:
        {
            radius *= sqrtf(rand_norm_f()); // Get a random point in circle. Use sqrt(rand) to correct distribution when converting polar to Cartesian coordinates.
            float angle = 2.0f * M_PI_F * rand_norm_f();
            float dest_x = m_targets.m_destX + cos(angle) * radius;
            float dest_y = m_targets.m_destY + sin(angle) * radius;
            float dest_z = m_targets.m_destZ;
            m_caster->UpdateGroundPositionZ(dest_x, dest_y, dest_z);
            m_targets.setDestination(dest_x, dest_y, dest_z);

            if (radius > 0.0f)
            {
                // caster included here?
                FillAreaTargets(targetUnitMap, radius, PUSH_DEST_CENTER, SPELL_TARGETS_ALL);
            }
            else if (IsPositiveSpell(m_spellInfo->Id))
                    targetUnitMap.push_back(m_caster);
            // This targetMode is often used as 'last' implicitTarget for positive spells, that just require coordinates
            // and no unitTarget (e.g. summon effects). As MaNGOS always needs a unitTarget we add just the caster here.

            break;
        }
        case TARGET_TOTEM_EARTH:
        case TARGET_TOTEM_WATER:
        case TARGET_TOTEM_AIR:
        case TARGET_TOTEM_FIRE:
        case TARGET_SELF:
        case TARGET_SELF2:
            targetUnitMap.push_back(m_caster);
            break;
        case TARGET_RANDOM_ENEMY_CHAIN_IN_AREA:
        {
            m_targets.m_targetMask = 0;
            unMaxTargets = EffectChainTarget;
            float max_range = radius + unMaxTargets * CHAIN_SPELL_JUMP_RADIUS;

            UnitList tempTargetUnitMap;

            {
                MaNGOS::AnyAoETargetUnitInObjectRangeCheck u_check(m_caster, max_range);
                MaNGOS::UnitListSearcher<MaNGOS::AnyAoETargetUnitInObjectRangeCheck> searcher(tempTargetUnitMap, u_check);
                Cell::VisitAllObjects(m_caster, searcher, max_range);
            }

            if(tempTargetUnitMap.empty())
                break;

            tempTargetUnitMap.sort(TargetDistanceOrder(m_caster));

            //Now to get us a random target that's in the initial range of the spell
            uint32 t = 0;
            UnitList::iterator itr = tempTargetUnitMap.begin();
            while(itr!= tempTargetUnitMap.end() && (*itr)->IsWithinDist(m_caster, radius))
                ++t, ++itr;

            if(!t)
                break;

            itr = tempTargetUnitMap.begin();
            std::advance(itr, rand() % t);
            Unit *pUnitTarget = *itr;
            targetUnitMap.push_back(pUnitTarget);

            tempTargetUnitMap.erase(itr);

            tempTargetUnitMap.sort(TargetDistanceOrder(pUnitTarget));

            t = unMaxTargets - 1;
            Unit *prev = pUnitTarget;
            UnitList::iterator next = tempTargetUnitMap.begin();

            while(t && next != tempTargetUnitMap.end())
            {
                if(!prev->IsWithinDist(*next, CHAIN_SPELL_JUMP_RADIUS))
                    break;

                if((!prev->IsWithinLOSInMap(*next) && !(m_spellInfo->AttributesEx2 & SPELL_ATTR_EX2_IGNORE_LOS)) || ((m_spellInfo->AttributesEx6 & SPELL_ATTR_EX6_IGNORE_CCED_TARGETS) && !(*next)->CanFreeMove()))
                {
                    ++next;
                    continue;
                }

                prev = *next;
                targetUnitMap.push_back(prev);
                tempTargetUnitMap.erase(next);
                tempTargetUnitMap.sort(TargetDistanceOrder(prev));
                next = tempTargetUnitMap.begin();

                --t;
            }
            break;
        }
        case TARGET_RANDOM_FRIEND_CHAIN_IN_AREA:
        {
            m_targets.m_targetMask = 0;
            unMaxTargets = EffectChainTarget;
            float max_range = radius + unMaxTargets * CHAIN_SPELL_JUMP_RADIUS;
            UnitList tempTargetUnitMap;
            {
                MaNGOS::AnyFriendlyUnitInObjectRangeCheck u_check(m_caster, max_range);
                MaNGOS::UnitListSearcher<MaNGOS::AnyFriendlyUnitInObjectRangeCheck> searcher(tempTargetUnitMap, u_check);
                Cell::VisitAllObjects(m_caster, searcher, max_range);
            }

            if(tempTargetUnitMap.empty())
                break;

            tempTargetUnitMap.sort(TargetDistanceOrder(m_caster));

            //Now to get us a random target that's in the initial range of the spell
            uint32 t = 0;
            UnitList::iterator itr = tempTargetUnitMap.begin();
            while(itr != tempTargetUnitMap.end() && (*itr)->IsWithinDist(m_caster, radius))
                ++t, ++itr;

            if(!t)
                break;

            itr = tempTargetUnitMap.begin();
            std::advance(itr, rand() % t);
            Unit *pUnitTarget = *itr;
            targetUnitMap.push_back(pUnitTarget);

            tempTargetUnitMap.erase(itr);

            tempTargetUnitMap.sort(TargetDistanceOrder(pUnitTarget));

            t = unMaxTargets - 1;
            Unit *prev = pUnitTarget;
            UnitList::iterator next = tempTargetUnitMap.begin();

            while(t && next != tempTargetUnitMap.end())
            {
                if(!prev->IsWithinDist(*next, CHAIN_SPELL_JUMP_RADIUS))
                    break;

                if (!(m_spellInfo->AttributesEx2 & SPELL_ATTR_EX2_IGNORE_LOS) && !prev->IsWithinLOSInMap (*next))
                {
                    ++next;
                    continue;
                }
                prev = *next;
                targetUnitMap.push_back(prev);
                tempTargetUnitMap.erase(next);
                tempTargetUnitMap.sort(TargetDistanceOrder(prev));
                next = tempTargetUnitMap.begin();
                --t;
            }
            break;
        }
        case TARGET_PET:
        {
            Pet* tmpUnit = m_caster->GetPet();
            if (!tmpUnit) break;
            GroupPetList m_groupPets = m_caster->GetPets();
            if (!m_groupPets.empty())
            {
                for (GroupPetList::const_iterator itr = m_groupPets.begin(); itr != m_groupPets.end(); ++itr)
                    if (Pet* _pet = m_caster->GetMap()->GetPet(*itr))
                        targetUnitMap.push_back(_pet);
            }
            break;
        }
        case TARGET_CHAIN_DAMAGE:
        {
            if (EffectChainTarget <= 1)
            {
                if(Unit* pUnitTarget = m_caster->SelectMagnetTarget(m_targets.getUnitTarget(), this, effIndex))
                {
                    m_targets.setUnitTarget(pUnitTarget);
                    targetUnitMap.push_back(pUnitTarget);
                }
            }
            else
            {
                Unit* pUnitTarget = m_targets.getUnitTarget();
                WorldObject* originalCaster = GetAffectiveCasterObject();
                if(!pUnitTarget || !originalCaster)
                    break;

                unMaxTargets = EffectChainTarget;

                float max_range;
                if(m_spellInfo->DmgClass == SPELL_DAMAGE_CLASS_MELEE)
                    max_range = radius;
                else
                    //FIXME: This very like horrible hack and wrong for most spells
                    max_range = radius + unMaxTargets * CHAIN_SPELL_JUMP_RADIUS;

                UnitList tempTargetUnitMap;
                {
                    MaNGOS::AnyAoEVisibleTargetUnitInObjectRangeCheck u_check(pUnitTarget, originalCaster, max_range);
                    MaNGOS::UnitListSearcher<MaNGOS::AnyAoEVisibleTargetUnitInObjectRangeCheck> searcher(tempTargetUnitMap, u_check);
                    Cell::VisitAllObjects(m_caster, searcher, max_range);
                }
                if (tempTargetUnitMap.empty())
                    break;

                tempTargetUnitMap.sort(TargetDistanceOrder(pUnitTarget));

                if (*tempTargetUnitMap.begin() == pUnitTarget)
                    tempTargetUnitMap.erase(tempTargetUnitMap.begin());

                targetUnitMap.push_back(pUnitTarget);
                uint32 t = unMaxTargets - 1;
                Unit *prev = pUnitTarget;
                UnitList::iterator next = tempTargetUnitMap.begin();

                while (t && next != tempTargetUnitMap.end())
                {
                    if (!prev->IsWithinDist (*next,CHAIN_SPELL_JUMP_RADIUS))
                        break;

                    if (prev == (Unit*)m_caster)
                        break;

                    if ((!(m_spellInfo->AttributesEx2 & SPELL_ATTR_EX2_IGNORE_LOS) && !prev->IsWithinLOSInMap (*next)) || ((m_spellInfo->AttributesEx6 & SPELL_ATTR_EX6_IGNORE_CCED_TARGETS) && !(*next)->CanFreeMove()))
                    {
                        ++next;
                        continue;
                    }
                    prev = *next;
                    targetUnitMap.push_back(prev);
                    tempTargetUnitMap.erase(next);
                    tempTargetUnitMap.sort(TargetDistanceOrder(prev));
                    next = tempTargetUnitMap.begin();
                    --t;
                }
            }
            break;
        }
        case TARGET_ALL_ENEMY_IN_AREA:
            if (FillCustomTargetMap(effIndex, targetUnitMap))
                break;
            else
                FillAreaTargets(targetUnitMap, radius, PUSH_DEST_CENTER, SPELL_TARGETS_AOE_DAMAGE);
            break;
        case TARGET_AREAEFFECT_INSTANT:
        {
            SpellTargets targetB = SPELL_TARGETS_AOE_DAMAGE;

            // Select friendly targets for positive effect
            if (IsPositiveEffect(m_spellInfo, effIndex))
                targetB = SPELL_TARGETS_FRIENDLY;

            UnitList tempTargetUnitMap;
            SpellScriptTargetBounds bounds = sSpellMgr.GetSpellScriptTargetBounds(m_spellInfo->Id);

            // fill real target list if no spell script target defined
            FillAreaTargets(bounds.first != bounds.second ? tempTargetUnitMap : targetUnitMap,
                radius, PUSH_DEST_CENTER, bounds.first != bounds.second ? SPELL_TARGETS_ALL : targetB);

            if (!tempTargetUnitMap.empty())
            {
                for (UnitList::const_iterator iter = tempTargetUnitMap.begin(); iter != tempTargetUnitMap.end(); ++iter)
                {
                    if ((*iter)->GetTypeId() != TYPEID_UNIT)
                        continue;

                    for(SpellScriptTarget::const_iterator i_spellST = bounds.first; i_spellST != bounds.second; ++i_spellST)
                    {
                        // only creature entries supported for this target type
                        if (i_spellST->second.type == SPELL_TARGET_TYPE_GAMEOBJECT)
                            continue;

                        if ((*iter)->GetEntry() == i_spellST->second.targetEntry)
                        {
                            if (i_spellST->second.type == SPELL_TARGET_TYPE_DEAD && ((Creature*)(*iter))->IsCorpse())
                            {
                                targetUnitMap.push_back((*iter));
                            }
                            else if (i_spellST->second.type == SPELL_TARGET_TYPE_CREATURE && (*iter)->isAlive())
                            {
                                targetUnitMap.push_back((*iter));
                            }

                            break;
                        }
                    }
                }
            }

            // exclude caster
            targetUnitMap.remove(m_caster);
            break;
        }
        case TARGET_AREAEFFECT_CUSTOM:
        {
            if (m_spellInfo->Effect[effIndex] == SPELL_EFFECT_PERSISTENT_AREA_AURA)
                break;
            else if (m_spellInfo->Effect[effIndex] == SPELL_EFFECT_SUMMON)
            {
                targetUnitMap.push_back(m_caster);
                break;
            }

            UnitList tempTargetUnitMap;
            SpellScriptTargetBounds bounds = sSpellMgr.GetSpellScriptTargetBounds(m_spellInfo->Id);
            // fill real target list if no spell script target defined
            FillAreaTargets(bounds.first != bounds.second ? tempTargetUnitMap : targetUnitMap, radius, PUSH_DEST_CENTER, SPELL_TARGETS_ALL);

            if (!tempTargetUnitMap.empty())
            {
                for (UnitList::const_iterator iter = tempTargetUnitMap.begin(); iter != tempTargetUnitMap.end(); ++iter)
                {
                    if ((*iter)->GetTypeId() != TYPEID_UNIT)
                        continue;

                    for(SpellScriptTarget::const_iterator i_spellST = bounds.first; i_spellST != bounds.second; ++i_spellST)
                    {
                        // only creature entries supported for this target type
                        if (i_spellST->second.type == SPELL_TARGET_TYPE_GAMEOBJECT)
                            continue;

                        if ((*iter)->GetEntry() == i_spellST->second.targetEntry)
                        {
                            if (i_spellST->second.type == SPELL_TARGET_TYPE_DEAD && ((Creature*)(*iter))->IsCorpse())
                            {
                                targetUnitMap.push_back((*iter));
                            }
                            else if (i_spellST->second.type == SPELL_TARGET_TYPE_CREATURE && (*iter)->isAlive())
                            {
                                targetUnitMap.push_back((*iter));
                            }

                            break;
                        }
                    }
                }
            }
            else
            {
                // remove not targetable units if spell has no script targets
                for (UnitList::iterator itr = targetUnitMap.begin(); itr != targetUnitMap.end(); )
                {
                    if (!(*itr)->isTargetableForAttack(m_spellInfo->AttributesEx3 & SPELL_ATTR_EX3_CAST_ON_DEAD))
                        targetUnitMap.erase(itr++);
                    else
                        ++itr;
                }
            }
            break;
        }
        case TARGET_OBJECT_AREA_SRC:
        case TARGET_AREAEFFECT_GO_AROUND_DEST:
        {
            // It may be possible to fill targets for some spell effects
            // automatically (SPELL_EFFECT_WMO_REPAIR(88) for example) but
            // for some/most spells we clearly need/want to limit with spell_target_script

            // Some spells untested, for affected GO type 33. May need further adjustments for spells related.

            float x, y, z;
            if (targetMode == TARGET_OBJECT_AREA_SRC)
            {
                if (m_targets.m_targetMask & TARGET_FLAG_SOURCE_LOCATION)
                {
                    x = m_targets.m_srcX;
                    y = m_targets.m_srcY;
                    z = m_targets.m_srcZ;
                }
                else
                    break;
            }
            else if (m_targets.m_targetMask & TARGET_FLAG_DEST_LOCATION)
            {
                x = m_targets.m_destX;
                y = m_targets.m_destY;
                z = m_targets.m_destZ;
            }
            else
                break;

            MaNGOS::GameObjectInRangeCheck check(m_caster, x, y, z, radius + 15.0f);
            std::list<GameObject*> goList;
            MaNGOS::GameObjectListSearcher<MaNGOS::GameObjectInRangeCheck> searcher(goList, check);
            Cell::VisitAllObjects(m_caster, searcher, radius);
            if (!goList.empty())
            {
                for (std::list<GameObject*>::const_iterator itr = goList.begin(); itr != goList.end(); ++itr)
                    AddGOTarget(*itr, effIndex);
            }

            if (targetMode == TARGET_OBJECT_AREA_SRC || !goList.empty() )
                break;

            // It may be possible to fill targets for some spell effects
            // automatically (SPELL_EFFECT_WMO_REPAIR(88) for example) but
            // for some/most spells we clearly need/want to limit with spell_target_script

            // Some spells untested, for affected GO type 33. May need further adjustments for spells related.

            SpellScriptTargetBounds bounds = sSpellMgr.GetSpellScriptTargetBounds(m_spellInfo->Id);

            std::list<GameObject*> tempTargetGOList;

            for(SpellScriptTarget::const_iterator i_spellST = bounds.first; i_spellST != bounds.second; ++i_spellST)
            {
                if (i_spellST->second.type == SPELL_TARGET_TYPE_GAMEOBJECT)
                {
                    // search all GO's with entry, within range of m_destN
                    MaNGOS::GameObjectEntryInPosRangeCheck go_check(*m_caster, i_spellST->second.targetEntry, m_targets.m_destX, m_targets.m_destY, m_targets.m_destZ, radius);
                    MaNGOS::GameObjectListSearcher<MaNGOS::GameObjectEntryInPosRangeCheck> checker(tempTargetGOList, go_check);
                    Cell::VisitGridObjects(m_caster, checker, radius);
                }
            }

            if (!tempTargetGOList.empty())
            {
                for(std::list<GameObject*>::iterator iter = tempTargetGOList.begin(); iter != tempTargetGOList.end(); ++iter)
                    AddGOTarget(*iter, effIndex);
            }

            break;
        }
        case TARGET_ALL_ENEMY_IN_AREA_INSTANT:
        {
            // targets the ground, not the units in the area
            switch(m_spellInfo->Effect[effIndex])
            {
                case SPELL_EFFECT_PERSISTENT_AREA_AURA:
                    break;
                case SPELL_EFFECT_SUMMON:
                    targetUnitMap.push_back(m_caster);
                    break;
                default:
                    FillAreaTargets(targetUnitMap, radius, PUSH_DEST_CENTER, SPELL_TARGETS_AOE_DAMAGE);
                    break;
            }
            break;
        }
        case TARGET_DUELVSPLAYER_COORDINATES:
        {
            if(Unit* currentTarget = m_targets.getUnitTarget())
                m_targets.setDestination(currentTarget->GetPositionX(), currentTarget->GetPositionY(), currentTarget->GetPositionZ());
            break;
        }
        case TARGET_ALL_PARTY_AROUND_CASTER:
        case TARGET_ALL_PARTY_AROUND_CASTER_2:
        case TARGET_ALL_PARTY:
        {
            switch(m_spellInfo->Id)
            {
                case 70893:                                 // Culling the Herd
                case 53434:                                 // Call of the Wild
                {
                    if (Unit *owner = m_caster->GetOwner())
                        targetUnitMap.push_back(owner);
                    break;
                }
                default:
                {
                    FillRaidOrPartyTargets(targetUnitMap, m_caster, m_caster, radius, false, true, true);
                    break;
                }
            }
            break;
        }
        case TARGET_ALL_RAID_AROUND_CASTER:
        {
            if(m_spellInfo->Id == 57669)                    // Replenishment (special target selection)
            {
                // in arena, target should be only caster
                if (m_caster->GetMap()->IsBattleArena())
                    targetUnitMap.push_back(m_caster);
                else
                    FillRaidOrPartyManaPriorityTargets(targetUnitMap, m_caster, m_caster, radius, 10, true, false, true);
            }
            else if (m_spellInfo->Id==52759)                // Ancestral Awakening (special target selection)
                FillRaidOrPartyHealthPriorityTargets(targetUnitMap, m_caster, m_caster, radius, 1, true, false, true);
            else if (m_spellInfo->Id == 54171)              // Divine Storm
                FillRaidOrPartyHealthPriorityTargets(targetUnitMap, m_caster, m_caster, radius, 3, true, false, true);
            else if (m_spellInfo->Id == 59725)              // Improved Spell Reflection
            {
                if (m_caster->HasAura(23920, EFFECT_INDEX_0) )
                    m_caster->RemoveAurasDueToSpell(23920); // will be replaced by imp. spell refl. aura

                Unit::AuraList const& lDummyAuras = m_caster->GetAurasByType(SPELL_AURA_DUMMY);
                for(Unit::AuraList::const_iterator i = lDummyAuras.begin(); i != lDummyAuras.end(); ++i)
                {
                    if((*i)->GetSpellProto()->SpellIconID == 1935)
                    {
                        unMaxTargets = (*i)->GetModifier()->m_amount + 1;   // +1 because we are also applying this to the caster
                        break;
                    }
                }

                radius = 20.0f;     // as mentioned in the spell's tooltip (data doesn't appear in dbc)

                FillRaidOrPartyTargets(targetUnitMap, m_caster, m_caster, radius, false, false, true);
                targetUnitMap.sort(TargetDistanceOrder(m_caster));
                if (targetUnitMap.size() > unMaxTargets)
                    targetUnitMap.resize(unMaxTargets);
                break;
            }
            else
                FillRaidOrPartyTargets(targetUnitMap, m_caster, m_caster, radius, true, true, IsPositiveSpell(m_spellInfo->Id));
            break;
        }
        case TARGET_SINGLE_FRIEND:
        case TARGET_SINGLE_FRIEND_2:
            if(m_targets.getUnitTarget())
                targetUnitMap.push_back(m_targets.getUnitTarget());
            break;
        case TARGET_NONCOMBAT_PET:
            if(Unit* target = m_targets.getUnitTarget())
                if( target->GetTypeId() == TYPEID_UNIT && ((Creature*)target)->IsPet() && ((Pet*)target)->getPetType() == MINI_PET)
                    targetUnitMap.push_back(target);
            break;
        case TARGET_OWNED_VEHICLE:
            if (VehicleKit* vehicle = m_caster->GetVehicle())
                if (Unit* target = vehicle->GetBase())
                    targetUnitMap.push_back(target);
            break;
        case TARGET_UNIT_PASSENGER_0:
        case TARGET_UNIT_PASSENGER_1:
        case TARGET_UNIT_PASSENGER_2:
        case TARGET_UNIT_PASSENGER_3:
        case TARGET_UNIT_PASSENGER_4:
        case TARGET_UNIT_PASSENGER_5:
        case TARGET_UNIT_PASSENGER_6:
        case TARGET_UNIT_PASSENGER_7:
            if (m_caster->GetTypeId() == TYPEID_UNIT && m_caster->GetObjectGuid().IsVehicle())
                if (Unit *unit = m_caster->GetVehicleKit()->GetPassenger(targetMode - TARGET_UNIT_PASSENGER_0))
                    targetUnitMap.push_back(unit);
            break;
        case TARGET_CASTER_COORDINATES:
        {
            // Check original caster is GO - set its coordinates as dst cast
            if (WorldObject *caster = GetCastingObject())
                m_targets.setDestination(caster->GetPositionX(), caster->GetPositionY(), caster->GetPositionZ());
            break;
        }
        case TARGET_ALL_HOSTILE_UNITS_AROUND_CASTER:
            FillAreaTargets(targetUnitMap, radius, PUSH_SELF_CENTER, SPELL_TARGETS_HOSTILE);
            break;
        case TARGET_ALL_FRIENDLY_UNITS_AROUND_CASTER:
            switch (m_spellInfo->Id)
            {
                case 54171:                                     // Divine Storm
                    FillRaidOrPartyHealthPriorityTargets(targetUnitMap, m_caster, m_caster, radius, 3, true, false, true);
                    break;
                case 56153:                                 // Guardian Aura - Ahn'Kahet
                    FillAreaTargets(targetUnitMap, radius, PUSH_SELF_CENTER, SPELL_TARGETS_FRIENDLY);
                    targetUnitMap.remove(m_caster);
                    break;
                case 64844:                                 // Divine Hymn
                    // target amount stored in parent spell dummy effect but hard to access
                    FillRaidOrPartyHealthPriorityTargets(targetUnitMap, m_caster, m_caster, radius, 3, true, false, true);
                    break;
                case 64904:                                 // Hymn of Hope
                    // target amount stored in parent spell dummy effect but hard to access
                    FillRaidOrPartyManaPriorityTargets(targetUnitMap, m_caster, m_caster, radius, 3, true, false, true);
                    break;
                case 71390:                                 // Pact of the Darkfallen
                    if (FillCustomTargetMap(effIndex, targetUnitMap)) 
                        break;
                    break;
                case 71341:                                 // Pact of the Darkfallen
                    if (effIndex == EFFECT_INDEX_1)
                        if (FillCustomTargetMap(effIndex, targetUnitMap)) 
                          break;
                    break;
                case 71447:                                 // Bloodbolt Splash 10N
                case 71481:                                 // Bloodbolt Splash 25N
                case 71482:                                 // Bloodbolt Splash 10H
                case 71483:                                 // Bloodbolt Splash 25H
                    FillAreaTargets(targetUnitMap, radius, PUSH_DEST_CENTER, SPELL_TARGETS_FRIENDLY);
                    targetUnitMap.remove(m_caster);
                    break;
                default:
                    // selected friendly units (for casting objects) around casting object
                    FillAreaTargets(targetUnitMap, radius, PUSH_SELF_CENTER, SPELL_TARGETS_FRIENDLY, GetCastingObject());
                    break;
            }
            break;
        case TARGET_ALL_FRIENDLY_UNITS_IN_AREA:
            // Death Pact (in fact selection by player selection)
            if (m_spellInfo->Id == 48743)
            {
                // checked in Spell::CheckCast
                if (m_caster->GetTypeId()==TYPEID_PLAYER)
                    if (Unit* target = m_caster->GetMap()->GetPet(((Player*)m_caster)->GetSelectionGuid()))
                        targetUnitMap.push_back(target);
            }
            // Circle of Healing
            else if (m_spellInfo->SpellFamilyName == SPELLFAMILY_PRIEST && m_spellInfo->SpellVisual[0] == 8253)
            {
                Unit* target = m_targets.getUnitTarget();
                if(!target)
                    target = m_caster;

                uint32 count = 5;
                // Glyph of Circle of Healing
                if(Aura const* glyph = m_caster->GetDummyAura(55675))
                    count += glyph->GetModifier()->m_amount;

                FillRaidOrPartyHealthPriorityTargets(targetUnitMap, m_caster, target, radius, count, true, false, true);
            }
            // Wild Growth
            else if (m_spellInfo->SpellFamilyName == SPELLFAMILY_DRUID && m_spellInfo->SpellIconID == 2864)
            {
                Unit* target = m_targets.getUnitTarget();
                if(!target)
                    target = m_caster;
                uint32 count = CalculateDamage(EFFECT_INDEX_2,m_caster); // stored in dummy effect, affected by mods

                FillRaidOrPartyHealthPriorityTargets(targetUnitMap, m_caster, target, radius, count, true, false, true);
            }
            // Item - Icecrown 25 Heroic/Normal Healer Trinket 2
            else if (m_spellInfo->Id == 71641 || m_spellInfo->Id == 71610)
            {
                FillRaidOrPartyHealthPriorityTargets(targetUnitMap, m_caster, m_caster, radius, 1, true, false, false);
            }
            else
                FillAreaTargets(targetUnitMap, radius, PUSH_DEST_CENTER, SPELL_TARGETS_FRIENDLY);
            break;
        // TARGET_SINGLE_PARTY means that the spells can only be casted on a party member and not on the caster (some seals, fire shield from imp, etc..)
        case TARGET_SINGLE_PARTY:
        {
            Unit *target = m_targets.getUnitTarget();
            // Those spells apparently can't be casted on the caster.
            if( target && target != m_caster)
            {
                // Can only be casted on group's members or its pets
                Group  *pGroup = NULL;

                Unit* owner = m_caster->GetCharmerOrOwner();
                Unit *targetOwner = target->GetCharmerOrOwner();
                if(owner)
                {
                    if(owner->GetTypeId() == TYPEID_PLAYER)
                    {
                        if( target == owner )
                        {
                            targetUnitMap.push_back(target);
                            break;
                        }
                        pGroup = ((Player*)owner)->GetGroup();
                    }
                }
                else if (m_caster->GetTypeId() == TYPEID_PLAYER)
                {
                    if( targetOwner == m_caster && target->GetTypeId() == TYPEID_UNIT && ((Creature*)target)->IsPet())
                    {
                        targetUnitMap.push_back(target);
                        break;
                    }
                    pGroup = ((Player*)m_caster)->GetGroup();
                }

                if(pGroup)
                {
                    // Our target can also be a player's pet who's grouped with us or our pet. But can't be controlled player
                    if(targetOwner)
                    {
                        if( targetOwner->GetTypeId() == TYPEID_PLAYER &&
                            target->GetTypeId() == TYPEID_UNIT && (((Creature*)target)->IsPet()) &&
                            target->GetOwnerGuid() == targetOwner->GetObjectGuid() &&
                            pGroup->IsMember(((Player*)targetOwner)->GetObjectGuid()))
                        {
                            targetUnitMap.push_back(target);
                        }
                    }
                    // 1Our target can be a player who is on our group
                    else if (target->GetTypeId() == TYPEID_PLAYER && pGroup->IsMember(((Player*)target)->GetObjectGuid()))
                    {
                        targetUnitMap.push_back(target);
                    }
                }
            }
            break;
        }
        case TARGET_GAMEOBJECT:
            if(m_targets.getGOTarget())
                AddGOTarget(m_targets.getGOTarget(), effIndex);
            break;
        case TARGET_IN_FRONT_OF_CASTER:
        {
            bool inFront = m_spellInfo->SpellVisual[0] != 3879;
            FillAreaTargets(targetUnitMap, radius, inFront ? PUSH_IN_FRONT : PUSH_IN_BACK, SPELL_TARGETS_AOE_DAMAGE);
            break;
        }
        case TARGET_LARGE_FRONTAL_CONE:
            FillAreaTargets(targetUnitMap, radius, PUSH_IN_FRONT_90, SPELL_TARGETS_AOE_DAMAGE);
            break;
        case TARGET_NARROW_FRONTAL_CONE:
            FillAreaTargets(targetUnitMap, radius, PUSH_IN_FRONT_15, SPELL_TARGETS_AOE_DAMAGE);
            break;
        case TARGET_IN_FRONT_OF_CASTER_30:
            FillAreaTargets(targetUnitMap, radius, PUSH_IN_FRONT_30, SPELL_TARGETS_AOE_DAMAGE);
            break;
        case TARGET_DUELVSPLAYER:
        {
            Unit *target = m_targets.getUnitTarget();
            if(target)
            {
                if(m_caster->IsFriendlyTo(target))
                {
                    targetUnitMap.push_back(target);
                }
                else
                {
                    if(Unit* pUnitTarget = m_caster->SelectMagnetTarget(m_targets.getUnitTarget(), this, effIndex))
                    {
                        m_targets.setUnitTarget(pUnitTarget);
                        targetUnitMap.push_back(pUnitTarget);
                    }
                }
            }
            break;
        }
        case TARGET_GAMEOBJECT_ITEM:
            if (!m_targets.getGOTargetGuid().IsEmpty())
                AddGOTarget(m_targets.getGOTarget(), effIndex);
            else if (m_targets.getItemTarget())
                AddItemTarget(m_targets.getItemTarget(), effIndex);
            break;
        case TARGET_MASTER:
            if(Unit* owner = m_caster->GetCharmerOrOwner())
                targetUnitMap.push_back(owner);
            break;
        case TARGET_ALL_ENEMY_IN_AREA_CHANNELED:
            // targets the ground, not the units in the area
            if (m_spellInfo->Effect[effIndex]!=SPELL_EFFECT_PERSISTENT_AREA_AURA)
                FillAreaTargets(targetUnitMap, radius, PUSH_DEST_CENTER, SPELL_TARGETS_AOE_DAMAGE);
            break;
        case TARGET_MINION:
            if(m_spellInfo->Effect[effIndex] != SPELL_EFFECT_DUEL)
                targetUnitMap.push_back(m_caster);
            break;
        case TARGET_SINGLE_ENEMY:
        {
            if(Unit* pUnitTarget = m_caster->SelectMagnetTarget(m_targets.getUnitTarget(), this, effIndex))
            {
                m_targets.setUnitTarget(pUnitTarget);
                targetUnitMap.push_back(pUnitTarget);
            }
            break;
        }
        case TARGET_AREAEFFECT_PARTY:
        {
            Unit* owner = m_caster->GetCharmerOrOwner();
            Player *pTarget = NULL;

            if(owner)
            {
                targetUnitMap.push_back(m_caster);
                if(owner->GetTypeId() == TYPEID_PLAYER)
                    pTarget = (Player*)owner;
            }
            else if (m_caster->GetTypeId() == TYPEID_PLAYER)
            {
                if(Unit* target = m_targets.getUnitTarget())
                {
                    if( target->GetTypeId() != TYPEID_PLAYER)
                    {
                        if(((Creature*)target)->IsPet())
                        {
                            Unit *targetOwner = target->GetOwner();
                            if(targetOwner->GetTypeId() == TYPEID_PLAYER)
                                pTarget = (Player*)targetOwner;
                        }
                    }
                    else
                        pTarget = (Player*)target;
                }
            }

            Group* pGroup = pTarget ? pTarget->GetGroup() : NULL;

            if(pGroup)
            {
                uint8 subgroup = pTarget->GetSubGroup();

                for(GroupReference *itr = pGroup->GetFirstMember(); itr != NULL; itr = itr->next())
                {
                    Player* Target = itr->getSource();

                    // IsHostileTo check duel and controlled by enemy
                    if(Target && Target->GetSubGroup() == subgroup && !m_caster->IsHostileTo(Target))
                    {
                        if( pTarget->IsWithinDistInMap(Target, radius) )
                            targetUnitMap.push_back(Target);

                        if(Pet* pet = Target->GetPet())
                        {
                            GroupPetList m_groupPets = Target->GetPets();
                            if (!m_groupPets.empty())
                            {
                                for (GroupPetList::const_iterator itr = m_groupPets.begin(); itr != m_groupPets.end(); ++itr)
                                    if (Pet* _pet = Target->GetMap()->GetPet(*itr))
                                        if( pTarget->IsWithinDistInMap(_pet, radius) )
                                            targetUnitMap.push_back(_pet);
                            }
                        }
                    }
                }
            }
            else if (owner)
            {
                if(m_caster->IsWithinDistInMap(owner, radius))
                    targetUnitMap.push_back(owner);
            }
            else if(pTarget)
            {
                targetUnitMap.push_back(pTarget);

                if(Pet* pet = pTarget->GetPet())
                    if( m_caster->IsWithinDistInMap(pet, radius) )
                        targetUnitMap.push_back(pet);
            }
            break;
        }
        case TARGET_SCRIPT:
        {
            if(m_targets.getUnitTarget())
                targetUnitMap.push_back(m_targets.getUnitTarget());
            if(m_targets.getItemTarget())
                AddItemTarget(m_targets.getItemTarget(), effIndex);
            break;
        }
        case TARGET_SELF_FISHING:
            targetUnitMap.push_back(m_caster);
            break;
        case TARGET_CHAIN_HEAL:
        {
            Unit* pUnitTarget = m_targets.getUnitTarget();
            if(!pUnitTarget)
                break;

            if (EffectChainTarget <= 1)
                targetUnitMap.push_back(pUnitTarget);
            else
            {
                unMaxTargets = EffectChainTarget;
                float max_range = radius + unMaxTargets * CHAIN_SPELL_JUMP_RADIUS;

                UnitList tempTargetUnitMap;

                FillAreaTargets(tempTargetUnitMap, max_range, PUSH_SELF_CENTER, SPELL_TARGETS_FRIENDLY);

                if (m_caster != pUnitTarget && std::find(tempTargetUnitMap.begin(), tempTargetUnitMap.end(), m_caster) == tempTargetUnitMap.end())
                    tempTargetUnitMap.push_front(m_caster);

                tempTargetUnitMap.sort(TargetDistanceOrder(pUnitTarget));

                if (tempTargetUnitMap.empty())
                    break;

                if (*tempTargetUnitMap.begin() == pUnitTarget)
                    tempTargetUnitMap.erase(tempTargetUnitMap.begin());

                targetUnitMap.push_back(pUnitTarget);
                uint32 t = unMaxTargets - 1;
                Unit *prev = pUnitTarget;
                UnitList::iterator next = tempTargetUnitMap.begin();

                while(t && next != tempTargetUnitMap.end())
                {
                    if(!prev->IsWithinDist(*next, CHAIN_SPELL_JUMP_RADIUS))
                        break;

                    if (!(m_spellInfo->AttributesEx2 & SPELL_ATTR_EX2_IGNORE_LOS) && !prev->IsWithinLOSInMap (*next))
                    {
                        ++next;
                        continue;
                    }

                    if((*next)->GetHealth() == (*next)->GetMaxHealth())
                    {
                        next = tempTargetUnitMap.erase(next);
                        continue;
                    }

                    prev = *next;
                    targetUnitMap.push_back(prev);
                    tempTargetUnitMap.erase(next);
                    tempTargetUnitMap.sort(TargetDistanceOrder(prev));
                    next = tempTargetUnitMap.begin();

                    --t;
                }
            }
            break;
        }
        case TARGET_CURRENT_ENEMY_COORDINATES:
        {
            Unit* currentTarget = m_targets.getUnitTarget();
            if(currentTarget)
            {
                targetUnitMap.push_back(currentTarget);
                m_targets.setDestination(currentTarget->GetPositionX(), currentTarget->GetPositionY(), currentTarget->GetPositionZ());
                if(m_spellInfo->EffectImplicitTargetB[effIndex] == TARGET_ALL_ENEMY_IN_AREA_INSTANT)
                    FillAreaTargets(targetUnitMap, radius, PUSH_TARGET_CENTER, SPELL_TARGETS_AOE_DAMAGE);
            }
            break;
        }
        case TARGET_AREAEFFECT_PARTY_AND_CLASS:
        {
            Player* targetPlayer = m_targets.getUnitTarget() && m_targets.getUnitTarget()->GetTypeId() == TYPEID_PLAYER
                ? (Player*)m_targets.getUnitTarget() : NULL;

            Group* pGroup = targetPlayer ? targetPlayer->GetGroup() : NULL;
            if(pGroup)
            {
                for(GroupReference *itr = pGroup->GetFirstMember(); itr != NULL; itr = itr->next())
                {
                    Player* Target = itr->getSource();

                    // IsHostileTo check duel and controlled by enemy
                    if( Target && targetPlayer->IsWithinDistInMap(Target, radius) &&
                        targetPlayer->getClass() == Target->getClass() &&
                        !m_caster->IsHostileTo(Target) )
                    {
                        targetUnitMap.push_back(Target);
                    }
                }
            }
            else if(m_targets.getUnitTarget())
                targetUnitMap.push_back(m_targets.getUnitTarget());
            break;
        }
        case TARGET_TABLE_X_Y_Z_COORDINATES:
        {
            SpellTargetPosition const* st = sSpellMgr.GetSpellTargetPosition(m_spellInfo->Id);
            if(st)
            {
                // teleport spells are handled in another way
                if (m_spellInfo->Effect[effIndex] == SPELL_EFFECT_TELEPORT_UNITS)
                    break;
                if (st->target_mapId == m_caster->GetMapId())
                    m_targets.setDestination(st->target_X, st->target_Y, st->target_Z);
                else
                    sLog.outError( "SPELL: wrong map (%u instead %u) target coordinates for spell ID %u", st->target_mapId, m_caster->GetMapId(), m_spellInfo->Id );
            }
            else
                sLog.outError( "SPELL: unknown target coordinates for spell ID %u", m_spellInfo->Id );
            break;
        }
        case TARGET_INFRONT_OF_VICTIM:
        case TARGET_BEHIND_VICTIM:
        case TARGET_RIGHT_FROM_VICTIM:
        case TARGET_LEFT_FROM_VICTIM:
        {
            Unit *pTarget = NULL;

            // explicit cast data from client or server-side cast
            // some spell at client send caster
            if(m_targets.getUnitTarget() && m_targets.getUnitTarget()!=m_caster)
                pTarget = m_targets.getUnitTarget();
            else if(m_caster->getVictim())
                pTarget = m_caster->getVictim();
            else if(m_caster->GetTypeId() == TYPEID_PLAYER)
                pTarget = ObjectAccessor::GetUnit(*m_caster, ((Player*)m_caster)->GetSelectionGuid());

            if(pTarget)
            {
                float angle = 0.0f;
                float dist = (radius && targetMode != TARGET_BEHIND_VICTIM) ? radius : CONTACT_DISTANCE;

                switch(targetMode)
                {
                    case TARGET_INFRONT_OF_VICTIM:                      break;
                    case TARGET_BEHIND_VICTIM:      angle = M_PI_F;       break;
                    case TARGET_RIGHT_FROM_VICTIM:  angle = -M_PI_F / 2;  break;
                    case TARGET_LEFT_FROM_VICTIM:   angle = M_PI_F / 2;   break;
                }

                float _target_x, _target_y, _target_z;
                pTarget->GetClosePoint(_target_x, _target_y, _target_z, pTarget->GetObjectBoundingRadius(), dist, angle);
                if(pTarget->IsWithinLOS(_target_x, _target_y, _target_z))
                {
                    targetUnitMap.push_back(m_caster);
                    m_targets.setDestination(_target_x, _target_y, _target_z);
                }
            }
            break;
        }
        case TARGET_DYNAMIC_OBJECT_COORDINATES:
            // if parent spell create dynamic object extract area from it
            if(DynamicObject* dynObj = m_caster->GetDynObject(m_triggeredByAuraSpell ? m_triggeredByAuraSpell->Id : m_spellInfo->Id))
                m_targets.setDestination(dynObj->GetPositionX(), dynObj->GetPositionY(), dynObj->GetPositionZ());
            break;

        case TARGET_DYNAMIC_OBJECT_FRONT:
        case TARGET_DYNAMIC_OBJECT_BEHIND:
        case TARGET_DYNAMIC_OBJECT_LEFT_SIDE:
        case TARGET_DYNAMIC_OBJECT_RIGHT_SIDE:
        {
            if (!(m_targets.m_targetMask & TARGET_FLAG_DEST_LOCATION))
            {
                // General override, we don't want to use max spell range here.
                // Note: 0.0 radius is also for index 36. It is possible that 36 must be defined as
                // "at the base of", in difference to 0 which appear to be "directly in front of".
                // TODO: some summoned will make caster be half inside summoned object. Need to fix
                // that in the below code (nearpoint vs closepoint, etc).
                if (m_spellInfo->EffectRadiusIndex[effIndex] == 0)
                    radius = 0.0f;

                if (m_spellInfo->Id == 50019)               // Hawk Hunting, problematic 50K radius
                    radius = 10.0f;

                float angle = m_caster->GetOrientation();
                switch(targetMode)
                {
                    case TARGET_DYNAMIC_OBJECT_FRONT:                           break;
                    case TARGET_DYNAMIC_OBJECT_BEHIND:      angle += M_PI_F;      break;
                    case TARGET_DYNAMIC_OBJECT_LEFT_SIDE:   angle += M_PI_F / 2;  break;
                    case TARGET_DYNAMIC_OBJECT_RIGHT_SIDE:  angle -= M_PI_F / 2;  break;
                }

                float x, y;
                m_caster->GetNearPoint2D(x, y, radius, angle);
                m_targets.setDestination(x, y, m_caster->GetPositionZ());
            }

            targetUnitMap.push_back(m_caster);
            break;
        }
        case TARGET_POINT_AT_NORTH:
        case TARGET_POINT_AT_SOUTH:
        case TARGET_POINT_AT_EAST:
        case TARGET_POINT_AT_WEST:
        case TARGET_POINT_AT_NE:
        case TARGET_POINT_AT_NW:
        case TARGET_POINT_AT_SE:
        case TARGET_POINT_AT_SW:
        {

            if (!(m_targets.m_targetMask & TARGET_FLAG_DEST_LOCATION))
            {
                Unit* currentTarget = m_targets.getUnitTarget() ? m_targets.getUnitTarget() : m_caster;
                float angle = currentTarget != m_caster ? currentTarget->GetAngle(m_caster) : m_caster->GetOrientation();

                switch(targetMode)
                {
                    case TARGET_POINT_AT_NORTH:                         break;
                    case TARGET_POINT_AT_SOUTH: angle +=   M_PI_F;        break;
                    case TARGET_POINT_AT_EAST:  angle -=   M_PI_F / 2;    break;
                    case TARGET_POINT_AT_WEST:  angle +=   M_PI_F / 2;    break;
                    case TARGET_POINT_AT_NE:    angle -=   M_PI_F / 4;    break;
                    case TARGET_POINT_AT_NW:    angle +=   M_PI_F / 4;    break;
                    case TARGET_POINT_AT_SE:    angle -= 3*M_PI_F / 4;    break;
                    case TARGET_POINT_AT_SW:    angle += 3*M_PI_F / 4;    break;
                }

                float x, y;
                currentTarget->GetNearPoint2D(x, y, radius, angle);
                m_targets.setDestination(x, y, currentTarget->GetPositionZ());
            }
            break;
        }
        case TARGET_DIRECTLY_FORWARD:
        {
            if (!(m_targets.m_targetMask & TARGET_FLAG_DEST_LOCATION))
            {
                SpellRangeEntry const* rEntry = sSpellRangeStore.LookupEntry(m_spellInfo->rangeIndex);
                float minRange = GetSpellMinRange(rEntry);
                float maxRange = GetSpellMaxRange(rEntry);
                float dist = minRange+ rand_norm_f()*(maxRange-minRange);

                float _target_x, _target_y, _target_z;
                m_caster->GetClosePoint(_target_x, _target_y, _target_z, m_caster->GetObjectBoundingRadius(), dist);
                m_targets.setDestination(_target_x, _target_y, _target_z);
            }

            targetUnitMap.push_back(m_caster);
            break;
        }
        case TARGET_EFFECT_SELECT:
        {
            // add here custom effects that need default target.
            // FOR EVERY TARGET TYPE THERE IS A DIFFERENT FILL!!
            if (m_spellInfo->SpellFamilyFlags2 & UI64LIT (0x00000020) && m_spellInfo->SpellIconID == 3217)
            {
                targetUnitMap.push_back(m_caster);
                break;
            }
            switch(m_spellInfo->Effect[effIndex])
            {
                case SPELL_EFFECT_DUMMY:
                {
                    switch(m_spellInfo->Id)
                    {
                        case 20577:                         // Cannibalize
                        {
                            WorldObject* result = FindCorpseUsing<MaNGOS::CannibalizeObjectCheck> ();

                            if(result)
                            {
                                switch(result->GetTypeId())
                                {
                                    case TYPEID_UNIT:
                                    case TYPEID_PLAYER:
                                        targetUnitMap.push_back((Unit*)result);
                                        break;
                                    case TYPEID_CORPSE:
                                        m_targets.setCorpseTarget((Corpse*)result);
                                        if (Player* owner = ObjectAccessor::FindPlayer(((Corpse*)result)->GetOwnerGuid()))
                                            targetUnitMap.push_back(owner);
                                        break;
                                }
                            }
                            else
                            {
                                // clear cooldown at fail
                                if (m_caster->GetTypeId() == TYPEID_PLAYER)
                                    ((Player*)m_caster)->RemoveSpellCooldown(m_spellInfo->Id, true);
                                SendCastResult(SPELL_FAILED_NO_EDIBLE_CORPSES);
                                finish(false);
                            }
                            break;
                        }
                        default:
                            if (m_targets.getUnitTarget())
                                targetUnitMap.push_back(m_targets.getUnitTarget());
                            break;
                    }
                    break;
                }
                case SPELL_EFFECT_BIND:
                case SPELL_EFFECT_RESURRECT:
                case SPELL_EFFECT_PARRY:
                case SPELL_EFFECT_BLOCK:
                case SPELL_EFFECT_CREATE_ITEM:
                case SPELL_EFFECT_TRIGGER_SPELL:
                case SPELL_EFFECT_TRIGGER_MISSILE:
                case SPELL_EFFECT_LEARN_SPELL:
                case SPELL_EFFECT_SKILL_STEP:
                case SPELL_EFFECT_PROFICIENCY:
                case SPELL_EFFECT_SUMMON_OBJECT_WILD:
                case SPELL_EFFECT_SELF_RESURRECT:
                case SPELL_EFFECT_REPUTATION:
                case SPELL_EFFECT_SEND_TAXI:
                    if (m_targets.getUnitTarget())
                        targetUnitMap.push_back(m_targets.getUnitTarget());
                    // Triggered spells have additional spell targets - cast them even if no explicit unit target is given (required for spell 50516 for example)
                    else if (m_spellInfo->Effect[effIndex] == SPELL_EFFECT_TRIGGER_SPELL)
                        targetUnitMap.push_back(m_caster);
                    break;
                case SPELL_EFFECT_FRIEND_SUMMON:
                case SPELL_EFFECT_SUMMON_PLAYER:
                    if (m_caster->GetTypeId()==TYPEID_PLAYER && !((Player*)m_caster)->GetSelectionGuid().IsEmpty())
                        if (Player* target = sObjectMgr.GetPlayer(((Player*)m_caster)->GetSelectionGuid()))
                            targetUnitMap.push_back(target);
                    break;
                case SPELL_EFFECT_RESURRECT_NEW:
                    if (m_targets.getUnitTarget())
                        targetUnitMap.push_back(m_targets.getUnitTarget());
                    if (!m_targets.getCorpseTargetGuid().IsEmpty())
                    {
                        if (Corpse *corpse = m_caster->GetMap()->GetCorpse(m_targets.getCorpseTargetGuid()))
                            if (Player* owner = ObjectAccessor::FindPlayer(corpse->GetOwnerGuid()))
                                targetUnitMap.push_back(owner);
                    }
                    break;
                case SPELL_EFFECT_SUMMON:
                case SPELL_EFFECT_SUMMON_CHANGE_ITEM:
                case SPELL_EFFECT_TRANS_DOOR:
                case SPELL_EFFECT_ADD_FARSIGHT:
                case SPELL_EFFECT_APPLY_GLYPH:
                case SPELL_EFFECT_STUCK:
                case SPELL_EFFECT_BREAK_PLAYER_TARGETING:
                case SPELL_EFFECT_SUMMON_ALL_TOTEMS:
                case SPELL_EFFECT_FEED_PET:
                case SPELL_EFFECT_DESTROY_ALL_TOTEMS:
                case SPELL_EFFECT_SKILL:
                    targetUnitMap.push_back(m_caster);
                    break;
                case SPELL_EFFECT_PERSISTENT_AREA_AURA:
                    if(Unit* currentTarget = m_targets.getUnitTarget())
                        m_targets.setDestination(currentTarget->GetPositionX(), currentTarget->GetPositionY(), currentTarget->GetPositionZ());
                    break;
                case SPELL_EFFECT_LEARN_PET_SPELL:
                    if (Pet* pet = m_caster->GetPet())
                        targetUnitMap.push_back(pet);
                    break;
                case SPELL_EFFECT_ENCHANT_ITEM:
                case SPELL_EFFECT_ENCHANT_ITEM_TEMPORARY:
                case SPELL_EFFECT_ENCHANT_ITEM_PRISMATIC:
                case SPELL_EFFECT_DISENCHANT:
                case SPELL_EFFECT_PROSPECTING:
                case SPELL_EFFECT_MILLING:
                    if (m_targets.getItemTarget())
                        AddItemTarget(m_targets.getItemTarget(), effIndex);
                    break;
                case SPELL_EFFECT_APPLY_AURA:
                    switch(m_spellInfo->EffectApplyAuraName[effIndex])
                    {
                        case SPELL_AURA_ADD_FLAT_MODIFIER:  // some spell mods auras have 0 target modes instead expected TARGET_SELF(1) (and present for other ranks for same spell for example)
                        case SPELL_AURA_ADD_PCT_MODIFIER:
                        case SPELL_AURA_MOD_RANGED_ATTACK_POWER:
                        case SPELL_AURA_MOD_ATTACK_POWER:
                        case SPELL_AURA_MOD_HEALING_DONE:
                        case SPELL_AURA_MOD_DAMAGE_DONE:
                            targetUnitMap.push_back(m_caster);
                            break;
                        default:                            // apply to target in other case
                            if (m_targets.getUnitTarget())
                                targetUnitMap.push_back(m_targets.getUnitTarget());
                            break;
                    }
                    break;
                case SPELL_EFFECT_APPLY_AREA_AURA_PARTY:
                    // AreaAura
                    if(m_spellInfo->Attributes == 0x9050000 || m_spellInfo->Attributes == 0x10000)
                        SetTargetMap(effIndex, TARGET_AREAEFFECT_PARTY, targetUnitMap);
                    break;
                case SPELL_EFFECT_SKIN_PLAYER_CORPSE:
                    if (m_targets.getUnitTarget())
                        targetUnitMap.push_back(m_targets.getUnitTarget());
                    else if (!m_targets.getCorpseTargetGuid().IsEmpty())
                    {
                        if (Corpse *corpse = m_caster->GetMap()->GetCorpse(m_targets.getCorpseTargetGuid()))
                            if (Player* owner = ObjectAccessor::FindPlayer(corpse->GetOwnerGuid()))
                                targetUnitMap.push_back(owner);
                    }
                    break;
                default:
                    break;
            }
            break;
        }
        default:
            //sLog.outError( "SPELL: Unknown implicit target (%u) for spell ID %u", targetMode, m_spellInfo->Id );
            break;
    }

    if (unMaxTargets && targetUnitMap.size() > unMaxTargets)
    {
        // make sure one unit is always removed per iteration
        uint32 removed_utarget = 0;
        for (UnitList::iterator itr = targetUnitMap.begin(), next; itr != targetUnitMap.end(); itr = next)
        {
            next = itr;
            ++next;
            if (!*itr) continue;
            if ((*itr) == m_targets.getUnitTarget())
            {
                targetUnitMap.erase(itr);
                removed_utarget = 1;
                //        break;
            }
        }
        // remove random units from the map
        while (targetUnitMap.size() > unMaxTargets - removed_utarget)
        {
            uint32 poz = urand(0, targetUnitMap.size()-1);
            for (UnitList::iterator itr = targetUnitMap.begin(); itr != targetUnitMap.end(); ++itr, --poz)
            {
                if (!*itr) continue;

                if (!poz)
                {
                    targetUnitMap.erase(itr);
                    break;
                }
            }
        }
        // the player's target will always be added to the map
        if (removed_utarget && m_targets.getUnitTarget())
            targetUnitMap.push_back(m_targets.getUnitTarget());
    }
}

void Spell::prepare(SpellCastTargets const* targets, Aura* triggeredByAura)
{
    m_targets = *targets;

    m_spellState = SPELL_STATE_PREPARING;

    m_castPositionX = m_caster->GetPositionX();
    m_castPositionY = m_caster->GetPositionY();
    m_castPositionZ = m_caster->GetPositionZ();
    m_castOrientation = m_caster->GetOrientation();

    if(triggeredByAura)
        m_triggeredByAuraSpell  = triggeredByAura->GetSpellProto();

    // create and add update event for this spell
    SpellEvent* Event = new SpellEvent(this);
    m_caster->m_Events.AddEvent(Event, m_caster->m_Events.CalculateTime(1));

    //Prevent casting at cast another spell (ServerSide check)
    if(m_caster->IsNonMeleeSpellCasted(false, true, true) && m_cast_count)
    {
        SendCastResult(SPELL_FAILED_SPELL_IN_PROGRESS);
        finish(false);
        return;
    }

    if(uint8 result = sObjectMgr.IsSpellDisabled(m_spellInfo->Id))
    {
        if(m_caster->GetTypeId() == TYPEID_PLAYER)
        {
            sLog.outDebug("Player %s cast a spell %u which was disabled by server administrator",   m_caster->GetName(), m_spellInfo->Id);
            if(result == 2)
            sLog.outChar("Player %s cast a spell %u which was disabled by server administrator and marked as CheatSpell",   m_caster->GetName(), m_spellInfo->Id);
        }
        SendCastResult(SPELL_FAILED_SPELL_UNAVAILABLE);
        finish(false);
        return;
    }

    // Fill cost data
    m_powerCost = CalculatePowerCost(m_spellInfo, m_caster, this, m_CastItem);

    SpellCastResult result = CheckCast(true);
    if(result != SPELL_CAST_OK && !IsAutoRepeat())          //always cast autorepeat dummy for triggering
    {
        if(triggeredByAura)
        {
            SendChannelUpdate(0);
            triggeredByAura->GetHolder()->SetAuraDuration(0);
        }
        SendCastResult(result);
        finish(false);
        return;
    }

    // Prepare data for triggers
    prepareDataForTriggerSystem();

    // calculate cast time (calculated after first CheckCast check to prevent charge counting for first CheckCast fail)
    m_casttime = GetSpellCastTime(m_spellInfo, this);
    m_duration = CalculateSpellDuration(m_spellInfo, m_caster);

    // set timer base at cast time
    ReSetTimer();

    // stealth must be removed at cast starting (at show channel bar)
    // skip triggered spell (item equip spell casting and other not explicit character casts/item uses)
    if ( !m_IsTriggeredSpell && isSpellBreakStealth(m_spellInfo) )
        m_caster->RemoveAurasWithInterruptFlags(AURA_INTERRUPT_FLAG_CAST);

    // add non-triggered (with cast time and without)
    if (!m_IsTriggeredSpell)
    {
        // add to cast type slot
        m_caster->SetCurrentCastedSpell( this );

        // will show cast bar
        SendSpellStart();

        TriggerGlobalCooldown();
    }
    // execute triggered or without cast time explicitly in call point
    else if(m_timer == 0 || m_IsTriggeredSpell)
        cast(true);
    // else triggered with cast time will execute execute at next tick or later
    // without adding to cast type slot
    // will not show cast bar but will show effects at casting time etc
}

void Spell::cancel()
{
    if(m_spellState == SPELL_STATE_FINISHED)
        return;

    // channeled spells don't display interrupted message even if they are interrupted, possible other cases with no "Interrupted" message
    bool sendInterrupt = IsChanneledSpell(m_spellInfo) ? false : true;

    m_autoRepeat = false;
    switch (m_spellState)
    {
        case SPELL_STATE_PREPARING:
            CancelGlobalCooldown();

            //(no break)
        case SPELL_STATE_DELAYED:
        {
            SendInterrupted(0);

            if (sendInterrupt)
                SendCastResult(SPELL_FAILED_INTERRUPTED);
        } break;

        case SPELL_STATE_CASTING:
        {
            for(TargetList::const_iterator ihit = m_UniqueTargetInfo.begin(); ihit != m_UniqueTargetInfo.end(); ++ihit)
            {
                if (ihit->missCondition == SPELL_MISS_NONE)
                {
                    Unit* unit = m_caster->GetObjectGuid() == (*ihit).targetGUID ? m_caster : ObjectAccessor::GetUnit(*m_caster, ihit->targetGUID);
                    if (unit && unit->isAlive())
                        unit->RemoveAurasByCasterSpell(m_spellInfo->Id, m_caster->GetObjectGuid());
                }
            }

            SendChannelUpdate(0);
            SendInterrupted(0);

            if (sendInterrupt)
                SendCastResult(SPELL_FAILED_INTERRUPTED);
        } break;

        default:
        {
        } break;
    }

    finish(false);
    m_caster->RemoveDynObject(m_spellInfo->Id);
    m_caster->RemoveGameObject(m_spellInfo->Id, true);
}

void Spell::cast(bool skipCheck)
{
    SetExecutedCurrently(true);

    if (!m_caster->CheckAndIncreaseCastCounter())
    {
        if (m_triggeredByAuraSpell)
            sLog.outError("Spell %u triggered by aura spell %u too deep in cast chain for cast. Cast not allowed for prevent overflow stack crash.", m_spellInfo->Id, m_triggeredByAuraSpell->Id);
        else
            sLog.outError("Spell %u too deep in cast chain for cast. Cast not allowed for prevent overflow stack crash.", m_spellInfo->Id);

        SendCastResult(SPELL_FAILED_ERROR);
        finish(false);
        SetExecutedCurrently(false);
        return;
    }

    // update pointers base at GUIDs to prevent access to already nonexistent object
    UpdatePointers();

    // cancel at lost main target unit
    if (!m_targets.getUnitTarget() && !m_targets.getUnitTargetGuid().IsEmpty() && m_targets.getUnitTargetGuid() != m_caster->GetObjectGuid())
    {
        cancel();
        m_caster->DecreaseCastCounter();
        SetExecutedCurrently(false);
        return;
    }

    if (m_caster->GetTypeId() != TYPEID_PLAYER && m_targets.getUnitTarget() && m_targets.getUnitTarget() != m_caster)
        m_caster->SetInFront(m_targets.getUnitTarget());

    SpellCastResult castResult = CheckPower();
    if (castResult != SPELL_CAST_OK)
    {
        SendCastResult(castResult);
        finish(false);
        m_caster->DecreaseCastCounter();
        SetExecutedCurrently(false);
        return;
    }

    // triggered cast called from Spell::prepare where it was already checked
    if (!skipCheck)
    {
        castResult = CheckCast(false);
        if(castResult != SPELL_CAST_OK)
        {
            SendCastResult(castResult);
            finish(false);
            m_caster->DecreaseCastCounter();
            SetExecutedCurrently(false);
            return;
        }
    }

    if (m_spellInfo->Id == 32592)
        if(const SpellEntry* spellInfo = sSpellStore.LookupEntry(m_spellInfo->Id))
            const_cast<SpellEntry*>(spellInfo)->Attributes |= SPELL_ATTR_UNAFFECTED_BY_INVULNERABILITY;

    if (m_spellInfo->Id == 64380) //hack for faster Shattering Throw trigering
        if(const SpellEntry* spellInfo = sSpellStore.LookupEntry(m_spellInfo->Id))
            const_cast<SpellEntry*>(spellInfo)->CastingTimeIndex = 1;

    // Hack for Spirit of Redemption because wrong data in dbc
    if (m_spellInfo->Id == 27827)
        if(const SpellEntry* spellInfo = sSpellStore.LookupEntry(m_spellInfo->Id))
            const_cast<SpellEntry*>(spellInfo)->AuraInterruptFlags = 0;

    if (m_spellInfo->Id == 32592)                           // Mass Dispel - immunity bypass hack
        if(const SpellEntry* spellInfo = sSpellStore.LookupEntry(m_spellInfo->Id))
            const_cast<SpellEntry*>(spellInfo)->Attributes |= SPELL_ATTR_UNAFFECTED_BY_INVULNERABILITY;

    // different triggred (for caster) and precast (casted before apply effect to target) cases
    switch(m_spellInfo->SpellFamilyName)
    {
        case SPELLFAMILY_GENERIC:
        {
            // Bandages
            if (m_spellInfo->Mechanic == MECHANIC_BANDAGE)
                AddPrecastSpell(11196);                     // Recently Bandaged
            // Stoneskin
            else if (m_spellInfo->Id == 20594)
                AddTriggeredSpell(65116);                   // Stoneskin - armor 10% for 8 sec
            // Chaos Bane strength buff
            else if (m_spellInfo->Id == 71904)
                AddTriggeredSpell(73422);
            else if (m_spellInfo->Id == 74607)
                AddTriggeredSpell(74610);                  // Fiery combustion
            else if (m_spellInfo->Id == 74799)
                AddTriggeredSpell(74800);                  // Soul consumption
            break;
        }
        case SPELLFAMILY_MAGE:
        {
            // Ice Block
            if (m_spellInfo->SpellFamilyFlags & UI64LIT(0x0000008000000000))
                AddPrecastSpell(41425);                     // Hypothermia
            // Fingers of Frost
            else if (m_spellInfo->Id == 44544)
                AddPrecastSpell(74396);                     // Fingers of Frost
            break;
        }
        case SPELLFAMILY_WARRIOR:
        {
            // Shattering Throw
            if (m_spellInfo->Id == 64382)
                AddTriggeredSpell(64380);                    // Shattering Throw
            // Shield Slam
            else if ((m_spellInfo->SpellFamilyFlags & UI64LIT(0x0000020000000000)) && m_spellInfo->Category==1209)
            {
                if (m_caster->HasAura(58375))               // Glyph of Blocking
                    AddTriggeredSpell(58374);               // Glyph of Blocking
            }
            // Shattering Throw
            else if (m_spellInfo->Id == 64382)
                AddTriggeredSpell(64380);                     // Shattering Throw
            break;
        }
        case SPELLFAMILY_PRIEST:
        {
            // Power Word: Shield
            if (m_spellInfo->Mechanic == MECHANIC_SHIELD &&
                (m_spellInfo->SpellFamilyFlags & UI64LIT(0x0000000000000001)))
                AddPrecastSpell(6788);                      // Weakened Soul
            // Prayer of Mending (jump animation), we need formal caster instead original for correct animation
            else if (m_spellInfo->SpellFamilyFlags & UI64LIT(0x0000002000000000))
                AddTriggeredSpell(41637);

            switch(m_spellInfo->Id)
            {
                case 15237: AddTriggeredSpell(23455); break;// Holy Nova, rank 1
                case 15430: AddTriggeredSpell(23458); break;// Holy Nova, rank 2
                case 15431: AddTriggeredSpell(23459); break;// Holy Nova, rank 3
                case 27799: AddTriggeredSpell(27803); break;// Holy Nova, rank 4
                case 27800: AddTriggeredSpell(27804); break;// Holy Nova, rank 5
                case 27801: AddTriggeredSpell(27805); break;// Holy Nova, rank 6
                case 25331: AddTriggeredSpell(25329); break;// Holy Nova, rank 7
                case 48077: AddTriggeredSpell(48075); break;// Holy Nova, rank 8
                case 48078: AddTriggeredSpell(48076); break;// Holy Nova, rank 9
                default:break;
            }
            break;
        }
        case SPELLFAMILY_DRUID:
        {
            // Faerie Fire (Feral)
            if (m_spellInfo->Id == 16857 && m_caster->GetShapeshiftForm() != FORM_CAT)
                AddTriggeredSpell(60089);
            // Berserk (Bear Mangle part)
            else if (m_spellInfo->Id == 50334)
                AddTriggeredSpell(58923);
            break;
        }
        case SPELLFAMILY_ROGUE:
            // Fan of Knives (main hand)
            if (m_spellInfo->Id == 51723 && m_caster->GetTypeId() == TYPEID_PLAYER &&
                ((Player*)m_caster)->haveOffhandWeapon())
            {
                AddTriggeredSpell(52874);                   // Fan of Knives (offhand)
            }
            break;
        case SPELLFAMILY_HUNTER:
        {
            // Kill Command
            if (m_spellInfo->Id == 34026)
            {
                if (m_caster->HasAura(37483))               // Improved Kill Command - Item set bonus
                    m_caster->CastSpell(m_caster, 37482, true);// Exploited Weakness
            }
            // Lock and Load
            else if (m_spellInfo->Id == 56453)
                AddPrecastSpell(67544);                     // Lock and Load Marker
            break;
        }
        case SPELLFAMILY_PALADIN:
        {
            // Hand of Reckoning
            if (m_spellInfo->Id == 62124)
            {
                if (m_targets.getUnitTarget() && m_targets.getUnitTarget()->getVictim() != m_caster)
                    AddPrecastSpell(67485);                 // Hand of Rekoning (no typos in name ;) )
            }
            // Divine Shield, Divine Protection or Hand of Protection
            else if (m_spellInfo->SpellFamilyFlags & UI64LIT(0x0000000000400080))
            {
                AddPrecastSpell(25771);                     // Forbearance
                AddPrecastSpell(61987);                     // Avenging Wrath Marker
            }
            // Lay on Hands
            else if (m_spellInfo->SpellFamilyFlags & UI64LIT(0x0000000000008000))
            {
                // only for self cast
                if (m_caster == m_targets.getUnitTarget())
                    AddPrecastSpell(25771);                     // Forbearance
            }
            // Avenging Wrath
            else if (m_spellInfo->SpellFamilyFlags & UI64LIT(0x0000200000000000))
                AddPrecastSpell(61987);                     // Avenging Wrath Marker
            break;
        }
        case SPELLFAMILY_SHAMAN:
        {
            // Bloodlust
            if (m_spellInfo->Id == 2825)
                AddPrecastSpell(57724);                     // Sated
            // Heroism
            else if (m_spellInfo->Id == 32182)
                AddPrecastSpell(57723);                     // Exhaustion
            // Spirit Walk
            else if (m_spellInfo->Id == 58875)
                AddPrecastSpell(58876);
            // Totem of Wrath
            else if (m_spellInfo->Effect[EFFECT_INDEX_0]==SPELL_EFFECT_APPLY_AREA_AURA_RAID && m_spellInfo->SpellFamilyFlags & UI64LIT(0x0000000004000000))
                // only for main totem spell cast
                AddTriggeredSpell(30708);                   // Totem of Wrath
            break;
        }
        case SPELLFAMILY_DEATHKNIGHT:
        {
            // Chains of Ice
            if (m_spellInfo->Id == 45524)
                AddTriggeredSpell(55095);                   // Frost Fever
            break;
        }
        default:
            break;
    }

    // traded items have trade slot instead of guid in m_itemTargetGUID
    // set to real guid to be sent later to the client
    m_targets.updateTradeSlotItem();

    if (m_caster->GetTypeId() == TYPEID_PLAYER)
    {
        if (!m_IsTriggeredSpell && m_CastItem)
            ((Player*)m_caster)->GetAchievementMgr().UpdateAchievementCriteria(ACHIEVEMENT_CRITERIA_TYPE_USE_ITEM, m_CastItem->GetEntry());

        ((Player*)m_caster)->GetAchievementMgr().UpdateAchievementCriteria(ACHIEVEMENT_CRITERIA_TYPE_CAST_SPELL, m_spellInfo->Id);
    }

    FillTargetMap();

    if(m_spellState == SPELL_STATE_FINISHED)                // stop cast if spell marked as finish somewhere in FillTargetMap
    {
        m_caster->DecreaseCastCounter();
        SetExecutedCurrently(false);
        return;
    }

    // CAST SPELL
    SendSpellCooldown();

    TakePower();
    TakeReagents();                                         // we must remove reagents before HandleEffects to allow place crafted item in same slot

    SendCastResult(castResult);
    SendSpellGo();                                          // we must send smsg_spell_go packet before m_castItem delete in TakeCastItem()...

    InitializeDamageMultipliers();

    // Okay, everything is prepared. Now we need to distinguish between immediate and evented delayed spells
    if (m_spellInfo->speed > 0.0f)
    {

        // Remove used for cast item if need (it can be already NULL after TakeReagents call
        // in case delayed spell remove item at cast delay start
        TakeCastItem();

        // fill initial spell damage from caster for delayed casted spells
        for(TargetList::iterator ihit = m_UniqueTargetInfo.begin(); ihit != m_UniqueTargetInfo.end(); ++ihit)
            HandleDelayedSpellLaunch(&(*ihit));

        // Okay, maps created, now prepare flags
        m_immediateHandled = false;
        m_spellState = SPELL_STATE_DELAYED;
        SetDelayStart(0);
    }
    else
    {
        // Immediate spell, no big deal
        handle_immediate();
    }

    m_caster->DecreaseCastCounter();
    SetExecutedCurrently(false);
}

void Spell::handle_immediate()
{
    // start channeling if applicable
    if (IsChanneledSpell(m_spellInfo) && m_duration)
    {
        m_spellState = SPELL_STATE_CASTING;
        SendChannelStart(m_duration);
    }

    // process immediate effects (items, ground, etc.) also initialize some variables
    _handle_immediate_phase();

    for(TargetList::iterator ihit = m_UniqueTargetInfo.begin(); ihit != m_UniqueTargetInfo.end(); ++ihit)
    {
        TargetInfo buffer = *ihit;
        DoAllEffectOnTarget(&buffer);
    }

    for(GOTargetList::iterator ihit = m_UniqueGOTargetInfo.begin(); ihit != m_UniqueGOTargetInfo.end(); ++ihit)
    {
        GOTargetInfo buffer = *ihit;
        DoAllEffectOnTarget(&buffer);
    }

    // spell is finished, perform some last features of the spell here
    _handle_finish_phase();

    // Remove used for cast item if need (it can be already NULL after TakeReagents call
    TakeCastItem();

    if(m_spellState != SPELL_STATE_CASTING)
        finish(true);                                       // successfully finish spell cast (not last in case autorepeat or channel spell)
}

uint64 Spell::handle_delayed(uint64 t_offset)
{
    uint64 next_time = 0;

    if (!m_immediateHandled)
    {
        _handle_immediate_phase();
        m_immediateHandled = true;
    }

    // now recheck units targeting correctness (need before any effects apply to prevent adding immunity at first effect not allow apply second spell effect and similar cases)
    for(TargetList::iterator ihit = m_UniqueTargetInfo.begin(); ihit != m_UniqueTargetInfo.end(); ++ihit)
    {
        if (!ihit->processed)
        {
            if (ihit->timeDelay <= t_offset)
                DoAllEffectOnTarget(&(*ihit));
            else if (next_time == 0 || ihit->timeDelay < next_time)
                next_time = ihit->timeDelay;
        }
    }

    // now recheck gameobject targeting correctness
    for(GOTargetList::iterator ighit = m_UniqueGOTargetInfo.begin(); ighit != m_UniqueGOTargetInfo.end(); ++ighit)
    {
        if (!ighit->processed)
        {
            if (ighit->timeDelay <= t_offset)
                DoAllEffectOnTarget(&(*ighit));
            else if (next_time == 0 || ighit->timeDelay < next_time)
                next_time = ighit->timeDelay;
        }
    }
    // All targets passed - need finish phase
    if (next_time == 0)
    {
        // spell is finished, perform some last features of the spell here
        _handle_finish_phase();

        finish(true);                                       // successfully finish spell cast

        // return zero, spell is finished now
        return 0;
    }
    else
    {
        // spell is unfinished, return next execution time
        return next_time;
    }
}

void Spell::_handle_immediate_phase()
{
    // handle some immediate features of the spell here
    HandleThreatSpells();

    m_needSpellLog = IsNeedSendToClient();
    for(int j = 0; j < MAX_EFFECT_INDEX; ++j)
    {
        if(m_spellInfo->Effect[j] == 0)
            continue;

        // apply Send Event effect to ground in case empty target lists
        if( m_spellInfo->Effect[j] == SPELL_EFFECT_SEND_EVENT && !HaveTargetsForEffect(SpellEffectIndex(j)) )
        {
            HandleEffects(NULL, NULL, NULL, SpellEffectIndex(j));
            continue;
        }

        // Don't do spell log, if is school damage spell
        if(m_spellInfo->Effect[j] == SPELL_EFFECT_SCHOOL_DAMAGE || m_spellInfo->Effect[j] == 0)
            m_needSpellLog = false;
    }

    // initialize Diminishing Returns Data
    m_diminishLevel = DIMINISHING_LEVEL_1;
    m_diminishGroup = DIMINISHING_NONE;

    // process items
    for(ItemTargetList::iterator ihit = m_UniqueItemInfo.begin(); ihit != m_UniqueItemInfo.end(); ++ihit)
    {
        ItemTargetInfo buffer = *ihit;
        DoAllEffectOnTarget(&buffer);
    }

    // process ground
    for(int j = 0; j < MAX_EFFECT_INDEX; ++j)
    {
        // persistent area auras target only the ground
        if(m_spellInfo->Effect[j] == SPELL_EFFECT_PERSISTENT_AREA_AURA)
            HandleEffects(NULL, NULL, NULL, SpellEffectIndex(j));
    }
}

void Spell::_handle_finish_phase()
{
    // spell log
    if(m_needSpellLog)
        SendLogExecute();
}

void Spell::SendSpellCooldown()
{
    if(m_caster->GetTypeId() != TYPEID_PLAYER)
        return;

    Player* _player = (Player*)m_caster;

    // mana/health/etc potions, disabled by client (until combat out as declarate)
    if (m_CastItem && m_CastItem->IsPotion())
    {
        // need in some way provided data for Spell::finish SendCooldownEvent
        _player->SetLastPotionId(m_CastItem->GetEntry());
        return;
    }

    // (1) have infinity cooldown but set at aura apply, (2) passive cooldown at triggering
    if(m_spellInfo->Attributes & (SPELL_ATTR_DISABLED_WHILE_ACTIVE | SPELL_ATTR_PASSIVE))
        return;

    _player->AddSpellAndCategoryCooldowns(m_spellInfo, m_CastItem ? m_CastItem->GetEntry() : 0, this);
}

void Spell::update(uint32 difftime)
{
    // update pointers based at it's GUIDs
    UpdatePointers();

    if (!m_targets.getUnitTargetGuid().IsEmpty() && !m_targets.getUnitTarget())
    {
        cancel();
        return;
    }

    // check if the player caster has moved before the spell finished
    if ((m_caster->GetTypeId() == TYPEID_PLAYER && m_timer != 0) &&
        (m_castPositionX != m_caster->GetPositionX() || m_castPositionY != m_caster->GetPositionY() || m_castPositionZ != m_caster->GetPositionZ()) &&
        (m_spellInfo->Effect[EFFECT_INDEX_0] != SPELL_EFFECT_STUCK || !((Player*)m_caster)->m_movementInfo.HasMovementFlag(MOVEFLAG_FALLINGFAR)))
    {
        // always cancel for channeled spells
        if( m_spellState == SPELL_STATE_CASTING )
            cancel();
        // don't cancel for melee, autorepeat, triggered and instant spells
        else if(!IsNextMeleeSwingSpell() && !IsAutoRepeat() && !m_IsTriggeredSpell && (m_spellInfo->InterruptFlags & SPELL_INTERRUPT_FLAG_MOVEMENT))
            cancel();
    }

    switch(m_spellState)
    {
        case SPELL_STATE_PREPARING:
        {
            if(m_timer)
            {
                if (m_targets.getUnitTarget() && m_targets.getUnitTarget()->isAlive() && !m_targets.getUnitTarget()->isVisibleForOrDetect(m_caster, m_caster, false) && !m_IsTriggeredSpell )
                    cancel();

                if(difftime >= m_timer)
                    m_timer = 0;
                else
                    m_timer -= difftime;
            }

            if(m_timer == 0 && !IsNextMeleeSwingSpell() && !IsAutoRepeat())
                cast();
        } break;
        case SPELL_STATE_CASTING:
        {
            if(m_timer > 0)
            {
                if( m_caster->GetTypeId() == TYPEID_PLAYER )
                {
                    // check if player has jumped before the channeling finished
                    if(((Player*)m_caster)->m_movementInfo.HasMovementFlag(MOVEFLAG_FALLING))
                        cancel();

                    // check for incapacitating player states
                    if( m_caster->hasUnitState(UNIT_STAT_CAN_NOT_REACT))
                        cancel();

                    // check if player has turned if flag is set
                    if( m_spellInfo->ChannelInterruptFlags & CHANNEL_FLAG_TURNING && m_castOrientation != m_caster->GetOrientation() )
                        cancel();
                }

                // check if there are alive targets left
                if (!IsAliveUnitPresentInTargetList())
                {
                    SendChannelUpdate(0);
                    finish();
                }

                if(difftime >= m_timer)
                    m_timer = 0;
                else
                    m_timer -= difftime;
            }

            if(m_timer == 0)
            {
                SendChannelUpdate(0);

                // channeled spell processed independently for quest targeting
                // cast at creature (or GO) quest objectives update at successful cast channel finished
                // ignore autorepeat/melee casts for speed (not exist quest for spells (hm... )
                if( !IsAutoRepeat() && !IsNextMeleeSwingSpell() )
                {
                    if ( Player* p = m_caster->GetCharmerOrOwnerPlayerOrPlayerItself() )
                    {
                        for(TargetList::const_iterator ihit = m_UniqueTargetInfo.begin(); ihit != m_UniqueTargetInfo.end(); ++ihit)
                        {
                            TargetInfo const& target = *ihit;
                            if (!target.targetGUID.IsCreatureOrVehicle())
                                continue;

                            Unit* unit = m_caster->GetObjectGuid() == target.targetGUID ? m_caster : ObjectAccessor::GetUnit(*m_caster, target.targetGUID);
                            if (unit == NULL)
                                continue;

                            p->RewardPlayerAndGroupAtCast(unit, m_spellInfo->Id);
                        }

                        for(GOTargetList::const_iterator ihit = m_UniqueGOTargetInfo.begin(); ihit != m_UniqueGOTargetInfo.end(); ++ihit)
                        {
                            GOTargetInfo const& target = *ihit;

                            GameObject* go = m_caster->GetMap()->GetGameObject(target.targetGUID);
                            if(!go)
                                continue;

                            p->RewardPlayerAndGroupAtCast(go, m_spellInfo->Id);
                        }
                    }
                }

                finish();
            }
        } break;
        default:
        {
        }break;
    }
}

void Spell::finish(bool ok)
{
    if(!m_caster)
        return;

    if(m_spellState == SPELL_STATE_FINISHED)
        return;

    m_spellState = SPELL_STATE_FINISHED;

    // other code related only to successfully finished spells
    if(!ok)
        return;

    // remove spell mods
    if (m_caster->GetTypeId() == TYPEID_PLAYER)
        ((Player*)m_caster)->RemoveSpellMods(this);

    // handle SPELL_AURA_ADD_TARGET_TRIGGER auras
    Unit::AuraList const& targetTriggers = m_caster->GetAurasByType(SPELL_AURA_ADD_TARGET_TRIGGER);
    for(Unit::AuraList::const_iterator i = targetTriggers.begin(); i != targetTriggers.end(); ++i)
    {
        if (!(*i)->isAffectedOnSpell(m_spellInfo))
            continue;
        for(TargetList::const_iterator ihit = m_UniqueTargetInfo.begin(); ihit != m_UniqueTargetInfo.end(); ++ihit)
        {
            if (ihit->missCondition == SPELL_MISS_NONE)
            {
                // check m_caster->GetGUID() let load auras at login and speedup most often case
                Unit *unit = m_caster->GetObjectGuid() == ihit->targetGUID ? m_caster : ObjectAccessor::GetUnit(*m_caster, ihit->targetGUID);
                if (unit && unit->isAlive())
                {
                    SpellEntry const *auraSpellInfo = (*i)->GetSpellProto();
                    SpellEffectIndex auraSpellIdx = (*i)->GetEffIndex();
                    // Calculate chance at that moment (can be depend for example from combo points)
                    int32 auraBasePoints = (*i)->GetBasePoints();
                    int32 chance = m_caster->CalculateSpellDamage(unit, auraSpellInfo, auraSpellIdx, &auraBasePoints);
                    if(roll_chance_i(chance))
                        m_caster->CastSpell(unit, auraSpellInfo->EffectTriggerSpell[auraSpellIdx], true, NULL, (*i));
                }
            }
        }
    }

    // Heal caster for all health leech from all targets
    if (m_healthLeech)
    {
        uint32 absorb = 0;
        m_caster->CalculateHealAbsorb(uint32(m_healthLeech), &absorb);
        m_caster->DealHeal(m_caster, uint32(m_healthLeech) - absorb, m_spellInfo, false, absorb);
    }

    if (IsMeleeAttackResetSpell())
    {
        m_caster->resetAttackTimer(BASE_ATTACK);
        if(m_caster->haveOffhandWeapon())
            m_caster->resetAttackTimer(OFF_ATTACK);
    }

    /*if (IsRangedAttackResetSpell())
        m_caster->resetAttackTimer(RANGED_ATTACK);*/

    // Clear combo at finish state
    if(NeedsComboPoints(m_spellInfo))
    {
        // Not drop combopoints if negative spell and if any miss on enemy exist
        bool needDrop = true;
        if (!IsPositiveSpell(m_spellInfo->Id))
        {
            for(TargetList::const_iterator ihit = m_UniqueTargetInfo.begin(); ihit != m_UniqueTargetInfo.end(); ++ihit)
            {
                if (ihit->missCondition != SPELL_MISS_NONE && ihit->targetGUID != m_caster->GetObjectGuid())
                {
                    needDrop = false;
                    break;
                }
            }
        }
        if (needDrop)
            m_caster->ClearComboPoints();
    }

    // potions disabled by client, send event "not in combat" if need
    if (m_caster->GetTypeId() == TYPEID_PLAYER)
        ((Player*)m_caster)->UpdatePotionCooldown(this);

    // call triggered spell only at successful cast (after clear combo points -> for add some if need)
    if(!m_TriggerSpells.empty())
        CastTriggerSpells();

    // Stop Attack for some spells
    if( m_spellInfo->Attributes & SPELL_ATTR_STOP_ATTACK_TARGET )
        m_caster->AttackStop();
}

void Spell::SendCastResult(SpellCastResult result)
{
    if(result == SPELL_CAST_OK)
        return;

    if (m_caster->GetTypeId() != TYPEID_PLAYER)
        return;

    if(((Player*)m_caster)->GetSession()->PlayerLoading())  // don't send cast results at loading time
        return;

    SendCastResult((Player*)m_caster, m_spellInfo, m_cast_count, result);
}

void Spell::SendCastResult(Player* caster, SpellEntry const* spellInfo, uint8 cast_count, SpellCastResult result)
{
    if(result == SPELL_CAST_OK)
        return;

    WorldPacket data(SMSG_CAST_FAILED, (4+1+1));
    data << uint8(cast_count);                              // single cast or multi 2.3 (0/1)
    data << uint32(spellInfo->Id);
    data << uint8(result);                                  // problem
    switch (result)
    {
        case SPELL_FAILED_REQUIRES_SPELL_FOCUS:
            data << uint32(spellInfo->RequiresSpellFocus);
            break;
        case SPELL_FAILED_REQUIRES_AREA:
            // hardcode areas limitation case
            switch(spellInfo->Id)
            {
                case 41617:                                 // Cenarion Mana Salve
                case 41619:                                 // Cenarion Healing Salve
                    data << uint32(3905);
                    break;
                case 41618:                                 // Bottled Nethergon Energy
                case 41620:                                 // Bottled Nethergon Vapor
                    data << uint32(3842);
                    break;
                case 45373:                                 // Bloodberry Elixir
                    data << uint32(4075);
                    break;
                default:                                    // default case (don't must be)
                    data << uint32(0);
                    break;
            }
            break;
        case SPELL_FAILED_REAGENTS:
            // normally client checks reagents, just some script effects here
            if(spellInfo->Id == 46584)                      // Raise Dead
                data << uint32(37201);                      // Corpse Dust
            break;
        case SPELL_FAILED_TOTEMS:
            for(int i = 0; i < MAX_SPELL_TOTEMS; ++i)
                if(spellInfo->Totem[i])
                    data << uint32(spellInfo->Totem[i]);
            break;
        case SPELL_FAILED_TOTEM_CATEGORY:
            for(int i = 0; i < MAX_SPELL_TOTEM_CATEGORIES; ++i)
                if(spellInfo->TotemCategory[i])
                    data << uint32(spellInfo->TotemCategory[i]);
            break;
        case SPELL_FAILED_EQUIPPED_ITEM_CLASS:
            data << uint32(spellInfo->EquippedItemClass);
            data << uint32(spellInfo->EquippedItemSubClassMask);
            //data << uint32(spellInfo->EquippedItemInventoryTypeMask);
            break;
        default:
            break;
    }
    caster->GetSession()->SendPacket(&data);
}

void Spell::SendSpellStart()
{
    if (!IsNeedSendToClient())
        return;

    DEBUG_FILTER_LOG(LOG_FILTER_SPELL_CAST, "Sending SMSG_SPELL_START id=%u", m_spellInfo->Id);

    uint32 castFlags = CAST_FLAG_UNKNOWN2;
    if (IsRangedSpell())
        castFlags |= CAST_FLAG_AMMO;

    if (m_spellInfo->runeCostID)
        castFlags |= CAST_FLAG_UNKNOWN19;

    Unit *caster = m_IsTriggeredSpell && m_originalCaster ? m_originalCaster : m_caster;

    WorldPacket data(SMSG_SPELL_START, (8+8+4+4+2));
    if (m_CastItem)
        data << m_CastItem->GetPackGUID();
    else
        data << caster->GetPackGUID();

<<<<<<< HEAD
    data << caster->GetPackGUID();
    data << uint8(m_cast_count);                            // pending spell cast?
=======
    data << m_caster->GetPackGUID();
    data << uint8(m_cast_count);                            // pending spell cast
>>>>>>> 5caace19
    data << uint32(m_spellInfo->Id);                        // spellId
    data << uint32(castFlags);                              // cast flags
    data << uint32(m_timer);                                // delay?

    data << m_targets;

    if (castFlags & CAST_FLAG_PREDICTED_POWER)              // predicted power
        data << uint32(0);

    if (castFlags & CAST_FLAG_PREDICTED_RUNES)              // predicted runes
    {
        uint8 v1 = 0;//m_runesState;
        uint8 v2 = 0;//((Player*)m_caster)->GetRunesState();
        data << uint8(v1);                                  // runes state before
        data << uint8(v2);                                  // runes state after
        for(uint8 i = 0; i < MAX_RUNES; ++i)
        {
            uint8 m = (1 << i);
            if(m & v1)                                      // usable before...
                if(!(m & v2))                               // ...but on cooldown now...
                    data << uint8(0);                       // some unknown byte (time?)
        }
    }

    if (castFlags & CAST_FLAG_AMMO)                         // projectile info
        WriteAmmoToPacket(&data);

    if (castFlags & CAST_FLAG_IMMUNITY)                     // cast immunity
    {
        data << uint32(0);                                  // used for SetCastSchoolImmunities
        data << uint32(0);                                  // used for SetCastImmunities
    }

    m_caster->SendMessageToSet(&data, true);
}

void Spell::SendSpellGo()
{
    // not send invisible spell casting
    if (!IsNeedSendToClient())
        return;

    DEBUG_FILTER_LOG(LOG_FILTER_SPELL_CAST, "Sending SMSG_SPELL_GO id=%u", m_spellInfo->Id);

    uint32 castFlags = CAST_FLAG_UNKNOWN9;
    if (IsRangedSpell())
        castFlags |= CAST_FLAG_AMMO;                        // arrows/bullets visual

    if ((m_caster->GetTypeId() == TYPEID_PLAYER) && (m_caster->getClass() == CLASS_DEATH_KNIGHT) && m_spellInfo->runeCostID)
    {
        castFlags |= CAST_FLAG_UNKNOWN19;                   // same as in SMSG_SPELL_START
        castFlags |= CAST_FLAG_PREDICTED_POWER;             // makes cooldowns visible
        castFlags |= CAST_FLAG_PREDICTED_RUNES;             // rune cooldowns list
    }

    Unit *caster = m_IsTriggeredSpell && m_originalCaster ? m_originalCaster : m_caster;

    WorldPacket data(SMSG_SPELL_GO, 50);                    // guess size

    if (m_CastItem)
        data << m_CastItem->GetPackGUID();
    else
        data << caster->GetPackGUID();

    data << caster->GetPackGUID();
    data << uint8(m_cast_count);                            // pending spell cast?
    data << uint32(m_spellInfo->Id);                        // spellId
    data << uint32(castFlags);                              // cast flags
    data << uint32(WorldTimer::getMSTime());                // timestamp

    WriteSpellGoTargets(&data);

    data << m_targets;

<<<<<<< HEAD
    if ( castFlags & CAST_FLAG_UNKNOWN6 )                   // unknown wotlk, predicted power?
        data << uint32(m_caster->GetPower(m_caster->getPowerType())); // Yes, it is really predicted power.
=======
    if (castFlags & CAST_FLAG_PREDICTED_POWER)              // predicted power
        data << uint32(0);
>>>>>>> 5caace19

    if (castFlags & CAST_FLAG_PREDICTED_RUNES)              // predicted runes
    {
        uint8 v1 = m_runesState;
        uint8 v2 =  m_caster->getClass() == CLASS_DEATH_KNIGHT ? ((Player*)m_caster)->GetRunesState() : 0;
        data << uint8(v1);                                  // runes state before
        data << uint8(v2);                                  // runes state after
        for(uint8 i = 0; i < MAX_RUNES; ++i)
        {
            uint8 m = (1 << i);
            if(m & v1)                                      // usable before...
                if(!(m & v2))                               // ...but on cooldown now...
                    data << uint8(0);                       // some unknown byte (time?)
        }
    }

    if (castFlags & CAST_FLAG_ADJUST_MISSILE)               // adjust missile trajectory duration
    {
        data << float(0);
        data << uint32(0);
    }

    if (castFlags & CAST_FLAG_AMMO)                         // projectile info
        WriteAmmoToPacket(&data);

    if (castFlags & CAST_FLAG_VISUAL_CHAIN)                 // spell visual chain effect
    {
        data << uint32(0);                                  // SpellVisual.dbc id?
        data << uint32(0);                                  // overrides previous field if > 0 and violencelevel client cvar < 2
    }

    if (m_targets.m_targetMask & TARGET_FLAG_DEST_LOCATION)
    {
        data << uint8(0);                                   // The value increase for each time, can remind of a cast count for the spell
    }

    if (m_targets.m_targetMask & TARGET_FLAG_VISUAL_CHAIN)  // probably used (or can be used) with CAST_FLAG_VISUAL_CHAIN flag
    {
        data << uint32(0);                                  // count

        //for(int = 0; i < count; ++i)
        //{
        //    // position and guid?
        //    data << float(0) << float(0) << float(0) << uint64(0);
        //}
    }

    m_caster->SendMessageToSet(&data, true);
}

void Spell::WriteAmmoToPacket(WorldPacket* data)
{
    uint32 ammoInventoryType = 0;
    uint32 ammoDisplayID = 0;

    if (m_caster->GetTypeId() == TYPEID_PLAYER)
    {
        Item *pItem = ((Player*)m_caster)->GetWeaponForAttack( RANGED_ATTACK );
        if(pItem)
        {
            ammoInventoryType = pItem->GetProto()->InventoryType;
            if( ammoInventoryType == INVTYPE_THROWN )
                ammoDisplayID = pItem->GetProto()->DisplayInfoID;
            else
            {
                uint32 ammoID = ((Player*)m_caster)->GetUInt32Value(PLAYER_AMMO_ID);
                if(ammoID)
                {
                    ItemPrototype const *pProto = ObjectMgr::GetItemPrototype( ammoID );
                    if(pProto)
                    {
                        ammoDisplayID = pProto->DisplayInfoID;
                        ammoInventoryType = pProto->InventoryType;
                    }
                }
                else if(m_caster->GetDummyAura(46699))      // Requires No Ammo
                {
                    ammoDisplayID = 5996;                   // normal arrow
                    ammoInventoryType = INVTYPE_AMMO;
                }
            }
        }
    }
    else
    {
        for (uint8 i = 0; i < MAX_VIRTUAL_ITEM_SLOT; ++i)
        {
            if(uint32 item_id = m_caster->GetUInt32Value(UNIT_VIRTUAL_ITEM_SLOT_ID + i))
            {
                if(ItemEntry const * itemEntry = sItemStore.LookupEntry(item_id))
                {
                    if(itemEntry->Class == ITEM_CLASS_WEAPON)
                    {
                        switch(itemEntry->SubClass)
                        {
                            case ITEM_SUBCLASS_WEAPON_THROWN:
                                ammoDisplayID = itemEntry->DisplayId;
                                ammoInventoryType = itemEntry->InventoryType;
                                break;
                            case ITEM_SUBCLASS_WEAPON_BOW:
                            case ITEM_SUBCLASS_WEAPON_CROSSBOW:
                                ammoDisplayID = 5996;       // is this need fixing?
                                ammoInventoryType = INVTYPE_AMMO;
                                break;
                            case ITEM_SUBCLASS_WEAPON_GUN:
                                ammoDisplayID = 5998;       // is this need fixing?
                                ammoInventoryType = INVTYPE_AMMO;
                                break;
                        }

                        if(ammoDisplayID)
                            break;
                    }
                }
            }
        }
    }

    *data << uint32(ammoDisplayID);
    *data << uint32(ammoInventoryType);
}

void Spell::WriteSpellGoTargets(WorldPacket* data)
{
    size_t count_pos = data->wpos();
    *data << uint8(0);                                      // placeholder

    // This function also fill data for channeled spells:
    // m_needAliveTargetMask req for stop channeling if one target die
    uint32 hit  = m_UniqueGOTargetInfo.size();              // Always hits on GO
    uint32 miss = 0;

    for(TargetList::iterator ihit = m_UniqueTargetInfo.begin(); ihit != m_UniqueTargetInfo.end(); ++ihit)
    {
        if (ihit->effectMask == 0)                          // No effect apply - all immuned add state
        {
            // possibly SPELL_MISS_IMMUNE2 for this??
            ihit->missCondition = SPELL_MISS_IMMUNE2;
            ++miss;
        }
        else if (ihit->missCondition == SPELL_MISS_NONE)    // Add only hits
        {
            ++hit;
            *data << ihit->targetGUID;
            m_needAliveTargetMask |= ihit->effectMask;
        }
        else
            ++miss;
    }

    for(GOTargetList::const_iterator ighit = m_UniqueGOTargetInfo.begin(); ighit != m_UniqueGOTargetInfo.end(); ++ighit)
        *data << ighit->targetGUID;                         // Always hits

    data->put<uint8>(count_pos, hit);

    *data << (uint8)miss;
    for(TargetList::const_iterator ihit = m_UniqueTargetInfo.begin(); ihit != m_UniqueTargetInfo.end(); ++ihit)
    {
        if (ihit->missCondition != SPELL_MISS_NONE)         // Add only miss
        {
            *data << ihit->targetGUID;
            *data << uint8(ihit->missCondition);
            if (ihit->missCondition == SPELL_MISS_REFLECT)
                *data << uint8(ihit->reflectResult);
        }
    }
    // Reset m_needAliveTargetMask for non channeled spell
    if(!IsChanneledSpell(m_spellInfo))
        m_needAliveTargetMask = 0;
}

void Spell::SendLogExecute()
{
    Unit *target = m_targets.getUnitTarget() ? m_targets.getUnitTarget() : m_caster;

    WorldPacket data(SMSG_SPELLLOGEXECUTE, (8+4+4+4+4+8));

    if(m_caster->GetTypeId() == TYPEID_PLAYER)
        data << m_caster->GetPackGUID();
    else
        data << target->GetPackGUID();

    data << uint32(m_spellInfo->Id);
    uint32 count1 = 1;
    data << uint32(count1);                                 // count1 (effect count?)
    for(uint32 i = 0; i < count1; ++i)
    {
        data << uint32(m_spellInfo->Effect[EFFECT_INDEX_0]);// spell effect
        uint32 count2 = 1;
        data << uint32(count2);                             // count2 (target count?)
        for(uint32 j = 0; j < count2; ++j)
        {
            switch(m_spellInfo->Effect[EFFECT_INDEX_0])
            {
                case SPELL_EFFECT_POWER_DRAIN:
                    if(Unit *unit = m_targets.getUnitTarget())
                        data << unit->GetPackGUID();
                    else
                        data << uint8(0);
                    data << uint32(0);
                    data << uint32(0);
                    data << float(0);
                    break;
                case SPELL_EFFECT_ADD_EXTRA_ATTACKS:
                    if(Unit *unit = m_targets.getUnitTarget())
                        data << unit->GetPackGUID();
                    else
                        data << uint8(0);
                    data << uint32(0);                      // count?
                    break;
                case SPELL_EFFECT_INTERRUPT_CAST:
                    if(Unit *unit = m_targets.getUnitTarget())
                        data << unit->GetPackGUID();
                    else
                        data << uint8(0);
                    data << uint32(0);                      // spellid
                    break;
                case SPELL_EFFECT_DURABILITY_DAMAGE:
                    if(Unit *unit = m_targets.getUnitTarget())
                        data << unit->GetPackGUID();
                    else
                        data << uint8(0);
                    data << uint32(0);
                    data << uint32(0);
                    break;
                case SPELL_EFFECT_OPEN_LOCK:
                    if(Item *item = m_targets.getItemTarget())
                        data << item->GetPackGUID();
                    else
                        data << uint8(0);
                    break;
                case SPELL_EFFECT_CREATE_ITEM:
                case SPELL_EFFECT_CREATE_ITEM_2:
                    data << uint32(m_spellInfo->EffectItemType[EFFECT_INDEX_0]);
                    break;
                case SPELL_EFFECT_SUMMON:
                case SPELL_EFFECT_TRANS_DOOR:
                case SPELL_EFFECT_SUMMON_PET:
                case SPELL_EFFECT_SUMMON_OBJECT_WILD:
                case SPELL_EFFECT_CREATE_HOUSE:
                case SPELL_EFFECT_DUEL:
                case SPELL_EFFECT_SUMMON_OBJECT_SLOT1:
                case SPELL_EFFECT_SUMMON_OBJECT_SLOT2:
                case SPELL_EFFECT_SUMMON_OBJECT_SLOT3:
                case SPELL_EFFECT_SUMMON_OBJECT_SLOT4:
                    if (Unit *unit = m_targets.getUnitTarget())
                        data << unit->GetPackGUID();
                    else if (!m_targets.getItemTargetGuid().IsEmpty())
                        data << m_targets.getItemTargetGuid().WriteAsPacked();
                    else if (GameObject *go = m_targets.getGOTarget())
                        data << go->GetPackGUID();
                    else
                        data << uint8(0);                   // guid
                    break;
                case SPELL_EFFECT_FEED_PET:
                    data << uint32(m_targets.getItemTargetEntry());
                    break;
                case SPELL_EFFECT_DISMISS_PET:
                    if(Unit *unit = m_targets.getUnitTarget())
                        data << unit->GetPackGUID();
                    else
                        data << uint8(0);
                    break;
                case SPELL_EFFECT_RESURRECT:
                case SPELL_EFFECT_RESURRECT_NEW:
                    if(Unit *unit = m_targets.getUnitTarget())
                        data << unit->GetPackGUID();
                    else
                        data << uint8(0);
                    break;
                default:
                    return;
            }
        }
    }

    m_caster->SendMessageToSet(&data, true);
}

void Spell::SendInterrupted(uint8 result)
{
    WorldPacket data(SMSG_SPELL_FAILURE, (8+4+1));
    data << m_caster->GetPackGUID();
    data << uint8(m_cast_count);
    data << uint32(m_spellInfo->Id);
    data << uint8(result);
    m_caster->SendMessageToSet(&data, true);

    data.Initialize(SMSG_SPELL_FAILED_OTHER, (8+4));
    data << m_caster->GetPackGUID();
    data << uint8(m_cast_count);
    data << uint32(m_spellInfo->Id);
    data << uint8(result);
    m_caster->SendMessageToSet(&data, true);
}

void Spell::SendChannelUpdate(uint32 time)
{
    if(time == 0)
    {
        m_caster->RemoveAurasByCasterSpell(m_spellInfo->Id, m_caster->GetObjectGuid());

        ObjectGuid target_guid = m_caster->GetChannelObjectGuid();
        if (target_guid != m_caster->GetObjectGuid() && target_guid.IsUnit())
            if (Unit* target = ObjectAccessor::GetUnit(*m_caster, target_guid))
                target->RemoveAurasByCasterSpell(m_spellInfo->Id, m_caster->GetObjectGuid());

        m_caster->SetChannelObjectGuid(ObjectGuid());
        m_caster->SetUInt32Value(UNIT_CHANNEL_SPELL, 0);
    }

    WorldPacket data( MSG_CHANNEL_UPDATE, 8+4 );
    data << m_caster->GetPackGUID();
    data << uint32(time);
    m_caster->SendMessageToSet(&data, true);
}

void Spell::SendChannelStart(uint32 duration)
{
    WorldObject* target = NULL;

    // select first not resisted target from target list for _0_ effect
    if (!m_UniqueTargetInfo.empty())
    {
        for(TargetList::const_iterator itr = m_UniqueTargetInfo.begin(); itr != m_UniqueTargetInfo.end(); ++itr)
        {
            if ((itr->effectMask & (1 << EFFECT_INDEX_0)) && itr->reflectResult == SPELL_MISS_NONE &&
                itr->targetGUID != m_caster->GetObjectGuid())
            {
                target = ObjectAccessor::GetUnit(*m_caster, itr->targetGUID);
                break;
            }
        }
    }
    else if(!m_UniqueGOTargetInfo.empty())
    {
        for(GOTargetList::const_iterator itr = m_UniqueGOTargetInfo.begin(); itr != m_UniqueGOTargetInfo.end(); ++itr)
        {
            if (itr->effectMask & (1 << EFFECT_INDEX_0))
            {
                target = m_caster->GetMap()->GetGameObject(itr->targetGUID);
                break;
            }
        }
    }

    WorldPacket data( MSG_CHANNEL_START, (8+4+4) );
    data << m_caster->GetPackGUID();
    data << uint32(m_spellInfo->Id);
    data << uint32(duration);
    m_caster->SendMessageToSet(&data, true);

    m_timer = duration;

    if (target)
        m_caster->SetChannelObjectGuid(target->GetObjectGuid());

    m_caster->SetUInt32Value(UNIT_CHANNEL_SPELL, m_spellInfo->Id);
}

void Spell::SendResurrectRequest(Player* target)
{
    // Both players and NPCs can resurrect using spells - have a look at creature 28487 for example
    // However, the packet structure differs slightly

    const char* sentName = m_caster->GetTypeId() == TYPEID_PLAYER ? "" : m_caster->GetNameForLocaleIdx(target->GetSession()->GetSessionDbLocaleIndex());

    WorldPacket data(SMSG_RESURRECT_REQUEST, (8+4+strlen(sentName)+1+1+1));
    data << m_caster->GetObjectGuid();
    data << uint32(strlen(sentName) + 1);

    data << sentName;
    data << uint8(0);

    data << uint8(m_caster->GetTypeId() == TYPEID_PLAYER ? 0 : 1);
    target->GetSession()->SendPacket(&data);
}

void Spell::SendPlaySpellVisual(uint32 SpellID)
{
    if (m_caster->GetTypeId() != TYPEID_PLAYER)
        return;

    WorldPacket data(SMSG_PLAY_SPELL_VISUAL, 8 + 4);
    data << m_caster->GetObjectGuid();
    data << uint32(SpellID);                                // spell visual id?
    ((Player*)m_caster)->GetSession()->SendPacket(&data);
}

void Spell::TakeCastItem()
{
    if(!m_CastItem || m_caster->GetTypeId() != TYPEID_PLAYER)
        return;

    // not remove cast item at triggered spell (equipping, weapon damage, etc)
    if(m_IsTriggeredSpell && !(m_targets.m_targetMask & TARGET_FLAG_TRADE_ITEM))
        return;

    ItemPrototype const *proto = m_CastItem->GetProto();

    if(!proto)
    {
        // This code is to avoid a crash
        // I'm not sure, if this is really an error, but I guess every item needs a prototype
        sLog.outError("Cast item (%s) has no item prototype", m_CastItem->GetGuidStr().c_str());
        return;
    }

    bool expendable = false;
    bool withoutCharges = false;

    for (int i = 0; i < MAX_ITEM_PROTO_SPELLS; ++i)
    {
        if (proto->Spells[i].SpellId)
        {
            // item has limited charges
            if (proto->Spells[i].SpellCharges)
            {
                if (proto->Spells[i].SpellCharges < 0 && !(proto->ExtraFlags & ITEM_EXTRA_NON_CONSUMABLE))
                    expendable = true;

                int32 charges = m_CastItem->GetSpellCharges(i);

                // item has charges left
                if (charges)
                {
                    (charges > 0) ? --charges : ++charges;  // abs(charges) less at 1 after use
                    if (proto->Stackable == 1)
                        m_CastItem->SetSpellCharges(i, charges);
                    m_CastItem->SetState(ITEM_CHANGED, (Player*)m_caster);
                }

                // all charges used
                withoutCharges = (charges == 0);
            }
        }
    }

    if (expendable && withoutCharges)
    {
        uint32 count = 1;
        ((Player*)m_caster)->DestroyItemCount(m_CastItem, count, true);

        // prevent crash at access to deleted m_targets.getItemTarget
        ClearCastItem();
    }
}

void Spell::TakePower()
{
    if(m_CastItem || m_triggeredByAuraSpell)
        return;

    // health as power used
    if(m_spellInfo->powerType == POWER_HEALTH)
    {
        m_caster->ModifyHealth( -(int32)m_powerCost );
        return;
    }

    if(m_spellInfo->powerType >= MAX_POWERS)
    {
        sLog.outError("Spell::TakePower: Unknown power type '%d'", m_spellInfo->powerType);
        return;
    }

    Powers powerType = Powers(m_spellInfo->powerType);

    if(powerType == POWER_RUNE)
    {
        CheckOrTakeRunePower(true);
        return;
    }

    m_caster->ModifyPower(powerType, -(int32)m_powerCost);

    // Set the five second timer
    if (powerType == POWER_MANA && m_powerCost > 0)
        m_caster->SetLastManaUse();
}

SpellCastResult Spell::CheckOrTakeRunePower(bool take)
{
    if(m_caster->GetTypeId() != TYPEID_PLAYER)
        return SPELL_CAST_OK;

    Player *plr = (Player*)m_caster;

    if(plr->getClass() != CLASS_DEATH_KNIGHT)
        return SPELL_CAST_OK;

    SpellRuneCostEntry const *src = sSpellRuneCostStore.LookupEntry(m_spellInfo->runeCostID);

    if(!src)
        return SPELL_CAST_OK;

    if(src->NoRuneCost() && (!take || src->NoRunicPowerGain()))
        return SPELL_CAST_OK;

    if (take)
        m_runesState = plr->GetRunesState();                // store previous state

    // at this moment for rune cost exist only no cost mods, and no percent mods
    int32 runeCostMod = 10000;
    if(Player* modOwner = plr->GetSpellModOwner())
        modOwner->ApplySpellMod(m_spellInfo->Id, SPELLMOD_COST, runeCostMod, this);

    if (runeCostMod > 0)
    {
        int32 runeCost[NUM_RUNE_TYPES];                         // blood, frost, unholy, death

        // init cost data and apply mods
        for(uint32 i = 0; i < RUNE_DEATH; ++i)
            runeCost[i] = runeCostMod > 0 ? src->RuneCost[i] : 0;

        runeCost[RUNE_DEATH] = 0;                               // calculated later

        // scan non-death runes (death rune not used explicitly in rune costs)
        for(uint32 i = 0; i < MAX_RUNES; ++i)
        {
            RuneType rune = plr->GetCurrentRune(i);
            if (runeCost[rune] <= 0)
                continue;

            // already used
            if(plr->GetRuneCooldown(i) != 0)
                continue;

            if (take)
                plr->SetRuneCooldown(i, RUNE_COOLDOWN);         // 5*2=10 sec

            --runeCost[rune];
        }

        // collect all not counted rune costs to death runes cost
        for(uint32 i = 0; i < RUNE_DEATH; ++i)
            if(runeCost[i] > 0)
                runeCost[RUNE_DEATH] += runeCost[i];

        // scan death runes
        if(runeCost[RUNE_DEATH] > 0)
        {
            for(uint32 i = 0; i < MAX_RUNES && runeCost[RUNE_DEATH]; ++i)
            {
                RuneType rune = plr->GetCurrentRune(i);
                if (rune != RUNE_DEATH)
                    continue;

                // already used
                if(plr->GetRuneCooldown(i) != 0)
                    continue;

                if (take)
                    plr->SetRuneCooldown(i, RUNE_COOLDOWN); // 5*2=10 sec

                --runeCost[rune];

                if (take)
                {
                    plr->ConvertRune(i, plr->GetBaseRune(i));
                    plr->ClearConvertedBy(i);
                }
            }
        }

        if(!take && runeCost[RUNE_DEATH] > 0)
            return SPELL_FAILED_NO_POWER;                       // not sure if result code is correct
    }

    if(take)
    {
        // you can gain some runic power when use runes
        float rp = float(src->runePowerGain);
        rp *= sWorld.getConfig(CONFIG_FLOAT_RATE_POWER_RUNICPOWER_INCOME);
        plr->ModifyPower(POWER_RUNIC_POWER, (int32)rp);
    }

    return SPELL_CAST_OK;
}

void Spell::TakeReagents()
{
    if (m_caster->GetTypeId() != TYPEID_PLAYER)
        return;

    if (IgnoreItemRequirements())                           // reagents used in triggered spell removed by original spell or don't must be removed.
        return;

    Player* p_caster = (Player*)m_caster;
    if (p_caster->CanNoReagentCast(m_spellInfo) )
        return;

    for(uint32 x = 0; x < MAX_SPELL_REAGENTS; ++x)
    {
        if(m_spellInfo->Reagent[x] <= 0)
            continue;

        uint32 itemid = m_spellInfo->Reagent[x];
        uint32 itemcount = m_spellInfo->ReagentCount[x];

        // if CastItem is also spell reagent
        if (m_CastItem)
        {
            ItemPrototype const *proto = m_CastItem->GetProto();
            if( proto && proto->ItemId == itemid )
            {
                for(int s = 0; s < MAX_ITEM_PROTO_SPELLS; ++s)
                {
                    // CastItem will be used up and does not count as reagent
                    int32 charges = m_CastItem->GetSpellCharges(s);
                    if (proto->Spells[s].SpellCharges < 0 && abs(charges) < 2)
                    {
                        ++itemcount;
                        break;
                    }
                }

                m_CastItem = NULL;
            }
        }

        // if getItemTarget is also spell reagent
        if (m_targets.getItemTargetEntry() == itemid)
            m_targets.setItemTarget(NULL);

        p_caster->DestroyItemCount(itemid, itemcount, true);
    }
}

void Spell::HandleThreatSpells()
{
    if (m_UniqueTargetInfo.empty())
        return;

    SpellThreatEntry const* threatEntry = sSpellMgr.GetSpellThreatEntry(m_spellInfo->Id);

    if (!threatEntry || (!threatEntry->threat && threatEntry->ap_bonus == 0.0f))
        return;

    float threat = threatEntry->threat;
    if (threatEntry->ap_bonus != 0.0f)
        threat += threatEntry->ap_bonus * m_caster->GetTotalAttackPowerValue(GetWeaponAttackType(m_spellInfo));

    bool positive = true;
    uint8 effectMask = 0;
    for (int i = 0; i < MAX_EFFECT_INDEX; ++i)
        if (m_spellInfo->Effect[i])
            effectMask |= (1<<i);

    if (m_negativeEffectMask & effectMask)
    {
        // can only handle spells with clearly defined positive/negative effect, check at spell_threat loading probably not perfect
        // so abort when only some effects are negative.
        if ((m_negativeEffectMask & effectMask) != effectMask)
        {
            DEBUG_FILTER_LOG(LOG_FILTER_SPELL_CAST, "Spell %u, rank %u, is not clearly positive or negative, ignoring bonus threat", m_spellInfo->Id, sSpellMgr.GetSpellRank(m_spellInfo->Id));
            return;
        }
        positive = false;
    }

    // since 2.0.1 threat from positive effects also is distributed among all targets, so the overall caused threat is at most the defined bonus
    threat /= m_UniqueTargetInfo.size();

    for (TargetList::const_iterator ihit = m_UniqueTargetInfo.begin(); ihit != m_UniqueTargetInfo.end(); ++ihit)
    {
        if (ihit->missCondition != SPELL_MISS_NONE)
            continue;

        Unit* target = m_caster->GetObjectGuid() == ihit->targetGUID ? m_caster : ObjectAccessor::GetUnit(*m_caster, ihit->targetGUID);
        if (!target)
            continue;

        // positive spells distribute threat among all units that are in combat with target, like healing
        if (positive)
        {
            target->getHostileRefManager().threatAssist(m_caster /*real_caster ??*/, threat, m_spellInfo);
        }
        // for negative spells threat gets distributed among affected targets
        else
        {
            if (!target->CanHaveThreatList())
                continue;

            target->AddThreat(m_caster, threat, false, GetSpellSchoolMask(m_spellInfo), m_spellInfo);
        }
    }

    DEBUG_FILTER_LOG(LOG_FILTER_SPELL_CAST, "Spell %u added an additional %f threat for %s %u target(s)", m_spellInfo->Id, threat, positive ? "assisting" : "harming", uint32(m_UniqueTargetInfo.size()));
}

void Spell::HandleEffects(Unit *pUnitTarget,Item *pItemTarget,GameObject *pGOTarget,SpellEffectIndex i, float DamageMultiplier)
{
    unitTarget = pUnitTarget;
    itemTarget = pItemTarget;
    gameObjTarget = pGOTarget;

    uint8 eff = m_spellInfo->Effect[i];

    damage = int32(CalculateDamage(i, unitTarget) * DamageMultiplier);

    DEBUG_FILTER_LOG(LOG_FILTER_SPELL_CAST, "Spell %u Effect%d : %u Targets: %s, %s, %s",
        m_spellInfo->Id, i, eff,
        unitTarget ? unitTarget->GetGuidStr().c_str() : "-",
        itemTarget ? itemTarget->GetGuidStr().c_str() : "-",
        gameObjTarget ? gameObjTarget->GetGuidStr().c_str() : "-");

    if(eff < TOTAL_SPELL_EFFECTS)
    {
        (*this.*SpellEffects[eff])(i);
    }
    else
    {
        sLog.outError("WORLD: Spell FX %d > TOTAL_SPELL_EFFECTS ", eff);
    }
}

void Spell::AddTriggeredSpell( uint32 spellId )
{
    SpellEntry const *spellInfo = sSpellStore.LookupEntry(spellId );

    if(!spellInfo)
    {
        sLog.outError("Spell::AddTriggeredSpell: unknown spell id %u used as triggred spell for spell %u)", spellId, m_spellInfo->Id);
        return;
    }

    m_TriggerSpells.push_back(spellInfo);
}

void Spell::AddPrecastSpell( uint32 spellId )
{
    SpellEntry const *spellInfo = sSpellStore.LookupEntry(spellId );

    if(!spellInfo)
    {
        sLog.outError("Spell::AddPrecastSpell: unknown spell id %u used as pre-cast spell for spell %u)", spellId, m_spellInfo->Id);
        return;
    }

    m_preCastSpells.push_back(spellInfo);
}

void Spell::CastTriggerSpells()
{
    for(SpellInfoList::const_iterator si = m_TriggerSpells.begin(); si != m_TriggerSpells.end(); ++si)
    {
        Spell* spell = new Spell(m_caster, (*si), true, m_originalCasterGUID);
        spell->prepare(&m_targets);                         // use original spell original targets
    }
}

void Spell::CastPreCastSpells(Unit* target)
{
    for(SpellInfoList::const_iterator si = m_preCastSpells.begin(); si != m_preCastSpells.end(); ++si)
        m_caster->CastSpell(target, (*si), true, m_CastItem);
}

SpellCastResult Spell::CheckCast(bool strict)
{
    // check cooldowns to prevent cheating (ignore passive spells, that client side visual only)
    if (m_caster->GetTypeId()==TYPEID_PLAYER && !(m_spellInfo->Attributes & SPELL_ATTR_PASSIVE) &&
        ((Player*)m_caster)->HasSpellCooldown(m_spellInfo->Id))
    {
        if(m_triggeredByAuraSpell)
            return SPELL_FAILED_DONT_REPORT;
        else
            return SPELL_FAILED_NOT_READY;
    }

    // check global cooldown
    if (strict && !m_IsTriggeredSpell && HasGlobalCooldown())
        return SPELL_FAILED_NOT_READY;

    // only allow triggered spells if at an ended battleground
    if (!m_IsTriggeredSpell && m_caster->GetTypeId() == TYPEID_PLAYER)
        if(BattleGround * bg = ((Player*)m_caster)->GetBattleGround())
            if(bg->GetStatus() == STATUS_WAIT_LEAVE)
                return SPELL_FAILED_DONT_REPORT;

    if (!m_IsTriggeredSpell && IsNonCombatSpell(m_spellInfo) &&
        m_caster->isInCombat() && !m_caster->IsIgnoreUnitState(m_spellInfo, IGNORE_UNIT_COMBAT_STATE))
        return SPELL_FAILED_AFFECTING_COMBAT;

    if (m_caster->GetTypeId() == TYPEID_PLAYER && !((Player*)m_caster)->isGameMaster() &&
        sWorld.getConfig(CONFIG_BOOL_VMAP_INDOOR_CHECK) &&
        VMAP::VMapFactory::createOrGetVMapManager()->isLineOfSightCalcEnabled())
    {
        if (m_spellInfo->Attributes & SPELL_ATTR_OUTDOORS_ONLY &&
                !m_caster->GetTerrain()->IsOutdoors(m_caster->GetPositionX(), m_caster->GetPositionY(), m_caster->GetPositionZ()))
            return SPELL_FAILED_ONLY_OUTDOORS;

        if(m_spellInfo->Attributes & SPELL_ATTR_INDOORS_ONLY &&
                m_caster->GetTerrain()->IsOutdoors(m_caster->GetPositionX(), m_caster->GetPositionY(), m_caster->GetPositionZ()))
            return SPELL_FAILED_ONLY_INDOORS;
    }
    // only check at first call, Stealth auras are already removed at second call
    // for now, ignore triggered spells
    if( strict && !m_IsTriggeredSpell)
    {
        bool checkForm = true;
        // Ignore form req aura
        Unit::AuraList const& ignore = m_caster->GetAurasByType(SPELL_AURA_MOD_IGNORE_SHAPESHIFT);
        for(Unit::AuraList::const_iterator i = ignore.begin(); i != ignore.end(); ++i)
        {
            if (!(*i)->isAffectedOnSpell(m_spellInfo))
                continue;
            checkForm = false;
            break;
        }
        if (checkForm)
        {
            // Cannot be used in this stance/form
            SpellCastResult shapeError = GetErrorAtShapeshiftedCast(m_spellInfo, m_caster->GetShapeshiftForm());
            if(shapeError != SPELL_CAST_OK)
                return shapeError;

            if ((m_spellInfo->Attributes & SPELL_ATTR_ONLY_STEALTHED) && !(m_caster->HasStealthAura()))
                return SPELL_FAILED_ONLY_STEALTHED;
        }
    }

    // caster state requirements
    if(m_spellInfo->CasterAuraState && !m_caster->HasAuraState(AuraState(m_spellInfo->CasterAuraState)))
        return SPELL_FAILED_CASTER_AURASTATE;
    if(m_spellInfo->CasterAuraStateNot && m_caster->HasAuraState(AuraState(m_spellInfo->CasterAuraStateNot)))
        return SPELL_FAILED_CASTER_AURASTATE;

    // Caster aura req check if need
    if(m_spellInfo->casterAuraSpell && !m_caster->HasAura(m_spellInfo->casterAuraSpell))
        return SPELL_FAILED_CASTER_AURASTATE;
    if(m_spellInfo->excludeCasterAuraSpell)
    {
        // Special cases of non existing auras handling
        if(m_spellInfo->excludeCasterAuraSpell == 61988)
        {
            // Avenging Wrath Marker
            if(m_caster->HasAura(61987))
                return SPELL_FAILED_CASTER_AURASTATE;
        }
        else if(m_caster->HasAura(m_spellInfo->excludeCasterAuraSpell))
            return SPELL_FAILED_CASTER_AURASTATE;
    }

    if (m_caster->GetTypeId() == TYPEID_PLAYER)
    {
        // cancel autorepeat spells if cast start when moving
        // (not wand currently autorepeat cast delayed to moving stop anyway in spell update code)
        if (((Player*)m_caster)->isMoving() )
        {
            // skip stuck spell to allow use it in falling case and apply spell limitations at movement
            if ((!((Player*)m_caster)->m_movementInfo.HasMovementFlag(MOVEFLAG_FALLINGFAR) || m_spellInfo->Effect[EFFECT_INDEX_0] != SPELL_EFFECT_STUCK) &&
                (IsAutoRepeat() || (m_spellInfo->AuraInterruptFlags & AURA_INTERRUPT_FLAG_NOT_SEATED) != 0))
                return SPELL_FAILED_MOVING;
        }

        if (!m_IsTriggeredSpell && NeedsComboPoints(m_spellInfo) && !m_caster->IsIgnoreUnitState(m_spellInfo, IGNORE_UNIT_TARGET_STATE) &&
            (!m_targets.getUnitTarget() || m_targets.getUnitTarget()->GetObjectGuid() != ((Player*)m_caster)->GetComboTargetGuid()))
            // warrior not have real combo-points at client side but use this way for mark allow Overpower use
            return m_caster->getClass() == CLASS_WARRIOR ? SPELL_FAILED_CASTER_AURASTATE : SPELL_FAILED_NO_COMBO_POINTS;
    }

    if(Unit *target = m_targets.getUnitTarget())
    {
        // target state requirements (not allowed state), apply to self also
        // This check not need - checked in CheckTarget()
        // if(m_spellInfo->TargetAuraStateNot && target->HasAuraState(AuraState(m_spellInfo->TargetAuraStateNot)))
        //    return SPELL_FAILED_TARGET_AURASTATE;

        if (!m_IsTriggeredSpell && IsDeathOnlySpell(m_spellInfo) && target->isAlive())
            return SPELL_FAILED_TARGET_NOT_DEAD;

        // Target aura req check if need
        // This check fully not need - checked in CheckTarget()
        // if(m_spellInfo->targetAuraSpell && !target->HasAura(m_spellInfo->targetAuraSpell))
        //    return SPELL_FAILED_CASTER_AURASTATE;

        if(m_spellInfo->excludeTargetAuraSpell)
        {
            // Special cases of non existing auras handling
            if (m_spellInfo->excludeTargetAuraSpell == 61988)
            {
                // Avenging Wrath Marker
                if (target->HasAura(61987))
                    return SPELL_FAILED_CASTER_AURASTATE;

            }
            else if (target->HasAura(m_spellInfo->excludeTargetAuraSpell))
                return SPELL_FAILED_CASTER_AURASTATE;
        }

        bool non_caster_target = target != m_caster && !IsSpellWithCasterSourceTargetsOnly(m_spellInfo);

        if(non_caster_target)
        {
            // target state requirements (apply to non-self only), to allow cast affects to self like Dirty Deeds
            if (m_spellInfo->TargetAuraState && !target->HasAuraStateForCaster(AuraState(m_spellInfo->TargetAuraState), m_caster->GetObjectGuid()) &&
                !m_caster->IsIgnoreUnitState(m_spellInfo, m_spellInfo->TargetAuraState == AURA_STATE_FROZEN ? IGNORE_UNIT_TARGET_NON_FROZEN : IGNORE_UNIT_TARGET_STATE))
                return SPELL_FAILED_TARGET_AURASTATE;

            // Not allow casting on flying player
            if (target->IsTaxiFlying())
                return SPELL_FAILED_BAD_TARGETS;

            if(!m_IsTriggeredSpell && !(m_spellInfo->AttributesEx2 & SPELL_ATTR_EX2_IGNORE_LOS) && VMAP::VMapFactory::checkSpellForLoS(m_spellInfo->Id) && !m_caster->IsWithinLOSInMap(target))
                return SPELL_FAILED_LINE_OF_SIGHT;

            // auto selection spell rank implemented in WorldSession::HandleCastSpellOpcode
            // this case can be triggered if rank not found (too low-level target for first rank)
            if (m_caster->GetTypeId() == TYPEID_PLAYER && !m_CastItem && !m_IsTriggeredSpell)
            {
                // spell expected to be auto-downranking in cast handle, so must be same
                if (m_spellInfo != sSpellMgr.SelectAuraRankForLevel(m_spellInfo, target->getLevel()))
                    return SPELL_FAILED_LOWLEVEL;
            }
        }
        else if (m_caster == target)
        {
            if (m_caster->GetTypeId() == TYPEID_PLAYER && m_caster->IsInWorld())
            {
                // Additional check for some spells
                // If 0 spell effect empty - client not send target data (need use selection)
                // TODO: check it on next client version
                if (m_targets.m_targetMask == TARGET_FLAG_SELF &&
                    m_spellInfo->EffectImplicitTargetA[EFFECT_INDEX_1] == TARGET_CHAIN_DAMAGE)
                {
                    target = m_caster->GetMap()->GetUnit(((Player *)m_caster)->GetSelectionGuid());
                    if (!target)
                        return SPELL_FAILED_BAD_TARGETS;

                    m_targets.setUnitTarget(target);
                }
            }

            // Some special spells with non-caster only mode

            // Fire Shield
            if (m_spellInfo->SpellFamilyName == SPELLFAMILY_WARLOCK &&
                m_spellInfo->SpellIconID == 16)
                return SPELL_FAILED_BAD_TARGETS;

            // Focus Magic (main spell)
            if (m_spellInfo->Id == 54646)
                return SPELL_FAILED_BAD_TARGETS;

            // Lay on Hands (self cast)
            if (m_spellInfo->SpellFamilyName == SPELLFAMILY_PALADIN &&
                m_spellInfo->SpellFamilyFlags & UI64LIT(0x0000000000008000))
            {
                if (target->HasAura(25771))                 // Forbearance
                    return SPELL_FAILED_CASTER_AURASTATE;
                if (target->HasAura(61987))                 // Avenging Wrath Marker
                    return SPELL_FAILED_CASTER_AURASTATE;
            }
        }

        // check pet presents
        for(int j = 0; j < MAX_EFFECT_INDEX; ++j)
        {
            if(m_spellInfo->EffectImplicitTargetA[j] == TARGET_PET)
            {
                target = m_caster->GetPet();
                if(!target)
                {
                    if(m_triggeredByAuraSpell)              // not report pet not existence for triggered spells
                        return SPELL_FAILED_DONT_REPORT;
                    else
                        return SPELL_FAILED_NO_PET;
                }
                break;
            }
        }

        //check creature type
        //ignore self casts (including area casts when caster selected as target)
        if(non_caster_target)
        {
            if(!CheckTargetCreatureType(target))
            {
                if(target->GetTypeId() == TYPEID_PLAYER)
                    return SPELL_FAILED_TARGET_IS_PLAYER;
                else
                    return SPELL_FAILED_BAD_TARGETS;
            }
        }

        if(non_caster_target)
        {
            // simple cases
            bool explicit_target_mode = false;
            bool target_hostile = false;
            bool target_hostile_checked = false;
            bool target_friendly = false;
            bool target_friendly_checked = false;
            for(int k = 0; k < MAX_EFFECT_INDEX;  ++k)
            {
                if (IsExplicitPositiveTarget(m_spellInfo->EffectImplicitTargetA[k]))
                {
                    if (!target_hostile_checked)
                    {
                        target_hostile_checked = true;
                        target_hostile = m_caster->IsHostileTo(target);
                    }

                    if(target_hostile)
                        return SPELL_FAILED_BAD_TARGETS;

                    explicit_target_mode = true;
                }
                else if (IsExplicitNegativeTarget(m_spellInfo->EffectImplicitTargetA[k]))
                {
                    if (!target_friendly_checked)
                    {
                        target_friendly_checked = true;
                        target_friendly = m_caster->IsFriendlyTo(target);
                    }

                    if(target_friendly)
                        return SPELL_FAILED_BAD_TARGETS;

                    explicit_target_mode = true;
                }
            }
            // TODO: this check can be applied and for player to prevent cheating when IsPositiveSpell will return always correct result.
            // check target for pet/charmed casts (not self targeted), self targeted cast used for area effects and etc
            if (!explicit_target_mode && m_caster->GetTypeId() == TYPEID_UNIT && !m_caster->GetCharmerOrOwnerGuid().IsEmpty() && !IsDispelSpell(m_spellInfo))
            {
                // check correctness positive/negative cast target (pet cast real check and cheating check)
                if(IsPositiveSpell(m_spellInfo->Id))
                {
                    if (!target_hostile_checked)
                    {
                        target_hostile_checked = true;
                        target_hostile = m_caster->IsHostileTo(target);
                    }

                    if(target_hostile)
                        return SPELL_FAILED_BAD_TARGETS;
                }
                else
                {
                    if (!target_friendly_checked)
                    {
                        target_friendly_checked = true;
                        target_friendly = m_caster->IsFriendlyTo(target);
                    }

                    if(target_friendly)
                        return SPELL_FAILED_BAD_TARGETS;
                }
            }
        }

        if(IsPositiveSpell(m_spellInfo->Id))
            if(target->IsImmuneToSpell(m_spellInfo))
                return SPELL_FAILED_TARGET_AURASTATE;

        //Must be behind the target.
        if( m_spellInfo->AttributesEx2 == 0x100000 && (m_spellInfo->AttributesEx & 0x200) == 0x200 && target->HasInArc(M_PI_F, m_caster) )
        {
            // Exclusion for Pounce:  Facing Limitation was removed in 2.0.1, but it still uses the same, old Ex-Flags
            // Exclusion for Mutilate:Facing Limitation was removed in 2.0.1 and 3.0.3, but they still use the same, old Ex-Flags
            // Exclusion for Throw: Facing limitation was added in 3.2.x, but that shouldn't be
            if ((m_spellInfo->SpellFamilyName != SPELLFAMILY_DRUID || (m_spellInfo->SpellFamilyFlags != UI64LIT(0x0000000000020000))) &&
                (m_spellInfo->SpellFamilyName != SPELLFAMILY_ROGUE || (m_spellInfo->SpellFamilyFlags != UI64LIT(0x0020000000000000))) &&
                m_spellInfo->Id != 2764)
            {
                SendInterrupted(2);
                return SPELL_FAILED_NOT_BEHIND;
            }
        }

        //Target must be facing you.
        if((m_spellInfo->Attributes == 0x150010) && !target->HasInArc(M_PI_F, m_caster) )
        {
            SendInterrupted(2);
            return SPELL_FAILED_NOT_INFRONT;
        }

        // check if target is in combat
        if (non_caster_target && (m_spellInfo->AttributesEx & SPELL_ATTR_EX_NOT_IN_COMBAT_TARGET) && target->isInCombat())
            return SPELL_FAILED_TARGET_AFFECTING_COMBAT;
    }
    // zone check
    uint32 zone, area;
    m_caster->GetZoneAndAreaId(zone, area);

    SpellCastResult locRes= sSpellMgr.GetSpellAllowedInLocationError(m_spellInfo, m_caster->GetMapId(), zone, area,
        m_caster->GetCharmerOrOwnerPlayerOrPlayerItself());
    if (locRes != SPELL_CAST_OK)
        return locRes;

    bool castOnVehicleAllowed = false;

    if (m_caster->GetVehicle())
        if ( VehicleSeatEntry const* seatInfo = m_caster->GetVehicle()->GetSeatInfo(m_caster))
            if (seatInfo->m_flags & SEAT_FLAG_CAN_CAST || seatInfo->m_flags & SEAT_FLAG_CAN_ATTACK)
                castOnVehicleAllowed = true;


    // not let players cast spells at mount (and let do it to creatures)
    if ((m_caster->IsMounted() || (m_caster->GetVehicle() && !castOnVehicleAllowed)) && m_caster->GetTypeId() == TYPEID_PLAYER && !m_IsTriggeredSpell && 
        !IsPassiveSpell(m_spellInfo) && !(m_spellInfo->Attributes & SPELL_ATTR_CASTABLE_WHILE_MOUNTED))
    {
        if (m_caster->IsTaxiFlying())
            return SPELL_FAILED_NOT_ON_TAXI;
        else
            return SPELL_FAILED_NOT_MOUNTED;
    }

    // always (except passive spells) check items (focus object can be required for any type casts)
    if (!IsPassiveSpell(m_spellInfo))
    {
        SpellCastResult castResult = CheckItems();
        if(castResult != SPELL_CAST_OK)
            return castResult;
    }

    // Database based targets from spell_target_script
    if (m_UniqueTargetInfo.empty())                         // skip second CheckCast apply (for delayed spells for example)
    {
        for(int j = 0; j < MAX_EFFECT_INDEX; ++j)
        {
            if (m_spellInfo->EffectImplicitTargetA[j] == TARGET_SCRIPT ||
               (m_spellInfo->EffectImplicitTargetB[j] == TARGET_SCRIPT && m_spellInfo->EffectImplicitTargetA[j] != TARGET_SELF) ||
               m_spellInfo->EffectImplicitTargetA[j] == TARGET_SCRIPT_COORDINATES ||
               m_spellInfo->EffectImplicitTargetB[j] == TARGET_SCRIPT_COORDINATES ||
               m_spellInfo->EffectImplicitTargetA[j] == TARGET_FOCUS_OR_SCRIPTED_GAMEOBJECT)
            {

                SpellScriptTargetBounds bounds = sSpellMgr.GetSpellScriptTargetBounds(m_spellInfo->Id);

                if (bounds.first == bounds.second)
                {
                    if (m_spellInfo->EffectImplicitTargetA[j] == TARGET_SCRIPT || m_spellInfo->EffectImplicitTargetB[j] == TARGET_SCRIPT)
                        sLog.outErrorDb("Spell entry %u, effect %i has EffectImplicitTargetA/EffectImplicitTargetB = TARGET_SCRIPT, but creature are not defined in `spell_script_target`", m_spellInfo->Id, j);

                    if (m_spellInfo->EffectImplicitTargetA[j] == TARGET_SCRIPT_COORDINATES || m_spellInfo->EffectImplicitTargetB[j] == TARGET_SCRIPT_COORDINATES)
                        sLog.outErrorDb("Spell entry %u, effect %i has EffectImplicitTargetA/EffectImplicitTargetB = TARGET_SCRIPT_COORDINATES, but gameobject or creature are not defined in `spell_script_target`", m_spellInfo->Id, j);

                    if (m_spellInfo->EffectImplicitTargetA[j] == TARGET_FOCUS_OR_SCRIPTED_GAMEOBJECT)
                        sLog.outErrorDb("Spell entry %u, effect %i has EffectImplicitTargetA/EffectImplicitTargetB = TARGET_FOCUS_OR_SCRIPTED_GAMEOBJECT, but gameobject are not defined in `spell_script_target`", m_spellInfo->Id, j);
                }

                SpellRangeEntry const* srange = sSpellRangeStore.LookupEntry(m_spellInfo->rangeIndex);
                float range = GetSpellMaxRange(srange);

                Creature* targetExplicit = NULL;            // used for cases where a target is provided (by script for example)
                Creature* creatureScriptTarget = NULL;
                GameObject* goScriptTarget = NULL;

                for(SpellScriptTarget::const_iterator i_spellST = bounds.first; i_spellST != bounds.second; ++i_spellST)
                {
                    switch(i_spellST->second.type)
                    {
                        case SPELL_TARGET_TYPE_GAMEOBJECT:
                        {
                            GameObject* p_GameObject = NULL;

                            if (i_spellST->second.targetEntry)
                            {
                                MaNGOS::NearestGameObjectEntryInObjectRangeCheck go_check(*m_caster, i_spellST->second.targetEntry, range);
                                MaNGOS::GameObjectLastSearcher<MaNGOS::NearestGameObjectEntryInObjectRangeCheck> checker(p_GameObject, go_check);
                                Cell::VisitGridObjects(m_caster, checker, range);

                                if (p_GameObject)
                                {
                                    // remember found target and range, next attempt will find more near target with another entry
                                    creatureScriptTarget = NULL;
                                    goScriptTarget = p_GameObject;
                                    range = go_check.GetLastRange();
                                }
                            }
                            else if (focusObject)           // Focus Object
                            {
                                float frange = m_caster->GetDistance(focusObject);
                                if (range >= frange)
                                {
                                    creatureScriptTarget = NULL;
                                    goScriptTarget = focusObject;
                                    range = frange;
                                }
                            }
                            break;
                        }
                        case SPELL_TARGET_TYPE_CREATURE:
                        case SPELL_TARGET_TYPE_DEAD:
                        default:
                        {
                            Creature *p_Creature = NULL;

                            // check if explicit target is provided and check it up against database valid target entry/state
                            if (Unit* pTarget = m_targets.getUnitTarget())
                            {
                                if (pTarget->GetTypeId() == TYPEID_UNIT && pTarget->GetEntry() == i_spellST->second.targetEntry)
                                {
                                    if (i_spellST->second.type == SPELL_TARGET_TYPE_DEAD && ((Creature*)pTarget)->IsCorpse())
                                    {
                                        // always use spellMaxRange, in case GetLastRange returned different in a previous pass
                                        if (pTarget->IsWithinDistInMap(m_caster, GetSpellMaxRange(srange)))
                                            targetExplicit = (Creature*)pTarget;
                                    }
                                    else if (i_spellST->second.type == SPELL_TARGET_TYPE_CREATURE && pTarget->isAlive())
                                    {
                                        // always use spellMaxRange, in case GetLastRange returned different in a previous pass
                                        if (pTarget->IsWithinDistInMap(m_caster, GetSpellMaxRange(srange)))
                                            targetExplicit = (Creature*)pTarget;
                                    }
                                }
                            }

                            // no target provided or it was not valid, so use closest in range
                            if (!targetExplicit)
                            {
                                MaNGOS::NearestCreatureEntryWithLiveStateInObjectRangeCheck u_check(*m_caster, i_spellST->second.targetEntry, i_spellST->second.type != SPELL_TARGET_TYPE_DEAD, range);
                                MaNGOS::CreatureLastSearcher<MaNGOS::NearestCreatureEntryWithLiveStateInObjectRangeCheck> searcher(p_Creature, u_check);

                                // Visit all, need to find also Pet* objects
                                Cell::VisitAllObjects(m_caster, searcher, range);

                                range = u_check.GetLastRange();
                            }

                            // always prefer provided target if it's valid
                            if (targetExplicit)
                                creatureScriptTarget = targetExplicit;
                            else if (p_Creature)
                                creatureScriptTarget = p_Creature;

                            if (creatureScriptTarget)
                                goScriptTarget = NULL;

                            break;
                        }
                    }
                }

                if (creatureScriptTarget)
                {
                    // store coordinates for TARGET_SCRIPT_COORDINATES
                    if (m_spellInfo->EffectImplicitTargetA[j] == TARGET_SCRIPT_COORDINATES ||
                        m_spellInfo->EffectImplicitTargetB[j] == TARGET_SCRIPT_COORDINATES)
                    {
                        m_targets.setDestination(creatureScriptTarget->GetPositionX(),creatureScriptTarget->GetPositionY(),creatureScriptTarget->GetPositionZ());

                        if (m_spellInfo->EffectImplicitTargetA[j] == TARGET_SCRIPT_COORDINATES && m_spellInfo->Effect[j] != SPELL_EFFECT_PERSISTENT_AREA_AURA)
                            AddUnitTarget(creatureScriptTarget, SpellEffectIndex(j));
                    }
                    // store explicit target for TARGET_SCRIPT
                    else
                    {
                        if (m_spellInfo->EffectImplicitTargetA[j] == TARGET_SCRIPT ||
                            m_spellInfo->EffectImplicitTargetB[j] == TARGET_SCRIPT)
                            AddUnitTarget(creatureScriptTarget, SpellEffectIndex(j));
                    }
                }
                else if (goScriptTarget)
                {
                    // store coordinates for TARGET_SCRIPT_COORDINATES
                    if (m_spellInfo->EffectImplicitTargetA[j] == TARGET_SCRIPT_COORDINATES ||
                        m_spellInfo->EffectImplicitTargetB[j] == TARGET_SCRIPT_COORDINATES)
                    {
                        m_targets.setDestination(goScriptTarget->GetPositionX(),goScriptTarget->GetPositionY(),goScriptTarget->GetPositionZ());

                        if (m_spellInfo->EffectImplicitTargetA[j] == TARGET_SCRIPT_COORDINATES && m_spellInfo->Effect[j] != SPELL_EFFECT_PERSISTENT_AREA_AURA)
                            AddGOTarget(goScriptTarget, SpellEffectIndex(j));
                    }
                    // store explicit target for TARGET_FOCUS_OR_SCRIPTED_GAMEOBJECT
                    else
                    {
                        if (m_spellInfo->EffectImplicitTargetA[j] == TARGET_FOCUS_OR_SCRIPTED_GAMEOBJECT ||
                            m_spellInfo->EffectImplicitTargetB[j] == TARGET_FOCUS_OR_SCRIPTED_GAMEOBJECT)
                            AddGOTarget(goScriptTarget, SpellEffectIndex(j));
                    }
                }
                //Missing DB Entry or targets for this spellEffect.
                else
                {
                    /* For TARGET_FOCUS_OR_SCRIPTED_GAMEOBJECT makes DB targets optional not required for now
                     * TODO: Makes more research for this target type
                     */
                    if (m_spellInfo->EffectImplicitTargetA[j] != TARGET_FOCUS_OR_SCRIPTED_GAMEOBJECT)
                    {
                        // not report target not existence for triggered spells
                        if (m_triggeredByAuraSpell || m_IsTriggeredSpell)
                            return SPELL_FAILED_DONT_REPORT;
                        else
                            return SPELL_FAILED_BAD_TARGETS;
                    }
                }
            }
        }
    }

    if(!m_IsTriggeredSpell)
    {
        SpellCastResult castResult = CheckRange(strict);
        if(castResult != SPELL_CAST_OK)
            return castResult;
    }

    {
        SpellCastResult castResult = CheckPower();
        if(castResult != SPELL_CAST_OK)
            return castResult;
    }

    if(!m_IsTriggeredSpell)                             // triggered spell not affected by stun/etc
    {
        SpellCastResult castResult = CheckCasterAuras();
        if(castResult != SPELL_CAST_OK)
            return castResult;
    }

    for (int i = 0; i < MAX_EFFECT_INDEX; ++i)
    {
        // for effects of spells that have only one target
        switch(m_spellInfo->Effect[i])
        {
            case SPELL_EFFECT_INSTAKILL:
                // Death Pact
                if(m_spellInfo->Id == 48743)
                {
                    if (m_caster->GetTypeId() != TYPEID_PLAYER)
                        return SPELL_FAILED_ERROR;

                    if (((Player*)m_caster)->GetSelectionGuid().IsEmpty())
                        return SPELL_FAILED_BAD_IMPLICIT_TARGETS;
                    Pet* target = m_caster->GetMap()->GetPet(((Player*)m_caster)->GetSelectionGuid());

                    // alive
                    if (!target || target->isDead())
                        return SPELL_FAILED_BAD_IMPLICIT_TARGETS;
                    // undead
                    if (target->GetCreatureType() != CREATURE_TYPE_UNDEAD)
                        return SPELL_FAILED_BAD_IMPLICIT_TARGETS;
                    // owned
                    if (target->GetOwnerGuid() != m_caster->GetObjectGuid())
                        return SPELL_FAILED_BAD_IMPLICIT_TARGETS;

                    float dist = GetSpellRadius(sSpellRadiusStore.LookupEntry(m_spellInfo->EffectRadiusIndex[i]));
                    if (!target->IsWithinDistInMap(m_caster,dist))
                        return SPELL_FAILED_OUT_OF_RANGE;

                    // will set in target selection code
                }
                break;
            case SPELL_EFFECT_DUMMY:
            {
                if (m_spellInfo->Id == 51582)          // Rocket Boots Engaged
                {
                    if (m_caster->IsInWater())
                        return SPELL_FAILED_ONLY_ABOVEWATER;
                }
                else if (m_spellInfo->SpellFamilyFlags == UI64LIT(0x2000)) // Death Coil (DeathKnight)
                {
                    Unit* target = m_targets.getUnitTarget();
                    if (!target || (target->IsFriendlyTo(m_caster) && target->GetCreatureType() != CREATURE_TYPE_UNDEAD))
                        return SPELL_FAILED_BAD_TARGETS;
                }
                else if(m_spellInfo->SpellIconID == 156)    // Holy Shock
                {
                    // spell different for friends and enemies
                    // hart version required facing
                    if (m_targets.getUnitTarget() && !m_caster->IsFriendlyTo(m_targets.getUnitTarget()) && !m_caster->HasInArc(M_PI_F, m_targets.getUnitTarget()))
                        return SPELL_FAILED_UNIT_NOT_INFRONT;
                }
                // Fire Nova
                if (m_spellInfo->SpellFamilyName == SPELLFAMILY_SHAMAN && m_spellInfo->SpellIconID == 33)
                {
                    // fire totems slot
                    if (m_caster->GetTotemGuid(TOTEM_SLOT_FIRE).IsEmpty())
                        return SPELL_FAILED_TOTEMS;
                }
                break;
            }
            case SPELL_EFFECT_SCHOOL_DAMAGE:
            {
                // Hammer of Wrath
                if(m_spellInfo->SpellVisual[0] == 7250)
                {
                    if (!m_targets.getUnitTarget())
                        return SPELL_FAILED_BAD_IMPLICIT_TARGETS;

                    if(m_targets.getUnitTarget()->GetHealth() > m_targets.getUnitTarget()->GetMaxHealth()*0.2)
                        return SPELL_FAILED_BAD_TARGETS;
                }
                break;
            }
            case SPELL_EFFECT_TAMECREATURE:
            {
                // Spell can be triggered, we need to check original caster prior to caster
                Unit* caster = GetAffectiveCaster();
                if (!caster || caster->GetTypeId() != TYPEID_PLAYER ||
                    !m_targets.getUnitTarget() ||
                    m_targets.getUnitTarget()->GetTypeId() == TYPEID_PLAYER)
                    return SPELL_FAILED_BAD_TARGETS;

                Player* plrCaster = (Player*)caster;

                bool gmmode = m_triggeredBySpellInfo == NULL;

                if (gmmode && !ChatHandler(plrCaster).FindCommand("npc tame"))
                {
                    plrCaster->SendPetTameFailure(PETTAME_UNKNOWNERROR);
                    return SPELL_FAILED_DONT_REPORT;
                }

                if(plrCaster->getClass() != CLASS_HUNTER && !gmmode)
                {
                    plrCaster->SendPetTameFailure(PETTAME_UNITSCANTTAME);
                    return SPELL_FAILED_DONT_REPORT;
                }

                Creature* target = (Creature*)m_targets.getUnitTarget();

                if(target->IsPet() || target->isCharmed())
                {
                    plrCaster->SendPetTameFailure(PETTAME_CREATUREALREADYOWNED);
                    return SPELL_FAILED_DONT_REPORT;
                }

                if (target->getLevel() > plrCaster->getLevel() && !gmmode)
                {
                    plrCaster->SendPetTameFailure(PETTAME_TOOHIGHLEVEL);
                    return SPELL_FAILED_DONT_REPORT;
                }

                if (target->GetCreatureInfo()->IsExotic() && !plrCaster->CanTameExoticPets() && !gmmode)
                {
                    plrCaster->SendPetTameFailure(PETTAME_CANTCONTROLEXOTIC);
                    return SPELL_FAILED_DONT_REPORT;
                }

                if (!target->GetCreatureInfo()->isTameable(plrCaster->CanTameExoticPets()))
                {
                    plrCaster->SendPetTameFailure(PETTAME_NOTTAMEABLE);
                    return SPELL_FAILED_DONT_REPORT;
                }

                if (!plrCaster->GetPetGuid().IsEmpty() || !plrCaster->GetCharmGuid().IsEmpty())
                {
                    plrCaster->SendPetTameFailure(PETTAME_ANOTHERSUMMONACTIVE);
                    return SPELL_FAILED_DONT_REPORT;
                }

                break;
            }
            case SPELL_EFFECT_LEARN_SPELL:
            {
                if(m_spellInfo->EffectImplicitTargetA[i] != TARGET_PET)
                    break;

                Pet* pet = m_caster->GetPet();

                if(!pet)
                    return SPELL_FAILED_NO_PET;

                SpellEntry const *learn_spellproto = sSpellStore.LookupEntry(m_spellInfo->EffectTriggerSpell[i]);

                if(!learn_spellproto)
                    return SPELL_FAILED_NOT_KNOWN;

                if(m_spellInfo->spellLevel > pet->getLevel())
                    return SPELL_FAILED_LOWLEVEL;

                break;
            }
            case SPELL_EFFECT_LEARN_PET_SPELL:
            {
                Pet* pet = m_caster->GetPet();

                if(!pet)
                    return SPELL_FAILED_NO_PET;

                SpellEntry const *learn_spellproto = sSpellStore.LookupEntry(m_spellInfo->EffectTriggerSpell[i]);

                if(!learn_spellproto)
                    return SPELL_FAILED_NOT_KNOWN;

                if(m_spellInfo->spellLevel > pet->getLevel())
                    return SPELL_FAILED_LOWLEVEL;

                break;
            }
            case SPELL_EFFECT_APPLY_GLYPH:
            {
                uint32 glyphId = m_spellInfo->EffectMiscValue[i];
                if(GlyphPropertiesEntry const *gp = sGlyphPropertiesStore.LookupEntry(glyphId))
                    if(m_caster->HasAura(gp->SpellId))
                        return SPELL_FAILED_UNIQUE_GLYPH;
                break;
            }
            case SPELL_EFFECT_FEED_PET:
            {
                if (m_caster->GetTypeId() != TYPEID_PLAYER)
                    return SPELL_FAILED_BAD_TARGETS;

                Item* foodItem = m_targets.getItemTarget();
                if(!foodItem)
                    return SPELL_FAILED_BAD_TARGETS;

                Pet* pet = m_caster->GetPet();

                if(!pet)
                    return SPELL_FAILED_NO_PET;

                if(!pet->HaveInDiet(foodItem->GetProto()))
                    return SPELL_FAILED_WRONG_PET_FOOD;

                if(!pet->GetCurrentFoodBenefitLevel(foodItem->GetProto()->ItemLevel))
                    return SPELL_FAILED_FOOD_LOWLEVEL;

                if(pet->isInCombat())
                    return SPELL_FAILED_AFFECTING_COMBAT;

                break;
            }
            case SPELL_EFFECT_POWER_BURN:
            case SPELL_EFFECT_POWER_DRAIN:
            {
                // Can be area effect, Check only for players and not check if target - caster (spell can have multiply drain/burn effects)
                if (m_caster->GetTypeId() == TYPEID_PLAYER)
                    if (Unit* target = m_targets.getUnitTarget())
                        if (target != m_caster && int32(target->getPowerType()) != m_spellInfo->EffectMiscValue[i])
                            return SPELL_FAILED_BAD_TARGETS;
                break;
            }
            case SPELL_EFFECT_CHARGE:
            {
                if (m_caster->hasUnitState(UNIT_STAT_ROOT) && !(m_spellInfo->Id == 3411 && m_caster->HasAura(57499)))
                    return SPELL_FAILED_ROOTED;

                break;
            }
            case SPELL_EFFECT_SKINNING:
            {
                if (m_caster->GetTypeId() != TYPEID_PLAYER || !m_targets.getUnitTarget() || m_targets.getUnitTarget()->GetTypeId() != TYPEID_UNIT)
                    return SPELL_FAILED_BAD_TARGETS;

                if (!m_targets.getUnitTarget()->HasFlag(UNIT_FIELD_FLAGS, UNIT_FLAG_SKINNABLE))
                    return SPELL_FAILED_TARGET_UNSKINNABLE;

                Creature* creature = (Creature*)m_targets.getUnitTarget();
                if ( creature->GetCreatureType() != CREATURE_TYPE_CRITTER && ( !creature->lootForBody || creature->lootForSkin || !creature->loot.empty() ) )
                {
                    return SPELL_FAILED_TARGET_NOT_LOOTED;
                }

                uint32 skill = creature->GetCreatureInfo()->GetRequiredLootSkill();

                int32 skillValue = ((Player*)m_caster)->GetSkillValue(skill);
                int32 TargetLevel = m_targets.getUnitTarget()->getLevel();
                int32 ReqValue = (skillValue < 100 ? (TargetLevel-10) * 10 : TargetLevel * 5);
                if (ReqValue > skillValue)
                    return SPELL_FAILED_LOW_CASTLEVEL;

                // chance for fail at orange skinning attempt
                if( (m_selfContainer && (*m_selfContainer) == this) &&
                    skillValue < sWorld.GetConfigMaxSkillValue() &&
                    (ReqValue < 0 ? 0 : ReqValue) > irand(skillValue - 25, skillValue + 37) )
                    return SPELL_FAILED_TRY_AGAIN;

                break;
            }
            case SPELL_EFFECT_OPEN_LOCK:
            {
                if (m_caster->GetTypeId() != TYPEID_PLAYER)  // only players can open locks, gather etc.
                    return SPELL_FAILED_BAD_TARGETS;

                // we need a go target in case of TARGET_GAMEOBJECT (for other targets acceptable GO and items)
                if (m_spellInfo->EffectImplicitTargetA[i] == TARGET_GAMEOBJECT)
                {
                    if (!m_targets.getGOTarget())
                        return SPELL_FAILED_BAD_TARGETS;
                }

                // get the lock entry
                uint32 lockId = 0;
                if (GameObject* go = m_targets.getGOTarget())
                {
                    // In BattleGround players can use only flags and banners
                    if( ((Player*)m_caster)->InBattleGround() &&
                        !((Player*)m_caster)->CanUseBattleGroundObject() )
                        return SPELL_FAILED_TRY_AGAIN;

                    lockId = go->GetGOInfo()->GetLockId();
                    if (!lockId)
                        return SPELL_FAILED_ALREADY_OPEN;
                }
                else if(Item* item = m_targets.getItemTarget())
                {
                    // not own (trade?)
                    if (item->GetOwner() != m_caster)
                        return SPELL_FAILED_ITEM_GONE;

                    lockId = item->GetProto()->LockID;

                    // if already unlocked
                    if (!lockId || item->HasFlag(ITEM_FIELD_FLAGS, ITEM_DYNFLAG_UNLOCKED))
                        return SPELL_FAILED_ALREADY_OPEN;
                }
                else
                    return SPELL_FAILED_BAD_TARGETS;

                SkillType skillId = SKILL_NONE;
                int32 reqSkillValue = 0;
                int32 skillValue = 0;

                // check lock compatibility
                SpellCastResult res = CanOpenLock(SpellEffectIndex(i), lockId, skillId, reqSkillValue, skillValue);
                if(res != SPELL_CAST_OK)
                    return res;

                // chance for fail at orange mining/herb/LockPicking gathering attempt
                // second check prevent fail at rechecks
                if(skillId != SKILL_NONE && (!m_selfContainer || ((*m_selfContainer) != this)))
                {
                    bool canFailAtMax = skillId != SKILL_HERBALISM && skillId != SKILL_MINING;

                    // chance for failure in orange gather / lockpick (gathering skill can't fail at maxskill)
                    if((canFailAtMax || skillValue < sWorld.GetConfigMaxSkillValue()) && reqSkillValue > irand(skillValue - 25, skillValue + 37))
                        return SPELL_FAILED_TRY_AGAIN;
                }
                break;
            }
            case SPELL_EFFECT_SUMMON_DEAD_PET:
            {
                Creature *pet = m_caster->GetPet();
                if(!pet)
                    return SPELL_FAILED_NO_PET;

                if(pet->isAlive())
                    return SPELL_FAILED_ALREADY_HAVE_SUMMON;

                break;
            }
            // This is generic summon effect
            case SPELL_EFFECT_SUMMON:
            {
                if(SummonPropertiesEntry const *summon_prop = sSummonPropertiesStore.LookupEntry(m_spellInfo->EffectMiscValueB[i]))
                {
                    if(summon_prop->Group == SUMMON_PROP_GROUP_PETS)
                    {
                        if (!m_caster->GetPetGuid().IsEmpty())
                            return SPELL_FAILED_ALREADY_HAVE_SUMMON;

                        if (!m_caster->GetCharmGuid().IsEmpty())
                            return SPELL_FAILED_ALREADY_HAVE_CHARM;
                    }
                }

                break;
            }
            case SPELL_EFFECT_SUMMON_OBJECT_SLOT1:
            case SPELL_EFFECT_SUMMON_OBJECT_SLOT2:
            case SPELL_EFFECT_SUMMON_OBJECT_SLOT3:
            case SPELL_EFFECT_SUMMON_OBJECT_SLOT4:
            {
                if (m_caster->GetTypeId() == TYPEID_PLAYER)
                    if (((Player*)m_caster)->HasMovementFlag(MOVEFLAG_ONTRANSPORT))
                        return SPELL_FAILED_CANT_DO_THAT_RIGHT_NOW;

                break;
            }
            case SPELL_EFFECT_SUMMON_PET:
            {
                if (!m_caster->GetPetGuid().IsEmpty())      //let warlock do a replacement summon
                {

                    Pet* pet = ((Player*)m_caster)->GetPet();

                    if (m_caster->GetTypeId() == TYPEID_PLAYER && m_caster->getClass() == CLASS_WARLOCK)
                    {
                        if (strict)                         //Summoning Disorientation, trigger pet stun (cast by pet so it doesn't attack player)
                            pet->CastSpell(pet, 32752, true, NULL, NULL, pet->GetGUID());
                    }
                    else
                        return SPELL_FAILED_ALREADY_HAVE_SUMMON;
                }

                if (!m_caster->GetCharmGuid().IsEmpty())
                    return SPELL_FAILED_ALREADY_HAVE_CHARM;

                break;
            }
            case SPELL_EFFECT_SUMMON_PLAYER:
            {
                if(m_caster->GetTypeId() != TYPEID_PLAYER)
                    return SPELL_FAILED_BAD_TARGETS;

                if(((Player*)m_caster)->GetSelectionGuid().IsEmpty())
                    return SPELL_FAILED_BAD_TARGETS;

                Player* target = sObjectMgr.GetPlayer(((Player*)m_caster)->GetSelectionGuid());

                if ( !target || ((Player*)m_caster) == target)
                    return SPELL_FAILED_BAD_TARGETS;

                if (!target->IsInSameRaidWith((Player*)m_caster) && m_spellInfo->Id != 48955)
                    return SPELL_FAILED_BAD_TARGETS;

                // check if our map is dungeon
                if( sMapStore.LookupEntry(m_caster->GetMapId())->IsDungeon() )
                {
                    InstanceTemplate const* instance = ObjectMgr::GetInstanceTemplate(m_caster->GetMapId());
                    if(!instance)
                        return SPELL_FAILED_TARGET_NOT_IN_INSTANCE;
                    if ( instance->levelMin > target->getLevel() )
                        return SPELL_FAILED_LOWLEVEL;
                    if ( instance->levelMax && instance->levelMax < target->getLevel() )
                        return SPELL_FAILED_HIGHLEVEL;
                }
                break;
            }
            case SPELL_EFFECT_FRIEND_SUMMON:
            {
                if(m_caster->GetTypeId() != TYPEID_PLAYER)
                    return SPELL_FAILED_BAD_TARGETS;

                if(((Player*)m_caster)->GetSelectionGuid().IsEmpty())
                    return SPELL_FAILED_BAD_TARGETS;

                Player* target = sObjectMgr.GetPlayer(((Player*)m_caster)->GetSelectionGuid());

                if (!target || !target->IsReferAFriendLinked(((Player*)m_caster)))
                    return SPELL_FAILED_BAD_TARGETS;

                break;
            }
            case SPELL_EFFECT_LEAP:
            case SPELL_EFFECT_TELEPORT_UNITS_FACE_CASTER:
            {
                float dis = GetSpellRadius(sSpellRadiusStore.LookupEntry(m_spellInfo->EffectRadiusIndex[i]));
                float fx = m_caster->GetPositionX() + dis * cos(m_caster->GetOrientation());
                float fy = m_caster->GetPositionY() + dis * sin(m_caster->GetOrientation());
                // teleport a bit above terrain level to avoid falling below it
                float fz = m_caster->GetTerrain()->GetHeight(fx, fy, m_caster->GetPositionZ(), true);
                if(fz <= INVALID_HEIGHT)                    // note: this also will prevent use effect in instances without vmaps height enabled
                    return SPELL_FAILED_TRY_AGAIN;

                float caster_pos_z = m_caster->GetPositionZ();
                // Control the caster to not climb or drop when +-fz > 8
                if(!(fz <= caster_pos_z + 8 && fz >= caster_pos_z - 8))
                    return SPELL_FAILED_TRY_AGAIN;

                // not allow use this effect at battleground until battleground start
                if(m_caster->GetTypeId() == TYPEID_PLAYER)
                {
                    if(BattleGround const *bg = ((Player*)m_caster)->GetBattleGround())
                        if(bg->GetStatus() != STATUS_IN_PROGRESS)
                            return SPELL_FAILED_TRY_AGAIN;

                    if(((Player*)m_caster)->HasMovementFlag(MOVEFLAG_ONTRANSPORT))
                        return SPELL_FAILED_CANT_DO_THAT_RIGHT_NOW;
                }
                break;
            }
            case SPELL_EFFECT_STEAL_BENEFICIAL_BUFF:
            {
                if (m_targets.getUnitTarget() == m_caster)
                    return SPELL_FAILED_BAD_TARGETS;
                break;
            }
            case SPELL_EFFECT_LEAP_BACK:
            {
                if(m_spellInfo->Id == 781)
                    if(!m_caster->isInCombat()) 
                        return SPELL_FAILED_CANT_DO_THAT_RIGHT_NOW; 
                break;
            }
            default:break;
        }
    }

    for (int i = 0; i < MAX_EFFECT_INDEX; ++i)
    {
        switch(m_spellInfo->EffectApplyAuraName[i])
        {
            case SPELL_AURA_DUMMY:
            {
                //custom check
                switch(m_spellInfo->Id)
                {
                    case 34026:                             // Kill Command
                        if (!m_caster->GetPet())
                            return SPELL_FAILED_NO_PET;
                        break;
                    case 61336:                             // Survival Instincts
                        if (m_caster->GetTypeId() != TYPEID_PLAYER || !((Player*)m_caster)->IsInFeralForm())
                            return SPELL_FAILED_ONLY_SHAPESHIFT;
                        break;
                    default:
                        break;
                }
                break;
            }
            case SPELL_AURA_MOD_POSSESS:
            {
                if (m_caster->GetTypeId() != TYPEID_PLAYER)
                    return SPELL_FAILED_UNKNOWN;

                if (m_targets.getUnitTarget() == m_caster)
                    return SPELL_FAILED_BAD_TARGETS;

                if (!m_caster->GetPetGuid().IsEmpty())
                    return SPELL_FAILED_ALREADY_HAVE_SUMMON;

                if (!m_caster->GetCharmGuid().IsEmpty())
                    return SPELL_FAILED_ALREADY_HAVE_CHARM;

                if (!m_caster->GetCharmerGuid().IsEmpty())
                    return SPELL_FAILED_CHARMED;

                if (!m_targets.getUnitTarget())
                    return SPELL_FAILED_BAD_IMPLICIT_TARGETS;

                if (!m_targets.getUnitTarget()->GetCharmerGuid().IsEmpty())
                    return SPELL_FAILED_CHARMED;

                if (int32(m_targets.getUnitTarget()->getLevel()) > CalculateDamage(SpellEffectIndex(i),m_targets.getUnitTarget()))
                    return SPELL_FAILED_HIGHLEVEL;

                break;
            }
            case SPELL_AURA_MOD_CHARM:
            {
                if (m_targets.getUnitTarget() == m_caster)
                    return SPELL_FAILED_BAD_TARGETS;

                if (!m_caster->GetPetGuid().IsEmpty())
                    return SPELL_FAILED_ALREADY_HAVE_SUMMON;

                if (!m_caster->GetCharmGuid().IsEmpty())
                    return SPELL_FAILED_ALREADY_HAVE_CHARM;

                if (!m_caster->GetCharmerGuid().IsEmpty())
                    return SPELL_FAILED_CHARMED;

                if (!m_targets.getUnitTarget())
                    return SPELL_FAILED_BAD_IMPLICIT_TARGETS;

                if (!m_targets.getUnitTarget()->GetCharmerGuid().IsEmpty())
                    return SPELL_FAILED_CHARMED;

                if (int32(m_targets.getUnitTarget()->getLevel()) > CalculateDamage(SpellEffectIndex(i),m_targets.getUnitTarget()))
                    return SPELL_FAILED_HIGHLEVEL;

                break;
            }
            case SPELL_AURA_MOD_POSSESS_PET:
            {
                if (m_caster->GetTypeId() != TYPEID_PLAYER)
                    return SPELL_FAILED_UNKNOWN;

                if (!m_caster->GetCharmGuid().IsEmpty())
                    return SPELL_FAILED_ALREADY_HAVE_CHARM;

                if (!m_caster->GetCharmerGuid().IsEmpty())
                    return SPELL_FAILED_CHARMED;

                Pet* pet = m_caster->GetPet();
                if (!pet)
                    return SPELL_FAILED_NO_PET;

                if (!pet->GetCharmerGuid().IsEmpty())
                    return SPELL_FAILED_CHARMED;

                break;
            }
            case SPELL_AURA_MOUNTED:
            {
                if (m_caster->IsInWater())
                    return SPELL_FAILED_ONLY_ABOVEWATER;

                if (m_caster->GetTypeId() == TYPEID_PLAYER && ((Player*)m_caster)->GetTransport())
                    return SPELL_FAILED_NO_MOUNTS_ALLOWED;

                // Ignore map check if spell have AreaId. AreaId already checked and this prevent special mount spells
                if (m_caster->GetTypeId() == TYPEID_PLAYER && !sMapStore.LookupEntry(m_caster->GetMapId())->IsMountAllowed() && !m_IsTriggeredSpell && !m_spellInfo->AreaGroupId)
                    return SPELL_FAILED_NO_MOUNTS_ALLOWED;

                if (m_caster->IsInDisallowedMountForm())
                    return SPELL_FAILED_NOT_SHAPESHIFT;

                break;
            }
            case SPELL_AURA_RANGED_ATTACK_POWER_ATTACKER_BONUS:
            {
                if(!m_targets.getUnitTarget())
                    return SPELL_FAILED_BAD_IMPLICIT_TARGETS;

                // can be casted at non-friendly unit or own pet/charm
                if(m_caster->IsFriendlyTo(m_targets.getUnitTarget()))
                    return SPELL_FAILED_TARGET_FRIENDLY;

                break;
            }
            case SPELL_AURA_FLY:
            case SPELL_AURA_MOD_FLIGHT_SPEED_MOUNTED:
            {
                // not allow cast fly spells if not have req. skills  (all spells is self target)
                // allow always ghost flight spells
                if (m_caster->GetTypeId() == TYPEID_PLAYER && m_caster->isAlive())
                {
                    if (!((Player*)m_caster)->CanStartFlyInArea(m_caster->GetMapId(), zone, area))
                        return m_IsTriggeredSpell ? SPELL_FAILED_DONT_REPORT : SPELL_FAILED_NOT_HERE;
                }
                break;
            }
            case SPELL_AURA_PERIODIC_MANA_LEECH:
            {
                if (!m_targets.getUnitTarget())
                    return SPELL_FAILED_BAD_IMPLICIT_TARGETS;

                if (m_caster->GetTypeId() != TYPEID_PLAYER || m_CastItem)
                    break;

                if(m_targets.getUnitTarget()->getPowerType() != POWER_MANA)
                    return SPELL_FAILED_BAD_TARGETS;

                break;
            }
            case SPELL_AURA_MIRROR_IMAGE:
            {
                Unit* pTarget = m_targets.getUnitTarget();

                // In case of TARGET_SCRIPT, we have already added a target. Use it here (and find a better solution)
                if (m_UniqueTargetInfo.size() == 1)
                    pTarget = m_caster->GetMap()->GetAnyTypeCreature(m_UniqueTargetInfo.front().targetGUID);

                if (!pTarget)
                    return SPELL_FAILED_BAD_TARGETS;

                // It is assumed that target can not be cloned if already cloned by same or other clone auras
                if (pTarget->HasAuraType(SPELL_AURA_MIRROR_IMAGE))
                    return SPELL_FAILED_BAD_TARGETS;

                break;
            }
            default:
                break;
        }
    }

    // check trade slot case (last, for allow catch any another cast problems)
    if (m_targets.m_targetMask & TARGET_FLAG_TRADE_ITEM)
    {
        if (m_caster->GetTypeId() != TYPEID_PLAYER)
            return SPELL_FAILED_NOT_TRADING;

        Player *pCaster = ((Player*)m_caster);
        TradeData* my_trade = pCaster->GetTradeData();

        if (!my_trade)
            return SPELL_FAILED_NOT_TRADING;

        TradeSlots slot = TradeSlots(m_targets.getItemTargetGuid().GetRawValue());
        if (slot != TRADE_SLOT_NONTRADED)
            return SPELL_FAILED_ITEM_NOT_READY;

        // if trade not complete then remember it in trade data
        if (!my_trade->IsInAcceptProcess())
        {
            // Spell will be casted at completing the trade. Silently ignore at this place
            my_trade->SetSpell(m_spellInfo->Id, m_CastItem);
            return SPELL_FAILED_DONT_REPORT;
        }
    }

    // all ok
    return SPELL_CAST_OK;
}

SpellCastResult Spell::CheckPetCast(Unit* target)
{
    if(!m_caster->isAlive())
        return SPELL_FAILED_CASTER_DEAD;

    if(m_caster->IsNonMeleeSpellCasted(false))              //prevent spellcast interruption by another spellcast
        return SPELL_FAILED_SPELL_IN_PROGRESS;
    if(m_caster->isInCombat() && IsNonCombatSpell(m_spellInfo))
        return SPELL_FAILED_AFFECTING_COMBAT;

    if(m_caster->GetTypeId()==TYPEID_UNIT && (((Creature*)m_caster)->IsPet() || m_caster->isCharmed()))
    {
                                                            //dead owner (pets still alive when owners ressed?)
        if(m_caster->GetCharmerOrOwner() && (!m_caster->GetCharmerOrOwner()->isAlive() && !(m_caster->GetCharmerOrOwner()->getDeathState() == GHOULED)))
            return SPELL_FAILED_CASTER_DEAD;

        if(!target && m_targets.getUnitTarget())
            target = m_targets.getUnitTarget();

        bool need = false;
        for(int i = 0; i < MAX_EFFECT_INDEX; ++i)
        {
            if (m_spellInfo->EffectImplicitTargetA[i] == TARGET_CHAIN_DAMAGE ||
                m_spellInfo->EffectImplicitTargetA[i] == TARGET_SINGLE_FRIEND ||
                m_spellInfo->EffectImplicitTargetA[i] == TARGET_SINGLE_FRIEND_2 ||
                m_spellInfo->EffectImplicitTargetA[i] == TARGET_DUELVSPLAYER ||
                m_spellInfo->EffectImplicitTargetA[i] == TARGET_SINGLE_PARTY ||
                m_spellInfo->EffectImplicitTargetA[i] == TARGET_CURRENT_ENEMY_COORDINATES)
            {
                need = true;
                if(!target)
                {
                    return SPELL_FAILED_BAD_IMPLICIT_TARGETS;
                    DEBUG_LOG("Charmed creature attempt to cast spell %d, but no required target",m_spellInfo->Id);
                }
                break;
            }
        }
        if(need)
            m_targets.setUnitTarget(target);

        Unit* _target = m_targets.getUnitTarget();

        if(_target)                                         //for target dead/target not valid
        {
            if(IsPositiveSpell(m_spellInfo->Id) && !IsDispelSpell(m_spellInfo))
            {
                if(m_caster->IsHostileTo(_target))
                {
                    DEBUG_LOG("Charmed creature attempt to cast positive spell %d, but target (guid %u) is hostile",m_spellInfo->Id, target->GetObjectGuid().GetRawValue());
                    return SPELL_FAILED_BAD_TARGETS;
                }
            }
            else if (!_target->isTargetableForAttack() || (!_target->isVisibleForOrDetect(m_caster,m_caster,true) && !m_IsTriggeredSpell))
            {
                DEBUG_LOG("Charmed creature attempt to cast spell %d, but target (guid %u) is not targetable or not detectable",m_spellInfo->Id,target->GetObjectGuid().GetRawValue());
                return SPELL_FAILED_BAD_TARGETS;            // guessed error
            }
            else
            {
                bool dualEffect = false;
                for(int j = 0; j < MAX_EFFECT_INDEX; ++j)
                {
                                                            // This effects is positive AND negative. Need for vehicles cast.
                    dualEffect |= (m_spellInfo->EffectImplicitTargetA[j] == TARGET_DUELVSPLAYER
                                   || m_spellInfo->EffectImplicitTargetA[j] == TARGET_IN_FRONT_OF_CASTER_30
                                   || m_spellInfo->EffectImplicitTargetA[j] == TARGET_MASTER
                                   || m_spellInfo->EffectImplicitTargetA[j] == TARGET_IN_FRONT_OF_CASTER
                                   || m_spellInfo->EffectImplicitTargetA[j] == TARGET_EFFECT_SELECT
                                   || m_spellInfo->EffectImplicitTargetA[j] == TARGET_CASTER_COORDINATES);
                }
                if (m_caster->IsFriendlyTo(_target) && !(!m_caster->GetCharmerOrOwner() || !m_caster->GetCharmerOrOwner()->IsFriendlyTo(_target))
                     && !dualEffect && !IsDispelSpell(m_spellInfo))
                {
                    DEBUG_LOG("Charmed creature attempt to cast spell %d, but target (guid %u) is not valid",m_spellInfo->Id,_target->GetObjectGuid().GetRawValue());
                    return SPELL_FAILED_BAD_TARGETS;
                }

                if (m_caster->GetObjectGuid() == _target->GetObjectGuid() && dualEffect && !IsPositiveSpell(m_spellInfo->Id))
                {
                    DEBUG_LOG("Charmed creature %u attempt to cast negative spell %d on self",_target->GetObjectGuid().GetRawValue(),m_spellInfo->Id);
//                    return SPELL_FAILED_BAD_TARGETS;
                }
            }
        }
                                                            //cooldown
        if(((Creature*)m_caster)->HasSpellCooldown(m_spellInfo->Id))
            return SPELL_FAILED_NOT_READY;
    }

    return CheckCast(true);
}

SpellCastResult Spell::CheckCasterAuras() const
{
    // Flag drop spells totally immuned to caster auras
    // FIXME: find more nice check for all totally immuned spells
    // AttributesEx3 & 0x10000000?
    if (m_spellInfo->Id == 23336 ||                         // Alliance Flag Drop
        m_spellInfo->Id == 23334 ||                         // Horde Flag Drop
        m_spellInfo->Id == 34991)                           // Summon Netherstorm Flag
        return SPELL_CAST_OK;

    uint8 school_immune = 0;
    uint32 mechanic_immune = 0;
    uint32 dispel_immune = 0;

    // Check if the spell grants school or mechanic immunity.
    // We use bitmasks so the loop is done only once and not on every aura check below.
    if ( m_spellInfo->AttributesEx & SPELL_ATTR_EX_DISPEL_AURAS_ON_IMMUNITY )
    {
        for(int i = 0; i < MAX_EFFECT_INDEX; ++i)
        {
            if (m_spellInfo->EffectApplyAuraName[i] == SPELL_AURA_SCHOOL_IMMUNITY)
                school_immune |= uint32(m_spellInfo->EffectMiscValue[i]);
            else if (m_spellInfo->EffectApplyAuraName[i] == SPELL_AURA_MECHANIC_IMMUNITY)
                mechanic_immune |= 1 << uint32(m_spellInfo->EffectMiscValue[i]-1);
            else if (m_spellInfo->EffectApplyAuraName[i] == SPELL_AURA_MECHANIC_IMMUNITY_MASK)
                mechanic_immune |= uint32(m_spellInfo->EffectMiscValue[i]);
            else if (m_spellInfo->EffectApplyAuraName[i] == SPELL_AURA_DISPEL_IMMUNITY)
                dispel_immune |= GetDispellMask(DispelType(m_spellInfo->EffectMiscValue[i]));
        }
        // immune movement impairment and loss of control
        if (m_spellInfo->Id == 42292)                       // PvP Trinket
            mechanic_immune = IMMUNE_TO_MOVEMENT_IMPAIRMENT_AND_LOSS_CONTROL_MASK;
    }

    // Check whether the cast should be prevented by any state you might have.
    SpellCastResult prevented_reason = SPELL_CAST_OK;
    // Have to check if there is a stun aura. Otherwise will have problems with ghost aura apply while logging out
    uint32 unitflag = m_caster->GetUInt32Value(UNIT_FIELD_FLAGS);     // Get unit state
    if (unitflag & UNIT_FLAG_STUNNED && !(m_spellInfo->AttributesEx5 & SPELL_ATTR_EX5_USABLE_WHILE_STUNNED))
        prevented_reason = SPELL_FAILED_STUNNED;
    else if (unitflag & UNIT_FLAG_CONFUSED && !(m_spellInfo->AttributesEx5 & SPELL_ATTR_EX5_USABLE_WHILE_CONFUSED))
        prevented_reason = SPELL_FAILED_CONFUSED;
    else if (unitflag & UNIT_FLAG_FLEEING && !(m_spellInfo->AttributesEx5 & SPELL_ATTR_EX5_USABLE_WHILE_FEARED))
        prevented_reason = SPELL_FAILED_FLEEING;
    else if (unitflag & UNIT_FLAG_SILENCED && m_spellInfo->PreventionType == SPELL_PREVENTION_TYPE_SILENCE)
        prevented_reason = SPELL_FAILED_SILENCED;
    else if (unitflag & UNIT_FLAG_PACIFIED && m_spellInfo->PreventionType == SPELL_PREVENTION_TYPE_PACIFY)
        prevented_reason = SPELL_FAILED_PACIFIED;
    else if(m_caster->HasAuraType(SPELL_AURA_ALLOW_ONLY_ABILITY))
    {
        Unit::AuraList const& casingLimit = m_caster->GetAurasByType(SPELL_AURA_ALLOW_ONLY_ABILITY);
        for(Unit::AuraList::const_iterator itr = casingLimit.begin(); itr != casingLimit.end(); ++itr)
        {
            if(!(*itr)->isAffectedOnSpell(m_spellInfo))
            {
                prevented_reason = SPELL_FAILED_CASTER_AURASTATE;
                break;
            }
        }
    }

    // Attr must make flag drop spell totally immune from all effects
    if (prevented_reason != SPELL_CAST_OK)
    {
        if (school_immune || mechanic_immune || dispel_immune)
        {
            //Checking auras is needed now, because you are prevented by some state but the spell grants immunity.
            Unit::SpellAuraHolderMap const& auras = m_caster->GetSpellAuraHolderMap();
            for(Unit::SpellAuraHolderMap::const_iterator itr = auras.begin(); itr != auras.end(); ++itr)
            {
                SpellAuraHolder *holder = itr->second;
                SpellEntry const * pEntry = holder->GetSpellProto();

                if ((GetSpellSchoolMask(pEntry) & school_immune) && !(pEntry->AttributesEx & SPELL_ATTR_EX_UNAFFECTED_BY_SCHOOL_IMMUNE))
                    continue;
                if ((1<<(pEntry->Dispel)) & dispel_immune)
                    continue;

                for (int32 i = 0; i < MAX_EFFECT_INDEX; ++i)
                {
                    Aura *aura = holder->GetAuraByEffectIndex(SpellEffectIndex(i));
                    if (!aura)
                        continue;

                    if (GetSpellMechanicMask(pEntry, 1 << i) & mechanic_immune)
                        continue;
                    // Make a second check for spell failed so the right SPELL_FAILED message is returned.
                    // That is needed when your casting is prevented by multiple states and you are only immune to some of them.
                    switch(aura->GetModifier()->m_auraname)
                    {
                        case SPELL_AURA_MOD_STUN:
                            if (!(m_spellInfo->AttributesEx5 & SPELL_ATTR_EX5_USABLE_WHILE_STUNNED))
                                return SPELL_FAILED_STUNNED;
                            break;
                        case SPELL_AURA_MOD_CONFUSE:
                            if (!(m_spellInfo->AttributesEx5 & SPELL_ATTR_EX5_USABLE_WHILE_CONFUSED))
                                return SPELL_FAILED_CONFUSED;
                            break;
                        case SPELL_AURA_MOD_FEAR:
                            if (!(m_spellInfo->AttributesEx5 & SPELL_ATTR_EX5_USABLE_WHILE_FEARED))
                                return SPELL_FAILED_FLEEING;
                            break;
                        case SPELL_AURA_MOD_SILENCE:
                        case SPELL_AURA_MOD_PACIFY:
                        case SPELL_AURA_MOD_PACIFY_SILENCE:
                            if( m_spellInfo->PreventionType == SPELL_PREVENTION_TYPE_PACIFY)
                                return SPELL_FAILED_PACIFIED;
                            else if ( m_spellInfo->PreventionType == SPELL_PREVENTION_TYPE_SILENCE)
                                return SPELL_FAILED_SILENCED;
                            break;
                        default: break;
                    }
                }
            }
        }
        // You are prevented from casting and the spell casted does not grant immunity. Return a failed error.
        else
            return prevented_reason;
    }
    return SPELL_CAST_OK;
}

bool Spell::CanAutoCast(Unit* target)
{
    ObjectGuid targetguid = target->GetObjectGuid();

    for(int j = 0; j < MAX_EFFECT_INDEX; ++j)
    {
        if(m_spellInfo->Effect[j] == SPELL_EFFECT_APPLY_AURA)
        {
            if( m_spellInfo->StackAmount <= 1)
            {
                if( target->HasAura(m_spellInfo->Id, SpellEffectIndex(j)) )
                    return false;
            }
            else
            {
                if(Aura* aura = target->GetAura(m_spellInfo->Id, SpellEffectIndex(j)))
                    if(aura->GetStackAmount() >= m_spellInfo->StackAmount)
                        return false;
            }
        }
        else if ( IsAreaAuraEffect( m_spellInfo->Effect[j] ))
        {
                if( target->HasAura(m_spellInfo->Id, SpellEffectIndex(j)) )
                    return false;
        }
    }

    SpellCastResult result = CheckPetCast(target);

    if(result == SPELL_CAST_OK || result == SPELL_FAILED_UNIT_NOT_INFRONT)
    {
        FillTargetMap();
        //check if among target units, our WANTED target is as well (->only self cast spells return false)
        for(TargetList::const_iterator ihit = m_UniqueTargetInfo.begin(); ihit != m_UniqueTargetInfo.end(); ++ihit)
            if (ihit->targetGUID == targetguid)
                return true;
    }
    return false;                                           //target invalid
}

SpellCastResult Spell::CheckRange(bool strict)
{
    Unit *target = m_targets.getUnitTarget();
    GameObject *pGoTarget = m_targets.getGOTarget();

    // special range cases
    switch(m_spellInfo->rangeIndex)
    {
        // self cast doesn't need range checking -- also for Starshards fix
        case SPELL_RANGE_IDX_SELF_ONLY:
            return SPELL_CAST_OK;
        // combat range spells are treated differently
        case SPELL_RANGE_IDX_COMBAT:
        {
            if (target)
            {
                if (target == m_caster)
                    return SPELL_CAST_OK;

                float range_mod = strict ? 0.0f : 5.0f;
                float base = ATTACK_DISTANCE;
                if (Player* modOwner = m_caster->GetSpellModOwner())
                    range_mod += modOwner->ApplySpellMod(m_spellInfo->Id, SPELLMOD_RANGE, base, this);

                // with additional 5 dist for non stricted case (some melee spells have delay in apply
                return m_caster->CanReachWithMeleeAttack(target, range_mod) ? SPELL_CAST_OK : SPELL_FAILED_OUT_OF_RANGE;
            }
            break;                                          // let continue in generic way for no target
        }
    }

    //add radius of caster and ~5 yds "give" for non stricred (landing) check
    float range_mod = strict ? 1.25f : 6.25;

    SpellRangeEntry const* srange = sSpellRangeStore.LookupEntry(m_spellInfo->rangeIndex);
    bool friendly = target ? target->IsFriendlyTo(m_caster) : false;
    float max_range = GetSpellMaxRange(srange, friendly) + range_mod;
    float min_range = GetSpellMinRange(srange, friendly);

    if(Player* modOwner = m_caster->GetSpellModOwner())
        modOwner->ApplySpellMod(m_spellInfo->Id, SPELLMOD_RANGE, max_range, this);

    if(target && target != m_caster)
    {
        // distance from target in checks
        float dist = m_caster->GetCombatDistance(target);

        if(dist > max_range)
            return SPELL_FAILED_OUT_OF_RANGE;
        if(min_range && dist < min_range)
            return SPELL_FAILED_TOO_CLOSE;
        if( m_caster->GetTypeId() == TYPEID_PLAYER &&
            (m_spellInfo->FacingCasterFlags & SPELL_FACING_FLAG_INFRONT) && !m_caster->HasInArc( M_PI_F, target ) )
            return SPELL_FAILED_UNIT_NOT_INFRONT;
    }

    if (pGoTarget)
    {
        // distance from target in checks
        float dist = m_caster->GetDistance(pGoTarget);

        if(dist > max_range)
            return SPELL_FAILED_OUT_OF_RANGE;
        if(min_range && dist < min_range)
            return SPELL_FAILED_TOO_CLOSE;
        if( m_caster->GetTypeId() == TYPEID_PLAYER &&
            (m_spellInfo->FacingCasterFlags & SPELL_FACING_FLAG_INFRONT) && !m_caster->HasInArc( M_PI_F, pGoTarget ) )
            return SPELL_FAILED_NOT_INFRONT;
    }

    // TODO verify that such spells really use bounding radius
    if(m_targets.m_targetMask == TARGET_FLAG_DEST_LOCATION && m_targets.m_destX != 0 && m_targets.m_destY != 0 && m_targets.m_destZ != 0)
    {
        if(!m_caster->IsWithinDist3d(m_targets.m_destX, m_targets.m_destY, m_targets.m_destZ, max_range))
            return SPELL_FAILED_OUT_OF_RANGE;
        if(min_range && m_caster->IsWithinDist3d(m_targets.m_destX, m_targets.m_destY, m_targets.m_destZ, min_range))
            return SPELL_FAILED_TOO_CLOSE;
    }

    return SPELL_CAST_OK;
}

uint32 Spell::CalculatePowerCost(SpellEntry const* spellInfo, Unit* caster, Spell const* spell, Item* castItem)
{
    // item cast not used power
    if (castItem)
        return 0;

    // Spell drain all exist power on cast (Only paladin lay of Hands)
    if (spellInfo->AttributesEx & SPELL_ATTR_EX_DRAIN_ALL_POWER)
    {
        // If power type - health drain all
        if (spellInfo->powerType == POWER_HEALTH)
            return caster->GetHealth();
        // Else drain all power
        if (spellInfo->powerType < MAX_POWERS)
            return caster->GetPower(Powers(spellInfo->powerType));
        sLog.outError("Spell::CalculateManaCost: Unknown power type '%d' in spell %d", spellInfo->powerType, spellInfo->Id);
        return 0;
    }

    // Base powerCost
    int32 powerCost = spellInfo->manaCost;
    // PCT cost from total amount
    if (spellInfo->ManaCostPercentage)
    {
        switch (spellInfo->powerType)
        {
            // health as power used
            case POWER_HEALTH:
                powerCost += spellInfo->ManaCostPercentage * caster->GetCreateHealth() / 100;
                break;
            case POWER_MANA:
                powerCost += spellInfo->ManaCostPercentage * caster->GetCreateMana() / 100;
                break;
            case POWER_RAGE:
            case POWER_FOCUS:
            case POWER_ENERGY:
            case POWER_HAPPINESS:
                powerCost += spellInfo->ManaCostPercentage * caster->GetMaxPower(Powers(spellInfo->powerType)) / 100;
                break;
            case POWER_RUNE:
            case POWER_RUNIC_POWER:
                DEBUG_LOG("Spell::CalculateManaCost: Not implemented yet!");
                break;
            default:
                sLog.outError("Spell::CalculateManaCost: Unknown power type '%d' in spell %d", spellInfo->powerType, spellInfo->Id);
                return 0;
        }
    }
    SpellSchools school = GetFirstSchoolInMask(spell ? spell->m_spellSchoolMask : GetSpellSchoolMask(spellInfo));
    // Flat mod from caster auras by spell school
    powerCost += caster->GetInt32Value(UNIT_FIELD_POWER_COST_MODIFIER + school);
    // Shiv - costs 20 + weaponSpeed*10 energy (apply only to non-triggered spell with energy cost)
    if (spellInfo->AttributesEx4 & SPELL_ATTR_EX4_SPELL_VS_EXTEND_COST)
        powerCost += caster->GetAttackTime(OFF_ATTACK) / 100;
    // Apply cost mod by spell
    if (spell)
        if (Player* modOwner = caster->GetSpellModOwner())
            modOwner->ApplySpellMod(spellInfo->Id, SPELLMOD_COST, powerCost, spell);

    if (spellInfo->Attributes & SPELL_ATTR_LEVEL_DAMAGE_CALCULATION)
        powerCost = int32(powerCost/ (1.117f * spellInfo->spellLevel / caster->getLevel() -0.1327f));

    // PCT mod from user auras by school
    powerCost = int32(powerCost * (1.0f + caster->GetFloatValue(UNIT_FIELD_POWER_COST_MULTIPLIER + school)));
    if (powerCost < 0)
        powerCost = 0;
    return powerCost;
}

SpellCastResult Spell::CheckPower()
{
    // item cast not used power
    if(m_CastItem)
        return SPELL_CAST_OK;

    // Do precise power regen on spell cast
    if (m_powerCost > 0 && m_caster->GetTypeId() == TYPEID_PLAYER)
    {
        Player* playerCaster = (Player*)m_caster;
        uint32 diff = REGEN_TIME_FULL - m_caster->GetRegenTimer();
        if (diff >= REGEN_TIME_PRECISE)
            playerCaster->RegenerateAll(diff);
    }

    // health as power used - need check health amount
    if (m_spellInfo->powerType == POWER_HEALTH)
    {
        if (m_caster->GetHealth() <= m_powerCost)
            return SPELL_FAILED_CASTER_AURASTATE;
        return SPELL_CAST_OK;
    }
    // Check valid power type
    if (m_spellInfo->powerType >= MAX_POWERS)
    {
        sLog.outError("Spell::CheckMana: Unknown power type '%d'", m_spellInfo->powerType);
        return SPELL_FAILED_UNKNOWN;
    }

    //check rune cost only if a spell has PowerType == POWER_RUNE
    if (m_spellInfo->powerType == POWER_RUNE)
    {
        SpellCastResult failReason = CheckOrTakeRunePower(false);
        if (failReason != SPELL_CAST_OK)
            return failReason;
    }

    // Check power amount
    Powers powerType = Powers(m_spellInfo->powerType);
    if (m_caster->GetPower(powerType) < m_powerCost)
        return SPELL_FAILED_NO_POWER;

    return SPELL_CAST_OK;
}

bool Spell::IgnoreItemRequirements() const
{
    /// Check if it's an enchant scroll. These have no required reagents even though their spell does.
    if (m_CastItem && (m_CastItem->GetProto()->Flags & ITEM_FLAG_ENCHANT_SCROLL))
        return true;

    if (m_IsTriggeredSpell)
    {
        /// Not own traded item (in trader trade slot) req. reagents including triggered spell case
        if (Item* targetItem = m_targets.getItemTarget())
            if (targetItem->GetOwnerGuid() != m_caster->GetObjectGuid())
                return false;

        /// Some triggered spells have same reagents that have master spell
        /// expected in test: master spell have reagents in first slot then triggered don't must use own
        if (m_triggeredBySpellInfo && !m_triggeredBySpellInfo->Reagent[0])
            return false;

        return true;
    }

    return false;
}

SpellCastResult Spell::CheckItems()
{
    if (m_caster->GetTypeId() != TYPEID_PLAYER)
        return SPELL_CAST_OK;

    Player* p_caster = (Player*)m_caster;
    bool isScrollItem = false;
    bool isVellumTarget = false;

    // cast item checks
    if(m_CastItem)
    {
        if (m_CastItem->IsInTrade())
            return SPELL_FAILED_ITEM_NOT_FOUND;

        uint32 itemid = m_CastItem->GetEntry();
        if( !p_caster->HasItemCount(itemid, 1) )
            return SPELL_FAILED_ITEM_NOT_FOUND;

        ItemPrototype const *proto = m_CastItem->GetProto();
        if(!proto)
            return SPELL_FAILED_ITEM_NOT_FOUND;

        if (proto->Flags & ITEM_FLAG_ENCHANT_SCROLL)
            isScrollItem = true;

        for (int i = 0; i < 5; ++i)
            if (proto->Spells[i].SpellCharges)
                if(m_CastItem->GetSpellCharges(i) == 0)
                    return SPELL_FAILED_NO_CHARGES_REMAIN;

        // consumable cast item checks
        if (proto->Class == ITEM_CLASS_CONSUMABLE && m_targets.getUnitTarget())
        {
            // such items should only fail if there is no suitable effect at all - see Rejuvenation Potions for example
            SpellCastResult failReason = SPELL_CAST_OK;
            for (int i = 0; i < MAX_EFFECT_INDEX; ++i)
            {
                // skip check, pet not required like checks, and for TARGET_PET m_targets.getUnitTarget() is not the real target but the caster
                if (m_spellInfo->EffectImplicitTargetA[i] == TARGET_PET)
                    continue;

                if (m_spellInfo->Effect[i] == SPELL_EFFECT_HEAL)
                {
                    if (m_targets.getUnitTarget()->GetHealth() == m_targets.getUnitTarget()->GetMaxHealth())
                    {
                        failReason = SPELL_FAILED_ALREADY_AT_FULL_HEALTH;
                        continue;
                    }
                    else
                    {
                        failReason = SPELL_CAST_OK;
                        break;
                    }
                }

                // Mana Potion, Rage Potion, Thistle Tea(Rogue), ...
                if (m_spellInfo->Effect[i] == SPELL_EFFECT_ENERGIZE)
                {
                    if(m_spellInfo->EffectMiscValue[i] < 0 || m_spellInfo->EffectMiscValue[i] >= MAX_POWERS)
                    {
                        failReason = SPELL_FAILED_ALREADY_AT_FULL_POWER;
                        continue;
                    }

                    Powers power = Powers(m_spellInfo->EffectMiscValue[i]);
                    if (m_targets.getUnitTarget()->GetPower(power) == m_targets.getUnitTarget()->GetMaxPower(power))
                    {
                        failReason = SPELL_FAILED_ALREADY_AT_FULL_POWER;
                        continue;
                    }
                    else
                    {
                        failReason = SPELL_CAST_OK;
                        break;
                    }
                }
            }
            if (failReason != SPELL_CAST_OK)
                return failReason;
        }
    }

    // check target item (for triggered case not report error)
    if (!m_targets.getItemTargetGuid().IsEmpty())
    {
        if (m_caster->GetTypeId() != TYPEID_PLAYER)
            return m_IsTriggeredSpell && !(m_targets.m_targetMask & TARGET_FLAG_TRADE_ITEM)
                ? SPELL_FAILED_DONT_REPORT : SPELL_FAILED_BAD_TARGETS;

        if (!m_targets.getItemTarget())
            return m_IsTriggeredSpell  && !(m_targets.m_targetMask & TARGET_FLAG_TRADE_ITEM)
                ? SPELL_FAILED_DONT_REPORT : SPELL_FAILED_ITEM_GONE;

        isVellumTarget = m_targets.getItemTarget()->GetProto()->IsVellum();
        if (!m_targets.getItemTarget()->IsFitToSpellRequirements(m_spellInfo))
            return m_IsTriggeredSpell  && !(m_targets.m_targetMask & TARGET_FLAG_TRADE_ITEM)
                ? SPELL_FAILED_DONT_REPORT : SPELL_FAILED_EQUIPPED_ITEM_CLASS;

        // Do not enchant vellum with scroll
        if (isVellumTarget && isScrollItem)
            return m_IsTriggeredSpell  && !(m_targets.m_targetMask & TARGET_FLAG_TRADE_ITEM)
                ? SPELL_FAILED_DONT_REPORT : SPELL_FAILED_BAD_TARGETS;
    }
    // if not item target then required item must be equipped (for triggered case not report error)
    else
    {
        if(m_caster->GetTypeId() == TYPEID_PLAYER && !((Player*)m_caster)->HasItemFitToSpellReqirements(m_spellInfo))
            return m_IsTriggeredSpell ? SPELL_FAILED_DONT_REPORT : SPELL_FAILED_EQUIPPED_ITEM_CLASS;
    }

    // check spell focus object
    if(m_spellInfo->RequiresSpellFocus)
    {
        GameObject* ok = NULL;
        MaNGOS::GameObjectFocusCheck go_check(m_caster,m_spellInfo->RequiresSpellFocus);
        MaNGOS::GameObjectSearcher<MaNGOS::GameObjectFocusCheck> checker(ok, go_check);
        Cell::VisitGridObjects(m_caster, checker, m_caster->GetMap()->GetVisibilityDistance());

        if(!ok)
            return SPELL_FAILED_REQUIRES_SPELL_FOCUS;

        focusObject = ok;                                   // game object found in range
    }

    // check reagents (ignore triggered spells with reagents processed by original spell) and special reagent ignore case.
    if (!IgnoreItemRequirements())
    {
        if (!p_caster->CanNoReagentCast(m_spellInfo))
        {
            for(uint32 i = 0; i < MAX_SPELL_REAGENTS; ++i)
            {
                if(m_spellInfo->Reagent[i] <= 0)
                    continue;

                uint32 itemid    = m_spellInfo->Reagent[i];
                uint32 itemcount = m_spellInfo->ReagentCount[i];

                // if CastItem is also spell reagent
                if (m_CastItem && m_CastItem->GetEntry() == itemid)
                {
                    ItemPrototype const *proto = m_CastItem->GetProto();
                    if (!proto)
                        return SPELL_FAILED_REAGENTS;
                    for(int s = 0; s < MAX_ITEM_PROTO_SPELLS; ++s)
                    {
                        // CastItem will be used up and does not count as reagent
                        int32 charges = m_CastItem->GetSpellCharges(s);
                        if (proto->Spells[s].SpellCharges < 0 && !(proto->ExtraFlags & ITEM_EXTRA_NON_CONSUMABLE) && abs(charges) < 2)
                        {
                            ++itemcount;
                            break;
                        }
                    }
                }

                if (!p_caster->HasItemCount(itemid, itemcount))
                    return SPELL_FAILED_REAGENTS;
            }
        }

        // check totem-item requirements (items presence in inventory)
        uint32 totems = MAX_SPELL_TOTEMS;
        for(int i = 0; i < MAX_SPELL_TOTEMS ; ++i)
        {
            if (m_spellInfo->Totem[i] != 0)
            {
                if (p_caster->HasItemCount(m_spellInfo->Totem[i], 1))
                {
                    totems -= 1;
                    continue;
                }
            }
            else
                totems -= 1;
        }

        if (totems != 0)
            return SPELL_FAILED_TOTEMS;

        // Check items for TotemCategory  (items presence in inventory)
        uint32 TotemCategory = MAX_SPELL_TOTEM_CATEGORIES;
        for(int i= 0; i < MAX_SPELL_TOTEM_CATEGORIES; ++i)
        {
            if (m_spellInfo->TotemCategory[i] != 0)
            {
                if (p_caster->HasItemTotemCategory(m_spellInfo->TotemCategory[i]))
                {
                    TotemCategory -= 1;
                    continue;
                }
            }
            else
                TotemCategory -= 1;
        }

        if (TotemCategory != 0)
            return SPELL_FAILED_TOTEM_CATEGORY;
    }

    // special checks for spell effects
    for(int i = 0; i < MAX_EFFECT_INDEX; ++i)
    {
        switch (m_spellInfo->Effect[i])
        {
            case SPELL_EFFECT_CREATE_ITEM:
            {
                if (!m_IsTriggeredSpell && m_spellInfo->EffectItemType[i])
                {
                    // Conjure Mana Gem (skip same or low level ranks for later recharge)
                    if (i == EFFECT_INDEX_0 && m_spellInfo->Effect[EFFECT_INDEX_1] == SPELL_EFFECT_DUMMY)
                    {
                        if (ItemPrototype const* itemProto = ObjectMgr::GetItemPrototype(m_spellInfo->EffectItemType[i]))
                        {
                            if (Item* item = p_caster->GetItemByLimitedCategory(itemProto->ItemLimitCategory))
                            {
                                if (item->GetProto()->ItemLevel <= itemProto->ItemLevel)
                                {
                                    if (item->HasMaxCharges())
                                        return SPELL_FAILED_ITEM_AT_MAX_CHARGES;

                                    // will recharge in next effect
                                    continue;
                                }
                            }
                        }
                    }

                    ItemPosCountVec dest;
                    InventoryResult msg = p_caster->CanStoreNewItem(NULL_BAG, NULL_SLOT, dest, m_spellInfo->EffectItemType[i], 1 );
                    if (msg != EQUIP_ERR_OK )
                    {
                        p_caster->SendEquipError( msg, NULL, NULL, m_spellInfo->EffectItemType[i] );
                        return SPELL_FAILED_DONT_REPORT;
                    }
                }
                break;
            }
            case SPELL_EFFECT_RESTORE_ITEM_CHARGES:
            {
                if (Item* item = p_caster->GetItemByEntry(m_spellInfo->EffectItemType[i]))
                    if (item->HasMaxCharges())
                        return SPELL_FAILED_ITEM_AT_MAX_CHARGES;

                break;
            }
            case SPELL_EFFECT_ENCHANT_ITEM:
            case SPELL_EFFECT_ENCHANT_ITEM_PRISMATIC:
            {
                Item* targetItem = m_targets.getItemTarget();
                if(!targetItem)
                    return SPELL_FAILED_ITEM_NOT_FOUND;

                if( targetItem->GetProto()->ItemLevel < m_spellInfo->baseLevel )
                    return SPELL_FAILED_LOWLEVEL;
                // Check if we can store a new scroll, enchanting vellum has implicit SPELL_EFFECT_CREATE_ITEM
                if (isVellumTarget && m_spellInfo->EffectItemType[i])
                {
                    ItemPosCountVec dest;
                    InventoryResult msg = p_caster->CanStoreNewItem( NULL_BAG, NULL_SLOT, dest, m_spellInfo->EffectItemType[i], 1 );
                    if (msg != EQUIP_ERR_OK)
                    {
                        p_caster->SendEquipError( msg, NULL, NULL );
                        return SPELL_FAILED_DONT_REPORT;
                    }
                }
                // Not allow enchant in trade slot for some enchant type
                if( targetItem->GetOwner() != m_caster )
                {
                    uint32 enchant_id = m_spellInfo->EffectMiscValue[i];
                    SpellItemEnchantmentEntry const *pEnchant = sSpellItemEnchantmentStore.LookupEntry(enchant_id);
                    if(!pEnchant)
                        return SPELL_FAILED_ERROR;
                    if (pEnchant->slot & ENCHANTMENT_CAN_SOULBOUND)
                        return SPELL_FAILED_NOT_TRADEABLE;
                    // cannot replace vellum with scroll in trade slot
                    if (isVellumTarget)
                        return SPELL_FAILED_ITEM_ENCHANT_TRADE_WINDOW;
                }
                break;
            }
            case SPELL_EFFECT_ENCHANT_ITEM_TEMPORARY:
            {
                Item *item = m_targets.getItemTarget();
                if(!item)
                    return SPELL_FAILED_ITEM_NOT_FOUND;
                // Not allow enchant in trade slot for some enchant type
                if( item->GetOwner() != m_caster )
                {
                    uint32 enchant_id = m_spellInfo->EffectMiscValue[i];
                    SpellItemEnchantmentEntry const *pEnchant = sSpellItemEnchantmentStore.LookupEntry(enchant_id);
                    if(!pEnchant)
                        return SPELL_FAILED_ERROR;
                    if (pEnchant->slot & ENCHANTMENT_CAN_SOULBOUND)
                        return SPELL_FAILED_NOT_TRADEABLE;
                }
                break;
            }
            case SPELL_EFFECT_ENCHANT_HELD_ITEM:
                // check item existence in effect code (not output errors at offhand hold item effect to main hand for example
                break;
            case SPELL_EFFECT_DISENCHANT:
            {
                if(!m_targets.getItemTarget())
                    return SPELL_FAILED_CANT_BE_DISENCHANTED;

                // prevent disenchanting in trade slot
                if( m_targets.getItemTarget()->GetOwnerGuid() != m_caster->GetObjectGuid() )
                    return SPELL_FAILED_CANT_BE_DISENCHANTED;

                ItemPrototype const* itemProto = m_targets.getItemTarget()->GetProto();
                if(!itemProto)
                    return SPELL_FAILED_CANT_BE_DISENCHANTED;

                // must have disenchant loot (other static req. checked at item prototype loading)
                if (!itemProto->DisenchantID)
                    return SPELL_FAILED_CANT_BE_DISENCHANTED;

                // 2.0.x addon: Check player enchanting level against the item disenchanting requirements
                int32 item_disenchantskilllevel = itemProto->RequiredDisenchantSkill;
                if (item_disenchantskilllevel > int32(p_caster->GetSkillValue(SKILL_ENCHANTING)))
                    return SPELL_FAILED_LOW_CASTLEVEL;
                break;
            }
            case SPELL_EFFECT_PROSPECTING:
            {
                if(!m_targets.getItemTarget())
                    return SPELL_FAILED_CANT_BE_PROSPECTED;
                // ensure item is a prospectable ore
                if (!(m_targets.getItemTarget()->GetProto()->Flags & ITEM_FLAG_PROSPECTABLE))
                    return SPELL_FAILED_CANT_BE_PROSPECTED;
                // prevent prospecting in trade slot
                if (m_targets.getItemTarget()->GetOwnerGuid() != m_caster->GetObjectGuid())
                    return SPELL_FAILED_CANT_BE_PROSPECTED;
                // Check for enough skill in jewelcrafting
                uint32 item_prospectingskilllevel = m_targets.getItemTarget()->GetProto()->RequiredSkillRank;
                if (item_prospectingskilllevel >p_caster->GetSkillValue(SKILL_JEWELCRAFTING))
                    return SPELL_FAILED_LOW_CASTLEVEL;
                // make sure the player has the required ores in inventory
                if (int32(m_targets.getItemTarget()->GetCount()) < CalculateDamage(SpellEffectIndex(i), m_caster))
                    return SPELL_FAILED_NEED_MORE_ITEMS;

                if (!LootTemplates_Prospecting.HaveLootFor(m_targets.getItemTargetEntry()))
                    return SPELL_FAILED_CANT_BE_PROSPECTED;

                break;
            }
            case SPELL_EFFECT_MILLING:
            {
                if(!m_targets.getItemTarget())
                    return SPELL_FAILED_CANT_BE_MILLED;
                // ensure item is a millable herb
                if (!(m_targets.getItemTarget()->GetProto()->Flags & ITEM_FLAG_MILLABLE))
                    return SPELL_FAILED_CANT_BE_MILLED;
                // prevent milling in trade slot
                if (m_targets.getItemTarget()->GetOwnerGuid() != m_caster->GetObjectGuid())
                    return SPELL_FAILED_CANT_BE_MILLED;
                // Check for enough skill in inscription
                uint32 item_millingskilllevel = m_targets.getItemTarget()->GetProto()->RequiredSkillRank;
                if (item_millingskilllevel >p_caster->GetSkillValue(SKILL_INSCRIPTION))
                    return SPELL_FAILED_LOW_CASTLEVEL;
                // make sure the player has the required herbs in inventory
                if (int32(m_targets.getItemTarget()->GetCount()) < CalculateDamage(SpellEffectIndex(i), m_caster))
                    return SPELL_FAILED_NEED_MORE_ITEMS;

                if(!LootTemplates_Milling.HaveLootFor(m_targets.getItemTargetEntry()))
                    return SPELL_FAILED_CANT_BE_MILLED;

                break;
            }
            case SPELL_EFFECT_WEAPON_DAMAGE:
            case SPELL_EFFECT_WEAPON_DAMAGE_NOSCHOOL:
            {
                if(m_caster->GetTypeId() != TYPEID_PLAYER) return SPELL_FAILED_TARGET_NOT_PLAYER;
                if( m_attackType != RANGED_ATTACK )
                    break;
                Item *pItem = ((Player*)m_caster)->GetWeaponForAttack(m_attackType,true,false);
                if (!pItem)
                    return SPELL_FAILED_EQUIPPED_ITEM;

                switch(pItem->GetProto()->SubClass)
                {
                    case ITEM_SUBCLASS_WEAPON_THROWN:
                    {
                        uint32 ammo = pItem->GetEntry();
                        if( !((Player*)m_caster)->HasItemCount( ammo, 1 ) )
                            return SPELL_FAILED_NO_AMMO;
                    };  break;
                    case ITEM_SUBCLASS_WEAPON_GUN:
                    case ITEM_SUBCLASS_WEAPON_BOW:
                    case ITEM_SUBCLASS_WEAPON_CROSSBOW:
                    {
                        uint32 ammo = ((Player*)m_caster)->GetUInt32Value(PLAYER_AMMO_ID);
                        if(!ammo)
                        {
                            // Requires No Ammo
                            if(m_caster->GetDummyAura(46699))
                                break;                      // skip other checks

                            return SPELL_FAILED_NO_AMMO;
                        }

                        ItemPrototype const *ammoProto = ObjectMgr::GetItemPrototype( ammo );
                        if(!ammoProto)
                            return SPELL_FAILED_NO_AMMO;

                        if(ammoProto->Class != ITEM_CLASS_PROJECTILE)
                            return SPELL_FAILED_NO_AMMO;

                        // check ammo ws. weapon compatibility
                        switch(pItem->GetProto()->SubClass)
                        {
                            case ITEM_SUBCLASS_WEAPON_BOW:
                            case ITEM_SUBCLASS_WEAPON_CROSSBOW:
                                if(ammoProto->SubClass != ITEM_SUBCLASS_ARROW)
                                    return SPELL_FAILED_NO_AMMO;
                                break;
                            case ITEM_SUBCLASS_WEAPON_GUN:
                                if(ammoProto->SubClass != ITEM_SUBCLASS_BULLET)
                                    return SPELL_FAILED_NO_AMMO;
                                break;
                            default:
                                return SPELL_FAILED_NO_AMMO;
                        }

                        if( !((Player*)m_caster)->HasItemCount( ammo, 1 ) )
                            return SPELL_FAILED_NO_AMMO;
                    };  break;
                    case ITEM_SUBCLASS_WEAPON_WAND:
                        break;
                    default:
                        break;
                }
                break;
            }
            default:break;
        }
    }

    return SPELL_CAST_OK;
}

void Spell::Delayed()
{
    if(!m_caster || m_caster->GetTypeId() != TYPEID_PLAYER)
        return;

    if (m_spellState == SPELL_STATE_DELAYED)
        return;                                             // spell is active and can't be time-backed

    if(isDelayableNoMore())                                 // Spells may only be delayed twice
        return;

    // spells not loosing casting time ( slam, dynamites, bombs.. )
    if(!(m_spellInfo->InterruptFlags & SPELL_INTERRUPT_FLAG_DAMAGE))
        return;

    // check pushback reduce
    int32 delaytime = 500;                                  // spellcasting delay is normally 500ms
    int32 delayReduce = 100;                                // must be initialized to 100 for percent modifiers
    ((Player*)m_caster)->ApplySpellMod(m_spellInfo->Id, SPELLMOD_NOT_LOSE_CASTING_TIME, delayReduce, this);
    delayReduce += m_caster->GetTotalAuraModifier(SPELL_AURA_REDUCE_PUSHBACK) - 100;
    if(delayReduce >= 100)
        return;

    delaytime = delaytime * (100 - delayReduce) / 100;

    if(int32(m_timer) + delaytime > m_casttime)
    {
        delaytime = m_casttime - m_timer;
        m_timer = m_casttime;
    }
    else
        m_timer += delaytime;

    DETAIL_FILTER_LOG(LOG_FILTER_SPELL_CAST, "Spell %u partially interrupted for (%d) ms at damage", m_spellInfo->Id, delaytime);

    WorldPacket data(SMSG_SPELL_DELAYED, 8+4);
    data << m_caster->GetPackGUID();
    data << uint32(delaytime);

    m_caster->SendMessageToSet(&data, true);
}

void Spell::DelayedChannel()
{
    if(!m_caster || m_caster->GetTypeId() != TYPEID_PLAYER || getState() != SPELL_STATE_CASTING)
        return;

    if(isDelayableNoMore())                                 // Spells may only be delayed twice
        return;

    // check pushback reduce
    int32 delaytime = GetSpellDuration(m_spellInfo) * 25 / 100;// channeling delay is normally 25% of its time per hit
    int32 delayReduce = 100;                                // must be initialized to 100 for percent modifiers
    ((Player*)m_caster)->ApplySpellMod(m_spellInfo->Id, SPELLMOD_NOT_LOSE_CASTING_TIME, delayReduce, this);
    delayReduce += m_caster->GetTotalAuraModifier(SPELL_AURA_REDUCE_PUSHBACK) - 100;
    if(delayReduce >= 100)
        return;

    delaytime = delaytime * (100 - delayReduce) / 100;

    if(int32(m_timer) < delaytime)
    {
        delaytime = m_timer;
        m_timer = 0;
    }
    else
        m_timer -= delaytime;

    DEBUG_FILTER_LOG(LOG_FILTER_SPELL_CAST, "Spell %u partially interrupted for %i ms, new duration: %u ms", m_spellInfo->Id, delaytime, m_timer);

    for(TargetList::const_iterator ihit = m_UniqueTargetInfo.begin(); ihit != m_UniqueTargetInfo.end(); ++ihit)
    {
        if ((*ihit).missCondition == SPELL_MISS_NONE)
        {
            if (Unit* unit = m_caster->GetObjectGuid() == ihit->targetGUID ? m_caster : ObjectAccessor::GetUnit(*m_caster, ihit->targetGUID))
                unit->DelaySpellAuraHolder(m_spellInfo->Id, delaytime, unit->GetObjectGuid());
        }
    }

    for(int j = 0; j < MAX_EFFECT_INDEX; ++j)
    {
        // partially interrupt persistent area auras
        if (DynamicObject* dynObj = m_caster->GetDynObject(m_spellInfo->Id, SpellEffectIndex(j)))
            dynObj->Delay(delaytime);
    }

    SendChannelUpdate(m_timer);
}

void Spell::UpdateOriginalCasterPointer()
{
    if(m_originalCasterGUID == m_caster->GetObjectGuid())
        m_originalCaster = m_caster;
    else if (m_originalCasterGUID.IsGameObject())
    {
        GameObject* go = m_caster->IsInWorld() ? m_caster->GetMap()->GetGameObject(m_originalCasterGUID) : NULL;
        m_originalCaster = go ? go->GetOwner() : NULL;
    }
    else
    {
        Unit* unit = ObjectAccessor::GetUnit(*m_caster, m_originalCasterGUID);
        m_originalCaster = unit && unit->IsInWorld() ? unit : NULL;
    }
}

void Spell::UpdatePointers()
{
    UpdateOriginalCasterPointer();

    m_targets.Update(m_caster);
}

bool Spell::CheckTargetCreatureType(Unit* target) const
{
    uint32 spellCreatureTargetMask = m_spellInfo->TargetCreatureType;

    // Curse of Doom: not find another way to fix spell target check :/
    if (m_spellInfo->SpellFamilyName == SPELLFAMILY_WARLOCK && m_spellInfo->Category == 1179)
    {
        // not allow cast at player
        if(target->GetTypeId() == TYPEID_PLAYER)
            return false;

        spellCreatureTargetMask = 0x7FF;
    }

    // Dismiss Pet and Taming Lesson skipped
    if(m_spellInfo->Id == 2641 || m_spellInfo->Id == 23356)
        spellCreatureTargetMask =  0;

    if (spellCreatureTargetMask)
    {
        uint32 TargetCreatureType = target->GetCreatureTypeMask();

        return !TargetCreatureType || (spellCreatureTargetMask & TargetCreatureType);
    }
    return true;
}

CurrentSpellTypes Spell::GetCurrentContainer()
{
    if (IsNextMeleeSwingSpell())
        return(CURRENT_MELEE_SPELL);
    else if (IsAutoRepeat())
        return(CURRENT_AUTOREPEAT_SPELL);
    else if (IsChanneledSpell(m_spellInfo))
        return(CURRENT_CHANNELED_SPELL);
    else
        return(CURRENT_GENERIC_SPELL);
}

bool Spell::CheckTarget( Unit* target, SpellEffectIndex eff )
{
    // Check targets for creature type mask and remove not appropriate (skip explicit self target case, maybe need other explicit targets)
    if(m_spellInfo->EffectImplicitTargetA[eff] != TARGET_SELF )
    {
        if (!CheckTargetCreatureType(target))
            return false;
    }

    // Check Aura spell req (need for AoE spells)
    if(m_spellInfo->targetAuraSpell && !target->HasAura(m_spellInfo->targetAuraSpell))
        return false;
    if (m_spellInfo->excludeTargetAuraSpell && target->HasAura(m_spellInfo->excludeTargetAuraSpell))
        return false;
    if (m_spellInfo->TargetAuraStateNot && target->HasAura(m_spellInfo->TargetAuraStateNot))
        return false;

    // Check targets for not_selectable unit flag and remove
    // A player can cast spells on his pet (or other controlled unit) though in any state
    if (target != m_caster && target->GetCharmerOrOwnerGuid() != m_caster->GetObjectGuid())
    {
        // any unattackable target skipped
        if (target->HasFlag(UNIT_FIELD_FLAGS, UNIT_FLAG_NON_ATTACKABLE) && target->GetObjectGuid() != m_caster->GetCharmerOrOwnerGuid())
            return false;

        // unselectable targets skipped in all cases except TARGET_SCRIPT targeting
        // in case TARGET_SCRIPT target selected by server always and can't be cheated
        if ((!m_IsTriggeredSpell || target != m_targets.getUnitTarget()) &&
            target->HasFlag(UNIT_FIELD_FLAGS, UNIT_FLAG_NOT_SELECTABLE) &&
            m_spellInfo->EffectImplicitTargetA[eff] != TARGET_SCRIPT &&
            m_spellInfo->EffectImplicitTargetB[eff] != TARGET_SCRIPT &&
            m_spellInfo->EffectImplicitTargetA[eff] != TARGET_AREAEFFECT_INSTANT &&
            m_spellInfo->EffectImplicitTargetB[eff] != TARGET_AREAEFFECT_INSTANT &&
            m_spellInfo->EffectImplicitTargetA[eff] != TARGET_AREAEFFECT_CUSTOM &&
            m_spellInfo->EffectImplicitTargetB[eff] != TARGET_AREAEFFECT_CUSTOM )
            return false;
    }

    if (target != m_caster && m_caster->GetCharmerOrOwnerGuid() == target->GetObjectGuid())
    {
        if (m_spellInfo->EffectImplicitTargetA[eff] == TARGET_MASTER ||
            m_spellInfo->EffectImplicitTargetB[eff] == TARGET_MASTER)
            return true;
    }

    // Check player targets and remove if in GM mode or GM invisibility (for not self casting case)
    if( target != m_caster && target->GetTypeId() == TYPEID_PLAYER)
    {
        if(((Player*)target)->GetVisibility() == VISIBILITY_OFF)
            return false;

        if(((Player*)target)->isGameMaster() && !IsPositiveSpell(m_spellInfo->Id))
            return false;
    }

    // Check Sated & Exhaustion debuffs
    if (((m_spellInfo->Id == 2825) && (target->HasAura(57724))) ||
        ((m_spellInfo->Id == 32182) && (target->HasAura(57723))))
        return false;

    // Check vampiric bite
    if (m_spellInfo->Id == 70946 && target->HasAura(70867))
        return false;

    // Sindragosa frost bomb hack
    if ((m_spellInfo->Id == 69845
        || m_spellInfo->Id == 71053
        || m_spellInfo->Id == 71054
        || m_spellInfo->Id == 71055)
         && target->HasAura(70867))
        return false;

    // Check targets for LOS visibility (except spells without range limitations )
    switch(m_spellInfo->Effect[eff])
    {
        case SPELL_EFFECT_FRIEND_SUMMON:
        case SPELL_EFFECT_SUMMON_PLAYER:                    // from anywhere
            break;
        case SPELL_EFFECT_DUMMY:
            if(m_spellInfo->Id != 20577)                    // Cannibalize
                break;
            // fall through
        case SPELL_EFFECT_RESURRECT_NEW:
            // player far away, maybe his corpse near?
            if(target != m_caster && !(m_spellInfo->AttributesEx2 & SPELL_ATTR_EX2_IGNORE_LOS) && !target->IsWithinLOSInMap(m_caster))
            {
                if (!m_targets.getCorpseTargetGuid().IsEmpty())
                    return false;

                Corpse *corpse = m_caster->GetMap()->GetCorpse(m_targets.getCorpseTargetGuid());
                if(!corpse)
                    return false;

                if(target->GetObjectGuid() != corpse->GetOwnerGuid())
                    return false;

                if(!(m_spellInfo->AttributesEx2 & SPELL_ATTR_EX2_IGNORE_LOS) && !corpse->IsWithinLOSInMap(m_caster))
                    return false;
            }

            // all ok by some way or another, skip normal check
            break;
        default:                                            // normal case
            // Get GO cast coordinates if original caster -> GO
            if (target != m_caster)
                if (WorldObject *caster = GetCastingObject())
                    if (!(m_spellInfo->AttributesEx2 & SPELL_ATTR_EX2_IGNORE_LOS) && !target->IsWithinLOSInMap(caster))
                        return false;
            break;
    }

    return true;
}

bool Spell::IsNeedSendToClient() const
{
    return m_spellInfo->SpellVisual[0] || m_spellInfo->SpellVisual[1] || IsChanneledSpell(m_spellInfo) ||
        m_spellInfo->speed > 0.0f || (!m_triggeredByAuraSpell && !m_IsTriggeredSpell);
}

bool Spell::IsTriggeredSpellWithRedundentData() const
{
    return m_triggeredByAuraSpell || m_triggeredBySpellInfo ||
        // possible not need after above check?
        m_IsTriggeredSpell && (m_spellInfo->manaCost || m_spellInfo->ManaCostPercentage);
}

bool Spell::HaveTargetsForEffect(SpellEffectIndex effect) const
{
    for(TargetList::const_iterator itr = m_UniqueTargetInfo.begin(); itr != m_UniqueTargetInfo.end(); ++itr)
        if(itr->effectMask & (1 << effect))
            return true;

    for(GOTargetList::const_iterator itr = m_UniqueGOTargetInfo.begin(); itr != m_UniqueGOTargetInfo.end(); ++itr)
        if(itr->effectMask & (1 << effect))
            return true;

    for(ItemTargetList::const_iterator itr = m_UniqueItemInfo.begin(); itr != m_UniqueItemInfo.end(); ++itr)
        if(itr->effectMask & (1 << effect))
            return true;

    return false;
}

SpellEvent::SpellEvent(Spell* spell) : BasicEvent()
{
    m_Spell = spell;
}

SpellEvent::~SpellEvent()
{
    if (m_Spell->getState() != SPELL_STATE_FINISHED)
        m_Spell->cancel();

    if (m_Spell->IsDeletable())
    {
        delete m_Spell;
    }
    else
    {
        sLog.outError("~SpellEvent: %s %u tried to delete non-deletable spell %u. Was not deleted, causes memory leak.",
            (m_Spell->GetCaster()->GetTypeId() == TYPEID_PLAYER ? "Player" : "Creature"), m_Spell->GetCaster()->GetGUIDLow(), m_Spell->m_spellInfo->Id);
    }
}

bool SpellEvent::Execute(uint64 e_time, uint32 p_time)
{
    // update spell if it is not finished
    if (m_Spell->getState() != SPELL_STATE_FINISHED)
        m_Spell->update(p_time);

    // check spell state to process
    switch (m_Spell->getState())
    {
        case SPELL_STATE_FINISHED:
        {
            // spell was finished, check deletable state
            if (m_Spell->IsDeletable())
            {
                // check, if we do have unfinished triggered spells
                return true;                                // spell is deletable, finish event
            }
            // event will be re-added automatically at the end of routine)
        } break;

        case SPELL_STATE_CASTING:
        {
            // this spell is in channeled state, process it on the next update
            // event will be re-added automatically at the end of routine)
        } break;

        case SPELL_STATE_DELAYED:
        {
            // first, check, if we have just started
            if (m_Spell->GetDelayStart() != 0)
            {
                // no, we aren't, do the typical update
                // check, if we have channeled spell on our hands
                if (IsChanneledSpell(m_Spell->m_spellInfo))
                {
                    // evented channeled spell is processed separately, casted once after delay, and not destroyed till finish
                    // check, if we have casting anything else except this channeled spell and autorepeat
                    if (m_Spell->GetCaster()->IsNonMeleeSpellCasted(false, true, true))
                    {
                        // another non-melee non-delayed spell is casted now, abort
                        m_Spell->cancel();
                    }
                    else
                    {
                        // do the action (pass spell to channeling state)
                        m_Spell->handle_immediate();
                    }
                    // event will be re-added automatically at the end of routine)
                }
                else
                {
                    // run the spell handler and think about what we can do next
                    uint64 t_offset = e_time - m_Spell->GetDelayStart();
                    uint64 n_offset = m_Spell->handle_delayed(t_offset);
                    if (n_offset)
                    {
                        // re-add us to the queue
                        m_Spell->GetCaster()->m_Events.AddEvent(this, m_Spell->GetDelayStart() + n_offset, false);
                        return false;                       // event not complete
                    }
                    // event complete
                    // finish update event will be re-added automatically at the end of routine)
                }
            }
            else
            {
                // delaying had just started, record the moment
                m_Spell->SetDelayStart(e_time);
                // re-plan the event for the delay moment
                m_Spell->GetCaster()->m_Events.AddEvent(this, e_time + m_Spell->GetDelayMoment(), false);
                return false;                               // event not complete
            }
        } break;

        default:
        {
            // all other states
            // event will be re-added automatically at the end of routine)
        } break;
    }

    // spell processing not complete, plan event on the next update interval
    m_Spell->GetCaster()->m_Events.AddEvent(this, e_time + 1, false);
    return false;                                           // event not complete
}

void SpellEvent::Abort(uint64 /*e_time*/)
{
    // oops, the spell we try to do is aborted
    if (m_Spell->getState() != SPELL_STATE_FINISHED)
        m_Spell->cancel();
}

bool SpellEvent::IsDeletable() const
{
    return m_Spell->IsDeletable();
}

SpellCastResult Spell::CanOpenLock(SpellEffectIndex effIndex, uint32 lockId, SkillType& skillId, int32& reqSkillValue, int32& skillValue)
{
    if(!lockId)                                             // possible case for GO and maybe for items.
        return SPELL_CAST_OK;

    // Get LockInfo
    LockEntry const *lockInfo = sLockStore.LookupEntry(lockId);

    if (!lockInfo)
        return SPELL_FAILED_BAD_TARGETS;

    bool reqKey = false;                                    // some locks not have reqs

    for(int j = 0; j < 8; ++j)
    {
        switch(lockInfo->Type[j])
        {
            // check key item (many fit cases can be)
            case LOCK_KEY_ITEM:
                if(lockInfo->Index[j] && m_CastItem && m_CastItem->GetEntry()==lockInfo->Index[j])
                    return SPELL_CAST_OK;
                reqKey = true;
                break;
                // check key skill (only single first fit case can be)
            case LOCK_KEY_SKILL:
            {
                reqKey = true;

                // wrong locktype, skip
                if(uint32(m_spellInfo->EffectMiscValue[effIndex]) != lockInfo->Index[j])
                    continue;

                skillId = SkillByLockType(LockType(lockInfo->Index[j]));

                if ( skillId != SKILL_NONE )
                {
                    // skill bonus provided by casting spell (mostly item spells)
                    // add the damage modifier from the spell casted (cheat lock / skeleton key etc.) (use m_currentBasePoints, CalculateDamage returns wrong value)
                    uint32 spellSkillBonus = uint32(m_currentBasePoints[effIndex]);
                    reqSkillValue = lockInfo->Skill[j];

                    // castitem check: rogue using skeleton keys. the skill values should not be added in this case.
                    skillValue = m_CastItem || m_caster->GetTypeId()!= TYPEID_PLAYER ?
                        0 : ((Player*)m_caster)->GetSkillValue(skillId);

                    skillValue += spellSkillBonus;

                    if (skillValue < reqSkillValue)
                        return SPELL_FAILED_LOW_CASTLEVEL;
                }

                return SPELL_CAST_OK;
            }
        }
    }

    if(reqKey)
        return SPELL_FAILED_BAD_TARGETS;

    return SPELL_CAST_OK;
}

/**
 * Fill target list by units around (x,y) points at radius distance

 * @param targetUnitMap        Reference to target list that filled by function
 * @param x                    X coordinates of center point for target search
 * @param y                    Y coordinates of center point for target search
 * @param radius               Radius around (x,y) for target search
 * @param pushType             Additional rules for target area selection (in front, angle, etc)
 * @param spellTargets         Additional rules for target selection base at hostile/friendly state to original spell caster
 * @param originalCaster       If provided set alternative original caster, if =NULL then used Spell::GetAffectiveObject() return
 */
void Spell::FillAreaTargets(UnitList &targetUnitMap, float radius, SpellNotifyPushType pushType, SpellTargets spellTargets, WorldObject* originalCaster /*=NULL*/)
{
    MaNGOS::SpellNotifierCreatureAndPlayer notifier(*this, targetUnitMap, radius, pushType, spellTargets, originalCaster);
    Cell::VisitAllObjects(notifier.GetCenterX(), notifier.GetCenterY(), m_caster->GetMap(), notifier, radius);
}

void Spell::FillRaidOrPartyTargets(UnitList &targetUnitMap, Unit* member, Unit* center, float radius, bool raid, bool withPets, bool withcaster)
{
    Player *pMember = member->GetCharmerOrOwnerPlayerOrPlayerItself();
    Group *pGroup = pMember ? pMember->GetGroup() : NULL;

    if (pGroup)
    {
        uint8 subgroup = pMember->GetSubGroup();

        for(GroupReference *itr = pGroup->GetFirstMember(); itr != NULL; itr = itr->next())
        {
            Player* Target = itr->getSource();

            // IsHostileTo check duel and controlled by enemy
            if (Target && (raid || subgroup==Target->GetSubGroup())
                && !m_caster->IsHostileTo(Target))
            {
                if ((Target == center || center->IsWithinDistInMap(Target, radius)) &&
                    (withcaster || Target != m_caster))
                    targetUnitMap.push_back(Target);

                if (withPets)
                    if (Pet* pet = Target->GetPet())
                    {
                        GroupPetList m_groupPets = Target->GetPets();
                        if (!m_groupPets.empty())
                        {
                            for (GroupPetList::const_iterator itr = m_groupPets.begin(); itr != m_groupPets.end(); ++itr)
                                if (Pet* _pet = Target->GetMap()->GetPet(*itr))
                                    if ((_pet == center || center->IsWithinDistInMap(_pet, radius)) &&
                                    (withcaster || _pet != m_caster))
                                         targetUnitMap.push_back(_pet);
                        }
                    }
            }
        }
    }
    else
    {
        Unit* ownerOrSelf = pMember ? pMember : member->GetCharmerOrOwnerOrSelf();
        if ((ownerOrSelf == center || center->IsWithinDistInMap(ownerOrSelf, radius)) &&
            (withcaster || ownerOrSelf != m_caster))
            targetUnitMap.push_back(ownerOrSelf);

        if (withPets)
            if (Pet* pet = ownerOrSelf->GetPet())
                if ((pet == center || center->IsWithinDistInMap(pet, radius)) &&
                    (withcaster || pet != m_caster))
                    targetUnitMap.push_back(pet);
    }
}

void Spell::FillRaidOrPartyManaPriorityTargets(UnitList &targetUnitMap, Unit* member, Unit* center, float radius, uint32 count, bool raid, bool withPets, bool withCaster)
{
    FillRaidOrPartyTargets(targetUnitMap, member, center, radius, raid, withPets, withCaster);

    PrioritizeManaUnitQueue manaUsers;
    for(UnitList::const_iterator itr = targetUnitMap.begin(); itr != targetUnitMap.end(); ++itr)
        if ((*itr)->getPowerType() == POWER_MANA && !(*itr)->isDead())
            manaUsers.push(PrioritizeManaUnitWraper(*itr));

    targetUnitMap.clear();
    while(!manaUsers.empty() && targetUnitMap.size() < count)
    {
        targetUnitMap.push_back(manaUsers.top().getUnit());
        manaUsers.pop();
    }
}

void Spell::FillRaidOrPartyHealthPriorityTargets(UnitList &targetUnitMap, Unit* member, Unit* center, float radius, uint32 count, bool raid, bool withPets, bool withCaster)
{
    FillRaidOrPartyTargets(targetUnitMap, member, center, radius, raid, withPets, withCaster);

    PrioritizeHealthUnitQueue healthQueue;
    for(UnitList::const_iterator itr = targetUnitMap.begin(); itr != targetUnitMap.end(); ++itr)
        if (!(*itr)->isDead())
            healthQueue.push(PrioritizeHealthUnitWraper(*itr));

    targetUnitMap.clear();
    while(!healthQueue.empty() && targetUnitMap.size() < count)
    {
        targetUnitMap.push_back(healthQueue.top().getUnit());
        healthQueue.pop();
    }
}

WorldObject* Spell::GetAffectiveCasterObject() const
{
    if (m_originalCasterGUID.IsEmpty())
        return m_caster;

    if (m_originalCasterGUID.IsGameObject() && m_caster->IsInWorld())
        return m_caster->GetMap()->GetGameObject(m_originalCasterGUID);
    return m_originalCaster;
}

WorldObject* Spell::GetCastingObject() const
{
    if (m_originalCasterGUID.IsGameObject())
        return m_caster->IsInWorld() ? m_caster->GetMap()->GetGameObject(m_originalCasterGUID) : NULL;
    else
        return m_caster;
}

void Spell::ResetEffectDamageAndHeal()
{
    m_damage = 0;
    m_healing = 0;
}

void Spell::SelectMountByAreaAndSkill(Unit* target, SpellEntry const* parentSpell, uint32 spellId75, uint32 spellId150, uint32 spellId225, uint32 spellId300, uint32 spellIdSpecial)
{
    if (!target || target->GetTypeId() != TYPEID_PLAYER)
        return;

    // Prevent stacking of mounts
    target->RemoveSpellsCausingAura(SPELL_AURA_MOUNTED);
    uint16 skillval = ((Player*)target)->GetSkillValue(SKILL_RIDING);
    if (!skillval)
        return;

    if (skillval >= 225 && (spellId300 > 0 || spellId225 > 0))
    {
        uint32 spellid = skillval >= 300 ? spellId300 : spellId225;
        SpellEntry const *pSpell = sSpellStore.LookupEntry(spellid);
        if (!pSpell)
        {
            sLog.outError("SelectMountByAreaAndSkill: unknown spell id %i by caster: %s", spellid, target->GetGuidStr().c_str());
            return;
        }

        // zone check
        uint32 zone, area;
        target->GetZoneAndAreaId(zone, area);

        SpellCastResult locRes= sSpellMgr.GetSpellAllowedInLocationError(pSpell, target->GetMapId(), zone, area, target->GetCharmerOrOwnerPlayerOrPlayerItself());
        if (locRes != SPELL_CAST_OK || !((Player*)target)->CanStartFlyInArea(target->GetMapId(), zone, area))
            target->CastSpell(target, spellId150, true, NULL, NULL, ObjectGuid(), parentSpell);
        else if (spellIdSpecial > 0)
        {
            for (PlayerSpellMap::const_iterator iter = ((Player*)target)->GetSpellMap().begin(); iter != ((Player*)target)->GetSpellMap().end(); ++iter)
            {
                if (iter->second.state != PLAYERSPELL_REMOVED)
                {
                    SpellEntry const *spellInfo = sSpellStore.LookupEntry(iter->first);
                    for(int i = 0; i < MAX_EFFECT_INDEX; ++i)
                    {
                        if(spellInfo->EffectApplyAuraName[i] == SPELL_AURA_MOD_FLIGHT_SPEED_MOUNTED)
                        {
                            int32 mountSpeed = spellInfo->CalculateSimpleValue(SpellEffectIndex(i));

                            // speed higher than 280 replace it
                            if (mountSpeed > 280)
                            {
                                target->CastSpell(target, spellIdSpecial, true, NULL, NULL, ObjectGuid(), parentSpell);
                                return;
                            }
                        }
                    }
                }
            }
            target->CastSpell(target, pSpell, true, NULL, NULL, ObjectGuid(), parentSpell);
        }
        else
            target->CastSpell(target, pSpell, true, NULL, NULL, ObjectGuid(), parentSpell);
    }
    else if (skillval >= 150 && spellId150 > 0)
        target->CastSpell(target, spellId150, true, NULL, NULL, ObjectGuid(), parentSpell);
    else if (spellId75 > 0)
        target->CastSpell(target, spellId75, true, NULL, NULL, ObjectGuid(), parentSpell);

    return;
}

void Spell::ClearCastItem()
{
    if (m_CastItem==m_targets.getItemTarget())
        m_targets.setItemTarget(NULL);

    m_CastItem = NULL;
}

// Used only for snake trap
void Spell::DoSummonSnakes(SpellEffectIndex eff_idx)
{
    uint32 creature_entry = m_spellInfo->EffectMiscValue[eff_idx];
    if (!creature_entry || !m_caster)
        return;

    // Find trap GO and get it coordinates to spawn snakes
    GameObject* pTrap = m_caster->GetMap()->GetGameObject(m_originalCasterGUID);
    if (!pTrap)
    {
        sLog.outError("EffectSummonSnakes faild to find trap for caster %s (GUID: %u)",m_caster->GetName(),m_caster->GetGUID());
        return;
    }

    float position_x, position_y, position_z;
    pTrap->GetPosition(position_x, position_y, position_z);

    // Find summon duration based on DBC
    int32 duration = GetSpellDuration(m_spellInfo);
    if(Player* modOwner = m_caster->GetSpellModOwner())
        modOwner->ApplySpellMod(m_spellInfo->Id, SPELLMOD_DURATION, duration);

    int32 amount = damage > 0 ? damage : 1;

    for(int32 count = 0; count < amount; ++count)
    {
        // Summon snakes
        Creature *pSummon = m_caster->SummonCreature(creature_entry, position_x, position_y, position_z, m_caster->GetOrientation(), TEMPSUMMON_TIMED_DESPAWN, duration);
        if (!pSummon)
            return;
        // Valid position
        if (!pSummon->IsPositionValid())
        {
            sLog.outError("EffectSummonSnakes failed to summon snakes for Unit %s (GUID: %u) bacause of invalid position (x = %f, y = %f, z = %f map = %u)"
                ,m_caster->GetName(),m_caster->GetGUID(), position_x, position_y, position_z, m_caster->GetMap());
            delete pSummon;
            continue;
        }

        // Apply stats
        pSummon->SetUInt32Value(UNIT_CREATED_BY_SPELL, m_spellInfo->Id);
        pSummon->SetUInt32Value(UNIT_FIELD_FLAGS, UNIT_FLAG_PVP_ATTACKABLE | UNIT_FLAG_PET_IN_COMBAT | UNIT_FLAG_PVP);
        pSummon->SetCreatorGuid(m_caster->GetObjectGuid());
        pSummon->SetOwnerGuid(m_caster->GetObjectGuid());
        pSummon->setFaction(m_caster->getFaction());
        pSummon->SetLevel(m_caster->getLevel());
        pSummon->SetMaxHealth(m_caster->getLevel()+ urand(20,30));
    }
}

bool Spell::HasGlobalCooldown()
{
    // global cooldown have only player or controlled units
    if (m_caster->GetCharmInfo())
        return m_caster->GetCharmInfo()->GetGlobalCooldownMgr().HasGlobalCooldown(m_spellInfo);
    else if (m_caster->GetTypeId() == TYPEID_PLAYER)
        return ((Player*)m_caster)->GetGlobalCooldownMgr().HasGlobalCooldown(m_spellInfo);
    else
        return false;
}

void Spell::TriggerGlobalCooldown()
{
    int32 gcd = m_spellInfo->StartRecoveryTime;
    if (!gcd)
        return;

    // global cooldown can't leave range 1..1.5 secs (if it it)
    // exist some spells (mostly not player directly casted) that have < 1 sec and > 1.5 sec global cooldowns
    // but its as test show not affected any spell mods.
    if (gcd >= 1000 && gcd <= 1500)
    {
        // gcd modifier auras applied only to self spells and only player have mods for this
        if (m_caster->GetTypeId() == TYPEID_PLAYER)
            ((Player*)m_caster)->ApplySpellMod(m_spellInfo->Id, SPELLMOD_GLOBAL_COOLDOWN, gcd, this);

        // apply haste rating
        gcd = int32(float(gcd) * m_caster->GetFloatValue(UNIT_MOD_CAST_SPEED));

        if (gcd < 1000)
            gcd = 1000;
        else if (gcd > 1500)
            gcd = 1500;
    }

    // global cooldown have only player or controlled units
    if (m_caster->GetCharmInfo())
        m_caster->GetCharmInfo()->GetGlobalCooldownMgr().AddGlobalCooldown(m_spellInfo, gcd);
    else if (m_caster->GetTypeId() == TYPEID_PLAYER)
        ((Player*)m_caster)->GetGlobalCooldownMgr().AddGlobalCooldown(m_spellInfo, gcd);
}

void Spell::CancelGlobalCooldown()
{
    if (!m_spellInfo->StartRecoveryTime)
        return;

    // cancel global cooldown when interrupting current cast
    if (m_caster->GetCurrentSpell(CURRENT_GENERIC_SPELL) != this)
        return;

    // global cooldown have only player or controlled units
    if (m_caster->GetCharmInfo())
        m_caster->GetCharmInfo()->GetGlobalCooldownMgr().CancelGlobalCooldown(m_spellInfo);
    else if (m_caster->GetTypeId() == TYPEID_PLAYER)
        ((Player*)m_caster)->GetGlobalCooldownMgr().CancelGlobalCooldown(m_spellInfo);
}<|MERGE_RESOLUTION|>--- conflicted
+++ resolved
@@ -4103,13 +4103,8 @@
     else
         data << caster->GetPackGUID();
 
-<<<<<<< HEAD
-    data << caster->GetPackGUID();
-    data << uint8(m_cast_count);                            // pending spell cast?
-=======
     data << m_caster->GetPackGUID();
     data << uint8(m_cast_count);                            // pending spell cast
->>>>>>> 5caace19
     data << uint32(m_spellInfo->Id);                        // spellId
     data << uint32(castFlags);                              // cast flags
     data << uint32(m_timer);                                // delay?
@@ -4184,13 +4179,8 @@
 
     data << m_targets;
 
-<<<<<<< HEAD
-    if ( castFlags & CAST_FLAG_UNKNOWN6 )                   // unknown wotlk, predicted power?
+    if (castFlags & CAST_FLAG_PREDICTED_POWER)              // predicted power
         data << uint32(m_caster->GetPower(m_caster->getPowerType())); // Yes, it is really predicted power.
-=======
-    if (castFlags & CAST_FLAG_PREDICTED_POWER)              // predicted power
-        data << uint32(0);
->>>>>>> 5caace19
 
     if (castFlags & CAST_FLAG_PREDICTED_RUNES)              // predicted runes
     {
