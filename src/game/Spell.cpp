--- conflicted
+++ resolved
@@ -1966,10 +1966,6 @@
                 Unit* target = m_targets.getUnitTarget();
                 if(!target)
                     target = m_caster;
-                // prevent center adding to heal list
-                else if (!m_caster->IsFriendlyTo(target))
-                    targetUnitMap.remove(target);
-
                 uint32 count = CalculateDamage(EFFECT_INDEX_2,m_caster); // stored in dummy effect, affected by mods
 
                 FillRaidOrPartyHealthPriorityTargets(targetUnitMap, m_caster, target, radius, count, true, false, true);
@@ -3354,10 +3350,6 @@
     if( m_spellInfo->Attributes & SPELL_ATTR_STOP_ATTACK_TARGET )
         m_caster->AttackStop();
 
-<<<<<<< HEAD
-    // For SPELL_AURA_IGNORE_UNIT_STATE charges
-    // TODO: find way without this hack
-=======
     // hack for Fingers of Frost stacks remove
     if(m_caster->HasAura(74396) && !m_IsTriggeredSpell && m_spellInfo->SpellFamilyName == SPELLFAMILY_MAGE)
         if (Aura *aur = m_caster->GetAura(74396, EFFECT_INDEX_0))
@@ -3365,24 +3357,12 @@
                 m_caster->RemoveAura(aur);
 
     // hack for SPELL_AURA_IGNORE_UNIT_STATE charges
->>>>>>> 3c7f2785
     bool break_for = false;
     Unit::AuraList const& stateAuras = m_caster->GetAurasByType(SPELL_AURA_IGNORE_UNIT_STATE);
     for(Unit::AuraList::const_iterator j = stateAuras.begin();j != stateAuras.end(); ++j)
     {
         switch((*j)->GetId())
         {
-<<<<<<< HEAD
-            case 44544: // Fingers of Frost dissapear after two spells
-                if(!m_IsTriggeredSpell && m_spellInfo->SpellFamilyName == SPELLFAMILY_MAGE)
-                {
-                    if((*j)->DropAuraCharge())
-                        m_caster->RemoveAura((*j));
-                    break_for = true;
-                }
-                break; 
-=======
->>>>>>> 3c7f2785
             case 52437:        //Sudden death should disappear after execute
                 if (m_spellInfo->SpellIconID == 1648)
                 {
@@ -4342,11 +4322,7 @@
     }
     //Check Caster for combat
     if(m_caster->isInCombat() && IsNonCombatSpell(m_spellInfo) &&
-<<<<<<< HEAD
-        !m_IsTriggeredSpell && !m_caster->isIgnoreUnitState(m_spellInfo)) 
-=======
         !m_IsTriggeredSpell && !m_caster->isIgnoreUnitState(m_spellInfo))
->>>>>>> 3c7f2785
         return SPELL_FAILED_AFFECTING_COMBAT;
 
     // cancel autorepeat spells if cast start when moving
