--- conflicted
+++ resolved
@@ -326,15 +326,7 @@
         return;
     }
 
-<<<<<<< HEAD
     if (!guid.IsEmpty())
-=======
-    Group* grp = GetPlayer()->GetGroup();
-    if (!grp)
-        return;
-
-    if (ObjectGuid guid = grp->GetMemberGuid(membername))
->>>>>>> 4e66769e
     {
         Player::RemoveFromGroup(grp, guid);
         return;
