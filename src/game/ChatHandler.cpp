--- conflicted
+++ resolved
@@ -238,7 +238,6 @@
                 }
             }
 
-<<<<<<< HEAD
             // Playerbot mod: handle whispered command to bot
             if (player->GetPlayerbotAI())
             {
@@ -247,10 +246,7 @@
                 GetPlayer()->m_speakCount = 0;
             }
             else
-                GetPlayer()->Whisper(msg, lang, player->GetGUID());
-=======
-            GetPlayer()->Whisper(msg, lang, player->GetObjectGuid());
->>>>>>> b7616b88
+                GetPlayer()->Whisper(msg, lang, player->GetObjectGuid());
         } break;
 
         case CHAT_MSG_PARTY:
