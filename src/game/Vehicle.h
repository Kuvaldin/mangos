/*
 * Copyright (C) 2005-2011 MaNGOS <http://getmangos.com/>
 *
 * This program is free software; you can redistribute it and/or modify
 * it under the terms of the GNU General Public License as published by
 * the Free Software Foundation; either version 2 of the License, or
 * (at your option) any later version.
 *
 * This program is distributed in the hope that it will be useful,
 * but WITHOUT ANY WARRANTY; without even the implied warranty of
 * MERCHANTABILITY or FITNESS FOR A PARTICULAR PURPOSE.  See the
 * GNU General Public License for more details.
 *
 * You should have received a copy of the GNU General Public License
 * along with this program; if not, write to the Free Software
 * Foundation, Inc., 59 Temple Place, Suite 330, Boston, MA  02111-1307  USA
 */

#ifndef MANGOSSERVER_VEHICLE_H
#define MANGOSSERVER_VEHICLE_H

#include "Common.h"
#include "ObjectGuid.h"
#include "Creature.h"
#include "Unit.h"
#include "SharedDefines.h"

struct VehicleSeat
{
    VehicleSeat(VehicleSeatEntry const *pSeatInfo = NULL) : seatInfo(pSeatInfo), passenger(NULL) {}

    VehicleSeatEntry const *seatInfo;
    Unit* passenger;
};

typedef std::map<int8, VehicleSeat> SeatMap;

struct VehicleAccessory
{
    explicit VehicleAccessory(uint32 _uiAccessory, int8 _uiSeat, bool _bMinion) : uiAccessory(_uiAccessory), uiSeat(_uiSeat), bMinion(_bMinion) {}
    uint32 uiAccessory;
    int8 uiSeat;
    uint32 bMinion;
};

typedef std::vector<VehicleAccessory> VehicleAccessoryList;
typedef std::map<uint32, VehicleAccessoryList> VehicleAccessoryMap;

class MANGOS_DLL_SPEC VehicleKit
{
public:
    explicit VehicleKit(Unit* base, VehicleEntry const* vehicleInfo);
    ~VehicleKit();

    void Reset();
    void InstallAllAccessories(uint32 entry);

<<<<<<< HEAD
    bool HasEmptySeat(int8 seatId) const;
    Unit *GetPassenger(int8 seatId) const;
    int8 GetNextEmptySeat(int8 seatId, bool next) const;
    bool AddPassenger(Unit *passenger, int8 seatId = -1);
    void RemovePassenger(Unit *passenger);
    void RelocatePassengers(float x, float y, float z, float ang);
    void RemoveAllPassengers();
    VehicleSeatEntry const* GetSeatInfo(Unit* passenger);

    uint32 GetVehicleId() const { return m_vehicleInfo->m_ID; }
    VehicleEntry const* GetVehicleInfo() const { return m_vehicleInfo; }
    Unit* GetBase() { return m_pBase; }
private:
    void UpdateFreeSeatCount();
    void InstallAccessory(uint32 entry, int8 seatId, bool minion = true);

    SeatMap m_Seats;
    uint32 m_uiNumFreeSeats;
    VehicleEntry const *m_vehicleInfo;
    Unit* m_pBase;
=======
    private:
        void SaveToDB(uint32, uint8, uint32)                // overwrited of Creature::SaveToDB     - don't must be called
        {
            MANGOS_ASSERT(false);
        }
        void DeleteFromDB()                                 // overwrited of Creature::DeleteFromDB - don't must be called
        {
            MANGOS_ASSERT(false);
        }
>>>>>>> 3bc88d33
};

#endif<|MERGE_RESOLUTION|>--- conflicted
+++ resolved
@@ -55,7 +55,6 @@
     void Reset();
     void InstallAllAccessories(uint32 entry);
 
-<<<<<<< HEAD
     bool HasEmptySeat(int8 seatId) const;
     Unit *GetPassenger(int8 seatId) const;
     int8 GetNextEmptySeat(int8 seatId, bool next) const;
@@ -76,8 +75,7 @@
     uint32 m_uiNumFreeSeats;
     VehicleEntry const *m_vehicleInfo;
     Unit* m_pBase;
-=======
-    private:
+
         void SaveToDB(uint32, uint8, uint32)                // overwrited of Creature::SaveToDB     - don't must be called
         {
             MANGOS_ASSERT(false);
@@ -86,7 +84,6 @@
         {
             MANGOS_ASSERT(false);
         }
->>>>>>> 3bc88d33
 };
 
 #endif