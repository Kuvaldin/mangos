--- conflicted
+++ resolved
@@ -25,7 +25,17 @@
 #include "Unit.h"
 #include "SharedDefines.h"
 
-<<<<<<< HEAD
+struct VehicleEntry;
+
+class VehicleInfo
+{
+        VehicleEntry const* m_vehicleEntry;
+    public:
+        explicit VehicleInfo(VehicleEntry const* entry);
+
+        VehicleEntry const* GetEntry() const { return m_vehicleEntry; }
+};
+
 struct VehicleSeat
 {
     VehicleSeat(VehicleSeatEntry const *pSeatInfo = NULL) : seatInfo(pSeatInfo), passenger(NULL) {}
@@ -49,53 +59,32 @@
 
 class MANGOS_DLL_SPEC VehicleKit
 {
-public:
-    explicit VehicleKit(Unit* base, VehicleEntry const* vehicleInfo);
-    ~VehicleKit();
+    public:
+        explicit VehicleKit(Unit* base);
+        ~VehicleKit();
 
-    void Reset();
-    void InstallAllAccessories(uint32 entry);
+        void Reset();
+        void InstallAllAccessories(uint32 entry);
 
-    bool HasEmptySeat(int8 seatId) const;
-    Unit *GetPassenger(int8 seatId) const;
-    int8 GetNextEmptySeat(int8 seatId, bool next) const;
-    bool AddPassenger(Unit *passenger, int8 seatId = -1);
-    void RemovePassenger(Unit *passenger);
-    void RelocatePassengers(float x, float y, float z, float ang);
-    void RemoveAllPassengers();
-    VehicleSeatEntry const* GetSeatInfo(Unit* passenger);
+        bool HasEmptySeat(int8 seatId) const;
+        Unit *GetPassenger(int8 seatId) const;
+        int8 GetNextEmptySeat(int8 seatId, bool next) const;
+        bool AddPassenger(Unit *passenger, int8 seatId = -1);
+        void RemovePassenger(Unit *passenger);
+        void RelocatePassengers(float x, float y, float z, float ang);
+        void RemoveAllPassengers();
+        VehicleSeatEntry const* GetSeatInfo(Unit* passenger);
 
-    uint32 GetVehicleId() const { return m_vehicleInfo->m_ID; }
-    VehicleEntry const* GetVehicleInfo() const { return m_vehicleInfo; }
-    Unit* GetBase() { return m_pBase; }
-private:
-    void UpdateFreeSeatCount();
-    void InstallAccessory(uint32 entry, int8 seatId, bool minion = true);
+        Unit* GetBase() { return m_pBase; }
 
-    SeatMap m_Seats;
-    uint32 m_uiNumFreeSeats;
-    VehicleEntry const *m_vehicleInfo;
-    Unit* m_pBase;
+    private:
+        void UpdateFreeSeatCount();
+        void InstallAccessory(uint32 entry, int8 seatId, bool minion = true);
 
-        void SaveToDB(uint32, uint8, uint32)                // overwrited of Creature::SaveToDB     - don't must be called
-        {
-            MANGOS_ASSERT(false);
-        }
-        void DeleteFromDB()                                 // overwrited of Creature::DeleteFromDB - don't must be called
-        {
-            MANGOS_ASSERT(false);
-        }
-=======
-struct VehicleEntry;
+        SeatMap m_Seats;
+        uint32 m_uiNumFreeSeats;
+        Unit* m_pBase;
 
-class VehicleInfo
-{
-        VehicleEntry const* m_vehicleEntry;
-    public:
-        explicit VehicleInfo(VehicleEntry const* entry);
-
-        VehicleEntry const* GetEntry() const { return m_vehicleEntry; }
->>>>>>> 4c82c86e
 };
 
 #endif