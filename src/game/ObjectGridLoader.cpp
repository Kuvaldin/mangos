--- conflicted
+++ resolved
@@ -57,11 +57,7 @@
 
         Creature * c = iter->getSource();
 
-<<<<<<< HEAD
-        MANGOS_ASSERT(!c->isPet() && "ObjectGridRespawnMover don't must be called for pets");
-=======
-        MANGOS_ASSERT((!c->IsPet() || !c->IsVehicle()) && "ObjectGridRespawnMover don't must be called for pets");
->>>>>>> 24920ccf
+        MANGOS_ASSERT((!c->IsPet()) && "ObjectGridRespawnMover don't must be called for pets");
 
         Cell const& cur_cell  = c->GetCurrentCell();
 
