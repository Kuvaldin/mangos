--- conflicted
+++ resolved
@@ -28,778 +28,11 @@
 #include "Mail.h"
 #include "Log.h"
 #include "ObjectGuid.h"
-<<<<<<< HEAD
-#include "Player.h"
-#include "UpdateMask.h"
-#include "Unit.h"
-#include "Language.h"
-#include "AuctionHouseBot.h"
-#include "DBCStores.h"
-#include "Item.h"
-#include "AuctionHouseMgr.h"
-
-/**
- * Handles the Packet sent by the client when sending a mail.
- *
- * This methods takes the packet sent by the client and performs the following actions:
- * - Checks whether the mail is valid: i.e. can he send the selected items,
- *   does he have enough money, etc.
- * - Creates a MailDraft and adds the needed items, money, cost data.
- * - Sends the mail.
- *
- * Depending on the outcome of the checks performed the player will recieve a different
- * MailResponseResult.
- *
- * @see MailResponseResult
- * @see SendMailResult()
- *
- * @param recv_data the WorldPacket containing the data sent by the client.
- */
-void WorldSession::HandleSendMail(WorldPacket & recv_data )
-{
-    ObjectGuid mailboxGuid;
-    uint64 unk3;
-    std::string receiver, subject, body;
-    uint32 unk1, unk2, money, COD;
-    uint8 unk4;
-    recv_data >> mailboxGuid;
-    recv_data >> receiver;
-
-    recv_data >> subject;
-
-    recv_data >> body;
-
-    recv_data >> unk1;                                      // stationery?
-    recv_data >> unk2;                                      // 0x00000000
-
-    uint8 items_count;
-    recv_data >> items_count;                               // attached items count
-
-    if (items_count > MAX_MAIL_ITEMS)                       // client limit
-    {
-        GetPlayer()->SendMailResult(0, MAIL_SEND, MAIL_ERR_TOO_MANY_ATTACHMENTS);
-        recv_data.rpos(recv_data.wpos());                   // set to end to avoid warnings spam
-        return;
-    }
-
-    ObjectGuid itemGuids[MAX_MAIL_ITEMS];
-
-    for(uint8 i = 0; i < items_count; ++i)
-    {
-        recv_data.read_skip<uint8>();                       // item slot in mail, not used
-        recv_data >> itemGuids[i];
-    }
-
-    recv_data >> money >> COD;                              // money and cod
-    recv_data >> unk3;                                      // const 0
-    recv_data >> unk4;                                      // const 0
-
-    // packet read complete, now do check
-
-    if (!GetPlayer()->GetGameObjectIfCanInteractWith(mailboxGuid, GAMEOBJECT_TYPE_MAILBOX))
-        return;
-
-    if (receiver.empty())
-        return;
-
-    Player* pl = _player;
-
-    ObjectGuid rc;
-    if (normalizePlayerName(receiver))
-        rc = sObjectMgr.GetPlayerGuidByName(receiver);
-
-    if (rc.IsEmpty())
-    {
-        DETAIL_LOG("%s is sending mail to %s (GUID: nonexistent!) with subject %s and body %s includes %u items, %u copper and %u COD copper with unk1 = %u, unk2 = %u",
-            pl->GetGuidStr().c_str(), receiver.c_str(), subject.c_str(), body.c_str(), items_count, money, COD, unk1, unk2);
-        pl->SendMailResult(0, MAIL_SEND, MAIL_ERR_RECIPIENT_NOT_FOUND);
-        return;
-    }
-
-    DETAIL_LOG("%s is sending mail to %s with subject %s and body %s includes %u items, %u copper and %u COD copper with unk1 = %u, unk2 = %u",
-        pl->GetGuidStr().c_str(), rc.GetString().c_str(), subject.c_str(), body.c_str(), items_count, money, COD, unk1, unk2);
-
-    if (pl->GetObjectGuid() == rc)
-    {
-        pl->SendMailResult(0, MAIL_SEND, MAIL_ERR_CANNOT_SEND_TO_SELF);
-        return;
-    }
-
-    uint32 cost = items_count ? 30 * items_count : 30;      // price hardcoded in client
-
-    uint32 reqmoney = cost + money;
-
-    if (pl->GetMoney() < reqmoney)
-    {
-        pl->SendMailResult(0, MAIL_SEND, MAIL_ERR_NOT_ENOUGH_MONEY);
-        return;
-    }
-
-    Player *receive = sObjectMgr.GetPlayer(rc);
-
-    Team rc_team;
-    uint8 mails_count = 0;                                  // do not allow to send to one player more than 100 mails
-
-    if (receive)
-    {
-        rc_team = receive->GetTeam();
-        mails_count = receive->GetMailSize();
-    }
-    else
-    {
-        rc_team = sObjectMgr.GetPlayerTeamByGUID(rc);
-        if (QueryResult* result = CharacterDatabase.PQuery("SELECT COUNT(*) FROM mail WHERE receiver = '%u'", rc.GetCounter()))
-        {
-            Field *fields = result->Fetch();
-            mails_count = fields[0].GetUInt32();
-            delete result;
-        }
-    }
-
-    // do not allow to have more than 100 mails in mailbox.. mails count is in opcode uint8!!! - so max can be 255..
-    if (mails_count > 100)
-    {
-        pl->SendMailResult(0, MAIL_SEND, MAIL_ERR_RECIPIENT_CAP_REACHED);
-        return;
-    }
-
-    // check the receiver's Faction...
-    if (!sWorld.getConfig(CONFIG_BOOL_ALLOW_TWO_SIDE_INTERACTION_MAIL) && pl->GetTeam() != rc_team && GetSecurity() == SEC_PLAYER)
-    {
-        pl->SendMailResult(0, MAIL_SEND, MAIL_ERR_NOT_YOUR_TEAM);
-        return;
-    }
-
-    uint32 rc_account = receive
-        ? receive->GetSession()->GetAccountId()
-        : sObjectMgr.GetPlayerAccountIdByGUID(rc);
-
-    Item* items[MAX_MAIL_ITEMS];
-
-    for(uint8 i = 0; i < items_count; ++i)
-    {
-        if (!itemGuids[i].IsItem())
-        {
-            pl->SendMailResult(0, MAIL_SEND, MAIL_ERR_MAIL_ATTACHMENT_INVALID);
-            return;
-        }
-
-        Item* item = pl->GetItemByGuid(itemGuids[i]);
-
-        // prevent sending bag with items (cheat: can be placed in bag after adding equipped empty bag to mail)
-        if(!item)
-        {
-            pl->SendMailResult(0, MAIL_SEND, MAIL_ERR_MAIL_ATTACHMENT_INVALID);
-            return;
-        }
-
-        if (!item->CanBeTraded(true))
-        {
-            pl->SendMailResult(0, MAIL_SEND, MAIL_ERR_EQUIP_ERROR, EQUIP_ERR_MAIL_BOUND_ITEM);
-            return;
-        }
-
-        if (item->IsBoundAccountWide() /*&& item->IsSoulBound() */&& pl->GetSession()->GetAccountId() != rc_account)
-        {
-            pl->SendMailResult(0, MAIL_SEND, MAIL_ERR_EQUIP_ERROR, EQUIP_ERR_ARTEFACTS_ONLY_FOR_OWN_CHARACTERS);
-            return;
-        }
-
-        if ((item->GetProto()->Flags & ITEM_FLAG_CONJURED) || item->GetUInt32Value(ITEM_FIELD_DURATION))
-        {
-            pl->SendMailResult(0, MAIL_SEND, MAIL_ERR_EQUIP_ERROR, EQUIP_ERR_MAIL_BOUND_ITEM);
-            return;
-        }
-
-        if (COD && item->HasFlag(ITEM_FIELD_FLAGS, ITEM_DYNFLAG_WRAPPED))
-        {
-            pl->SendMailResult(0, MAIL_SEND, MAIL_ERR_CANT_SEND_WRAPPED_COD);
-            return;
-        }
-
-        items[i] = item;
-    }
-
-    pl->SendMailResult(0, MAIL_SEND, MAIL_OK);
-
-    pl->ModifyMoney( -int32(reqmoney) );
-    pl->GetAchievementMgr().UpdateAchievementCriteria(ACHIEVEMENT_CRITERIA_TYPE_GOLD_SPENT_FOR_MAIL, cost);
-
-    bool needItemDelay = false;
-
-    MailDraft draft(subject, body);
-
-    if (items_count > 0 || money > 0)
-    {
-        if (items_count > 0)
-        {
-            for(uint8 i = 0; i < items_count; ++i)
-            {
-                Item* item = items[i];
-                if (GetSecurity() > SEC_PLAYER && sWorld.getConfig(CONFIG_BOOL_GM_LOG_TRADE))
-                {
-                    sLog.outCommand(GetAccountId(), "GM %s (Account: %u) mail item: %s (Entry: %u Count: %u) to player: %s (Account: %u)",
-                        GetPlayerName(), GetAccountId(), item->GetProto()->Name1, item->GetEntry(), item->GetCount(), receiver.c_str(), rc_account);
-                }
-
-                pl->MoveItemFromInventory(items[i]->GetBagSlot(), item->GetSlot(), true);
-                CharacterDatabase.BeginTransaction();
-                item->DeleteFromInventoryDB();     // deletes item from character's inventory
-                item->SaveToDB();                  // recursive and not have transaction guard into self, item not in inventory and can be save standalone
-                // owner in data will set at mail receive and item extracting
-                CharacterDatabase.PExecute("UPDATE item_instance SET owner_guid = '%u' WHERE guid='%u'", rc.GetCounter(), item->GetGUIDLow());
-                CharacterDatabase.CommitTransaction();
-
-                draft.AddItem(item);
-            }
-
-            // if item send to character at another account, then apply item delivery delay
-            needItemDelay = pl->GetSession()->GetAccountId() != rc_account;
-        }
-
-        if (money > 0 &&  GetSecurity() > SEC_PLAYER && sWorld.getConfig(CONFIG_BOOL_GM_LOG_TRADE))
-        {
-            sLog.outCommand(GetAccountId(),"GM %s (Account: %u) mail money: %u to player: %s (Account: %u)",
-                GetPlayerName(), GetAccountId(), money, receiver.c_str(), rc_account);
-        }
-    }
-
-    // If theres is an item, there is a one hour delivery delay if sent to another account's character.
-    uint32 deliver_delay = needItemDelay ? sWorld.getConfig(CONFIG_UINT32_MAIL_DELIVERY_DELAY) : 0;
-
-    // will delete item or place to receiver mail list
-    draft
-        .SetMoney(money)
-        .SetCOD(COD)
-        .SendMailTo(MailReceiver(receive, rc), pl, body.empty() ? MAIL_CHECK_MASK_COPIED : MAIL_CHECK_MASK_HAS_BODY, deliver_delay);
-
-    CharacterDatabase.BeginTransaction();
-    pl->SaveInventoryAndGoldToDB();
-    CharacterDatabase.CommitTransaction();
-}
-
-/**
- * Handles the Packet sent by the client when reading a mail.
- *
- * This method is called when a client reads a mail that was previously unread.
- * It will add the MAIL_CHECK_MASK_READ flag to the mail being read.
- *
- * @see MailCheckMask
- *
- * @param recv_data the packet containing information about the mail the player read.
- *
- */
-void WorldSession::HandleMailMarkAsRead(WorldPacket & recv_data )
-{
-    ObjectGuid mailboxGuid;
-    uint32 mailId;
-    recv_data >> mailboxGuid;
-    recv_data >> mailId;
-
-    if (!GetPlayer()->GetGameObjectIfCanInteractWith(mailboxGuid, GAMEOBJECT_TYPE_MAILBOX))
-        return;
-
-    Player *pl = _player;
-
-    if (Mail *m = pl->GetMail(mailId))
-    {
-        if (pl->unReadMails)
-            --pl->unReadMails;
-        m->checked = m->checked | MAIL_CHECK_MASK_READ;
-        pl->m_mailsUpdated = true;
-        m->state = MAIL_STATE_CHANGED;
-    }
-}
-
-/**
- * Handles the Packet sent by the client when deleting a mail.
- *
- * This method is called when a client deletes a mail in his mailbox.
- *
- * @param recv_data The packet containing information about the mail being deleted.
- *
- */
-void WorldSession::HandleMailDelete(WorldPacket & recv_data )
-{
-    ObjectGuid mailboxGuid;
-    uint32 mailId;
-    recv_data >> mailboxGuid;
-    recv_data >> mailId;
-    recv_data.read_skip<uint32>();                          // mailTemplateId
-
-    if (!GetPlayer()->GetGameObjectIfCanInteractWith(mailboxGuid, GAMEOBJECT_TYPE_MAILBOX))
-        return;
-
-    Player* pl = _player;
-    pl->m_mailsUpdated = true;
-
-    if(Mail *m = pl->GetMail(mailId))
-    {
-        // delete shouldn't show up for COD mails
-        if (m->COD)
-        {
-            pl->SendMailResult(mailId, MAIL_DELETED, MAIL_ERR_INTERNAL_ERROR);
-            return;
-        }
-
-        m->state = MAIL_STATE_DELETED;
-    }
-    pl->SendMailResult(mailId, MAIL_DELETED, MAIL_OK);
-}
-/**
- * Handles the Packet sent by the client when returning a mail to sender.
- * This method is called when a player chooses to return a mail to its sender.
- * It will create a new MailDraft and add the items, money, etc. associated with the mail
- * and then send the mail to the original sender.
- *
- * @param recv_data The packet containing information about the mail being returned.
- *
- */
-void WorldSession::HandleMailReturnToSender(WorldPacket & recv_data )
-{
-    ObjectGuid mailboxGuid;
-    uint32 mailId;
-    recv_data >> mailboxGuid;
-    recv_data >> mailId;
-    recv_data.read_skip<uint64>();                          // original sender GUID for return to, not used
-
-    if (!GetPlayer()->GetGameObjectIfCanInteractWith(mailboxGuid, GAMEOBJECT_TYPE_MAILBOX))
-        return;
-
-    Player *pl = _player;
-    Mail *m = pl->GetMail(mailId);
-    if(!m || m->state == MAIL_STATE_DELETED || m->deliver_time > time(NULL))
-    {
-        pl->SendMailResult(mailId, MAIL_RETURNED_TO_SENDER, MAIL_ERR_INTERNAL_ERROR);
-        return;
-    }
-
-    //we can return mail now
-    //so firstly delete the old one
-    CharacterDatabase.BeginTransaction();
-    CharacterDatabase.PExecute("DELETE FROM mail WHERE id = '%u'", mailId);
-                                                            // needed?
-    CharacterDatabase.PExecute("DELETE FROM mail_items WHERE mail_id = '%u'", mailId);
-    CharacterDatabase.CommitTransaction();
-    pl->RemoveMail(mailId);
-
-    // send back only to existing players and simple drop for other cases
-    if (m->messageType == MAIL_NORMAL && m->sender)
-    {
-        MailDraft draft;
-        if (m->mailTemplateId)
-            draft.SetMailTemplate(m->mailTemplateId, false);// items already included
-        else
-            draft.SetSubjectAndBody(m->subject, m->body);
-
-        if(m->HasItems())
-        {
-            for(MailItemInfoVec::iterator itr2 = m->items.begin(); itr2 != m->items.end(); ++itr2)
-            {
-                if(Item *item = pl->GetMItem(itr2->item_guid))
-                    draft.AddItem(item);
-
-                pl->RemoveMItem(itr2->item_guid);
-            }
-        }
-
-        draft.SetMoney(m->money).SendReturnToSender(GetAccountId(), m->receiverGuid, ObjectGuid(HIGHGUID_PLAYER, m->sender));
-    }
-
-    delete m;                                               // we can deallocate old mail
-    pl->SendMailResult(mailId, MAIL_RETURNED_TO_SENDER, MAIL_OK);
-}
-
-/**
- * Handles the packet sent by the client when taking an item from the mail.
- */
-void WorldSession::HandleMailTakeItem(WorldPacket & recv_data )
-{
-    ObjectGuid mailboxGuid;
-    uint32 mailId;
-    uint32 itemId;
-    recv_data >> mailboxGuid;
-    recv_data >> mailId;
-    recv_data >> itemId;                                    // item guid low
-
-    if (!GetPlayer()->GetGameObjectIfCanInteractWith(mailboxGuid, GAMEOBJECT_TYPE_MAILBOX))
-        return;
-
-    Player* pl = _player;
-
-    Mail* m = pl->GetMail(mailId);
-    if(!m || m->state == MAIL_STATE_DELETED || m->deliver_time > time(NULL))
-    {
-        pl->SendMailResult(mailId, MAIL_ITEM_TAKEN, MAIL_ERR_INTERNAL_ERROR);
-        return;
-    }
-
-    // prevent cheating with skip client money check
-    if(pl->GetMoney() < m->COD)
-    {
-        pl->SendMailResult(mailId, MAIL_ITEM_TAKEN, MAIL_ERR_NOT_ENOUGH_MONEY);
-        return;
-    }
-
-    Item *it = pl->GetMItem(itemId);
-
-    ItemPosCountVec dest;
-    uint8 msg = _player->CanStoreItem( NULL_BAG, NULL_SLOT, dest, it, false );
-    if( msg == EQUIP_ERR_OK )
-    {
-        m->RemoveItem(itemId);
-        m->removedItems.push_back(itemId);
-
-        if (m->COD > 0)                                     // if there is COD, take COD money from player and send them to sender by mail
-        {
-            ObjectGuid sender_guid = ObjectGuid(HIGHGUID_PLAYER, m->sender);
-            Player *sender = sObjectMgr.GetPlayer(sender_guid);
-
-            uint32 sender_accId = 0;
-
-            if( GetSecurity() > SEC_PLAYER && sWorld.getConfig(CONFIG_BOOL_GM_LOG_TRADE) )
-            {
-                std::string sender_name;
-                if(sender)
-                {
-                    sender_accId = sender->GetSession()->GetAccountId();
-                    sender_name = sender->GetName();
-                }
-                else
-                {
-                    // can be calculated early
-                    sender_accId = sObjectMgr.GetPlayerAccountIdByGUID(sender_guid);
-
-                    if(!sObjectMgr.GetPlayerNameByGUID(sender_guid, sender_name))
-                        sender_name = sObjectMgr.GetMangosStringForDBCLocale(LANG_UNKNOWN);
-                }
-                sLog.outCommand(GetAccountId(), "GM %s (Account: %u) receive mail item: %s (Entry: %u Count: %u) and send COD money: %u to player: %s (Account: %u)",
-                    GetPlayerName(), GetAccountId(), it->GetProto()->Name1, it->GetEntry(), it->GetCount(), m->COD, sender_name.c_str(), sender_accId);
-            }
-            else if(!sender)
-                sender_accId = sObjectMgr.GetPlayerAccountIdByGUID(sender_guid);
-
-            // check player existence
-            if(sender || sender_accId)
-            {
-                MailDraft(m->subject, "")
-                    .SetMoney(m->COD)
-                    .SendMailTo(MailReceiver(sender, sender_guid), _player, MAIL_CHECK_MASK_COD_PAYMENT);
-            }
-
-            pl->ModifyMoney( -int32(m->COD) );
-        }
-        m->COD = 0;
-        m->state = MAIL_STATE_CHANGED;
-        pl->m_mailsUpdated = true;
-        pl->RemoveMItem(it->GetGUIDLow());
-
-        uint32 count = it->GetCount();                      // save counts before store and possible merge with deleting
-        pl->MoveItemToInventory(dest, it, true);
-
-        CharacterDatabase.BeginTransaction();
-        pl->SaveInventoryAndGoldToDB();
-        pl->_SaveMail();
-        CharacterDatabase.CommitTransaction();
-
-        pl->SendMailResult(mailId, MAIL_ITEM_TAKEN, MAIL_OK, 0, itemId, count);
-    }
-    else
-        pl->SendMailResult(mailId, MAIL_ITEM_TAKEN, MAIL_ERR_EQUIP_ERROR, msg);
-}
-/**
- * Handles the packet sent by the client when taking money from the mail.
- */
-void WorldSession::HandleMailTakeMoney(WorldPacket & recv_data )
-{
-    ObjectGuid mailboxGuid;
-    uint32 mailId;
-    recv_data >> mailboxGuid;
-    recv_data >> mailId;
-
-    if (!GetPlayer()->GetGameObjectIfCanInteractWith(mailboxGuid, GAMEOBJECT_TYPE_MAILBOX))
-        return;
-
-    Player *pl = _player;
-
-    Mail* m = pl->GetMail(mailId);
-    if(!m || m->state == MAIL_STATE_DELETED || m->deliver_time > time(NULL))
-    {
-        pl->SendMailResult(mailId, MAIL_MONEY_TAKEN, MAIL_ERR_INTERNAL_ERROR);
-        return;
-    }
-
-    pl->SendMailResult(mailId, MAIL_MONEY_TAKEN, MAIL_OK);
-
-    pl->ModifyMoney(m->money);
-    m->money = 0;
-    m->state = MAIL_STATE_CHANGED;
-    pl->m_mailsUpdated = true;
-
-    // save money and mail to prevent cheating
-    CharacterDatabase.BeginTransaction();
-    pl->SaveGoldToDB();
-    pl->_SaveMail();
-    CharacterDatabase.CommitTransaction();
-}
-
-/**
- * Handles the packet sent by the client when requesting the current mail list.
- * It will send a list of all available mails in the players mailbox to the client.
- */
-void WorldSession::HandleGetMailList(WorldPacket & recv_data )
-{
-    ObjectGuid mailboxGuid;
-    recv_data >> mailboxGuid;
-
-    if (!GetPlayer()->GetGameObjectIfCanInteractWith(mailboxGuid, GAMEOBJECT_TYPE_MAILBOX))
-        return;
-
-    // client can't work with packets > max int16 value
-    const uint32 maxPacketSize = 32767;
-
-    uint32 mailsCount = 0;                                  // send to client mails amount
-    uint32 realCount = 0;                                   // real mails amount
-
-    WorldPacket data(SMSG_MAIL_LIST_RESULT, 200);           // guess size
-    data << uint32(0);                                      // real mail's count
-    data << uint8(0);                                       // mail's count
-    time_t cur_time = time(NULL);
-
-    for(PlayerMails::iterator itr = _player->GetMailBegin(); itr != _player->GetMailEnd(); ++itr)
-    {
-        // packet send mail count as uint8, prevent overflow
-        if(mailsCount >= 254)
-        {
-            realCount += 1;
-            continue;
-        }
-
-        // skip deleted or not delivered (deliver delay not expired) mails
-        if ((*itr)->state == MAIL_STATE_DELETED || cur_time < (*itr)->deliver_time)
-            continue;
-
-        uint8 item_count = (*itr)->items.size();            // max count is MAX_MAIL_ITEMS (12)
-
-        size_t next_mail_size = 2+4+1+((*itr)->messageType == MAIL_NORMAL ? 8 : 4)+4*8+((*itr)->subject.size()+1)+((*itr)->body.size()+1)+1+item_count*(1+4+4+7*3*4+4+4+4+4+4+4+1);
-
-        if(data.wpos()+next_mail_size > maxPacketSize)
-        {
-            realCount += 1;
-            continue;
-        }
-
-        data << uint16(next_mail_size);                     // Message size
-        data << uint32((*itr)->messageID);                  // Message ID
-        data << uint8((*itr)->messageType);                 // Message Type
-
-        switch((*itr)->messageType)
-        {
-            case MAIL_NORMAL:                               // sender guid
-                data << ObjectGuid(HIGHGUID_PLAYER, (*itr)->sender);
-                break;
-            case MAIL_CREATURE:
-            case MAIL_GAMEOBJECT:
-            case MAIL_AUCTION:
-                data << uint32((*itr)->sender);             // creature/gameobject entry, auction id
-                break;
-            case MAIL_ITEM:                                 // item entry (?) sender = "Unknown", NYI
-                data << uint32(0);                          // item entry
-                break;
-        }
-
-        data << uint32((*itr)->COD);                        // COD
-        data << uint32(0);                                  // unknown, probably changed in 3.3.3
-        data << uint32((*itr)->stationery);                 // stationery (Stationery.dbc)
-        data << uint32((*itr)->money);                      // copper
-        data << uint32((*itr)->checked);                    // flags
-        data << float(float((*itr)->expire_time - time(NULL)) / float(DAY));// Time
-        data << uint32((*itr)->mailTemplateId);             // mail template (MailTemplate.dbc)
-        data << (*itr)->subject;                            // Subject string - once 00, when mail type = 3, max 256
-        data << (*itr)->body;                               // message? max 8000
-
-        data << uint8(item_count);                          // client limit is 0x10
-
-        for(uint8 i = 0; i < item_count; ++i)
-        {
-            Item *item = _player->GetMItem((*itr)->items[i].item_guid);
-            // item index (0-6?)
-            data << uint8(i);
-            // item guid low?
-            data << uint32(item ? item->GetGUIDLow() : 0);
-            // entry
-            data << uint32(item ? item->GetEntry() : 0);
-            for(uint8 j = 0; j < MAX_INSPECTED_ENCHANTMENT_SLOT; ++j)
-            {
-                // unsure
-                data << uint32(item ? item->GetEnchantmentCharges((EnchantmentSlot)j) : 0);
-                // unsure
-                data << uint32(item ? item->GetEnchantmentDuration((EnchantmentSlot)j) : 0);
-                // unsure
-                data << uint32(item ? item->GetEnchantmentId((EnchantmentSlot)j) : 0);
-            }
-            // can be negative
-            data << uint32(item ? item->GetItemRandomPropertyId() : 0);
-            // unk
-            data << uint32(item ? item->GetItemSuffixFactor() : 0);
-            // stack count
-            data << uint32(item ? item->GetCount() : 0);
-            // charges
-            data << uint32(item ? item->GetSpellCharges() : 0);
-            // durability
-            data << uint32(item ? item->GetUInt32Value(ITEM_FIELD_MAXDURABILITY) : 0);
-            // durability
-            data << uint32(item ? item->GetUInt32Value(ITEM_FIELD_DURABILITY) : 0);
-            // unknown wotlk
-            data << uint8(0);
-        }
-
-        mailsCount += 1;
-        realCount += 1;
-    }
-
-    data.put<uint32>(0, realCount);                         // this will display warning about undelivered mail to player if realCount > mailsCount
-    data.put<uint8>(4, mailsCount);                         // set real send mails to client
-    SendPacket(&data);
-
-    // recalculate m_nextMailDelivereTime and unReadMails
-    _player->UpdateNextMailTimeAndUnreads();
-}
-
-/**
- * Handles the packet sent by the client when he copies the body a mail to his inventory.
- *
- * When a player copies the body of a mail to his inventory this method is called. It will create
- * a new item with the text of the mail and store it in the players inventory (if possible).
- *
- */
-void WorldSession::HandleMailCreateTextItem(WorldPacket & recv_data )
-{
-    ObjectGuid mailboxGuid;
-    uint32 mailId;
-
-    recv_data >> mailboxGuid;
-    recv_data >> mailId;
-
-    if (!GetPlayer()->GetGameObjectIfCanInteractWith(mailboxGuid, GAMEOBJECT_TYPE_MAILBOX))
-        return;
-
-    Player *pl = _player;
-
-    Mail* m = pl->GetMail(mailId);
-    if (!m || (m->body.empty() && !m->mailTemplateId) || m->state == MAIL_STATE_DELETED || m->deliver_time > time(NULL))
-    {
-        pl->SendMailResult(mailId, MAIL_MADE_PERMANENT, MAIL_ERR_INTERNAL_ERROR);
-        return;
-    }
-
-    Item *bodyItem = new Item;                              // This is not bag and then can be used new Item.
-    if (!bodyItem->Create(sObjectMgr.GenerateItemLowGuid(), MAIL_BODY_ITEM_TEMPLATE, pl))
-    {
-        delete bodyItem;
-        return;
-    }
-
-    // in mail template case we need create new item text
-    if (m->mailTemplateId)
-    {
-        MailTemplateEntry const* mailTemplateEntry = sMailTemplateStore.LookupEntry(m->mailTemplateId);
-        if (!mailTemplateEntry)
-        {
-            pl->SendMailResult(mailId, MAIL_MADE_PERMANENT, MAIL_ERR_INTERNAL_ERROR);
-            return;
-        }
-
-        bodyItem->SetText(mailTemplateEntry->content[GetSessionDbcLocale()]);
-    }
-    else
-        bodyItem->SetText(m->body);
-
-    bodyItem->SetGuidValue(ITEM_FIELD_CREATOR, ObjectGuid(HIGHGUID_PLAYER, m->sender));
-    bodyItem->SetFlag(ITEM_FIELD_FLAGS, ITEM_DYNFLAG_READABLE | ITEM_DYNFLAG_UNK15 | ITEM_DYNFLAG_UNK16);
-
-
-    DETAIL_LOG("HandleMailCreateTextItem mailid=%u", mailId);
-
-    ItemPosCountVec dest;
-    uint8 msg = _player->CanStoreItem( NULL_BAG, NULL_SLOT, dest, bodyItem, false );
-    if( msg == EQUIP_ERR_OK )
-    {
-        m->checked = m->checked | MAIL_CHECK_MASK_COPIED;
-        m->state = MAIL_STATE_CHANGED;
-        pl->m_mailsUpdated = true;
-
-        pl->StoreItem(dest, bodyItem, true);
-        pl->SendMailResult(mailId, MAIL_MADE_PERMANENT, MAIL_OK);
-    }
-    else
-    {
-        pl->SendMailResult(mailId, MAIL_MADE_PERMANENT, MAIL_ERR_EQUIP_ERROR, msg);
-        delete bodyItem;
-    }
-}
-
-/**
- * No idea when this is called.
- */
-void WorldSession::HandleQueryNextMailTime(WorldPacket & /**recv_data*/ )
-{
-    WorldPacket data(MSG_QUERY_NEXT_MAIL_TIME, 8);
-
-    if( _player->unReadMails > 0 )
-    {
-        data << uint32(0);                                  // float
-        data << uint32(0);                                  // count
-
-        uint32 count = 0;
-        time_t now = time(NULL);
-        for(PlayerMails::iterator itr = _player->GetMailBegin(); itr != _player->GetMailEnd(); ++itr)
-        {
-            Mail *m = (*itr);
-            // must be not checked yet
-            if(m->checked & MAIL_CHECK_MASK_READ)
-                continue;
-
-            // and already delivered
-            if(now < m->deliver_time)
-                continue;
-
-            data << ObjectGuid(HIGHGUID_PLAYER, m->sender); // sender guid
-
-            switch(m->messageType)
-            {
-                case MAIL_AUCTION:
-                    data << uint32(m->sender);              // auction house id
-                    data << uint32(MAIL_AUCTION);           // message type
-                    break;
-                default:
-                    data << uint32(0);
-                    data << uint32(0);
-                    break;
-            }
-
-            data << uint32(m->stationery);
-            data << uint32(0xC6000000);                     // float unk, time or something
-
-            ++count;
-            if(count == 2)                                  // do not display more than 2 mails
-                break;
-        }
-        data.put<uint32>(4, count);
-    }
-    else
-    {
-        data << uint32(0xC7A8C000);
-        data << uint32(0x00000000);
-    }
-    SendPacket(&data);
-}
-=======
 #include "ObjectMgr.h"
 #include "Item.h"
 #include "Player.h"
 #include "World.h"
->>>>>>> b41bf585
+#include "AuctionHouseBot.h"
 
 /**
  * Creates a new MailSender object.
