/*
 * Copyright (C) 2005-2010 MaNGOS <http://getmangos.com/>
 *
 * This program is free software; you can redistribute it and/or modify
 * it under the terms of the GNU General Public License as published by
 * the Free Software Foundation; either version 2 of the License, or
 * (at your option) any later version.
 *
 * This program is distributed in the hope that it will be useful,
 * but WITHOUT ANY WARRANTY; without even the implied warranty of
 * MERCHANTABILITY or FITNESS FOR A PARTICULAR PURPOSE.  See the
 * GNU General Public License for more details.
 *
 * You should have received a copy of the GNU General Public License
 * along with this program; if not, write to the Free Software
 * Foundation, Inc., 59 Temple Place, Suite 330, Boston, MA  02111-1307  USA
 */

/**
 * @addtogroup mailing
 * @{
 *
 * @file Mail.cpp
 * This file contains the the code needed for MaNGOS to handle mails.
 *
 */

#include "Mail.h"
#include "WorldPacket.h"
#include "WorldSession.h"
#include "Opcodes.h"
#include "Log.h"
#include "World.h"
#include "ObjectMgr.h"
#include "ObjectGuid.h"
#include "Player.h"
#include "UpdateMask.h"
#include "Unit.h"
#include "Language.h"
#include "AuctionHouseBot.h"
#include "DBCStores.h"
#include "BattleGroundMgr.h"
#include "Item.h"
#include "AuctionHouseMgr.h"

/**
 * Handles the Packet sent by the client when sending a mail.
 *
 * This methods takes the packet sent by the client and performs the following actions:
 * - Checks whether the mail is valid: i.e. can he send the selected items,
 *   does he have enough money, etc.
 * - Creates a MailDraft and adds the needed items, money, cost data.
 * - Sends the mail.
 *
 * Depending on the outcome of the checks performed the player will recieve a different
 * MailResponseResult.
 *
 * @see MailResponseResult
 * @see SendMailResult()
 *
 * @param recv_data the WorldPacket containing the data sent by the client.
 */
void WorldSession::HandleSendMail(WorldPacket & recv_data )
{
    uint64 mailbox, unk3;
    std::string receiver, subject, body;
    uint32 unk1, unk2, money, COD;
    uint8 unk4;
    recv_data >> mailbox;
    recv_data >> receiver;

    recv_data >> subject;

    recv_data >> body;

    recv_data >> unk1;                                      // stationery?
    recv_data >> unk2;                                      // 0x00000000

    uint8 items_count;
    recv_data >> items_count;                               // attached items count

    if (items_count > MAX_MAIL_ITEMS)                       // client limit
    {
        GetPlayer()->SendMailResult(0, MAIL_SEND, MAIL_ERR_TOO_MANY_ATTACHMENTS);
        recv_data.rpos(recv_data.wpos());                   // set to end to avoid warnings spam
        return;
    }

    uint64 itemGUIDs[MAX_MAIL_ITEMS];

    for(uint8 i = 0; i < items_count; ++i)
    {
        recv_data.read_skip<uint8>();                       // item slot in mail, not used
        recv_data >> itemGUIDs[i];
    }

    recv_data >> money >> COD;                              // money and cod
    recv_data >> unk3;                                      // const 0
    recv_data >> unk4;                                      // const 0

    // packet read complete, now do check

    if (!GetPlayer()->GetGameObjectIfCanInteractWith(mailbox, GAMEOBJECT_TYPE_MAILBOX))
        return;

    if (receiver.empty())
        return;

    Player* pl = _player;

    ObjectGuid rc;
    if (normalizePlayerName(receiver))
        rc = sObjectMgr.GetPlayerGUIDByName(receiver);

    if (rc.IsEmpty())
    {
        DETAIL_LOG("%s is sending mail to %s (GUID: nonexistent!) with subject %s and body %s includes %u items, %u copper and %u COD copper with unk1 = %u, unk2 = %u",
            pl->GetGuidStr().c_str(), receiver.c_str(), subject.c_str(), body.c_str(), items_count, money, COD, unk1, unk2);
        pl->SendMailResult(0, MAIL_SEND, MAIL_ERR_RECIPIENT_NOT_FOUND);
        return;
    }

    DETAIL_LOG("%s is sending mail to %s with subject %s and body %s includes %u items, %u copper and %u COD copper with unk1 = %u, unk2 = %u",
        pl->GetGuidStr().c_str(), rc.GetString().c_str(), subject.c_str(), body.c_str(), items_count, money, COD, unk1, unk2);

    if (pl->GetObjectGuid() == rc)
    {
        pl->SendMailResult(0, MAIL_SEND, MAIL_ERR_CANNOT_SEND_TO_SELF);
        return;
    }

    uint32 cost = items_count ? 30 * items_count : 30;      // price hardcoded in client

    uint32 reqmoney = cost + money;

    if (pl->GetMoney() < reqmoney)
    {
        pl->SendMailResult(0, MAIL_SEND, MAIL_ERR_NOT_ENOUGH_MONEY);
        return;
    }

    Player *receive = sObjectMgr.GetPlayer(rc);

    Team rc_team;
    uint8 mails_count = 0;                                  // do not allow to send to one player more than 100 mails

    if (receive)
    {
        rc_team = receive->GetTeam();
        mails_count = receive->GetMailSize();
    }
    else
    {
        rc_team = sObjectMgr.GetPlayerTeamByGUID(rc);
        if (QueryResult* result = CharacterDatabase.PQuery("SELECT COUNT(*) FROM mail WHERE receiver = '%u'", rc.GetCounter()))
        {
            Field *fields = result->Fetch();
            mails_count = fields[0].GetUInt32();
            delete result;
        }
    }

    // do not allow to have more than 100 mails in mailbox.. mails count is in opcode uint8!!! - so max can be 255..
    if (mails_count > 100)
    {
        pl->SendMailResult(0, MAIL_SEND, MAIL_ERR_RECIPIENT_CAP_REACHED);
        return;
    }

    // check the receiver's Faction...
    if (!sWorld.getConfig(CONFIG_BOOL_ALLOW_TWO_SIDE_INTERACTION_MAIL) && pl->GetTeam() != rc_team && GetSecurity() == SEC_PLAYER)
    {
        pl->SendMailResult(0, MAIL_SEND, MAIL_ERR_NOT_YOUR_TEAM);
        return;
    }

    uint32 rc_account = receive
        ? receive->GetSession()->GetAccountId()
        : sObjectMgr.GetPlayerAccountIdByGUID(rc);

    Item* items[MAX_MAIL_ITEMS];

    for(uint8 i = 0; i < items_count; ++i)
    {
        if (!itemGUIDs[i])
        {
            pl->SendMailResult(0, MAIL_SEND, MAIL_ERR_MAIL_ATTACHMENT_INVALID);
            return;
        }

        Item* item = pl->GetItemByGuid(itemGUIDs[i]);

        // prevent sending bag with items (cheat: can be placed in bag after adding equipped empty bag to mail)
        if(!item)
        {
            pl->SendMailResult(0, MAIL_SEND, MAIL_ERR_MAIL_ATTACHMENT_INVALID);
            return;
        }

        if (!item->CanBeTraded(true))
        {
            pl->SendMailResult(0, MAIL_SEND, MAIL_ERR_EQUIP_ERROR, EQUIP_ERR_MAIL_BOUND_ITEM);
            return;
        }

        if (item->IsBoundAccountWide() /*&& item->IsSoulBound() */&& pl->GetSession()->GetAccountId() != rc_account)
        {
            pl->SendMailResult(0, MAIL_SEND, MAIL_ERR_EQUIP_ERROR, EQUIP_ERR_ARTEFACTS_ONLY_FOR_OWN_CHARACTERS);
            return;
        }

        if ((item->GetProto()->Flags & ITEM_FLAG_CONJURED) || item->GetUInt32Value(ITEM_FIELD_DURATION))
        {
            pl->SendMailResult(0, MAIL_SEND, MAIL_ERR_EQUIP_ERROR, EQUIP_ERR_MAIL_BOUND_ITEM);
            return;
        }

        if (COD && item->HasFlag(ITEM_FIELD_FLAGS, ITEM_DYNFLAG_WRAPPED))
        {
            pl->SendMailResult(0, MAIL_SEND, MAIL_ERR_CANT_SEND_WRAPPED_COD);
            return;
        }

        items[i] = item;
    }

    pl->SendMailResult(0, MAIL_SEND, MAIL_OK);

    pl->ModifyMoney( -int32(reqmoney) );
    pl->GetAchievementMgr().UpdateAchievementCriteria(ACHIEVEMENT_CRITERIA_TYPE_GOLD_SPENT_FOR_MAIL, cost);

    bool needItemDelay = false;

    MailDraft draft(subject, body);

    if (items_count > 0 || money > 0)
    {
        if (items_count > 0)
        {
            for(uint8 i = 0; i < items_count; ++i)
            {
                Item* item = items[i];
                if (GetSecurity() > SEC_PLAYER && sWorld.getConfig(CONFIG_BOOL_GM_LOG_TRADE))
                {
                    sLog.outCommand(GetAccountId(), "GM %s (Account: %u) mail item: %s (Entry: %u Count: %u) to player: %s (Account: %u)",
                        GetPlayerName(), GetAccountId(), item->GetProto()->Name1, item->GetEntry(), item->GetCount(), receiver.c_str(), rc_account);
                }

                pl->MoveItemFromInventory(items[i]->GetBagSlot(), item->GetSlot(), true);
                CharacterDatabase.BeginTransaction();
                item->DeleteFromInventoryDB();     // deletes item from character's inventory
                item->SaveToDB();                  // recursive and not have transaction guard into self, item not in inventory and can be save standalone
                // owner in data will set at mail receive and item extracting
                CharacterDatabase.PExecute("UPDATE item_instance SET owner_guid = '%u' WHERE guid='%u'", rc.GetCounter(), item->GetGUIDLow());
                CharacterDatabase.CommitTransaction();

                draft.AddItem(item);
            }

            // if item send to character at another account, then apply item delivery delay
            needItemDelay = pl->GetSession()->GetAccountId() != rc_account;
        }

        if (money > 0 &&  GetSecurity() > SEC_PLAYER && sWorld.getConfig(CONFIG_BOOL_GM_LOG_TRADE))
        {
            sLog.outCommand(GetAccountId(),"GM %s (Account: %u) mail money: %u to player: %s (Account: %u)",
                GetPlayerName(), GetAccountId(), money, receiver.c_str(), rc_account);
        }
    }

    // If theres is an item, there is a one hour delivery delay if sent to another account's character.
    uint32 deliver_delay = needItemDelay ? sWorld.getConfig(CONFIG_UINT32_MAIL_DELIVERY_DELAY) : 0;

    // will delete item or place to receiver mail list
    draft
        .AddMoney(money)
        .AddCOD(COD)
        .SendMailTo(MailReceiver(receive, rc), pl, body.empty() ? MAIL_CHECK_MASK_COPIED : MAIL_CHECK_MASK_HAS_BODY, deliver_delay);

    CharacterDatabase.BeginTransaction();
    pl->SaveInventoryAndGoldToDB();
    CharacterDatabase.CommitTransaction();
}

/**
 * Handles the Packet sent by the client when reading a mail.
 *
 * This method is called when a client reads a mail that was previously unread.
 * It will add the MAIL_CHECK_MASK_READ flag to the mail being read.
 *
 * @see MailCheckMask
 *
 * @param recv_data the packet containing information about the mail the player read.
 *
 */
void WorldSession::HandleMailMarkAsRead(WorldPacket & recv_data )
{
    uint64 mailbox;
    uint32 mailId;
    recv_data >> mailbox;
    recv_data >> mailId;

    if (!GetPlayer()->GetGameObjectIfCanInteractWith(mailbox, GAMEOBJECT_TYPE_MAILBOX))
        return;

    Player *pl = _player;

    if (Mail *m = pl->GetMail(mailId))
    {
        if (pl->unReadMails)
            --pl->unReadMails;
        m->checked = m->checked | MAIL_CHECK_MASK_READ;
        pl->m_mailsUpdated = true;
        m->state = MAIL_STATE_CHANGED;
    }
}

/**
 * Handles the Packet sent by the client when deleting a mail.
 *
 * This method is called when a client deletes a mail in his mailbox.
 *
 * @param recv_data The packet containing information about the mail being deleted.
 *
 */
void WorldSession::HandleMailDelete(WorldPacket & recv_data )
{
    uint64 mailbox;
    uint32 mailId;
    recv_data >> mailbox;
    recv_data >> mailId;
    recv_data.read_skip<uint32>();                          // mailTemplateId

    if (!GetPlayer()->GetGameObjectIfCanInteractWith(mailbox, GAMEOBJECT_TYPE_MAILBOX))
        return;

    Player* pl = _player;
    pl->m_mailsUpdated = true;

    if(Mail *m = pl->GetMail(mailId))
    {
        // delete shouldn't show up for COD mails
        if (m->COD)
        {
            pl->SendMailResult(mailId, MAIL_DELETED, MAIL_ERR_INTERNAL_ERROR);
            return;
        }

        m->state = MAIL_STATE_DELETED;
    }
    pl->SendMailResult(mailId, MAIL_DELETED, MAIL_OK);
}
/**
 * Handles the Packet sent by the client when returning a mail to sender.
 * This method is called when a player chooses to return a mail to its sender.
 * It will create a new MailDraft and add the items, money, etc. associated with the mail
 * and then send the mail to the original sender.
 *
 * @param recv_data The packet containing information about the mail being returned.
 *
 */
void WorldSession::HandleMailReturnToSender(WorldPacket & recv_data )
{
    uint64 mailbox;
    uint32 mailId;
    recv_data >> mailbox;
    recv_data >> mailId;
    recv_data.read_skip<uint64>();                          // original sender GUID for return to, not used

    if (!GetPlayer()->GetGameObjectIfCanInteractWith(mailbox, GAMEOBJECT_TYPE_MAILBOX))
        return;

    Player *pl = _player;
    Mail *m = pl->GetMail(mailId);
    if(!m || m->state == MAIL_STATE_DELETED || m->deliver_time > time(NULL))
    {
        pl->SendMailResult(mailId, MAIL_RETURNED_TO_SENDER, MAIL_ERR_INTERNAL_ERROR);
        return;
    }

    //we can return mail now
    //so firstly delete the old one
    CharacterDatabase.BeginTransaction();
    CharacterDatabase.PExecute("DELETE FROM mail WHERE id = '%u'", mailId);
                                                            // needed?
    CharacterDatabase.PExecute("DELETE FROM mail_items WHERE mail_id = '%u'", mailId);
    CharacterDatabase.CommitTransaction();
    pl->RemoveMail(mailId);

    // send back only to existing players and simple drop for other cases
    if (m->messageType == MAIL_NORMAL && m->sender)
    {
        MailDraft draft(m->subject, m->body);
        if (m->mailTemplateId)
            draft = MailDraft(m->mailTemplateId, false);    // items already included

        if(m->HasItems())
        {
            for(std::vector<MailItemInfo>::iterator itr2 = m->items.begin(); itr2 != m->items.end(); ++itr2)
            {
                if(Item *item = pl->GetMItem(itr2->item_guid))
                    draft.AddItem(item);

                pl->RemoveMItem(itr2->item_guid);
            }
        }

        draft.AddMoney(m->money).SendReturnToSender(GetAccountId(), m->receiverGuid, ObjectGuid(HIGHGUID_PLAYER, m->sender));
    }

    delete m;                                               // we can deallocate old mail
    pl->SendMailResult(mailId, MAIL_RETURNED_TO_SENDER, MAIL_OK);
}

/**
 * Handles the packet sent by the client when taking an item from the mail.
 */
void WorldSession::HandleMailTakeItem(WorldPacket & recv_data )
{
    uint64 mailbox;
    uint32 mailId;
    uint32 itemId;
    recv_data >> mailbox;
    recv_data >> mailId;
    recv_data >> itemId;                                    // item guid low

    if (!GetPlayer()->GetGameObjectIfCanInteractWith(mailbox, GAMEOBJECT_TYPE_MAILBOX))
        return;

    Player* pl = _player;

    Mail* m = pl->GetMail(mailId);
    if(!m || m->state == MAIL_STATE_DELETED || m->deliver_time > time(NULL))
    {
        pl->SendMailResult(mailId, MAIL_ITEM_TAKEN, MAIL_ERR_INTERNAL_ERROR);
        return;
    }

    // prevent cheating with skip client money check
    if(pl->GetMoney() < m->COD)
    {
        pl->SendMailResult(mailId, MAIL_ITEM_TAKEN, MAIL_ERR_NOT_ENOUGH_MONEY);
        return;
    }

    Item *it = pl->GetMItem(itemId);

    ItemPosCountVec dest;
    uint8 msg = _player->CanStoreItem( NULL_BAG, NULL_SLOT, dest, it, false );
    if( msg == EQUIP_ERR_OK )
    {
        m->RemoveItem(itemId);
        m->removedItems.push_back(itemId);

        if (m->COD > 0)                                     // if there is COD, take COD money from player and send them to sender by mail
        {
            ObjectGuid sender_guid = ObjectGuid(HIGHGUID_PLAYER, m->sender);
            Player *sender = sObjectMgr.GetPlayer(sender_guid);

            uint32 sender_accId = 0;

            if( GetSecurity() > SEC_PLAYER && sWorld.getConfig(CONFIG_BOOL_GM_LOG_TRADE) )
            {
                std::string sender_name;
                if(sender)
                {
                    sender_accId = sender->GetSession()->GetAccountId();
                    sender_name = sender->GetName();
                }
                else
                {
                    // can be calculated early
                    sender_accId = sObjectMgr.GetPlayerAccountIdByGUID(sender_guid);

                    if(!sObjectMgr.GetPlayerNameByGUID(sender_guid, sender_name))
                        sender_name = sObjectMgr.GetMangosStringForDBCLocale(LANG_UNKNOWN);
                }
                sLog.outCommand(GetAccountId(), "GM %s (Account: %u) receive mail item: %s (Entry: %u Count: %u) and send COD money: %u to player: %s (Account: %u)",
                    GetPlayerName(), GetAccountId(), it->GetProto()->Name1, it->GetEntry(), it->GetCount(), m->COD, sender_name.c_str(), sender_accId);
            }
            else if(!sender)
                sender_accId = sObjectMgr.GetPlayerAccountIdByGUID(sender_guid);

            // check player existence
            if(sender || sender_accId)
            {
                MailDraft(m->subject, "")
                    .AddMoney(m->COD)
                    .SendMailTo(MailReceiver(sender, sender_guid), MailSender(MAIL_NORMAL, m->receiverGuid.GetCounter()), MAIL_CHECK_MASK_COD_PAYMENT);
            }

            pl->ModifyMoney( -int32(m->COD) );
        }
        m->COD = 0;
        m->state = MAIL_STATE_CHANGED;
        pl->m_mailsUpdated = true;
        pl->RemoveMItem(it->GetGUIDLow());

        uint32 count = it->GetCount();                      // save counts before store and possible merge with deleting
        pl->MoveItemToInventory(dest, it, true);

        CharacterDatabase.BeginTransaction();
        pl->SaveInventoryAndGoldToDB();
        pl->_SaveMail();
        CharacterDatabase.CommitTransaction();

        pl->SendMailResult(mailId, MAIL_ITEM_TAKEN, MAIL_OK, 0, itemId, count);
    }
    else
        pl->SendMailResult(mailId, MAIL_ITEM_TAKEN, MAIL_ERR_EQUIP_ERROR, msg);
}
/**
 * Handles the packet sent by the client when taking money from the mail.
 */
void WorldSession::HandleMailTakeMoney(WorldPacket & recv_data )
{
    uint64 mailbox;
    uint32 mailId;
    recv_data >> mailbox;
    recv_data >> mailId;

    if (!GetPlayer()->GetGameObjectIfCanInteractWith(mailbox, GAMEOBJECT_TYPE_MAILBOX))
        return;

    Player *pl = _player;

    Mail* m = pl->GetMail(mailId);
    if(!m || m->state == MAIL_STATE_DELETED || m->deliver_time > time(NULL))
    {
        pl->SendMailResult(mailId, MAIL_MONEY_TAKEN, MAIL_ERR_INTERNAL_ERROR);
        return;
    }

    pl->SendMailResult(mailId, MAIL_MONEY_TAKEN, MAIL_OK);

    pl->ModifyMoney(m->money);
    m->money = 0;
    m->state = MAIL_STATE_CHANGED;
    pl->m_mailsUpdated = true;

    // save money and mail to prevent cheating
    CharacterDatabase.BeginTransaction();
    pl->SaveGoldToDB();
    pl->_SaveMail();
    CharacterDatabase.CommitTransaction();
}

/**
 * Handles the packet sent by the client when requesting the current mail list.
 * It will send a list of all available mails in the players mailbox to the client.
 */
void WorldSession::HandleGetMailList(WorldPacket & recv_data )
{
    uint64 mailbox;
    recv_data >> mailbox;

    if (!GetPlayer()->GetGameObjectIfCanInteractWith(mailbox, GAMEOBJECT_TYPE_MAILBOX))
        return;

    // client can't work with packets > max int16 value
    const uint32 maxPacketSize = 32767;

    uint32 mailsCount = 0;                                  // send to client mails amount
    uint32 realCount = 0;                                   // real mails amount

    WorldPacket data(SMSG_MAIL_LIST_RESULT, 200);           // guess size
    data << uint32(0);                                      // real mail's count
    data << uint8(0);                                       // mail's count
    time_t cur_time = time(NULL);

    for(PlayerMails::iterator itr = _player->GetMailBegin(); itr != _player->GetMailEnd(); ++itr)
    {
        // packet send mail count as uint8, prevent overflow
        if(mailsCount >= 254)
        {
            realCount += 1;
            continue;
        }

        // skip deleted or not delivered (deliver delay not expired) mails
        if ((*itr)->state == MAIL_STATE_DELETED || cur_time < (*itr)->deliver_time)
            continue;

        uint8 item_count = (*itr)->items.size();            // max count is MAX_MAIL_ITEMS (12)

        size_t next_mail_size = 2+4+1+((*itr)->messageType == MAIL_NORMAL ? 8 : 4)+4*8+((*itr)->subject.size()+1)+((*itr)->body.size()+1)+1+item_count*(1+4+4+7*3*4+4+4+4+4+4+4+1);

        if(data.wpos()+next_mail_size > maxPacketSize)
        {
            realCount += 1;
            continue;
        }

        data << uint16(next_mail_size);                     // Message size
        data << uint32((*itr)->messageID);                  // Message ID
        data << uint8((*itr)->messageType);                 // Message Type

        switch((*itr)->messageType)
        {
            case MAIL_NORMAL:                               // sender guid
                data << ObjectGuid(HIGHGUID_PLAYER, (*itr)->sender);
                break;
            case MAIL_CREATURE:
            case MAIL_GAMEOBJECT:
            case MAIL_AUCTION:
                data << uint32((*itr)->sender);             // creature/gameobject entry, auction id
                break;
            case MAIL_ITEM:                                 // item entry (?) sender = "Unknown", NYI
                data << uint32(0);                          // item entry
                break;
        }

        data << uint32((*itr)->COD);                        // COD
        data << uint32(0);                                  // unknown, probably changed in 3.3.3
        data << uint32((*itr)->stationery);                 // stationery (Stationery.dbc)
        data << uint32((*itr)->money);                      // copper
        data << uint32((*itr)->checked);                    // flags
        data << float(((*itr)->expire_time-time(NULL))/DAY);// Time
        data << uint32((*itr)->mailTemplateId);             // mail template (MailTemplate.dbc)
        data << (*itr)->subject;                            // Subject string - once 00, when mail type = 3, max 256
        data << (*itr)->body;                               // message? max 8000

        data << uint8(item_count);                          // client limit is 0x10

        for(uint8 i = 0; i < item_count; ++i)
        {
            Item *item = _player->GetMItem((*itr)->items[i].item_guid);
            // item index (0-6?)
            data << uint8(i);
            // item guid low?
            data << uint32(item ? item->GetGUIDLow() : 0);
            // entry
            data << uint32(item ? item->GetEntry() : 0);
            for(uint8 j = 0; j < MAX_INSPECTED_ENCHANTMENT_SLOT; ++j)
            {
                // unsure
                data << uint32(item ? item->GetEnchantmentCharges((EnchantmentSlot)j) : 0);
                // unsure
                data << uint32(item ? item->GetEnchantmentDuration((EnchantmentSlot)j) : 0);
                // unsure
                data << uint32(item ? item->GetEnchantmentId((EnchantmentSlot)j) : 0);
            }
            // can be negative
            data << uint32(item ? item->GetItemRandomPropertyId() : 0);
            // unk
            data << uint32(item ? item->GetItemSuffixFactor() : 0);
            // stack count
            data << uint32(item ? item->GetCount() : 0);
            // charges
            data << uint32(item ? item->GetSpellCharges() : 0);
            // durability
            data << uint32(item ? item->GetUInt32Value(ITEM_FIELD_MAXDURABILITY) : 0);
            // durability
            data << uint32(item ? item->GetUInt32Value(ITEM_FIELD_DURABILITY) : 0);
            // unknown wotlk
            data << uint8(0);
        }

        mailsCount += 1;
        realCount += 1;
    }

    data.put<uint32>(0, realCount);                         // this will display warning about undelivered mail to player if realCount > mailsCount
    data.put<uint8>(4, mailsCount);                         // set real send mails to client
    SendPacket(&data);

    // recalculate m_nextMailDelivereTime and unReadMails
    _player->UpdateNextMailTimeAndUnreads();
}

/**
 * Handles the packet sent by the client when he copies the body a mail to his inventory.
 *
 * When a player copies the body of a mail to his inventory this method is called. It will create
 * a new item with the text of the mail and store it in the players inventory (if possible).
 *
 */
void WorldSession::HandleMailCreateTextItem(WorldPacket & recv_data )
{
    uint64 mailbox;
    uint32 mailId;

    recv_data >> mailbox;
    recv_data >> mailId;

    if (!GetPlayer()->GetGameObjectIfCanInteractWith(mailbox, GAMEOBJECT_TYPE_MAILBOX))
        return;

    Player *pl = _player;

    Mail* m = pl->GetMail(mailId);
    if (!m || (m->body.empty() && !m->mailTemplateId) || m->state == MAIL_STATE_DELETED || m->deliver_time > time(NULL))
    {
        pl->SendMailResult(mailId, MAIL_MADE_PERMANENT, MAIL_ERR_INTERNAL_ERROR);
        return;
    }

    Item *bodyItem = new Item;                              // This is not bag and then can be used new Item.
    if(!bodyItem->Create(sObjectMgr.GenerateLowGuid(HIGHGUID_ITEM), MAIL_BODY_ITEM_TEMPLATE, pl))
    {
        delete bodyItem;
        return;
    }

    // in mail template case we need create new item text
    if(m->mailTemplateId)
    {
        MailTemplateEntry const* mailTemplateEntry = sMailTemplateStore.LookupEntry(m->mailTemplateId);
        if(!mailTemplateEntry)
        {
            pl->SendMailResult(mailId, MAIL_MADE_PERMANENT, MAIL_ERR_INTERNAL_ERROR);
            return;
        }

        bodyItem->SetText(mailTemplateEntry->content[GetSessionDbcLocale()]);
    }
    else
        bodyItem->SetText(m->body);

    bodyItem->SetGuidValue(ITEM_FIELD_CREATOR, ObjectGuid(HIGHGUID_PLAYER, m->sender));
    bodyItem->SetFlag(ITEM_FIELD_FLAGS, ITEM_DYNFLAG_READABLE | ITEM_DYNFLAG_UNK15 | ITEM_DYNFLAG_UNK16);


    DETAIL_LOG("HandleMailCreateTextItem mailid=%u", mailId);

    ItemPosCountVec dest;
    uint8 msg = _player->CanStoreItem( NULL_BAG, NULL_SLOT, dest, bodyItem, false );
    if( msg == EQUIP_ERR_OK )
    {
        m->checked = m->checked | MAIL_CHECK_MASK_COPIED;
        m->state = MAIL_STATE_CHANGED;
        pl->m_mailsUpdated = true;

        pl->StoreItem(dest, bodyItem, true);
        pl->SendMailResult(mailId, MAIL_MADE_PERMANENT, MAIL_OK);
    }
    else
    {
        pl->SendMailResult(mailId, MAIL_MADE_PERMANENT, MAIL_ERR_EQUIP_ERROR, msg);
        delete bodyItem;
    }
}

/**
 * No idea when this is called.
 */
void WorldSession::HandleQueryNextMailTime(WorldPacket & /**recv_data*/ )
{
    WorldPacket data(MSG_QUERY_NEXT_MAIL_TIME, 8);

    if( _player->unReadMails > 0 )
    {
        data << uint32(0);                                  // float
        data << uint32(0);                                  // count

        uint32 count = 0;
        time_t now = time(NULL);
        for(PlayerMails::iterator itr = _player->GetMailBegin(); itr != _player->GetMailEnd(); ++itr)
        {
            Mail *m = (*itr);
            // must be not checked yet
            if(m->checked & MAIL_CHECK_MASK_READ)
                continue;

            // and already delivered
            if(now < m->deliver_time)
                continue;

            data << ObjectGuid(HIGHGUID_PLAYER, m->sender); // sender guid

            switch(m->messageType)
            {
                case MAIL_AUCTION:
                    data << uint32(m->sender);              // auction house id
                    data << uint32(MAIL_AUCTION);           // message type
                    break;
                default:
                    data << uint32(0);
                    data << uint32(0);
                    break;
            }

            data << uint32(m->stationery);
            data << uint32(0xC6000000);                     // float unk, time or something

            ++count;
            if(count == 2)                                  // do not display more than 2 mails
                break;
        }
        data.put<uint32>(4, count);
    }
    else
    {
        data << uint32(0xC7A8C000);
        data << uint32(0x00000000);
    }
    SendPacket(&data);
}

/**
 * Creates a new MailSender object.
 *
 * @param sender The object/player sending this mail.
 * @param stationery The stationary associated with this sender.
 */
MailSender::MailSender( Object* sender, MailStationery stationery ) : m_stationery(stationery)
{
    switch(sender->GetTypeId())
    {
        case TYPEID_UNIT:
            m_messageType = MAIL_CREATURE;
            m_senderId = sender->GetEntry();
            break;
        case TYPEID_GAMEOBJECT:
            m_messageType = MAIL_GAMEOBJECT;
            m_senderId = sender->GetEntry();
            break;
        case TYPEID_ITEM:
            m_messageType = MAIL_ITEM;
            m_senderId = sender->GetEntry();
            break;
        case TYPEID_PLAYER:
            m_messageType = MAIL_NORMAL;
            m_senderId = sender->GetGUIDLow();
            break;
        default:
            m_messageType = MAIL_NORMAL;
            m_senderId = 0;                                 // will show mail from nonexistent player
            sLog.outError( "MailSender::MailSender - Mail have unexpected sender typeid (%u)", sender->GetTypeId());
            break;
    }
}
/**
 * Creates a new MailSender object from an AuctionEntry.
 *
 * @param sender the AuctionEntry from which this mail is generated.
 */
MailSender::MailSender( AuctionEntry* sender )
    : m_messageType(MAIL_AUCTION), m_senderId(sender->GetHouseId()), m_stationery(MAIL_STATIONERY_AUCTION)
{
}

/**
 * Creates a new MailReceiver object.
 *
 * @param receiver The player receiving the mail.
 */
MailReceiver::MailReceiver(Player* receiver) : m_receiver(receiver), m_receiver_guid(receiver->GetObjectGuid())
{
}
/**
 * Creates a new MailReceiver object with a specified GUID.
 *
 * @param receiver The player receiving the mail.
 * @param receiver_lowguid The GUID to use instead of the receivers.
 */
MailReceiver::MailReceiver(Player* receiver, ObjectGuid receiver_guid) : m_receiver(receiver), m_receiver_guid(receiver_guid)
{
    MANGOS_ASSERT(!receiver || receiver->GetObjectGuid() == receiver_guid);
}

/**
 * Adds an item to the MailDraft.
 *
 * @param item The item to be added to the MailDraft.
 * @returns the MailDraft the item was added to.
 */
MailDraft& MailDraft::AddItem( Item* item )
{
    m_items[item->GetGUIDLow()] = item;
    return *this;
}
/**
 * Prepares the items in a MailDraft.
 */
void MailDraft::prepareItems(Player* receiver)
{
    if (!m_mailTemplateId || !m_mailTemplateItemsNeed)
        return;

    m_mailTemplateItemsNeed = false;

    Loot mailLoot;

    // can be empty
    mailLoot.FillLoot(m_mailTemplateId, LootTemplates_Mail, receiver, true, true);

    uint32 max_slot = mailLoot.GetMaxSlotInLootFor(receiver);
    for(uint32 i = 0; m_items.size() < MAX_MAIL_ITEMS && i < max_slot; ++i)
    {
        if (LootItem* lootitem = mailLoot.LootItemInSlot(i, receiver))
        {
            if (Item* item = Item::CreateItem(lootitem->itemid, lootitem->count, receiver))
            {
                item->SaveToDB();                           // save for prevent lost at next mail load, if send fail then item will deleted
                AddItem(item);
            }
        }
    }
}
/**
 * Deletes the items included in a MailDraft.
 *
 * @param inDB A boolean specifying whether the change should be saved to the database or not.
 */
void MailDraft::deleteIncludedItems( bool inDB /**= false*/ )
{
    for(MailItemMap::iterator mailItemIter = m_items.begin(); mailItemIter != m_items.end(); ++mailItemIter)
    {
        Item* item = mailItemIter->second;

        if(inDB)
            CharacterDatabase.PExecute("DELETE FROM item_instance WHERE guid='%u'", item->GetGUIDLow());

        delete item;
    }

    m_items.clear();
}
/*
 * Returns a mail to its sender.
 * @param sender_acc           The id of the account of the sender.
 * @param sender_guid          The low part of the GUID of the sender.
 * @param receiver_guid        The low part of the GUID of the receiver.
 */
void MailDraft::SendReturnToSender(uint32 sender_acc, ObjectGuid sender_guid, ObjectGuid receiver_guid)
{
    Player *receiver = sObjectMgr.GetPlayer(receiver_guid);

    uint32 rc_account = 0;
    if(!receiver)
        rc_account = sObjectMgr.GetPlayerAccountIdByGUID(receiver_guid);

    if(!receiver && !rc_account)                            // sender not exist
    {
        deleteIncludedItems(true);
        return;
    }

    // Hack - if aucbot functional, drop returned to this mail anywhere
    if (sender_lowguid == auctionbot.GetAHBplayerGUID().GetCounter())
    {
        deleteIncludedItems(true);
        return;
    }

    // prepare mail and send in other case
    bool needItemDelay = false;

    if(!m_items.empty())
    {
        // if item send to character at another account, then apply item delivery delay
        needItemDelay = sender_acc != rc_account;

        // set owner to new receiver (to prevent delete item with sender char deleting)
        CharacterDatabase.BeginTransaction();
        for(MailItemMap::iterator mailItemIter = m_items.begin(); mailItemIter != m_items.end(); ++mailItemIter)
        {
            Item* item = mailItemIter->second;
            item->SaveToDB();                      // item not in inventory and can be save standalone
            // owner in data will set at mail receive and item extracting
            CharacterDatabase.PExecute("UPDATE item_instance SET owner_guid = '%u' WHERE guid='%u'", receiver_guid.GetCounter(), item->GetGUIDLow());
        }
        CharacterDatabase.CommitTransaction();
    }

    // If theres is an item, there is a one hour delivery delay.
    uint32 deliver_delay = needItemDelay ? sWorld.getConfig(CONFIG_UINT32_MAIL_DELIVERY_DELAY) : 0;

    // will delete item or place to receiver mail list
<<<<<<< HEAD
    SendMailTo(MailReceiver(receiver,receiver_lowguid), MailSender(MAIL_CREATURE, sender_lowguid), MAIL_CHECK_MASK_RETURNED, deliver_delay);
=======
    SendMailTo(MailReceiver(receiver,receiver_guid), MailSender(MAIL_NORMAL, sender_guid.GetCounter()), MAIL_CHECK_MASK_RETURNED, deliver_delay);
>>>>>>> d8741f4a
}
/**
 * Sends a mail.
 *
 * @param receiver             The MailReceiver to which this mail is sent.
 * @param sender               The MailSender from which this mail is originated.
 * @param checked              The mask used to specify the mail.
 * @param deliver_delay        The delay after which the mail is delivered in seconds
 */
void MailDraft::SendMailTo(MailReceiver const& receiver, MailSender const& sender, MailCheckMask checked, uint32 deliver_delay)
{
    // Hack - if aucbot functional, drop sended to this mail anywhere
    if (receiver.GetPlayerGUIDLow() == auctionbot.GetAHBplayerGUID().GetCounter())
    {
        if (!m_items.empty())
        {
            deleteIncludedItems(true);
        }
        return;
    }

    Player* pReceiver = receiver.GetPlayer();               // can be NULL

    if (pReceiver)
        prepareItems(pReceiver);                            // generate mail template items


    uint32 mailId = sObjectMgr.GenerateMailID();

    time_t deliver_time = time(NULL) + deliver_delay;

    uint32 expire_delay;
    // auction mail without any items and money (auction sale note) pending 1 hour
    if (sender.GetMailMessageType() == MAIL_AUCTION && m_items.empty() && !m_money)
        expire_delay = HOUR;
    // mail from battlemaster (rewardmarks) should last only one day
    else if (sender.GetMailMessageType() == MAIL_CREATURE && sBattleGroundMgr.GetBattleMasterBG(sender.GetSenderId()) != BATTLEGROUND_TYPE_NONE)
        expire_delay = DAY;
    // default case: expire time if COD 3 days, if no COD 30 days
    else
        expire_delay = (m_COD > 0) ? 3 * DAY : 30 * DAY;

    time_t expire_time = deliver_time + expire_delay;

    // Add to DB
    std::string safe_subject = GetSubject();
    CharacterDatabase.BeginTransaction();
    CharacterDatabase.escape_string(safe_subject);

    std::string safe_body = GetBody();
    CharacterDatabase.BeginTransaction();
    CharacterDatabase.escape_string(safe_body);

    CharacterDatabase.PExecute("INSERT INTO mail (id,messageType,stationery,mailTemplateId,sender,receiver,subject,body,has_items,expire_time,deliver_time,money,cod,checked) "
        "VALUES ('%u', '%u', '%u', '%u', '%u', '%u', '%s', '%s', '%u', '" UI64FMTD "','" UI64FMTD "', '%u', '%u', '%u')",
        mailId, sender.GetMailMessageType(), sender.GetStationery(), GetMailTemplateId(), sender.GetSenderId(), receiver.GetPlayerGuid().GetCounter(), safe_subject.c_str(), safe_body.c_str(), (m_items.empty() ? 0 : 1), (uint64)expire_time, (uint64)deliver_time, m_money, m_COD, checked);

    for(MailItemMap::const_iterator mailItemIter = m_items.begin(); mailItemIter != m_items.end(); ++mailItemIter)
    {
        Item* item = mailItemIter->second;
        CharacterDatabase.PExecute("INSERT INTO mail_items (mail_id,item_guid,item_template,receiver) VALUES ('%u', '%u', '%u','%u')",
            mailId, item->GetGUIDLow(), item->GetEntry(), receiver.GetPlayerGuid().GetCounter());
    }
    CharacterDatabase.CommitTransaction();

    // For online receiver update in game mail status and data
    if (pReceiver)
    {
        pReceiver->AddNewMailDeliverTime(deliver_time);

        Mail *m = new Mail;
        m->messageID = mailId;
        m->mailTemplateId = GetMailTemplateId();
        m->subject = GetSubject();
        m->body = GetBody();
        m->money = GetMoney();
        m->COD = GetCOD();

        for(MailItemMap::const_iterator mailItemIter = m_items.begin(); mailItemIter != m_items.end(); ++mailItemIter)
        {
            Item* item = mailItemIter->second;
            m->AddItem(item->GetGUIDLow(), item->GetEntry());
        }

        m->messageType = sender.GetMailMessageType();
        m->stationery = sender.GetStationery();
        m->sender = sender.GetSenderId();
        m->receiverGuid = receiver.GetPlayerGuid();
        m->expire_time = expire_time;
        m->deliver_time = deliver_time;
        m->checked = checked;
        m->state = MAIL_STATE_UNCHANGED;

        pReceiver->AddMail(m);                           // to insert new mail to beginning of maillist

        if (!m_items.empty())
        {
            for(MailItemMap::iterator mailItemIter = m_items.begin(); mailItemIter != m_items.end(); ++mailItemIter)
                pReceiver->AddMItem(mailItemIter->second);
        }
    }
    else if (!m_items.empty())
        deleteIncludedItems();
}
/*! @} */<|MERGE_RESOLUTION|>--- conflicted
+++ resolved
@@ -938,7 +938,7 @@
     }
 
     // Hack - if aucbot functional, drop returned to this mail anywhere
-    if (sender_lowguid == auctionbot.GetAHBplayerGUID().GetCounter())
+    if (sender_guid == auctionbot.GetAHBplayerGUID())
     {
         deleteIncludedItems(true);
         return;
@@ -968,11 +968,7 @@
     uint32 deliver_delay = needItemDelay ? sWorld.getConfig(CONFIG_UINT32_MAIL_DELIVERY_DELAY) : 0;
 
     // will delete item or place to receiver mail list
-<<<<<<< HEAD
-    SendMailTo(MailReceiver(receiver,receiver_lowguid), MailSender(MAIL_CREATURE, sender_lowguid), MAIL_CHECK_MASK_RETURNED, deliver_delay);
-=======
     SendMailTo(MailReceiver(receiver,receiver_guid), MailSender(MAIL_NORMAL, sender_guid.GetCounter()), MAIL_CHECK_MASK_RETURNED, deliver_delay);
->>>>>>> d8741f4a
 }
 /**
  * Sends a mail.
@@ -985,7 +981,7 @@
 void MailDraft::SendMailTo(MailReceiver const& receiver, MailSender const& sender, MailCheckMask checked, uint32 deliver_delay)
 {
     // Hack - if aucbot functional, drop sended to this mail anywhere
-    if (receiver.GetPlayerGUIDLow() == auctionbot.GetAHBplayerGUID().GetCounter())
+    if (receiver.GetPlayerGuid() == auctionbot.GetAHBplayerGUID())
     {
         if (!m_items.empty())
         {
