--- conflicted
+++ resolved
@@ -586,11 +586,7 @@
 void WorldSession::LoadAccountData(QueryResult* result, uint32 mask)
 {
     for (uint32 i = 0; i < NUM_ACCOUNT_DATA_TYPES; ++i)
-<<<<<<< HEAD
-        if(mask & (1 << i))
-=======
         if (mask & (1 << i))
->>>>>>> e24b0a2f
             m_accountData[i] = AccountData();
 
     if(!result)
