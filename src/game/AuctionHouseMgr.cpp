/*
 * Copyright (C) 2005-2011 MaNGOS <http://getmangos.com/>
 *
 * This program is free software; you can redistribute it and/or modify
 * it under the terms of the GNU General Public License as published by
 * the Free Software Foundation; either version 2 of the License, or
 * (at your option) any later version.
 *
 * This program is distributed in the hope that it will be useful,
 * but WITHOUT ANY WARRANTY; without even the implied warranty of
 * MERCHANTABILITY or FITNESS FOR A PARTICULAR PURPOSE.  See the
 * GNU General Public License for more details.
 *
 * You should have received a copy of the GNU General Public License
 * along with this program; if not, write to the Free Software
 * Foundation, Inc., 59 Temple Place, Suite 330, Boston, MA  02111-1307  USA
 */

#include "AuctionHouseMgr.h"
#include "Database/DatabaseEnv.h"
#include "SQLStorages.h"
#include "DBCStores.h"
#include "ProgressBar.h"

#include "AccountMgr.h"
#include "Item.h"
#include "Language.h"
#include "Log.h"
#include "ObjectMgr.h"
#include "ObjectGuid.h"
#include "Player.h"
#include "World.h"
#include "WorldPacket.h"
#include "WorldSession.h"
#include "Mail.h"

#include "Policies/SingletonImp.h"

INSTANTIATE_SINGLETON_1(AuctionHouseMgr);

AuctionHouseMgr::AuctionHouseMgr()
{
}

AuctionHouseMgr::~AuctionHouseMgr()
{
    for(ItemMap::const_iterator itr = mAitems.begin(); itr != mAitems.end(); ++itr)
        delete itr->second;
}

AuctionHouseObject * AuctionHouseMgr::GetAuctionsMap(AuctionHouseEntry const* house)
{
    if(sWorld.getConfig(CONFIG_BOOL_ALLOW_TWO_SIDE_INTERACTION_AUCTION))
        return &mAuctions[AUCTION_HOUSE_NEUTRAL];

    // team have linked auction houses
    switch(GetAuctionHouseTeam(house))
    {
        case ALLIANCE: return &mAuctions[AUCTION_HOUSE_ALLIANCE];
        case HORDE:    return &mAuctions[AUCTION_HOUSE_HORDE];
        default:       return &mAuctions[AUCTION_HOUSE_NEUTRAL];
    }
}

uint32 AuctionHouseMgr::GetAuctionDeposit(AuctionHouseEntry const* entry, uint32 time, Item *pItem)
{
    float deposit = float(pItem->GetProto()->SellPrice * pItem->GetCount() * (time / MIN_AUCTION_TIME));

    deposit = deposit * entry->depositPercent * 3.0f / 100.0f;

    float min_deposit = float(sWorld.getConfig(CONFIG_UINT32_AUCTION_DEPOSIT_MIN));

    if (deposit < min_deposit)
        deposit = min_deposit;

    return uint32(deposit * sWorld.getConfig(CONFIG_FLOAT_RATE_AUCTION_DEPOSIT));
}

// does not clear ram
void AuctionHouseMgr::SendAuctionWonMail(AuctionEntry *auction)
{
    Item *pItem = GetAItem(auction->itemGuidLow);
    if (!pItem)
        return;

    ObjectGuid bidder_guid = ObjectGuid(HIGHGUID_PLAYER, auction->bidder);
    Player *bidder = sObjectMgr.GetPlayer(bidder_guid);

    uint32 bidder_accId = 0;

    ObjectGuid ownerGuid = ObjectGuid(HIGHGUID_PLAYER, auction->owner);
    Player* auction_owner = sObjectMgr.GetPlayer(ownerGuid);

    // data for gm.log
    if (sWorld.getConfig(CONFIG_BOOL_GM_LOG_TRADE))
    {
        AccountTypes bidder_security = SEC_PLAYER;
        std::string bidder_name;
        if (bidder)
        {
            bidder_accId = bidder->GetSession()->GetAccountId();
            bidder_security = bidder->GetSession()->GetSecurity();
            bidder_name = bidder->GetName();
        }
        else
        {
            bidder_accId = sObjectMgr.GetPlayerAccountIdByGUID(bidder_guid);
            bidder_security = bidder_accId ? sAccountMgr.GetSecurity(bidder_accId) : SEC_PLAYER;

            if (bidder_security > SEC_PLAYER)               // not do redundant DB requests
            {
                if (!sObjectMgr.GetPlayerNameByGUID(bidder_guid, bidder_name))
                    bidder_name = sObjectMgr.GetMangosStringForDBCLocale(LANG_UNKNOWN);
            }
        }

        if (bidder_security > SEC_PLAYER)
        {
            std::string owner_name;
            if (auction_owner)
                owner_name = auction_owner->GetName();
            else if (ownerGuid && !sObjectMgr.GetPlayerNameByGUID(ownerGuid, owner_name))
                owner_name = sObjectMgr.GetMangosStringForDBCLocale(LANG_UNKNOWN);

            uint32 owner_accid = sObjectMgr.GetPlayerAccountIdByGUID(ownerGuid);

            sLog.outCommand(bidder_accId,"GM %s (Account: %u) won item in auction (Entry: %u Count: %u) and pay money: %u. Original owner %s (Account: %u)",
                bidder_name.c_str(), bidder_accId, auction->itemTemplate, auction->itemCount, auction->bid, owner_name.c_str(), owner_accid);
        }
    }
    else if (!bidder)
        bidder_accId = sObjectMgr.GetPlayerAccountIdByGUID(bidder_guid);

    if (auction_owner)
        auction_owner->GetSession()->SendAuctionOwnerNotification(auction);

    // receiver exist
    if (bidder || bidder_accId)
    {
        std::ostringstream msgAuctionWonSubject;
        msgAuctionWonSubject << auction->itemTemplate << ":" << auction->itemRandomPropertyId << ":" << AUCTION_WON;

        std::ostringstream msgAuctionWonBody;
        msgAuctionWonBody.width(16);
        msgAuctionWonBody << std::right << std::hex << auction->owner;
        msgAuctionWonBody << std::dec << ":" << auction->bid << ":" << auction->buyout;
        DEBUG_LOG("AuctionWon body string : %s", msgAuctionWonBody.str().c_str());

        // set owner to bidder (to prevent delete item with sender char deleting)
        // owner in `data` will set at mail receive and item extracting
        CharacterDatabase.PExecute("UPDATE item_instance SET owner_guid = '%u' WHERE guid='%u'", auction->bidder, auction->itemGuidLow);

        if (bidder)
        {
            bidder->GetSession()->SendAuctionBidderNotification(auction);
            // FIXME: for offline player need also
            bidder->GetAchievementMgr().UpdateAchievementCriteria(ACHIEVEMENT_CRITERIA_TYPE_WON_AUCTIONS, 1);
        }

        RemoveAItem(auction->itemGuidLow);                  // we have to remove the item, before we delete it !!
        auction->itemGuidLow = 0;                           // pending list will not use guid data

        // will delete item or place to receiver mail list
        MailDraft(msgAuctionWonSubject.str(), msgAuctionWonBody.str())
            .AddItem(pItem)
            .SendMailTo(MailReceiver(bidder, bidder_guid), auction, MAIL_CHECK_MASK_COPIED);
    }
    // receiver not exist
    else
    {
        CharacterDatabase.PExecute("DELETE FROM item_instance WHERE guid='%u'", auction->itemGuidLow);
        RemoveAItem(auction->itemGuidLow);                  // we have to remove the item, before we delete it !!
        auction->itemGuidLow = 0;
        delete pItem;
    }
}

// call this method to send mail to auction owner, when auction is successful, it does not clear ram
void AuctionHouseMgr::SendAuctionSuccessfulMail(AuctionEntry * auction)
{
    ObjectGuid owner_guid = ObjectGuid(HIGHGUID_PLAYER, auction->owner);
    Player *owner = sObjectMgr.GetPlayer(owner_guid);

    uint32 owner_accId = 0;
    if (!owner)
        owner_accId = sObjectMgr.GetPlayerAccountIdByGUID(owner_guid);

    // owner exist
    if (owner || owner_accId)
    {
        std::ostringstream msgAuctionSuccessfulSubject;
        msgAuctionSuccessfulSubject << auction->itemTemplate << ":" << auction->itemRandomPropertyId << ":" << AUCTION_SUCCESSFUL;

        std::ostringstream auctionSuccessfulBody;
        uint32 auctionCut = auction->GetAuctionCut();

        auctionSuccessfulBody.width(16);
        auctionSuccessfulBody << std::right << std::hex << auction->bidder;
        auctionSuccessfulBody << std::dec << ":" << auction->bid << ":" << auction->buyout;
        auctionSuccessfulBody << ":" << auction->deposit << ":" << auctionCut;

        DEBUG_LOG("AuctionSuccessful body string : %s", auctionSuccessfulBody.str().c_str());

        uint32 profit = auction->bid + auction->deposit - auctionCut;

        if (owner)
        {
            // FIXME: what do if owner offline
            owner->GetAchievementMgr().UpdateAchievementCriteria(ACHIEVEMENT_CRITERIA_TYPE_GOLD_EARNED_BY_AUCTIONS, profit);
            owner->GetAchievementMgr().UpdateAchievementCriteria(ACHIEVEMENT_CRITERIA_TYPE_HIGHEST_AUCTION_SOLD, auction->bid);
        }

        MailDraft(msgAuctionSuccessfulSubject.str(), auctionSuccessfulBody.str())
            .SetMoney(profit)
            .SendMailTo(MailReceiver(owner, owner_guid), auction, MAIL_CHECK_MASK_COPIED);
    }
}

// does not clear ram
void AuctionHouseMgr::SendAuctionExpiredMail(AuctionEntry * auction)
{                                                           // return an item in auction to its owner by mail
    Item *pItem = GetAItem(auction->itemGuidLow);
    if (!pItem)
    {
        sLog.outError("Auction item (GUID: %u) not found, and lost.", auction->itemGuidLow);
        return;
    }

    ObjectGuid owner_guid = ObjectGuid(HIGHGUID_PLAYER, auction->owner);
    Player *owner = sObjectMgr.GetPlayer(owner_guid);

    uint32 owner_accId = 0;
    if (!owner)
        owner_accId = sObjectMgr.GetPlayerAccountIdByGUID(owner_guid);

    // owner exist
    if (owner || owner_accId)
    {
        std::ostringstream subject;
        subject << auction->itemTemplate << ":" << auction->itemRandomPropertyId << ":" << AUCTION_EXPIRED << ":" << auction->Id << ":" << auction->itemCount;

        if (owner)
            owner->GetSession()->SendAuctionOwnerNotification(auction);

        RemoveAItem(auction->itemGuidLow);                  // we have to remove the item, before we delete it !!
        auction->itemGuidLow = 0;

        // will delete item or place to receiver mail list
        MailDraft(subject.str(), "")                        // TODO: fix body
            .AddItem(pItem)
            .SendMailTo(MailReceiver(owner, owner_guid), auction, MAIL_CHECK_MASK_COPIED);
    }
    // owner not found
    else
    {
        CharacterDatabase.PExecute("DELETE FROM item_instance WHERE guid='%u'", auction->itemGuidLow);
        RemoveAItem(auction->itemGuidLow);                  // we have to remove the item, before we delete it !!
        auction->itemGuidLow = 0;
        delete pItem;
    }
}

void AuctionHouseMgr::LoadAuctionItems()
{
    // data needs to be at first place for Item::LoadFromDB 0   1    2        3
    QueryResult *result = CharacterDatabase.Query("SELECT data,text,itemguid,item_template FROM auction JOIN item_instance ON itemguid = guid");

    if (!result)
    {
        BarGoLink bar(1);
        bar.step();
        sLog.outString();
        sLog.outString(">> Loaded 0 auction items");
        return;
    }

    BarGoLink bar(result->GetRowCount());

    uint32 count = 0;

    Field *fields;
    do
    {
        bar.step();

        fields = result->Fetch();
        uint32 item_guid        = fields[2].GetUInt32();
        uint32 item_template    = fields[3].GetUInt32();

        ItemPrototype const *proto = ObjectMgr::GetItemPrototype(item_template);

        if (!proto)
        {
            sLog.outError("AuctionHouseMgr::LoadAuctionItems: Unknown item (GUID: %u id: #%u) in auction, skipped.", item_guid,item_template);
            continue;
        }

        Item *item = NewItemOrBag(proto);

        if (!item->LoadFromDB(item_guid, fields))
        {
            delete item;
            continue;
        }
        AddAItem(item);

        ++count;
    }
    while (result->NextRow());
    delete result;

    sLog.outString();
    sLog.outString(">> Loaded %u auction items", count);
}

void AuctionHouseMgr::LoadAuctions()
{
    QueryResult *result = CharacterDatabase.Query("SELECT COUNT(*) FROM auction");
    if (!result)
    {
        BarGoLink bar(1);
        bar.step();
        sLog.outString();
        sLog.outString(">> Loaded 0 auctions. DB table `auction` is empty.");
        return;
    }

    Field *fields = result->Fetch();
    uint32 AuctionCount=fields[0].GetUInt32();
    delete result;

    if (!AuctionCount)
    {
        BarGoLink bar(1);
        bar.step();
        sLog.outString();
        sLog.outString(">> Loaded 0 auctions. DB table `auction` is empty.");
        return;
    }

    result = CharacterDatabase.Query("SELECT id,houseid,itemguid,item_template,item_count,item_randompropertyid,itemowner,buyoutprice,time,moneyTime,buyguid,lastbid,startbid,deposit FROM auction");
    if (!result)
    {
        BarGoLink bar(1);
        bar.step();
        sLog.outString();
        sLog.outString(">> Loaded 0 auctions. DB table `auction` is empty.");
        return;
    }

    BarGoLink bar(AuctionCount);

    typedef std::map<uint32, std::wstring> PlayerNames;
    PlayerNames playerNames;                                // caching for load time

    do
    {
        fields = result->Fetch();

        bar.step();

        AuctionEntry *auction = new AuctionEntry;
        auction->Id = fields[0].GetUInt32();
        uint32 houseid  = fields[1].GetUInt32();
        auction->itemGuidLow = fields[2].GetUInt32();
        auction->itemTemplate = fields[3].GetUInt32();
        auction->itemCount = fields[4].GetUInt32();
        auction->itemRandomPropertyId = fields[5].GetUInt32();

        auction->owner = fields[6].GetUInt32();

        if (auction->owner)
        {
            std::wstring& plWName = playerNames[auction->owner];
            if (plWName.empty())
            {
                std::string plName;
                if (!sObjectMgr.GetPlayerNameByGUID(ObjectGuid(HIGHGUID_PLAYER, auction->owner), plName))
                    plName = sObjectMgr.GetMangosStringForDBCLocale(LANG_UNKNOWN);

                Utf8toWStr(plName, plWName);
            }

            auction->ownerName = plWName;
        }

        auction->buyout = fields[7].GetUInt32();
        auction->expireTime = time_t(fields[8].GetUInt64());
        auction->moneyDeliveryTime = time_t(fields[9].GetUInt64());
        auction->bidder = fields[10].GetUInt32();
        auction->bid = fields[11].GetUInt32();
        auction->startbid = fields[12].GetUInt32();
        auction->deposit = fields[13].GetUInt32();
        auction->auctionHouseEntry = NULL;                  // init later

        if (auction->moneyDeliveryTime)
            auction->itemGuidLow = 0;                       // must be 0 if auction delivery pending
        else
        {
            // check if sold item exists for guid
            // and item_template in fact (GetAItem will fail if problematic in result check in AuctionHouseMgr::LoadAuctionItems)
            Item* pItem = GetAItem(auction->itemGuidLow);
            if (!pItem)
            {
                auction->DeleteFromDB();
                sLog.outError("Auction %u has not a existing item : %u, deleted", auction->Id, auction->itemGuidLow);
                delete auction;
                continue;
            }

            // overwrite by real item data
            if ((auction->itemTemplate != pItem->GetEntry()) ||
                (auction->itemCount != pItem->GetCount()) ||
                (auction->itemRandomPropertyId != pItem->GetItemRandomPropertyId()))
            {
                auction->itemTemplate = pItem->GetEntry();
                auction->itemCount    = pItem->GetCount();
                auction->itemRandomPropertyId = pItem->GetItemRandomPropertyId();

                //No SQL injection (no strings)
                CharacterDatabase.PExecute("UPDATE auction SET item_template = %u, item_count = %u, item_randompropertyid = %i WHERE itemguid = %u",
                    auction->itemTemplate, auction->itemCount, auction->itemRandomPropertyId, auction->itemGuidLow);
            }
        }

        auction->auctionHouseEntry = sAuctionHouseStore.LookupEntry(houseid);

        if (!auction->auctionHouseEntry)
        {
            // need for send mail, use goblin auctionhouse
            auction->auctionHouseEntry = sAuctionHouseStore.LookupEntry(7);

            // Attempt send item back to owner
            std::ostringstream msgAuctionCanceledOwner;
            msgAuctionCanceledOwner << auction->itemTemplate << ":"<< auction->itemRandomPropertyId << ":" << AUCTION_CANCELED << ":" << auction->Id << ":" << auction->itemCount;

            if (auction->itemGuidLow)
            {
                Item* pItem = GetAItem(auction->itemGuidLow);

                RemoveAItem(auction->itemGuidLow);
                auction->itemGuidLow = 0;

                // item will deleted or added to received mail list
                MailDraft(msgAuctionCanceledOwner.str(), "")    // TODO: fix body
                    .AddItem(pItem)
                    .SendMailTo(MailReceiver(ObjectGuid(HIGHGUID_PLAYER, auction->owner)), auction, MAIL_CHECK_MASK_COPIED);
            }

            auction->DeleteFromDB();
            delete auction;

            continue;
        }

        GetAuctionsMap(auction->auctionHouseEntry)->AddAuction(auction);

    } while (result->NextRow());
    delete result;

    sLog.outString();
    sLog.outString(">> Loaded %u auctions", AuctionCount);
}

void AuctionHouseMgr::AddAItem(Item* it)
{
    WriteGuard guard(i_lock);
    MANGOS_ASSERT(it);
    MANGOS_ASSERT(mAitems.find(it->GetGUIDLow()) == mAitems.end());
    mAitems[it->GetGUIDLow()] = it;
}

bool AuctionHouseMgr::RemoveAItem(uint32 id)
{
    WriteGuard guard(i_lock);
    ItemMap::iterator i = mAitems.find(id);
    if (i == mAitems.end())
    {
        return false;
    }
    mAitems.erase(i);
    return true;
}

void AuctionHouseMgr::Update()
{
    for (int i = 0; i < MAX_AUCTION_HOUSE_TYPE; ++i)
        mAuctions[i].Update();
}

uint32 AuctionHouseMgr::GetAuctionHouseTeam(AuctionHouseEntry const* house)
{
    // auction houses have faction field pointing to PLAYER,* factions,
    // but player factions not have filled team field, and hard go from faction value to faction_template value,
    // so more easy just sort by auction house ids
    switch (house->houseId)
    {
        case 1: case 2: case 3:
            return ALLIANCE;
        case 4: case 5: case 6:
            return HORDE;
        case 7:
        default:
            return 0;                                       // neutral
    }
}

AuctionHouseEntry const* AuctionHouseMgr::GetAuctionHouseEntry(Unit* unit)
{
    uint32 houseid = 1;                                     // dwarf auction house (used for normal cut/etc percents)

    if (!sWorld.getConfig(CONFIG_BOOL_ALLOW_TWO_SIDE_INTERACTION_AUCTION))
    {
        if (unit->GetTypeId() == TYPEID_UNIT)
        {
            // FIXME: found way for proper auctionhouse selection by another way
            // AuctionHouse.dbc have faction field with _player_ factions associated with auction house races.
            // but no easy way convert creature faction to player race faction for specific city
            uint32 factionTemplateId = unit->getFaction();
            switch (factionTemplateId)
            {
                case   12: houseid = 1; break;              // human
                case   29: houseid = 6; break;              // orc, and generic for horde
                case   55: houseid = 2; break;              // dwarf/gnome, and generic for alliance
                case   68: houseid = 4; break;              // undead
                case   80: houseid = 3; break;              // n-elf
                case  104: houseid = 5; break;              // trolls
                case  120: houseid = 7; break;              // booty bay, neutral
                case  474: houseid = 7; break;              // gadgetzan, neutral
                case  534: houseid = 2; break;              // Alliance Generic
                case  855: houseid = 7; break;              // everlook, neutral
                case 1604: houseid = 6; break;              // b-elfs,
                case 1638: houseid = 2; break;              // exodar, alliance
                default:                                    // for unknown case
                {
                    FactionTemplateEntry const* u_entry = sFactionTemplateStore.LookupEntry(factionTemplateId);
                    if (!u_entry)
                        houseid = 7;                        // goblin auction house
                    else if (u_entry->ourMask & FACTION_MASK_ALLIANCE)
                        houseid = 1;                        // human auction house
                    else if (u_entry->ourMask & FACTION_MASK_HORDE)
                        houseid = 6;                        // orc auction house
                    else
                        houseid = 7;                        // goblin auction house
                    break;
                }
            }
        }
        else
        {
            Player* player = (Player*)unit;
            if (player->GetAuctionAccessMode() > 0)
                houseid = 7;
            else
            {
                switch (((Player*)unit)->GetTeam())
                {
                    case ALLIANCE: houseid = player->GetAuctionAccessMode() == 0 ? 1 : 6; break;
                    case HORDE:    houseid = player->GetAuctionAccessMode() == 0 ? 6 : 1; break;
                }
            }
        }
    }

    return sAuctionHouseStore.LookupEntry(houseid);
}

void AuctionHouseObject::Update()
{
    time_t curTime = sWorld.GetGameTime();
    ///- Handle expired auctions
    for (AuctionEntryMap::iterator itr = AuctionsMap.begin(); itr != AuctionsMap.end(); )
    {
        if (itr->second->moneyDeliveryTime)                 // pending auction
        {
            if (curTime > itr->second->moneyDeliveryTime)
            {
                sAuctionMgr.SendAuctionSuccessfulMail(itr->second);

                itr->second->DeleteFromDB();
                MANGOS_ASSERT(!itr->second->itemGuidLow);   // already removed or send in mail at won
                delete itr->second;
                AuctionsMap.erase(itr++);
                continue;
            }
        }
        else                                                // active auction
        {
            if (curTime > itr->second->expireTime)
            {
                ///- perform the transaction if there was bidder
                if (itr->second->bid)
                    itr->second->AuctionBidWinning();
                ///- cancel the auction if there was no bidder and clear the auction
                else
                {
                    sAuctionMgr.SendAuctionExpiredMail(itr->second);

                    itr->second->DeleteFromDB();
                    delete itr->second;
                    AuctionsMap.erase(itr++);
                    continue;
                }
            }
        }

        ++itr;
    }
}

void AuctionHouseObject::BuildListBidderItems(WorldPacket& data, Player* player, uint32& count, uint32& totalcount)
{
    for (AuctionEntryMap::const_iterator itr = AuctionsMap.begin();itr != AuctionsMap.end();++itr)
    {
        AuctionEntry *Aentry = itr->second;
<<<<<<< HEAD

        if (!Aentry || Aentry->moneyDeliveryTime)
            continue;

        if (Aentry && Aentry->bidder == player->GetGUIDLow())
=======
        if (Aentry->moneyDeliveryTime)                      // skip pending sell auctions
            continue;
        if (Aentry->bidder == player->GetGUIDLow())
>>>>>>> f594ea20
        {
            if (itr->second->BuildAuctionInfo(data))
                ++count;
            ++totalcount;
        }
    }
}

void AuctionHouseObject::BuildListOwnerItems(WorldPacket& data, Player* player, uint32& count, uint32& totalcount)
{
    for (AuctionEntryMap::const_iterator itr = AuctionsMap.begin(); itr != AuctionsMap.end(); ++itr)
    {
        AuctionEntry *Aentry = itr->second;
        if (Aentry->moneyDeliveryTime)                      // skip pending sell auctions
            continue;
        if (Aentry->owner == player->GetGUIDLow())
        {
            if (Aentry->BuildAuctionInfo(data))
                ++count;
            ++totalcount;
        }
    }
}

int AuctionEntry::CompareAuctionEntry(uint32 column, const AuctionEntry *auc, Player* viewPlayer) const
{
    switch (column)
    {
        case 0:                                             // level = 0
        {
            ItemPrototype const* itemProto1 = ObjectMgr::GetItemPrototype(itemTemplate);
            ItemPrototype const* itemProto2 = ObjectMgr::GetItemPrototype(auc->itemTemplate);
            if (!itemProto2 || !itemProto1)
                return 0;
            if (itemProto1->RequiredLevel < itemProto2->RequiredLevel)
                return -1;
            else if (itemProto1->RequiredLevel > itemProto2->RequiredLevel)
                return +1;
            break;
        }
        case 1:                                             // quality = 1
        {
            ItemPrototype const* itemProto1 = ObjectMgr::GetItemPrototype(itemTemplate);
            ItemPrototype const* itemProto2 = ObjectMgr::GetItemPrototype(auc->itemTemplate);
            if (!itemProto2 || !itemProto1)
                return 0;
            if (itemProto1->Quality < itemProto2->Quality)
                return -1;
            else if (itemProto1->Quality > itemProto2->Quality)
                return +1;
            break;
        }
        case 2:                                             // buyoutthenbid = 2
            if (buyout)
            {
                if (buyout < auc->buyout)
                    return -1;
                else if (buyout > auc->buyout)
                    return +1;
            }
            else
            {
                if (bid < auc->bid)
                    return -1;
                else if (bid > auc->bid)
                    return +1;
            }
            break;
        case 3:                                             // duration = 3
            if (expireTime < auc->expireTime)
                return -1;
            else if (expireTime > auc->expireTime)
                return +1;
            break;
        case 4:                                             // status = 4
            if (bidder < auc->bidder)
                return -1;
            else if (bidder > auc->bidder)
                return +1;
            break;
        case 5:                                             // name = 5
        {
            int32 loc_idx = viewPlayer->GetSession()->GetSessionDbLocaleIndex();

            std::string name1, name2;
            if (loc_idx >= 0)
            {
                if(ItemLocale const *il = sObjectMgr.GetItemLocale(itemTemplate))
                    name1 = il->Name[loc_idx];
                if(ItemLocale const *il = sObjectMgr.GetItemLocale(auc->itemTemplate))
                    name2 = il->Name[loc_idx];
            }
            if (name1.empty())
                if (ItemPrototype const* proto = ObjectMgr::GetItemPrototype(itemTemplate))
                    name1 = proto->Name1;
            if (name2.empty())
                if (ItemPrototype const* proto = ObjectMgr::GetItemPrototype(auc->itemTemplate))
                    name2 = proto->Name1;

            std::wstring wname1, wname2;
            Utf8toWStr(name1, wname1);
            Utf8toWStr(name2, wname2);
            return wname1.compare(wname2);
        }
        case 6:                                             // minbidbuyout = 6
            if (bid)
            {
                if (bid < auc->bid)
                    return -1;
                else if (bid > auc->bid)
                    return +1;
            }
            else if (startbid)
            {
                if (startbid < auc->startbid)
                    return -1;
                else if (startbid > auc->startbid)
                    return +1;
            }
            else
            {
                if (buyout < auc->buyout)
                    return -1;
                else if (buyout > auc->buyout)
                    return +1;
            }
            break;
        case 7:                                             // seller = 7
            return ownerName.compare(auc->ownerName);
        case 8:                                             // bid = 8
            if (bid)
            {
                if (bid < auc->bid)
                    return -1;
                else if (bid > auc->bid)
                    return +1;
            }
            else
            {
                if (startbid < auc->startbid)
                    return -1;
                else if (startbid > auc->startbid)
                    return +1;
            }
            break;
        case 9:                                             // quantity = 9
        {
            if (itemCount < auc->itemCount)
                return -1;
            else if (itemCount > auc->itemCount)
                return +1;
            break;
        }
        case 10:                                            // buyout = 10
            if (buyout < auc->buyout)
                return -1;
            else if (buyout > auc->buyout)
                return +1;
            break;
        case 11:                                            // unused = 11
        default:
            break;
    }

    return 0;
}

bool AuctionSorter::operator()(const AuctionEntry *auc1, const AuctionEntry *auc2) const
{
    if (m_sort[0] == MAX_AUCTION_SORT)                      // not sorted
        return false;

    for (uint32 i = 0; i < MAX_AUCTION_SORT; ++i)
    {
        if (m_sort[i] == MAX_AUCTION_SORT)                  // end of sort
            return false;

        int res = auc1->CompareAuctionEntry(m_sort[i] & ~AUCTION_SORT_REVERSED, auc2, m_viewPlayer);
        // "equal" by used column
        if (res == 0)
            continue;
        // less/greater and normal/reversed ordered
        return (res < 0) == ((m_sort[i] & AUCTION_SORT_REVERSED) == 0);
    }

    return false;                                           // "equal" by all sorts
}

void WorldSession::BuildListAuctionItems(std::vector<AuctionEntry*> const& auctions, WorldPacket& data, std::wstring const& wsearchedname, uint32 listfrom, uint32 levelmin,
    uint32 levelmax, uint32 usable, uint32 inventoryType, uint32 itemClass, uint32 itemSubClass, uint32 quality, uint32& count, uint32& totalcount, bool isFull)
{
    int loc_idx = _player->GetSession()->GetSessionDbLocaleIndex();

    for (std::vector<AuctionEntry*>::const_iterator itr = auctions.begin(); itr != auctions.end(); ++itr)
    {
        AuctionEntry *Aentry = *itr;

        if (!Aentry || Aentry->moneyDeliveryTime)
            continue;

        Item *item = sAuctionMgr.GetAItem(Aentry->itemGuidLow);
        if (!item)
            continue;

        if (isFull)
        {
            ++count;
            Aentry->BuildAuctionInfo(data);
        }
        else
        {
            ItemPrototype const *proto = item->GetProto();

            if (itemClass != 0xffffffff && proto->Class != itemClass)
                continue;

            if (itemSubClass != 0xffffffff && proto->SubClass != itemSubClass)
                continue;

            if (inventoryType != 0xffffffff && proto->InventoryType != inventoryType)
                continue;

            if (quality != 0xffffffff && proto->Quality < quality)
                continue;

            if (levelmin != 0x00 && (proto->RequiredLevel < levelmin || (levelmax != 0x00 && proto->RequiredLevel > levelmax)))
                continue;

            if (usable != 0x00 && _player->CanUseItem(item) != EQUIP_ERR_OK)
                continue;

            std::string name = proto->Name1;
            if (name.empty())
                continue;

            // local name
            if (loc_idx >= 0)
            {
                ItemLocale const *il = sObjectMgr.GetItemLocale(proto->ItemId);
                if (il)
                {
                    if (il->Name.size() > size_t(loc_idx) && !il->Name[loc_idx].empty())
                        name = il->Name[loc_idx];
                }
            }

            if (!wsearchedname.empty() && !Utf8FitTo(name, wsearchedname))
                continue;

            if (count < 50 && totalcount >= listfrom)
            {
                ++count;
                Aentry->BuildAuctionInfo(data);
            }
        }

        ++totalcount;
    }
}

void AuctionHouseObject::BuildListPendingSales(WorldPacket& data, Player* player, uint32& count)
{
    for (AuctionEntryMap::const_iterator itr = AuctionsMap.begin(); itr != AuctionsMap.end(); ++itr)
    {
        AuctionEntry *Aentry = itr->second;
<<<<<<< HEAD

        if (!Aentry || !Aentry->moneyDeliveryTime)
            continue;

        if (Aentry && Aentry->owner == player->GetGUIDLow())
=======
        if (!Aentry->moneyDeliveryTime)                     // skip not pending auctions
            continue;
        if (Aentry->owner == player->GetGUIDLow())
>>>>>>> f594ea20
        {
            std::ostringstream str1;
            str1 << Aentry->itemTemplate << ":" << Aentry->itemRandomPropertyId << ":" << AUCTION_SUCCESSFUL << ":" << Aentry->Id << ":" << Aentry->itemCount;

            std::ostringstream str2;
            str2.width(16);
            str2 << std::right << std::hex << Aentry->bidder << std::dec << ":";
            str2 << Aentry->bid << ":" << Aentry->buyout << ":" << Aentry->deposit << ":" << Aentry->GetAuctionCut();

            data << str1.str();                             // string "%d:%d:%d:%d:%d" -> itemId, ItemRandomPropertyId, 2, auctionId, unk1 (stack size?, unused)
            data << str2.str();                             // string "%16I64X:%d:%d:%d:%d" -> bidderGuid, bid, buyout, deposit, auctionCut
            data << uint32(97250);                          // unk1
            data << uint32(68);                             // unk2
            float timeLeft = float(Aentry->moneyDeliveryTime - time(NULL)) / float(DAY);
            data << float(timeLeft);                        // time left
            ++count;
        }
    }
}

AuctionEntry* AuctionHouseObject::AddAuction(AuctionHouseEntry const* auctionHouseEntry, Item* newItem, uint32 etime, uint32 bid, uint32 buyout, uint32 deposit, Player * pl /*= NULL*/)
{
    uint32 auction_time = uint32(etime * sWorld.getConfig(CONFIG_FLOAT_RATE_AUCTION_TIME));

    AuctionEntry *AH = new AuctionEntry;
    AH->Id = sObjectMgr.GenerateAuctionID();
    AH->itemGuidLow = newItem->GetObjectGuid().GetCounter();
    AH->itemTemplate = newItem->GetEntry();
    AH->itemCount = newItem->GetCount();
    AH->itemRandomPropertyId = newItem->GetItemRandomPropertyId();
    AH->owner = pl ? pl->GetGUIDLow() : 0;

    if (pl)
        Utf8toWStr(pl->GetName(), AH->ownerName);

    AH->startbid = bid;
    AH->bidder = 0;
    AH->bid = 0;
    AH->buyout = buyout;
    AH->expireTime = time(NULL) + auction_time;
    AH->moneyDeliveryTime = 0;
    AH->deposit = deposit;
    AH->auctionHouseEntry = auctionHouseEntry;

    AddAuction(AH);

    sAuctionMgr.AddAItem(newItem);

    CharacterDatabase.BeginTransaction();
    newItem->SaveToDB();
    AH->SaveToDB();

    if (pl)
        pl->SaveInventoryAndGoldToDB();
    CharacterDatabase.CommitTransaction();

    return AH;
}

// this function inserts to WorldPacket auction's data
bool AuctionEntry::BuildAuctionInfo(WorldPacket & data) const
{
    Item *pItem = sAuctionMgr.GetAItem(itemGuidLow);
    if (!pItem)
    {
        sLog.outError("auction to item, that doesn't exist !!!!");
        return false;
    }
    data << uint32(Id);
    data << uint32(pItem->GetEntry());

    for (uint8 i = 0; i < MAX_INSPECTED_ENCHANTMENT_SLOT; ++i)
    {
        data << uint32(pItem->GetEnchantmentId(EnchantmentSlot(i)));
        data << uint32(pItem->GetEnchantmentDuration(EnchantmentSlot(i)));
        data << uint32(pItem->GetEnchantmentCharges(EnchantmentSlot(i)));
    }

    data << uint32(pItem->GetItemRandomPropertyId());       // random item property id
    data << uint32(pItem->GetItemSuffixFactor());           // SuffixFactor
    data << uint32(pItem->GetCount());                      // item->count
    data << uint32(pItem->GetSpellCharges());               // item->charge FFFFFFF
    data << uint32(0);                                      // item flags (dynamic?) (0x04 no lockId?)
    data << ObjectGuid(HIGHGUID_PLAYER, owner);             // Auction->owner
    data << uint32(startbid);                               // Auction->startbid (not sure if useful)
    data << uint32(bid ? GetAuctionOutBid() : 0);           // minimal outbid
    data << uint32(buyout);                                 // auction->buyout
    data << uint32((expireTime-time(NULL))*IN_MILLISECONDS);// time left
    data << ObjectGuid(HIGHGUID_PLAYER, bidder);            // auction->bidder current
    data << uint32(bid);                                    // current bid
    return true;
}

uint32 AuctionEntry::GetAuctionCut() const
{
    return uint32(auctionHouseEntry->cutPercent * bid * sWorld.getConfig(CONFIG_FLOAT_RATE_AUCTION_CUT) / 100.0f);
}

/// the sum of outbid is (1% from current bid)*5, if bid is very small, it is 1c
uint32 AuctionEntry::GetAuctionOutBid() const
{
    uint32 outbid = (bid / 100) * 5;
    if (!outbid)
        outbid = 1;
    return outbid;
}

void AuctionEntry::DeleteFromDB() const
{
    //No SQL injection (Id is integer)
    CharacterDatabase.PExecute("DELETE FROM auction WHERE id = '%u'", Id);
}

void AuctionEntry::SaveToDB() const
{
    //No SQL injection (no strings)
    CharacterDatabase.PExecute("INSERT INTO auction (id,houseid,itemguid,item_template,item_count,item_randompropertyid,itemowner,buyoutprice,time,moneyTime,buyguid,lastbid,startbid,deposit) "
        "VALUES ('%u', '%u', '%u', '%u', '%u', '%i', '%u', '%u', '" UI64FMTD "', '" UI64FMTD "', '%u', '%u', '%u', '%u')",
        Id, auctionHouseEntry->houseId, itemGuidLow, itemTemplate, itemCount, itemRandomPropertyId, owner, buyout, (uint64)expireTime, (uint64)moneyDeliveryTime, bidder, bid, startbid, deposit);
}

void AuctionEntry::AuctionBidWinning(Player* newbidder)
{
    moneyDeliveryTime = time(NULL) + HOUR;

    CharacterDatabase.BeginTransaction();
    CharacterDatabase.PExecute("UPDATE auction SET itemguid = 0, moneyTime = '" UI64FMTD "', buyguid = '%u', lastbid = '%u' WHERE id = '%u'", (uint64)moneyDeliveryTime, bidder, bid, Id);
    if (newbidder)
        newbidder->SaveInventoryAndGoldToDB();
    CharacterDatabase.CommitTransaction();

    sAuctionMgr.SendAuctionWonMail(this);
}

bool AuctionEntry::UpdateBid(uint32 newbid, Player* newbidder /*=NULL*/)
{
    Player* auction_owner = owner ? sObjectMgr.GetPlayer(ObjectGuid(HIGHGUID_PLAYER, owner)) : NULL;

    // bid can't be greater buyout
    if (buyout && newbid > buyout)
        newbid = buyout;

    if (newbidder && newbidder->GetGUIDLow() == bidder)
    {
        newbidder->ModifyMoney(-int32(newbid - bid));
    }
    else
    {
        if (newbidder)
            newbidder->ModifyMoney(-int32(newbid));

        if (bidder)                                     // return money to old bidder if present
            WorldSession::SendAuctionOutbiddedMail(this);
    }

    bidder = newbidder ? newbidder->GetGUIDLow() : 0;
    bid = newbid;

    if ((newbid < buyout) || (buyout == 0))                 // bid
    {

        if (auction_owner)
            auction_owner->GetSession()->SendAuctionOwnerNotification(this);

        // after this update we should save player's money ...
        CharacterDatabase.BeginTransaction();
        CharacterDatabase.PExecute("UPDATE auction SET buyguid = '%u', lastbid = '%u' WHERE id = '%u'", bidder, bid, Id);
        if (newbidder)
            newbidder->SaveInventoryAndGoldToDB();
        CharacterDatabase.CommitTransaction();
        return true;
    }
    else                                                    // buyout
    {
        AuctionBidWinning(newbidder);
        return false;
    }
}<|MERGE_RESOLUTION|>--- conflicted
+++ resolved
@@ -613,17 +613,9 @@
     for (AuctionEntryMap::const_iterator itr = AuctionsMap.begin();itr != AuctionsMap.end();++itr)
     {
         AuctionEntry *Aentry = itr->second;
-<<<<<<< HEAD
-
-        if (!Aentry || Aentry->moneyDeliveryTime)
-            continue;
-
-        if (Aentry && Aentry->bidder == player->GetGUIDLow())
-=======
         if (Aentry->moneyDeliveryTime)                      // skip pending sell auctions
             continue;
         if (Aentry->bidder == player->GetGUIDLow())
->>>>>>> f594ea20
         {
             if (itr->second->BuildAuctionInfo(data))
                 ++count;
@@ -889,17 +881,9 @@
     for (AuctionEntryMap::const_iterator itr = AuctionsMap.begin(); itr != AuctionsMap.end(); ++itr)
     {
         AuctionEntry *Aentry = itr->second;
-<<<<<<< HEAD
-
-        if (!Aentry || !Aentry->moneyDeliveryTime)
-            continue;
-
-        if (Aentry && Aentry->owner == player->GetGUIDLow())
-=======
         if (!Aentry->moneyDeliveryTime)                     // skip not pending auctions
             continue;
         if (Aentry->owner == player->GetGUIDLow())
->>>>>>> f594ea20
         {
             std::ostringstream str1;
             str1 << Aentry->itemTemplate << ":" << Aentry->itemRandomPropertyId << ":" << AUCTION_SUCCESSFUL << ":" << Aentry->Id << ":" << Aentry->itemCount;
