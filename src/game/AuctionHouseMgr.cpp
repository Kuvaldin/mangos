--- conflicted
+++ resolved
@@ -157,13 +157,8 @@
             bidder->GetAchievementMgr().UpdateAchievementCriteria(ACHIEVEMENT_CRITERIA_TYPE_WON_AUCTIONS, 1);
         }
 
-<<<<<<< HEAD
-        RemoveAItem(pItem->GetGUIDLow());               // we have to remove the item from auction, before we delete it !!
-=======
         RemoveAItem(auction->itemGuidLow);                  // we have to remove the item, before we delete it !!
         auction->itemGuidLow = 0;                           // pending list will not use guid data
-
->>>>>>> 6305cadd
 
         // will delete item or place to receiver mail list
         MailDraft(msgAuctionWonSubject.str(), msgAuctionWonBody.str())
