--- conflicted
+++ resolved
@@ -826,13 +826,9 @@
         if (m_sort[i] == MAX_AUCTION_SORT)                  // end of sort
             return false;
 
-<<<<<<< HEAD
         AuctionHouseMgr::ReadGuard Guard(sAuctionMgr.GetLock());
 
-        int res = auc1->CompareAuctionEntry(m_sort[i] & ~AUCTION_SORT_REVERSED, auc2);
-=======
         int res = auc1->CompareAuctionEntry(m_sort[i] & ~AUCTION_SORT_REVERSED, auc2, m_viewPlayer);
->>>>>>> c6d00379
         // "equal" by used column
         if (res == 0)
             continue;
