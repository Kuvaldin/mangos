--- conflicted
+++ resolved
@@ -251,11 +251,7 @@
         }
     }
 
-<<<<<<< HEAD
-    CharacterDatabase.PExecute("REPLACE INTO instance VALUES ('%u', '%u', '"UI64FMTD"', '%u', '%u', '%s')", GetInstanceId(), GetMapId(), (uint64)GetResetTime(), GetDifficulty(), GetCompletedEncountersMask(), data.c_str());
-=======
-    CharacterDatabase.PExecute("INSERT INTO instance VALUES ('%u', '%u', '"UI64FMTD"', '%u', '%u', '%s')", GetInstanceId(), GetMapId(), (uint64)GetResetTimeForDB(), GetDifficulty(), GetCompletedEncountersMask(), data.c_str());
->>>>>>> f02ecfc6
+    CharacterDatabase.PExecute("INSERT INTO instance VALUES ('%u', '%u', '"UI64FMTD"', '%u', '%u', '%s')", GetInstanceId(), GetMapId(), (uint64)GetResetTime(), GetDifficulty(), GetCompletedEncountersMask(), data.c_str());
 }
 
 void DungeonPersistentState::DeleteRespawnTimes()
@@ -279,30 +275,59 @@
     return ObjectMgr::GetInstanceTemplate(GetMapId());
 }
 
-void DungeonPersistentState::UpdateEncounterState(EncounterCreditType type, uint32 creditEntry, Player* player)
-{
-    DungeonEncounterList const* encounterList = sObjectMgr.GetDungeonEncounterList(GetMapId(), GetDifficulty());
+bool DungeonPersistentState::IsCompleted()
+{
+    DungeonEncounterMap const* encounterList = sObjectMgr.GetDungeonEncounters();
 
     if (!encounterList)
-        return;
-
-    for (DungeonEncounterList::const_iterator itr = encounterList->begin(); itr != encounterList->end(); ++itr)
-    {
-        if ((*itr)->creditType == type && (*itr)->creditEntry == creditEntry)
+        return false;
+
+    for (DungeonEncounterMap::const_iterator itr = encounterList->begin(); itr != encounterList->end(); ++itr)
+    {
+        DungeonEncounter const* encounter = itr->second;
+
+        if (!encounter)
+            continue;
+
+        if (GetMapId() != encounter->dbcEntry->mapId  || GetDifficulty() != encounter->dbcEntry->Difficulty )
+            continue;
+
+        if (!(m_completedEncountersMask & ( 1 << encounter->dbcEntry->encounterIndex)))
+            return false;
+    }
+    return true;
+}
+
+void DungeonPersistentState::UpdateEncounterState(EncounterCreditType type, uint32 creditEntry)
+{
+    DungeonEncounterMapBounds bounds = sObjectMgr.GetDungeonEncounterBounds(creditEntry);
+
+    for (DungeonEncounterMap::const_iterator itr = bounds.first; itr != bounds.second; ++itr)
+    {
+        DungeonEncounterEntry const* dbcEntry = itr->second->dbcEntry;
+
+        if (itr->second->creditType == type && dbcEntry->Difficulty == GetDifficulty() && dbcEntry->mapId == GetMapId())
         {
             uint32 oldMask = m_completedEncountersMask;
-            m_completedEncountersMask |= 1 << (*itr)->dbcEntry->encounterIndex;
+            m_completedEncountersMask |= 1 << dbcEntry->encounterIndex;
+
             if ( m_completedEncountersMask != oldMask)
             {
                 CharacterDatabase.PExecute("UPDATE instance SET encountersMask = '%u' WHERE id = '%u'", m_completedEncountersMask, GetInstanceId());
 
-                DEBUG_LOG("DungeonPersistentState: Dungeon %s (Id %u) completed encounter %s", GetMap()->GetMapName(), GetInstanceId(), (*itr)->dbcEntry->encounterName[sWorld.GetDefaultDbcLocale()]);
-
-                uint32 dungeonId = (*itr)->lastEncounterDungeon;
+                DEBUG_LOG("DungeonPersistentState: Dungeon %s (Id %u) completed encounter %s", GetMap()->GetMapName(), GetInstanceId(), dbcEntry->encounterName[sWorld.GetDefaultDbcLocale()]);
+
+                uint32 dungeonId = itr->second->lastEncounterDungeon;
+
                 if (dungeonId)
-                    DEBUG_LOG("DungeonPersistentState:: Dungeon %s (Id %u) completed last encounter %s", GetMap()->GetMapName(), GetInstanceId(), (*itr)->dbcEntry->encounterName[sWorld.GetDefaultDbcLocale()]);
+                    DEBUG_LOG("DungeonPersistentState:: Dungeon %s (Id %u) completed last encounter %s", GetMap()->GetMapName(), GetInstanceId(), dbcEntry->encounterName[sWorld.GetDefaultDbcLocale()]);
 
                 DungeonMap* dungeon = (DungeonMap*)GetMap();
+
+                if (!dungeon || dungeon->GetPlayers().isEmpty())
+                    return;
+
+                Player* player = dungeon->GetPlayers().begin()->getSource();
 
                 if (dungeon && player)
                     dungeon->PermBindAllPlayers(player, dungeon->IsRaidOrHeroicDungeon());
@@ -317,46 +342,6 @@
                         || IsCompleted())
                         sLFGMgr.SendLFGRewards(player->GetGroup());
                 }
-            }
-            return;
-        }
-    }
-}
-
-bool DungeonPersistentState::IsCompleted()
-{
-    DungeonEncounterList const* encounterList = sObjectMgr.GetDungeonEncounterList(GetMapId(), GetDifficulty());
-
-    if (!encounterList)
-        return false;
-
-    for (DungeonEncounterList::const_iterator itr = encounterList->begin(); itr != encounterList->end(); ++itr)
-    {
-        if (!(m_completedEncountersMask & ( 1 << (*itr)->dbcEntry->encounterIndex)))
-            return false;
-    }
-    return true;
-}
-
-void DungeonPersistentState::UpdateEncounterState(EncounterCreditType type, uint32 creditEntry)
-{
-    DungeonEncounterMapBounds bounds = sObjectMgr.GetDungeonEncounterBounds(creditEntry);
-
-    for (DungeonEncounterMap::const_iterator iter = bounds.first; iter != bounds.second; ++iter)
-    {
-        DungeonEncounterEntry const* dbcEntry = iter->second->dbcEntry;
-
-        if (iter->second->creditType == type && dbcEntry->Difficulty == GetDifficulty() && dbcEntry->mapId == GetMapId())
-        {
-            m_completedEncountersMask |= 1 << dbcEntry->encounterIndex;
-
-            CharacterDatabase.PExecute("UPDATE instance SET encountersMask = '%u' WHERE id = '%u'", m_completedEncountersMask, GetInstanceId());
-
-            DEBUG_LOG("DungeonPersistentState: Dungeon %s (Id %u) completed encounter %s", GetMap()->GetMapName(), GetInstanceId(), dbcEntry->encounterName[sWorld.GetDefaultDbcLocale()]);
-            if (uint32 dungeonId = iter->second->lastEncounterDungeon)
-            {
-                DEBUG_LOG("DungeonPersistentState:: Dungeon %s (Id %u) completed last encounter %s", GetMap()->GetMapName(), GetInstanceId(), dbcEntry->encounterName[sWorld.GetDefaultDbcLocale()]);
-                // Place LFG reward here
             }
             return;
         }
@@ -667,11 +652,7 @@
 - adding instance into manager
 - called from DungeonMap::Add, _LoadBoundInstances, LoadGroups
 */
-<<<<<<< HEAD
-MapPersistentState* MapPersistentStateManager::AddPersistentState(MapEntry const* mapEntry, uint32 instanceId, Difficulty difficulty, time_t resetTime, bool canReset, bool load /*=false*/, bool initPools /*= true*/, uint32 completedEncountersMask /*0*/)
-=======
 MapPersistentState* MapPersistentStateManager::AddPersistentState(MapEntry const* mapEntry, uint32 instanceId, Difficulty difficulty, time_t resetTime, bool canReset, bool load /*=false*/, bool initPools /*= true*/, uint32 completedEncountersMask /*= 0*/)
->>>>>>> f02ecfc6
 {
     if (MapPersistentState *old_save = GetPersistentState(mapEntry->MapID, instanceId))
         return old_save;
@@ -698,11 +679,7 @@
     MapPersistentState *state;
     if (mapEntry->IsDungeon())
     {
-<<<<<<< HEAD
-        DungeonPersistentState* dungeonState = new DungeonPersistentState(mapEntry->MapID, instanceId, difficulty, resetTime, canReset, completedEncountersMask);
-=======
         DungeonPersistentState* dungeonState = new DungeonPersistentState(mapEntry->MapID, instanceId, difficulty, completedEncountersMask, resetTime, canReset);
->>>>>>> f02ecfc6
         if (!load)
             dungeonState->SaveToDB();
         state = dungeonState;
@@ -1051,11 +1028,7 @@
 
         time_t resetTime = (time_t)fields[5].GetUInt64();
 
-<<<<<<< HEAD
-        uint32 completedEncounters   = fields[6].GetUInt32();
-=======
         uint32 completedEncounters = fields[6].GetUInt32();
->>>>>>> f02ecfc6
 
         CreatureData const* data = sObjectMgr.GetCreatureData(loguid);
         if (!data)
@@ -1122,11 +1095,7 @@
 
         time_t resetTime = (time_t)fields[5].GetUInt64();
 
-<<<<<<< HEAD
-        uint32 completedEncounters   = fields[6].GetUInt32();
-=======
         uint32 completedEncounters = fields[6].GetUInt32();
->>>>>>> f02ecfc6
 
         GameObjectData const* data = sObjectMgr.GetGOData(loguid);
         if (!data)
