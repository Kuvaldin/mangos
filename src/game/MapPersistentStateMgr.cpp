/*
 * Copyright (C) 2005-2011 MaNGOS <http://getmangos.com/>
 *
 * This program is free software; you can redistribute it and/or modify
 * it under the terms of the GNU General Public License as published by
 * the Free Software Foundation; either version 2 of the License, or
 * (at your option) any later version.
 *
 * This program is distributed in the hope that it will be useful,
 * but WITHOUT ANY WARRANTY; without even the implied warranty of
 * MERCHANTABILITY or FITNESS FOR A PARTICULAR PURPOSE.  See the
 * GNU General Public License for more details.
 *
 * You should have received a copy of the GNU General Public License
 * along with this program; if not, write to the Free Software
 * Foundation, Inc., 59 Temple Place, Suite 330, Boston, MA  02111-1307  USA
 */

#include "MapPersistentStateMgr.h"

#include "SQLStorages.h"
#include "Player.h"
#include "GridNotifiers.h"
#include "Log.h"
#include "GridStates.h"
#include "CellImpl.h"
#include "Map.h"
#include "MapManager.h"
#include "Timer.h"
#include "GridNotifiersImpl.h"
#include "Transports.h"
#include "ObjectMgr.h"
#include "GameEventMgr.h"
#include "World.h"
#include "Group.h"
#include "InstanceData.h"
#include "ProgressBar.h"

INSTANTIATE_SINGLETON_1( MapPersistentStateManager );

static uint32 resetEventTypeDelay[MAX_RESET_EVENT_TYPE] = { 0, 3600, 900, 300, 60 };

//== MapPersistentState functions ==========================
MapPersistentState::MapPersistentState(uint16 MapId, uint32 InstanceId, Difficulty difficulty)
: m_instanceid(InstanceId), m_mapid(MapId),
  m_difficulty(difficulty), m_usedByMap(NULL)
{
}

MapPersistentState::~MapPersistentState()
{
}

MapEntry const* MapPersistentState::GetMapEntry() const
{
    return sMapStore.LookupEntry(m_mapid);
}

/* true if the instance state is still valid */
bool MapPersistentState::UnloadIfEmpty()
{
    if (CanBeUnload())
    {
        sMapPersistentStateMgr.RemovePersistentState(GetMapId(), GetInstanceId());
        return false;
    }
    else
        return true;
}

void MapPersistentState::SaveCreatureRespawnTime(uint32 loguid, time_t t)
{
    SetCreatureRespawnTime(loguid, t);

    // BGs/Arenas always reset at server restart/unload, so no reason store in DB
    if (GetMapEntry()->IsBattleGroundOrArena())
        return;

    CharacterDatabase.BeginTransaction();
    CharacterDatabase.PExecute("DELETE FROM creature_respawn WHERE guid = '%u' AND instance = '%u'", loguid, m_instanceid);
    if(t > sWorld.GetGameTime())
        CharacterDatabase.PExecute("INSERT INTO creature_respawn VALUES ( '%u', '" UI64FMTD "', '%u' )", loguid, uint64(t), m_instanceid);
    CharacterDatabase.CommitTransaction();
}

void MapPersistentState::SaveGORespawnTime(uint32 loguid, time_t t)
{
    SetGORespawnTime(loguid, t);

    // BGs/Arenas always reset at server restart/unload, so no reason store in DB
    if (GetMapEntry()->IsBattleGroundOrArena())
        return;

    CharacterDatabase.BeginTransaction();
    CharacterDatabase.PExecute("DELETE FROM gameobject_respawn WHERE guid = '%u' AND instance = '%u'", loguid, m_instanceid);
    if(t > sWorld.GetGameTime())
        CharacterDatabase.PExecute("INSERT INTO gameobject_respawn VALUES ( '%u', '" UI64FMTD "', '%u' )", loguid, uint64(t), m_instanceid);
    CharacterDatabase.CommitTransaction();
}

void MapPersistentState::SetCreatureRespawnTime( uint32 loguid, time_t t )
{
    if (t > sWorld.GetGameTime())
        m_creatureRespawnTimes[loguid] = t;
    else
    {
        m_creatureRespawnTimes.erase(loguid);
        UnloadIfEmpty();
    }
}

void MapPersistentState::SetGORespawnTime( uint32 loguid, time_t t )
{
    if (t > sWorld.GetGameTime())
        m_goRespawnTimes[loguid] = t;
    else
    {
        m_goRespawnTimes.erase(loguid);
        UnloadIfEmpty();
    }
}

void MapPersistentState::ClearRespawnTimes()
{
    m_goRespawnTimes.clear();
    m_creatureRespawnTimes.clear();

    UnloadIfEmpty();
}

void MapPersistentState::AddCreatureToGrid( uint32 guid, CreatureData const* data )
{
    CellPair cell_pair = MaNGOS::ComputeCellPair(data->posX, data->posY);
    uint32 cell_id = (cell_pair.y_coord*TOTAL_NUMBER_OF_CELLS_PER_MAP) + cell_pair.x_coord;

    m_gridObjectGuids[cell_id].creatures.insert(guid);
}

void MapPersistentState::RemoveCreatureFromGrid( uint32 guid, CreatureData const* data )
{
    CellPair cell_pair = MaNGOS::ComputeCellPair(data->posX, data->posY);
    uint32 cell_id = (cell_pair.y_coord*TOTAL_NUMBER_OF_CELLS_PER_MAP) + cell_pair.x_coord;

    m_gridObjectGuids[cell_id].creatures.erase(guid);
}

void MapPersistentState::AddGameobjectToGrid( uint32 guid, GameObjectData const* data )
{
    CellPair cell_pair = MaNGOS::ComputeCellPair(data->posX, data->posY);
    uint32 cell_id = (cell_pair.y_coord*TOTAL_NUMBER_OF_CELLS_PER_MAP) + cell_pair.x_coord;

    m_gridObjectGuids[cell_id].gameobjects.insert(guid);
}

void MapPersistentState::RemoveGameobjectFromGrid( uint32 guid, GameObjectData const* data )
{
    CellPair cell_pair = MaNGOS::ComputeCellPair(data->posX, data->posY);
    uint32 cell_id = (cell_pair.y_coord*TOTAL_NUMBER_OF_CELLS_PER_MAP) + cell_pair.x_coord;

    m_gridObjectGuids[cell_id].gameobjects.erase(guid);
}

void MapPersistentState::InitPools()
{
    // pool system initialized already for persistent state (can be shared by map states)
    if (!GetSpawnedPoolData().IsInitialized())
    {
        GetSpawnedPoolData().SetInitialized();
        sPoolMgr.Initialize(this);                          // init pool system data for map persistent state
        sGameEventMgr.Initialize(this);                     // init pool system data for map persistent state
    }
}

//== WorldPersistentState functions ========================
SpawnedPoolData WorldPersistentState::m_sharedSpawnedPoolData;

bool WorldPersistentState::CanBeUnload() const
{
    // prevent unload if used for loaded map
    // prevent unload if respawn data still exist (will not prevent reset by scheduler)
    // Note: non instanceable Map never unload until server shutdown and in result for loaded non-instanceable maps map persistent states also not unloaded
    //       but for proper work pool systems with shared pools state for non-instanceable maps need
    //       load persistent map states for any non-instanceable maps before Map loading and make sure that it never unloaded
    return /*MapPersistentState::CanBeUnload() && !HasRespawnTimes()*/ false;
}

//== DungeonPersistentState functions =====================

DungeonPersistentState::DungeonPersistentState( uint16 MapId, uint32 InstanceId, Difficulty difficulty, time_t resetTime, bool canReset )
: MapPersistentState(MapId, InstanceId, difficulty), m_resetTime(resetTime), m_canReset(canReset)
{
}

DungeonPersistentState::~DungeonPersistentState()
{
    while(!m_playerList.empty())
    {
        Player *player = *(m_playerList.begin());
        player->UnbindInstance(GetMapId(), GetDifficulty(), true);
    }
    while(!m_groupList.empty())
    {
        Group *group = *(m_groupList.begin());
        group->UnbindInstance(GetMapId(), GetDifficulty(), true);
    }
}

bool DungeonPersistentState::CanBeUnload() const
{
    // prevent unload if any bounded groups or online bounded player still exists
    return MapPersistentState::CanBeUnload() && !HasBounds() && !HasRespawnTimes();
}

/*
    Called from AddPersistentState
*/
void DungeonPersistentState::SaveToDB()
{
    // state instance data too
    std::string data;

    if (Map *map = GetMap())
    {
        InstanceData *iData = map->GetInstanceData();
        if(iData && iData->Save())
        {
            data = iData->Save();
            CharacterDatabase.escape_string(data);
        }
    }

    CharacterDatabase.PExecute("INSERT INTO instance VALUES ('%u', '%u', '"UI64FMTD"', '%u', '%s')", GetInstanceId(), GetMapId(), (uint64)GetResetTimeForDB(), GetDifficulty(), data.c_str());
}

void DungeonPersistentState::DeleteRespawnTimes()
{
    CharacterDatabase.BeginTransaction();
    CharacterDatabase.PExecute("DELETE FROM creature_respawn WHERE instance = '%u'", GetInstanceId());
    CharacterDatabase.PExecute("DELETE FROM gameobject_respawn WHERE instance = '%u'", GetInstanceId());
    CharacterDatabase.CommitTransaction();

    ClearRespawnTimes();                                    // state can be deleted at call if only respawn data prevent unload
}

void DungeonPersistentState::DeleteFromDB()
{
    MapPersistentStateManager::DeleteInstanceFromDB(GetInstanceId(), false);
}

// to cache or not to cache, that is the question
InstanceTemplate const* DungeonPersistentState::GetTemplate() const
{
    return ObjectMgr::GetInstanceTemplate(GetMapId());
}

time_t DungeonPersistentState::GetResetTimeForDB() const
{
    // only state the reset time for normal instances
    const MapEntry *entry = sMapStore.LookupEntry(GetMapId());
    if(!entry || entry->map_type == MAP_RAID || GetDifficulty() == DUNGEON_DIFFICULTY_HEROIC)
        return 0;
    else
        return GetResetTime();
}

//== BattleGroundPersistentState functions =================

bool BattleGroundPersistentState::CanBeUnload() const
{
    // prevent unload if used for loaded map
    // BGs/Arenas not locked by respawn data/etc
    return MapPersistentState::CanBeUnload();
}

//== DungeonResetScheduler functions ======================

uint32 DungeonResetScheduler::GetMaxResetTimeFor(MapDifficultyEntry const* mapDiff)
{
    if (!mapDiff || !mapDiff->resetTime)
        return 0;

    uint32 delay = uint32(mapDiff->resetTime / DAY * sWorld.getConfig(CONFIG_FLOAT_RATE_INSTANCE_RESET_TIME)) * DAY;

    if (delay < DAY)                                        // the reset_delay must be at least one day
        delay = DAY;

    if (delay > INSTANCE_MAX_RESET_OFFSET)                                      // the reset_delay must be no more than 7 days
        delay = INSTANCE_MAX_RESET_OFFSET;

    return delay;
}

time_t DungeonResetScheduler::CalculateNextResetTime(uint32 mapid, Difficulty difficulty, time_t prevResetTime)
{
    MapDifficultyEntry const* mapDiff = GetMapDifficultyData(mapid,difficulty);
    time_t now = time(NULL);
    time_t offset = sMapStore.LookupEntry(mapid)->instanceResetOffset;
    time_t diff = sWorld.getConfig(CONFIG_UINT32_INSTANCE_RESET_TIME_HOUR) * HOUR;

    if (!offset || offset < DAY)
        offset = GetMaxResetTimeFor(mapDiff);

    time_t start_point = INSTANCE_RESET_SCHEDULE_START_TIME + offset + diff;

    return time_t(start_point + uint32(ceil(float(now - start_point) /float(offset))) * offset);

}

void DungeonResetScheduler::LoadResetTimes()
{
    time_t now = time(NULL);
    time_t today = (now / DAY) * DAY;
    time_t oldest_reset_time = now;

    // NOTE: Use DirectPExecute for tables that will be queried later

    // get the current reset times for normal instances (these may need to be updated)
    // these are only kept in memory for InstanceSaves that are loaded later
    // resettime = 0 in the DB for raid/heroic instances so those are skipped
    typedef std::pair<uint32 /*PAIR32(map,difficulty)*/, time_t> ResetTimeMapDiffType;
    typedef std::map<uint32, ResetTimeMapDiffType> InstResetTimeMapDiffType;
    InstResetTimeMapDiffType instResetTime;

    QueryResult *result = CharacterDatabase.Query("SELECT id, map, difficulty, resettime FROM instance WHERE resettime > 0");
    if( result )
    {
        do
        {
            if (time_t resettime = time_t((*result)[3].GetUInt64()))
            {
                uint32 id = (*result)[0].GetUInt32();
                uint32 mapid = (*result)[1].GetUInt32();
                uint32 difficulty = (*result)[2].GetUInt32();

                MapEntry const* mapEntry = sMapStore.LookupEntry(mapid);

                if (!mapEntry || !mapEntry->IsDungeon() || !GetMapDifficultyData(mapid, Difficulty(difficulty)))
                {
                    sMapPersistentStateMgr.DeleteInstanceFromDB(id);
                    continue;
                }

                instResetTime[id] = ResetTimeMapDiffType(MAKE_PAIR32(mapid,difficulty), resettime);
            }
        }
        while (result->NextRow());
        delete result;

        // update reset time for normal instances with the max creature respawn time + X hours
        result = CharacterDatabase.Query("SELECT MAX(respawntime), instance FROM creature_respawn WHERE instance > 0 GROUP BY instance");
        if( result )
        {
            do
            {
                Field *fields = result->Fetch();
                uint32 instance = fields[1].GetUInt32();
                time_t resettime = time_t(fields[0].GetUInt64() + 2 * HOUR);
                InstResetTimeMapDiffType::iterator itr = instResetTime.find(instance);
                if(itr != instResetTime.end() && itr->second.second != resettime)
                {
                    CharacterDatabase.DirectPExecute("UPDATE instance SET resettime = '"UI64FMTD"' WHERE id = '%u'", uint64(resettime), instance);
                    itr->second.second = resettime;
                }
            }
            while (result->NextRow());
            delete result;
        }

        // schedule the reset times
        for(InstResetTimeMapDiffType::iterator itr = instResetTime.begin(); itr != instResetTime.end(); ++itr)
            if(itr->second.second > now)
                ScheduleReset(true, itr->second.second, DungeonResetEvent(RESET_EVENT_NORMAL_DUNGEON, PAIR32_LOPART(itr->second.first),Difficulty(PAIR32_HIPART(itr->second.first)),itr->first));
    }

    // load the global respawn times for raid/heroic instances
    uint32 diff = sWorld.getConfig(CONFIG_UINT32_INSTANCE_RESET_TIME_HOUR) * HOUR;
    result = CharacterDatabase.Query("SELECT mapid, difficulty, resettime FROM instance_reset");
    if(result)
    {
        do
        {
            Field *fields = result->Fetch();
            time_t oldresettime;
            uint32 mapid = fields[0].GetUInt32();
            Difficulty difficulty = Difficulty(fields[1].GetUInt32());
            uint64 _oldresettime = fields[2].GetUInt64();

            if (_oldresettime > (time(NULL) + INSTANCE_MAX_RESET_OFFSET))
            {
                oldresettime = DungeonResetScheduler::CalculateNextResetTime(mapid, difficulty, time(NULL));
                sLog.outErrorDb("Wrong reset time in group_instance corrected to: %d", oldresettime);
            }
            else 
                oldresettime = time_t(_oldresettime);

<<<<<<< HEAD
            MapDifficultyEntry const* mapDiff = GetMapDifficultyData(mapid,difficulty);
            if(!mapDiff)
=======
            MapEntry const* mapEntry = sMapStore.LookupEntry(mapid);

            if (!mapEntry || !mapEntry->IsDungeon() || !GetMapDifficultyData(mapid,difficulty))
>>>>>>> 2902c34f
            {
                sLog.outError("MapPersistentStateManager::LoadResetTimes: invalid mapid(%u)/difficulty(%u) pair in instance_reset!", mapid, difficulty);
                CharacterDatabase.DirectPExecute("DELETE FROM instance_reset WHERE mapid = '%u' AND difficulty = '%u'", mapid,difficulty);
                continue;
            }

            // update the reset time if the hour in the configs changes
            time_t newresettime = (oldresettime / DAY) * DAY + diff;
            if(oldresettime != newresettime && newresettime > now)
                CharacterDatabase.DirectPExecute("UPDATE instance_reset SET resettime = '"UI64FMTD"' WHERE mapid = '%u' AND difficulty = '%u'", (uint64)newresettime, mapid, difficulty);

            SetResetTimeFor(mapid,difficulty,newresettime);
        } while(result->NextRow());
        delete result;
    }

    // clean expired instances, references to them will be deleted in CleanupInstances
    // must be done before calculating new reset times
    m_InstanceSaves._CleanupExpiredInstancesAtTime(now);

    // calculate new global reset times for expired instances and those that have never been reset yet
    // add the global reset times to the priority queue
    for(MapDifficultyMap::const_iterator itr = sMapDifficultyMap.begin(); itr != sMapDifficultyMap.end(); ++itr)
    {
        uint32 map_diff_pair = itr->first;
        uint32 mapid = PAIR32_LOPART(map_diff_pair);
        Difficulty difficulty = Difficulty(PAIR32_HIPART(map_diff_pair));
        MapDifficultyEntry const* mapDiff = itr->second;

        // skip mapDiff without global reset time
        if (!mapDiff->resetTime)
            continue;

<<<<<<< HEAD
        time_t period = GetMaxResetTimeFor(mapDiff);
=======
        MapEntry const* mapEntry = sMapStore.LookupEntry(mapid);
        if (!mapEntry || !mapEntry->IsDungeon())
            continue;

        uint32 period = GetMaxResetTimeFor(mapDiff);
>>>>>>> 2902c34f
        time_t t = GetResetTimeFor(mapid,difficulty);

        if(!t || t < now)
        {
            t = CalculateNextResetTime(mapid, difficulty , t);
            CharacterDatabase.DirectPExecute("REPLACE INTO instance_reset VALUES ('%u','%u','"UI64FMTD"')", mapid, difficulty, (uint64)t);
        }

        SetResetTimeFor(mapid,difficulty,t);

        // schedule the global reset/warning
        ResetEventType type = RESET_EVENT_INFORM_1;
        for(; type < RESET_EVENT_INFORM_LAST; type = ResetEventType(type+1))
            if(t - resetEventTypeDelay[type] > now)
                break;

        ScheduleReset(true, t - resetEventTypeDelay[type], DungeonResetEvent(type, mapid, difficulty, 0));
    }
}

void DungeonResetScheduler::ScheduleReset(bool add, time_t time, DungeonResetEvent event)
{
    if (add)
        m_resetTimeQueue.insert(std::pair<time_t, DungeonResetEvent>(time, event));
    else
    {
        // find the event in the queue and remove it
        ResetTimeQueue::iterator itr;
        std::pair<ResetTimeQueue::iterator, ResetTimeQueue::iterator> range;
        range = m_resetTimeQueue.equal_range(time);
        for(itr = range.first; itr != range.second; ++itr)
        {
            if (itr->second == event)
            {
                m_resetTimeQueue.erase(itr);
                return;
            }
        }
        // in case the reset time changed (should happen very rarely), we search the whole queue
        if(itr == range.second)
        {
            for(itr = m_resetTimeQueue.begin(); itr != m_resetTimeQueue.end(); ++itr)
            {
                if(itr->second == event)
                {
                    m_resetTimeQueue.erase(itr);
                    return;
                }
            }

            if(itr == m_resetTimeQueue.end())
                sLog.outError("DungeonResetScheduler::ScheduleReset: cannot cancel the reset, the event(%d,%d,%d) was not found!", event.type, event.mapid, event.instanceId);
        }
    }
}

void DungeonResetScheduler::Update()
{
    time_t now = time(NULL), t;
    while(!m_resetTimeQueue.empty() && (t = m_resetTimeQueue.begin()->first) < now)
    {
        DungeonResetEvent &event = m_resetTimeQueue.begin()->second;
        if (event.type == RESET_EVENT_NORMAL_DUNGEON)
        {
            // for individual normal instances, max creature respawn + X hours
            m_InstanceSaves._ResetInstance(event.mapid, event.instanceId);
        }
        else
        {
            // global reset/warning for a certain map
            time_t resetTime = GetResetTimeFor(event.mapid,event.difficulty);
            MapDifficultyEntry const* mapDiff = GetMapDifficultyData(event.mapid,event.difficulty);

            m_InstanceSaves._ResetOrWarnAll(event.mapid, event.difficulty, event.type != RESET_EVENT_INFORM_LAST, resetTime);
            if(event.type != RESET_EVENT_INFORM_LAST)
            {
                // schedule the next warning/reset
                event.type = ResetEventType(event.type+1);
                ScheduleReset(true, resetTime - resetEventTypeDelay[event.type], event);
            }
            else
            {
                // re-schedule the next/new global reset/warning
                // calculate the next reset time
                MapDifficultyEntry const* mapDiff = GetMapDifficultyData(event.mapid,event.difficulty);
                MANGOS_ASSERT(mapDiff);

                time_t next_reset = DungeonResetScheduler::CalculateNextResetTime(event.mapid,event.difficulty, resetTime);

                CharacterDatabase.DirectPExecute("UPDATE instance_reset SET resettime = '"UI64FMTD"' WHERE mapid = '%u' AND difficulty = '%u'", (uint64)next_reset, uint32(event.mapid), uint32(event.difficulty));

                SetResetTimeFor(event.mapid, event.difficulty, next_reset);

                ResetEventType type = RESET_EVENT_INFORM_1;
                for (; type < RESET_EVENT_INFORM_LAST; type = ResetEventType(type+1))
                    if (next_reset - resetEventTypeDelay[type] > now)
                        break;

                // add new scheduler event to the queue
                event.type = type;
                ScheduleReset(true, next_reset - resetEventTypeDelay[event.type], event);
            }
        }
        m_resetTimeQueue.erase(m_resetTimeQueue.begin());
    }
}

//== MapPersistentStateManager functions =========================

MapPersistentStateManager::MapPersistentStateManager() : lock_instLists(false), m_Scheduler(*this)
{
}

MapPersistentStateManager::~MapPersistentStateManager()
{
    // it is undefined whether this or objectmgr will be unloaded first
    // so we must be prepared for both cases
    lock_instLists = true;
    for (PersistentStateMap::iterator itr = m_instanceSaveByInstanceId.begin(); itr != m_instanceSaveByInstanceId.end(); ++itr)
        delete  itr->second;
    for (PersistentStateMap::iterator itr = m_instanceSaveByMapId.begin(); itr != m_instanceSaveByMapId.end(); ++itr)
        delete  itr->second;
}

/*
- adding instance into manager
- called from DungeonMap::Add, _LoadBoundInstances, LoadGroups
*/
MapPersistentState* MapPersistentStateManager::AddPersistentState(MapEntry const* mapEntry, uint32 instanceId, Difficulty difficulty, time_t resetTime, bool canReset, bool load /*=false*/, bool initPools /*= true*/)
{
    if (MapPersistentState *old_save = GetPersistentState(mapEntry->MapID, instanceId))
        return old_save;

    if (mapEntry->IsDungeon())
    {
        if (!resetTime || resetTime < time(NULL))
        {
            // initialize reset time
            // for normal instances if no creatures are killed the instance will reset in two hours
            if (mapEntry->map_type == MAP_RAID || difficulty > DUNGEON_DIFFICULTY_NORMAL)
                resetTime = m_Scheduler.GetResetTimeFor(mapEntry->MapID, difficulty);
            else
            {
                resetTime = time(NULL) + 2 * HOUR;
                // normally this will be removed soon after in DungeonMap::Add, prevent error
                m_Scheduler.ScheduleReset(true, resetTime, DungeonResetEvent(RESET_EVENT_NORMAL_DUNGEON, mapEntry->MapID, difficulty, instanceId));
            }
        }
    }

    DEBUG_LOG("MapPersistentStateManager::AddPersistentState: mapid = %d, instanceid = %d, reset time = %u, canReset = %u", mapEntry->MapID, instanceId, resetTime, canReset ? 1 : 0);

    MapPersistentState *state;
    if (mapEntry->IsDungeon())
    {
        DungeonPersistentState* dungeonState = new DungeonPersistentState(mapEntry->MapID, instanceId, difficulty, resetTime, canReset);
        if (!load)
            dungeonState->SaveToDB();
        state = dungeonState;
    }
    else if (mapEntry->IsBattleGroundOrArena())
        state = new BattleGroundPersistentState(mapEntry->MapID, instanceId, difficulty);
    else
        state = new WorldPersistentState(mapEntry->MapID);


    if (instanceId)
        m_instanceSaveByInstanceId[instanceId] = state;
    else
        m_instanceSaveByMapId[mapEntry->MapID] = state;

    if (initPools)
        state->InitPools();

    return state;
}

MapPersistentState *MapPersistentStateManager::GetPersistentState(uint32 mapId, uint32 instanceId)
{
    if (instanceId)
    {
        PersistentStateMap::iterator itr = m_instanceSaveByInstanceId.find(instanceId);
        return itr != m_instanceSaveByInstanceId.end() ? itr->second : NULL;
    }
    else
    {
        PersistentStateMap::iterator itr = m_instanceSaveByMapId.find(mapId);
        return itr != m_instanceSaveByMapId.end() ? itr->second : NULL;
    }
}

void MapPersistentStateManager::DeleteInstanceFromDB(uint32 instanceid, bool isExtended)
{
    if (instanceid && !isExtended)
    {
        CharacterDatabase.BeginTransaction();
        CharacterDatabase.PExecute("DELETE FROM instance WHERE id = '%u'", instanceid);
        CharacterDatabase.PExecute("DELETE FROM character_instance WHERE instance = '%u'", instanceid);
        CharacterDatabase.PExecute("DELETE FROM group_instance WHERE instance = '%u'", instanceid);
        CharacterDatabase.PExecute("DELETE FROM creature_respawn WHERE instance = '%u'", instanceid);
        CharacterDatabase.PExecute("DELETE FROM gameobject_respawn WHERE instance = '%u'", instanceid);
        CharacterDatabase.CommitTransaction();
    }
    else if (instanceid)
    {
        CharacterDatabase.BeginTransaction();
        CharacterDatabase.PExecute("DELETE FROM group_instance WHERE instance = '%u'", instanceid);
        CharacterDatabase.PExecute("DELETE FROM character_instance WHERE instance = '%u' AND extend = 0", instanceid);
        CharacterDatabase.PExecute("UPDATE character_instance SET permanent = 0 WHERE instance = '%u' AND extend = 1", instanceid);
        CharacterDatabase.CommitTransaction();
    }

}

void MapPersistentStateManager::RemovePersistentState(uint32 mapId, uint32 instanceId)
{
    if (lock_instLists)
        return;

    if (instanceId)
    {
        PersistentStateMap::iterator itr = m_instanceSaveByInstanceId.find(instanceId);
        if (itr != m_instanceSaveByInstanceId.end())
        {
            // state the resettime for normal instances only when they get unloaded
            if (itr->second->GetMapEntry()->IsDungeon())
                if (time_t resettime = ((DungeonPersistentState*)itr->second)->GetResetTimeForDB())
                    CharacterDatabase.PExecute("UPDATE instance SET resettime = '"UI64FMTD"' WHERE id = '%u'", (uint64)resettime, instanceId);

            _ResetSave(m_instanceSaveByInstanceId, itr);
        }
    }
    else
    {
        PersistentStateMap::iterator itr = m_instanceSaveByMapId.find(mapId);
        if (itr != m_instanceSaveByMapId.end())
            _ResetSave(m_instanceSaveByMapId, itr);
    }
}

void MapPersistentStateManager::_DelHelper(DatabaseType &db, const char *fields, const char *table, const char *queryTail,...)
{
    Tokens fieldTokens = StrSplit(fields, ", ");
    MANGOS_ASSERT(fieldTokens.size() != 0);

    va_list ap;
    char szQueryTail [MAX_QUERY_LEN];
    va_start(ap, queryTail);
    vsnprintf( szQueryTail, MAX_QUERY_LEN, queryTail, ap );
    va_end(ap);

    QueryResult *result = db.PQuery("SELECT %s FROM %s %s", fields, table, szQueryTail);
    if(result)
    {
        do
        {
            Field *fields = result->Fetch();
            std::ostringstream ss;
            for(size_t i = 0; i < fieldTokens.size(); i++)
            {
                std::string fieldValue = fields[i].GetCppString();
                db.escape_string(fieldValue);
                ss << (i != 0 ? " AND " : "") << fieldTokens[i] << " = '" << fieldValue << "'";
            }
            db.PExecute("DELETE FROM %s WHERE %s", table, ss.str().c_str());
        } while (result->NextRow());
        delete result;
    }
}

void MapPersistentStateManager::CleanupInstances()
{
    barGoLink bar(2);
    bar.step();

    // load reset times and clean expired instances
    m_Scheduler.LoadResetTimes();

    CharacterDatabase.BeginTransaction();
    // clean character/group - instance binds with invalid group/characters
    _DelHelper(CharacterDatabase, "character_instance.guid, instance", "character_instance", "LEFT JOIN characters ON character_instance.guid = characters.guid WHERE characters.guid IS NULL");
    _DelHelper(CharacterDatabase, "group_instance.leaderGuid, instance", "group_instance", "LEFT JOIN characters ON group_instance.leaderGuid = characters.guid LEFT JOIN groups ON group_instance.leaderGuid = groups.leaderGuid WHERE characters.guid IS NULL OR groups.leaderGuid IS NULL");

    // clean instances that do not have any players or groups bound to them
    _DelHelper(CharacterDatabase, "id, map, difficulty", "instance", "LEFT JOIN character_instance ON character_instance.instance = id LEFT JOIN group_instance ON group_instance.instance = id WHERE character_instance.instance IS NULL AND group_instance.instance IS NULL");

    // clean invalid instance references in other tables
    _DelHelper(CharacterDatabase, "character_instance.guid, instance", "character_instance", "LEFT JOIN instance ON character_instance.instance = instance.id WHERE instance.id IS NULL");
    _DelHelper(CharacterDatabase, "group_instance.leaderGuid, instance", "group_instance", "LEFT JOIN instance ON group_instance.instance = instance.id WHERE instance.id IS NULL");

    // clean unused respawn data
    CharacterDatabase.Execute("DELETE FROM creature_respawn WHERE instance <> 0 AND instance NOT IN (SELECT id FROM instance)");
    CharacterDatabase.Execute("DELETE FROM gameobject_respawn WHERE instance <> 0 AND instance NOT IN (SELECT id FROM instance)");
    //execute transaction directly
    CharacterDatabase.CommitTransaction();

    bar.step();
    sLog.outString();
    sLog.outString( ">> Instances cleaned up");
}

void MapPersistentStateManager::PackInstances()
{
    // this routine renumbers player instance associations in such a way so they start from 1 and go up
    // TODO: this can be done a LOT more efficiently

    // obtain set of all associations
    std::set<uint32> InstanceSet;

    // all valid ids are in the instance table
    // any associations to ids not in this table are assumed to be
    // cleaned already in CleanupInstances
    QueryResult *result = CharacterDatabase.Query("SELECT id FROM instance");
    if( result )
    {
        do
        {
            Field *fields = result->Fetch();
            InstanceSet.insert(fields[0].GetUInt32());
        }
        while (result->NextRow());
        delete result;
    }

    barGoLink bar( InstanceSet.size() + 1);
    bar.step();

    uint32 InstanceNumber = 1;
    // we do assume std::set is sorted properly on integer value
    for (std::set<uint32>::iterator i = InstanceSet.begin(); i != InstanceSet.end(); ++i)
    {
        if (*i != InstanceNumber)
        {
            CharacterDatabase.BeginTransaction();
            // remap instance id
            CharacterDatabase.PExecute("UPDATE creature_respawn SET instance = '%u' WHERE instance = '%u'", InstanceNumber, *i);
            CharacterDatabase.PExecute("UPDATE gameobject_respawn SET instance = '%u' WHERE instance = '%u'", InstanceNumber, *i);
            CharacterDatabase.PExecute("UPDATE corpse SET instance = '%u' WHERE instance = '%u'", InstanceNumber, *i);
            CharacterDatabase.PExecute("UPDATE character_instance SET instance = '%u' WHERE instance = '%u'", InstanceNumber, *i);
            CharacterDatabase.PExecute("UPDATE instance SET id = '%u' WHERE id = '%u'", InstanceNumber, *i);
            CharacterDatabase.PExecute("UPDATE group_instance SET instance = '%u' WHERE instance = '%u'", InstanceNumber, *i);
            //execute transaction synchronously
            CharacterDatabase.CommitTransaction();
        }

        ++InstanceNumber;
        bar.step();
    }

    sLog.outString( ">> Instance numbers remapped, next instance id is %u", InstanceNumber );
    sLog.outString();
}

void MapPersistentStateManager::_ResetSave(PersistentStateMap& holder, PersistentStateMap::iterator &itr)
{
    // unbind all players bound to the instance
    // do not allow UnbindInstance to automatically unload the InstanceSaves
    lock_instLists = true;
    delete itr->second;
    holder.erase(itr++);
    lock_instLists = false;
}

void MapPersistentStateManager::_ResetInstance(uint32 mapid, uint32 instanceId)
{
    DEBUG_LOG("MapPersistentStateManager::_ResetInstance %u, %u", mapid, instanceId);

    bool isExtended = false;
    QueryResult *result = CharacterDatabase.PQuery("SELECT COUNT(guid) FROM characters_instance WHERE instance = '%u' AND extend = 1 ", instanceId);
    if (result)
    {
        Field *fields=result->Fetch();
        isExtended = fields[0].GetBool();
        delete result;
    }

    PersistentStateMap::iterator itr = m_instanceSaveByInstanceId.find(instanceId);
    if (itr != m_instanceSaveByInstanceId.end() && !isExtended)
    {
        // delay reset until map unload for loaded map
        if (Map * iMap = itr->second->GetMap())
        {
            MANGOS_ASSERT(iMap->IsDungeon());

            ((DungeonMap*)iMap)->Reset(INSTANCE_RESET_RESPAWN_DELAY);
            return;
        }

        _ResetSave(m_instanceSaveByInstanceId, itr);
    }

    DeleteInstanceFromDB(instanceId, isExtended);                       // even if state not loaded
}

void MapPersistentStateManager::_ResetOrWarnAll(uint32 mapid, Difficulty difficulty, bool warn, time_t resetTime)
{
    // global reset for all instances of the given map
    MapEntry const *mapEntry = sMapStore.LookupEntry(mapid);
    if (!mapEntry->Instanceable())
        return;

    time_t now = time(NULL);

    if (!warn)
    {
        MapDifficultyEntry const* mapDiff = GetMapDifficultyData(mapid,difficulty);
        if (!mapDiff || !mapDiff->resetTime)
        {
            sLog.outError("MapPersistentStateManager::ResetOrWarnAll: not valid difficulty or no reset delay for map %d", mapid);
            return;
        }

        // remove all binds to instances of the given map
        for(PersistentStateMap::iterator itr = m_instanceSaveByInstanceId.begin(); itr != m_instanceSaveByInstanceId.end();)
        {
            if (itr->second->GetMapId() == mapid && itr->second->GetDifficulty() == difficulty)
                _ResetSave(m_instanceSaveByInstanceId, itr);
            else
                ++itr;
        }

        // delete them from the DB, even if not loaded
        CharacterDatabase.BeginTransaction();
        CharacterDatabase.PExecute("DELETE FROM character_instance USING character_instance LEFT JOIN instance ON character_instance.instance = id WHERE map = '%u'", mapid);
        CharacterDatabase.PExecute("DELETE FROM group_instance USING group_instance LEFT JOIN instance ON group_instance.instance = id WHERE map = '%u'", mapid);
        CharacterDatabase.PExecute("DELETE FROM instance WHERE map = '%u'", mapid);
        CharacterDatabase.CommitTransaction();

        // calculate the next reset time
        time_t next_reset = DungeonResetScheduler::CalculateNextResetTime(mapid, difficulty, resetTime);
        // update it in the DB
        CharacterDatabase.PExecute("UPDATE instance_reset SET resettime = '%u' WHERE mapid = '%u' AND difficulty = '%u'", (uint64)next_reset, mapid, difficulty);
        m_Scheduler.SetResetTimeFor(mapid,difficulty,next_reset);
        m_Scheduler.ScheduleReset(true, next_reset-3600, DungeonResetEvent(RESET_EVENT_INFORM_1, mapid, difficulty, 0));
    }

    // note: this isn't fast but it's meant to be executed very rarely
    const MapManager::MapMapType& maps = sMapMgr.Maps();

    MapManager::MapMapType::const_iterator iter_last = maps.lower_bound(MapID(mapid + 1));
    for(MapManager::MapMapType::const_iterator mitr = maps.lower_bound(MapID(mapid)); mitr != iter_last; ++mitr)
    {
        Map *map2 = mitr->second;
        if(map2->GetId() != mapid)
            break;

        if (warn)
            ((DungeonMap*)map2)->SendResetWarnings(resetTime - now);
        else
            ((DungeonMap*)map2)->Reset(INSTANCE_RESET_GLOBAL);
    }
}

void MapPersistentStateManager::GetStatistics(uint32& numStates, uint32& numBoundPlayers, uint32& numBoundGroups)
{
    numStates = 0;
    numBoundPlayers = 0;
    numBoundGroups = 0;

    // only instanceable maps have bounds
    for(PersistentStateMap::iterator itr = m_instanceSaveByInstanceId.begin(); itr != m_instanceSaveByInstanceId.end(); ++itr)
    {
        if (!itr->second->GetMapEntry()->IsDungeon())
            continue;

        ++numStates;
        numBoundPlayers += ((DungeonPersistentState*)itr->second)->GetPlayerCount();
        numBoundGroups += ((DungeonPersistentState*)itr->second)->GetGroupCount();
    }
}

void MapPersistentStateManager::_CleanupExpiredInstancesAtTime( time_t t )
{
    _DelHelper(CharacterDatabase, "id, map, instance.difficulty", "instance", "LEFT JOIN instance_reset ON mapid = map AND instance.difficulty =  instance_reset.difficulty WHERE (instance.resettime < '"UI64FMTD"' AND instance.resettime > '0') OR (NOT instance_reset.resettime IS NULL AND instance_reset.resettime < '"UI64FMTD"')",  (uint64)t, (uint64)t);
}


void MapPersistentStateManager::InitWorldMaps()
{
    MapPersistentState* state = NULL;                       // need any from created for shared pool state
    for(uint32 mapid = 0; mapid < sMapStore.GetNumRows(); ++mapid)
        if (MapEntry const* entry = sMapStore.LookupEntry(mapid))
            if (!entry->Instanceable())
                state = AddPersistentState(entry, 0, REGULAR_DIFFICULTY, 0, false, true, false);

    if (state)
        state->InitPools();
}

void MapPersistentStateManager::LoadCreatureRespawnTimes()
{
    // remove outdated data
    CharacterDatabase.DirectExecute("DELETE FROM creature_respawn WHERE respawntime <= UNIX_TIMESTAMP(NOW())");

    uint32 count = 0;

    QueryResult *result = CharacterDatabase.Query("SELECT guid, respawntime, map, instance, difficulty, resettime FROM creature_respawn LEFT JOIN instance ON instance = id");
    if(!result)
    {
        barGoLink bar(1);

        bar.step();

        sLog.outString();
        sLog.outString(">> Loaded 0 creature respawn time.");
        return;
    }

    barGoLink bar((int)result->GetRowCount());

    do
    {
        Field *fields = result->Fetch();
        bar.step();

        uint32 loguid       = fields[0].GetUInt32();
        uint64 respawn_time = fields[1].GetUInt64();
        uint32 mapId        = fields[2].GetUInt32();
        uint32 instanceId   = fields[3].GetUInt32();
        uint8 difficulty    = fields[4].GetUInt8();

        time_t resetTime = (time_t)fields[5].GetUInt64();

        CreatureData const* data = sObjectMgr.GetCreatureData(loguid);
        if (!data)
            continue;

        if (mapId != data->mapid)
            continue;

        MapEntry const* mapEntry = sMapStore.LookupEntry(mapId);
        if (!mapEntry || (mapEntry->Instanceable() != (instanceId != 0)))
            continue;

        if(difficulty >= (!mapEntry->Instanceable() ? REGULAR_DIFFICULTY : (mapEntry->IsRaid() ? MAX_RAID_DIFFICULTY : MAX_DUNGEON_DIFFICULTY)))
            continue;

        MapPersistentState* state = AddPersistentState(mapEntry, instanceId, Difficulty(difficulty), resetTime, mapEntry->IsDungeon(), true);
        if (!state)
            continue;

        state->SetCreatureRespawnTime(loguid, time_t(respawn_time));

        ++count;

    } while (result->NextRow());

    delete result;

    sLog.outString(">> Loaded %u creature respawn times", count);
    sLog.outString();
}

void MapPersistentStateManager::LoadGameobjectRespawnTimes()
{
    // remove outdated data
    CharacterDatabase.DirectExecute("DELETE FROM gameobject_respawn WHERE respawntime <= UNIX_TIMESTAMP(NOW())");

    uint32 count = 0;

    QueryResult *result = CharacterDatabase.Query("SELECT guid, respawntime, map, instance, difficulty, resettime FROM gameobject_respawn LEFT JOIN instance ON instance = id");

    if(!result)
    {
        barGoLink bar(1);

        bar.step();

        sLog.outString();
        sLog.outString(">> Loaded 0 gameobject respawn time.");
        return;
    }

    barGoLink bar((int)result->GetRowCount());

    do
    {
        Field *fields = result->Fetch();
        bar.step();

        uint32 loguid       = fields[0].GetUInt32();
        uint64 respawn_time = fields[1].GetUInt64();
        uint32 mapId        = fields[2].GetUInt32();
        uint32 instanceId   = fields[3].GetUInt32();
        uint8 difficulty    = fields[4].GetUInt8();

        time_t resetTime = (time_t)fields[5].GetUInt64();

        GameObjectData const* data = sObjectMgr.GetGOData(loguid);
        if (!data)
            continue;

        if (mapId != data->mapid)
            continue;

        MapEntry const* mapEntry = sMapStore.LookupEntry(mapId);
        if (!mapEntry || (mapEntry->Instanceable() != (instanceId != 0)))
            continue;

        if(difficulty >= (!mapEntry->Instanceable() ? REGULAR_DIFFICULTY : (mapEntry->IsRaid() ? MAX_RAID_DIFFICULTY : MAX_DUNGEON_DIFFICULTY)))
            continue;

        MapPersistentState* state = AddPersistentState(mapEntry, instanceId, Difficulty(difficulty), resetTime, mapEntry->IsDungeon(), true);
        if (!state)
            continue;

        state->SetGORespawnTime(loguid, time_t(respawn_time));

        ++count;

    } while (result->NextRow());

    delete result;

    sLog.outString(">> Loaded %u gameobject respawn times", count);
    sLog.outString();
}<|MERGE_RESOLUTION|>--- conflicted
+++ resolved
@@ -336,7 +336,7 @@
 
                 if (!mapEntry || !mapEntry->IsDungeon() || !GetMapDifficultyData(mapid, Difficulty(difficulty)))
                 {
-                    sMapPersistentStateMgr.DeleteInstanceFromDB(id);
+                    sMapPersistentStateMgr.DeleteInstanceFromDB(id,false);
                     continue;
                 }
 
@@ -393,14 +393,9 @@
             else 
                 oldresettime = time_t(_oldresettime);
 
-<<<<<<< HEAD
-            MapDifficultyEntry const* mapDiff = GetMapDifficultyData(mapid,difficulty);
-            if(!mapDiff)
-=======
             MapEntry const* mapEntry = sMapStore.LookupEntry(mapid);
 
             if (!mapEntry || !mapEntry->IsDungeon() || !GetMapDifficultyData(mapid,difficulty))
->>>>>>> 2902c34f
             {
                 sLog.outError("MapPersistentStateManager::LoadResetTimes: invalid mapid(%u)/difficulty(%u) pair in instance_reset!", mapid, difficulty);
                 CharacterDatabase.DirectPExecute("DELETE FROM instance_reset WHERE mapid = '%u' AND difficulty = '%u'", mapid,difficulty);
@@ -425,6 +420,7 @@
     // add the global reset times to the priority queue
     for(MapDifficultyMap::const_iterator itr = sMapDifficultyMap.begin(); itr != sMapDifficultyMap.end(); ++itr)
     {
+
         uint32 map_diff_pair = itr->first;
         uint32 mapid = PAIR32_LOPART(map_diff_pair);
         Difficulty difficulty = Difficulty(PAIR32_HIPART(map_diff_pair));
@@ -434,15 +430,12 @@
         if (!mapDiff->resetTime)
             continue;
 
-<<<<<<< HEAD
-        time_t period = GetMaxResetTimeFor(mapDiff);
-=======
         MapEntry const* mapEntry = sMapStore.LookupEntry(mapid);
         if (!mapEntry || !mapEntry->IsDungeon())
             continue;
 
-        uint32 period = GetMaxResetTimeFor(mapDiff);
->>>>>>> 2902c34f
+        time_t period = GetMaxResetTimeFor(mapDiff);
+
         time_t t = GetResetTimeFor(mapid,difficulty);
 
         if(!t || t < now)
