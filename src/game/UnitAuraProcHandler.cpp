--- conflicted
+++ resolved
@@ -1634,11 +1634,7 @@
                 // Glyph of Prayer of Healing
                 case 55680:
                 {
-<<<<<<< HEAD
-                    basepoints[0] = int32(damage * 20 / 200);   // divided in two ticks
-=======
                     basepoints[0] = int32(damage * triggerAmount  / 200);   // 10% each tick
->>>>>>> 15b0ea97
                     triggered_spell_id = 56161;
                     break;
                 }
