--- conflicted
+++ resolved
@@ -3675,25 +3675,20 @@
             break;
         }
         case SPELLFAMILY_ROGUE:
-<<<<<<< HEAD
+        {
+            if (auraSpellInfo->SpellIconID == 2260)         // Combat Potency
+            {
+                if (!(procFlags & PROC_FLAG_SUCCESSFUL_OFFHAND_HIT))
+                    return SPELL_AURA_PROC_FAILED;
+            }
             // Item - Rogue T10 2P Bonus
-            if (auraSpellInfo->Id == 70805)
+            else if (auraSpellInfo->Id == 70805)
             {
                 if (pVictim != this)
                     return SPELL_AURA_PROC_FAILED;
             }
             break;
-=======
-        {
-            if (auraSpellInfo->SpellIconID == 2260)         // Combat Potency
-            {
-                if (!(procFlags & PROC_FLAG_SUCCESSFUL_OFFHAND_HIT))
-                    return SPELL_AURA_PROC_FAILED;
-            }
-
-            break;
-        }
->>>>>>> fe23f25c
+        }
         case SPELLFAMILY_HUNTER:
         {
             // Piercing Shots
