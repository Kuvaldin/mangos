--- conflicted
+++ resolved
@@ -3372,7 +3372,16 @@
                         return SPELL_AURA_PROC_FAILED;
                     break;
                 }
-<<<<<<< HEAD
+                case 64440:                                 // Blade Warding
+                {
+                    trigger_spell_id = 64442;
+
+                    // need scale damage base at stack size
+                    if (SpellEntry const* trigEntry = sSpellStore.LookupEntry(trigger_spell_id))
+                        basepoints[EFFECT_INDEX_0] = trigEntry->CalculateSimpleValue(EFFECT_INDEX_0) * triggeredByAura->GetStackAmount();
+
+                    break;
+                }
                 case 64568:                                 // Blood Reserve
                 {
                     // Check health condition - should drop to less 35%
@@ -3386,18 +3395,6 @@
                     basepoints[0] = triggerAmount;
                     break;
                 } 
-=======
-                case 64440:                                 // Blade Warding
-                {
-                    trigger_spell_id = 64442;
-
-                    // need scale damage base at stack size
-                    if (SpellEntry const* trigEntry = sSpellStore.LookupEntry(trigger_spell_id))
-                        basepoints[EFFECT_INDEX_0] = trigEntry->CalculateSimpleValue(EFFECT_INDEX_0) * triggeredByAura->GetStackAmount();
-
-                    break;
-                }
->>>>>>> 31012f88
                 case 67702:                                 // Death's Choice, Item - Coliseum 25 Normal Melee Trinket
                 {
                     float stat = 0.0f;
@@ -3415,17 +3412,6 @@
                     // agility
                     if (GetStat(STAT_AGILITY)  > stat) { trigger_spell_id = 67772;                               }
                     break;
-                }
-                // Blade Warding
-                case 64440:
-                {
-                      if (SpellEntry const *S=sSpellStore.LookupEntry(64442))
-                      {
-                          basepoints[0] = triggeredByAura->GetStackAmount()*CalculateSpellDamage(pVictim, S, EFFECT_INDEX_0);
-                          RemoveAurasDueToSpell(64440);
-                          trigger_spell_id=64442;  //Blade Warding damage
-                      }
-                        break;
                 }
                 case 72178:                                 // Blood link Saurfang aura
                 {
@@ -4466,7 +4452,6 @@
     return SPELL_AURA_PROC_OK;
 }
 
-<<<<<<< HEAD
 SpellAuraProcResult Unit::HandlePeriodicDummyAuraProc(Unit* /*pVictim*/, uint32 /*damage*/, Aura* triggeredByAura, SpellEntry const *procSpell, uint32 /*procFlag*/, uint32 /*procEx*/, uint32 /*cooldown*/)
 {
     if (!triggeredByAura)
@@ -4542,7 +4527,9 @@
         default:
             break;
     }
-=======
+    return SPELL_AURA_PROC_OK;
+}
+
 SpellAuraProcResult Unit::HandleModRating(Unit* /*pVictim*/, uint32 /*damage*/, Aura* triggeredByAura, SpellEntry const * /*procSpell*/, uint32 /*procFlag*/, uint32 /*procEx*/, uint32 /*cooldown*/)
 {
     SpellEntry const *spellInfo = triggeredByAura->GetSpellProto();
@@ -4554,6 +4541,5 @@
             return SPELL_AURA_PROC_CANT_TRIGGER;
     }
 
->>>>>>> 31012f88
     return SPELL_AURA_PROC_OK;
 }