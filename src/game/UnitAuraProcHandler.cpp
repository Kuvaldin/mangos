/*
 * Copyright (C) 2005-2011 MaNGOS <http://getmangos.com/>
 *
 * This program is free software; you can redistribute it and/or modify
 * it under the terms of the GNU General Public License as published by
 * the Free Software Foundation; either version 2 of the License, or
 * (at your option) any later version.
 *
 * This program is distributed in the hope that it will be useful,
 * but WITHOUT ANY WARRANTY; without even the implied warranty of
 * MERCHANTABILITY or FITNESS FOR A PARTICULAR PURPOSE.  See the
 * GNU General Public License for more details.
 *
 * You should have received a copy of the GNU General Public License
 * along with this program; if not, write to the Free Software
 * Foundation, Inc., 59 Temple Place, Suite 330, Boston, MA  02111-1307  USA
 */

#include "Common.h"
#include "Log.h"
#include "ObjectMgr.h"
#include "SpellMgr.h"
#include "Player.h"
#include "Unit.h"
#include "Spell.h"
#include "SpellAuras.h"
#include "Totem.h"
#include "Creature.h"
#include "Formulas.h"
#include "CreatureAI.h"
#include "Util.h"

pAuraProcHandler AuraProcHandler[TOTAL_AURAS]=
{
    &Unit::HandleNULLProc,                                  //  0 SPELL_AURA_NONE
    &Unit::HandleNULLProc,                                  //  1 SPELL_AURA_BIND_SIGHT
    &Unit::HandleNULLProc,                                  //  2 SPELL_AURA_MOD_POSSESS
    &Unit::HandleNULLProc,                                  //  3 SPELL_AURA_PERIODIC_DAMAGE
    &Unit::HandleDummyAuraProc,                             //  4 SPELL_AURA_DUMMY
    &Unit::HandleRemoveByDamageChanceProc,                  //  5 SPELL_AURA_MOD_CONFUSE
    &Unit::HandleNULLProc,                                  //  6 SPELL_AURA_MOD_CHARM
    &Unit::HandleRemoveByDamageChanceProc,                  //  7 SPELL_AURA_MOD_FEAR
    &Unit::HandleNULLProc,                                  //  8 SPELL_AURA_PERIODIC_HEAL
    &Unit::HandleNULLProc,                                  //  9 SPELL_AURA_MOD_ATTACKSPEED
    &Unit::HandleNULLProc,                                  // 10 SPELL_AURA_MOD_THREAT
    &Unit::HandleNULLProc,                                  // 11 SPELL_AURA_MOD_TAUNT
    &Unit::HandleRemoveByDamageChanceProc,                  // 12 SPELL_AURA_MOD_STUN
    &Unit::HandleNULLProc,                                  // 13 SPELL_AURA_MOD_DAMAGE_DONE
    &Unit::HandleNULLProc,                                  // 14 SPELL_AURA_MOD_DAMAGE_TAKEN
    &Unit::HandleDamageShieldAuraProc,                      // 15 SPELL_AURA_DAMAGE_SHIELD
    &Unit::HandleRemoveByDamageProc,                        // 16 SPELL_AURA_MOD_STEALTH
    &Unit::HandleNULLProc,                                  // 17 SPELL_AURA_MOD_STEALTH_DETECT
    &Unit::HandleRemoveByDamageProc,                        // 18 SPELL_AURA_MOD_INVISIBILITY
    &Unit::HandleNULLProc,                                  // 19 SPELL_AURA_MOD_INVISIBILITY_DETECTION
    &Unit::HandleNULLProc,                                  // 20 SPELL_AURA_OBS_MOD_HEALTH
    &Unit::HandleNULLProc,                                  // 21 SPELL_AURA_OBS_MOD_MANA
    &Unit::HandleModResistanceAuraProc,                     // 22 SPELL_AURA_MOD_RESISTANCE
    &Unit::HandleNULLProc,                                  // 23 SPELL_AURA_PERIODIC_TRIGGER_SPELL
    &Unit::HandleNULLProc,                                  // 24 SPELL_AURA_PERIODIC_ENERGIZE
    &Unit::HandleNULLProc,                                  // 25 SPELL_AURA_MOD_PACIFY
    &Unit::HandleRemoveByDamageChanceProc,                  // 26 SPELL_AURA_MOD_ROOT
    &Unit::HandleNULLProc,                                  // 27 SPELL_AURA_MOD_SILENCE
    &Unit::HandleNULLProc,                                  // 28 SPELL_AURA_REFLECT_SPELLS
    &Unit::HandleNULLProc,                                  // 29 SPELL_AURA_MOD_STAT
    &Unit::HandleNULLProc,                                  // 30 SPELL_AURA_MOD_SKILL
    &Unit::HandleNULLProc,                                  // 31 SPELL_AURA_MOD_INCREASE_SPEED
    &Unit::HandleNULLProc,                                  // 32 SPELL_AURA_MOD_INCREASE_MOUNTED_SPEED
    &Unit::HandleNULLProc,                                  // 33 SPELL_AURA_MOD_DECREASE_SPEED
    &Unit::HandleNULLProc,                                  // 34 SPELL_AURA_MOD_INCREASE_HEALTH
    &Unit::HandleNULLProc,                                  // 35 SPELL_AURA_MOD_INCREASE_ENERGY
    &Unit::HandleNULLProc,                                  // 36 SPELL_AURA_MOD_SHAPESHIFT
    &Unit::HandleNULLProc,                                  // 37 SPELL_AURA_EFFECT_IMMUNITY
    &Unit::HandleNULLProc,                                  // 38 SPELL_AURA_STATE_IMMUNITY
    &Unit::HandleNULLProc,                                  // 39 SPELL_AURA_SCHOOL_IMMUNITY
    &Unit::HandleNULLProc,                                  // 40 SPELL_AURA_DAMAGE_IMMUNITY
    &Unit::HandleNULLProc,                                  // 41 SPELL_AURA_DISPEL_IMMUNITY
    &Unit::HandleProcTriggerSpellAuraProc,                  // 42 SPELL_AURA_PROC_TRIGGER_SPELL
    &Unit::HandleProcTriggerDamageAuraProc,                 // 43 SPELL_AURA_PROC_TRIGGER_DAMAGE
    &Unit::HandleNULLProc,                                  // 44 SPELL_AURA_TRACK_CREATURES
    &Unit::HandleNULLProc,                                  // 45 SPELL_AURA_TRACK_RESOURCES
    &Unit::HandleNULLProc,                                  // 46 SPELL_AURA_46 (used in test spells 54054 and 54058, and spell 48050) (3.0.8a-3.2.2a)
    &Unit::HandleNULLProc,                                  // 47 SPELL_AURA_MOD_PARRY_PERCENT
    &Unit::HandleNULLProc,                                  // 48 SPELL_AURA_48 spell Napalm (area damage spell with additional delayed damage effect)
    &Unit::HandleNULLProc,                                  // 49 SPELL_AURA_MOD_DODGE_PERCENT
    &Unit::HandleNULLProc,                                  // 50 SPELL_AURA_MOD_CRITICAL_HEALING_AMOUNT
    &Unit::HandleNULLProc,                                  // 51 SPELL_AURA_MOD_BLOCK_PERCENT
    &Unit::HandleNULLProc,                                  // 52 SPELL_AURA_MOD_CRIT_PERCENT
    &Unit::HandleNULLProc,                                  // 53 SPELL_AURA_PERIODIC_LEECH
    &Unit::HandleNULLProc,                                  // 54 SPELL_AURA_MOD_HIT_CHANCE
    &Unit::HandleNULLProc,                                  // 55 SPELL_AURA_MOD_SPELL_HIT_CHANCE
    &Unit::HandleRemoveByDamageChanceProc,                  // 56 SPELL_AURA_TRANSFORM
    &Unit::HandleSpellCritChanceAuraProc,                   // 57 SPELL_AURA_MOD_SPELL_CRIT_CHANCE
    &Unit::HandleNULLProc,                                  // 58 SPELL_AURA_MOD_INCREASE_SWIM_SPEED
    &Unit::HandleNULLProc,                                  // 59 SPELL_AURA_MOD_DAMAGE_DONE_CREATURE
    &Unit::HandleRemoveByDamageChanceProc,                  // 60 SPELL_AURA_MOD_PACIFY_SILENCE
    &Unit::HandleNULLProc,                                  // 61 SPELL_AURA_MOD_SCALE
    &Unit::HandleNULLProc,                                  // 62 SPELL_AURA_PERIODIC_HEALTH_FUNNEL
    &Unit::HandleNULLProc,                                  // 63 unused (3.0.8a-3.2.2a) old SPELL_AURA_PERIODIC_MANA_FUNNEL
    &Unit::HandleNULLProc,                                  // 64 SPELL_AURA_PERIODIC_MANA_LEECH
    &Unit::HandleModCastingSpeedNotStackAuraProc,           // 65 SPELL_AURA_MOD_CASTING_SPEED_NOT_STACK
    &Unit::HandleNULLProc,                                  // 66 SPELL_AURA_FEIGN_DEATH
    &Unit::HandleNULLProc,                                  // 67 SPELL_AURA_MOD_DISARM
    &Unit::HandleNULLProc,                                  // 68 SPELL_AURA_MOD_STALKED
    &Unit::HandleNULLProc,                                  // 69 SPELL_AURA_SCHOOL_ABSORB
    &Unit::HandleNULLProc,                                  // 70 SPELL_AURA_EXTRA_ATTACKS      Useless, used by only one spell 41560 that has only visual effect (3.2.2a)
    &Unit::HandleNULLProc,                                  // 71 SPELL_AURA_MOD_SPELL_CRIT_CHANCE_SCHOOL
    &Unit::HandleModPowerCostSchoolAuraProc,                // 72 SPELL_AURA_MOD_POWER_COST_SCHOOL_PCT
    &Unit::HandleModPowerCostSchoolAuraProc,                // 73 SPELL_AURA_MOD_POWER_COST_SCHOOL
    &Unit::HandleReflectSpellsSchoolAuraProc,               // 74 SPELL_AURA_REFLECT_SPELLS_SCHOOL
    &Unit::HandleNULLProc,                                  // 75 SPELL_AURA_MOD_LANGUAGE
    &Unit::HandleNULLProc,                                  // 76 SPELL_AURA_FAR_SIGHT
    &Unit::HandleMechanicImmuneResistanceAuraProc,          // 77 SPELL_AURA_MECHANIC_IMMUNITY
    &Unit::HandleNULLProc,                                  // 78 SPELL_AURA_MOUNTED
    &Unit::HandleModDamagePercentDoneAuraProc,              // 79 SPELL_AURA_MOD_DAMAGE_PERCENT_DONE
    &Unit::HandleNULLProc,                                  // 80 SPELL_AURA_MOD_PERCENT_STAT
    &Unit::HandleNULLProc,                                  // 81 SPELL_AURA_SPLIT_DAMAGE_PCT
    &Unit::HandleNULLProc,                                  // 82 SPELL_AURA_WATER_BREATHING
    &Unit::HandleNULLProc,                                  // 83 SPELL_AURA_MOD_BASE_RESISTANCE
    &Unit::HandleNULLProc,                                  // 84 SPELL_AURA_MOD_REGEN
    &Unit::HandleCantTrigger,                               // 85 SPELL_AURA_MOD_POWER_REGEN
    &Unit::HandleNULLProc,                                  // 86 SPELL_AURA_CHANNEL_DEATH_ITEM
    &Unit::HandleNULLProc,                                  // 87 SPELL_AURA_MOD_DAMAGE_PERCENT_TAKEN
    &Unit::HandleNULLProc,                                  // 88 SPELL_AURA_MOD_HEALTH_REGEN_PERCENT
    &Unit::HandleNULLProc,                                  // 89 SPELL_AURA_PERIODIC_DAMAGE_PERCENT
    &Unit::HandleNULLProc,                                  // 90 unused (3.0.8a-3.2.2a) old SPELL_AURA_MOD_RESIST_CHANCE
    &Unit::HandleNULLProc,                                  // 91 SPELL_AURA_MOD_DETECT_RANGE
    &Unit::HandleNULLProc,                                  // 92 SPELL_AURA_PREVENTS_FLEEING
    &Unit::HandleNULLProc,                                  // 93 SPELL_AURA_MOD_UNATTACKABLE
    &Unit::HandleNULLProc,                                  // 94 SPELL_AURA_INTERRUPT_REGEN
    &Unit::HandleNULLProc,                                  // 95 SPELL_AURA_GHOST
    &Unit::HandleSpellMagnetAuraProc,                       // 96 SPELL_AURA_SPELL_MAGNET
    &Unit::HandleManaShieldAuraProc,                        // 97 SPELL_AURA_MANA_SHIELD
    &Unit::HandleNULLProc,                                  // 98 SPELL_AURA_MOD_SKILL_TALENT
    &Unit::HandleNULLProc,                                  // 99 SPELL_AURA_MOD_ATTACK_POWER
    &Unit::HandleNULLProc,                                  //100 SPELL_AURA_AURAS_VISIBLE obsolete 3.x? all player can see all auras now, but still have 2 spells including GM-spell (1852,2855)
    &Unit::HandleNULLProc,                                  //101 SPELL_AURA_MOD_RESISTANCE_PCT
    &Unit::HandleNULLProc,                                  //102 SPELL_AURA_MOD_MELEE_ATTACK_POWER_VERSUS
    &Unit::HandleNULLProc,                                  //103 SPELL_AURA_MOD_TOTAL_THREAT
    &Unit::HandleNULLProc,                                  //104 SPELL_AURA_WATER_WALK
    &Unit::HandleNULLProc,                                  //105 SPELL_AURA_FEATHER_FALL
    &Unit::HandleNULLProc,                                  //106 SPELL_AURA_HOVER
    &Unit::HandleAddFlatModifierAuraProc,                   //107 SPELL_AURA_ADD_FLAT_MODIFIER
    &Unit::HandleAddPctModifierAuraProc,                    //108 SPELL_AURA_ADD_PCT_MODIFIER
    &Unit::HandleNULLProc,                                  //109 SPELL_AURA_ADD_TARGET_TRIGGER
    &Unit::HandleNULLProc,                                  //110 SPELL_AURA_MOD_POWER_REGEN_PERCENT
    &Unit::HandleDropChargeByDamageProc,                    //111 SPELL_AURA_ADD_CASTER_HIT_TRIGGER
    &Unit::HandleOverrideClassScriptAuraProc,               //112 SPELL_AURA_OVERRIDE_CLASS_SCRIPTS
    &Unit::HandleNULLProc,                                  //113 SPELL_AURA_MOD_RANGED_DAMAGE_TAKEN
    &Unit::HandleNULLProc,                                  //114 SPELL_AURA_MOD_RANGED_DAMAGE_TAKEN_PCT
    &Unit::HandleNULLProc,                                  //115 SPELL_AURA_MOD_HEALING
    &Unit::HandleNULLProc,                                  //116 SPELL_AURA_MOD_REGEN_DURING_COMBAT
    &Unit::HandleMechanicImmuneResistanceAuraProc,          //117 SPELL_AURA_MOD_MECHANIC_RESISTANCE
    &Unit::HandleNULLProc,                                  //118 SPELL_AURA_MOD_HEALING_PCT
    &Unit::HandleNULLProc,                                  //119 unused (3.0.8a-3.2.2a) old SPELL_AURA_SHARE_PET_TRACKING
    &Unit::HandleNULLProc,                                  //120 SPELL_AURA_UNTRACKABLE
    &Unit::HandleNULLProc,                                  //121 SPELL_AURA_EMPATHY
    &Unit::HandleNULLProc,                                  //122 SPELL_AURA_MOD_OFFHAND_DAMAGE_PCT
    &Unit::HandleNULLProc,                                  //123 SPELL_AURA_MOD_TARGET_RESISTANCE
    &Unit::HandleNULLProc,                                  //124 SPELL_AURA_MOD_RANGED_ATTACK_POWER
    &Unit::HandleNULLProc,                                  //125 SPELL_AURA_MOD_MELEE_DAMAGE_TAKEN
    &Unit::HandleNULLProc,                                  //126 SPELL_AURA_MOD_MELEE_DAMAGE_TAKEN_PCT
    &Unit::HandleNULLProc,                                  //127 SPELL_AURA_RANGED_ATTACK_POWER_ATTACKER_BONUS
    &Unit::HandleNULLProc,                                  //128 SPELL_AURA_MOD_POSSESS_PET
    &Unit::HandleNULLProc,                                  //129 SPELL_AURA_MOD_SPEED_ALWAYS
    &Unit::HandleNULLProc,                                  //130 SPELL_AURA_MOD_MOUNTED_SPEED_ALWAYS
    &Unit::HandleNULLProc,                                  //131 SPELL_AURA_MOD_RANGED_ATTACK_POWER_VERSUS
    &Unit::HandleNULLProc,                                  //132 SPELL_AURA_MOD_INCREASE_ENERGY_PERCENT
    &Unit::HandleNULLProc,                                  //133 SPELL_AURA_MOD_INCREASE_HEALTH_PERCENT
    &Unit::HandleNULLProc,                                  //134 SPELL_AURA_MOD_MANA_REGEN_INTERRUPT
    &Unit::HandleNULLProc,                                  //135 SPELL_AURA_MOD_HEALING_DONE
    &Unit::HandleNULLProc,                                  //136 SPELL_AURA_MOD_HEALING_DONE_PERCENT
    &Unit::HandleNULLProc,                                  //137 SPELL_AURA_MOD_TOTAL_STAT_PERCENTAGE
    &Unit::HandleHasteAuraProc,                             //138 SPELL_AURA_MOD_MELEE_HASTE
    &Unit::HandleNULLProc,                                  //139 SPELL_AURA_FORCE_REACTION
    &Unit::HandleNULLProc,                                  //140 SPELL_AURA_MOD_RANGED_HASTE
    &Unit::HandleNULLProc,                                  //141 SPELL_AURA_MOD_RANGED_AMMO_HASTE
    &Unit::HandleNULLProc,                                  //142 SPELL_AURA_MOD_BASE_RESISTANCE_PCT
    &Unit::HandleNULLProc,                                  //143 SPELL_AURA_MOD_RESISTANCE_EXCLUSIVE
    &Unit::HandleNULLProc,                                  //144 SPELL_AURA_SAFE_FALL
    &Unit::HandleNULLProc,                                  //145 SPELL_AURA_MOD_PET_TALENT_POINTS
    &Unit::HandleNULLProc,                                  //146 SPELL_AURA_ALLOW_TAME_PET_TYPE
    &Unit::HandleNULLProc,                                  //147 SPELL_AURA_MECHANIC_IMMUNITY_MASK
    &Unit::HandleNULLProc,                                  //148 SPELL_AURA_RETAIN_COMBO_POINTS
    &Unit::HandleCantTrigger,                               //149 SPELL_AURA_REDUCE_PUSHBACK
    &Unit::HandleNULLProc,                                  //150 SPELL_AURA_MOD_SHIELD_BLOCKVALUE_PCT
    &Unit::HandleNULLProc,                                  //151 SPELL_AURA_TRACK_STEALTHED
    &Unit::HandleNULLProc,                                  //152 SPELL_AURA_MOD_DETECTED_RANGE
    &Unit::HandleNULLProc,                                  //153 SPELL_AURA_SPLIT_DAMAGE_FLAT
    &Unit::HandleNULLProc,                                  //154 SPELL_AURA_MOD_STEALTH_LEVEL
    &Unit::HandleNULLProc,                                  //155 SPELL_AURA_MOD_WATER_BREATHING
    &Unit::HandleNULLProc,                                  //156 SPELL_AURA_MOD_REPUTATION_GAIN
    &Unit::HandleNULLProc,                                  //157 SPELL_AURA_PET_DAMAGE_MULTI (single test like spell 20782, also single for 214 aura)
    &Unit::HandleNULLProc,                                  //158 SPELL_AURA_MOD_SHIELD_BLOCKVALUE
    &Unit::HandleNULLProc,                                  //159 SPELL_AURA_NO_PVP_CREDIT
    &Unit::HandleNULLProc,                                  //160 SPELL_AURA_MOD_AOE_AVOIDANCE
    &Unit::HandleNULLProc,                                  //161 SPELL_AURA_MOD_HEALTH_REGEN_IN_COMBAT
    &Unit::HandleNULLProc,                                  //162 SPELL_AURA_POWER_BURN_MANA
    &Unit::HandleNULLProc,                                  //163 SPELL_AURA_MOD_CRIT_DAMAGE_BONUS
    &Unit::HandleNULLProc,                                  //164 unused (3.0.8a-3.2.2a), only one test spell 10654
    &Unit::HandleNULLProc,                                  //165 SPELL_AURA_MELEE_ATTACK_POWER_ATTACKER_BONUS
    &Unit::HandleNULLProc,                                  //166 SPELL_AURA_MOD_ATTACK_POWER_PCT
    &Unit::HandleNULLProc,                                  //167 SPELL_AURA_MOD_RANGED_ATTACK_POWER_PCT
    &Unit::HandleNULLProc,                                  //168 SPELL_AURA_MOD_DAMAGE_DONE_VERSUS
    &Unit::HandleNULLProc,                                  //169 SPELL_AURA_MOD_CRIT_PERCENT_VERSUS
    &Unit::HandleNULLProc,                                  //170 SPELL_AURA_DETECT_AMORE       different spells that ignore transformation effects
    &Unit::HandleNULLProc,                                  //171 SPELL_AURA_MOD_SPEED_NOT_STACK
    &Unit::HandleNULLProc,                                  //172 SPELL_AURA_MOD_MOUNTED_SPEED_NOT_STACK
    &Unit::HandleNULLProc,                                  //173 unused (3.0.8a-3.2.2a) no spells, old SPELL_AURA_ALLOW_CHAMPION_SPELLS  only for Proclaim Champion spell
    &Unit::HandleNULLProc,                                  //174 SPELL_AURA_MOD_SPELL_DAMAGE_OF_STAT_PERCENT
    &Unit::HandleNULLProc,                                  //175 SPELL_AURA_MOD_SPELL_HEALING_OF_STAT_PERCENT
    &Unit::HandleNULLProc,                                  //176 SPELL_AURA_SPIRIT_OF_REDEMPTION   only for Spirit of Redemption spell, die at aura end
    &Unit::HandleNULLProc,                                  //177 SPELL_AURA_AOE_CHARM (22 spells)
    &Unit::HandleNULLProc,                                  //178 SPELL_AURA_MOD_DEBUFF_RESISTANCE
    &Unit::HandleNULLProc,                                  //179 SPELL_AURA_MOD_ATTACKER_SPELL_CRIT_CHANCE
    &Unit::HandleNULLProc,                                  //180 SPELL_AURA_MOD_FLAT_SPELL_DAMAGE_VERSUS
    &Unit::HandleNULLProc,                                  //181 unused (3.0.8a-3.2.2a) old SPELL_AURA_MOD_FLAT_SPELL_CRIT_DAMAGE_VERSUS
    &Unit::HandleNULLProc,                                  //182 SPELL_AURA_MOD_RESISTANCE_OF_STAT_PERCENT
    &Unit::HandleNULLProc,                                  //183 SPELL_AURA_MOD_CRITICAL_THREAT only used in 28746
    &Unit::HandleNULLProc,                                  //184 SPELL_AURA_MOD_ATTACKER_MELEE_HIT_CHANCE
    &Unit::HandleNULLProc,                                  //185 SPELL_AURA_MOD_ATTACKER_RANGED_HIT_CHANCE
    &Unit::HandleNULLProc,                                  //186 SPELL_AURA_MOD_ATTACKER_SPELL_HIT_CHANCE
    &Unit::HandleNULLProc,                                  //187 SPELL_AURA_MOD_ATTACKER_MELEE_CRIT_CHANCE
    &Unit::HandleNULLProc,                                  //188 SPELL_AURA_MOD_ATTACKER_RANGED_CRIT_CHANCE
    &Unit::HandleModRating,                                 //189 SPELL_AURA_MOD_RATING
    &Unit::HandleNULLProc,                                  //190 SPELL_AURA_MOD_FACTION_REPUTATION_GAIN
    &Unit::HandleNULLProc,                                  //191 SPELL_AURA_USE_NORMAL_MOVEMENT_SPEED
    &Unit::HandleNULLProc,                                  //192 SPELL_AURA_HASTE_MELEE
    &Unit::HandleNULLProc,                                  //193 SPELL_AURA_HASTE_ALL (in fact combat (any type attack) speed pct)
    &Unit::HandleNULLProc,                                  //194 SPELL_AURA_MOD_IGNORE_ABSORB_SCHOOL
    &Unit::HandleNULLProc,                                  //195 SPELL_AURA_MOD_IGNORE_ABSORB_FOR_SPELL
    &Unit::HandleNULLProc,                                  //196 SPELL_AURA_MOD_COOLDOWN (single spell 24818 in 3.2.2a)
    &Unit::HandleNULLProc,                                  //197 SPELL_AURA_MOD_ATTACKER_SPELL_AND_WEAPON_CRIT_CHANCEe
    &Unit::HandleNULLProc,                                  //198 unused (3.0.8a-3.2.2a) old SPELL_AURA_MOD_ALL_WEAPON_SKILLS
    &Unit::HandleNULLProc,                                  //199 SPELL_AURA_MOD_INCREASES_SPELL_PCT_TO_HIT
    &Unit::HandleNULLProc,                                  //200 SPELL_AURA_MOD_KILL_XP_PCT
    &Unit::HandleNULLProc,                                  //201 SPELL_AURA_FLY                             this aura enable flight mode...
    &Unit::HandleNULLProc,                                  //202 SPELL_AURA_CANNOT_BE_DODGED
    &Unit::HandleNULLProc,                                  //203 SPELL_AURA_MOD_ATTACKER_MELEE_CRIT_DAMAGE
    &Unit::HandleNULLProc,                                  //204 SPELL_AURA_MOD_ATTACKER_RANGED_CRIT_DAMAGE
    &Unit::HandleNULLProc,                                  //205 SPELL_AURA_MOD_ATTACKER_SPELL_CRIT_DAMAGE
    &Unit::HandleNULLProc,                                  //206 SPELL_AURA_MOD_FLIGHT_SPEED
    &Unit::HandleNULLProc,                                  //207 SPELL_AURA_MOD_FLIGHT_SPEED_MOUNTED
    &Unit::HandleNULLProc,                                  //208 SPELL_AURA_MOD_FLIGHT_SPEED_STACKING
    &Unit::HandleNULLProc,                                  //209 SPELL_AURA_MOD_FLIGHT_SPEED_MOUNTED_STACKING
    &Unit::HandleNULLProc,                                  //210 SPELL_AURA_MOD_FLIGHT_SPEED_NOT_STACKING
    &Unit::HandleNULLProc,                                  //211 SPELL_AURA_MOD_FLIGHT_SPEED_MOUNTED_NOT_STACKING
    &Unit::HandleNULLProc,                                  //212 SPELL_AURA_MOD_RANGED_ATTACK_POWER_OF_STAT_PERCENT
    &Unit::HandleNULLProc,                                  //213 SPELL_AURA_MOD_RAGE_FROM_DAMAGE_DEALT implemented in Player::RewardRage
    &Unit::HandleNULLProc,                                  //214 Tamed Pet Passive (single test like spell 20782, also single for 157 aura)
    &Unit::HandleNULLProc,                                  //215 SPELL_AURA_ARENA_PREPARATION
    &Unit::HandleNULLProc,                                  //216 SPELL_AURA_HASTE_SPELLS
    &Unit::HandleNULLProc,                                  //217 unused (3.0.8a-3.2.2a)
    &Unit::HandleNULLProc,                                  //218 SPELL_AURA_HASTE_RANGED
    &Unit::HandleNULLProc,                                  //219 SPELL_AURA_MOD_MANA_REGEN_FROM_STAT
    &Unit::HandleNULLProc,                                  //220 SPELL_AURA_MOD_RATING_FROM_STAT
    &Unit::HandleNULLProc,                                  //221 ignored
    &Unit::HandleNULLProc,                                  //222 unused (3.0.8a-3.2.2a) only for spell 44586 that not used in real spell cast
    &Unit::HandleNULLProc,                                  //223 dummy code (cast damage spell to attacker) and another dymmy (jump to another nearby raid member)
    &Unit::HandleNULLProc,                                  //224 unused (3.0.8a-3.2.2a)
    &Unit::HandleMendingAuraProc,                           //225 SPELL_AURA_PRAYER_OF_MENDING
    &Unit::HandlePeriodicDummyAuraProc,                     //226 SPELL_AURA_PERIODIC_DUMMY
    &Unit::HandleNULLProc,                                  //227 SPELL_AURA_PERIODIC_TRIGGER_SPELL_WITH_VALUE
    &Unit::HandleNULLProc,                                  //228 SPELL_AURA_DETECT_STEALTH
    &Unit::HandleNULLProc,                                  //229 SPELL_AURA_MOD_AOE_DAMAGE_AVOIDANCE
    &Unit::HandleNULLProc,                                  //230 Commanding Shout
    &Unit::HandleProcTriggerSpellAuraProc,                  //231 SPELL_AURA_PROC_TRIGGER_SPELL_WITH_VALUE
    &Unit::HandleNULLProc,                                  //232 SPELL_AURA_MECHANIC_DURATION_MOD
    &Unit::HandleNULLProc,                                  //233 set model id to the one of the creature with id m_modifier.m_miscvalue
    &Unit::HandleNULLProc,                                  //234 SPELL_AURA_MECHANIC_DURATION_MOD_NOT_STACK
    &Unit::HandleNULLProc,                                  //235 SPELL_AURA_MOD_DISPEL_RESIST
    &Unit::HandleNULLProc,                                  //236 SPELL_AURA_CONTROL_VEHICLE
    &Unit::HandleNULLProc,                                  //237 SPELL_AURA_MOD_SPELL_DAMAGE_OF_ATTACK_POWER
    &Unit::HandleNULLProc,                                  //238 SPELL_AURA_MOD_SPELL_HEALING_OF_ATTACK_POWER
    &Unit::HandleNULLProc,                                  //239 SPELL_AURA_MOD_SCALE_2 only in Noggenfogger Elixir (16595) before 2.3.0 aura 61
    &Unit::HandleNULLProc,                                  //240 SPELL_AURA_MOD_EXPERTISE
    &Unit::HandleNULLProc,                                  //241 Forces the player to move forward
    &Unit::HandleNULLProc,                                  //242 SPELL_AURA_MOD_SPELL_DAMAGE_FROM_HEALING (only 2 test spels in 3.2.2a)
    &Unit::HandleNULLProc,                                  //243 faction reaction override spells
    &Unit::HandleNULLProc,                                  //244 SPELL_AURA_COMPREHEND_LANGUAGE
    &Unit::HandleNULLProc,                                  //245 SPELL_AURA_MOD_DURATION_OF_MAGIC_EFFECTS
    &Unit::HandleNULLProc,                                  //246 SPELL_AURA_MOD_DURATION_OF_EFFECTS_BY_DISPEL
    &Unit::HandleNULLProc,                                  //247 target to become a clone of the caster
    &Unit::HandleNULLProc,                                  //248 SPELL_AURA_MOD_COMBAT_RESULT_CHANCE
    &Unit::HandleNULLProc,                                  //249 SPELL_AURA_CONVERT_RUNE
    &Unit::HandleNULLProc,                                  //250 SPELL_AURA_MOD_INCREASE_HEALTH_2
    &Unit::HandleNULLProc,                                  //251 SPELL_AURA_MOD_ENEMY_DODGE
    &Unit::HandleNULLProc,                                  //252 SPELL_AURA_SLOW_ALL
    &Unit::HandleNULLProc,                                  //253 SPELL_AURA_MOD_BLOCK_CRIT_CHANCE
    &Unit::HandleNULLProc,                                  //254 SPELL_AURA_MOD_DISARM_SHIELD disarm Shield
    &Unit::HandleNULLProc,                                  //255 SPELL_AURA_MOD_MECHANIC_DAMAGE_TAKEN_PERCENT
    &Unit::HandleNULLProc,                                  //256 SPELL_AURA_NO_REAGENT_USE Use SpellClassMask for spell select
    &Unit::HandleNULLProc,                                  //257 SPELL_AURA_MOD_TARGET_RESIST_BY_SPELL_CLASS Use SpellClassMask for spell select
    &Unit::HandleNULLProc,                                  //258 SPELL_AURA_MOD_SPELL_VISUAL
    &Unit::HandleNULLProc,                                  //259 corrupt healing over time spell
    &Unit::HandleNULLProc,                                  //260 SPELL_AURA_SCREEN_EFFECT (miscvalue = id in ScreenEffect.dbc) not required any code
    &Unit::HandleNULLProc,                                  //261 SPELL_AURA_PHASE undetectable invisibility?
    &Unit::HandleIgnoreUnitStateAuraProc,                   //262 SPELL_AURA_IGNORE_UNIT_STATE
    &Unit::HandleNULLProc,                                  //263 SPELL_AURA_ALLOW_ONLY_ABILITY player can use only abilities set in SpellClassMask
    &Unit::HandleNULLProc,                                  //264 unused (3.0.8a-3.2.2a)
    &Unit::HandleNULLProc,                                  //265 unused (3.0.8a-3.2.2a)
    &Unit::HandleNULLProc,                                  //266 unused (3.0.8a-3.2.2a)
    &Unit::HandleNULLProc,                                  //267 SPELL_AURA_MOD_IMMUNE_AURA_APPLY_SCHOOL
    &Unit::HandleNULLProc,                                  //268 SPELL_AURA_MOD_ATTACK_POWER_OF_STAT_PERCENT
    &Unit::HandleNULLProc,                                  //269 SPELL_AURA_MOD_IGNORE_DAMAGE_REDUCTION_SCHOOL
    &Unit::HandleNULLProc,                                  //270 SPELL_AURA_MOD_IGNORE_TARGET_RESIST (unused in 3.2.2a)
    &Unit::HandleModDamageFromCasterAuraProc,               //271 SPELL_AURA_MOD_DAMAGE_FROM_CASTER
    &Unit::HandleNULLProc,                                  //272 SPELL_AURA_MAELSTROM_WEAPON (unclear use for aura, it used in (3.2.2a...3.3.0) in single spell 53817 that spellmode stacked and charged spell expected to be drop as stack
    &Unit::HandleNULLProc,                                  //273 SPELL_AURA_X_RAY (client side implementation)
    &Unit::HandleNULLProc,                                  //274 proc free shot?
    &Unit::HandleNULLProc,                                  //275 SPELL_AURA_MOD_IGNORE_SHAPESHIFT Use SpellClassMask for spell select
    &Unit::HandleNULLProc,                                  //276 mod damage % mechanic?
    &Unit::HandleNULLProc,                                  //277 SPELL_AURA_MOD_MAX_AFFECTED_TARGETS Use SpellClassMask for spell select
    &Unit::HandleNULLProc,                                  //278 SPELL_AURA_MOD_DISARM_RANGED disarm ranged weapon
    &Unit::HandleNULLProc,                                  //279 visual effects? 58836 and 57507
    &Unit::HandleNULLProc,                                  //280 SPELL_AURA_MOD_TARGET_ARMOR_PCT
    &Unit::HandleNULLProc,                                  //281 SPELL_AURA_MOD_HONOR_GAIN
    &Unit::HandleNULLProc,                                  //282 SPELL_AURA_INCREASE_BASE_HEALTH_PERCENT
    &Unit::HandleNULLProc,                                  //283 SPELL_AURA_MOD_HEALING_RECEIVED
    &Unit::HandleNULLProc,                                  //284 51 spells
    &Unit::HandleNULLProc,                                  //285 SPELL_AURA_MOD_ATTACK_POWER_OF_ARMOR
    &Unit::HandleNULLProc,                                  //286 SPELL_AURA_ABILITY_PERIODIC_CRIT
    &Unit::HandleNULLProc,                                  //287 SPELL_AURA_DEFLECT_SPELLS
    &Unit::HandleNULLProc,                                  //288 increase parry/deflect, prevent attack (single spell used 67801)
    &Unit::HandleNULLProc,                                  //289 unused (3.2.2a)
    &Unit::HandleNULLProc,                                  //290 SPELL_AURA_MOD_ALL_CRIT_CHANCE
    &Unit::HandleNULLProc,                                  //291 SPELL_AURA_MOD_QUEST_XP_PCT
    &Unit::HandleNULLProc,                                  //292 call stabled pet
    &Unit::HandleNULLProc,                                  //293 3 spells
    &Unit::HandleNULLProc,                                  //294 2 spells, possible prevent mana regen
    &Unit::HandleNULLProc,                                  //295 unused (3.2.2a)
    &Unit::HandleNULLProc,                                  //296 2 spells
    &Unit::HandleNULLProc,                                  //297 1 spell (counter spell school?)
    &Unit::HandleNULLProc,                                  //298 unused (3.2.2a)
    &Unit::HandleNULLProc,                                  //299 unused (3.2.2a)
    &Unit::HandleNULLProc,                                  //300 3 spells (share damage?)
    &Unit::HandleNULLProc,                                  //301 5 spells
    &Unit::HandleNULLProc,                                  //302 unused (3.2.2a)
    &Unit::HandleNULLProc,                                  //303 17 spells
    &Unit::HandleNULLProc,                                  //304 2 spells (alcohol effect?)
    &Unit::HandleNULLProc,                                  //305 SPELL_AURA_MOD_MINIMUM_SPEED
    &Unit::HandleNULLProc,                                  //306 1 spell
    &Unit::HandleNULLProc,                                  //307 absorb healing?
    &Unit::HandleNULLProc,                                  //308 new aura for hunter traps
    &Unit::HandleNULLProc,                                  //309 absorb healing?
    &Unit::HandleNULLProc,                                  //310 pet avoidance passive?
    &Unit::HandleNULLProc,                                  //311 0 spells in 3.3
    &Unit::HandleNULLProc,                                  //312 0 spells in 3.3
    &Unit::HandleNULLProc,                                  //313 0 spells in 3.3
    &Unit::HandleNULLProc,                                  //314 1 test spell (reduce duration of silince/magic)
    &Unit::HandleNULLProc,                                  //315 underwater walking
    &Unit::HandleNULLProc                                   //316 makes haste affect HOT/DOT ticks
};

bool Unit::IsTriggeredAtSpellProcEvent(Unit *pVictim, SpellAuraHolderPtr holder, SpellEntry const* procSpell, uint32 procFlag, uint32 procExtra, WeaponAttackType attType, bool isVictim, SpellProcEventEntry const*& spellProcEvent )
{
    if (!holder || holder->IsDeleted())
        return false;

    SpellEntry const* spellProto = holder->GetSpellProto();

    if (!spellProto)
        return false;

    switch (IsTriggeredAtCustomProcEvent(pVictim, holder, procSpell, procFlag, procExtra, attType, isVictim, spellProcEvent))
    {
        case SPELL_AURA_PROC_OK:
            return true;
        case SPELL_AURA_PROC_CANT_TRIGGER:
            return false;
        case SPELL_AURA_PROC_FAILED:
        default:
            break;
    }

    // Get EventProcFlag
    uint32 EventProcFlag = GetProcFlag(spellProto);

    // Continue if no trigger exist
    if (!EventProcFlag)
        return false;

    // Check spellProcEvent data requirements
    if (!SpellMgr::IsSpellProcEventCanTriggeredBy(spellProcEvent, EventProcFlag, procSpell, procFlag, procExtra))
        return false;

    // In most cases req get honor or XP from kill
    if (EventProcFlag & PROC_FLAG_KILL && GetTypeId() == TYPEID_PLAYER)
    {
        bool allow = ((Player*)this)->isHonorOrXPTarget(pVictim);
        // Shadow Word: Death - can trigger from every kill
        if (holder->GetId() == 32409)
            allow = true;
        if (!allow)
            return false;
    }
    // Aura added by spell can`t trigger from self (prevent drop charges/do triggers)
    // But except periodic triggers (can triggered from self)
    if (procSpell && procSpell->Id == spellProto->Id && !(EventProcFlag & PROC_FLAG_ON_TAKE_PERIODIC))
        return false;

    // Check if current equipment allows aura to proc
    if (!isVictim && GetTypeId() == TYPEID_PLAYER)
    {
        if (spellProto->EquippedItemClass == ITEM_CLASS_WEAPON)
        {
            Item *item = NULL;
            if (attType == BASE_ATTACK)
                item = ((Player*)this)->GetItemByPos(INVENTORY_SLOT_BAG_0, EQUIPMENT_SLOT_MAINHAND);
            else if (attType == OFF_ATTACK)
                item = ((Player*)this)->GetItemByPos(INVENTORY_SLOT_BAG_0, EQUIPMENT_SLOT_OFFHAND);
            else
                item = ((Player*)this)->GetItemByPos(INVENTORY_SLOT_BAG_0, EQUIPMENT_SLOT_RANGED);

            if (!item || item->IsBroken() || item->GetProto()->Class != ITEM_CLASS_WEAPON || !((1<<item->GetProto()->SubClass) & spellProto->EquippedItemSubClassMask))
                return false;
        }
        else if (spellProto->EquippedItemClass == ITEM_CLASS_ARMOR)
        {
            // Check if player is wearing shield
            Item *item = ((Player*)this)->GetItemByPos(INVENTORY_SLOT_BAG_0, EQUIPMENT_SLOT_OFFHAND);
            if (!item || item->IsBroken() || !CanUseEquippedWeapon(OFF_ATTACK) || item->GetProto()->Class != ITEM_CLASS_ARMOR || !((1<<item->GetProto()->SubClass) & spellProto->EquippedItemSubClassMask))
                return false;
        }
    }
    // Get chance from spell
    float chance = (float)spellProto->procChance;
    // If in spellProcEvent exist custom chance, chance = spellProcEvent->customChance;
    if (spellProcEvent && spellProcEvent->customChance)
        chance = spellProcEvent->customChance;
    // If PPM exist calculate chance from PPM
    if (!isVictim && spellProcEvent && spellProcEvent->ppmRate != 0)
    {
        uint32 WeaponSpeed = GetAttackTime(attType);
        chance = GetPPMProcChance(WeaponSpeed, spellProcEvent->ppmRate);
    }
    // Apply chance modifier aura
    if (Player* modOwner = GetSpellModOwner())
    {
        modOwner->ApplySpellMod(spellProto->Id,SPELLMOD_CHANCE_OF_SUCCESS,chance);
        modOwner->ApplySpellMod(spellProto->Id,SPELLMOD_FREQUENCY_OF_SUCCESS,chance);
    }

    return roll_chance_f(chance);
}

SpellAuraProcResult Unit::HandleHasteAuraProc(Unit *pVictim, uint32 damage, Aura* triggeredByAura, SpellEntry const * /*procSpell*/, uint32 /*procFlag*/, uint32 /*procEx*/, uint32 cooldown)
{
    SpellEntry const *hasteSpell = triggeredByAura->GetSpellProto();

    Item* castItem = triggeredByAura->GetCastItemGuid() && GetTypeId()==TYPEID_PLAYER
        ? ((Player*)this)->GetItemByGuid(triggeredByAura->GetCastItemGuid()) : NULL;

    uint32 triggered_spell_id = 0;
    Unit* target = pVictim;
    int32 basepoints0 = 0;

    switch(hasteSpell->SpellFamilyName)
    {
        case SPELLFAMILY_ROGUE:
        {
            switch(hasteSpell->Id)
            {
                // Blade Flurry
                case 13877:
                case 33735:
                {
                    target = SelectRandomUnfriendlyTarget(pVictim);
                    if(!target)
                        return SPELL_AURA_PROC_FAILED;

                    basepoints0 = damage;
                    triggered_spell_id = 22482;
                    break;
                }
            }
            break;
        }
    }

    // processed charge only counting case
    if (!triggered_spell_id)
        return SPELL_AURA_PROC_OK;

    SpellEntry const* triggerEntry = sSpellStore.LookupEntry(triggered_spell_id);

    if (!triggerEntry)
    {
        sLog.outError("Unit::HandleHasteAuraProc: Spell %u have nonexistent triggered spell %u",hasteSpell->Id,triggered_spell_id);
        return SPELL_AURA_PROC_FAILED;
    }

    // default case
    if (!target || (target != this && !target->isAlive()))
        return SPELL_AURA_PROC_FAILED;

    if (cooldown && GetTypeId()==TYPEID_PLAYER && ((Player*)this)->HasSpellCooldown(triggered_spell_id))
        return SPELL_AURA_PROC_FAILED;

    if (basepoints0)
        CastCustomSpell(target,triggered_spell_id,&basepoints0,NULL,NULL,true,castItem,triggeredByAura);
    else
        CastSpell(target,triggered_spell_id,true,castItem,triggeredByAura);

    if (cooldown && GetTypeId()==TYPEID_PLAYER)
        ((Player*)this)->AddSpellCooldown(triggered_spell_id,0,time(NULL) + cooldown);

    return SPELL_AURA_PROC_OK;
}

SpellAuraProcResult Unit::HandleSpellCritChanceAuraProc(Unit *pVictim, uint32 /*damage*/, Aura* triggeredByAura, SpellEntry const * procSpell, uint32 /*procFlag*/, uint32 /*procEx*/, uint32 cooldown)
{
    if (!procSpell)
        return SPELL_AURA_PROC_FAILED;

    SpellEntry const *triggeredByAuraSpell = triggeredByAura->GetSpellProto();

    Item* castItem = triggeredByAura->GetCastItemGuid() && GetTypeId()==TYPEID_PLAYER
        ? ((Player*)this)->GetItemByGuid(triggeredByAura->GetCastItemGuid()) : NULL;

    uint32 triggered_spell_id = 0;
    Unit* target = pVictim;
    int32 basepoints0 = 0;

    switch(triggeredByAuraSpell->SpellFamilyName)
    {
        case SPELLFAMILY_MAGE:
        {
            switch(triggeredByAuraSpell->Id)
            {
                // Focus Magic
                case 54646:
                {
                    Unit* caster = triggeredByAura->GetCaster();
                    if (!caster)
                        return SPELL_AURA_PROC_FAILED;

                    triggered_spell_id = 54648;
                    target = caster;
                    break;
                }
            }
        }
    }

    // processed charge only counting case
    if (!triggered_spell_id)
        return SPELL_AURA_PROC_OK;

    SpellEntry const* triggerEntry = sSpellStore.LookupEntry(triggered_spell_id);

    if (!triggerEntry)
    {
        sLog.outError("Unit::HandleHasteAuraProc: Spell %u have nonexistent triggered spell %u",triggeredByAuraSpell->Id,triggered_spell_id);
        return SPELL_AURA_PROC_FAILED;
    }

    // default case
    if (!target || (target != this && !target->isAlive()))
        return SPELL_AURA_PROC_FAILED;

    if (cooldown && GetTypeId()==TYPEID_PLAYER && ((Player*)this)->HasSpellCooldown(triggered_spell_id))
        return SPELL_AURA_PROC_FAILED;

    if (basepoints0)
        CastCustomSpell(target,triggered_spell_id,&basepoints0,NULL,NULL,true,castItem,triggeredByAura);
    else
        CastSpell(target,triggered_spell_id,true,castItem,triggeredByAura);

    if (cooldown && GetTypeId()==TYPEID_PLAYER)
        ((Player*)this)->AddSpellCooldown(triggered_spell_id,0,time(NULL) + cooldown);

    return SPELL_AURA_PROC_OK;
}

SpellAuraProcResult Unit::HandleDummyAuraProc(Unit *pVictim, uint32 damage, Aura* triggeredByAura, SpellEntry const * procSpell, uint32 procFlag, uint32 procEx, uint32 cooldown)
{
    SpellEntry const *dummySpell = triggeredByAura->GetSpellProto ();
    SpellEffectIndex effIndex = triggeredByAura->GetEffIndex();
    int32  triggerAmount = triggeredByAura->GetModifier()->m_amount;

    Item* castItem = triggeredByAura->GetCastItemGuid() && GetTypeId()==TYPEID_PLAYER
        ? ((Player*)this)->GetItemByGuid(triggeredByAura->GetCastItemGuid()) : NULL;

    // some dummy spells have trigger spell in spell data already (from 3.0.3)
    uint32 triggered_spell_id = dummySpell->EffectApplyAuraName[effIndex] == SPELL_AURA_DUMMY ? dummySpell->EffectTriggerSpell[effIndex] : 0;
    Unit* target = pVictim;
    int32  basepoints[MAX_EFFECT_INDEX] = {0, 0, 0};
    ObjectGuid originalCaster = ObjectGuid();

    switch(dummySpell->SpellFamilyName)
    {
        case SPELLFAMILY_GENERIC:
        {
            switch (dummySpell->Id)
            {
                // Eye for an Eye
                case 9799:
                case 25988:
                {
                    // return damage % to attacker but < 50% own total health
                    basepoints[0] = triggerAmount*int32(damage)/100;
                    if (basepoints[0] > (int32)GetMaxHealth()/2)
                        basepoints[0] = (int32)GetMaxHealth()/2;

                    triggered_spell_id = 25997;
                    break;
                }
                // Sweeping Strikes (NPC spells may be)
                case 18765:
                case 35429:
                {
                    // prevent chain of triggered spell from same triggered spell
                    if (procSpell && procSpell->Id == 26654)
                        return SPELL_AURA_PROC_FAILED;

                    target = SelectRandomUnfriendlyTarget(pVictim);
                    if (!target)
                        return SPELL_AURA_PROC_FAILED;

                    triggered_spell_id = 26654;
                    break;
                }
                // Twisted Reflection (boss spell)
                case 21063:
                    triggered_spell_id = 21064;
                    break;
                // Unstable Power
                case 24658:
                {
                    if (!procSpell || procSpell->Id == 24659)
                        return SPELL_AURA_PROC_FAILED;
                    // Need remove one 24659 aura
                    RemoveAuraHolderFromStack(24659);
                    return SPELL_AURA_PROC_OK;
                }
                // Restless Strength
                case 24661:
                {
                    // Need remove one 24662 aura
                    RemoveAuraHolderFromStack(24662);
                    return SPELL_AURA_PROC_OK;
                }
                // Adaptive Warding (Frostfire Regalia set)
                case 28764:
                {
                    if (!procSpell)
                        return SPELL_AURA_PROC_FAILED;

                    // find Mage Armor
                    bool found = false;
                    AuraList const& mRegenInterupt = GetAurasByType(SPELL_AURA_MOD_MANA_REGEN_INTERRUPT);
                    for(AuraList::const_iterator iter = mRegenInterupt.begin(); iter != mRegenInterupt.end(); ++iter)
                    {
                        if (SpellEntry const* iterSpellProto = (*iter)->GetSpellProto())
                        {
                            if (iterSpellProto->SpellFamilyName==SPELLFAMILY_MAGE && iterSpellProto->SpellFamilyFlags.test<CF_MAGE_MAGE_ARMOR>())
                            {
                                found=true;
                                break;
                            }
                        }
                    }
                    if (!found)
                        return SPELL_AURA_PROC_FAILED;

                    switch(GetFirstSchoolInMask(GetSpellSchoolMask(procSpell)))
                    {
                        case SPELL_SCHOOL_NORMAL:
                        case SPELL_SCHOOL_HOLY:
                            return SPELL_AURA_PROC_FAILED;                   // ignored
                        case SPELL_SCHOOL_FIRE:   triggered_spell_id = 28765; break;
                        case SPELL_SCHOOL_NATURE: triggered_spell_id = 28768; break;
                        case SPELL_SCHOOL_FROST:  triggered_spell_id = 28766; break;
                        case SPELL_SCHOOL_SHADOW: triggered_spell_id = 28769; break;
                        case SPELL_SCHOOL_ARCANE: triggered_spell_id = 28770; break;
                        default:
                            return SPELL_AURA_PROC_FAILED;
                    }

                    target = this;
                    break;
                }
                // Obsidian Armor (Justice Bearer`s Pauldrons shoulder)
                case 27539:
                {
                    if (!procSpell)
                        return SPELL_AURA_PROC_FAILED;

                    switch(GetFirstSchoolInMask(GetSpellSchoolMask(procSpell)))
                    {
                        case SPELL_SCHOOL_NORMAL:
                            return SPELL_AURA_PROC_FAILED;                   // ignore
                        case SPELL_SCHOOL_HOLY:   triggered_spell_id = 27536; break;
                        case SPELL_SCHOOL_FIRE:   triggered_spell_id = 27533; break;
                        case SPELL_SCHOOL_NATURE: triggered_spell_id = 27538; break;
                        case SPELL_SCHOOL_FROST:  triggered_spell_id = 27534; break;
                        case SPELL_SCHOOL_SHADOW: triggered_spell_id = 27535; break;
                        case SPELL_SCHOOL_ARCANE: triggered_spell_id = 27540; break;
                        default:
                            return SPELL_AURA_PROC_FAILED;
                    }

                    target = this;
                    break;
                }
                // Mana Leech (Passive) (Priest Pet Aura)
                case 28305:
                {
                    // Cast on owner
                    target = GetOwner();
                    if(!target)
                        return SPELL_AURA_PROC_FAILED;

                    triggered_spell_id = 34650;
                    break;
                }
                // Divine purpose
                case 31871:
                case 31872:
                {
                    // Roll chance
                    if (!roll_chance_i(triggerAmount))
                        return SPELL_AURA_PROC_FAILED;

                    // Remove any stun effect on target
                    SpellAuraHolderMap& Auras = pVictim->GetSpellAuraHolderMap();
                    for(SpellAuraHolderMap::const_iterator iter = Auras.begin(); iter != Auras.end();)
                    {
                        if (iter->second->HasMechanic(MECHANIC_STUN))
                        {
                            pVictim->RemoveAurasDueToSpell(iter->second->GetId());
                            iter = Auras.begin();
                        }
                        else
                            ++iter;
                    }
                    return SPELL_AURA_PROC_OK;
                }
                // Mark of Malice
                case 33493:
                {
                    // Cast finish spell at last charge
                    if (triggeredByAura->GetHolder()->GetAuraCharges() > 1)
                        return SPELL_AURA_PROC_FAILED;

                    target = this;
                    triggered_spell_id = 33494;
                    break;
                }
                // Vampiric Aura (boss spell)
                case 38196:
                {
                    basepoints[0] = 3 * damage;               // 300%
                    if (basepoints[0] < 0)
                        return SPELL_AURA_PROC_FAILED;

                    triggered_spell_id = 31285;
                    target = this;
                    break;
                }
                // Aura of Madness (Darkmoon Card: Madness trinket)
                //=====================================================
                // 39511 Sociopath: +35 strength (Paladin, Rogue, Druid, Warrior)
                // 40997 Delusional: +70 attack power (Rogue, Hunter, Paladin, Warrior, Druid)
                // 40998 Kleptomania: +35 agility (Warrior, Rogue, Paladin, Hunter, Druid)
                // 40999 Megalomania: +41 damage/healing (Druid, Shaman, Priest, Warlock, Mage, Paladin)
                // 41002 Paranoia: +35 spell/melee/ranged crit strike rating (All classes)
                // 41005 Manic: +35 haste (spell, melee and ranged) (All classes)
                // 41009 Narcissism: +35 intellect (Druid, Shaman, Priest, Warlock, Mage, Paladin, Hunter)
                // 41011 Martyr Complex: +35 stamina (All classes)
                // 41406 Dementia: Every 5 seconds either gives you +5% damage/healing. (Druid, Shaman, Priest, Warlock, Mage, Paladin)
                // 41409 Dementia: Every 5 seconds either gives you -5% damage/healing. (Druid, Shaman, Priest, Warlock, Mage, Paladin)
                case 39446:
                {
                    if (GetTypeId() != TYPEID_PLAYER)
                        return SPELL_AURA_PROC_FAILED;

                    // Select class defined buff
                    switch (getClass())
                    {
                        case CLASS_PALADIN:                 // 39511,40997,40998,40999,41002,41005,41009,41011,41409
                        case CLASS_DRUID:                   // 39511,40997,40998,40999,41002,41005,41009,41011,41409
                        {
                            uint32 RandomSpell[]={39511,40997,40998,40999,41002,41005,41009,41011,41409};
                            triggered_spell_id = RandomSpell[urand(0, countof(RandomSpell)-1)];
                            break;
                        }
                        case CLASS_ROGUE:                   // 39511,40997,40998,41002,41005,41011
                        case CLASS_WARRIOR:                 // 39511,40997,40998,41002,41005,41011
                        {
                            uint32 RandomSpell[]={39511,40997,40998,41002,41005,41011};
                            triggered_spell_id = RandomSpell[urand(0, countof(RandomSpell)-1)];
                            break;
                        }
                        case CLASS_PRIEST:                  // 40999,41002,41005,41009,41011,41406,41409
                        case CLASS_SHAMAN:                  // 40999,41002,41005,41009,41011,41406,41409
                        case CLASS_MAGE:                    // 40999,41002,41005,41009,41011,41406,41409
                        case CLASS_WARLOCK:                 // 40999,41002,41005,41009,41011,41406,41409
                        {
                            uint32 RandomSpell[]={40999,41002,41005,41009,41011,41406,41409};
                            triggered_spell_id = RandomSpell[urand(0, countof(RandomSpell)-1)];
                            break;
                        }
                        case CLASS_HUNTER:                  // 40997,40999,41002,41005,41009,41011,41406,41409
                        {
                            uint32 RandomSpell[]={40997,40999,41002,41005,41009,41011,41406,41409};
                            triggered_spell_id = RandomSpell[urand(0, countof(RandomSpell)-1)];
                            break;
                        }
                        default:
                            return SPELL_AURA_PROC_FAILED;
                    }

                    target = this;
                    if (roll_chance_i(10))
                        ((Player*)this)->Say("This is Madness!", LANG_UNIVERSAL);
                    break;
                }
                // Sunwell Exalted Caster Neck (Shattered Sun Pendant of Acumen neck)
                // cast 45479 Light's Wrath if Exalted by Aldor
                // cast 45429 Arcane Bolt if Exalted by Scryers
                case 45481:
                {
                    if (GetTypeId() != TYPEID_PLAYER)
                        return SPELL_AURA_PROC_FAILED;

                    // Get Aldor reputation rank
                    if (((Player *)this)->GetReputationRank(932) == REP_EXALTED)
                    {
                        target = this;
                        triggered_spell_id = 45479;
                        break;
                    }
                    // Get Scryers reputation rank
                    if (((Player *)this)->GetReputationRank(934) == REP_EXALTED)
                    {
                        // triggered at positive/self casts also, current attack target used then
                        if (IsFriendlyTo(target))
                        {
                            target = getVictim();
                            if (!target)
                            {
                                target = ObjectAccessor::GetUnit(*this,((Player *)this)->GetSelectionGuid());
                                if (!target)
                                    return SPELL_AURA_PROC_FAILED;
                            }
                            if (IsFriendlyTo(target))
                                return SPELL_AURA_PROC_FAILED;
                        }

                        triggered_spell_id = 45429;
                        break;
                    }
                    return SPELL_AURA_PROC_FAILED;
                }
                // Sunwell Exalted Melee Neck (Shattered Sun Pendant of Might neck)
                // cast 45480 Light's Strength if Exalted by Aldor
                // cast 45428 Arcane Strike if Exalted by Scryers
                case 45482:
                {
                    if (GetTypeId() != TYPEID_PLAYER)
                        return SPELL_AURA_PROC_FAILED;

                    // Get Aldor reputation rank
                    if (((Player *)this)->GetReputationRank(932) == REP_EXALTED)
                    {
                        target = this;
                        triggered_spell_id = 45480;
                        break;
                    }
                    // Get Scryers reputation rank
                    if (((Player *)this)->GetReputationRank(934) == REP_EXALTED)
                    {
                        triggered_spell_id = 45428;
                        break;
                    }
                    return SPELL_AURA_PROC_FAILED;
                }
                // Sunwell Exalted Tank Neck (Shattered Sun Pendant of Resolve neck)
                // cast 45431 Arcane Insight if Exalted by Aldor
                // cast 45432 Light's Ward if Exalted by Scryers
                case 45483:
                {
                    if (GetTypeId() != TYPEID_PLAYER)
                        return SPELL_AURA_PROC_FAILED;

                    // Get Aldor reputation rank
                    if (((Player *)this)->GetReputationRank(932) == REP_EXALTED)
                    {
                        target = this;
                        triggered_spell_id = 45432;
                        break;
                    }
                    // Get Scryers reputation rank
                    if (((Player *)this)->GetReputationRank(934) == REP_EXALTED)
                    {
                        target = this;
                        triggered_spell_id = 45431;
                        break;
                    }
                    return SPELL_AURA_PROC_FAILED;
                }
                // Sunwell Exalted Healer Neck (Shattered Sun Pendant of Restoration neck)
                // cast 45478 Light's Salvation if Exalted by Aldor
                // cast 45430 Arcane Surge if Exalted by Scryers
                case 45484:
                {
                    if (GetTypeId() != TYPEID_PLAYER)
                        return SPELL_AURA_PROC_FAILED;

                    // Get Aldor reputation rank
                    if (((Player *)this)->GetReputationRank(932) == REP_EXALTED)
                    {
                        target = this;
                        triggered_spell_id = 45478;
                        break;
                    }
                    // Get Scryers reputation rank
                    if (((Player *)this)->GetReputationRank(934) == REP_EXALTED)
                    {
                        triggered_spell_id = 45430;
                        break;
                    }
                    return SPELL_AURA_PROC_FAILED;
                }
                /*
                // Sunwell Exalted Caster Neck (??? neck)
                // cast ??? Light's Wrath if Exalted by Aldor
                // cast ??? Arcane Bolt if Exalted by Scryers*/
                case 46569:
                    return SPELL_AURA_PROC_FAILED;                           // old unused version
                // Living Seed
                case 48504:
                {
                    triggered_spell_id = 48503;
                    basepoints[0] = triggerAmount;
                    target = this;
                    break;
                }
                // Health Leech (used by Bloodworms)
                case 50453:
                {
                    Unit *owner = GetOwner();
                    if (!owner)
                        return SPELL_AURA_PROC_FAILED;

                    triggered_spell_id = 50454;
                    basepoints[0] = int32(damage*1.69);
                    target = owner;
                    break;
                }
                // Vampiric Touch (generic, used by some boss)
                case 52723:
                case 60501:
                {
                    triggered_spell_id = 52724;
                    basepoints[0] = damage / 2;
                    target = this;
                    break;
                }
                // Shadowfiend Death (Gain mana if pet dies with Glyph of Shadowfiend)
                case 57989:
                {
                    Unit *owner = GetOwner();
                    if (!owner || owner->GetTypeId() != TYPEID_PLAYER)
                        return SPELL_AURA_PROC_FAILED;

                    // Glyph of Shadowfiend (need cast as self cast for owner, no hidden cooldown)
                    owner->CastSpell(owner,58227,true,castItem,triggeredByAura);
                    return SPELL_AURA_PROC_OK;
                }
                // Kill Command, pet aura
                case 58914:
                {
                    // also decrease owner buff stack
                    Unit* owner = GetOwner();
                    if (!owner)
                        return SPELL_AURA_PROC_FAILED;

                    owner->RemoveAuraHolderFromStack(34027);

                    // Remove only single aura from stack
                    SpellAuraHolderPtr holder = triggeredByAura->GetHolder();
                    if (holder && !holder->IsDeleted())
                    {
                        if (holder->ModStackAmount(-1))
                        {
                            owner->RemoveAurasDueToSpell(34026);
                            return SPELL_AURA_PROC_OK;
                        }
                        else
                            return SPELL_AURA_PROC_CANT_TRIGGER;
                    }
                    else
                        return SPELL_AURA_PROC_FAILED;
                    break;
                }
                // Swift Hand of Justice
                case 59906:
                {
                    triggered_spell_id = 59913;
                    basepoints[0] = GetMaxHealth()/50;
                    break;
                }
                // Discerning Eye of the Beast
                case 59915:
                {
                    if (getPowerType() != POWER_MANA)
                        return SPELL_AURA_PROC_FAILED;

                    triggered_spell_id = 59914;
                    break;
                }
                // Petrified Bark
                case 62337:
                 {
                    triggered_spell_id = 62379;
                    basepoints[0] = damage;
                    // this == pVictim, why? :/ temp. workaround
                    target = SelectRandomUnfriendlyTarget(getVictim());
                    break;
                 }
                // Glyph of Life Tap
                case 63320:
                    triggered_spell_id = 63321;
                    break;
                // Meteor Fists
                case 66725:
                case 68161:
                    triggered_spell_id = 66765;
                    break;
                // Meteor Fists
                case 66808:
                case 68160:
                    triggered_spell_id = 66809;
                    break;
                // Shiny Shard of the Scale - Equip Effect
                case 69739:
                    // Cauterizing Heal or Searing Flame
                    triggered_spell_id = (procFlag & PROC_FLAG_SUCCESSFUL_POSITIVE_SPELL) ? 69734 : 69730;
                    break;
                // Purified Shard of the Scale - Equip Effect
                case 69755:
                    // Cauterizing Heal or Searing Flame
                    triggered_spell_id = (procFlag & PROC_FLAG_SUCCESSFUL_POSITIVE_SPELL) ? 69733 : 69729;
                    break;
                // Vampiric Might (Cult Fanatic, Icecrown Citadel, Lady Deathwhisper encounter)
                case 70674:
                {
                    if (damage <= 0)
                        return SPELL_AURA_PROC_FAILED;

                    basepoints[0] = 3 * damage;
                    triggered_spell_id = 70677;
                    target = this;
                    break;
                }
                case 70871:
                {
                    // Soul of Blood qween
                    triggered_spell_id = 70872;
                    basepoints[0] = int32(triggerAmount* damage /100);
                    if (basepoints[0] < 0)
                        return SPELL_AURA_PROC_FAILED;
                    break;
                }
                case 71169:
                {
                    // Shadow's Fate
                    if (GetTypeId() != TYPEID_UNIT)
                        return SPELL_AURA_PROC_FAILED;

                    switch (((Creature*)this)->GetCreatureInfo()->Entry)
                    {
                        case 38431:  // Puthricide 25
                        case 38586:
                            CastSpell(this, 71518, true);
                            break;
                        case 38434:  // Lanathel 25
                        case 38436:
                            CastSpell(this, 72934, true);
                            break;
                        case 38265:  // Sindragosa 25
                        case 38267:
                            CastSpell(this, 72289, true);
                            break;
                        default:
                            break;
                    }
                    CastSpell(triggeredByAura->GetCaster(), 71203, true);
                    return SPELL_AURA_PROC_OK;
                }
                // Item - Deathbringer's Will
                case 71519:
                case 71562:
                {
                    uint32 const normal_spells[MAX_CLASSES*3] =
                    {
                        0, 0, 0,                // (unused)
                        71491, 71484, 71492,    // Warrior
                        71491, 71484, 71492,    // Paladin
                        71485, 71491, 71486,    // Hunter
                        71485, 71486, 71492,    // Rogue
                        71492, 71492, 71492,    // Priest
                        71491, 71484, 71492,    // Death Knight
                        71485, 71486, 71492,    // Shaman
                        71492, 71492, 71492,    // Mage
                        71492, 71492, 71492,    // Warlock
                        0, 0, 0,                // (unused)
                        71485, 71484, 71492     // Druid
                    };
                    uint32 const heroic_spells[MAX_CLASSES*3] =
                    {
                        0, 0, 0,                // (unused)
                        71559, 71561, 71560,    // Warrior
                        71559, 71561, 71560,    // Paladin
                        71556, 71559, 71558,    // Hunter
                        71556, 71558, 71560,    // Rogue
                        71560, 71560, 71560,    // Priest
                        71559, 71561, 71560,    // Death Knight
                        71556, 71558, 71560,    // Shaman
                        71560, 71560, 71560,    // Mage
                        71560, 71560, 71560,    // Warlock
                        0, 0, 0,                // (unused)
                        71556, 71561, 71560     // Druid
                    };

                    if (cooldown && GetTypeId() == TYPEID_PLAYER && static_cast<Player*>(this)->HasSpellCooldown(dummySpell->Id))
                        return SPELL_AURA_PROC_FAILED;

                    uint32 const *proc_spells = NULL;
                    switch (dummySpell->Id)
                    {
                        case 71519: proc_spells = normal_spells; break;
                        case 71562: proc_spells = heroic_spells; break;
                        default: return SPELL_AURA_PROC_FAILED;
                    }

                    CastSpell(this, proc_spells[getClass()*3 + urand(0,2)], true, castItem, triggeredByAura);

                    if (cooldown && GetTypeId() == TYPEID_PLAYER)
                        static_cast<Player*>(this)->AddSpellCooldown(dummySpell->Id, 0, time(NULL) + cooldown);

                    return SPELL_AURA_PROC_OK;
                }
                // Item - Shadowmourne Legendary
                case 71903:
                {
                    if (!roll_chance_i(triggerAmount))
                        return SPELL_AURA_PROC_FAILED;

                    triggered_spell_id = 71905;             // Soul Fragment

                    SpellAuraHolderPtr aurHolder = GetSpellAuraHolder(triggered_spell_id);

                    // will added first to stack
                    if (!aurHolder)
                        CastSpell(this, 72521, true);       // Shadowmourne Visual Low
                    // half stack
                    else if (aurHolder->GetStackAmount() + 1 == 6)
                        CastSpell(this, 72523, true);       // Shadowmourne Visual High
                    // full stack
                    else if (aurHolder->GetStackAmount() + 1 >= aurHolder->GetSpellProto()->StackAmount)
                    {
                        RemoveAurasDueToSpell(triggered_spell_id);
                        CastSpell(this, 71904, true);       // Chaos Bane
                        return SPELL_AURA_PROC_OK;
                    }
                    break;
                }
                // Necrotic Touch item 50692
                case 71875:
                case 71877:
                {
                    basepoints[0] = damage * triggerAmount / 100;
                    target = pVictim;
                    triggered_spell_id = 71879;
                    break;
                }
            }
            break;
        }
        case SPELLFAMILY_MAGE:
        {
            // Magic Absorption
            if (dummySpell->SpellIconID == 459)             // only this spell have SpellIconID == 459 and dummy aura
            {
                if (getPowerType() != POWER_MANA)
                    return SPELL_AURA_PROC_FAILED;

                // mana reward
                basepoints[0] = (triggerAmount * GetMaxPower(POWER_MANA) / 100);
                target = this;
                triggered_spell_id = 29442;
                break;
            }
            // Master of Elements
            if (dummySpell->SpellIconID == 1920)
            {
                if (!procSpell)
                    return SPELL_AURA_PROC_FAILED;

                // mana cost save
                int32 cost = procSpell->manaCost + procSpell->ManaCostPercentage * GetCreateMana() / 100;
                basepoints[0] = cost * triggerAmount/100;
                if (basepoints[0] <=0)
                    return SPELL_AURA_PROC_FAILED;

                target = this;
                triggered_spell_id = 29077;
                break;
            }

            // Arcane Potency
            if (dummySpell->SpellIconID == 2120)
            {
                if (!procSpell || procSpell->Id == 44401)
                    return SPELL_AURA_PROC_FAILED;

                target = this;
                switch (dummySpell->Id)
                {
                    case 31571:
                        triggered_spell_id = 57529;
                        break;
                    case 31572:
                        triggered_spell_id = 57531;
                        break;
                    default:
                        sLog.outError("Unit::HandleDummyAuraProc: non handled spell id: %u",dummySpell->Id);
                        return SPELL_AURA_PROC_FAILED;
                }
                break;
            }

            // Hot Streak
            if (dummySpell->SpellIconID == 2999)
            {
                if (effIndex != EFFECT_INDEX_0)
                    return SPELL_AURA_PROC_OK;
                Aura *counter = GetAura(triggeredByAura->GetId(), EFFECT_INDEX_1);
                if (!counter)
                    return SPELL_AURA_PROC_OK;

                // Count spell criticals in a row in second aura
                Modifier *mod = counter->GetModifier();
                if (procEx & PROC_EX_CRITICAL_HIT)
                {
                    mod->m_amount *=2;
                    if (mod->m_amount < 100) // not enough
                        return SPELL_AURA_PROC_OK;
                    // Critical counted -> roll chance
                    if (roll_chance_i(triggerAmount))
                        CastSpell(this, 48108, true, castItem, triggeredByAura);
                }
                mod->m_amount = 25;
                return SPELL_AURA_PROC_OK;
            }
            // Burnout
            if (dummySpell->SpellIconID == 2998)
            {
                if(!procSpell)
                    return SPELL_AURA_PROC_FAILED;

                int32 cost = procSpell->manaCost + procSpell->ManaCostPercentage * GetCreateMana() / 100;
                basepoints[0] = cost * triggerAmount/100;

                if (basepoints[0] <=0)
                    return SPELL_AURA_PROC_FAILED;

                triggered_spell_id = 44450;
                target = this;
                break;
            }
            switch(dummySpell->Id)
            {
                // Ignite
                case 11119:
                case 11120:
                case 12846:
                case 12847:
                case 12848:
                {
                    switch (dummySpell->Id)
                    {
                        case 11119: basepoints[0] = int32(0.04f*damage); break;
                        case 11120: basepoints[0] = int32(0.08f*damage); break;
                        case 12846: basepoints[0] = int32(0.12f*damage); break;
                        case 12847: basepoints[0] = int32(0.16f*damage); break;
                        case 12848: basepoints[0] = int32(0.20f*damage); break;
                        default:
                            sLog.outError("Unit::HandleDummyAuraProc: non handled spell id: %u (IG)",dummySpell->Id);
                            return SPELL_AURA_PROC_FAILED;
                    }

                    triggered_spell_id = 12654;
                    break;
                }
                // Empowered Fire (mana regen)
                case 12654:
                {
                    Unit* caster = triggeredByAura->GetCaster();
                    // it should not be triggered from other ignites
                    if (caster && pVictim && caster->GetObjectGuid() == pVictim->GetObjectGuid())
                    {
                        Unit::AuraList const& auras = caster->GetAurasByType(SPELL_AURA_ADD_FLAT_MODIFIER);
                        for (Unit::AuraList::const_iterator i = auras.begin(); i != auras.end(); i++)
                        {
                            switch((*i)->GetId())
                            {
                                case 31656:
                                case 31657:
                                case 31658:
                                {
                                    if (roll_chance_i(int32((*i)->GetSpellProto()->procChance)))
                                    {
                                        caster->CastSpell(caster, 67545, true);
                                        return SPELL_AURA_PROC_OK;
                                    }
                                    else
                                        return SPELL_AURA_PROC_FAILED;
                                }
                            }
                        }
                    }
                    return SPELL_AURA_PROC_FAILED;
                }
                // Glyph of Ice Block
                case 56372:
                {
                    if (GetTypeId() != TYPEID_PLAYER)
                        return SPELL_AURA_PROC_FAILED;

                    // not 100% safe with client version switches but for 3.1.3 no spells with cooldown that can have mage player except Frost Nova.
                    ((Player*)this)->RemoveSpellCategoryCooldown(35, true);
                    return SPELL_AURA_PROC_OK;
                }
                // Glyph of Icy Veins
                case 56374:
                {
                    Unit::AuraList const& hasteAuras = GetAurasByType(SPELL_AURA_MOD_CASTING_SPEED_NOT_STACK);
                    for(Unit::AuraList::const_iterator i = hasteAuras.begin(); i != hasteAuras.end();)
                    {
                        if (!IsPositiveSpell((*i)->GetId()))
                        {
                            RemoveAurasDueToSpell((*i)->GetId());
                            i = hasteAuras.begin();
                        }
                        else
                            ++i;
                    }
                    RemoveSpellsCausingAura(SPELL_AURA_HASTE_SPELLS);
                    RemoveSpellsCausingAura(SPELL_AURA_MOD_DECREASE_SPEED);
                    return SPELL_AURA_PROC_OK;
                }
                // Glyph of Polymorph
                case 56375:
                {
                    if (!pVictim || !pVictim->isAlive())
                        return SPELL_AURA_PROC_FAILED;

                    pVictim->RemoveSpellsCausingAura(SPELL_AURA_PERIODIC_DAMAGE);
                    pVictim->RemoveSpellsCausingAura(SPELL_AURA_PERIODIC_DAMAGE_PERCENT);
                    pVictim->RemoveSpellsCausingAura(SPELL_AURA_PERIODIC_LEECH);
                    return SPELL_AURA_PROC_OK;
                }
                // Blessing of Ancient Kings
                case 64411:
                {
                    // for DOT procs
                    if (!IsPositiveSpell(procSpell->Id))
                        return SPELL_AURA_PROC_FAILED;

                    triggered_spell_id = 64413;
                    basepoints[0] = damage * 15 / 100;
                    break;
                }
                // Item - Mage T8 4P Bonus
                case 64869:
                {
                    if (!roll_chance_i(triggeredByAura->GetModifier()->m_amount))
                        return SPELL_AURA_PROC_FAILED;

                    SpellAuraHolderPtr holder;
                    // Missile Barrage
                    if (SpellAuraHolderPtr _holder = GetSpellAuraHolder(44401, GetObjectGuid()))
                        holder = _holder;
                    // Hot Streak
                    else if (SpellAuraHolderPtr _holder = GetSpellAuraHolder(48108, GetObjectGuid()))
                        holder = _holder;
                    // Brain Freeze
                    else if (SpellAuraHolderPtr _holder = GetSpellAuraHolder(57761, GetObjectGuid()))
                        holder = _holder;

                    if (!holder || holder->GetAuraCharges() > 1)
                        return SPELL_AURA_PROC_FAILED;

                    holder->SetAuraCharges(holder->GetAuraCharges() + 1, false);
                    return SPELL_AURA_PROC_OK;
                }
                // Fingers of Frost
                case 74396:
                {
                    // Remove only single aura from stack
                    SpellAuraHolderPtr holder = triggeredByAura->GetHolder();
                    if (holder && !holder->IsDeleted())
                    {
                        if (holder->ModStackAmount(-1))
                        {
                            RemoveSpellAuraHolder(holder);
                            RemoveAurasDueToSpell(44544);
                        }
                        return SPELL_AURA_PROC_OK;
                    }
                    else
                        return SPELL_AURA_PROC_FAILED;
                    break;
                }
            }
            break;
        }
        case SPELLFAMILY_WARRIOR:
        {
            // Retaliation
            if (dummySpell->SpellFamilyFlags.test<CF_WARRIOR_RETALIATION2>())
            {
                // check attack comes not from behind
                if (!HasInArc(M_PI_F, pVictim))
                    return SPELL_AURA_PROC_FAILED;

                triggered_spell_id = 22858;
                break;
            }
            // Second Wind
            if (dummySpell->SpellIconID == 1697)
            {
                // only for spells and hit/crit (trigger start always) and not start from self casted spells (5530 Mace Stun Effect for example)
                if (procSpell == 0 || !(procEx & (PROC_EX_NORMAL_HIT|PROC_EX_CRITICAL_HIT)) || this == pVictim)
                    return SPELL_AURA_PROC_FAILED;
                // Need stun or root mechanic
                if (!(GetAllSpellMechanicMask(procSpell) & IMMUNE_TO_ROOT_AND_STUN_MASK))
                    return SPELL_AURA_PROC_FAILED;

                switch (dummySpell->Id)
                {
                    case 29838:
                        triggered_spell_id=29842;
                        break;
                    case 29834:
                        triggered_spell_id=29841;
                        break;
                    case 42770:
                        triggered_spell_id=42771;
                        break;
                    default:
                        sLog.outError("Unit::HandleDummyAuraProc: non handled spell id: %u (SW)",dummySpell->Id);
                    return SPELL_AURA_PROC_FAILED;
                }

                target = this;
                break;
            }
            // Damage Shield
            if (dummySpell->SpellIconID == 3214)
            {
                triggered_spell_id = 59653;
                basepoints[0] = GetShieldBlockValue() * triggerAmount / 100;
                break;
            }
            // Sweeping Strikes
            if (dummySpell->Id == 12328)
            {
                // prevent chain of triggered spell from same triggered spell
                if (procSpell && procSpell->Id == 26654)
                    return SPELL_AURA_PROC_FAILED;

                target = SelectRandomUnfriendlyTarget(pVictim);
                if (!target)
                    return SPELL_AURA_PROC_FAILED;

                triggered_spell_id = 26654;
                break;
            }
            break;
        }
        case SPELLFAMILY_WARLOCK:
        {
            // Seed of Corruption
            if (dummySpell->SpellFamilyFlags.test<CF_WARLOCK_SEED_OF_CORRUPTION1>())
            {
                Modifier* mod = triggeredByAura->GetModifier();
                // if damage is more than need or target die from damage deal finish spell
                if (mod->m_amount <= (int32)damage || GetHealth() <= damage)
                {
                    // remember guid before aura delete
                    ObjectGuid casterGuid = triggeredByAura->GetCasterGuid();

                    // Remove aura (before cast for prevent infinite loop handlers)
                    RemoveAurasDueToSpell(triggeredByAura->GetId());

                    // Cast finish spell (triggeredByAura already not exist!)
                    CastSpell(this, 27285, true, castItem, NULL, casterGuid);
                    return SPELL_AURA_PROC_OK;                            // no hidden cooldown
                }

                // Damage counting
                mod->m_amount-=damage;
                return SPELL_AURA_PROC_OK;
            }
            // Seed of Corruption (Mobs cast) - no die req
            if (!dummySpell->SpellFamilyFlags.Flags && dummySpell->SpellIconID == 1932)
            {
                Modifier* mod = triggeredByAura->GetModifier();
                // if damage is more than need deal finish spell
                if ( mod->m_amount <= (int32)damage )
                {
                    // remember guid before aura delete
                    ObjectGuid casterGuid = triggeredByAura->GetCasterGuid();

                    // Remove aura (before cast for prevent infinite loop handlers)
                    RemoveAurasDueToSpell(triggeredByAura->GetId());

                    // Cast finish spell (triggeredByAura already not exist!)
                    CastSpell(this, 32865, true, castItem, NULL, casterGuid);
                    return SPELL_AURA_PROC_OK;                            // no hidden cooldown
                }
                // Damage counting
                mod->m_amount-=damage;
                return SPELL_AURA_PROC_OK;
            }
            // Fel Synergy
            if (dummySpell->SpellIconID == 3222)
            {
                target = GetPet();

                if (!target)
                    return SPELL_AURA_PROC_FAILED;

                basepoints[0] = damage * triggerAmount / 100;
                triggered_spell_id = 54181;
                break;
            }
            switch(dummySpell->Id)
            {
                // Nightfall & Glyph of Corruption
                case 18094:
                case 18095:
                case 56218:
                {
                    target = this;
                    triggered_spell_id = 17941;
                    break;
                }
                //Soul Leech
                case 30293:
                case 30295:
                case 30296:
                {
                    // health
                    basepoints[0] = int32(damage*triggerAmount/100);
                    target = this;
                    triggered_spell_id = 30294;

                    // check for Improved Soul Leech
                    AuraList const& pDummyAuras = GetAurasByType(SPELL_AURA_DUMMY);
                    for (AuraList::const_iterator itr = pDummyAuras.begin(); itr != pDummyAuras.end(); ++itr)
                    {
                       SpellEntry const* spellInfo = (*itr)->GetSpellProto();
                       if (spellInfo->SpellFamilyName != SPELLFAMILY_WARLOCK || (*itr)->GetSpellProto()->SpellIconID != 3176)
                            continue;
                       if ((*itr)->GetEffIndex() == SpellEffectIndex(0))
                       {
                           // energize Proc pet (implicit target is pet)
                           CastCustomSpell(this, 59118, &((*itr)->GetModifier()->m_amount), NULL, NULL, true, NULL, (*itr));
                           // energize Proc master
                           CastCustomSpell(this, 59117, &((*itr)->GetModifier()->m_amount), NULL, NULL, true, NULL, (*itr));
                       }
                       else if (roll_chance_i((*itr)->GetModifier()->m_amount))
                       {
                            // Replenishment proc
                            CastSpell(this, 57669, true, NULL, (*itr));
                        }
                    }
                    break;
                }
                // Shadowflame (Voidheart Raiment set bonus)
                case 37377:
                {
                    triggered_spell_id = 37379;
                    break;
                }
                // Pet Healing (Corruptor Raiment or Rift Stalker Armor)
                case 37381:
                {
                    target = GetPet();
                    if (!target)
                        return SPELL_AURA_PROC_FAILED;

                    // heal amount
                    basepoints[0] = damage * triggerAmount/100;
                    triggered_spell_id = 37382;
                    break;
                }
                // Shadowflame Hellfire (Voidheart Raiment set bonus)
                case 39437:
                {
                    triggered_spell_id = 37378;
                    break;
                }
                // Siphon Life
                case 63108:
                {
                    // Glyph of Siphon Life
                    if (Aura *aur = GetAura(56216, EFFECT_INDEX_0))
                        triggerAmount += triggerAmount * aur->GetModifier()->m_amount / 100;

                    basepoints[0] = int32(damage * triggerAmount / 100);
                    triggered_spell_id = 63106;
                    break;
                }
            }
            break;
        }
        case SPELLFAMILY_PRIEST:
        {
            // Vampiric Touch
            if (dummySpell->SpellFamilyFlags.test<CF_PRIEST_VAMPIRIC_TOUCH>())
            {
                if (!pVictim || !pVictim->isAlive())
                    return SPELL_AURA_PROC_FAILED;

                // pVictim is caster of aura
                if (triggeredByAura->GetCasterGuid() != pVictim->GetObjectGuid())
                    return SPELL_AURA_PROC_FAILED;

                // Energize 0.25% of max. mana
                pVictim->CastSpell(pVictim, 57669, true, castItem, triggeredByAura);
                return SPELL_AURA_PROC_OK;                                // no hidden cooldown
            }

            switch(dummySpell->SpellIconID)
            {
                // Improved Shadowform
                case 217:
                {
                    if(!roll_chance_i(triggerAmount))
                        return SPELL_AURA_PROC_FAILED;

                    RemoveSpellsCausingAura(SPELL_AURA_MOD_ROOT);
                    RemoveSpellsCausingAura(SPELL_AURA_MOD_DECREASE_SPEED);
                    break;
                }
                // Divine Aegis
                case 2820:
                {
                    if (!pVictim || !pVictim->isAlive())
                        return SPELL_AURA_PROC_FAILED;

                    // find Divine Aegis on the target and get absorb amount
                    Aura* DivineAegis = pVictim->GetAura(47753,EFFECT_INDEX_0);
                    if (DivineAegis)
                        basepoints[0] = DivineAegis->GetModifier()->m_amount;
                    basepoints[0] += damage * triggerAmount/100;

                    // limit absorb amount
                    int32 levelbonus = pVictim->getLevel()*125;
                    if (basepoints[0] > levelbonus)
                        basepoints[0] = levelbonus;
                    triggered_spell_id = 47753;
                    break;
                }
                // Rapture
                case 2894:
                {
                    // Proc only on first effect
                    if (triggeredByAura->GetEffIndex() != EFFECT_INDEX_1)
                        return SPELL_AURA_PROC_CANT_TRIGGER;

                    Unit* pCaster = triggeredByAura->GetCaster();
                    if (!pCaster || !pCaster->IsInWorld())
                        return SPELL_AURA_PROC_FAILED;

                    // energize caster
                    int32 manapct1000 = 5 * (sSpellMgr.GetSpellRank(triggeredByAura->GetId()) + 2);
                    int32 bp0 = pCaster->GetMaxPower(POWER_MANA) * manapct1000 / 1000;
                    pCaster->CastCustomSpell(pCaster, 47755, &bp0, NULL, NULL, true);

                    if (!roll_chance_i(triggeredByAura->GetModifier()->m_amount) || pCaster->HasAura(63853))
                        return SPELL_AURA_PROC_FAILED;
                    else
                        //cooldown aura
                        pCaster->CastSpell(pCaster, 63853, true);

                    switch(pVictim->getPowerType())
                    {
                        case POWER_RUNIC_POWER:
                            triggered_spell_id = 63652;
                            break;
                        case POWER_RAGE:
                            triggered_spell_id = 63653;
                            break;
                        case POWER_MANA:
                        {
                            basepoints[0] = pVictim->GetMaxPower(POWER_MANA) * 2 / 100;
                            triggered_spell_id = 63654;
                            break;
                        }
                        case POWER_ENERGY:
                            triggered_spell_id = 63655;
                            break;
                        default:
                            break;
                    }
                    target = pVictim;
                    break;
                }
                // Empowered Renew
                case 3021:
                {
                    if (!procSpell)
                        return SPELL_AURA_PROC_FAILED;

                    // Renew
                    Aura* healingAura = pVictim->GetAura<SPELL_AURA_PERIODIC_HEAL, SPELLFAMILY_PRIEST, CF_PRIEST_RENEW>(GetObjectGuid());
                    if (!healingAura)
                        return SPELL_AURA_PROC_FAILED;

                    int32 healingfromticks = healingAura->GetModifier()->m_amount * GetSpellAuraMaxTicks(procSpell);

                    basepoints[0] = healingfromticks * triggerAmount / 100;
                    triggered_spell_id = 63544;
                    break;
                }
                // Improved Devouring Plague
                case 3790:
                {
                    if (!procSpell)
                        return SPELL_AURA_PROC_FAILED;

                    Aura* leachAura = pVictim->GetAura<SPELL_AURA_PERIODIC_LEECH, SPELLFAMILY_PRIEST, CF_PRIEST_DEVOURING_PLAGUE>(GetObjectGuid());
                    if (!leachAura)
                        return SPELL_AURA_PROC_FAILED;

                    int32 damagefromticks = leachAura->GetModifier()->m_amount * GetSpellAuraMaxTicks(procSpell);
                    basepoints[0] = damagefromticks * triggerAmount / 100;
                    triggered_spell_id = 63675;
                    break;
                }
            }

            switch(dummySpell->Id)
            {
                // Vampiric Embrace
                case 15286:
                {
                    // Return if self damage
                    if (this == pVictim)
                        return SPELL_AURA_PROC_FAILED;

                    // Heal amount - Self/Team
                    int32 team = triggerAmount * damage / 500;
                    int32 self = triggerAmount * damage / 100 - team;
                    CastCustomSpell(this, 15290, &team, &self, NULL, true, castItem, triggeredByAura);
                    return SPELL_AURA_PROC_OK;                                // no hidden cooldown
                }
                // Priest Tier 6 Trinket (Ashtongue Talisman of Acumen)
                case 40438:
                {
                    // Shadow Word: Pain
                    if (procSpell->SpellFamilyFlags.test<CF_PRIEST_SHADOW_WORD_PAIN>())
                        triggered_spell_id = 40441;
                    // Renew
                    else if (procSpell->SpellFamilyFlags.test<CF_PRIEST_RENEW>())
                        triggered_spell_id = 40440;
                    else
                        return SPELL_AURA_PROC_FAILED;

                    target = this;
                    break;
                }
                // Oracle Healing Bonus ("Garments of the Oracle" set)
                case 26169:
                {
                    // heal amount
                    basepoints[0] = int32(damage * 10/100);
                    target = this;
                    triggered_spell_id = 26170;
                    break;
                }
                // Frozen Shadoweave (Shadow's Embrace set) warning! its not only priest set
                case 39372:
                {
                    if (!procSpell || (GetSpellSchoolMask(procSpell) & (SPELL_SCHOOL_MASK_FROST | SPELL_SCHOOL_MASK_SHADOW))==0)
                        return SPELL_AURA_PROC_FAILED;

                    // heal amount
                    basepoints[0] = damage * triggerAmount/100;
                    target = this;
                    triggered_spell_id = 39373;
                    break;
                }
                // Greater Heal (Vestments of Faith (Priest Tier 3) - 4 pieces bonus)
                case 28809:
                {
                    triggered_spell_id = 28810;
                    break;
                }
                // Glyph of Dispel Magic
                case 55677:
                {
                    if (!target->IsFriendlyTo(this))
                        return SPELL_AURA_PROC_FAILED;

                    if (target->GetTypeId() == TYPEID_PLAYER)
                        basepoints[0] = int32(target->GetMaxHealth() * triggerAmount / 100);
                    else if (Unit* caster = triggeredByAura->GetCaster())
                        basepoints[0] = int32(caster->GetMaxHealth() * triggerAmount / 100);
                    // triggered_spell_id in spell data
                    break;
                }
                // Glyph of Prayer of Healing
                case 55680:
                {
                    basepoints[0] = int32(damage * triggerAmount  / 200);   // 10% each tick
                    triggered_spell_id = 56161;             // Glyph of Prayer of Healing
                    break;
                }
                // Priest T10 Healer 2P Bonus
                case 70770:
                {
                    triggered_spell_id = 70772;             // Blessed Healing
                    basepoints[0] = int32(triggerAmount * damage / 100) / GetSpellAuraMaxTicks(triggered_spell_id);
                    break;
                }
            }
            break;
        }
        case SPELLFAMILY_DRUID:
        {
            switch(dummySpell->Id)
            {
                // Leader of the Pack
                case 24932:
                {
                    // dummy m_amount store health percent (!=0 if Improved Leader of the Pack applied)
                    int32 heal_percent = triggeredByAura->GetModifier()->m_amount;
                    if (!heal_percent)
                        return SPELL_AURA_PROC_FAILED;

                    // check explicitly only to prevent mana cast when halth cast cooldown
                    if (cooldown && ((Player*)this)->HasSpellCooldown(34299))
                        return SPELL_AURA_PROC_FAILED;

                    // health
                    triggered_spell_id = 34299;
                    basepoints[0] = GetMaxHealth() * heal_percent / 100;
                    target = this;

                    // mana to caster
                    if (triggeredByAura->GetCasterGuid() == GetObjectGuid())
                    {
                        if (SpellEntry const* manaCastEntry = sSpellStore.LookupEntry(60889))
                        {
                            int32 mana_percent = manaCastEntry->CalculateSimpleValue(EFFECT_INDEX_0) * heal_percent;
                            CastCustomSpell(this, manaCastEntry, &mana_percent, NULL, NULL, true, castItem, triggeredByAura);
                        }
                    }
                    break;
                }
                // Healing Touch (Dreamwalker Raiment set)
                case 28719:
                {
                    // mana back
                    basepoints[0] = int32(procSpell->manaCost * 30 / 100);
                    target = this;
                    triggered_spell_id = 28742;
                    break;
                }
                // Healing Touch Refund (Idol of Longevity trinket)
                case 28847:
                {
                    target = this;
                    triggered_spell_id = 28848;
                    break;
                }
                // Mana Restore (Malorne Raiment set / Malorne Regalia set)
                case 37288:
                case 37295:
                {
                    target = this;
                    triggered_spell_id = 37238;
                    break;
                }
                // Druid Tier 6 Trinket
                case 40442:
                {
                    float  chance;

                    // Starfire
                    if (procSpell->SpellFamilyFlags.test<CF_DRUID_STARFIRE>())
                    {
                        triggered_spell_id = 40445;
                        chance = 25.0f;
                    }
                    // Rejuvenation
                    else if (procSpell->SpellFamilyFlags.test<CF_DRUID_REJUVENATION>())
                    {
                        triggered_spell_id = 40446;
                        chance = 25.0f;
                    }
                    // Mangle (Bear) and Mangle (Cat)
                    else if (procSpell->SpellFamilyFlags.test<CF_DRUID_MANGLE_BEAR, CF_DRUID_MANGLE_CAT>())
                    {
                        triggered_spell_id = 40452;
                        chance = 40.0f;
                    }
                    else
                        return SPELL_AURA_PROC_FAILED;

                    if (!roll_chance_f(chance))
                        return SPELL_AURA_PROC_FAILED;

                    target = this;
                    break;
                }
                // Maim Interrupt
                case 44835:
                {
                    // Deadly Interrupt Effect
                    triggered_spell_id = 32747;
                    break;
                }
                // Glyph of Rejuvenation
                case 54754:
                {
                   if (!pVictim || pVictim->GetHealthPercent() >= 50.0f)
                        return SPELL_AURA_PROC_FAILED;

                    target = pVictim;
                    triggered_spell_id = 54755;
                    basepoints[0] = int32(damage * triggerAmount  / 100);
                    break;
                }
                // Glyph of Starfire
                case 54845:
                {
                    triggered_spell_id = 54846;
                    break;
                }
                // Glyph of Shred
                case 54815:
                {
                    basepoints[1] = triggerAmount;
                    triggered_spell_id = 63974;
                    break;
                }
                // Glyph of Rake
                case 54821:
                {
                    triggered_spell_id = 54820;
                    break;
                }
                // Item - Druid T10 Restoration 4P Bonus (Rejuvenation)
                case 70664:
                {
                    if (!procSpell || GetTypeId() != TYPEID_PLAYER)
                        return SPELL_AURA_PROC_FAILED;

                    float radius;
                    if (procSpell->EffectRadiusIndex[EFFECT_INDEX_0])
                        radius = GetSpellRadius(sSpellRadiusStore.LookupEntry(procSpell->EffectRadiusIndex[EFFECT_INDEX_0]));
                    else
                        radius = GetSpellMaxRange(sSpellRangeStore.LookupEntry(procSpell->rangeIndex));

                    ((Player*)this)->ApplySpellMod(procSpell->Id, SPELLMOD_RADIUS, radius,NULL);

                    Unit *second = pVictim->SelectRandomFriendlyTarget(pVictim, radius);

                    if (!second)
                        return SPELL_AURA_PROC_FAILED;

                    pVictim->CastSpell(second, procSpell, true, NULL, triggeredByAura, GetObjectGuid());
                    return SPELL_AURA_PROC_OK;
                }
                // Item - Druid T10 Balance 4P Bonus
                case 70723:
                {
                    triggered_spell_id = 71023;             // Languish
                    basepoints[0] = int32(triggerAmount * damage / 100) / GetSpellAuraMaxTicks(triggered_spell_id);
                    break;
                }
            }
            // King of the Jungle
            if (dummySpell->SpellIconID == 2850)
            {
                if (!procSpell)
                    return SPELL_AURA_PROC_FAILED;

                // Enrage (bear) - single rank - the aura for the bear form from the 2 existing kotj auras has a miscValue == 126
                if (procSpell->Id == 5229 && triggeredByAura->GetMiscValue() == 126)
                {
                    // note : the remove part is done in spellAuras/HandlePeriodicEnergize as RemoveAurasDueToSpell
                    basepoints[0] = triggerAmount;
                    triggered_spell_id = 51185;
                    target = this;
                    break;
                }
                // Tiger Fury (cat) - all ranks - the aura for the cat form from the 2 existing kotj auras has a miscValue != 126
                if (procSpell->SpellFamilyFlags.test<CF_DRUID_TIGERS_FURY>()  && triggeredByAura->GetMiscValue() != 126)
                {
                    basepoints[0] = triggerAmount;
                    triggered_spell_id = 51178;
                    target = this;
                    break;
                }
                return SPELL_AURA_PROC_FAILED;
            }
            // King of the Jungle
            if (dummySpell->SpellIconID == 2850)
            {
                switch (effIndex)
                {
                    case EFFECT_INDEX_0:    // Enrage (bear)
                    {
                        // note : aura removal is done in SpellAuraHolder::HandleSpellSpecificBoosts
                        basepoints[0] = triggerAmount;
                        triggered_spell_id = 51185;
                        break;
                    }
                    case EFFECT_INDEX_1:    // Tiger's Fury (cat)
                    {
                        basepoints[0] = triggerAmount;
                        triggered_spell_id = 51178;
                        break;
                    }
                    default:
                        return SPELL_AURA_PROC_FAILED;
                }
            }
            // Eclipse
            else if (dummySpell->SpellIconID == 2856)
            {
                if (!procSpell)
                    return SPELL_AURA_PROC_FAILED;

                // Wrath crit
                if (procSpell->SpellFamilyFlags.test<CF_DRUID_WRATH>())
                {
                    if (HasAura(48517))
                        return SPELL_AURA_PROC_FAILED;

                    if (!roll_chance_i(60))
                        return SPELL_AURA_PROC_FAILED;

                    triggered_spell_id = 48518;
                    target = this;
                    break;
                }
                // Starfire crit
                if (procSpell->SpellFamilyFlags.test<CF_DRUID_STARFIRE>())
                {
                    if (HasAura(48518))
                        return SPELL_AURA_PROC_FAILED;

                    triggered_spell_id = 48517;
                    target = this;
                    break;
                }
                return SPELL_AURA_PROC_FAILED;
            }
            // Living Seed
            else if (dummySpell->SpellIconID == 2860)
            {
                triggered_spell_id = 48504;
                basepoints[0] = triggerAmount * damage / 100;
                break;
            }
            break;
        }
        case SPELLFAMILY_ROGUE:
        {
            switch(dummySpell->Id)
            {
                // Clean Escape
                case 23582:
                    // triggered spell have same masks and etc with main Vanish spell
                    if (!procSpell || procSpell->Effect[EFFECT_INDEX_0] == SPELL_EFFECT_NONE)
                        return SPELL_AURA_PROC_FAILED;

                    triggered_spell_id = 23583;
                    break;
                // Deadly Throw Interrupt
                case 32748:
                {
                    // Prevent cast Deadly Throw Interrupt on self from last effect (apply dummy) of Deadly Throw
                    if (this == pVictim)
                        return SPELL_AURA_PROC_FAILED;

                    triggered_spell_id = 32747;
                    break;
                }
                // Tricks of the trade
                case 57934:
                {
                    triggered_spell_id = 57933;             // Tricks of the Trade, increased damage buff
                    target = getHostileRefManager().GetThreatRedirectionTarget();

                    if (!target)
                        return SPELL_AURA_PROC_FAILED;

                    CastSpell(this, 59628, true);           // Tricks of the Trade (caster timer)
                    break;
                }
            }
            // Cut to the Chase
            if (dummySpell->SpellIconID == 2909)
            {
                // "refresh your Slice and Dice duration to its 5 combo point maximum"
                // lookup Slice and Dice
                AuraList const& sd = GetAurasByType(SPELL_AURA_MOD_MELEE_HASTE);
                for(AuraList::const_iterator itr = sd.begin(); itr != sd.end(); ++itr)
                {
                    SpellEntry const *spellProto = (*itr)->GetSpellProto();
                    if (spellProto->SpellFamilyName == SPELLFAMILY_ROGUE &&
                        spellProto->SpellFamilyFlags.test<CF_ROGUE_SLICE_AND_DICE>())
                    {
                        int32 duration = GetSpellMaxDuration(spellProto);
                        if (GetTypeId() == TYPEID_PLAYER)
                            static_cast<Player*>(this)->ApplySpellMod(spellProto->Id, SPELLMOD_DURATION, duration);
                        (*itr)->GetHolder()->SetAuraMaxDuration(duration);
                        (*itr)->GetHolder()->RefreshHolder();
                        return SPELL_AURA_PROC_OK;
                    }
                }
                return SPELL_AURA_PROC_FAILED;
            }
            // Deadly Brew
            if (dummySpell->SpellIconID == 2963)
            {
                triggered_spell_id = 44289;
                break;
            }
            // Quick Recovery
            if (dummySpell->SpellIconID == 2116)
            {
                if (!procSpell)
                    return SPELL_AURA_PROC_FAILED;

                // energy cost save
                basepoints[0] = procSpell->manaCost * triggerAmount/100;
                if (basepoints[0] <= 0)
                    return SPELL_AURA_PROC_FAILED;

                target = this;
                triggered_spell_id = 31663;
                break;
            }
            break;
        }
        case SPELLFAMILY_HUNTER:
        {
            // Thrill of the Hunt
            if (dummySpell->SpellIconID == 2236)
            {
                if (!procSpell)
                    return SPELL_AURA_PROC_FAILED;

                // mana cost save
                int32 mana = procSpell->manaCost + procSpell->ManaCostPercentage * GetCreateMana() / 100;
                basepoints[0] = mana * 40/100;
                if (basepoints[0] <= 0)
                    return SPELL_AURA_PROC_FAILED;

                target = this;
                triggered_spell_id = 34720;
                break;
            }
            // Hunting Party
            if (dummySpell->SpellIconID == 3406)
            {
                triggered_spell_id = 57669;
                target = this;
                break;
            }
            // Lock and Load
            if (dummySpell->SpellIconID == 3579)
            {
                // Proc only from periodic (from trap activation proc another aura of this spell)
                if (!(procFlag & PROC_FLAG_ON_DO_PERIODIC) || !roll_chance_i(triggerAmount))
                    return SPELL_AURA_PROC_FAILED;

                triggered_spell_id = 56453;
                target = this;
                break;
            }
            // Rapid Recuperation
            if (dummySpell->SpellIconID == 3560)
            {
                // This effect only from Rapid Killing (mana regen)
                if (!procSpell->SpellFamilyFlags.test<CF_HUNTER_RAPID_KILLING>())
                    return SPELL_AURA_PROC_FAILED;

                target = this;

                switch(dummySpell->Id)
                {
                    case 53228:                             // Rank 1
                        triggered_spell_id = 56654;
                        break;
                    case 53232:                             // Rank 2
                        triggered_spell_id = 58882;
                        break;
                }
                break;
            }
            // Glyph of Mend Pet
            if ( dummySpell->Id == 57870)
            {
                pVictim->CastSpell(pVictim, 57894, true, NULL, NULL, GetObjectGuid());
                return SPELL_AURA_PROC_OK;
            }
            // Misdirection
            else if (dummySpell->Id == 34477)
            {
                triggered_spell_id = 35079;                 // 4 sec buff on self
                target = this;
                break;
            }
            else if (dummySpell->Id == 37483)               // Improved Kill Command - Item set bonus
            {
                triggered_spell_id = 37482;                 // Exploited Weakness
                break;
            }
            // Guard Dog
            else if (dummySpell->SpellIconID == 201 && procSpell->SpellIconID == 201)
            {
                triggered_spell_id = 54445;
                target = this;
                if (pVictim)
                    pVictim->AddThreat(this,procSpell->EffectBasePoints[0] * triggerAmount / 100.0f);
                break;
            }
            break;

        }
        case SPELLFAMILY_PALADIN:
        {
            // Seal of Righteousness - melee proc dummy (addition ${$MWS*(0.022*$AP+0.044*$SPH)} damage)
            if (dummySpell->SpellFamilyFlags.test<CF_PALADIN_SEAL_OF_JUST_RIGHT>() && effIndex == EFFECT_INDEX_0)
            {
                triggered_spell_id = 25742;
                float ap = GetTotalAttackPowerValue(BASE_ATTACK);
                int32 holy = SpellBaseDamageBonusDone(SPELL_SCHOOL_MASK_HOLY);
                if (holy < 0)
                    holy = 0;
                basepoints[0] = GetAttackTime(BASE_ATTACK) * int32(ap*0.022f + 0.044f * holy) / 1000;
                break;
            }
            // Righteous Vengeance
            if (dummySpell->SpellIconID == 3025)
            {
                triggered_spell_id = 61840;
                basepoints[0] = triggerAmount * damage / 100 / GetSpellAuraMaxTicks(triggered_spell_id);
                break;
            }
            // Sheath of Light
            if (dummySpell->SpellIconID == 3030)
            {
                triggered_spell_id = 54203;
                basepoints[0] = triggerAmount * damage / 100 / GetSpellAuraMaxTicks(triggered_spell_id);
                break;
            }
            switch(dummySpell->Id)
            {
                // Judgement of Light
                case 20185:
                {
                    if (pVictim == this)
                       return SPELL_AURA_PROC_FAILED;

                    // only at real damage
                    if (!damage)
                        return SPELL_AURA_PROC_FAILED;

                    basepoints[0] = int32( pVictim->GetMaxHealth() * triggeredByAura->GetModifier()->m_amount / 100 );
                    pVictim->CastCustomSpell(pVictim, 20267, &basepoints[0], NULL, NULL, true, NULL, triggeredByAura);
                    return SPELL_AURA_PROC_OK;
                }
                // Judgement of Wisdom
                case 20186:
                {
                    // only at real damage
                    if (!damage)
                        return SPELL_AURA_PROC_FAILED;

                    if (pVictim->getPowerType() == POWER_MANA)
                    {
                        // 2% of maximum base mana
                        basepoints[0] = int32(pVictim->GetCreateMana() * 2 / 100);
                        pVictim->CastCustomSpell(pVictim, 20268, &basepoints[0], NULL, NULL, true, NULL, triggeredByAura);
                    }
                    return SPELL_AURA_PROC_OK;
                }
                // Heart of the Crusader (Rank 1)
                case 20335:
                    triggered_spell_id = 21183;
                    break;
                // Heart of the Crusader (Rank 2)
                case 20336:
                    triggered_spell_id = 54498;
                    break;
                // Heart of the Crusader (Rank 3)
                case 20337:
                    triggered_spell_id = 54499;
                    break;
                case 20911:                                 // Blessing of Sanctuary
                case 25899:                                 // Greater Blessing of Sanctuary
                {
                    target = this;
                    switch (target->getPowerType())
                    {
                        case POWER_MANA:
                            triggered_spell_id = 57319;
                            break;
                        default:
                            return SPELL_AURA_PROC_FAILED;
                    }
                    break;
                }
                // Holy Power (Redemption Armor set)
                case 28789:
                {
                    if (!pVictim)
                        return SPELL_AURA_PROC_FAILED;

                    // Set class defined buff
                    switch (pVictim->getClass())
                    {
                        case CLASS_PALADIN:
                        case CLASS_PRIEST:
                        case CLASS_SHAMAN:
                        case CLASS_DRUID:
                            triggered_spell_id = 28795;     // Increases the friendly target's mana regeneration by $s1 per 5 sec. for $d.
                            break;
                        case CLASS_MAGE:
                        case CLASS_WARLOCK:
                            triggered_spell_id = 28793;     // Increases the friendly target's spell damage and healing by up to $s1 for $d.
                            break;
                        case CLASS_HUNTER:
                        case CLASS_ROGUE:
                            triggered_spell_id = 28791;     // Increases the friendly target's attack power by $s1 for $d.
                            break;
                        case CLASS_WARRIOR:
                            triggered_spell_id = 28790;     // Increases the friendly target's armor
                            break;
                        default:
                            return SPELL_AURA_PROC_FAILED;
                    }
                    break;
                }
                // Spiritual Attunement
                case 31785:
                case 33776:
                {
                    // if healed by another unit (pVictim)
                    if (this == pVictim)
                        return SPELL_AURA_PROC_FAILED;

                    // dont count overhealing
                    uint32 diff = GetMaxHealth()-GetHealth();

                    if (!diff)
                        return SPELL_AURA_PROC_FAILED;

                    basepoints[0] = triggerAmount * (damage > diff ? diff : damage) / 100;
                    target = this;
                    triggered_spell_id = 31786;
                    break;
                }
                // Seal of Vengeance (damage calc on apply aura)
                case 31801:
                {
                    if (effIndex != EFFECT_INDEX_0)         // effect 1,2 used by seal unleashing code
                        return SPELL_AURA_PROC_FAILED;

                    // At melee attack or Hammer of the Righteous spell damage considered as melee attack
                    if ((procFlag & PROC_FLAG_SUCCESSFUL_MELEE_HIT) || (procSpell && procSpell->Id == 53595) )
                        triggered_spell_id = 31803;         // Holy Vengeance

                    // Add 5-stack effect from Holy Vengeance
                    uint32 stacks = 0;
                    AuraList const& auras = target->GetAurasByType(SPELL_AURA_PERIODIC_DAMAGE);
                    for(AuraList::const_iterator itr = auras.begin(); itr!=auras.end(); ++itr)
                    {
                        if (((*itr)->GetId() == 31803) && (*itr)->GetCasterGuid() == GetObjectGuid())
                        {
                            stacks = (*itr)->GetStackAmount();
                            break;
                        }
                    }
                    if (stacks >= 5)
                        CastSpell(target,42463,true,NULL,triggeredByAura);
                    break;
                }
                // Judgements of the Wise
                case 31876:
                case 31877:
                case 31878:
                {
                    // triggered only at casted Judgement spells, not at additional Judgement effects
                    if(!procSpell || procSpell->Category != 1210)
                        return SPELL_AURA_PROC_FAILED;

                    target = this;
                    triggered_spell_id = 31930;

                    // Replenishment
                    CastSpell(this, 57669, true, NULL, triggeredByAura);
                    break;
                }
                // Paladin Tier 6 Trinket (Ashtongue Talisman of Zeal)
                case 40470:
                {
                    if (!procSpell)
                        return SPELL_AURA_PROC_FAILED;

                    float  chance;

                    // Flash of light/Holy light
                    if (procSpell->SpellFamilyFlags.test<CF_PALADIN_FLASH_OF_LIGHT, CF_PALADIN_HOLY_LIGHT>())
                    {
                        triggered_spell_id = 40471;
                        chance = 15.0f;
                    }
                    // Judgement (any)
                    else if (procSpell->SpellFamilyFlags.test<CF_PALADIN_JUDGEMENT_ACTIVATE>())
                    {
                        triggered_spell_id = 40472;
                        chance = 50.0f;
                    }
                    else
                        return SPELL_AURA_PROC_FAILED;

                    if (!roll_chance_f(chance))
                        return SPELL_AURA_PROC_FAILED;
                    break;
                }
                // Light's Beacon (heal target area aura)
                case 53651:
                {
                    // not do bonus heal for explicit beacon focus healing
                    if (GetObjectGuid() == triggeredByAura->GetCasterGuid())
                        return SPELL_AURA_PROC_FAILED;

                    // beacon
                    Unit* beacon = triggeredByAura->GetCaster();
                    if (!beacon)
                        return SPELL_AURA_PROC_FAILED;

                    if (procSpell->Id == 20267)
                        return SPELL_AURA_PROC_FAILED;

                    // find caster main aura at beacon
                    Aura* dummy = NULL;
                    Unit::AuraList const& baa = beacon->GetAurasByType(SPELL_AURA_PERIODIC_TRIGGER_SPELL);
                    for(Unit::AuraList::const_iterator i = baa.begin(); i != baa.end(); ++i)
                    {
                        if ((*i)->GetId() == 53563 && (*i)->GetCasterGuid() == pVictim->GetObjectGuid())
                        {
                            dummy = (*i);
                            break;
                        }
                    }

                    // original heal must be form beacon caster
                    if (!dummy)
                        return SPELL_AURA_PROC_FAILED;

                    triggered_spell_id = 53652;             // Beacon of Light
                    basepoints[0] = triggeredByAura->GetModifier()->m_amount*damage/100;

                    // cast with original caster set but beacon to beacon for apply caster mods and avoid LoS check
                    beacon->CastCustomSpell(beacon,triggered_spell_id,&basepoints[0],NULL,NULL,true,castItem,triggeredByAura,pVictim->GetObjectGuid());
                    return SPELL_AURA_PROC_OK;
                }
                // Seal of Corruption (damage calc on apply aura)
                case 53736:
                {
                    if (effIndex != EFFECT_INDEX_0)         // effect 1,2 used by seal unleashing code
                        return SPELL_AURA_PROC_FAILED;

                    // At melee attack or Hammer of the Righteous spell damage considered as melee attack
                    if ((procFlag & PROC_FLAG_SUCCESSFUL_MELEE_HIT) || (procSpell && procSpell->Id == 53595))
                        triggered_spell_id = 53742;         // Blood Corruption

                    // Add 5-stack effect from Blood Corruption
                    uint32 stacks = 0;
                    AuraList const& auras = target->GetAurasByType(SPELL_AURA_PERIODIC_DAMAGE);
                    for(AuraList::const_iterator itr = auras.begin(); itr!=auras.end(); ++itr)
                    {
                        if (((*itr)->GetId() == 53742) && (*itr)->GetCasterGuid() == GetObjectGuid())
                        {
                            stacks = (*itr)->GetStackAmount();
                            break;
                        }
                    }
                    if (stacks >= 5)
                        CastSpell(target, 53739, true, NULL, triggeredByAura);
                    break;
                }
                // Glyph of Holy Light
                case 54937:
                {
                    triggered_spell_id = 54968;
                    basepoints[0] = triggerAmount * damage / 100;
                    break;
                }
                // Sacred Shield (buff)
                case 58597:
                {
                    triggered_spell_id = 66922;
                    basepoints[0] = int32(damage / GetSpellAuraMaxTicks(triggered_spell_id));
                    target = this;
                    break;
                }
                // Sacred Shield (talent rank)
                case 53601:
                {
                    // triggered_spell_id in spell data
                    target = this;
                    break;
                }
                // Item - Paladin T8 Holy 2P Bonus
                case 64890:
                {
                    triggered_spell_id = 64891;             // Holy Mending
                    basepoints[0] = int32(triggerAmount * damage / 100) / GetSpellAuraMaxTicks(triggered_spell_id);
                    break;
                }
                // Item - Paladin T10 Holy 2P Bonus
                case 70755:
                {
                    triggered_spell_id = 71166;
                    break;
                }
                // Item - Paladin T10 Retribution 2P Bonus
                case 70765:
                {
                    if (GetTypeId() != TYPEID_PLAYER)
                        return SPELL_AURA_PROC_FAILED;

                    triggered_spell_id = 70769;
                    break;
                }
                // Anger Capacitor
                case 71406:                                 // normal
                case 71545:                                 // heroic
                {
                    if (!pVictim)
                        return SPELL_AURA_PROC_FAILED;

                    SpellEntry const* mote = sSpellStore.LookupEntry(71432);

                    if (!mote)
                        return SPELL_AURA_PROC_FAILED;

                    uint32 maxStack = mote->StackAmount - (dummySpell->Id == 71545 ? 1 : 0);

                    SpellAuraHolderPtr aurHolder = GetSpellAuraHolder(71432);
                    if (aurHolder && uint32(aurHolder->GetStackAmount() +1) >= maxStack)
                    {
                        RemoveAurasDueToSpell(71432);       // Mote of Anger

                        // Manifest Anger (main hand/off hand)
                        CastSpell(pVictim, !haveOffhandWeapon() || roll_chance_i(50) ? 71433 : 71434, true);
                        return SPELL_AURA_PROC_OK;
                    }
                    else
                        triggered_spell_id = 71432;

                    break;
                }
                // Heartpierce, Item - Icecrown 25 Normal Dagger Proc
                case 71880:
                {
                    if (GetTypeId() != TYPEID_PLAYER)
                        return SPELL_AURA_PROC_FAILED;

                    switch (this->getPowerType())
                    {
                        case POWER_ENERGY:
                            triggered_spell_id = 71882;
                            break;
                        case POWER_RAGE:
                            triggered_spell_id = 71883;
                            break;
                        case POWER_MANA:
                            triggered_spell_id = 71881;
                            break;
                        case POWER_RUNIC_POWER:
                            triggered_spell_id = 71884;
                            break;
                        default:
                            return SPELL_AURA_PROC_FAILED;
                    }
                    break;
                }
                // Heartpierce, Item - Icecrown 25 Heroic Dagger Proc
                case 71892:
                {
                    if (GetTypeId() != TYPEID_PLAYER)
                        return SPELL_AURA_PROC_FAILED;

                    switch (this->getPowerType())
                    {
                        case POWER_ENERGY:
                            triggered_spell_id = 71887;
                            break;
                        case POWER_RAGE:
                            triggered_spell_id = 71886;
                            break;
                        case POWER_MANA:
                            triggered_spell_id = 71888;
                            break;
                        case POWER_RUNIC_POWER:
                            triggered_spell_id = 71885;
                            break;
                        default:
                            return SPELL_AURA_PROC_FAILED;
                    }
                    break;
                }
            }
            break;
        }
        case SPELLFAMILY_SHAMAN:
        {
            switch(dummySpell->Id)
            {
                // Totemic Power (The Earthshatterer set)
                case 28823:
                {
                    if (!pVictim )
                        return SPELL_AURA_PROC_FAILED;

                    // Set class defined buff
                    switch (pVictim->getClass())
                    {
                        case CLASS_PALADIN:
                        case CLASS_PRIEST:
                        case CLASS_SHAMAN:
                        case CLASS_DRUID:
                            triggered_spell_id = 28824;     // Increases the friendly target's mana regeneration by $s1 per 5 sec. for $d.
                            break;
                        case CLASS_MAGE:
                        case CLASS_WARLOCK:
                            triggered_spell_id = 28825;     // Increases the friendly target's spell damage and healing by up to $s1 for $d.
                            break;
                        case CLASS_HUNTER:
                        case CLASS_ROGUE:
                            triggered_spell_id = 28826;     // Increases the friendly target's attack power by $s1 for $d.
                            break;
                        case CLASS_WARRIOR:
                            triggered_spell_id = 28827;     // Increases the friendly target's armor
                            break;
                        default:
                            return SPELL_AURA_PROC_FAILED;
                    }
                    break;
                }
                // Lesser Healing Wave (Totem of Flowing Water Relic)
                case 28849:
                {
                    target = this;
                    triggered_spell_id = 28850;
                    break;
                }
                // Windfury Weapon (Passive) 1-5 Ranks
                case 33757:
                {
                    if (GetTypeId()!=TYPEID_PLAYER)
                        return SPELL_AURA_PROC_FAILED;

                    if (!castItem || !castItem->IsEquipped())
                        return SPELL_AURA_PROC_FAILED;

                    // custom cooldown processing case
                    if (cooldown && ((Player*)this)->HasSpellCooldown(dummySpell->Id))
                        return SPELL_AURA_PROC_FAILED;

                    // Now amount of extra power stored in 1 effect of Enchant spell
                    // Get it by item enchant id
                    uint32 spellId;
                    switch (castItem->GetEnchantmentId(EnchantmentSlot(TEMP_ENCHANTMENT_SLOT)))
                    {
                        case 283: spellId =  8232; break;   // 1 Rank
                        case 284: spellId =  8235; break;   // 2 Rank
                        case 525: spellId = 10486; break;   // 3 Rank
                        case 1669:spellId = 16362; break;   // 4 Rank
                        case 2636:spellId = 25505; break;   // 5 Rank
                        case 3785:spellId = 58801; break;   // 6 Rank
                        case 3786:spellId = 58803; break;   // 7 Rank
                        case 3787:spellId = 58804; break;   // 8 Rank
                        default:
                        {
                            sLog.outError("Unit::HandleDummyAuraProc: non handled item enchantment (rank?) %u for spell id: %u (Windfury)",
                                castItem->GetEnchantmentId(EnchantmentSlot(TEMP_ENCHANTMENT_SLOT)),dummySpell->Id);
                            return SPELL_AURA_PROC_FAILED;
                        }
                    }

                    SpellEntry const* windfurySpellEntry = sSpellStore.LookupEntry(spellId);
                    if(!windfurySpellEntry)
                    {
                        sLog.outError("Unit::HandleDummyAuraProc: nonexistent spell id: %u (Windfury)",spellId);
                        return SPELL_AURA_PROC_FAILED;
                    }

                    int32 extra_attack_power = CalculateSpellDamage(pVictim, windfurySpellEntry, EFFECT_INDEX_1);

                    // Totem of Splintering
                    if (Aura* aura = GetAura(60764, EFFECT_INDEX_0))
                        extra_attack_power += aura->GetModifier()->m_amount;

                    // Off-Hand case
                    if (castItem->GetSlot() == EQUIPMENT_SLOT_OFFHAND)
                    {
                        // Value gained from additional AP
                        basepoints[0] = int32(extra_attack_power/14.0f * GetAttackTime(OFF_ATTACK)/1000/2);
                        triggered_spell_id = 33750;
                    }
                    // Main-Hand case
                    else
                    {
                        // Value gained from additional AP
                        basepoints[0] = int32(extra_attack_power/14.0f * GetAttackTime(BASE_ATTACK)/1000);
                        triggered_spell_id = 25504;
                    }

                    // apply cooldown before cast to prevent processing itself
                    if ( cooldown )
                        ((Player*)this)->AddSpellCooldown(dummySpell->Id,0,time(NULL) + cooldown);

                    // Attack Twice
                    for ( uint32 i = 0; i<2; ++i )
                        CastCustomSpell(pVictim,triggered_spell_id,&basepoints[0],NULL,NULL,true,castItem,triggeredByAura);

                    return SPELL_AURA_PROC_OK;
                }
                // Shaman Tier 6 Trinket
                case 40463:
                {
                    if ( !procSpell )
                        return SPELL_AURA_PROC_FAILED;

                    float  chance;
                    if (procSpell->SpellFamilyFlags.test<CF_SHAMAN_LIGHTNING_BOLT>())
                    {
                        triggered_spell_id = 40465;         // Lightning Bolt
                        chance = 15.0f;
                    }
                    else if (procSpell->SpellFamilyFlags.test<CF_SHAMAN_LESSER_HEALING_WAVE>())
                    {
                        triggered_spell_id = 40465;         // Lesser Healing Wave
                        chance = 10.0f;
                    }
                    else if (procSpell->SpellFamilyFlags.test<CF_SHAMAN_STORMSTRIKE1>())
                    {
                        triggered_spell_id = 40466;         // Stormstrike
                        chance = 50.0f;
                    }
                    else
                        return SPELL_AURA_PROC_FAILED;

                    if (!roll_chance_f(chance))
                        return SPELL_AURA_PROC_FAILED;

                    target = this;
                    break;
                }
                // Earthen Power
                case 51523:
                case 51524:
                {
                    triggered_spell_id = 63532;
                    break;
                }
                // Glyph of Healing Wave
                case 55440:
                {
                    // Not proc from self heals
                    if (this==pVictim)
                        return SPELL_AURA_PROC_FAILED;
                    basepoints[0] = triggerAmount * damage / 100;
                    target = this;
                    triggered_spell_id = 55533;
                    break;
                }
                // Spirit Hunt
                case 58877:
                {
                    // Cast on owner
                    target = GetOwner();
                    if (!target)
                        return SPELL_AURA_PROC_FAILED;
                    basepoints[0] = triggerAmount * damage / 100;
                    triggered_spell_id = 58879;
                    break;
                }
                // Glyph of Totem of Wrath
                case 63280:
                {
                    Totem* totem = GetTotem(TOTEM_SLOT_FIRE);
                    if (!totem)
                        return SPELL_AURA_PROC_FAILED;

                    // find totem aura bonus
                    AuraList const& spellPower = totem->GetAurasByType(SPELL_AURA_NONE);
                    for(AuraList::const_iterator i = spellPower.begin();i != spellPower.end(); ++i)
                    {
                        // select proper aura for format aura type in spell proto
                        if ((*i)->GetTarget()==totem && (*i)->GetSpellProto()->EffectApplyAuraName[(*i)->GetEffIndex()] == SPELL_AURA_MOD_HEALING_DONE &&
                            (*i)->GetSpellProto()->SpellFamilyName == SPELLFAMILY_SHAMAN && (*i)->GetSpellProto()->SpellFamilyFlags.test<CF_SHAMAN_MISC_TOTEM_EFFECTS>())
                        {
                            basepoints[0] = triggerAmount * (*i)->GetModifier()->m_amount / 100;
                            break;
                        }
                    }

                    if (!basepoints[0])
                        return SPELL_AURA_PROC_FAILED;

                    basepoints[1] = basepoints[0];
                    triggered_spell_id = 63283;             // Totem of Wrath, caster bonus
                    target = this;
                    break;
                }
                // Item - Shaman T8 Elemental 4P Bonus
                case 64928:
                {
                    triggered_spell_id = 64930;            // Electrified
                    basepoints[0] = int32(triggerAmount * damage / 100) / GetSpellAuraMaxTicks(triggered_spell_id);
                    break;
                }
                // Item - Shaman T9 Elemental 4P Bonus (Lava Burst)
                case 67228:
                {
                    triggered_spell_id = 71824;             // Lava Burst
                    basepoints[0] = int32(triggerAmount * damage / 100) / GetSpellAuraMaxTicks(triggered_spell_id);
                    break;
                }
                // Item - Shaman T10 Restoration 4P Bonus
                case 70808:
                {
                    triggered_spell_id = 70809;             // Chained Heal
                    basepoints[0] = int32(triggerAmount * damage / 100) / GetSpellAuraMaxTicks(triggered_spell_id);
                    break;
                }
                // Item - Shaman T10 Elemental 2P Bonus
                case 70811:
                {
                    if (GetTypeId() != TYPEID_PLAYER)
                        return SPELL_AURA_PROC_FAILED;

                    if (procSpell->SpellFamilyFlags.test<CF_SHAMAN_LIGHTNING_BOLT, CF_SHAMAN_CHAIN_LIGHTNING>())
                    {
                        ((Player*)this)->SendModifyCooldown(16166,-triggerAmount);
                        return SPELL_AURA_PROC_OK;
                    }
                    return SPELL_AURA_PROC_FAILED;
                }
                // Item - Shaman T10 Elemental 4P Bonus
                case 70817:
                {
                    if (Aura *aur = pVictim->GetAura<SPELL_AURA_PERIODIC_DAMAGE, SPELLFAMILY_SHAMAN, CF_SHAMAN_FLAME_SHOCK>(GetObjectGuid()))
                    {
                        SpellAuraHolderPtr aurHolder = GetSpellAuraHolder(aur->GetId());
                        if (aurHolder)
                        {
                            int32 amount = aur->GetAuraDuration() + triggerAmount * IN_MILLISECONDS;
                            aurHolder->SetAuraDuration(amount);
                            aurHolder->SendAuraUpdate(false);
                            return SPELL_AURA_PROC_OK;
                        }
                    }
                    return SPELL_AURA_PROC_FAILED;
                }
            }
            // Storm, Earth and Fire
            if (dummySpell->SpellIconID == 3063)
            {
                // Earthbind Totem summon only
                if (procSpell->Id != 2484)
                    return SPELL_AURA_PROC_FAILED;

                if (!roll_chance_i(triggerAmount))
                    return SPELL_AURA_PROC_FAILED;

                triggered_spell_id = 64695;
                break;
            }
            // Ancestral Awakening
            if (dummySpell->SpellIconID == 3065)
            {
                triggered_spell_id = 52759;
                basepoints[0] = triggerAmount * damage / 100;
                target = this;
                break;
            }
            // Flametongue Weapon (Passive), Ranks
            if (dummySpell->SpellFamilyFlags.test<CF_SHAMAN_FLAMETONGUE_WEAPON>())
            {
                if (GetTypeId()!=TYPEID_PLAYER || !castItem)
                    return SPELL_AURA_PROC_FAILED;

                // Only proc for enchanted weapon
                Item *usedWeapon = ((Player *)this)->GetWeaponForAttack(procFlag & PROC_FLAG_SUCCESSFUL_OFFHAND_HIT ? OFF_ATTACK : BASE_ATTACK, true, true);
                if (usedWeapon != castItem)
                    return SPELL_AURA_PROC_FAILED;

                switch (dummySpell->Id)
                {
                    case 10400: triggered_spell_id =  8026; break; // Rank 1
                    case 15567: triggered_spell_id =  8028; break; // Rank 2
                    case 15568: triggered_spell_id =  8029; break; // Rank 3
                    case 15569: triggered_spell_id = 10445; break; // Rank 4
                    case 16311: triggered_spell_id = 16343; break; // Rank 5
                    case 16312: triggered_spell_id = 16344; break; // Rank 6
                    case 16313: triggered_spell_id = 25488; break; // Rank 7
                    case 58784: triggered_spell_id = 58786; break; // Rank 8
                    case 58791: triggered_spell_id = 58787; break; // Rank 9
                    case 58792: triggered_spell_id = 58788; break; // Rank 10
                    default:
                        return SPELL_AURA_PROC_FAILED;
                }
                break;
            }
            // Earth Shield
            if (dummySpell->SpellFamilyFlags.test<CF_SHAMAN_EARTH_SHIELD>())
            {
                originalCaster = triggeredByAura->GetCasterGuid();
                target = this;
                basepoints[0] = triggerAmount;

                // Glyph of Earth Shield
                if(Unit* caster = triggeredByAura->GetCaster())
                {
                    if (Aura* aur = caster->GetDummyAura(63279))
                    {
                        int32 aur_mod = aur->GetModifier()->m_amount;
                        basepoints[0] = int32(basepoints[0] * (aur_mod + 100.0f) / 100.0f);
                    }
                }

                triggered_spell_id = 379;
                break;
            }
            // Improved Water Shield
            if (dummySpell->SpellIconID == 2287)
            {
                // Lesser Healing Wave need aditional 60% roll
                if (procSpell->SpellFamilyFlags.test<CF_SHAMAN_LESSER_HEALING_WAVE>() && !roll_chance_i(60))
                    return SPELL_AURA_PROC_FAILED;
                // Chain Heal needs additional 30% roll
                if (procSpell->SpellFamilyFlags.test<CF_SHAMAN_CHAIN_HEAL>() && !roll_chance_i(30))
                    return SPELL_AURA_PROC_FAILED;
                // lookup water shield
                AuraList const& vs = GetAurasByType(SPELL_AURA_PROC_TRIGGER_SPELL);
                for(AuraList::const_iterator itr = vs.begin(); itr != vs.end(); ++itr)
                {
                    if ((*itr)->GetSpellProto()->SpellFamilyName == SPELLFAMILY_SHAMAN &&
                        (*itr)->GetSpellProto()->SpellFamilyFlags.test<CF_SHAMAN_WATER_SHIELD>())
                    {
                        uint32 spell = (*itr)->GetSpellProto()->EffectTriggerSpell[(*itr)->GetEffIndex()];
                        CastSpell(this, spell, true, castItem, triggeredByAura);
                        return SPELL_AURA_PROC_OK;
                    }
                }
                return SPELL_AURA_PROC_FAILED;
            }
            // Lightning Overload
            if (dummySpell->SpellIconID == 2018)            // only this spell have SpellFamily Shaman SpellIconID == 2018 and dummy aura
            {
                if(!procSpell || GetTypeId() != TYPEID_PLAYER || !pVictim )
                    return SPELL_AURA_PROC_FAILED;

                // proc for main target only
                if (Spell *currSpell = GetCurrentSpell(CURRENT_GENERIC_SPELL))
                    if (currSpell->m_targets.getUnitTarget() != pVictim)
                        return SPELL_AURA_PROC_FAILED;

                // custom cooldown processing case
                if ( cooldown && GetTypeId()==TYPEID_PLAYER && ((Player*)this)->HasSpellCooldown(dummySpell->Id))
                    return SPELL_AURA_PROC_FAILED;

                uint32 spellId = 0;
                // Every Lightning Bolt and Chain Lightning spell have duplicate vs half damage and zero cost
                switch (procSpell->Id)
                {
                    // Lightning Bolt
                    case   403: spellId = 45284; break;     // Rank  1
                    case   529: spellId = 45286; break;     // Rank  2
                    case   548: spellId = 45287; break;     // Rank  3
                    case   915: spellId = 45288; break;     // Rank  4
                    case   943: spellId = 45289; break;     // Rank  5
                    case  6041: spellId = 45290; break;     // Rank  6
                    case 10391: spellId = 45291; break;     // Rank  7
                    case 10392: spellId = 45292; break;     // Rank  8
                    case 15207: spellId = 45293; break;     // Rank  9
                    case 15208: spellId = 45294; break;     // Rank 10
                    case 25448: spellId = 45295; break;     // Rank 11
                    case 25449: spellId = 45296; break;     // Rank 12
                    case 49237: spellId = 49239; break;     // Rank 13
                    case 49238: spellId = 49240; break;     // Rank 14
                    // Chain Lightning
                    case   421: spellId = 45297; break;     // Rank  1
                    case   930: spellId = 45298; break;     // Rank  2
                    case  2860: spellId = 45299; break;     // Rank  3
                    case 10605: spellId = 45300; break;     // Rank  4
                    case 25439: spellId = 45301; break;     // Rank  5
                    case 25442: spellId = 45302; break;     // Rank  6
                    case 49270: spellId = 49268; break;     // Rank  7
                    case 49271: spellId = 49269; break;     // Rank  8
                    default:
                        sLog.outError("Unit::HandleDummyAuraProc: non handled spell id: %u (LO)", procSpell->Id);
                        return SPELL_AURA_PROC_FAILED;
                }

                // Remove cooldown (Chain Lightning - have Category Recovery time)
                if (procSpell->SpellFamilyFlags.test<CF_SHAMAN_CHAIN_LIGHTNING>())
                    ((Player*)this)->RemoveSpellCooldown(spellId);

                CastSpell(pVictim, spellId, true, castItem, triggeredByAura);

                if (cooldown && GetTypeId() == TYPEID_PLAYER)
                    ((Player*)this)->AddSpellCooldown(dummySpell->Id, 0, time(NULL) + cooldown);

                return SPELL_AURA_PROC_OK;
            }
            // Static Shock
            if (dummySpell->SpellIconID == 3059)
            {
                // lookup Lightning Shield
                AuraList const& vs = GetAurasByType(SPELL_AURA_PROC_TRIGGER_SPELL);
                for(AuraList::const_iterator itr = vs.begin(); itr != vs.end(); ++itr)
                {
                    if ((*itr)->GetSpellProto()->SpellFamilyName == SPELLFAMILY_SHAMAN &&
                        ((*itr)->GetSpellProto()->SpellFamilyFlags.test<CF_SHAMAN_LIGHTNING_SHIELD>()))
                    {
                        uint32 spell = 0;
                        switch ((*itr)->GetId())
                        {
                            case   324: spell = 26364; break;
                            case   325: spell = 26365; break;
                            case   905: spell = 26366; break;
                            case   945: spell = 26367; break;
                            case  8134: spell = 26369; break;
                            case 10431: spell = 26370; break;
                            case 10432: spell = 26363; break;
                            case 25469: spell = 26371; break;
                            case 25472: spell = 26372; break;
                            case 49280: spell = 49278; break;
                            case 49281: spell = 49279; break;
                            default:
                                return SPELL_AURA_PROC_FAILED;
                        }
                        CastSpell(target, spell, true, castItem, triggeredByAura);
                        if ((*itr)->GetHolder()->DropAuraCharge())
                            RemoveAuraHolderFromStack((*itr)->GetId());
                        return SPELL_AURA_PROC_OK;
                    }
                }
                return SPELL_AURA_PROC_FAILED;
            }
            // Frozen Power
            if (dummySpell->SpellIconID == 3780)
            {
                Unit *caster = triggeredByAura->GetCaster();

                if (!procSpell || !caster)
                    return SPELL_AURA_PROC_FAILED;

                float distance = caster->GetDistance(pVictim);
                int32 chance = triggerAmount;

                if (distance < 15.0f || !roll_chance_i(chance))
                    return SPELL_AURA_PROC_FAILED;

                // make triggered cast apply after current damage spell processing for prevent remove by it
                if (Spell* spell = GetCurrentSpell(CURRENT_GENERIC_SPELL))
                    spell->AddTriggeredSpell(63685);
                return SPELL_AURA_PROC_OK;
            }
            break;
        }
        case SPELLFAMILY_DEATHKNIGHT:
        {
            // Butchery
            if (dummySpell->SpellIconID == 2664)
            {
                basepoints[0] = triggerAmount;
                triggered_spell_id = 50163;
                target = this;
                break;
            }
            // Dancing Rune Weapon
            if (dummySpell->Id == 49028)
            {
                // 1 dummy aura for dismiss rune blade
                if (effIndex != EFFECT_INDEX_1)
                    return SPELL_AURA_PROC_FAILED;

                Pet* runeBlade = FindGuardianWithEntry(27893);

                if (runeBlade && pVictim && damage && procSpell)
                {
                    int32 procDmg = damage * 0.5;
                    runeBlade->CastCustomSpell(pVictim, procSpell->Id, &procDmg, NULL, NULL, true, NULL, NULL, runeBlade->GetObjectGuid());
                    SendSpellNonMeleeDamageLog(pVictim, procSpell->Id, procDmg, SPELL_SCHOOL_MASK_NORMAL, 0, 0, false, 0, false);
                    break;
                }
                else
                    return SPELL_AURA_PROC_FAILED;
            }
            // Mark of Blood
            if (dummySpell->Id == 49005)
            {
                if (!target || target->GetTypeId() != TYPEID_PLAYER)
                    return SPELL_AURA_PROC_FAILED;
                // TODO: need more info (cooldowns/PPM)
                target->CastSpell(target, 61607, true, NULL, triggeredByAura);
                return SPELL_AURA_PROC_OK;
            }
            // Unholy Blight
            if (dummySpell->Id == 49194)
            {
                basepoints[0] = damage * triggerAmount / 100;

                // Glyph of Unholy Blight
                if (Aura *aura = GetDummyAura(63332))
                    basepoints[0] += basepoints[0] * aura->GetModifier()->m_amount / 100;

                // Split between 10 ticks
                basepoints[0] /= 10;
                triggered_spell_id = 50536;
                break;
            }
            // Vendetta
            if (dummySpell->SpellFamilyFlags.test<CF_DEATHKNIGHT_VENDETTA1>())
            {
                basepoints[0] = triggerAmount * GetMaxHealth() / 100;
                triggered_spell_id = 50181;
                target = this;
                break;
            }
            // Necrosis
            if (dummySpell->SpellIconID == 2709)
            {
                // only melee auto attack affected and Rune Strike
                if (procSpell && procSpell->Id != 56815)
                    return SPELL_AURA_PROC_FAILED;

                basepoints[0] = triggerAmount * damage / 100;
                triggered_spell_id = 51460;
                break;
            }
            // Threat of Thassarian
            if (dummySpell->SpellIconID == 2023)
            {
                // Must Dual Wield
                if (!procSpell || !haveOffhandWeapon())
                    return SPELL_AURA_PROC_FAILED;
                // Chance as basepoints for dummy aura
                if (!roll_chance_i(triggerAmount))
                    return SPELL_AURA_PROC_FAILED;

                switch (procSpell->Id)
                {
                    // Obliterate
                    case 49020:                             // Rank 1
                        triggered_spell_id = 66198; break;
                    case 51423:                             // Rank 2
                        triggered_spell_id = 66972; break;
                    case 51424:                             // Rank 3
                        triggered_spell_id = 66973; break;
                    case 51425:                             // Rank 4
                        triggered_spell_id = 66974; break;
                    // Frost Strike
                    case 49143:                             // Rank 1
                        triggered_spell_id = 66196; break;
                    case 51416:                             // Rank 2
                        triggered_spell_id = 66958; break;
                    case 51417:                             // Rank 3
                        triggered_spell_id = 66959; break;
                    case 51418:                             // Rank 4
                        triggered_spell_id = 66960; break;
                    case 51419:                             // Rank 5
                        triggered_spell_id = 66961; break;
                    case 55268:                             // Rank 6
                        triggered_spell_id = 66962; break;
                    // Plague Strike
                    case 45462:                             // Rank 1
                        triggered_spell_id = 66216; break;
                    case 49917:                             // Rank 2
                        triggered_spell_id = 66988; break;
                    case 49918:                             // Rank 3
                        triggered_spell_id = 66989; break;
                    case 49919:                             // Rank 4
                        triggered_spell_id = 66990; break;
                    case 49920:                             // Rank 5
                        triggered_spell_id = 66991; break;
                    case 49921:                             // Rank 6
                        triggered_spell_id = 66992; break;
                    // Death Strike
                    case 49998:                             // Rank 1
                        triggered_spell_id = 66188; break;
                    case 49999:                             // Rank 2
                        triggered_spell_id = 66950; break;
                    case 45463:                             // Rank 3
                        triggered_spell_id = 66951; break;
                    case 49923:                             // Rank 4
                        triggered_spell_id = 66952; break;
                    case 49924:                             // Rank 5
                        triggered_spell_id = 66953; break;
                    // Rune Strike
                    case 56815:
                        triggered_spell_id = 66217; break;
                    // Blood Strike
                    case 45902:                             // Rank 1
                        triggered_spell_id = 66215; break;
                    case 49926:                             // Rank 2
                        triggered_spell_id = 66975; break;
                    case 49927:                             // Rank 3
                        triggered_spell_id = 66976; break;
                    case 49928:                             // Rank 4
                        triggered_spell_id = 66977; break;
                    case 49929:                             // Rank 5
                        triggered_spell_id = 66978; break;
                    case 49930:                             // Rank 6
                        triggered_spell_id = 66979; break;
                    default:
                        return SPELL_AURA_PROC_FAILED;
                }
                break;
            }
            // Runic Power Back on Snare/Root
            if (dummySpell->Id == 61257)
            {
                // only for spells and hit/crit (trigger start always) and not start from self casted spells
                if (procSpell == 0 || !(procEx & (PROC_EX_NORMAL_HIT|PROC_EX_CRITICAL_HIT)) || this == pVictim)
                    return SPELL_AURA_PROC_FAILED;
                // Need snare or root mechanic
                if (!(GetAllSpellMechanicMask(procSpell) & IMMUNE_TO_ROOT_AND_SNARE_MASK))
                    return SPELL_AURA_PROC_FAILED;
                triggered_spell_id = 61258;
                target = this;
                break;
            }
            // Sudden Doom
            if (dummySpell->SpellIconID == 1939)
            {
                if (!target || !target->isAlive() || this->GetTypeId() != TYPEID_PLAYER)
                    return SPELL_AURA_PROC_FAILED;

                // get highest rank of Death Coil spell
                const PlayerSpellMap& sp_list = ((Player*)this)->GetSpellMap();
                for (PlayerSpellMap::const_iterator itr = sp_list.begin(); itr != sp_list.end(); ++itr)
                {
                    if(!itr->second.active || itr->second.disabled || itr->second.state == PLAYERSPELL_REMOVED)
                        continue;

                    SpellEntry const *spellInfo = sSpellStore.LookupEntry(itr->first);
                    if (!spellInfo)
                        continue;

                    if (spellInfo->SpellFamilyName == SPELLFAMILY_DEATHKNIGHT && spellInfo->SpellFamilyFlags.test<CF_DEATHKNIGHT_DEATH_COIL>())
                    {
                        triggered_spell_id = spellInfo->Id;
                        break;
                    }
                }
                break;
            }
            // Wandering Plague
            if (dummySpell->SpellIconID == 1614)
            {
                if (!roll_chance_f(GetUnitCriticalChance(BASE_ATTACK, pVictim)))
                    return SPELL_AURA_PROC_FAILED;
                basepoints[0] = triggerAmount * damage / 100;
                triggered_spell_id = 50526;
                break;
            }
            // Blood of the North and Reaping
            if (dummySpell->SpellIconID == 3041 || dummySpell->SpellIconID == 22)
            {
                if (GetTypeId()!=TYPEID_PLAYER)
                    return SPELL_AURA_PROC_FAILED;

                Player *player = (Player*)this;
                for (uint32 i = 0; i < MAX_RUNES; ++i)
                {
                    if (player->GetCurrentRune(i) == RUNE_BLOOD)
                    {
                        if(!player->GetRuneCooldown(i))
                            player->ConvertRune(i, RUNE_DEATH, dummySpell->Id);
                        else
                        {
                            // search for another rune that might be available
                            for (uint32 iter = i; iter < MAX_RUNES; ++iter)
                            {
                                if (player->GetCurrentRune(iter) == RUNE_BLOOD && !player->GetRuneCooldown(iter))
                                {
                                    player->ConvertRune(iter, RUNE_DEATH, dummySpell->Id);
                                    triggeredByAura->SetAuraPeriodicTimer(0);
                                    return SPELL_AURA_PROC_OK;
                                }
                            }
                            player->SetNeedConvertRune(i, true, dummySpell->Id);
                        }
                        triggeredByAura->SetAuraPeriodicTimer(0);
                        return SPELL_AURA_PROC_OK;
                    }
                }
                return SPELL_AURA_PROC_FAILED;
            }
            // Death Rune Mastery
            if (dummySpell->SpellIconID == 2622)
            {
                if (GetTypeId()!=TYPEID_PLAYER)
                    return SPELL_AURA_PROC_FAILED;

                Player *player = (Player*)this;
                for (uint32 i = 0; i < MAX_RUNES; ++i)
                {
                    RuneType currRune = player->GetCurrentRune(i);
                    if (currRune == RUNE_UNHOLY || currRune == RUNE_FROST)
                    {
                        uint16 cd = player->GetRuneCooldown(i);
                        if(!cd)
                            player->ConvertRune(i, RUNE_DEATH, dummySpell->Id);
                        else // there is a cd
                            player->SetNeedConvertRune(i, true, dummySpell->Id);
                        // no break because it converts all
                    }
                }
                triggeredByAura->SetAuraPeriodicTimer(0);
                return SPELL_AURA_PROC_OK;
            }
            // Blood-Caked Blade
            if (dummySpell->SpellIconID == 138)
            {
                // only melee auto attack affected and Rune Strike & Offhand Rune Strike
                if ( procSpell && !procSpell->SpellFamilyFlags.test<CF_DEATHKNIGHT_RUNE_STRIKE>())
                    return SPELL_AURA_PROC_FAILED;
                if (procFlag & PROC_FLAG_SUCCESSFUL_OFFHAND_HIT)
                    triggered_spell_id=61895; // Offhand Blood-Caked Strike
                break;
            }
            break;
        }
        case SPELLFAMILY_PET:
        {
            // Improved Cower
            if (dummySpell->SpellIconID == 958 && procSpell->SpellIconID == 958)
            {
                triggered_spell_id = dummySpell->Id == 53180 ? 54200 : 54201;
                target = this;
                break;
            }
            // Silverback
            if (dummySpell->SpellIconID == 1582 && procSpell->SpellIconID == 201)
            {
                triggered_spell_id = dummySpell->Id == 62764 ? 62800 : 62801;
                target = this;
                break;
            }
            break;
        }
        default:
            break;
    }

    if (!triggered_spell_id)
    {
        // Linked spells (Proc chain)
        SpellLinkedSet linkedSet = sSpellMgr.GetSpellLinked(dummySpell->Id, SPELL_LINKED_TYPE_PROC);
        if (linkedSet.size() > 0)
        {
            for (SpellLinkedSet::const_iterator itr = linkedSet.begin(); itr != linkedSet.end(); ++itr)
            {
                if (target == NULL)
                    target = !(procFlag & PROC_FLAG_SUCCESSFUL_POSITIVE_SPELL) && IsPositiveSpell(*itr) ? this : pVictim;
<<<<<<< HEAD
                CastSpell(this, *itr, true, castItem, triggeredByAura);
=======
                CastSpell(target, *itr, true, castItem, triggeredByAura);
>>>>>>> 70925152
                if (cooldown && GetTypeId()==TYPEID_PLAYER)
                    ((Player*)this)->AddSpellCooldown(*itr,0,time(NULL) + cooldown);
            }
        }
    }

    // processed charge only counting case
    if (!triggered_spell_id)
        return SPELL_AURA_PROC_OK;

    SpellEntry const* triggerEntry = sSpellStore.LookupEntry(triggered_spell_id);

    if (!triggerEntry)
    {
        sLog.outError("Unit::HandleDummyAuraProc: Spell %u have nonexistent triggered spell %u",dummySpell->Id,triggered_spell_id);
        return SPELL_AURA_PROC_FAILED;
    }

    // default case
    if (!target || (target != this && !target->isAlive()))
        return SPELL_AURA_PROC_FAILED;

    if (cooldown && GetTypeId()==TYPEID_PLAYER && ((Player*)this)->HasSpellCooldown(triggered_spell_id))
        return SPELL_AURA_PROC_FAILED;

    if (basepoints[EFFECT_INDEX_0] || basepoints[EFFECT_INDEX_1] || basepoints[EFFECT_INDEX_2])
        CastCustomSpell(target, triggerEntry,
            basepoints[EFFECT_INDEX_0] ? &basepoints[EFFECT_INDEX_0] : NULL,
            basepoints[EFFECT_INDEX_1] ? &basepoints[EFFECT_INDEX_1] : NULL,
            basepoints[EFFECT_INDEX_2] ? &basepoints[EFFECT_INDEX_2] : NULL,
            true, castItem, triggeredByAura, originalCaster);
    else
        CastSpell(target, triggerEntry, true, castItem, triggeredByAura);

    if (cooldown && GetTypeId()==TYPEID_PLAYER)
        ((Player*)this)->AddSpellCooldown(triggered_spell_id,0,time(NULL) + cooldown);

    return SPELL_AURA_PROC_OK;
}

SpellAuraProcResult Unit::HandleProcTriggerSpellAuraProc(Unit *pVictim, uint32 damage, Aura* triggeredByAura, SpellEntry const *procSpell, uint32 procFlags, uint32 procEx, uint32 cooldown)
{
    // Get triggered aura spell info
    SpellEntry const* auraSpellInfo = triggeredByAura->GetSpellProto();

    // Basepoints of trigger aura
    int32 triggerAmount = triggeredByAura->GetModifier()->m_amount;

    // Set trigger spell id, target, custom basepoints
    uint32 trigger_spell_id = auraSpellInfo->EffectTriggerSpell[triggeredByAura->GetEffIndex()];
    Unit*  target = NULL;
    int32  basepoints[MAX_EFFECT_INDEX] = {0, 0, 0};

    if (triggeredByAura->GetModifier()->m_auraname == SPELL_AURA_PROC_TRIGGER_SPELL_WITH_VALUE)
        basepoints[0] = triggerAmount;

    Item* castItem = triggeredByAura->GetCastItemGuid() && GetTypeId()==TYPEID_PLAYER
        ? ((Player*)this)->GetItemByGuid(triggeredByAura->GetCastItemGuid()) : NULL;

    // Try handle unknown trigger spells
    // Custom requirements (not listed in procEx) Warning! damage dealing after this
    // Custom triggered spells
    switch (auraSpellInfo->SpellFamilyName)
    {
        case SPELLFAMILY_GENERIC:
            switch(auraSpellInfo->Id)
            {
                //case 191:                               // Elemental Response
                //    switch (procSpell->School)
                //    {
                //        case SPELL_SCHOOL_FIRE:  trigger_spell_id = 34192; break;
                //        case SPELL_SCHOOL_FROST: trigger_spell_id = 34193; break;
                //        case SPELL_SCHOOL_ARCANE:trigger_spell_id = 34194; break;
                //        case SPELL_SCHOOL_NATURE:trigger_spell_id = 34195; break;
                //        case SPELL_SCHOOL_SHADOW:trigger_spell_id = 34196; break;
                //        case SPELL_SCHOOL_HOLY:  trigger_spell_id = 34197; break;
                //        case SPELL_SCHOOL_NORMAL:trigger_spell_id = 34198; break;
                //    }
                //    break;
                //case 5301:  break;                        // Defensive State (DND)
                //case 7137:  break:                        // Shadow Charge (Rank 1)
                //case 7377:  break:                        // Take Immune Periodic Damage <Not Working>
                //case 13358: break;                        // Defensive State (DND)
                //case 16092: break;                        // Defensive State (DND)
                //case 18943: break;                        // Double Attack
                //case 19194: break;                        // Double Attack
                //case 19817: break;                        // Double Attack
                //case 19818: break;                        // Double Attack
                //case 22835: break;                        // Drunken Rage
                //    trigger_spell_id = 14822; break;
                case 23780:                                 // Aegis of Preservation (Aegis of Preservation trinket)
                    trigger_spell_id = 23781;
                    break;
                //case 24949: break;                        // Defensive State 2 (DND)
                case 27522:                                 // Mana Drain Trigger
                case 40336:                                 // Mana Drain Trigger
                case 46939:                                 // Black Bow of the Betrayer
                    // On successful melee or ranged attack gain 8 mana and if possible drain 8 mana from the target.
                    if (isAlive())
                        CastSpell(this, 29471, true, castItem, triggeredByAura);
                    if (pVictim && pVictim->isAlive())
                        CastSpell(pVictim, 27526, true, castItem, triggeredByAura);
                    return SPELL_AURA_PROC_OK;
                case 31255:                                 // Deadly Swiftness (Rank 1)
                    // whenever you deal damage to a target who is below 20% health.
                    if (pVictim->GetHealth() > pVictim->GetMaxHealth() / 5)
                        return SPELL_AURA_PROC_FAILED;

                    target = this;
                    trigger_spell_id = 22588;
                    break;
                //case 33207: break;                        // Gossip NPC Periodic - Fidget
                case 33896:                                 // Desperate Defense (Stonescythe Whelp, Stonescythe Alpha, Stonescythe Ambusher)
                    trigger_spell_id = 33898;
                    break;
                //case 34082: break;                        // Advantaged State (DND)
                //case 34783: break:                        // Spell Reflection
                //case 35205: break:                        // Vanish
                //case 35321: break;                        // Gushing Wound
                //case 36096: break:                        // Spell Reflection
                //case 36207: break:                        // Steal Weapon
                //case 36576: break:                        // Shaleskin (Shaleskin Flayer, Shaleskin Ripper) 30023 trigger
                //case 37030: break;                        // Chaotic Temperament
                case 38164:                                 // Unyielding Knights
                    if (pVictim->GetEntry() != 19457)
                        return SPELL_AURA_PROC_FAILED;
                    break;
                //case 38363: break;                        // Gushing Wound
                //case 39215: break;                        // Gushing Wound
                //case 40250: break;                        // Improved Duration
                //case 40329: break;                        // Demo Shout Sensor
                //case 40364: break;                        // Entangling Roots Sensor
                //case 41054: break;                        // Copy Weapon
                //    trigger_spell_id = 41055; break;
                //case 41248: break;                        // Consuming Strikes
                //    trigger_spell_id = 41249; break;
                //case 42730: break:                        // Woe Strike
                //case 43453: break:                        // Rune Ward
                //case 43504: break;                        // Alterac Valley OnKill Proc Aura
                //case 44326: break:                        // Pure Energy Passive
                //case 44526: break;                        // Hate Monster (Spar) (30 sec)
                //case 44527: break;                        // Hate Monster (Spar Buddy) (30 sec)
                //case 44819: break;                        // Hate Monster (Spar Buddy) (>30% Health)
                //case 44820: break;                        // Hate Monster (Spar) (<30%)
                case 45057:                                 // Evasive Maneuvers (Commendation of Kael`thas trinket)
                case 52420:                                 // Deflection        ( Soul Harvester's Charm )
                case 71634:                                 // Item - Icecrown 25 Normal Tank Trinket 1
                case 71640:                                 // Item - Icecrown 25 Heroic Tank Trinket 1
                case 75475:                                 // Item - Chamber of Aspects 25 Tank Trinket
                case 75481:                                 // Item - Chamber of Aspects 25 Heroic Tank Trinket
                    // reduce you below $s1% health (in fact in this specific case can proc from any attack while health in result less $s1%)
                    if (int32(GetHealth()) - int32(damage) >= int32(GetMaxHealth() * triggerAmount / 100))
                        return SPELL_AURA_PROC_FAILED;
                    break;
                //case 45903: break:                        // Offensive State
                //case 46146: break:                        // [PH] Ahune  Spanky Hands
                case 43820:                                 // Charm of the Witch Doctor (Amani Charm of the Witch Doctor trinket)
                    // Pct value stored in dummy
                    basepoints[0] = pVictim->GetCreateHealth() * auraSpellInfo->CalculateSimpleValue(EFFECT_INDEX_1) / 100;
                    target = pVictim;
                    break;
                //case 45205: break;                        // Copy Offhand Weapon
                //case 45343: break;                        // Dark Flame Aura
                //case 47300: break;                        // Dark Flame Aura
                //case 48876: break;                        // Beast's Mark
                //    trigger_spell_id = 48877; break;
                //case 49059: break;                        // Horde, Hate Monster (Spar Buddy) (>30% Health)
                //case 50051: break;                        // Ethereal Pet Aura
                //case 50689: break;                        // Blood Presence (Rank 1)
                //case 50844: break;                        // Blood Mirror
                //case 52856: break;                        // Charge
                //case 54072: break;                        // Knockback Ball Passive
                //case 54476: break;                        // Blood Presence
                //case 54775: break;                        // Abandon Vehicle on Poly
                case 56702:                                 //
                {
                    trigger_spell_id = 56701;
                    break;
                }
                case 57345:                                 // Darkmoon Card: Greatness
                {
                    float stat = 0.0f;
                    // strength
                    if (GetStat(STAT_STRENGTH) > stat) { trigger_spell_id = 60229;stat = GetStat(STAT_STRENGTH); }
                    // agility
                    if (GetStat(STAT_AGILITY)  > stat) { trigger_spell_id = 60233;stat = GetStat(STAT_AGILITY);  }
                    // intellect
                    if (GetStat(STAT_INTELLECT)> stat) { trigger_spell_id = 60234;stat = GetStat(STAT_INTELLECT);}
                    // spirit
                    if (GetStat(STAT_SPIRIT)   > stat) { trigger_spell_id = 60235;                               }
                    break;
                }
                //case 55580: break:                        // Mana Link
                //case 57587: break:                        // Steal Ranged ()
                //case 57594: break;                        // Copy Ranged Weapon
                //case 59237: break;                        // Beast's Mark
                //    trigger_spell_id = 59233; break;
                //case 59288: break;                        // Infra-Green Shield
                //case 59532: break;                        // Abandon Passengers on Poly
                //case 59735: break:                        // Woe Strike
                case 64415:                                 // // Val'anyr Hammer of Ancient Kings - Equip Effect
                {
                    // for DOT procs
                    if (!IsPositiveSpell(procSpell->Id))
                        return SPELL_AURA_PROC_FAILED;
                    break;
                }
                case 64440:                                 // Blade Warding
                {
                    trigger_spell_id = 64442;

                    // need scale damage base at stack size
                    if (SpellEntry const* trigEntry = sSpellStore.LookupEntry(trigger_spell_id))
                        basepoints[EFFECT_INDEX_0] = trigEntry->CalculateSimpleValue(EFFECT_INDEX_0) * triggeredByAura->GetStackAmount();

                    break;
                }
                case 64568:                                 // Blood Reserve
                {
                    // When your health drops below 35% ....
                    int32 health35 = int32(GetMaxHealth() * 35 / 100);
                    if (int32(GetHealth()) - int32(damage) >= health35 || int32(GetHealth()) < health35)
                        return SPELL_AURA_PROC_FAILED;

                    trigger_spell_id = 64569;

                    // need scale damage base at stack size
                    if (SpellEntry const* trigEntry = sSpellStore.LookupEntry(trigger_spell_id))
                        basepoints[EFFECT_INDEX_0] = trigEntry->CalculateSimpleValue(EFFECT_INDEX_0) * triggeredByAura->GetStackAmount();

                    break;
                }
                case 67702:                                 // Death's Choice, Item - Coliseum 25 Normal Melee Trinket
                {
                    float stat = 0.0f;
                    // strength
                    if (GetStat(STAT_STRENGTH) > stat) { trigger_spell_id = 67708;stat = GetStat(STAT_STRENGTH); }
                    // agility
                    if (GetStat(STAT_AGILITY)  > stat) { trigger_spell_id = 67703;                               }
                    break;
                }
                case 67771:                                 // Death's Choice (heroic), Item - Coliseum 25 Heroic Melee Trinket
                {
                    float stat = 0.0f;
                    // strength
                    if (GetStat(STAT_STRENGTH) > stat) { trigger_spell_id = 67773;stat = GetStat(STAT_STRENGTH); }
                    // agility
                    if (GetStat(STAT_AGILITY)  > stat) { trigger_spell_id = 67772;                               }
                    break;
                }
                case 69023:                                 // Mirrored Soul
                {
                    int32 basepoints = (int32) (damage * 0.45f);
                    if (Unit* caster = triggeredByAura->GetCaster())
                        // Actually this spell should be sent with SMSG_SPELL_START
                        CastCustomSpell(caster, 69034, &basepoints, NULL, NULL, true, NULL, triggeredByAura, GetObjectGuid());

                    return SPELL_AURA_PROC_OK;
                }
                case 72178:                                 // Blood link Saurfang aura
                {
                    target = this;
                    trigger_spell_id = 72195;
                    break;
                }
            }
            break;
        case SPELLFAMILY_MAGE:
            if (auraSpellInfo->SpellIconID == 2127)         // Blazing Speed
            {
                switch (auraSpellInfo->Id)
                {
                    case 31641:  // Rank 1
                    case 31642:  // Rank 2
                        trigger_spell_id = 31643;
                        break;
                    default:
                        sLog.outError("Unit::HandleProcTriggerSpellAuraProc: Spell %u miss possibly Blazing Speed",auraSpellInfo->Id);
                        return SPELL_AURA_PROC_FAILED;
                }
            }
            else if (auraSpellInfo->Id == 26467)             // Persistent Shield (Scarab Brooch trinket)
            {
                // This spell originally trigger 13567 - Dummy Trigger (vs dummy effect)
                basepoints[0] = damage * 15 / 100;
                target = pVictim;
                trigger_spell_id = 26470;
            }
            else if (auraSpellInfo->Id == 71761)             // Deep Freeze Immunity State
            {
                // spell applied only to permanent immunes to stun targets (bosses)
                if (pVictim->GetTypeId() != TYPEID_UNIT ||
                    (((Creature*)pVictim)->GetCreatureInfo()->MechanicImmuneMask & (1 << (MECHANIC_STUN - 1))) == 0)
                    return SPELL_AURA_PROC_FAILED;
            }
            // Missile Barrage
            else if (auraSpellInfo->SpellIconID == 3261)
            {
                // proc chance for spells other than Arcane Blast is always 2 times lower, so we have to roll for 50% now
                if (procSpell->SpellIconID != 2294 && !roll_chance_i(50))
                    return SPELL_AURA_PROC_FAILED;

                if (HasAura(44401) || HasAura(57761))
                    return SPELL_AURA_PROC_FAILED;
            }
            // Fingers of Frost
            else if (auraSpellInfo->SpellIconID == 2947)
            {
                // proc chance for spells in basepoints
                if (!roll_chance_i(triggerAmount))
                    return SPELL_AURA_PROC_FAILED;
            }
            break;
        case SPELLFAMILY_WARRIOR:
            // Deep Wounds (replace triggered spells to directly apply DoT), dot spell have familyflags
            if (!auraSpellInfo->SpellFamilyFlags.Flags && auraSpellInfo->SpellIconID == 243)
            {
                float weaponDamage;
                // DW should benefit of attack power, damage percent mods etc.
                // TODO: check if using offhand damage is correct and if it should be divided by 2
                if (haveOffhandWeapon() && getAttackTimer(BASE_ATTACK) > getAttackTimer(OFF_ATTACK))
                    weaponDamage = (GetFloatValue(UNIT_FIELD_MINOFFHANDDAMAGE) + GetFloatValue(UNIT_FIELD_MAXOFFHANDDAMAGE))/2;
                else
                    weaponDamage = (GetFloatValue(UNIT_FIELD_MINDAMAGE) + GetFloatValue(UNIT_FIELD_MAXDAMAGE))/2;

                switch (auraSpellInfo->Id)
                {
                    case 12834: basepoints[0] = int32(weaponDamage * 16 / 100); break;
                    case 12849: basepoints[0] = int32(weaponDamage * 32 / 100); break;
                    case 12867: basepoints[0] = int32(weaponDamage * 48 / 100); break;
                    // Impossible case
                    default:
                        sLog.outError("Unit::HandleProcTriggerSpellAuraProc: DW unknown spell rank %u",auraSpellInfo->Id);
                        return SPELL_AURA_PROC_FAILED;
                }

                // 1 tick/sec * 6 sec = 6 ticks
                basepoints[0] /= 6;

                trigger_spell_id = 12721;
                break;
            }
            else if (auraSpellInfo->SpellIconID == 2961)    // Taste for Blood
            {
                // only at real damage
                if (!damage)
                    return SPELL_AURA_PROC_FAILED;
            }
            else if (auraSpellInfo->Id == 50421)            // Scent of Blood
                trigger_spell_id = 50422;
            break;
        case SPELLFAMILY_WARLOCK:
        {
            // Drain Soul
            if (auraSpellInfo->SpellFamilyFlags.test<CF_WARLOCK_DRAIN_SOUL>())
            {
                // search for "Improved Drain Soul" dummy aura
                Unit::AuraList const& mDummyAura = GetAurasByType(SPELL_AURA_DUMMY);
                for(Unit::AuraList::const_iterator i = mDummyAura.begin(); i != mDummyAura.end(); ++i)
                {
                    if ((*i)->GetSpellProto()->SpellFamilyName == SPELLFAMILY_WARLOCK && (*i)->GetSpellProto()->SpellIconID == 113)
                    {
                        // basepoints of trigger spell stored in dummyeffect of spellProto
                        int32 basepoints = GetMaxPower(POWER_MANA) * (*i)->GetSpellProto()->CalculateSimpleValue(EFFECT_INDEX_2) / 100;
                        CastCustomSpell(this, 18371, &basepoints, NULL, NULL, true, castItem, triggeredByAura);
                        break;
                    }
                }
                // Not remove charge (aura removed on death in any cases)
                // Need for correct work Drain Soul SPELL_AURA_CHANNEL_DEATH_ITEM aura
                return SPELL_AURA_PROC_FAILED;
            }
            // Consume Shadows
            else if (auraSpellInfo->SpellFamilyFlags.test<CF_WARLOCK_VOIDWALKER_SPELLS>())
            {
                Aura* heal = triggeredByAura->GetHolder()->GetAuraByEffectIndex(EFFECT_INDEX_0);
                if (!heal || heal->GetAuraTicks() > 1)
                    return SPELL_AURA_PROC_FAILED;
            }
            // Nether Protection
            else if (auraSpellInfo->SpellIconID == 1985)
            {
                if (!procSpell)
                    return SPELL_AURA_PROC_FAILED;
                switch(GetFirstSchoolInMask(GetSpellSchoolMask(procSpell)))
                {
                    case SPELL_SCHOOL_NORMAL:
                        return SPELL_AURA_PROC_FAILED;                   // ignore
                    case SPELL_SCHOOL_HOLY:   trigger_spell_id = 54370; break;
                    case SPELL_SCHOOL_FIRE:   trigger_spell_id = 54371; break;
                    case SPELL_SCHOOL_NATURE: trigger_spell_id = 54375; break;
                    case SPELL_SCHOOL_FROST:  trigger_spell_id = 54372; break;
                    case SPELL_SCHOOL_SHADOW: trigger_spell_id = 54374; break;
                    case SPELL_SCHOOL_ARCANE: trigger_spell_id = 54373; break;
                    default:
                        return SPELL_AURA_PROC_FAILED;
                }
            }
            // Cheat Death
            else if (auraSpellInfo->Id == 28845)
            {
                // When your health drops below 20% ....
                int32 health20 = int32(GetMaxHealth()) / 5;
                if (int32(GetHealth()) - int32(damage) >= health20 || int32(GetHealth()) < health20)
                    return SPELL_AURA_PROC_FAILED;
            }
            // Decimation
            else if (auraSpellInfo->Id == 63156 || auraSpellInfo->Id == 63158)
            {
                // Looking for dummy effect
                Aura *aur = GetAura(auraSpellInfo->Id, EFFECT_INDEX_1);
                if (!aur)
                    return SPELL_AURA_PROC_FAILED;

                // If target's health is not below equal certain value (35%) not proc
                if (int32(pVictim->GetHealth() * 100 / pVictim->GetMaxHealth()) > aur->GetModifier()->m_amount)
                    return SPELL_AURA_PROC_FAILED;
            }
            break;
        }
        case SPELLFAMILY_PRIEST:
        {
            // Greater Heal Refund (Avatar Raiment set)
            if (auraSpellInfo->Id==37594)
            {
                // Not give if target already have full health
                if (pVictim->GetHealth() == pVictim->GetMaxHealth())
                    return SPELL_AURA_PROC_FAILED;
                // If your Greater Heal brings the target to full health, you gain $37595s1 mana.
                if (pVictim->GetHealth() + damage < pVictim->GetMaxHealth())
                    return SPELL_AURA_PROC_FAILED;
                trigger_spell_id = 37595;
            }
            // Blessed Recovery
            else if (auraSpellInfo->SpellIconID == 1875)
            {
                switch (auraSpellInfo->Id)
                {
                    case 27811: trigger_spell_id = 27813; break;
                    case 27815: trigger_spell_id = 27817; break;
                    case 27816: trigger_spell_id = 27818; break;
                    default:
                        sLog.outError("Unit::HandleProcTriggerSpellAuraProc: Spell %u not handled in BR", auraSpellInfo->Id);
                    return SPELL_AURA_PROC_FAILED;
                }
                basepoints[0] = damage * triggerAmount / 100 / 3;
                target = this;
            }
            // Glyph of Shadow Word: Pain
            else if (auraSpellInfo->Id == 55681 )
            {
                basepoints[0] = GetCreateMana() * triggerAmount / 100;
            }
            else if (auraSpellInfo->Id == 55689)
            {
                if(GetShapeshiftForm() != FORM_SHADOW)
                    return SPELL_AURA_PROC_FAILED;
            }
            break;
        }
        case SPELLFAMILY_DRUID:
        {
            // Druid Forms Trinket
            if (auraSpellInfo->Id==37336)
            {
                switch(GetShapeshiftForm())
                {
                    case FORM_NONE:     trigger_spell_id = 37344;break;
                    case FORM_CAT:      trigger_spell_id = 37341;break;
                    case FORM_BEAR:
                    case FORM_DIREBEAR: trigger_spell_id = 37340;break;
                    case FORM_TREE:     trigger_spell_id = 37342;break;
                    case FORM_MOONKIN:  trigger_spell_id = 37343;break;
                    default:
                        return SPELL_AURA_PROC_FAILED;
                }
            }
            // Druid T9 Feral Relic (Lacerate, Swipe, Mangle, and Shred)
            else if (auraSpellInfo->Id==67353)
            {
                switch(GetShapeshiftForm())
                {
                    case FORM_CAT:      trigger_spell_id = 67355; break;
                    case FORM_BEAR:
                    case FORM_DIREBEAR: trigger_spell_id = 67354; break;
                    default:
                        return SPELL_AURA_PROC_FAILED;
                }
            }
            // Hunter T10 2P Bonus (bad spellfamily)
            else if (auraSpellInfo->Id == 70727)
            {
                if (Pet* pet = GetPet())
                {
                    if (pet->isAlive())
                    {
                        pet->CastSpell(pet,trigger_spell_id,true);
                        return SPELL_AURA_PROC_OK;
                    }
                }
                return SPELL_AURA_PROC_FAILED;
            }
            break;
        }
        case SPELLFAMILY_ROGUE:
        {
            if (auraSpellInfo->SpellIconID == 2260)         // Combat Potency
            {
                if (!(procFlags & PROC_FLAG_SUCCESSFUL_OFFHAND_HIT))
                    return SPELL_AURA_PROC_FAILED;
            }
            // Item - Rogue T10 2P Bonus
            else if (auraSpellInfo->Id == 70805)
            {
                if (pVictim != this)
                    return SPELL_AURA_PROC_FAILED;
            }
            // Item - Rogue T10 4P Bonus
            else if (auraSpellInfo->Id == 70803)
            {
                if (!procSpell)
                    return SPELL_AURA_PROC_FAILED;
                // only allow melee finishing move to proc
                if (!(procSpell->AttributesEx & SPELL_ATTR_EX_REQ_TARGET_COMBO_POINTS) || procSpell->Id == 26679)
                    return SPELL_AURA_PROC_FAILED;
                trigger_spell_id = 70802;
                target = this;
            }
            break;
        }
        case SPELLFAMILY_HUNTER:
        {
            // Piercing Shots
            if (auraSpellInfo->SpellIconID == 3247 && auraSpellInfo->SpellVisual[0] == 0)
            {
                basepoints[0] = damage * triggerAmount / 100 / 8;
                trigger_spell_id = 63468;
                target = pVictim;
            }
            // Rapid Recuperation
            else if (auraSpellInfo->Id == 53228 || auraSpellInfo->Id == 53232)
            {
                // This effect only from Rapid Fire (ability cast)
                if (!procSpell->SpellFamilyFlags.test<CF_HUNTER_RAPID_FIRE>())
                    return SPELL_AURA_PROC_FAILED;
            }
            // Entrapment correction
            else if ((auraSpellInfo->Id == 19184 || auraSpellInfo->Id == 19387 || auraSpellInfo->Id == 19388) &&
                !procSpell->SpellFamilyFlags.test<CF_HUNTER_SNAKE_TRAP_EFFECT, CF_HUNTER_FROST_TRAP>())
                    return SPELL_AURA_PROC_FAILED;
            // Lock and Load
            else if (auraSpellInfo->SpellIconID == 3579)
            {
                // Check for Lock and Load Marker
                if (HasAura(67544))
                    return SPELL_AURA_PROC_FAILED;
            }
            // Item - Hunter T9 4P Bonus
            else if (auraSpellInfo->Id == 67151)
            {
                trigger_spell_id = 68130;
                break;
            }
            break;
        }
        case SPELLFAMILY_PALADIN:
        {
            /*
            // Blessed Life
            if (auraSpellInfo->SpellIconID == 2137)
            {
                switch (auraSpellInfo->Id)
                {
                    case 31828:                         // Rank 1
                    case 31829:                         // Rank 2
                    case 31830:                         // Rank 3
                        break;
                    default:
                        sLog.outError("Unit::HandleProcTriggerSpellAuraProc: Spell %u miss posibly Blessed Life", auraSpellInfo->Id);
                        return SPELL_AURA_PROC_FAILED;
                }
            }
            */
            // Healing Discount
            if (auraSpellInfo->Id==37705)
            {
                trigger_spell_id = 37706;
                target = this;
            }
            // Soul Preserver
            if (auraSpellInfo->Id==60510)
            {
                trigger_spell_id = 60515;
                target = this;
            }
            // Illumination
            else if (auraSpellInfo->SpellIconID==241)
            {
                if(!procSpell)
                    return SPELL_AURA_PROC_FAILED;
                // procspell is triggered spell but we need mana cost of original casted spell
                uint32 originalSpellId = procSpell->Id;
                // Holy Shock heal
                if (procSpell->SpellFamilyFlags.test<CF_PALADIN_HOLY_SHOCK>())
                {
                    switch(procSpell->Id)
                    {
                        case 25914: originalSpellId = 20473; break;
                        case 25913: originalSpellId = 20929; break;
                        case 25903: originalSpellId = 20930; break;
                        case 27175: originalSpellId = 27174; break;
                        case 33074: originalSpellId = 33072; break;
                        case 48820: originalSpellId = 48824; break;
                        case 48821: originalSpellId = 48825; break;
                        default:
                            sLog.outError("Unit::HandleProcTriggerSpellAuraProc: Spell %u not handled in HShock",procSpell->Id);
                           return SPELL_AURA_PROC_FAILED;
                    }
                }
                SpellEntry const *originalSpell = sSpellStore.LookupEntry(originalSpellId);
                if(!originalSpell)
                {
                    sLog.outError("Unit::HandleProcTriggerSpellAuraProc: Spell %u unknown but selected as original in Illu",originalSpellId);
                    return SPELL_AURA_PROC_FAILED;
                }
                // percent stored in effect 1 (class scripts) base points
                int32 cost = originalSpell->manaCost + originalSpell->ManaCostPercentage * GetCreateMana() / 100;
                basepoints[0] = cost*auraSpellInfo->CalculateSimpleValue(EFFECT_INDEX_1)/100;
                trigger_spell_id = 20272;
                target = this;
            }
            // Lightning Capacitor
            else if (auraSpellInfo->Id==37657)
            {
                if(!pVictim || !pVictim->isAlive())
                    return SPELL_AURA_PROC_FAILED;
                // stacking
                CastSpell(this, 37658, true, NULL, triggeredByAura);

                Aura * dummy = GetDummyAura(37658);
                // release at 3 aura in stack (cont contain in basepoint of trigger aura)
                if(!dummy || dummy->GetStackAmount() < uint32(triggerAmount))
                    return SPELL_AURA_PROC_FAILED;

                RemoveAurasDueToSpell(37658);
                trigger_spell_id = 37661;
                target = pVictim;
            }
            // Bonus Healing (Crystal Spire of Karabor mace)
            else if (auraSpellInfo->Id == 40971)
            {
                // If your target is below $s1% health
                if (pVictim->GetHealth() > pVictim->GetMaxHealth() * triggerAmount / 100)
                    return SPELL_AURA_PROC_FAILED;
            }
            // Thunder Capacitor
            else if (auraSpellInfo->Id == 54841)
            {
                if(!pVictim || !pVictim->isAlive())
                    return SPELL_AURA_PROC_FAILED;
                // stacking
                CastSpell(this, 54842, true, NULL, triggeredByAura);

                // counting
                Aura * dummy = GetDummyAura(54842);
                // release at 3 aura in stack (cont contain in basepoint of trigger aura)
                if(!dummy || dummy->GetStackAmount() < uint32(triggerAmount))
                    return SPELL_AURA_PROC_FAILED;

                RemoveAurasDueToSpell(54842);
                trigger_spell_id = 54843;
                target = pVictim;
            }
            break;
        }
        case SPELLFAMILY_SHAMAN:
        {
            // Lightning Shield (overwrite non existing triggered spell call in spell.dbc
            if (auraSpellInfo->SpellFamilyFlags.test<CF_SHAMAN_LIGHTNING_SHIELD>() && auraSpellInfo->SpellVisual[0] == 37)
            {
                switch(auraSpellInfo->Id)
                {
                    case 324:                           // Rank 1
                        trigger_spell_id = 26364; break;
                    case 325:                           // Rank 2
                        trigger_spell_id = 26365; break;
                    case 905:                           // Rank 3
                        trigger_spell_id = 26366; break;
                    case 945:                           // Rank 4
                        trigger_spell_id = 26367; break;
                    case 8134:                          // Rank 5
                        trigger_spell_id = 26369; break;
                    case 10431:                         // Rank 6
                        trigger_spell_id = 26370; break;
                    case 10432:                         // Rank 7
                        trigger_spell_id = 26363; break;
                    case 25469:                         // Rank 8
                        trigger_spell_id = 26371; break;
                    case 25472:                         // Rank 9
                        trigger_spell_id = 26372; break;
                    case 49280:                         // Rank 10
                        trigger_spell_id = 49278; break;
                    case 49281:                         // Rank 11
                        trigger_spell_id = 49279; break;
                    default:
                        sLog.outError("Unit::HandleProcTriggerSpellAuraProc: Spell %u not handled in LShield", auraSpellInfo->Id);
                    return SPELL_AURA_PROC_FAILED;
                }
            }
            // Lightning Shield (The Ten Storms set)
            else if (auraSpellInfo->Id == 23551)
            {
                trigger_spell_id = 23552;
                target = pVictim;
            }
            // Damage from Lightning Shield (The Ten Storms set)
            else if (auraSpellInfo->Id == 23552)
                trigger_spell_id = 27635;
            // Mana Surge (The Earthfury set)
            else if (auraSpellInfo->Id == 23572)
            {
                if(!procSpell)
                    return SPELL_AURA_PROC_FAILED;
                basepoints[0] = procSpell->manaCost * 35 / 100;
                trigger_spell_id = 23571;
                target = this;
            }
            // Nature's Guardian
            else if (auraSpellInfo->SpellIconID == 2013)
            {
                // Check health condition - should drop to less 30% (trigger at any attack with result health less 30%, independent original health state)
                int32 health30 = int32(GetMaxHealth()) * 3 / 10;
                if (int32(GetHealth()) - int32(damage) >= health30)
                    return SPELL_AURA_PROC_FAILED;

                if (pVictim && pVictim->isAlive())
                    pVictim->getThreatManager().modifyThreatPercent(this,-10);

                basepoints[0] = triggerAmount * GetMaxHealth() / 100;
                trigger_spell_id = 31616;
                target = this;
            }
            // Item - Shaman T10 Restoration 2P Bonus
            else if (auraSpellInfo->Id == 70807)
            {
                if (!procSpell)
                    return SPELL_AURA_PROC_FAILED;
                // only allow Riptide to proc
                switch(procSpell->Id)
                {
                    case 61295: // Rank 1
                    case 61299: // Rank 2
                    case 61300: // Rank 3
                    case 61301: // Rank 4
                        break;
                    default:
                        return SPELL_AURA_PROC_FAILED;
                }
                trigger_spell_id = 70806;
                target = this;
            }
            break;
        }
        case SPELLFAMILY_DEATHKNIGHT:
        {
            // Acclimation
            if (auraSpellInfo->SpellIconID == 1930)
            {
                if (!procSpell)
                    return SPELL_AURA_PROC_FAILED;
                switch(GetFirstSchoolInMask(GetSpellSchoolMask(procSpell)))
                {
                    case SPELL_SCHOOL_NORMAL:
                        return SPELL_AURA_PROC_FAILED;                   // ignore
                    case SPELL_SCHOOL_HOLY:   trigger_spell_id = 50490; break;
                    case SPELL_SCHOOL_FIRE:   trigger_spell_id = 50362; break;
                    case SPELL_SCHOOL_NATURE: trigger_spell_id = 50488; break;
                    case SPELL_SCHOOL_FROST:  trigger_spell_id = 50485; break;
                    case SPELL_SCHOOL_SHADOW: trigger_spell_id = 50489; break;
                    case SPELL_SCHOOL_ARCANE: trigger_spell_id = 50486; break;
                    default:
                        return SPELL_AURA_PROC_FAILED;
                }
            }
            // Glyph of Death's Embrace
            else if (auraSpellInfo->Id == 58677)
            {
                if (procSpell->Id != 47633)
                    return SPELL_AURA_PROC_FAILED;
            }
            // Glyph of Death Grip
            if (auraSpellInfo->Id == 62259)
            {
                // remove cooldown of Death Grip
                if (GetTypeId()==TYPEID_PLAYER)
                    ((Player*)this)->RemoveSpellCooldown(49576, true);
                return SPELL_AURA_PROC_OK;
            }
            // Item - Death Knight T10 Melee 4P Bonus
            else if (auraSpellInfo->Id == 70656)
            {
                if (GetTypeId() != TYPEID_PLAYER || getClass() != CLASS_DEATH_KNIGHT)
                    return SPELL_AURA_PROC_FAILED;

                for(uint32 i = 0; i < MAX_RUNES; ++i)
                    if (((Player*)this)->GetRuneCooldown(i) == 0)
                        return SPELL_AURA_PROC_FAILED;
            }
            // Blade Barrier
            else if (auraSpellInfo->SpellIconID == 85)
            {
                if (GetTypeId() != TYPEID_PLAYER || getClass() != CLASS_DEATH_KNIGHT ||
                    !((Player*)this)->IsBaseRuneSlotsOnCooldown(RUNE_BLOOD))
                    return SPELL_AURA_PROC_FAILED;
            }
            // Improved Blood Presence
            else if (auraSpellInfo->Id == 63611)
            {
                if (!damage)
                    return SPELL_AURA_PROC_FAILED;
                basepoints[0] = triggerAmount * damage / 100;
                trigger_spell_id = 50475;
            }
            break;
        }
        default:
             break;
    }

    // All ok. Check current trigger spell
    SpellEntry const* triggerEntry = sSpellStore.LookupEntry(trigger_spell_id);
    if (!triggerEntry)
    {
        // Not cast unknown spell
        // sLog.outError("Unit::HandleProcTriggerSpellAuraProc: Spell %u have 0 in EffectTriggered[%d], not handled custom case?",auraSpellInfo->Id,triggeredByAura->GetEffIndex());
        return SPELL_AURA_PROC_FAILED;
    }

    // not allow proc extra attack spell at extra attack
    if (m_extraAttacks && IsSpellHaveEffect(triggerEntry, SPELL_EFFECT_ADD_EXTRA_ATTACKS))
        return SPELL_AURA_PROC_FAILED;

    // Custom basepoints/target for exist spell
    // dummy basepoints or other customs
    switch(trigger_spell_id)
    {
        // Cast positive spell on enemy target
        case 7099:  // Curse of Mending
        case 39647: // Curse of Mending
        case 29494: // Temptation
        case 20233: // Improved Lay on Hands (cast on target)
        {
            target = pVictim;
            break;
        }
        // Combo points add triggers (need add combopoint only for main target, and after possible combopoints reset)
        case 15250: // Rogue Setup
        {
            if(!pVictim || pVictim != getVictim())   // applied only for main target
                return SPELL_AURA_PROC_FAILED;
            break;                                   // continue normal case
        }
        // Finishing moves that add combo points
        case 14189: // Seal Fate (Netherblade set)
        case 14157: // Ruthlessness
        case 70802: // Mayhem (Shadowblade sets)
        {
            // Need add combopoint AFTER finishing move (or they get dropped in finish phase)
            if (Spell* spell = GetCurrentSpell(CURRENT_GENERIC_SPELL))
            {
                spell->AddTriggeredSpell(trigger_spell_id);
                return SPELL_AURA_PROC_OK;
            }
            return SPELL_AURA_PROC_FAILED;
        }
        // Bloodthirst (($m/100)% of max health)
        case 23880:
        {
            basepoints[0] = int32(GetMaxHealth() * triggerAmount / 100);
            break;
        }
        // Shamanistic Rage triggered spell
        case 30824:
        {
            basepoints[0] = int32(GetTotalAttackPowerValue(BASE_ATTACK) * triggerAmount / 100);
            break;
        }
        // Enlightenment (trigger only from mana cost spells)
        case 35095:
        {
            if(!procSpell || procSpell->powerType!=POWER_MANA || procSpell->manaCost==0 && procSpell->ManaCostPercentage==0 && procSpell->manaCostPerlevel==0)
                return SPELL_AURA_PROC_FAILED;
            break;
        }
        // Demonic Pact
        case 48090:
        {
            // As the spell is proced from pet's attack - find owner
            Unit* owner = GetOwner();
            if (!owner || owner->GetTypeId() != TYPEID_PLAYER)
                return SPELL_AURA_PROC_FAILED;

            // This spell doesn't stack, but refreshes duration. So we receive current bonuses to minus them later.
            int32 curBonus = 0;
            if (Aura* aur = owner->GetAura(48090, EFFECT_INDEX_0))
                curBonus = aur->GetModifier()->m_amount;
            int32 spellDamage  = owner->SpellBaseDamageBonusDone(SPELL_SCHOOL_MASK_MAGIC) - curBonus;
            if (spellDamage <= 0)
                return SPELL_AURA_PROC_FAILED;

            // percent stored in owner talent dummy
            AuraList const& dummyAuras = owner->GetAurasByType(SPELL_AURA_DUMMY);
            for (AuraList::const_iterator i = dummyAuras.begin(); i != dummyAuras.end(); ++i)
            {
                if ((*i)->GetSpellProto()->SpellIconID == 3220)
                {
                    basepoints[0] = basepoints[1] = int32(spellDamage * (*i)->GetModifier()->m_amount / 100);
                    break;
                }
            }
            break;
        }
        // Sword and Board
        case 50227:
        {
            // Remove cooldown on Shield Slam
            if (GetTypeId() == TYPEID_PLAYER)
                ((Player*)this)->RemoveSpellCategoryCooldown(1209, true);
            break;
        }
        // Maelstrom Weapon
        case 53817:
        {
            // Item - Shaman T10 Enhancement 4P Bonus
            // Calculate before roll_chance of ranks
            if (Aura * dummy = GetDummyAura(70832))
            {
              if (SpellAuraHolderPtr aurHolder = GetSpellAuraHolder(53817))
                if ((aurHolder->GetStackAmount() == aurHolder->GetSpellProto()->StackAmount) && roll_chance_i(dummy->GetBasePoints()))
                    CastSpell(this,70831,true,castItem,triggeredByAura);
            }

            // have rank dependent proc chance, ignore too often cases
            // PPM = 2.5 * (rank of talent),
            uint32 rank = sSpellMgr.GetSpellRank(auraSpellInfo->Id);
            // 5 rank -> 100% 4 rank -> 80% and etc from full rate
            if(!roll_chance_i(20*rank))
                return SPELL_AURA_PROC_FAILED;
            break;
        }
        // Brain Freeze
        case 57761:
        {
            if(!procSpell)
                return SPELL_AURA_PROC_FAILED;
            // For trigger from Blizzard need exist Improved Blizzard
            if (procSpell->SpellFamilyName==SPELLFAMILY_MAGE && procSpell->SpellFamilyFlags.test<CF_MAGE_BLIZZARD>())
            {
                bool found = false;
                AuraList const& mOverrideClassScript = GetAurasByType(SPELL_AURA_OVERRIDE_CLASS_SCRIPTS);
                for(AuraList::const_iterator i = mOverrideClassScript.begin(); i != mOverrideClassScript.end(); ++i)
                {
                    int32 script = (*i)->GetModifier()->m_miscvalue;
                    if (script==836 || script==988 || script==989)
                    {
                        found=true;
                        break;
                    }
                }
                if(!found)
                    return SPELL_AURA_PROC_FAILED;
            }
            break;
        }
        // Astral Shift
        case 52179:
        {
            if (procSpell == 0 || !(procEx & (PROC_EX_NORMAL_HIT|PROC_EX_CRITICAL_HIT)) || this == pVictim)
                return SPELL_AURA_PROC_FAILED;

            // Need stun, fear or silence mechanic
            if (!(GetAllSpellMechanicMask(procSpell) & IMMUNE_TO_SILENCE_AND_STUN_AND_FEAR_MASK))
                return SPELL_AURA_PROC_FAILED;
            break;
        }
        // Burning Determination
        case 54748:
        {
            if(!procSpell)
                return SPELL_AURA_PROC_FAILED;
            // Need Interrupt or Silenced mechanic
            if (!(GetAllSpellMechanicMask(procSpell) & IMMUNE_TO_INTERRUPT_AND_SILENCE_MASK))
                return SPELL_AURA_PROC_FAILED;
            break;
        }
        // Lock and Load
        case 56453:
        {
            // Proc only from trap activation (from periodic proc another aura of this spell)
            // because some spells have both flags (ON_TRAP_ACTIVATION and ON_PERIODIC), but should only proc ON_PERIODIC!!
            if (!(procFlags & PROC_FLAG_ON_TRAP_ACTIVATION) || !procSpell ||
                !(procSpell->SchoolMask & SPELL_SCHOOL_MASK_FROST) || !roll_chance_i(triggerAmount))
                return SPELL_AURA_PROC_FAILED;
            break;
        }
        // Freezing Fog (Rime triggered)
        case 59052:
        {
            // Howling Blast cooldown reset
            if (GetTypeId() == TYPEID_PLAYER)
                ((Player*)this)->RemoveSpellCategoryCooldown(1248, true);
            break;
        }
        // Druid - Savage Defense
        case 62606:
        {
            basepoints[0] = int32(GetTotalAttackPowerValue(BASE_ATTACK) * triggerAmount / 100);
            break;
        }
        // Hack for Blood mark (ICC Saurfang)
        case 72255:
        case 72444:
        case 72445:
        case 72446:
        {
            float radius = GetSpellRadius(sSpellRadiusStore.LookupEntry(auraSpellInfo->EffectRadiusIndex[EFFECT_INDEX_0]));
            Map::PlayerList const& pList = GetMap()->GetPlayers();
            for (Map::PlayerList::const_iterator itr = pList.begin(); itr != pList.end(); ++itr)
                if (itr->getSource() && itr->getSource()->IsWithinDistInMap(this,radius) && itr->getSource()->HasAura(triggerEntry->targetAuraSpell))
                {
                    target = itr->getSource();
                    break;
                }
            break;
        }
    }

    if (!trigger_spell_id)
    {
        // Linked spells (Proc chain)
        SpellLinkedSet linkedSet = sSpellMgr.GetSpellLinked(auraSpellInfo->Id, SPELL_LINKED_TYPE_PROC);
        if (linkedSet.size() > 0)
        {
            for (SpellLinkedSet::const_iterator itr = linkedSet.begin(); itr != linkedSet.end(); ++itr)
            {
                if (target == NULL)
                    target = !(procFlags & PROC_FLAG_SUCCESSFUL_POSITIVE_SPELL) && IsPositiveSpell(*itr) ? this : pVictim;
                CastSpell(target, *itr, true, castItem, triggeredByAura);
                if (cooldown && GetTypeId()==TYPEID_PLAYER)
                    ((Player*)this)->AddSpellCooldown(*itr,0,time(NULL) + cooldown);
            }
        }
    }

    if (cooldown && GetTypeId()==TYPEID_PLAYER && ((Player*)this)->HasSpellCooldown(trigger_spell_id))
        return SPELL_AURA_PROC_FAILED;

    // try detect target manually if not set
    if (target == NULL)
        target = !(procFlags & PROC_FLAG_SUCCESSFUL_POSITIVE_SPELL) && IsPositiveSpell(trigger_spell_id) ? this : pVictim;

    // default case
    if (!target || (target != this && !target->isAlive()))
        return SPELL_AURA_PROC_FAILED;


    if (SpellEntry const* triggeredSpellInfo = sSpellStore.LookupEntry(trigger_spell_id))
    {
        if (basepoints[EFFECT_INDEX_0] || basepoints[EFFECT_INDEX_1] || basepoints[EFFECT_INDEX_2])
            CastCustomSpell(target,triggeredSpellInfo,
                basepoints[EFFECT_INDEX_0] ? &basepoints[EFFECT_INDEX_0] : NULL,
                basepoints[EFFECT_INDEX_1] ? &basepoints[EFFECT_INDEX_1] : NULL,
                basepoints[EFFECT_INDEX_2] ? &basepoints[EFFECT_INDEX_2] : NULL,
                true, castItem, triggeredByAura);
        else
            CastSpell(target,triggeredSpellInfo,true,castItem,triggeredByAura);
    }
    else
    {
        sLog.outError("HandleProcTriggerSpellAuraProc: unknown spell id %u by caster: %s triggered by aura %u (eff %u)", trigger_spell_id, GetGuidStr().c_str(), triggeredByAura->GetId(), triggeredByAura->GetEffIndex());
        return SPELL_AURA_PROC_FAILED;
    }

    if (cooldown && GetTypeId()==TYPEID_PLAYER)
        ((Player*)this)->AddSpellCooldown(trigger_spell_id,0,time(NULL) + cooldown);

    return SPELL_AURA_PROC_OK;
}

SpellAuraProcResult Unit::HandleProcTriggerDamageAuraProc(Unit *pVictim, uint32 damage, Aura* triggeredByAura, SpellEntry const *procSpell, uint32 procFlags, uint32 procEx, uint32 cooldown)
{
    SpellEntry const *spellInfo = triggeredByAura->GetSpellProto();
    DEBUG_FILTER_LOG(LOG_FILTER_SPELL_CAST, "ProcDamageAndSpell: doing %u damage from spell id %u (triggered by auratype %u of spell %u)",
        triggeredByAura->GetModifier()->m_amount, spellInfo->Id, triggeredByAura->GetModifier()->m_auraname, triggeredByAura->GetId());
    SpellNonMeleeDamage damageInfo(this, pVictim, spellInfo->Id, SpellSchoolMask(spellInfo->SchoolMask));
    CalculateSpellDamage(&damageInfo, triggeredByAura->GetModifier()->m_amount, spellInfo);
    damageInfo.target->CalculateAbsorbResistBlock(this, &damageInfo, spellInfo);
    DealDamageMods(damageInfo.target,damageInfo.damage,&damageInfo.absorb);
    SendSpellNonMeleeDamageLog(&damageInfo);
    DealSpellDamage(&damageInfo, true);
    return SPELL_AURA_PROC_OK;
}

SpellAuraProcResult Unit::HandleOverrideClassScriptAuraProc(Unit *pVictim, uint32 /*damage*/, Aura *triggeredByAura, SpellEntry const *procSpell, uint32 /*procFlag*/, uint32 /*procEx*/ ,uint32 cooldown)
{
    int32 scriptId = triggeredByAura->GetModifier()->m_miscvalue;

    if(!pVictim || !pVictim->isAlive())
        return SPELL_AURA_PROC_FAILED;

    Item* castItem = triggeredByAura->GetCastItemGuid() && GetTypeId()==TYPEID_PLAYER
        ? ((Player*)this)->GetItemByGuid(triggeredByAura->GetCastItemGuid()) : NULL;

    // Basepoints of trigger aura
    int32 triggerAmount = triggeredByAura->GetModifier()->m_amount;

    uint32 triggered_spell_id = 0;

    switch(scriptId)
    {
        case 836:                                           // Improved Blizzard (Rank 1)
        {
            if (!procSpell || procSpell->SpellVisual[0]!=9487)
                return SPELL_AURA_PROC_FAILED;
            triggered_spell_id = 12484;
            break;
        }
        case 988:                                           // Improved Blizzard (Rank 2)
        {
            if (!procSpell || procSpell->SpellVisual[0]!=9487)
                return SPELL_AURA_PROC_FAILED;
            triggered_spell_id = 12485;
            break;
        }
        case 989:                                           // Improved Blizzard (Rank 3)
        {
            if (!procSpell || procSpell->SpellVisual[0]!=9487)
                return SPELL_AURA_PROC_FAILED;
            triggered_spell_id = 12486;
            break;
        }
        case 4086:                                          // Improved Mend Pet (Rank 1)
        case 4087:                                          // Improved Mend Pet (Rank 2)
        {
            if(!roll_chance_i(triggerAmount))
                return SPELL_AURA_PROC_FAILED;

            triggered_spell_id = 24406;
            break;
        }
        case 4533:                                          // Dreamwalker Raiment 2 pieces bonus
        {
            // Chance 50%
            if (!roll_chance_i(50))
                return SPELL_AURA_PROC_FAILED;

            switch (pVictim->getPowerType())
            {
                case POWER_MANA:   triggered_spell_id = 28722; break;
                case POWER_RAGE:   triggered_spell_id = 28723; break;
                case POWER_ENERGY: triggered_spell_id = 28724; break;
                default:
                    return SPELL_AURA_PROC_FAILED;
            }
            break;
        }
        case 4537:                                          // Dreamwalker Raiment 6 pieces bonus
            triggered_spell_id = 28750;                     // Blessing of the Claw
            break;
        case 5497:                                          // Improved Mana Gems (Serpent-Coil Braid)
            triggered_spell_id = 37445;                     // Mana Surge
            break;
        case 6953:                                          // Warbringer
            RemoveAurasAtMechanicImmunity(IMMUNE_TO_ROOT_AND_SNARE_MASK,0,true);
            return SPELL_AURA_PROC_OK;
        case 7010:                                          // Revitalize (rank 1)
        case 7011:                                          // Revitalize (rank 2)
        case 7012:                                          // Revitalize (rank 3)
        {
            if(!roll_chance_i(triggerAmount))
                return SPELL_AURA_PROC_FAILED;

            switch( pVictim->getPowerType() )
            {
                case POWER_MANA:        triggered_spell_id = 48542; break;
                case POWER_RAGE:        triggered_spell_id = 48541; break;
                case POWER_ENERGY:      triggered_spell_id = 48540; break;
                case POWER_RUNIC_POWER: triggered_spell_id = 48543; break;
                default: return SPELL_AURA_PROC_FAILED;
            }
            break;
        }
        case 7282:                                          // Crypt Fever & Ebon Plaguebringer
        {
            if (!procSpell || pVictim == this)
                return SPELL_AURA_PROC_FAILED;

            bool HasEP = false;
            Unit::AuraList const& scriptAuras = GetAurasByType(SPELL_AURA_OVERRIDE_CLASS_SCRIPTS);
            for(Unit::AuraList::const_iterator i = scriptAuras.begin(); i != scriptAuras.end(); ++i)
            {
                if ((*i)->GetSpellProto()->SpellIconID == 1766)
                {
                    HasEP = true;
                    break;
                }
            }

            if (!HasEP)
                switch(triggeredByAura->GetId())
                {
                    case 49032: triggered_spell_id = 50508; break;
                    case 49631: triggered_spell_id = 50509; break;
                    case 49632: triggered_spell_id = 50510; break;
                    default: return SPELL_AURA_PROC_FAILED;
                }
            else
                switch(triggeredByAura->GetId())
                {
                    case 51099: triggered_spell_id = 51726; break;
                    case 51160: triggered_spell_id = 51734; break;
                    case 51161: triggered_spell_id = 51735; break;
                    default: return SPELL_AURA_PROC_FAILED;
                }
            break;
        }
    }

    // not processed
    if(!triggered_spell_id)
        return SPELL_AURA_PROC_FAILED;

    // standard non-dummy case
    SpellEntry const* triggerEntry = sSpellStore.LookupEntry(triggered_spell_id);

    if(!triggerEntry)
    {
        sLog.outError("Unit::HandleOverrideClassScriptAuraProc: Spell %u triggering for class script id %u",triggered_spell_id,scriptId);
        return SPELL_AURA_PROC_FAILED;
    }

    if ( cooldown && GetTypeId()==TYPEID_PLAYER && ((Player*)this)->HasSpellCooldown(triggered_spell_id))
        return SPELL_AURA_PROC_FAILED;

    CastSpell(pVictim, triggered_spell_id, true, castItem, triggeredByAura);

    if ( cooldown && GetTypeId()==TYPEID_PLAYER )
        ((Player*)this)->AddSpellCooldown(triggered_spell_id,0,time(NULL) + cooldown);

    return SPELL_AURA_PROC_OK;
}

SpellAuraProcResult Unit::HandleMendingAuraProc( Unit* /*pVictim*/, uint32 /*damage*/, Aura* triggeredByAura, SpellEntry const* /*procSpell*/, uint32 /*procFlag*/, uint32 /*procEx*/, uint32 /*cooldown*/ )
{
    // aura can be deleted at casts
    SpellEntry const* spellProto = triggeredByAura->GetSpellProto();
    SpellEffectIndex effIdx = triggeredByAura->GetEffIndex();
    int32 heal = triggeredByAura->GetModifier()->m_amount;
    ObjectGuid caster_guid = triggeredByAura->GetCasterGuid();

    // jumps
    int32 jumps = triggeredByAura->GetHolder()->GetAuraCharges()-1;

    // next target selection
    if (jumps > 0 && GetTypeId()==TYPEID_PLAYER && caster_guid.IsPlayer())
    {
        float radius;
        if (spellProto->EffectRadiusIndex[effIdx])
            radius = GetSpellRadius(sSpellRadiusStore.LookupEntry(spellProto->EffectRadiusIndex[effIdx]));
        else
            radius = GetSpellMaxRange(sSpellRangeStore.LookupEntry(spellProto->rangeIndex));

        if (Player* caster = ((Player*)triggeredByAura->GetCaster()))
        {
            caster->ApplySpellMod(spellProto->Id, SPELLMOD_RADIUS, radius, NULL);

            SpellAuraHolderPtr holder = GetSpellAuraHolder(spellProto->Id, caster->GetObjectGuid());

            if (Player* target = ((Player*)this)->GetNextRandomRaidMember(radius))
            {
                SpellAuraHolderPtr new_holder = CreateSpellAuraHolder(spellProto, target, caster);

                for (int32 i = 0; i < MAX_EFFECT_INDEX; ++i)
                {
                    Aura *aur = holder->GetAuraByEffectIndex(SpellEffectIndex(i));
                    if (!aur)
                        continue;

                    int32 basePoints = aur->GetBasePoints();
                    new_holder->CreateAura(spellProto, aur->GetEffIndex(), &basePoints, new_holder, target, caster, NULL);
                }
                new_holder->SetAuraCharges(jumps, false);

                // lock aura holder (currently SPELL_AURA_PRAYER_OF_MENDING is single target spell, so will attempt removing from old target
                // when applied to new one)
                triggeredByAura->SetInUse(true);
                target->AddSpellAuraHolder(new_holder);
                triggeredByAura->SetInUse(false);
            }
            else
                holder->SetAuraCharges(1,false);
        }
    }

    // heal
    CastCustomSpell(this,33110,&heal,NULL,NULL,true,NULL,NULL,caster_guid, spellProto);
    return SPELL_AURA_PROC_OK;
}

SpellAuraProcResult Unit::HandleModCastingSpeedNotStackAuraProc(Unit* /*pVictim*/, uint32 /*damage*/, Aura* /*triggeredByAura*/, SpellEntry const* procSpell, uint32 /*procFlag*/, uint32 /*procEx*/, uint32 /*cooldown*/)
{
    // Skip melee hits or instant cast spells
    return !(procSpell == NULL || GetSpellCastTime(procSpell) == 0) ? SPELL_AURA_PROC_OK : SPELL_AURA_PROC_FAILED;
}

SpellAuraProcResult Unit::HandleReflectSpellsSchoolAuraProc(Unit* /*pVictim*/, uint32 /*damage*/, Aura* triggeredByAura, SpellEntry const* procSpell, uint32 /*procFlag*/, uint32 /*procEx*/, uint32 /*cooldown*/)
{
    // Skip Melee hits and spells ws wrong school
    return !(procSpell == NULL || (triggeredByAura->GetModifier()->m_miscvalue & procSpell->SchoolMask) == 0) ? SPELL_AURA_PROC_OK : SPELL_AURA_PROC_FAILED;
}

SpellAuraProcResult Unit::HandleModPowerCostSchoolAuraProc(Unit* /*pVictim*/, uint32 /*damage*/, Aura* triggeredByAura, SpellEntry const* procSpell, uint32 /*procFlag*/, uint32 /*procEx*/, uint32 /*cooldown*/)
{
    // Skip melee hits and spells ws wrong school or zero cost
    return !(procSpell == NULL ||
            (procSpell->manaCost == 0 && procSpell->ManaCostPercentage == 0) ||           // Cost check
            (triggeredByAura->GetModifier()->m_miscvalue & procSpell->SchoolMask) == 0) ? SPELL_AURA_PROC_OK : SPELL_AURA_PROC_FAILED;  // School check
}

SpellAuraProcResult Unit::HandleMechanicImmuneResistanceAuraProc(Unit* /*pVictim*/, uint32 /*damage*/, Aura* triggeredByAura, SpellEntry const* procSpell, uint32 /*procFlag*/, uint32 /*procEx*/, uint32 /*cooldown*/)
{
    // Compare mechanic
   return !(procSpell==NULL || int32(procSpell->Mechanic) != triggeredByAura->GetModifier()->m_miscvalue)
       ? SPELL_AURA_PROC_OK : SPELL_AURA_PROC_FAILED;
}

SpellAuraProcResult Unit::HandleModDamageFromCasterAuraProc(Unit* pVictim, uint32 /*damage*/, Aura* triggeredByAura, SpellEntry const* /*procSpell*/, uint32 /*procFlag*/, uint32 /*procEx*/, uint32 /*cooldown*/)
{
    // Compare casters
    return triggeredByAura->GetCasterGuid() == pVictim->GetObjectGuid() ? SPELL_AURA_PROC_OK : SPELL_AURA_PROC_FAILED;
}

SpellAuraProcResult Unit::HandleAddFlatModifierAuraProc(Unit* pVictim, uint32 /*damage*/, Aura* triggeredByAura, SpellEntry const * procSpell, uint32 /*procFlag*/, uint32 /*procEx*/, uint32 /*cooldown*/)
{
    SpellEntry const *spellInfo = triggeredByAura->GetSpellProto();

    switch (spellInfo->Id)
    {
                                                // Remove only single aura from stack
        case 53257:                             // Cobra strike
        case 55166:                             // Tidal Force
        {
                SpellAuraHolderPtr holder = triggeredByAura->GetHolder();
                if (!holder || holder->IsDeleted())
                    return SPELL_AURA_PROC_FAILED;

                if (holder->ModStackAmount(-1))
                {
                    RemoveSpellAuraHolder(holder);
                    return SPELL_AURA_PROC_OK;
                }
                else
                    return SPELL_AURA_PROC_CANT_TRIGGER;
                break;
        }
        case 53695:
        case 53696:                             // Judgements of the Just
        {
            if (!procSpell)
                return SPELL_AURA_PROC_FAILED;

            if (!procSpell->SpellFamilyFlags.test<CF_PALADIN_JUDGEMENT_ACTIVATE>())
                return SPELL_AURA_PROC_FAILED;

            int bp = triggeredByAura->GetModifier()->m_amount;
            CastCustomSpell(pVictim, 68055, &bp, NULL, NULL, true, NULL, triggeredByAura);
        }
        default:
            break;
    }

    return SPELL_AURA_PROC_OK;
}

SpellAuraProcResult Unit::HandleAddPctModifierAuraProc(Unit* /*pVictim*/, uint32 /*damage*/, Aura* triggeredByAura, SpellEntry const *procSpell, uint32 /*procFlag*/, uint32 procEx, uint32 /*cooldown*/)
{
    SpellEntry const *spellInfo = triggeredByAura->GetSpellProto();
    Item* castItem = triggeredByAura->GetCastItemGuid() && GetTypeId()==TYPEID_PLAYER
        ? ((Player*)this)->GetItemByGuid(triggeredByAura->GetCastItemGuid()) : NULL;

    switch(spellInfo->SpellFamilyName)
    {
        case SPELLFAMILY_MAGE:
        {
            // Combustion
            if (spellInfo->Id == 11129)
            {
                //last charge and crit
                if (triggeredByAura->GetHolder()->GetAuraCharges() <= 1 && (procEx & PROC_EX_CRITICAL_HIT) )
                    return SPELL_AURA_PROC_OK;                        // charge counting (will removed)

                CastSpell(this, 28682, true, castItem, triggeredByAura);
                return (procEx & PROC_EX_CRITICAL_HIT) ? SPELL_AURA_PROC_OK : SPELL_AURA_PROC_FAILED; // charge update only at crit hits, no hidden cooldowns
            }
            break;
        }
        case SPELLFAMILY_PRIEST:
        {
            // Serendipity
            if (spellInfo->SpellIconID == 2900)
            {
                RemoveAurasDueToSpell(spellInfo->Id);
                return SPELL_AURA_PROC_OK;
            }
            break;
        }
        case SPELLFAMILY_PALADIN:
        {
            // Glyph of Divinity
            if (spellInfo->Id == 54939)
            {
                // Lookup base amount mana restore
                for (int i = 0; i < MAX_EFFECT_INDEX; ++i)
                {
                    if (procSpell->Effect[i] == SPELL_EFFECT_ENERGIZE)
                    {
                        int32 mana = procSpell->CalculateSimpleValue(SpellEffectIndex(i));
                        CastCustomSpell(this, 54986, NULL, &mana, NULL, true, castItem, triggeredByAura);
                        break;
                    }
                }
                return SPELL_AURA_PROC_OK;
            }
            break;
        }
        case SPELLFAMILY_WARRIOR:
        {
            if (spellInfo->Id == 46916)           // Slam!
            {
                if (!(procSpell && procSpell->Id==50782))
                    return SPELL_AURA_PROC_CANT_TRIGGER;
            }
            break;
        }
        case SPELLFAMILY_HUNTER:
        {
            // Lock and load triggered
            if (spellInfo->Id == 56453)
            {
                // Proc only on first effect
                if (triggeredByAura->GetEffIndex() != EFFECT_INDEX_0)
                    return SPELL_AURA_PROC_CANT_TRIGGER;

                // Remove only single aura from stack
                if (triggeredByAura->GetStackAmount() > 1 && !triggeredByAura->GetHolder()->ModStackAmount(-1))
                    return SPELL_AURA_PROC_CANT_TRIGGER;
            }
            break;
        }
        default:
            break;
    }
    return SPELL_AURA_PROC_OK;
}

SpellAuraProcResult Unit::HandleModDamagePercentDoneAuraProc(Unit* /*pVictim*/, uint32 /*damage*/, Aura* triggeredByAura, SpellEntry const *procSpell, uint32 /*procFlag*/, uint32 procEx, uint32 cooldown)
{
    SpellEntry const *spellInfo = triggeredByAura->GetSpellProto();
    Item* castItem = triggeredByAura->GetCastItemGuid() && GetTypeId()==TYPEID_PLAYER
        ? ((Player*)this)->GetItemByGuid(triggeredByAura->GetCastItemGuid()) : NULL;

    // Aspect of the Viper
    if (spellInfo->SpellFamilyName == SPELLFAMILY_HUNTER && spellInfo->SpellFamilyFlags.test<CF_HUNTER_ASPECT_OF_THE_VIPER>())
    {
        uint32 maxmana = GetMaxPower(POWER_MANA);
        int32 bp = int32(maxmana* GetAttackTime(RANGED_ATTACK)/1000.0f/100.0f);

        if (cooldown && GetTypeId()==TYPEID_PLAYER && ((Player*)this)->HasSpellCooldown(34075))
            return SPELL_AURA_PROC_FAILED;

        CastCustomSpell(this, 34075, &bp, NULL, NULL, true, castItem, triggeredByAura);
    }
    // Arcane Blast
    else if (spellInfo->Id == 36032 && procSpell->SpellFamilyName == SPELLFAMILY_MAGE && procSpell->SpellIconID == 2294)
        // prevent proc from self(spell that triggered this aura)
        return SPELL_AURA_PROC_FAILED;

    return SPELL_AURA_PROC_OK;
}

SpellAuraProcResult Unit::HandlePeriodicDummyAuraProc(Unit* /*pVictim*/, uint32 /*damage*/, Aura* triggeredByAura, SpellEntry const *procSpell, uint32 /*procFlag*/, uint32 /*procEx*/, uint32 /*cooldown*/)
{
    if (!triggeredByAura)
        return SPELL_AURA_PROC_FAILED;

    SpellEntry const *spellProto = triggeredByAura->GetSpellProto();
    if (!spellProto)
        return SPELL_AURA_PROC_FAILED;

    switch (spellProto->SpellFamilyName)
    {
        case SPELLFAMILY_GENERIC:
        {
            switch (spellProto->Id)
            {
                case 66334:                                 // Mistress' Kiss (Trial of the Crusader, ->
                case 67905:                                 // -> Lord Jaraxxus encounter, all difficulties)
                case 67906:                                 // ----- // -----
                case 67907:                                 // ----- // -----
                {
                    CastSpell(this, 66359, true, NULL, triggeredByAura);
                    break;
                }
            }
            break;
        }
        case SPELLFAMILY_DEATHKNIGHT:
        {
            switch (spellProto->SpellIconID)
            {
                // Reaping
                // Death Rune Mastery
                // Blood of the North
                case 22:
                case 2622:
                case 3041:
                {
                    if(!procSpell)
                        return SPELL_AURA_PROC_FAILED;

                    if (getClass() != CLASS_DEATH_KNIGHT)
                        return SPELL_AURA_PROC_FAILED;

                    Player * plr = GetTypeId() == TYPEID_PLAYER? ((Player*)this) : NULL;
                    if (!plr)
                        return SPELL_AURA_PROC_FAILED;

                    //get spell rune cost
                    SpellRuneCostEntry const *runeCost = sSpellRuneCostStore.LookupEntry(procSpell->runeCostID);
                    if (!runeCost)
                        return SPELL_AURA_PROC_FAILED;

                    //convert runes to death
                    for (uint32 i = 0; i < NUM_RUNE_TYPES -1/*don't count death rune*/; ++i)
                    {
                        uint32 remainingCost = runeCost->RuneCost[i];

                        while(remainingCost)
                        {
                            int32  convertedRuneCooldown = -1;
                            uint32 convertedRune = i;
                            for(uint32 j = 0; j < MAX_RUNES; ++j)
                            {
                                // convert only valid runes
                                if (RuneType(i) != plr->GetCurrentRune(j) &&
                                    RuneType(i) != plr->GetBaseRune(j))
                                    continue;

                                // select rune with longest cooldown
                                if (convertedRuneCooldown < plr->GetRuneCooldown(j))
                                {
                                    convertedRuneCooldown = int32(plr->GetRuneCooldown(j));
                                    convertedRune = j;
                                }
                            }
                            if (convertedRuneCooldown >= 0)
                                plr->ConvertRune(convertedRune, RUNE_DEATH);
                            --remainingCost;
                        }
                    }
                    return SPELL_AURA_PROC_OK;
                }
                default:
                    break;
            }
            break;
        }
        default:
            break;
    }
    return SPELL_AURA_PROC_OK;
}

SpellAuraProcResult Unit::HandleModRating(Unit* /*pVictim*/, uint32 /*damage*/, Aura* triggeredByAura, SpellEntry const * /*procSpell*/, uint32 /*procFlag*/, uint32 /*procEx*/, uint32 /*cooldown*/)
{
    SpellEntry const *spellInfo = triggeredByAura->GetSpellProto();

    if (spellInfo->Id == 71564)                             // Deadly Precision
    {
        // Remove only single aura from stack
        if (triggeredByAura->GetStackAmount() > 1 && !triggeredByAura->GetHolder()->ModStackAmount(-1))
            return SPELL_AURA_PROC_CANT_TRIGGER;
    }

    return SPELL_AURA_PROC_OK;
}

SpellAuraProcResult Unit::HandleRemoveByDamageProc(Unit* pVictim, uint32 damage, Aura* triggeredByAura, SpellEntry const *procSpell, uint32 procFlag, uint32 procEx, uint32 cooldown)
{
    SpellEntry const* spellInfo = triggeredByAura->GetSpellProto();

    // Hungering Cold - not break from diseases
    if (spellInfo->SpellIconID == 2797)
    {
        if (procSpell && procSpell->Dispel == DISPEL_DISEASE)
            return SPELL_AURA_PROC_FAILED;
    }

    triggeredByAura->SetInUse(true);
    RemoveAurasByCasterSpell(triggeredByAura->GetSpellProto()->Id, triggeredByAura->GetCasterGuid());
    triggeredByAura->SetInUse(false);

    return SPELL_AURA_PROC_OK;
}

SpellAuraProcResult Unit::HandleSpellMagnetAuraProc(Unit *pVictim, uint32 damage, Aura* triggeredByAura, SpellEntry const *procSpell, uint32 procFlag, uint32 procEx, uint32 cooldown)
{
    if (triggeredByAura->GetId() == 8178)                   // Grounding Totem Effect
    {
        // for spells that doesn't do damage but need to destroy totem anyway
        if ((!damage || damage < GetHealth()) && GetTypeId() == TYPEID_UNIT && ((Creature*)this)->IsTotem())
        {
            DealDamage(this, GetHealth(), NULL, DIRECT_DAMAGE, SPELL_SCHOOL_MASK_NORMAL, NULL, false);
            return SPELL_AURA_PROC_OK;
        }
    }
    return SPELL_AURA_PROC_OK;
}

SpellAuraProcResult Unit::HandleManaShieldAuraProc(Unit *pVictim, uint32 damage, Aura* triggeredByAura, SpellEntry const * procSpell, uint32 procFlag, uint32 procEx, uint32 cooldown)
{
    SpellEntry const *dummySpell = triggeredByAura->GetSpellProto ();

    Item* castItem = triggeredByAura->GetCastItemGuid() && GetTypeId()==TYPEID_PLAYER
        ? ((Player*)this)->GetItemByGuid(triggeredByAura->GetCastItemGuid()) : NULL;

    uint32 triggered_spell_id = 0;
    Unit* target = pVictim;

    switch(dummySpell->SpellFamilyName)
    {
        case SPELLFAMILY_MAGE:
        {
            // Incanter's Regalia set (add trigger chance to Mana Shield)
            if (dummySpell->SpellFamilyFlags.test<CF_MAGE_MANA_SHIELD>())
            {
                if (GetTypeId() != TYPEID_PLAYER)
                    return SPELL_AURA_PROC_FAILED;

                target = this;
                triggered_spell_id = 37436;
                break;
            }
            break;
        }
        default:
            break;
    }

    // processed charge only counting case
    if (!triggered_spell_id)
        return SPELL_AURA_PROC_OK;

    SpellEntry const* triggerEntry = sSpellStore.LookupEntry(triggered_spell_id);

    if (!triggerEntry)
    {
        sLog.outError("Unit::HandleManaShieldAuraProc: Spell %u have nonexistent triggered spell %u",dummySpell->Id,triggered_spell_id);
        return SPELL_AURA_PROC_FAILED;
    }

    // default case
    if (!target || (target != this && !target->isAlive()))
        return SPELL_AURA_PROC_FAILED;

    if (cooldown && GetTypeId()==TYPEID_PLAYER && ((Player*)this)->HasSpellCooldown(triggered_spell_id))
        return SPELL_AURA_PROC_FAILED;

    CastSpell(target, triggered_spell_id, true, castItem, triggeredByAura);

    if (cooldown && GetTypeId()==TYPEID_PLAYER)
        ((Player*)this)->AddSpellCooldown(triggered_spell_id,0,time(NULL) + cooldown);

    return SPELL_AURA_PROC_OK;
}

SpellAuraProcResult Unit::HandleModResistanceAuraProc(Unit* /*pVictim*/, uint32 damage, Aura* triggeredByAura, SpellEntry const* /*procSpell*/, uint32 /*procFlag*/, uint32 /*procEx*/, uint32 /*cooldown*/)
{
    SpellEntry const *spellInfo = triggeredByAura->GetSpellProto();

    // Inner Fire
    if (spellInfo->IsFitToFamily<SPELLFAMILY_PRIEST, CF_PRIEST_INNER_FIRE>())
    {
        // only at real damage
        if (!damage)
            return SPELL_AURA_PROC_FAILED;
    }

    return SPELL_AURA_PROC_OK;
}

/**
 * Function to operations with custom hardcoded proc-like effects, maked over proc system
 *
 * @param - as 
 * @retcode - enum SpellAuraProcResult
        SPELL_AURA_PROC_OK           - aura must proc anyway
        SPELL_AURA_PROC_CANT_TRIGGER - aura not may proc anyway
        SPELL_AURA_PROC_FAILED       - aura may proc, if this defined by Unit::IsTriggeredAtSpellProcEvent
 */

SpellAuraProcResult Unit::IsTriggeredAtCustomProcEvent(Unit *pVictim, SpellAuraHolderPtr holder, SpellEntry const* procSpell, uint32 procFlag, uint32 procExtra, WeaponAttackType attType, bool isVictim, SpellProcEventEntry const*& spellProcEvent )
{
    if (!holder || holder->IsDeleted())
        return SPELL_AURA_PROC_CANT_TRIGGER;

    SpellEntry const* spellProto = holder->GetSpellProto();

    if (procSpell == spellProto)
        return SPELL_AURA_PROC_FAILED;

    uint32 EventProcFlag = GetProcFlag(spellProto);

    for (int32 i = 0; i < MAX_EFFECT_INDEX; ++i)
    {
        if (holder->GetAuraByEffectIndex(SpellEffectIndex(i)))
        {
            AuraType auraName = AuraType(spellProto->EffectApplyAuraName[i]);

            switch (auraName)
            {
                // Crowd Control auras
                case SPELL_AURA_MOD_CONFUSE:
                case SPELL_AURA_MOD_FEAR:
                case SPELL_AURA_MOD_STUN:
                case SPELL_AURA_MOD_ROOT:
                case SPELL_AURA_TRANSFORM:
                {
                    if (EventProcFlag &&
                        procFlag & PROC_FLAG_TAKEN_ANY_DAMAGE &&
                        spellProto->AuraInterruptFlags & AURA_INTERRUPT_FLAG_DAMAGE)
                        return SPELL_AURA_PROC_OK;
                    else if (EventProcFlag)
                        return SPELL_AURA_PROC_FAILED;
                    else
                        return SPELL_AURA_PROC_CANT_TRIGGER;
                }
                case SPELL_AURA_DAMAGE_SHIELD:
                    if (procFlag & PROC_FLAG_TAKEN_MELEE_HIT)
                        return SPELL_AURA_PROC_OK;
                    break;
                case SPELL_AURA_MOD_STEALTH:
                case SPELL_AURA_MOD_INVISIBILITY:
                {
                    if (procFlag & DAMAGE_OR_HIT_TRIGGER_MASK &&
                        spellProto->AuraInterruptFlags & AURA_INTERRUPT_FLAG_DAMAGE)
                        return SPELL_AURA_PROC_OK;
                    break;
                }
                default:
                    break;
            }

        }
    }
    return SPELL_AURA_PROC_FAILED;
}

SpellAuraProcResult Unit::HandleDamageShieldAuraProc(Unit* pVictim, uint32 damage, Aura* triggeredByAura, SpellEntry const *procSpell, uint32 procFlag, uint32 procEx, uint32 cooldown)
{
    if (!triggeredByAura)
        return SPELL_AURA_PROC_FAILED;

    SpellEntry const *spellProto = triggeredByAura->GetSpellProto();

    if (!spellProto)
        return SPELL_AURA_PROC_FAILED;

    uint32 retdamage = triggeredByAura->GetModifier()->m_amount;

    retdamage = SpellDamageBonusDone(pVictim,spellProto,uint32(retdamage),SPELL_DIRECT_DAMAGE);
    retdamage = pVictim->SpellDamageBonusTaken(this, spellProto, uint32(retdamage),SPELL_DIRECT_DAMAGE);

    uint32 absorb=0;
    uint32 resist=0;
    CleanDamage cleanDamage =  CleanDamage(0, 0, BASE_ATTACK, MELEE_HIT_NORMAL );
    pVictim->CalculateDamageAbsorbAndResist(this, GetSpellSchoolMask(spellProto), SPELL_DIRECT_DAMAGE, retdamage, &absorb, &resist, !(spellProto->AttributesEx & SPELL_ATTR_EX_CANT_REFLECTED));
    cleanDamage.absorb += absorb;
    cleanDamage.damage=retdamage;
    DealDamageMods(pVictim, retdamage, &absorb);

    uint32 targetHealth = pVictim->GetHealth();
    uint32 overkill = retdamage > targetHealth ? retdamage - targetHealth : 0;

    WorldPacket data(SMSG_SPELLDAMAGESHIELD,(8+8+4+4+4+4));
    data << GetObjectGuid();
    data << pVictim->GetObjectGuid();
    data << uint32(spellProto->Id);
    data << uint32(retdamage);                  // Damage
    data << uint32(overkill);                   // Overkill
    data << uint32(spellProto->SchoolMask);
    SendMessageToSet(&data, true );

    DealDamage(pVictim, retdamage, &cleanDamage, SPELL_DIRECT_DAMAGE, GetSpellSchoolMask(spellProto), spellProto, true);

    return SPELL_AURA_PROC_OK;
}

SpellAuraProcResult Unit::HandleDropChargeByDamageProc(Unit* pVictim, uint32 damage, Aura* triggeredByAura, SpellEntry const *procSpell, uint32 procFlag, uint32 procEx, uint32 cooldown)
{
    if (!triggeredByAura)
        return SPELL_AURA_PROC_FAILED;

    if (SpellAuraHolderPtr holder = triggeredByAura->GetHolder())
    {
        triggeredByAura->SetInUse(true);
        if (holder->DropAuraCharge())
            RemoveSpellAuraHolder(holder);
        triggeredByAura->SetInUse(false);
    }
    else
        return SPELL_AURA_PROC_FAILED;

    return SPELL_AURA_PROC_OK;
}

SpellAuraProcResult Unit::HandleRemoveByDamageChanceProc(Unit* pVictim, uint32 damage, Aura* triggeredByAura, SpellEntry const *procSpell, uint32 procFlag, uint32 procEx, uint32 cooldown)
{
    if (!triggeredByAura)
        return SPELL_AURA_PROC_FAILED;

    SpellEntry const *spellProto = triggeredByAura->GetSpellProto();

    if (!spellProto)
        return SPELL_AURA_PROC_FAILED;

    if (spellProto->AuraInterruptFlags & AURA_INTERRUPT_FLAG_DAMAGE)
        return HandleRemoveByDamageProc(pVictim, damage, triggeredByAura, procSpell, procFlag, procEx, cooldown);

    if (triggeredByAura->IsAffectedByCrowdControlEffect(damage))
        return SPELL_AURA_PROC_FAILED;

    // The chance to dispel an aura depends on the damage taken with respect to the casters level.
    uint32 max_dmg = getLevel() > 8 ? 25 * getLevel() - 150 : 50;
    float chance = float(damage) / max_dmg * 100.0f;

    if (roll_chance_f(chance))
        return HandleRemoveByDamageProc(pVictim, damage, triggeredByAura, procSpell, procFlag, procEx, cooldown);

    return SPELL_AURA_PROC_FAILED;
}

SpellAuraProcResult Unit::HandleIgnoreUnitStateAuraProc(Unit* /*pVictim*/, uint32 /*damage*/, Aura* triggeredByAura, SpellEntry const * procSpell, uint32 /*procFlag*/, uint32 /*procEx*/, uint32 /*cooldown*/)
{
    SpellEntry const *spellInfo = triggeredByAura->GetSpellProto();
    if (spellInfo->Id == 52437 && procSpell && procSpell->Id==20647)   // Sudden Death must proc only from dummy part of Execute
    {
        //Remove only single aura from stack
        return SPELL_AURA_PROC_CANT_TRIGGER;
    }
    return SPELL_AURA_PROC_OK;
}<|MERGE_RESOLUTION|>--- conflicted
+++ resolved
@@ -3390,11 +3390,7 @@
             {
                 if (target == NULL)
                     target = !(procFlag & PROC_FLAG_SUCCESSFUL_POSITIVE_SPELL) && IsPositiveSpell(*itr) ? this : pVictim;
-<<<<<<< HEAD
-                CastSpell(this, *itr, true, castItem, triggeredByAura);
-=======
                 CastSpell(target, *itr, true, castItem, triggeredByAura);
->>>>>>> 70925152
                 if (cooldown && GetTypeId()==TYPEID_PLAYER)
                     ((Player*)this)->AddSpellCooldown(*itr,0,time(NULL) + cooldown);
             }
