--- conflicted
+++ resolved
@@ -3575,13 +3575,6 @@
                     if (GetStat(STAT_AGILITY)  > stat) { trigger_spell_id = 67772;                               }
                     break;
                 }
-<<<<<<< HEAD
-                case 72178:                                 // Blood link Saurfang aura
-                {
-                    target = this;
-                    trigger_spell_id = 72195;
-                    break;
-=======
                 case 69023:                                 // Mirrored Soul
                 {
                     int32 basepoints = (int32) (damage * 0.45f);
@@ -3590,7 +3583,12 @@
                         CastCustomSpell(caster, 69034, &basepoints, NULL, NULL, true, NULL, triggeredByAura, GetObjectGuid());
 
                     return SPELL_AURA_PROC_OK;
->>>>>>> ef793da5
+                }
+                case 72178:                                 // Blood link Saurfang aura
+                {
+                    target = this;
+                    trigger_spell_id = 72195;
+                    break;
                 }
             }
             break;
