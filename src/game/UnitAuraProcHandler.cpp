/*
 * Copyright (C) 2005-2011 MaNGOS <http://getmangos.com/>
 *
 * This program is free software; you can redistribute it and/or modify
 * it under the terms of the GNU General Public License as published by
 * the Free Software Foundation; either version 2 of the License, or
 * (at your option) any later version.
 *
 * This program is distributed in the hope that it will be useful,
 * but WITHOUT ANY WARRANTY; without even the implied warranty of
 * MERCHANTABILITY or FITNESS FOR A PARTICULAR PURPOSE.  See the
 * GNU General Public License for more details.
 *
 * You should have received a copy of the GNU General Public License
 * along with this program; if not, write to the Free Software
 * Foundation, Inc., 59 Temple Place, Suite 330, Boston, MA  02111-1307  USA
 */

#include "Common.h"
#include "Log.h"
#include "ObjectMgr.h"
#include "SpellMgr.h"
#include "Player.h"
#include "Unit.h"
#include "Spell.h"
#include "SpellAuras.h"
#include "Totem.h"
#include "Creature.h"
#include "Formulas.h"
#include "CreatureAI.h"
#include "Util.h"

pAuraProcHandler AuraProcHandler[TOTAL_AURAS]=
{
    &Unit::HandleNULLProc,                                  //  0 SPELL_AURA_NONE
    &Unit::HandleNULLProc,                                  //  1 SPELL_AURA_BIND_SIGHT
    &Unit::HandleNULLProc,                                  //  2 SPELL_AURA_MOD_POSSESS
    &Unit::HandleNULLProc,                                  //  3 SPELL_AURA_PERIODIC_DAMAGE
    &Unit::HandleDummyAuraProc,                             //  4 SPELL_AURA_DUMMY
    &Unit::HandleRemoveByDamageProc,                        //  5 SPELL_AURA_MOD_CONFUSE
    &Unit::HandleNULLProc,                                  //  6 SPELL_AURA_MOD_CHARM
    &Unit::HandleRemoveByDamageChanceProc,                  //  7 SPELL_AURA_MOD_FEAR
    &Unit::HandleNULLProc,                                  //  8 SPELL_AURA_PERIODIC_HEAL
    &Unit::HandleNULLProc,                                  //  9 SPELL_AURA_MOD_ATTACKSPEED
    &Unit::HandleNULLProc,                                  // 10 SPELL_AURA_MOD_THREAT
    &Unit::HandleNULLProc,                                  // 11 SPELL_AURA_MOD_TAUNT
    &Unit::HandleNULLProc,                                  // 12 SPELL_AURA_MOD_STUN
    &Unit::HandleNULLProc,                                  // 13 SPELL_AURA_MOD_DAMAGE_DONE
    &Unit::HandleNULLProc,                                  // 14 SPELL_AURA_MOD_DAMAGE_TAKEN
    &Unit::HandleDamageShieldAuraProc,                      // 15 SPELL_AURA_DAMAGE_SHIELD
    &Unit::HandleRemoveByDamageProc,                        // 16 SPELL_AURA_MOD_STEALTH
    &Unit::HandleNULLProc,                                  // 17 SPELL_AURA_MOD_STEALTH_DETECT
    &Unit::HandleRemoveByDamageProc,                        // 18 SPELL_AURA_MOD_INVISIBILITY
    &Unit::HandleNULLProc,                                  // 19 SPELL_AURA_MOD_INVISIBILITY_DETECTION
    &Unit::HandleNULLProc,                                  // 20 SPELL_AURA_OBS_MOD_HEALTH
    &Unit::HandleNULLProc,                                  // 21 SPELL_AURA_OBS_MOD_MANA
    &Unit::HandleModResistanceAuraProc,                     // 22 SPELL_AURA_MOD_RESISTANCE
    &Unit::HandleNULLProc,                                  // 23 SPELL_AURA_PERIODIC_TRIGGER_SPELL
    &Unit::HandleNULLProc,                                  // 24 SPELL_AURA_PERIODIC_ENERGIZE
    &Unit::HandleNULLProc,                                  // 25 SPELL_AURA_MOD_PACIFY
    &Unit::HandleRemoveByDamageChanceProc,                  // 26 SPELL_AURA_MOD_ROOT
    &Unit::HandleNULLProc,                                  // 27 SPELL_AURA_MOD_SILENCE
    &Unit::HandleNULLProc,                                  // 28 SPELL_AURA_REFLECT_SPELLS
    &Unit::HandleNULLProc,                                  // 29 SPELL_AURA_MOD_STAT
    &Unit::HandleNULLProc,                                  // 30 SPELL_AURA_MOD_SKILL
    &Unit::HandleNULLProc,                                  // 31 SPELL_AURA_MOD_INCREASE_SPEED
    &Unit::HandleNULLProc,                                  // 32 SPELL_AURA_MOD_INCREASE_MOUNTED_SPEED
    &Unit::HandleNULLProc,                                  // 33 SPELL_AURA_MOD_DECREASE_SPEED
    &Unit::HandleNULLProc,                                  // 34 SPELL_AURA_MOD_INCREASE_HEALTH
    &Unit::HandleNULLProc,                                  // 35 SPELL_AURA_MOD_INCREASE_ENERGY
    &Unit::HandleNULLProc,                                  // 36 SPELL_AURA_MOD_SHAPESHIFT
    &Unit::HandleNULLProc,                                  // 37 SPELL_AURA_EFFECT_IMMUNITY
    &Unit::HandleNULLProc,                                  // 38 SPELL_AURA_STATE_IMMUNITY
    &Unit::HandleNULLProc,                                  // 39 SPELL_AURA_SCHOOL_IMMUNITY
    &Unit::HandleNULLProc,                                  // 40 SPELL_AURA_DAMAGE_IMMUNITY
    &Unit::HandleNULLProc,                                  // 41 SPELL_AURA_DISPEL_IMMUNITY
    &Unit::HandleProcTriggerSpellAuraProc,                  // 42 SPELL_AURA_PROC_TRIGGER_SPELL
    &Unit::HandleProcTriggerDamageAuraProc,                 // 43 SPELL_AURA_PROC_TRIGGER_DAMAGE
    &Unit::HandleNULLProc,                                  // 44 SPELL_AURA_TRACK_CREATURES
    &Unit::HandleNULLProc,                                  // 45 SPELL_AURA_TRACK_RESOURCES
    &Unit::HandleNULLProc,                                  // 46 SPELL_AURA_46 (used in test spells 54054 and 54058, and spell 48050) (3.0.8a-3.2.2a)
    &Unit::HandleNULLProc,                                  // 47 SPELL_AURA_MOD_PARRY_PERCENT
    &Unit::HandleNULLProc,                                  // 48 SPELL_AURA_48 spell Napalm (area damage spell with additional delayed damage effect)
    &Unit::HandleNULLProc,                                  // 49 SPELL_AURA_MOD_DODGE_PERCENT
    &Unit::HandleNULLProc,                                  // 50 SPELL_AURA_MOD_CRITICAL_HEALING_AMOUNT
    &Unit::HandleNULLProc,                                  // 51 SPELL_AURA_MOD_BLOCK_PERCENT
    &Unit::HandleNULLProc,                                  // 52 SPELL_AURA_MOD_CRIT_PERCENT
    &Unit::HandleNULLProc,                                  // 53 SPELL_AURA_PERIODIC_LEECH
    &Unit::HandleNULLProc,                                  // 54 SPELL_AURA_MOD_HIT_CHANCE
    &Unit::HandleNULLProc,                                  // 55 SPELL_AURA_MOD_SPELL_HIT_CHANCE
    &Unit::HandleNULLProc,                                  // 56 SPELL_AURA_TRANSFORM
    &Unit::HandleSpellCritChanceAuraProc,                   // 57 SPELL_AURA_MOD_SPELL_CRIT_CHANCE
    &Unit::HandleNULLProc,                                  // 58 SPELL_AURA_MOD_INCREASE_SWIM_SPEED
    &Unit::HandleNULLProc,                                  // 59 SPELL_AURA_MOD_DAMAGE_DONE_CREATURE
    &Unit::HandleRemoveByDamageChanceProc,                  // 60 SPELL_AURA_MOD_PACIFY_SILENCE
    &Unit::HandleNULLProc,                                  // 61 SPELL_AURA_MOD_SCALE
    &Unit::HandleNULLProc,                                  // 62 SPELL_AURA_PERIODIC_HEALTH_FUNNEL
    &Unit::HandleNULLProc,                                  // 63 unused (3.0.8a-3.2.2a) old SPELL_AURA_PERIODIC_MANA_FUNNEL
    &Unit::HandleNULLProc,                                  // 64 SPELL_AURA_PERIODIC_MANA_LEECH
    &Unit::HandleModCastingSpeedNotStackAuraProc,           // 65 SPELL_AURA_MOD_CASTING_SPEED_NOT_STACK
    &Unit::HandleNULLProc,                                  // 66 SPELL_AURA_FEIGN_DEATH
    &Unit::HandleNULLProc,                                  // 67 SPELL_AURA_MOD_DISARM
    &Unit::HandleNULLProc,                                  // 68 SPELL_AURA_MOD_STALKED
    &Unit::HandleNULLProc,                                  // 69 SPELL_AURA_SCHOOL_ABSORB
    &Unit::HandleNULLProc,                                  // 70 SPELL_AURA_EXTRA_ATTACKS      Useless, used by only one spell 41560 that has only visual effect (3.2.2a)
    &Unit::HandleNULLProc,                                  // 71 SPELL_AURA_MOD_SPELL_CRIT_CHANCE_SCHOOL
    &Unit::HandleModPowerCostSchoolAuraProc,                // 72 SPELL_AURA_MOD_POWER_COST_SCHOOL_PCT
    &Unit::HandleModPowerCostSchoolAuraProc,                // 73 SPELL_AURA_MOD_POWER_COST_SCHOOL
    &Unit::HandleReflectSpellsSchoolAuraProc,               // 74 SPELL_AURA_REFLECT_SPELLS_SCHOOL
    &Unit::HandleNULLProc,                                  // 75 SPELL_AURA_MOD_LANGUAGE
    &Unit::HandleNULLProc,                                  // 76 SPELL_AURA_FAR_SIGHT
    &Unit::HandleMechanicImmuneResistanceAuraProc,          // 77 SPELL_AURA_MECHANIC_IMMUNITY
    &Unit::HandleNULLProc,                                  // 78 SPELL_AURA_MOUNTED
    &Unit::HandleModDamagePercentDoneAuraProc,              // 79 SPELL_AURA_MOD_DAMAGE_PERCENT_DONE
    &Unit::HandleNULLProc,                                  // 80 SPELL_AURA_MOD_PERCENT_STAT
    &Unit::HandleNULLProc,                                  // 81 SPELL_AURA_SPLIT_DAMAGE_PCT
    &Unit::HandleNULLProc,                                  // 82 SPELL_AURA_WATER_BREATHING
    &Unit::HandleNULLProc,                                  // 83 SPELL_AURA_MOD_BASE_RESISTANCE
    &Unit::HandleNULLProc,                                  // 84 SPELL_AURA_MOD_REGEN
    &Unit::HandleCantTrigger,                               // 85 SPELL_AURA_MOD_POWER_REGEN
    &Unit::HandleNULLProc,                                  // 86 SPELL_AURA_CHANNEL_DEATH_ITEM
    &Unit::HandleNULLProc,                                  // 87 SPELL_AURA_MOD_DAMAGE_PERCENT_TAKEN
    &Unit::HandleNULLProc,                                  // 88 SPELL_AURA_MOD_HEALTH_REGEN_PERCENT
    &Unit::HandleNULLProc,                                  // 89 SPELL_AURA_PERIODIC_DAMAGE_PERCENT
    &Unit::HandleNULLProc,                                  // 90 unused (3.0.8a-3.2.2a) old SPELL_AURA_MOD_RESIST_CHANCE
    &Unit::HandleNULLProc,                                  // 91 SPELL_AURA_MOD_DETECT_RANGE
    &Unit::HandleNULLProc,                                  // 92 SPELL_AURA_PREVENTS_FLEEING
    &Unit::HandleNULLProc,                                  // 93 SPELL_AURA_MOD_UNATTACKABLE
    &Unit::HandleNULLProc,                                  // 94 SPELL_AURA_INTERRUPT_REGEN
    &Unit::HandleNULLProc,                                  // 95 SPELL_AURA_GHOST
    &Unit::HandleSpellMagnetAuraProc,                       // 96 SPELL_AURA_SPELL_MAGNET
    &Unit::HandleManaShieldAuraProc,                        // 97 SPELL_AURA_MANA_SHIELD
    &Unit::HandleNULLProc,                                  // 98 SPELL_AURA_MOD_SKILL_TALENT
    &Unit::HandleNULLProc,                                  // 99 SPELL_AURA_MOD_ATTACK_POWER
    &Unit::HandleNULLProc,                                  //100 SPELL_AURA_AURAS_VISIBLE obsolete 3.x? all player can see all auras now, but still have 2 spells including GM-spell (1852,2855)
    &Unit::HandleNULLProc,                                  //101 SPELL_AURA_MOD_RESISTANCE_PCT
    &Unit::HandleNULLProc,                                  //102 SPELL_AURA_MOD_MELEE_ATTACK_POWER_VERSUS
    &Unit::HandleNULLProc,                                  //103 SPELL_AURA_MOD_TOTAL_THREAT
    &Unit::HandleNULLProc,                                  //104 SPELL_AURA_WATER_WALK
    &Unit::HandleNULLProc,                                  //105 SPELL_AURA_FEATHER_FALL
    &Unit::HandleNULLProc,                                  //106 SPELL_AURA_HOVER
    &Unit::HandleAddFlatModifierAuraProc,                   //107 SPELL_AURA_ADD_FLAT_MODIFIER
    &Unit::HandleAddPctModifierAuraProc,                    //108 SPELL_AURA_ADD_PCT_MODIFIER
    &Unit::HandleNULLProc,                                  //109 SPELL_AURA_ADD_TARGET_TRIGGER
    &Unit::HandleNULLProc,                                  //110 SPELL_AURA_MOD_POWER_REGEN_PERCENT
    &Unit::HandleDropChargeByDamageProc,                    //111 SPELL_AURA_ADD_CASTER_HIT_TRIGGER
    &Unit::HandleOverrideClassScriptAuraProc,               //112 SPELL_AURA_OVERRIDE_CLASS_SCRIPTS
    &Unit::HandleNULLProc,                                  //113 SPELL_AURA_MOD_RANGED_DAMAGE_TAKEN
    &Unit::HandleNULLProc,                                  //114 SPELL_AURA_MOD_RANGED_DAMAGE_TAKEN_PCT
    &Unit::HandleNULLProc,                                  //115 SPELL_AURA_MOD_HEALING
    &Unit::HandleNULLProc,                                  //116 SPELL_AURA_MOD_REGEN_DURING_COMBAT
    &Unit::HandleMechanicImmuneResistanceAuraProc,          //117 SPELL_AURA_MOD_MECHANIC_RESISTANCE
    &Unit::HandleNULLProc,                                  //118 SPELL_AURA_MOD_HEALING_PCT
    &Unit::HandleNULLProc,                                  //119 unused (3.0.8a-3.2.2a) old SPELL_AURA_SHARE_PET_TRACKING
    &Unit::HandleNULLProc,                                  //120 SPELL_AURA_UNTRACKABLE
    &Unit::HandleNULLProc,                                  //121 SPELL_AURA_EMPATHY
    &Unit::HandleNULLProc,                                  //122 SPELL_AURA_MOD_OFFHAND_DAMAGE_PCT
    &Unit::HandleNULLProc,                                  //123 SPELL_AURA_MOD_TARGET_RESISTANCE
    &Unit::HandleNULLProc,                                  //124 SPELL_AURA_MOD_RANGED_ATTACK_POWER
    &Unit::HandleNULLProc,                                  //125 SPELL_AURA_MOD_MELEE_DAMAGE_TAKEN
    &Unit::HandleNULLProc,                                  //126 SPELL_AURA_MOD_MELEE_DAMAGE_TAKEN_PCT
    &Unit::HandleNULLProc,                                  //127 SPELL_AURA_RANGED_ATTACK_POWER_ATTACKER_BONUS
    &Unit::HandleNULLProc,                                  //128 SPELL_AURA_MOD_POSSESS_PET
    &Unit::HandleNULLProc,                                  //129 SPELL_AURA_MOD_SPEED_ALWAYS
    &Unit::HandleNULLProc,                                  //130 SPELL_AURA_MOD_MOUNTED_SPEED_ALWAYS
    &Unit::HandleNULLProc,                                  //131 SPELL_AURA_MOD_RANGED_ATTACK_POWER_VERSUS
    &Unit::HandleNULLProc,                                  //132 SPELL_AURA_MOD_INCREASE_ENERGY_PERCENT
    &Unit::HandleNULLProc,                                  //133 SPELL_AURA_MOD_INCREASE_HEALTH_PERCENT
    &Unit::HandleNULLProc,                                  //134 SPELL_AURA_MOD_MANA_REGEN_INTERRUPT
    &Unit::HandleNULLProc,                                  //135 SPELL_AURA_MOD_HEALING_DONE
    &Unit::HandleNULLProc,                                  //136 SPELL_AURA_MOD_HEALING_DONE_PERCENT
    &Unit::HandleNULLProc,                                  //137 SPELL_AURA_MOD_TOTAL_STAT_PERCENTAGE
    &Unit::HandleHasteAuraProc,                             //138 SPELL_AURA_MOD_MELEE_HASTE
    &Unit::HandleNULLProc,                                  //139 SPELL_AURA_FORCE_REACTION
    &Unit::HandleNULLProc,                                  //140 SPELL_AURA_MOD_RANGED_HASTE
    &Unit::HandleNULLProc,                                  //141 SPELL_AURA_MOD_RANGED_AMMO_HASTE
    &Unit::HandleNULLProc,                                  //142 SPELL_AURA_MOD_BASE_RESISTANCE_PCT
    &Unit::HandleNULLProc,                                  //143 SPELL_AURA_MOD_RESISTANCE_EXCLUSIVE
    &Unit::HandleNULLProc,                                  //144 SPELL_AURA_SAFE_FALL
    &Unit::HandleNULLProc,                                  //145 SPELL_AURA_MOD_PET_TALENT_POINTS
    &Unit::HandleNULLProc,                                  //146 SPELL_AURA_ALLOW_TAME_PET_TYPE
    &Unit::HandleNULLProc,                                  //147 SPELL_AURA_MECHANIC_IMMUNITY_MASK
    &Unit::HandleNULLProc,                                  //148 SPELL_AURA_RETAIN_COMBO_POINTS
    &Unit::HandleCantTrigger,                               //149 SPELL_AURA_REDUCE_PUSHBACK
    &Unit::HandleNULLProc,                                  //150 SPELL_AURA_MOD_SHIELD_BLOCKVALUE_PCT
    &Unit::HandleNULLProc,                                  //151 SPELL_AURA_TRACK_STEALTHED
    &Unit::HandleNULLProc,                                  //152 SPELL_AURA_MOD_DETECTED_RANGE
    &Unit::HandleNULLProc,                                  //153 SPELL_AURA_SPLIT_DAMAGE_FLAT
    &Unit::HandleNULLProc,                                  //154 SPELL_AURA_MOD_STEALTH_LEVEL
    &Unit::HandleNULLProc,                                  //155 SPELL_AURA_MOD_WATER_BREATHING
    &Unit::HandleNULLProc,                                  //156 SPELL_AURA_MOD_REPUTATION_GAIN
    &Unit::HandleNULLProc,                                  //157 SPELL_AURA_PET_DAMAGE_MULTI (single test like spell 20782, also single for 214 aura)
    &Unit::HandleNULLProc,                                  //158 SPELL_AURA_MOD_SHIELD_BLOCKVALUE
    &Unit::HandleNULLProc,                                  //159 SPELL_AURA_NO_PVP_CREDIT
    &Unit::HandleNULLProc,                                  //160 SPELL_AURA_MOD_AOE_AVOIDANCE
    &Unit::HandleNULLProc,                                  //161 SPELL_AURA_MOD_HEALTH_REGEN_IN_COMBAT
    &Unit::HandleNULLProc,                                  //162 SPELL_AURA_POWER_BURN_MANA
    &Unit::HandleNULLProc,                                  //163 SPELL_AURA_MOD_CRIT_DAMAGE_BONUS
    &Unit::HandleNULLProc,                                  //164 unused (3.0.8a-3.2.2a), only one test spell 10654
    &Unit::HandleNULLProc,                                  //165 SPELL_AURA_MELEE_ATTACK_POWER_ATTACKER_BONUS
    &Unit::HandleNULLProc,                                  //166 SPELL_AURA_MOD_ATTACK_POWER_PCT
    &Unit::HandleNULLProc,                                  //167 SPELL_AURA_MOD_RANGED_ATTACK_POWER_PCT
    &Unit::HandleNULLProc,                                  //168 SPELL_AURA_MOD_DAMAGE_DONE_VERSUS
    &Unit::HandleNULLProc,                                  //169 SPELL_AURA_MOD_CRIT_PERCENT_VERSUS
    &Unit::HandleNULLProc,                                  //170 SPELL_AURA_DETECT_AMORE       different spells that ignore transformation effects
    &Unit::HandleNULLProc,                                  //171 SPELL_AURA_MOD_SPEED_NOT_STACK
    &Unit::HandleNULLProc,                                  //172 SPELL_AURA_MOD_MOUNTED_SPEED_NOT_STACK
    &Unit::HandleNULLProc,                                  //173 unused (3.0.8a-3.2.2a) no spells, old SPELL_AURA_ALLOW_CHAMPION_SPELLS  only for Proclaim Champion spell
    &Unit::HandleNULLProc,                                  //174 SPELL_AURA_MOD_SPELL_DAMAGE_OF_STAT_PERCENT
    &Unit::HandleNULLProc,                                  //175 SPELL_AURA_MOD_SPELL_HEALING_OF_STAT_PERCENT
    &Unit::HandleNULLProc,                                  //176 SPELL_AURA_SPIRIT_OF_REDEMPTION   only for Spirit of Redemption spell, die at aura end
    &Unit::HandleNULLProc,                                  //177 SPELL_AURA_AOE_CHARM (22 spells)
    &Unit::HandleNULLProc,                                  //178 SPELL_AURA_MOD_DEBUFF_RESISTANCE
    &Unit::HandleNULLProc,                                  //179 SPELL_AURA_MOD_ATTACKER_SPELL_CRIT_CHANCE
    &Unit::HandleNULLProc,                                  //180 SPELL_AURA_MOD_FLAT_SPELL_DAMAGE_VERSUS
    &Unit::HandleNULLProc,                                  //181 unused (3.0.8a-3.2.2a) old SPELL_AURA_MOD_FLAT_SPELL_CRIT_DAMAGE_VERSUS
    &Unit::HandleNULLProc,                                  //182 SPELL_AURA_MOD_RESISTANCE_OF_STAT_PERCENT
    &Unit::HandleNULLProc,                                  //183 SPELL_AURA_MOD_CRITICAL_THREAT only used in 28746
    &Unit::HandleNULLProc,                                  //184 SPELL_AURA_MOD_ATTACKER_MELEE_HIT_CHANCE
    &Unit::HandleNULLProc,                                  //185 SPELL_AURA_MOD_ATTACKER_RANGED_HIT_CHANCE
    &Unit::HandleNULLProc,                                  //186 SPELL_AURA_MOD_ATTACKER_SPELL_HIT_CHANCE
    &Unit::HandleNULLProc,                                  //187 SPELL_AURA_MOD_ATTACKER_MELEE_CRIT_CHANCE
    &Unit::HandleNULLProc,                                  //188 SPELL_AURA_MOD_ATTACKER_RANGED_CRIT_CHANCE
    &Unit::HandleModRating,                                 //189 SPELL_AURA_MOD_RATING
    &Unit::HandleNULLProc,                                  //190 SPELL_AURA_MOD_FACTION_REPUTATION_GAIN
    &Unit::HandleNULLProc,                                  //191 SPELL_AURA_USE_NORMAL_MOVEMENT_SPEED
    &Unit::HandleNULLProc,                                  //192 SPELL_AURA_HASTE_MELEE
    &Unit::HandleNULLProc,                                  //193 SPELL_AURA_HASTE_ALL (in fact combat (any type attack) speed pct)
    &Unit::HandleNULLProc,                                  //194 SPELL_AURA_MOD_IGNORE_ABSORB_SCHOOL
    &Unit::HandleNULLProc,                                  //195 SPELL_AURA_MOD_IGNORE_ABSORB_FOR_SPELL
    &Unit::HandleNULLProc,                                  //196 SPELL_AURA_MOD_COOLDOWN (single spell 24818 in 3.2.2a)
    &Unit::HandleNULLProc,                                  //197 SPELL_AURA_MOD_ATTACKER_SPELL_AND_WEAPON_CRIT_CHANCEe
    &Unit::HandleNULLProc,                                  //198 unused (3.0.8a-3.2.2a) old SPELL_AURA_MOD_ALL_WEAPON_SKILLS
    &Unit::HandleNULLProc,                                  //199 SPELL_AURA_MOD_INCREASES_SPELL_PCT_TO_HIT
    &Unit::HandleNULLProc,                                  //200 SPELL_AURA_MOD_KILL_XP_PCT
    &Unit::HandleNULLProc,                                  //201 SPELL_AURA_FLY                             this aura enable flight mode...
    &Unit::HandleNULLProc,                                  //202 SPELL_AURA_CANNOT_BE_DODGED
    &Unit::HandleNULLProc,                                  //203 SPELL_AURA_MOD_ATTACKER_MELEE_CRIT_DAMAGE
    &Unit::HandleNULLProc,                                  //204 SPELL_AURA_MOD_ATTACKER_RANGED_CRIT_DAMAGE
    &Unit::HandleNULLProc,                                  //205 SPELL_AURA_MOD_ATTACKER_SPELL_CRIT_DAMAGE
    &Unit::HandleNULLProc,                                  //206 SPELL_AURA_MOD_FLIGHT_SPEED
    &Unit::HandleNULLProc,                                  //207 SPELL_AURA_MOD_FLIGHT_SPEED_MOUNTED
    &Unit::HandleNULLProc,                                  //208 SPELL_AURA_MOD_FLIGHT_SPEED_STACKING
    &Unit::HandleNULLProc,                                  //209 SPELL_AURA_MOD_FLIGHT_SPEED_MOUNTED_STACKING
    &Unit::HandleNULLProc,                                  //210 SPELL_AURA_MOD_FLIGHT_SPEED_NOT_STACKING
    &Unit::HandleNULLProc,                                  //211 SPELL_AURA_MOD_FLIGHT_SPEED_MOUNTED_NOT_STACKING
    &Unit::HandleNULLProc,                                  //212 SPELL_AURA_MOD_RANGED_ATTACK_POWER_OF_STAT_PERCENT
    &Unit::HandleNULLProc,                                  //213 SPELL_AURA_MOD_RAGE_FROM_DAMAGE_DEALT implemented in Player::RewardRage
    &Unit::HandleNULLProc,                                  //214 Tamed Pet Passive (single test like spell 20782, also single for 157 aura)
    &Unit::HandleNULLProc,                                  //215 SPELL_AURA_ARENA_PREPARATION
    &Unit::HandleNULLProc,                                  //216 SPELL_AURA_HASTE_SPELLS
    &Unit::HandleNULLProc,                                  //217 unused (3.0.8a-3.2.2a)
    &Unit::HandleNULLProc,                                  //218 SPELL_AURA_HASTE_RANGED
    &Unit::HandleNULLProc,                                  //219 SPELL_AURA_MOD_MANA_REGEN_FROM_STAT
    &Unit::HandleNULLProc,                                  //220 SPELL_AURA_MOD_RATING_FROM_STAT
    &Unit::HandleNULLProc,                                  //221 ignored
    &Unit::HandleNULLProc,                                  //222 unused (3.0.8a-3.2.2a) only for spell 44586 that not used in real spell cast
    &Unit::HandleNULLProc,                                  //223 dummy code (cast damage spell to attacker) and another dymmy (jump to another nearby raid member)
    &Unit::HandleNULLProc,                                  //224 unused (3.0.8a-3.2.2a)
    &Unit::HandleMendingAuraProc,                           //225 SPELL_AURA_PRAYER_OF_MENDING
    &Unit::HandlePeriodicDummyAuraProc,                     //226 SPELL_AURA_PERIODIC_DUMMY
    &Unit::HandleNULLProc,                                  //227 SPELL_AURA_PERIODIC_TRIGGER_SPELL_WITH_VALUE
    &Unit::HandleNULLProc,                                  //228 SPELL_AURA_DETECT_STEALTH
    &Unit::HandleNULLProc,                                  //229 SPELL_AURA_MOD_AOE_DAMAGE_AVOIDANCE
    &Unit::HandleNULLProc,                                  //230 Commanding Shout
    &Unit::HandleProcTriggerSpellAuraProc,                  //231 SPELL_AURA_PROC_TRIGGER_SPELL_WITH_VALUE
    &Unit::HandleNULLProc,                                  //232 SPELL_AURA_MECHANIC_DURATION_MOD
    &Unit::HandleNULLProc,                                  //233 set model id to the one of the creature with id m_modifier.m_miscvalue
    &Unit::HandleNULLProc,                                  //234 SPELL_AURA_MECHANIC_DURATION_MOD_NOT_STACK
    &Unit::HandleNULLProc,                                  //235 SPELL_AURA_MOD_DISPEL_RESIST
    &Unit::HandleNULLProc,                                  //236 SPELL_AURA_CONTROL_VEHICLE
    &Unit::HandleNULLProc,                                  //237 SPELL_AURA_MOD_SPELL_DAMAGE_OF_ATTACK_POWER
    &Unit::HandleNULLProc,                                  //238 SPELL_AURA_MOD_SPELL_HEALING_OF_ATTACK_POWER
    &Unit::HandleNULLProc,                                  //239 SPELL_AURA_MOD_SCALE_2 only in Noggenfogger Elixir (16595) before 2.3.0 aura 61
    &Unit::HandleNULLProc,                                  //240 SPELL_AURA_MOD_EXPERTISE
    &Unit::HandleNULLProc,                                  //241 Forces the player to move forward
    &Unit::HandleNULLProc,                                  //242 SPELL_AURA_MOD_SPELL_DAMAGE_FROM_HEALING (only 2 test spels in 3.2.2a)
    &Unit::HandleNULLProc,                                  //243 faction reaction override spells
    &Unit::HandleNULLProc,                                  //244 SPELL_AURA_COMPREHEND_LANGUAGE
    &Unit::HandleNULLProc,                                  //245 SPELL_AURA_MOD_DURATION_OF_MAGIC_EFFECTS
    &Unit::HandleNULLProc,                                  //246 SPELL_AURA_MOD_DURATION_OF_EFFECTS_BY_DISPEL
    &Unit::HandleNULLProc,                                  //247 target to become a clone of the caster
    &Unit::HandleNULLProc,                                  //248 SPELL_AURA_MOD_COMBAT_RESULT_CHANCE
    &Unit::HandleNULLProc,                                  //249 SPELL_AURA_CONVERT_RUNE
    &Unit::HandleNULLProc,                                  //250 SPELL_AURA_MOD_INCREASE_HEALTH_2
    &Unit::HandleNULLProc,                                  //251 SPELL_AURA_MOD_ENEMY_DODGE
    &Unit::HandleNULLProc,                                  //252 SPELL_AURA_SLOW_ALL
    &Unit::HandleNULLProc,                                  //253 SPELL_AURA_MOD_BLOCK_CRIT_CHANCE
    &Unit::HandleNULLProc,                                  //254 SPELL_AURA_MOD_DISARM_SHIELD disarm Shield
    &Unit::HandleNULLProc,                                  //255 SPELL_AURA_MOD_MECHANIC_DAMAGE_TAKEN_PERCENT
    &Unit::HandleNULLProc,                                  //256 SPELL_AURA_NO_REAGENT_USE Use SpellClassMask for spell select
    &Unit::HandleNULLProc,                                  //257 SPELL_AURA_MOD_TARGET_RESIST_BY_SPELL_CLASS Use SpellClassMask for spell select
    &Unit::HandleNULLProc,                                  //258 SPELL_AURA_MOD_SPELL_VISUAL
    &Unit::HandleNULLProc,                                  //259 corrupt healing over time spell
    &Unit::HandleNULLProc,                                  //260 SPELL_AURA_SCREEN_EFFECT (miscvalue = id in ScreenEffect.dbc) not required any code
    &Unit::HandleNULLProc,                                  //261 SPELL_AURA_PHASE undetectable invisibility?
    &Unit::HandleNULLProc,                                  //262 SPELL_AURA_IGNORE_UNIT_STATE
    &Unit::HandleNULLProc,                                  //263 SPELL_AURA_ALLOW_ONLY_ABILITY player can use only abilities set in SpellClassMask
    &Unit::HandleNULLProc,                                  //264 unused (3.0.8a-3.2.2a)
    &Unit::HandleNULLProc,                                  //265 unused (3.0.8a-3.2.2a)
    &Unit::HandleNULLProc,                                  //266 unused (3.0.8a-3.2.2a)
    &Unit::HandleNULLProc,                                  //267 SPELL_AURA_MOD_IMMUNE_AURA_APPLY_SCHOOL
    &Unit::HandleNULLProc,                                  //268 SPELL_AURA_MOD_ATTACK_POWER_OF_STAT_PERCENT
    &Unit::HandleNULLProc,                                  //269 SPELL_AURA_MOD_IGNORE_DAMAGE_REDUCTION_SCHOOL
    &Unit::HandleNULLProc,                                  //270 SPELL_AURA_MOD_IGNORE_TARGET_RESIST (unused in 3.2.2a)
    &Unit::HandleModDamageFromCasterAuraProc,               //271 SPELL_AURA_MOD_DAMAGE_FROM_CASTER
    &Unit::HandleNULLProc,                                  //272 SPELL_AURA_MAELSTROM_WEAPON (unclear use for aura, it used in (3.2.2a...3.3.0) in single spell 53817 that spellmode stacked and charged spell expected to be drop as stack
    &Unit::HandleNULLProc,                                  //273 SPELL_AURA_X_RAY (client side implementation)
    &Unit::HandleNULLProc,                                  //274 proc free shot?
    &Unit::HandleNULLProc,                                  //275 SPELL_AURA_MOD_IGNORE_SHAPESHIFT Use SpellClassMask for spell select
    &Unit::HandleNULLProc,                                  //276 mod damage % mechanic?
    &Unit::HandleNULLProc,                                  //277 SPELL_AURA_MOD_MAX_AFFECTED_TARGETS Use SpellClassMask for spell select
    &Unit::HandleNULLProc,                                  //278 SPELL_AURA_MOD_DISARM_RANGED disarm ranged weapon
    &Unit::HandleNULLProc,                                  //279 visual effects? 58836 and 57507
    &Unit::HandleNULLProc,                                  //280 SPELL_AURA_MOD_TARGET_ARMOR_PCT
    &Unit::HandleNULLProc,                                  //281 SPELL_AURA_MOD_HONOR_GAIN
    &Unit::HandleNULLProc,                                  //282 SPELL_AURA_INCREASE_BASE_HEALTH_PERCENT
    &Unit::HandleNULLProc,                                  //283 SPELL_AURA_MOD_HEALING_RECEIVED
    &Unit::HandleNULLProc,                                  //284 51 spells
    &Unit::HandleNULLProc,                                  //285 SPELL_AURA_MOD_ATTACK_POWER_OF_ARMOR
    &Unit::HandleNULLProc,                                  //286 SPELL_AURA_ABILITY_PERIODIC_CRIT
    &Unit::HandleNULLProc,                                  //287 SPELL_AURA_DEFLECT_SPELLS
    &Unit::HandleNULLProc,                                  //288 increase parry/deflect, prevent attack (single spell used 67801)
    &Unit::HandleNULLProc,                                  //289 unused (3.2.2a)
    &Unit::HandleNULLProc,                                  //290 SPELL_AURA_MOD_ALL_CRIT_CHANCE
    &Unit::HandleNULLProc,                                  //291 SPELL_AURA_MOD_QUEST_XP_PCT
    &Unit::HandleNULLProc,                                  //292 call stabled pet
    &Unit::HandleNULLProc,                                  //293 3 spells
    &Unit::HandleNULLProc,                                  //294 2 spells, possible prevent mana regen
    &Unit::HandleNULLProc,                                  //295 unused (3.2.2a)
    &Unit::HandleNULLProc,                                  //296 2 spells
    &Unit::HandleNULLProc,                                  //297 1 spell (counter spell school?)
    &Unit::HandleNULLProc,                                  //298 unused (3.2.2a)
    &Unit::HandleNULLProc,                                  //299 unused (3.2.2a)
    &Unit::HandleNULLProc,                                  //300 3 spells (share damage?)
    &Unit::HandleNULLProc,                                  //301 5 spells
    &Unit::HandleNULLProc,                                  //302 unused (3.2.2a)
    &Unit::HandleNULLProc,                                  //303 17 spells
    &Unit::HandleNULLProc,                                  //304 2 spells (alcohol effect?)
    &Unit::HandleNULLProc,                                  //305 SPELL_AURA_MOD_MINIMUM_SPEED
    &Unit::HandleNULLProc,                                  //306 1 spell
    &Unit::HandleNULLProc,                                  //307 absorb healing?
    &Unit::HandleNULLProc,                                  //308 new aura for hunter traps
    &Unit::HandleNULLProc,                                  //309 absorb healing?
    &Unit::HandleNULLProc,                                  //310 pet avoidance passive?
    &Unit::HandleNULLProc,                                  //311 0 spells in 3.3
    &Unit::HandleNULLProc,                                  //312 0 spells in 3.3
    &Unit::HandleNULLProc,                                  //313 0 spells in 3.3
    &Unit::HandleNULLProc,                                  //314 1 test spell (reduce duration of silince/magic)
    &Unit::HandleNULLProc,                                  //315 underwater walking
    &Unit::HandleNULLProc                                   //316 makes haste affect HOT/DOT ticks
};

bool Unit::IsTriggeredAtSpellProcEvent(Unit *pVictim, SpellAuraHolder* holder, SpellEntry const* procSpell, uint32 procFlag, uint32 procExtra, WeaponAttackType attType, bool isVictim, SpellProcEventEntry const*& spellProcEvent )
{

    if (IsTriggeredAtCustomProcEvent(pVictim, holder, procSpell, procFlag, procExtra, attType, isVictim, spellProcEvent))
        return true;

    SpellEntry const* spellProto = holder->GetSpellProto();

    // Get proc Event Entry
    spellProcEvent = sSpellMgr.GetSpellProcEvent(spellProto->Id);

    // Get EventProcFlag
    uint32 EventProcFlag;
    if (spellProcEvent && spellProcEvent->procFlags) // if exist get custom spellProcEvent->procFlags
        EventProcFlag = spellProcEvent->procFlags;
    else
        EventProcFlag = spellProto->procFlags;       // else get from spell proto
    // Continue if no trigger exist
    if (!EventProcFlag)
        return false;

    // Check spellProcEvent data requirements
    if (!SpellMgr::IsSpellProcEventCanTriggeredBy(spellProcEvent, EventProcFlag, procSpell, procFlag, procExtra))
        return false;

    // In most cases req get honor or XP from kill
    if (EventProcFlag & PROC_FLAG_KILL && GetTypeId() == TYPEID_PLAYER)
    {
        bool allow = ((Player*)this)->isHonorOrXPTarget(pVictim);
        // Shadow Word: Death - can trigger from every kill
        if (holder->GetId() == 32409)
            allow = true;
        if (!allow)
            return false;
    }
    // Aura added by spell can`t trigger from self (prevent drop charges/do triggers)
    // But except periodic triggers (can triggered from self)
    if (procSpell && procSpell->Id == spellProto->Id && !(EventProcFlag & PROC_FLAG_ON_TAKE_PERIODIC))
        return false;

    // Check if current equipment allows aura to proc
    if (!isVictim && GetTypeId() == TYPEID_PLAYER)
    {
        if (spellProto->EquippedItemClass == ITEM_CLASS_WEAPON)
        {
            Item *item = NULL;
            if (attType == BASE_ATTACK)
                item = ((Player*)this)->GetItemByPos(INVENTORY_SLOT_BAG_0, EQUIPMENT_SLOT_MAINHAND);
            else if (attType == OFF_ATTACK)
                item = ((Player*)this)->GetItemByPos(INVENTORY_SLOT_BAG_0, EQUIPMENT_SLOT_OFFHAND);
            else
                item = ((Player*)this)->GetItemByPos(INVENTORY_SLOT_BAG_0, EQUIPMENT_SLOT_RANGED);

            if (!item || item->IsBroken() || item->GetProto()->Class != ITEM_CLASS_WEAPON || !((1<<item->GetProto()->SubClass) & spellProto->EquippedItemSubClassMask))
                return false;
        }
        else if (spellProto->EquippedItemClass == ITEM_CLASS_ARMOR)
        {
            // Check if player is wearing shield
            Item *item = ((Player*)this)->GetItemByPos(INVENTORY_SLOT_BAG_0, EQUIPMENT_SLOT_OFFHAND);
            if (!item || item->IsBroken() || !CanUseEquippedWeapon(OFF_ATTACK) || item->GetProto()->Class != ITEM_CLASS_ARMOR || !((1<<item->GetProto()->SubClass) & spellProto->EquippedItemSubClassMask))
                return false;
        }
    }
    // Get chance from spell
    float chance = (float)spellProto->procChance;
    // If in spellProcEvent exist custom chance, chance = spellProcEvent->customChance;
    if (spellProcEvent && spellProcEvent->customChance)
        chance = spellProcEvent->customChance;
    // If PPM exist calculate chance from PPM
    if (!isVictim && spellProcEvent && spellProcEvent->ppmRate != 0)
    {
        uint32 WeaponSpeed = GetAttackTime(attType);
        chance = GetPPMProcChance(WeaponSpeed, spellProcEvent->ppmRate);
    }
    // Apply chance modifier aura
    if (Player* modOwner = GetSpellModOwner())
    {
        modOwner->ApplySpellMod(spellProto->Id,SPELLMOD_CHANCE_OF_SUCCESS,chance);
        modOwner->ApplySpellMod(spellProto->Id,SPELLMOD_FREQUENCY_OF_SUCCESS,chance);
    }

    return roll_chance_f(chance);
}

SpellAuraProcResult Unit::HandleHasteAuraProc(Unit *pVictim, uint32 damage, Aura* triggeredByAura, SpellEntry const * /*procSpell*/, uint32 /*procFlag*/, uint32 /*procEx*/, uint32 cooldown)
{
    SpellEntry const *hasteSpell = triggeredByAura->GetSpellProto();

    Item* castItem = triggeredByAura->GetCastItemGuid() && GetTypeId()==TYPEID_PLAYER
        ? ((Player*)this)->GetItemByGuid(triggeredByAura->GetCastItemGuid()) : NULL;

    uint32 triggered_spell_id = 0;
    Unit* target = pVictim;
    int32 basepoints0 = 0;

    switch(hasteSpell->SpellFamilyName)
    {
        case SPELLFAMILY_ROGUE:
        {
            switch(hasteSpell->Id)
            {
                // Blade Flurry
                case 13877:
                case 33735:
                {
                    target = SelectRandomUnfriendlyTarget(pVictim);
                    if(!target)
                        return SPELL_AURA_PROC_FAILED;

                    basepoints0 = damage;
                    triggered_spell_id = 22482;
                    break;
                }
            }
            break;
        }
    }

    // processed charge only counting case
    if (!triggered_spell_id)
        return SPELL_AURA_PROC_OK;

    SpellEntry const* triggerEntry = sSpellStore.LookupEntry(triggered_spell_id);

    if (!triggerEntry)
    {
        sLog.outError("Unit::HandleHasteAuraProc: Spell %u have nonexistent triggered spell %u",hasteSpell->Id,triggered_spell_id);
        return SPELL_AURA_PROC_FAILED;
    }

    // default case
    if (!target || (target != this && !target->isAlive()))
        return SPELL_AURA_PROC_FAILED;

    if (cooldown && GetTypeId()==TYPEID_PLAYER && ((Player*)this)->HasSpellCooldown(triggered_spell_id))
        return SPELL_AURA_PROC_FAILED;

    if (basepoints0)
        CastCustomSpell(target,triggered_spell_id,&basepoints0,NULL,NULL,true,castItem,triggeredByAura);
    else
        CastSpell(target,triggered_spell_id,true,castItem,triggeredByAura);

    if (cooldown && GetTypeId()==TYPEID_PLAYER)
        ((Player*)this)->AddSpellCooldown(triggered_spell_id,0,time(NULL) + cooldown);

    return SPELL_AURA_PROC_OK;
}

SpellAuraProcResult Unit::HandleSpellCritChanceAuraProc(Unit *pVictim, uint32 /*damage*/, Aura* triggeredByAura, SpellEntry const * procSpell, uint32 /*procFlag*/, uint32 /*procEx*/, uint32 cooldown)
{
    if (!procSpell)
        return SPELL_AURA_PROC_FAILED;

    SpellEntry const *triggeredByAuraSpell = triggeredByAura->GetSpellProto();

    Item* castItem = triggeredByAura->GetCastItemGuid() && GetTypeId()==TYPEID_PLAYER
        ? ((Player*)this)->GetItemByGuid(triggeredByAura->GetCastItemGuid()) : NULL;

    uint32 triggered_spell_id = 0;
    Unit* target = pVictim;
    int32 basepoints0 = 0;

    switch(triggeredByAuraSpell->SpellFamilyName)
    {
        case SPELLFAMILY_MAGE:
        {
            switch(triggeredByAuraSpell->Id)
            {
                // Focus Magic
                case 54646:
                {
                    Unit* caster = triggeredByAura->GetCaster();
                    if (!caster)
                        return SPELL_AURA_PROC_FAILED;

                    triggered_spell_id = 54648;
                    target = caster;
                    break;
                }
            }
        }
    }

    // processed charge only counting case
    if (!triggered_spell_id)
        return SPELL_AURA_PROC_OK;

    SpellEntry const* triggerEntry = sSpellStore.LookupEntry(triggered_spell_id);

    if (!triggerEntry)
    {
        sLog.outError("Unit::HandleHasteAuraProc: Spell %u have nonexistent triggered spell %u",triggeredByAuraSpell->Id,triggered_spell_id);
        return SPELL_AURA_PROC_FAILED;
    }

    // default case
    if (!target || (target != this && !target->isAlive()))
        return SPELL_AURA_PROC_FAILED;

    if (cooldown && GetTypeId()==TYPEID_PLAYER && ((Player*)this)->HasSpellCooldown(triggered_spell_id))
        return SPELL_AURA_PROC_FAILED;

    if (basepoints0)
        CastCustomSpell(target,triggered_spell_id,&basepoints0,NULL,NULL,true,castItem,triggeredByAura);
    else
        CastSpell(target,triggered_spell_id,true,castItem,triggeredByAura);

    if (cooldown && GetTypeId()==TYPEID_PLAYER)
        ((Player*)this)->AddSpellCooldown(triggered_spell_id,0,time(NULL) + cooldown);

    return SPELL_AURA_PROC_OK;
}

SpellAuraProcResult Unit::HandleDummyAuraProc(Unit *pVictim, uint32 damage, Aura* triggeredByAura, SpellEntry const * procSpell, uint32 procFlag, uint32 procEx, uint32 cooldown)
{
    SpellEntry const *dummySpell = triggeredByAura->GetSpellProto ();
    SpellEffectIndex effIndex = triggeredByAura->GetEffIndex();
    int32  triggerAmount = triggeredByAura->GetModifier()->m_amount;

    Item* castItem = triggeredByAura->GetCastItemGuid() && GetTypeId()==TYPEID_PLAYER
        ? ((Player*)this)->GetItemByGuid(triggeredByAura->GetCastItemGuid()) : NULL;

    // some dummy spells have trigger spell in spell data already (from 3.0.3)
    uint32 triggered_spell_id = dummySpell->EffectApplyAuraName[effIndex] == SPELL_AURA_DUMMY ? dummySpell->EffectTriggerSpell[effIndex] : 0;
    Unit* target = pVictim;
    int32  basepoints[MAX_EFFECT_INDEX] = {0, 0, 0};
    ObjectGuid originalCaster = ObjectGuid();

    switch(dummySpell->SpellFamilyName)
    {
        case SPELLFAMILY_GENERIC:
        {
            switch (dummySpell->Id)
            {
                // Eye for an Eye
                case 9799:
                case 25988:
                {
                    // return damage % to attacker but < 50% own total health
                    basepoints[0] = triggerAmount*int32(damage)/100;
                    if (basepoints[0] > (int32)GetMaxHealth()/2)
                        basepoints[0] = (int32)GetMaxHealth()/2;

                    triggered_spell_id = 25997;
                    break;
                }
                // Sweeping Strikes (NPC spells may be)
                case 18765:
                case 35429:
                {
                    // prevent chain of triggered spell from same triggered spell
                    if (procSpell && procSpell->Id == 26654)
                        return SPELL_AURA_PROC_FAILED;

                    target = SelectRandomUnfriendlyTarget(pVictim);
                    if (!target)
                        return SPELL_AURA_PROC_FAILED;

                    triggered_spell_id = 26654;
                    break;
                }
                // Twisted Reflection (boss spell)
                case 21063:
                    triggered_spell_id = 21064;
                    break;
                // Unstable Power
                case 24658:
                {
                    if (!procSpell || procSpell->Id == 24659)
                        return SPELL_AURA_PROC_FAILED;
                    // Need remove one 24659 aura
                    RemoveAuraHolderFromStack(24659);
                    return SPELL_AURA_PROC_OK;
                }
                // Restless Strength
                case 24661:
                {
                    // Need remove one 24662 aura
                    RemoveAuraHolderFromStack(24662);
                    return SPELL_AURA_PROC_OK;
                }
                // Adaptive Warding (Frostfire Regalia set)
                case 28764:
                {
                    if (!procSpell)
                        return SPELL_AURA_PROC_FAILED;

                    // find Mage Armor
                    bool found = false;
                    AuraList const& mRegenInterupt = GetAurasByType(SPELL_AURA_MOD_MANA_REGEN_INTERRUPT);
                    for(AuraList::const_iterator iter = mRegenInterupt.begin(); iter != mRegenInterupt.end(); ++iter)
                    {
                        if (SpellEntry const* iterSpellProto = (*iter)->GetSpellProto())
                        {
                            if (iterSpellProto->SpellFamilyName==SPELLFAMILY_MAGE && iterSpellProto->SpellFamilyFlags.test<CF_MAGE_MAGE_ARMOR>())
                            {
                                found=true;
                                break;
                            }
                        }
                    }
                    if (!found)
                        return SPELL_AURA_PROC_FAILED;

                    switch(GetFirstSchoolInMask(GetSpellSchoolMask(procSpell)))
                    {
                        case SPELL_SCHOOL_NORMAL:
                        case SPELL_SCHOOL_HOLY:
                            return SPELL_AURA_PROC_FAILED;                   // ignored
                        case SPELL_SCHOOL_FIRE:   triggered_spell_id = 28765; break;
                        case SPELL_SCHOOL_NATURE: triggered_spell_id = 28768; break;
                        case SPELL_SCHOOL_FROST:  triggered_spell_id = 28766; break;
                        case SPELL_SCHOOL_SHADOW: triggered_spell_id = 28769; break;
                        case SPELL_SCHOOL_ARCANE: triggered_spell_id = 28770; break;
                        default:
                            return SPELL_AURA_PROC_FAILED;
                    }

                    target = this;
                    break;
                }
                // Obsidian Armor (Justice Bearer`s Pauldrons shoulder)
                case 27539:
                {
                    if (!procSpell)
                        return SPELL_AURA_PROC_FAILED;

                    switch(GetFirstSchoolInMask(GetSpellSchoolMask(procSpell)))
                    {
                        case SPELL_SCHOOL_NORMAL:
                            return SPELL_AURA_PROC_FAILED;                   // ignore
                        case SPELL_SCHOOL_HOLY:   triggered_spell_id = 27536; break;
                        case SPELL_SCHOOL_FIRE:   triggered_spell_id = 27533; break;
                        case SPELL_SCHOOL_NATURE: triggered_spell_id = 27538; break;
                        case SPELL_SCHOOL_FROST:  triggered_spell_id = 27534; break;
                        case SPELL_SCHOOL_SHADOW: triggered_spell_id = 27535; break;
                        case SPELL_SCHOOL_ARCANE: triggered_spell_id = 27540; break;
                        default:
                            return SPELL_AURA_PROC_FAILED;
                    }

                    target = this;
                    break;
                }
                // Mana Leech (Passive) (Priest Pet Aura)
                case 28305:
                {
                    // Cast on owner
                    target = GetOwner();
                    if(!target)
                        return SPELL_AURA_PROC_FAILED;

                    triggered_spell_id = 34650;
                    break;
                }
                // Divine purpose
                case 31871:
                case 31872:
                {
                    // Roll chance
                    if (!roll_chance_i(triggerAmount))
                        return SPELL_AURA_PROC_FAILED;

                    // Remove any stun effect on target
                    SpellAuraHolderMap& Auras = pVictim->GetSpellAuraHolderMap();
                    for(SpellAuraHolderMap::const_iterator iter = Auras.begin(); iter != Auras.end();)
                    {
                        if (iter->second->HasMechanic(MECHANIC_STUN))
                        {
                            pVictim->RemoveAurasDueToSpell(iter->second->GetId());
                            iter = Auras.begin();
                        }
                        else
                            ++iter;
                    }
                    return SPELL_AURA_PROC_OK;
                }
                // Mark of Malice
                case 33493:
                {
                    // Cast finish spell at last charge
                    if (triggeredByAura->GetHolder()->GetAuraCharges() > 1)
                        return SPELL_AURA_PROC_FAILED;

                    target = this;
                    triggered_spell_id = 33494;
                    break;
                }
                // Vampiric Aura (boss spell)
                case 38196:
                {
                    basepoints[0] = 3 * damage;               // 300%
                    if (basepoints[0] < 0)
                        return SPELL_AURA_PROC_FAILED;

                    triggered_spell_id = 31285;
                    target = this;
                    break;
                }
                // Aura of Madness (Darkmoon Card: Madness trinket)
                //=====================================================
                // 39511 Sociopath: +35 strength (Paladin, Rogue, Druid, Warrior)
                // 40997 Delusional: +70 attack power (Rogue, Hunter, Paladin, Warrior, Druid)
                // 40998 Kleptomania: +35 agility (Warrior, Rogue, Paladin, Hunter, Druid)
                // 40999 Megalomania: +41 damage/healing (Druid, Shaman, Priest, Warlock, Mage, Paladin)
                // 41002 Paranoia: +35 spell/melee/ranged crit strike rating (All classes)
                // 41005 Manic: +35 haste (spell, melee and ranged) (All classes)
                // 41009 Narcissism: +35 intellect (Druid, Shaman, Priest, Warlock, Mage, Paladin, Hunter)
                // 41011 Martyr Complex: +35 stamina (All classes)
                // 41406 Dementia: Every 5 seconds either gives you +5% damage/healing. (Druid, Shaman, Priest, Warlock, Mage, Paladin)
                // 41409 Dementia: Every 5 seconds either gives you -5% damage/healing. (Druid, Shaman, Priest, Warlock, Mage, Paladin)
                case 39446:
                {
                    if (GetTypeId() != TYPEID_PLAYER)
                        return SPELL_AURA_PROC_FAILED;

                    // Select class defined buff
                    switch (getClass())
                    {
                        case CLASS_PALADIN:                 // 39511,40997,40998,40999,41002,41005,41009,41011,41409
                        case CLASS_DRUID:                   // 39511,40997,40998,40999,41002,41005,41009,41011,41409
                        {
                            uint32 RandomSpell[]={39511,40997,40998,40999,41002,41005,41009,41011,41409};
                            triggered_spell_id = RandomSpell[urand(0, countof(RandomSpell)-1)];
                            break;
                        }
                        case CLASS_ROGUE:                   // 39511,40997,40998,41002,41005,41011
                        case CLASS_WARRIOR:                 // 39511,40997,40998,41002,41005,41011
                        {
                            uint32 RandomSpell[]={39511,40997,40998,41002,41005,41011};
                            triggered_spell_id = RandomSpell[urand(0, countof(RandomSpell)-1)];
                            break;
                        }
                        case CLASS_PRIEST:                  // 40999,41002,41005,41009,41011,41406,41409
                        case CLASS_SHAMAN:                  // 40999,41002,41005,41009,41011,41406,41409
                        case CLASS_MAGE:                    // 40999,41002,41005,41009,41011,41406,41409
                        case CLASS_WARLOCK:                 // 40999,41002,41005,41009,41011,41406,41409
                        {
                            uint32 RandomSpell[]={40999,41002,41005,41009,41011,41406,41409};
                            triggered_spell_id = RandomSpell[urand(0, countof(RandomSpell)-1)];
                            break;
                        }
                        case CLASS_HUNTER:                  // 40997,40999,41002,41005,41009,41011,41406,41409
                        {
                            uint32 RandomSpell[]={40997,40999,41002,41005,41009,41011,41406,41409};
                            triggered_spell_id = RandomSpell[urand(0, countof(RandomSpell)-1)];
                            break;
                        }
                        default:
                            return SPELL_AURA_PROC_FAILED;
                    }

                    target = this;
                    if (roll_chance_i(10))
                        ((Player*)this)->Say("This is Madness!", LANG_UNIVERSAL);
                    break;
                }
                // Sunwell Exalted Caster Neck (Shattered Sun Pendant of Acumen neck)
                // cast 45479 Light's Wrath if Exalted by Aldor
                // cast 45429 Arcane Bolt if Exalted by Scryers
                case 45481:
                {
                    if (GetTypeId() != TYPEID_PLAYER)
                        return SPELL_AURA_PROC_FAILED;

                    // Get Aldor reputation rank
                    if (((Player *)this)->GetReputationRank(932) == REP_EXALTED)
                    {
                        target = this;
                        triggered_spell_id = 45479;
                        break;
                    }
                    // Get Scryers reputation rank
                    if (((Player *)this)->GetReputationRank(934) == REP_EXALTED)
                    {
                        // triggered at positive/self casts also, current attack target used then
                        if (IsFriendlyTo(target))
                        {
                            target = getVictim();
                            if (!target)
                            {
                                target = ObjectAccessor::GetUnit(*this,((Player *)this)->GetSelectionGuid());
                                if (!target)
                                    return SPELL_AURA_PROC_FAILED;
                            }
                            if (IsFriendlyTo(target))
                                return SPELL_AURA_PROC_FAILED;
                        }

                        triggered_spell_id = 45429;
                        break;
                    }
                    return SPELL_AURA_PROC_FAILED;
                }
                // Sunwell Exalted Melee Neck (Shattered Sun Pendant of Might neck)
                // cast 45480 Light's Strength if Exalted by Aldor
                // cast 45428 Arcane Strike if Exalted by Scryers
                case 45482:
                {
                    if (GetTypeId() != TYPEID_PLAYER)
                        return SPELL_AURA_PROC_FAILED;

                    // Get Aldor reputation rank
                    if (((Player *)this)->GetReputationRank(932) == REP_EXALTED)
                    {
                        target = this;
                        triggered_spell_id = 45480;
                        break;
                    }
                    // Get Scryers reputation rank
                    if (((Player *)this)->GetReputationRank(934) == REP_EXALTED)
                    {
                        triggered_spell_id = 45428;
                        break;
                    }
                    return SPELL_AURA_PROC_FAILED;
                }
                // Sunwell Exalted Tank Neck (Shattered Sun Pendant of Resolve neck)
                // cast 45431 Arcane Insight if Exalted by Aldor
                // cast 45432 Light's Ward if Exalted by Scryers
                case 45483:
                {
                    if (GetTypeId() != TYPEID_PLAYER)
                        return SPELL_AURA_PROC_FAILED;

                    // Get Aldor reputation rank
                    if (((Player *)this)->GetReputationRank(932) == REP_EXALTED)
                    {
                        target = this;
                        triggered_spell_id = 45432;
                        break;
                    }
                    // Get Scryers reputation rank
                    if (((Player *)this)->GetReputationRank(934) == REP_EXALTED)
                    {
                        target = this;
                        triggered_spell_id = 45431;
                        break;
                    }
                    return SPELL_AURA_PROC_FAILED;
                }
                // Sunwell Exalted Healer Neck (Shattered Sun Pendant of Restoration neck)
                // cast 45478 Light's Salvation if Exalted by Aldor
                // cast 45430 Arcane Surge if Exalted by Scryers
                case 45484:
                {
                    if (GetTypeId() != TYPEID_PLAYER)
                        return SPELL_AURA_PROC_FAILED;

                    // Get Aldor reputation rank
                    if (((Player *)this)->GetReputationRank(932) == REP_EXALTED)
                    {
                        target = this;
                        triggered_spell_id = 45478;
                        break;
                    }
                    // Get Scryers reputation rank
                    if (((Player *)this)->GetReputationRank(934) == REP_EXALTED)
                    {
                        triggered_spell_id = 45430;
                        break;
                    }
                    return SPELL_AURA_PROC_FAILED;
                }
                /*
                // Sunwell Exalted Caster Neck (??? neck)
                // cast ??? Light's Wrath if Exalted by Aldor
                // cast ??? Arcane Bolt if Exalted by Scryers*/
                case 46569:
                    return SPELL_AURA_PROC_FAILED;                           // old unused version
                // Living Seed
                case 48504:
                {
                    triggered_spell_id = 48503;
                    basepoints[0] = triggerAmount;
                    target = this;
                    break;
                }
                // Health Leech (used by Bloodworms)
                case 50453:
                {
                    Unit *owner = GetOwner();
                    if (!owner)
                        return SPELL_AURA_PROC_FAILED;

                    triggered_spell_id = 50454;
                    basepoints[0] = int32(damage*1.69);
                    target = owner;
                    break;
                }
                // Vampiric Touch (generic, used by some boss)
                case 52723:
                case 60501:
                {
                    triggered_spell_id = 52724;
                    basepoints[0] = damage / 2;
                    target = this;
                    break;
                }
                // Shadowfiend Death (Gain mana if pet dies with Glyph of Shadowfiend)
                case 57989:
                {
                    Unit *owner = GetOwner();
                    if (!owner || owner->GetTypeId() != TYPEID_PLAYER)
                        return SPELL_AURA_PROC_FAILED;

                    // Glyph of Shadowfiend (need cast as self cast for owner, no hidden cooldown)
                    owner->CastSpell(owner,58227,true,castItem,triggeredByAura);
                    return SPELL_AURA_PROC_OK;
                }
                // Kill Command, pet aura
                case 58914:
                {
                    // also decrease owner buff stack
                    if (Unit* owner = GetOwner())
                        owner->RemoveAuraHolderFromStack(34027);

                    // Remove only single aura from stack
                    SpellAuraHolder* holder = triggeredByAura->GetHolder();
                    if (holder && !holder->IsDeleted())
                    {
                        if (holder->GetStackAmount() > 1)
                        {
                            holder->ModStackAmount(-1);
                            return SPELL_AURA_PROC_CANT_TRIGGER;
                        }
                        else
                            return SPELL_AURA_PROC_OK;
                    }
                    else
                        return SPELL_AURA_PROC_FAILED;
                    break;
                }
                // Swift Hand of Justice
                case 59906:
                {
                    triggered_spell_id = 59913;
                    basepoints[0] = GetMaxHealth()/50;
                    break;
                }
                // Discerning Eye of the Beast
                case 59915:
                {
                    if (getPowerType() != POWER_MANA)
                        return SPELL_AURA_PROC_FAILED;

                    triggered_spell_id = 59914;
                    break;
                }
                // Petrified Bark
                case 62337:
                 {
                    triggered_spell_id = 62379;
                    basepoints[0] = damage;
                    // this == pVictim, why? :/ temp. workaround
                    target = SelectRandomUnfriendlyTarget(getVictim());
                    break;
                 }
                // Glyph of Life Tap
                case 63320:
                    triggered_spell_id = 63321;
                    break;
                // Meteor Fists
                case 66725:
                case 68161:
                    triggered_spell_id = 66765;
                    break;
                // Meteor Fists
                case 66808:
                case 68160:
                    triggered_spell_id = 66809;
                    break;
                // Shiny Shard of the Scale - Equip Effect
                case 69739:
                    // Cauterizing Heal or Searing Flame
                    triggered_spell_id = (procFlag & PROC_FLAG_SUCCESSFUL_POSITIVE_SPELL) ? 69734 : 69730;
                    break;
                // Purified Shard of the Scale - Equip Effect
                case 69755:
                    // Cauterizing Heal or Searing Flame
                    triggered_spell_id = (procFlag & PROC_FLAG_SUCCESSFUL_POSITIVE_SPELL) ? 69733 : 69729;
                    break;
                // Vampiric Might (Cult Fanatic, Icecrown Citadel, Lady Deathwhisper encounter)
                case 70674:
                {
                    if (damage <= 0)
                        return SPELL_AURA_PROC_FAILED;

                    basepoints[0] = 3 * damage;
                    triggered_spell_id = 70677;
                    target = this;
                    break;
                }
                case 70871:
                {
                    // Soul of Blood qween
                    triggered_spell_id = 70872;
                    basepoints[0] = int32(triggerAmount* damage /100);
                    if (basepoints[0] < 0)
                        return SPELL_AURA_PROC_FAILED;
                    break;
                }
                case 71169:
                {
                    // Shadow's Fate
                    if (GetTypeId() != TYPEID_UNIT)
                        return SPELL_AURA_PROC_FAILED;

                    switch (((Creature*)this)->GetCreatureInfo()->Entry)
                    {
                        case 38431:  // Puthricide 25
                        case 38586:
                            CastSpell(this, 71518, true);
                            break;
                        case 38434:  // Lanathel 25
                        case 38436:
                            CastSpell(this, 72934, true);
                            break;
                        case 38265:  // Sindragosa 25
                        case 38267:
                            CastSpell(this, 72289, true);
                            break;
                        default:
                            break;
                    }
                    CastSpell(triggeredByAura->GetCaster(), 71203, true);
                    return SPELL_AURA_PROC_OK;
                }
                // Item - Shadowmourne Legendary
                case 71903:
                {
                    if (!roll_chance_i(triggerAmount))
                        return SPELL_AURA_PROC_FAILED;

                    triggered_spell_id = 71905;             // Soul Fragment

                    SpellAuraHolder *aurHolder = GetSpellAuraHolder(triggered_spell_id);

                    // will added first to stack
                    if (!aurHolder)
                        CastSpell(this, 72521, true);       // Shadowmourne Visual Low
                    // half stack
                    else if (aurHolder->GetStackAmount() + 1 == 6)
                        CastSpell(this, 72523, true);       // Shadowmourne Visual High
                    // full stack
                    else if (aurHolder->GetStackAmount() + 1 >= aurHolder->GetSpellProto()->StackAmount)
                    {
                        RemoveAurasDueToSpell(triggered_spell_id);
                        CastSpell(this, 71904, true);       // Chaos Bane
                        return SPELL_AURA_PROC_OK;
                    }
                    break;
                }
                // Deathbringer's Will (Item - Icecrown 25 Normal Melee Trinket)
                //=====================================================
                // 71492 Speed of the Vrykul: +600 haste rating (Death Knight, Druid, Paladin, Rogue, Warrior, Shaman)
                // 71485 Agility of the Vrykul: +600 agility (Druid, Hunter, Rogue, Shaman)
                // 71486 Power of the Taunka: +1200 attack power (Hunter, Rogue, Shaman)
                // 71484 Strength of the Taunka: +600 strength (Death Knight, Druid, Paladin, Warrior)
                // 71491 Aim of the Iron Dwarves: +600 critical strike rating (Death Knight, Hunter, Paladin, Warrior)
                case 71519:
                {
                    if (GetTypeId() != TYPEID_PLAYER)
                        return SPELL_AURA_PROC_FAILED;

                    uint32 spells[5] = {71491, 71484, 71492, 71486, 71485};

                    for (int i = 0; i < 5; ++i)
                    {
                        if (HasAura(spells[i]))
                            return SPELL_AURA_PROC_FAILED;
                    }

                    // Select class defined buff
                    switch (getClass())
                    {
                        case CLASS_PALADIN:
                        {
                            uint32 RandomSpell[]={71492,71484,71491};
                            triggered_spell_id = RandomSpell[ irand(0, sizeof(RandomSpell)/sizeof(uint32) - 1) ];
                            break;
                        }
                        case CLASS_DRUID:
                        {
                            uint32 RandomSpell[]={71492,71485,71484};
                            triggered_spell_id = RandomSpell[ irand(0, sizeof(RandomSpell)/sizeof(uint32) - 1) ];
                            break;
                        }
                        case CLASS_ROGUE:
                        {
                            uint32 RandomSpell[]={71492,71485,71486};
                            triggered_spell_id = RandomSpell[ irand(0, sizeof(RandomSpell)/sizeof(uint32) - 1) ];
                            break;
                        }
                        case CLASS_WARRIOR:
                        {
                            uint32 RandomSpell[]={71492,71484,71491};
                            triggered_spell_id = RandomSpell[ irand(0, sizeof(RandomSpell)/sizeof(uint32) - 1) ];
                            break;
                        }
                        case CLASS_SHAMAN:
                        {
                            uint32 RandomSpell[]={71485,71486,71492};
                            triggered_spell_id = RandomSpell[ irand(0, sizeof(RandomSpell)/sizeof(uint32) - 1) ];
                            break;
                        }
                        case CLASS_HUNTER:
                        {
                            uint32 RandomSpell[]={71485,71486,71491};
                            triggered_spell_id = RandomSpell[ irand(0, sizeof(RandomSpell)/sizeof(uint32) - 1) ];
                            break;
                        }
                        case CLASS_DEATH_KNIGHT:
                        {
                            uint32 RandomSpell[]={71484,71492,71491};
                            triggered_spell_id = RandomSpell[ irand(0, sizeof(RandomSpell)/sizeof(uint32) - 1) ];
                            break;
                        }
                        default:
                            return SPELL_AURA_PROC_FAILED;
                    }

                    // cooldown on all spells
                    if (cooldown)
                    {
                        for (int i = 0; i < 5; ++i)
                        {
                            if (triggered_spell_id != spells[i]) // this cooldown will be handled below in generic code
                                ((Player*)this)->AddSpellCooldown(spells[i], 0, time(NULL) + cooldown);
                        }
                    }

                    break;
                }
                // Deathbringer's Will (Item - Icecrown 25 Heroic Melee Trinket)
                //=====================================================
                // 71560 Speed of the Vrykul: +700 haste rating (Death Knight, Druid, Paladin, Rogue, Warrior, Shaman)
                // 71556 Agility of the Vrykul: +700 agility (Druid, Hunter, Rogue, Shaman)
                // 71558 Power of the Taunka: +1400 attack power (Hunter, Rogue, Shaman)
                // 71561 Strength of the Taunka: +700 strength (Death Knight, Druid, Paladin, Warrior)
                // 71559 Aim of the Iron Dwarves: +700 critical strike rating (Death Knight, Hunter, Paladin, Warrior)
                case 71562:
                {
                    if (GetTypeId() != TYPEID_PLAYER)
                        return SPELL_AURA_PROC_FAILED;

                    uint32 spells[5] = {71559, 71561, 71560, 71556, 71558};

                    for (int i = 0; i < 5; ++i)
                    {
                        if (HasAura(spells[i]))
                            return SPELL_AURA_PROC_FAILED;
                    }

                    // Select class defined buff
                    switch (getClass())
                    {
                        case CLASS_PALADIN:
                        {
                            uint32 RandomSpell[]={71560,71561,71559};
                            triggered_spell_id = RandomSpell[ irand(0, sizeof(RandomSpell)/sizeof(uint32) - 1) ];
                            break;
                        }
                        case CLASS_DRUID:
                        {
                            uint32 RandomSpell[]={71560,71556,71561};
                            triggered_spell_id = RandomSpell[ irand(0, sizeof(RandomSpell)/sizeof(uint32) - 1) ];
                            break;
                        }
                        case CLASS_ROGUE:
                        {
                            uint32 RandomSpell[]={71560,71556,71558,};
                            triggered_spell_id = RandomSpell[ irand(0, sizeof(RandomSpell)/sizeof(uint32) - 1) ];
                            break;
                        }
                        case CLASS_WARRIOR:
                        {
                            uint32 RandomSpell[]={71560,71561,71559,};
                            triggered_spell_id = RandomSpell[ irand(0, sizeof(RandomSpell)/sizeof(uint32) - 1) ];
                            break;
                        }
                        case CLASS_SHAMAN:
                        {
                            uint32 RandomSpell[]={71556,71558,71560};
                            triggered_spell_id = RandomSpell[ irand(0, sizeof(RandomSpell)/sizeof(uint32) - 1) ];
                            break;
                        }
                        case CLASS_HUNTER:
                        {
                            uint32 RandomSpell[]={71556,71558,71559};
                            triggered_spell_id = RandomSpell[ irand(0, sizeof(RandomSpell)/sizeof(uint32) - 1) ];
                            break;
                        }
                        case CLASS_DEATH_KNIGHT:
                        {
                            uint32 RandomSpell[]={71561,71560,71559};
                            triggered_spell_id = RandomSpell[ irand(0, sizeof(RandomSpell)/sizeof(uint32) - 1) ];
                            break;
                        }
                        default:
                            return SPELL_AURA_PROC_FAILED;
                    }

                    // cooldown on all spells
                    if (cooldown)
                    {
                        for (int i = 0; i < 5; ++i)
                        {
                            if (triggered_spell_id != spells[i]) // this cooldown will be handled below in generic code
                                ((Player*)this)->AddSpellCooldown(spells[i], 0, time(NULL) + cooldown);
                        }
                    }

                    break;
                }
                // Necrotic Touch item 50692
                case 71875:
                case 71877:
                {
                    basepoints[0] = damage * triggerAmount / 100;
                    target = pVictim;
                    triggered_spell_id = 71879;
                    break;
                }
            }
            break;
        }
        case SPELLFAMILY_MAGE:
        {
            // Magic Absorption
            if (dummySpell->SpellIconID == 459)             // only this spell have SpellIconID == 459 and dummy aura
            {
                if (getPowerType() != POWER_MANA)
                    return SPELL_AURA_PROC_FAILED;

                // mana reward
                basepoints[0] = (triggerAmount * GetMaxPower(POWER_MANA) / 100);
                target = this;
                triggered_spell_id = 29442;
                break;
            }
            // Master of Elements
            if (dummySpell->SpellIconID == 1920)
            {
                if (!procSpell)
                    return SPELL_AURA_PROC_FAILED;

                // mana cost save
                int32 cost = procSpell->manaCost + procSpell->ManaCostPercentage * GetCreateMana() / 100;
                basepoints[0] = cost * triggerAmount/100;
                if (basepoints[0] <=0)
                    return SPELL_AURA_PROC_FAILED;

                target = this;
                triggered_spell_id = 29077;
                break;
            }

            // Arcane Potency
            if (dummySpell->SpellIconID == 2120)
            {
                if (!procSpell || procSpell->Id == 44401)
                    return SPELL_AURA_PROC_FAILED;

                target = this;
                switch (dummySpell->Id)
                {
                    case 31571: 
                        triggered_spell_id = 57529; 
                        break;
                    case 31572: 
                        triggered_spell_id = 57531; 
                        break;
                    default:
                        sLog.outError("Unit::HandleDummyAuraProc: non handled spell id: %u",dummySpell->Id);
                        return SPELL_AURA_PROC_FAILED;
                }
                break;
            }

            // Hot Streak
            if (dummySpell->SpellIconID == 2999)
            {
                if (effIndex != EFFECT_INDEX_0)
                    return SPELL_AURA_PROC_OK;
                Aura *counter = GetAura(triggeredByAura->GetId(), EFFECT_INDEX_1);
                if (!counter)
                    return SPELL_AURA_PROC_OK;

                // Count spell criticals in a row in second aura
                Modifier *mod = counter->GetModifier();
                if (procEx & PROC_EX_CRITICAL_HIT)
                {
                    mod->m_amount *=2;
                    if (mod->m_amount < 100) // not enough
                        return SPELL_AURA_PROC_OK;
                    // Critical counted -> roll chance
                    if (roll_chance_i(triggerAmount))
                        CastSpell(this, 48108, true, castItem, triggeredByAura);
                }
                mod->m_amount = 25;
                return SPELL_AURA_PROC_OK;
            }
            // Burnout
            if (dummySpell->SpellIconID == 2998)
            {
                if(!procSpell)
                    return SPELL_AURA_PROC_FAILED;

                int32 cost = procSpell->manaCost + procSpell->ManaCostPercentage * GetCreateMana() / 100;
                basepoints[0] = cost * triggerAmount/100;

                if (basepoints[0] <=0)
                    return SPELL_AURA_PROC_FAILED;

                triggered_spell_id = 44450;
                target = this;
                break;
            }
            switch(dummySpell->Id)
            {
                // Ignite
                case 11119:
                case 11120:
                case 12846:
                case 12847:
                case 12848:
                {
                    switch (dummySpell->Id)
                    {
                        case 11119: basepoints[0] = int32(0.04f*damage); break;
                        case 11120: basepoints[0] = int32(0.08f*damage); break;
                        case 12846: basepoints[0] = int32(0.12f*damage); break;
                        case 12847: basepoints[0] = int32(0.16f*damage); break;
                        case 12848: basepoints[0] = int32(0.20f*damage); break;
                        default:
                            sLog.outError("Unit::HandleDummyAuraProc: non handled spell id: %u (IG)",dummySpell->Id);
                            return SPELL_AURA_PROC_FAILED;
                    }

                    triggered_spell_id = 12654;
                    break;
                }
                // Empowered Fire (mana regen)
                case 12654:
                {
                    Unit* caster = triggeredByAura->GetCaster();
                    // it should not be triggered from other ignites
                    if (caster && pVictim && caster->GetObjectGuid() == pVictim->GetObjectGuid())
                    {
                        Unit::AuraList const& auras = caster->GetAurasByType(SPELL_AURA_ADD_FLAT_MODIFIER);
                        for (Unit::AuraList::const_iterator i = auras.begin(); i != auras.end(); i++)
                        {
                            switch((*i)->GetId())
                            {
                                case 31656:
                                case 31657:
                                case 31658:
                                {
                                    if (roll_chance_i(int32((*i)->GetSpellProto()->procChance)))
                                    {
                                        caster->CastSpell(caster, 67545, true);
                                        return SPELL_AURA_PROC_OK;
                                    }
                                    else
                                        return SPELL_AURA_PROC_FAILED;
                                }
                            }
                        }
                    }
                    return SPELL_AURA_PROC_FAILED;
                }
                // Glyph of Ice Block
                case 56372:
                {
                    if (GetTypeId() != TYPEID_PLAYER)
                        return SPELL_AURA_PROC_FAILED;

                    // not 100% safe with client version switches but for 3.1.3 no spells with cooldown that can have mage player except Frost Nova.
                    ((Player*)this)->RemoveSpellCategoryCooldown(35, true);
                    return SPELL_AURA_PROC_OK;
                }
                // Glyph of Icy Veins
                case 56374:
                {
                    Unit::AuraList const& hasteAuras = GetAurasByType(SPELL_AURA_MOD_CASTING_SPEED_NOT_STACK);
                    for(Unit::AuraList::const_iterator i = hasteAuras.begin(); i != hasteAuras.end();)
                    {
                        if (!IsPositiveSpell((*i)->GetId()))
                        {
                            RemoveAurasDueToSpell((*i)->GetId());
                            i = hasteAuras.begin();
                        }
                        else
                            ++i;
                    }
                    RemoveSpellsCausingAura(SPELL_AURA_HASTE_SPELLS);
                    RemoveSpellsCausingAura(SPELL_AURA_MOD_DECREASE_SPEED);
                    return SPELL_AURA_PROC_OK;
                }
                // Glyph of Polymorph
                case 56375:
                {
                    if (!pVictim || !pVictim->isAlive())
                        return SPELL_AURA_PROC_FAILED;

                    pVictim->RemoveSpellsCausingAura(SPELL_AURA_PERIODIC_DAMAGE);
                    pVictim->RemoveSpellsCausingAura(SPELL_AURA_PERIODIC_DAMAGE_PERCENT);
                    pVictim->RemoveSpellsCausingAura(SPELL_AURA_PERIODIC_LEECH);
                    return SPELL_AURA_PROC_OK;
                }
                // Blessing of Ancient Kings
                case 64411:
                {
                    // for DOT procs
                    if (!IsPositiveSpell(procSpell->Id))
                        return SPELL_AURA_PROC_FAILED;

                    triggered_spell_id = 64413;
                    basepoints[0] = damage * 15 / 100;
                    break;
                }
            }
            break;
        }
        case SPELLFAMILY_WARRIOR:
        {
            // Retaliation
            if (dummySpell->SpellFamilyFlags.test<CF_WARRIOR_RETALIATION2>())
            {
                // check attack comes not from behind
                if (!HasInArc(M_PI_F, pVictim))
                    return SPELL_AURA_PROC_FAILED;

                triggered_spell_id = 22858;
                break;
            }
            // Second Wind
            if (dummySpell->SpellIconID == 1697)
            {
                // only for spells and hit/crit (trigger start always) and not start from self casted spells (5530 Mace Stun Effect for example)
                if (procSpell == 0 || !(procEx & (PROC_EX_NORMAL_HIT|PROC_EX_CRITICAL_HIT)) || this == pVictim)
                    return SPELL_AURA_PROC_FAILED;
                // Need stun or root mechanic
                if (!(GetAllSpellMechanicMask(procSpell) & IMMUNE_TO_ROOT_AND_STUN_MASK))
                    return SPELL_AURA_PROC_FAILED;

                switch (dummySpell->Id)
                {
                    case 29838: 
                        triggered_spell_id=29842; 
                        break;
                    case 29834: 
                        triggered_spell_id=29841; 
                        break;
                    case 42770: 
                        triggered_spell_id=42771; 
                        break;
                    default:
                        sLog.outError("Unit::HandleDummyAuraProc: non handled spell id: %u (SW)",dummySpell->Id);
                    return SPELL_AURA_PROC_FAILED;
                }

                target = this;
                break;
            }
            // Damage Shield
            if (dummySpell->SpellIconID == 3214)
            {
                triggered_spell_id = 59653;
                basepoints[0] = GetShieldBlockValue() * triggerAmount / 100;
                break;
            }
            // Sweeping Strikes
            if (dummySpell->Id == 12328)
            {
                // prevent chain of triggered spell from same triggered spell
                if (procSpell && procSpell->Id == 26654)
                    return SPELL_AURA_PROC_FAILED;

                target = SelectRandomUnfriendlyTarget(pVictim);
                if (!target)
                    return SPELL_AURA_PROC_FAILED;

                triggered_spell_id = 26654;
                break;
            }
            // Glyph of Sunder Armor
            if (dummySpell->Id == 58387)
            {
                if (!procSpell)
                    return SPELL_AURA_PROC_FAILED;

                target = SelectRandomUnfriendlyTarget(pVictim);

                if (!target)
                    return SPELL_AURA_PROC_FAILED;

                triggered_spell_id = 58567;
                break;
            }
            break;
        }
        case SPELLFAMILY_WARLOCK:
        {
            // Seed of Corruption
            if (dummySpell->SpellFamilyFlags.test<CF_WARLOCK_SEED_OF_CORRUPTION1>())
            {
                Modifier* mod = triggeredByAura->GetModifier();
                // if damage is more than need or target die from damage deal finish spell
                if (mod->m_amount <= (int32)damage || GetHealth() <= damage)
                {
                    // remember guid before aura delete
                    ObjectGuid casterGuid = triggeredByAura->GetCasterGuid();

                    // Remove aura (before cast for prevent infinite loop handlers)
                    RemoveAurasDueToSpell(triggeredByAura->GetId());

                    // Cast finish spell (triggeredByAura already not exist!)
                    CastSpell(this, 27285, true, castItem, NULL, casterGuid);
                    return SPELL_AURA_PROC_OK;                            // no hidden cooldown
                }

                // Damage counting
                mod->m_amount-=damage;
                return SPELL_AURA_PROC_OK;
            }
            // Seed of Corruption (Mobs cast) - no die req
            if (!dummySpell->SpellFamilyFlags.Flags && dummySpell->SpellIconID == 1932)
            {
                Modifier* mod = triggeredByAura->GetModifier();
                // if damage is more than need deal finish spell
                if ( mod->m_amount <= (int32)damage )
                {
                    // remember guid before aura delete
                    ObjectGuid casterGuid = triggeredByAura->GetCasterGuid();

                    // Remove aura (before cast for prevent infinite loop handlers)
                    RemoveAurasDueToSpell(triggeredByAura->GetId());

                    // Cast finish spell (triggeredByAura already not exist!)
                    CastSpell(this, 32865, true, castItem, NULL, casterGuid);
                    return SPELL_AURA_PROC_OK;                            // no hidden cooldown
                }
                // Damage counting
                mod->m_amount-=damage;
                return SPELL_AURA_PROC_OK;
            }
            // Fel Synergy
            if (dummySpell->SpellIconID == 3222)
            {
                target = GetPet();

                if (!target)
                    return SPELL_AURA_PROC_FAILED;

                basepoints[0] = damage * triggerAmount / 100;
                triggered_spell_id = 54181;
                break;
            }
            switch(dummySpell->Id)
            {
                // Nightfall & Glyph of Corruption
                case 18094:
                case 18095:
                case 56218:
                {
                    target = this;
                    triggered_spell_id = 17941;
                    break;
                }
                //Soul Leech
                case 30293:
                case 30295:
                case 30296:
                {
                    // health
                    basepoints[0] = int32(damage*triggerAmount/100);
                    target = this;
                    triggered_spell_id = 30294;

                    // check for Improved Soul Leech
                    AuraList const& pDummyAuras = GetAurasByType(SPELL_AURA_DUMMY);
                    for (AuraList::const_iterator itr = pDummyAuras.begin(); itr != pDummyAuras.end(); ++itr)
                    {
                       SpellEntry const* spellInfo = (*itr)->GetSpellProto();
                       if (spellInfo->SpellFamilyName != SPELLFAMILY_WARLOCK || (*itr)->GetSpellProto()->SpellIconID != 3176)
                            continue;
                       if ((*itr)->GetEffIndex() == SpellEffectIndex(0))
                       {
                           // energize Proc pet (implicit target is pet)
                           CastCustomSpell(this, 59118, &((*itr)->GetModifier()->m_amount), NULL, NULL, true, NULL, (*itr));
                           // energize Proc master
                           CastCustomSpell(this, 59117, &((*itr)->GetModifier()->m_amount), NULL, NULL, true, NULL, (*itr));
                       }
                       else if (roll_chance_i((*itr)->GetModifier()->m_amount))
                       {
                            // Replenishment proc
                            CastSpell(this, 57669, true, NULL, (*itr));
                        }
                    }
                    break;
                }
                // Shadowflame (Voidheart Raiment set bonus)
                case 37377:
                {
                    triggered_spell_id = 37379;
                    break;
                }
                // Pet Healing (Corruptor Raiment or Rift Stalker Armor)
                case 37381:
                {
                    target = GetPet();
                    if (!target)
                        return SPELL_AURA_PROC_FAILED;

                    // heal amount
                    basepoints[0] = damage * triggerAmount/100;
                    triggered_spell_id = 37382;
                    break;
                }
                // Shadowflame Hellfire (Voidheart Raiment set bonus)
                case 39437:
                {
                    triggered_spell_id = 37378;
                    break;
                }
                // Siphon Life
                case 63108:
                {
                    // Glyph of Siphon Life
                    if (Aura *aur = GetAura(56216, EFFECT_INDEX_0))
                        triggerAmount += triggerAmount * aur->GetModifier()->m_amount / 100;

                    basepoints[0] = int32(damage * triggerAmount / 100);
                    triggered_spell_id = 63106;
                    break;
                }
            }
            break;
        }
        case SPELLFAMILY_PRIEST:
        {
            // Vampiric Touch
            if (dummySpell->SpellFamilyFlags.test<CF_PRIEST_VAMPIRIC_TOUCH>())
            {
                if (!pVictim || !pVictim->isAlive())
                    return SPELL_AURA_PROC_FAILED;

                // pVictim is caster of aura
                if (triggeredByAura->GetCasterGuid() != pVictim->GetObjectGuid())
                    return SPELL_AURA_PROC_FAILED;

                // Energize 0.25% of max. mana
                pVictim->CastSpell(pVictim, 57669, true, castItem, triggeredByAura);
                return SPELL_AURA_PROC_OK;                                // no hidden cooldown
            }

            switch(dummySpell->SpellIconID)
            {
                // Improved Shadowform
                case 217:
                {
                    if(!roll_chance_i(triggerAmount))
                        return SPELL_AURA_PROC_FAILED;

                    RemoveSpellsCausingAura(SPELL_AURA_MOD_ROOT);
                    RemoveSpellsCausingAura(SPELL_AURA_MOD_DECREASE_SPEED);
                    break;
                }
                // Divine Aegis
                case 2820:
                {
                    if (!pVictim || !pVictim->isAlive())
                        return SPELL_AURA_PROC_FAILED;

                    // find Divine Aegis on the target and get absorb amount
                    Aura* DivineAegis = pVictim->GetAura(47753,EFFECT_INDEX_0);
                    if (DivineAegis)
                        basepoints[0] = DivineAegis->GetModifier()->m_amount;
                    basepoints[0] += damage * triggerAmount/100;

                    // limit absorb amount
                    int32 levelbonus = pVictim->getLevel()*125;
                    if (basepoints[0] > levelbonus)
                        basepoints[0] = levelbonus;
                    triggered_spell_id = 47753;
                    break;
                }
                // Empowered Renew
                case 3021:
                {
                    if (!procSpell)
                        return SPELL_AURA_PROC_FAILED;

                    // Renew
                    Aura* healingAura = pVictim->GetAura<SPELL_AURA_PERIODIC_HEAL, SPELLFAMILY_PRIEST, CF_PRIEST_RENEW>(GetObjectGuid());
                    if (!healingAura)
                        return SPELL_AURA_PROC_FAILED;

                    int32 healingfromticks = healingAura->GetModifier()->m_amount * GetSpellAuraMaxTicks(procSpell);

                    basepoints[0] = healingfromticks * triggerAmount / 100;
                    triggered_spell_id = 63544;
                    break;
                }
                // Improved Devouring Plague
                case 3790:
                {
                    if (!procSpell)
                        return SPELL_AURA_PROC_FAILED;

                    Aura* leachAura = pVictim->GetAura<SPELL_AURA_PERIODIC_LEECH, SPELLFAMILY_PRIEST, CF_PRIEST_DEVOURING_PLAGUE>(GetObjectGuid());
                    if (!leachAura)
                        return SPELL_AURA_PROC_FAILED;

                    int32 damagefromticks = leachAura->GetModifier()->m_amount * GetSpellAuraMaxTicks(procSpell);
                    basepoints[0] = damagefromticks * triggerAmount / 100;
                    triggered_spell_id = 63675;
                    break;
                }
            }

            switch(dummySpell->Id)
            {
                // Vampiric Embrace
                case 15286:
                {
                    // Return if self damage
                    if (this == pVictim)
                        return SPELL_AURA_PROC_FAILED;

                    // Heal amount - Self/Team
                    int32 team = triggerAmount * damage / 500;
                    int32 self = triggerAmount * damage / 100 - team;
                    CastCustomSpell(this, 15290, &team, &self, NULL, true, castItem, triggeredByAura);
                    return SPELL_AURA_PROC_OK;                                // no hidden cooldown
                }
                // Priest Tier 6 Trinket (Ashtongue Talisman of Acumen)
                case 40438:
                {
                    // Shadow Word: Pain
                    if (procSpell->SpellFamilyFlags.test<CF_PRIEST_SHADOW_WORD_PAIN>())
                        triggered_spell_id = 40441;
                    // Renew
                    else if (procSpell->SpellFamilyFlags.test<CF_PRIEST_RENEW>())
                        triggered_spell_id = 40440;
                    else
                        return SPELL_AURA_PROC_FAILED;

                    target = this;
                    break;
                }
                // Oracle Healing Bonus ("Garments of the Oracle" set)
                case 26169:
                {
                    // heal amount
                    basepoints[0] = int32(damage * 10/100);
                    target = this;
                    triggered_spell_id = 26170;
                    break;
                }
                // Frozen Shadoweave (Shadow's Embrace set) warning! its not only priest set
                case 39372:
                {
                    if (!procSpell || (GetSpellSchoolMask(procSpell) & (SPELL_SCHOOL_MASK_FROST | SPELL_SCHOOL_MASK_SHADOW))==0)
                        return SPELL_AURA_PROC_FAILED;

                    // heal amount
                    basepoints[0] = damage * triggerAmount/100;
                    target = this;
                    triggered_spell_id = 39373;
                    break;
                }
                // Greater Heal (Vestments of Faith (Priest Tier 3) - 4 pieces bonus)
                case 28809:
                {
                    triggered_spell_id = 28810;
                    break;
                }
                // Glyph of Dispel Magic
                case 55677:
                {
                    if (!target->IsFriendlyTo(this))
                        return SPELL_AURA_PROC_FAILED;

                    if (target->GetTypeId() == TYPEID_PLAYER)
                        basepoints[0] = int32(target->GetMaxHealth() * triggerAmount / 100);
                    else if (Unit* caster = triggeredByAura->GetCaster())
                        basepoints[0] = int32(caster->GetMaxHealth() * triggerAmount / 100);
                    // triggered_spell_id in spell data
                    break;
                }
                // Glyph of Prayer of Healing
                case 55680:
                {
                    basepoints[0] = int32(damage * triggerAmount  / 200);   // 10% each tick
                    triggered_spell_id = 56161;             // Glyph of Prayer of Healing
                    break;
                }
                // Priest T10 Healer 2P Bonus
                case 70770:
                {
                    triggered_spell_id = 70772;             // Blessed Healing
                    basepoints[0] = int32(triggerAmount * damage / 100) / GetSpellAuraMaxTicks(triggered_spell_id);
                    break;
                }
            }
            break;
        }
        case SPELLFAMILY_DRUID:
        {
            switch(dummySpell->Id)
            {
                // Leader of the Pack
                case 24932:
                {
                    // dummy m_amount store health percent (!=0 if Improved Leader of the Pack applied)
                    int32 heal_percent = triggeredByAura->GetModifier()->m_amount;
                    if (!heal_percent)
                        return SPELL_AURA_PROC_FAILED;

                    // check explicitly only to prevent mana cast when halth cast cooldown
                    if (cooldown && ((Player*)this)->HasSpellCooldown(34299))
                        return SPELL_AURA_PROC_FAILED;

                    // health
                    triggered_spell_id = 34299;
                    basepoints[0] = GetMaxHealth() * heal_percent / 100;
                    target = this;

                    // mana to caster
                    if (triggeredByAura->GetCasterGuid() == GetObjectGuid())
                    {
                        if (SpellEntry const* manaCastEntry = sSpellStore.LookupEntry(60889))
                        {
                            int32 mana_percent = manaCastEntry->CalculateSimpleValue(EFFECT_INDEX_0) * heal_percent;
                            CastCustomSpell(this, manaCastEntry, &mana_percent, NULL, NULL, true, castItem, triggeredByAura);
                        }
                    }
                    break;
                }
                // Healing Touch (Dreamwalker Raiment set)
                case 28719:
                {
                    // mana back
                    basepoints[0] = int32(procSpell->manaCost * 30 / 100);
                    target = this;
                    triggered_spell_id = 28742;
                    break;
                }
                // Healing Touch Refund (Idol of Longevity trinket)
                case 28847:
                {
                    target = this;
                    triggered_spell_id = 28848;
                    break;
                }
                // Mana Restore (Malorne Raiment set / Malorne Regalia set)
                case 37288:
                case 37295:
                {
                    target = this;
                    triggered_spell_id = 37238;
                    break;
                }
                // Druid Tier 6 Trinket
                case 40442:
                {
                    float  chance;

                    // Starfire
                    if (procSpell->SpellFamilyFlags.test<CF_DRUID_STARFIRE>())
                    {
                        triggered_spell_id = 40445;
                        chance = 25.0f;
                    }
                    // Rejuvenation
                    else if (procSpell->SpellFamilyFlags.test<CF_DRUID_REJUVENATION>())
                    {
                        triggered_spell_id = 40446;
                        chance = 25.0f;
                    }
                    // Mangle (Bear) and Mangle (Cat)
                    else if (procSpell->SpellFamilyFlags.test<CF_DRUID_MANGLE_BEAR, CF_DRUID_MANGLE_CAT>())
                    {
                        triggered_spell_id = 40452;
                        chance = 40.0f;
                    }
                    else
                        return SPELL_AURA_PROC_FAILED;

                    if (!roll_chance_f(chance))
                        return SPELL_AURA_PROC_FAILED;

                    target = this;
                    break;
                }
                // Maim Interrupt
                case 44835:
                {
                    // Deadly Interrupt Effect
                    triggered_spell_id = 32747;
                    break;
                }
                // Glyph of Starfire
                case 54845:
                {
                    triggered_spell_id = 54846;
                    break;
                }
                // Glyph of Shred
                case 54815:
                {
                    triggered_spell_id = 63974;
                    break;
                }
                // Glyph of Rake
                case 54821:
                {
                    triggered_spell_id = 54820;
                    break;
                }
                // Item - Druid T10 Restoration 4P Bonus (Rejuvenation)
                case 70664:
                {
                    if (!procSpell || GetTypeId() != TYPEID_PLAYER)
                        return SPELL_AURA_PROC_FAILED;

                    float radius;
                    if (procSpell->EffectRadiusIndex[EFFECT_INDEX_0])
                        radius = GetSpellRadius(sSpellRadiusStore.LookupEntry(procSpell->EffectRadiusIndex[EFFECT_INDEX_0]));
                    else
                        radius = GetSpellMaxRange(sSpellRangeStore.LookupEntry(procSpell->rangeIndex));

                    ((Player*)this)->ApplySpellMod(procSpell->Id, SPELLMOD_RADIUS, radius,NULL);

                    Unit *second = pVictim->SelectRandomFriendlyTarget(pVictim, radius);

                    if (!second)
                        return SPELL_AURA_PROC_FAILED;

                    pVictim->CastSpell(second, procSpell, true, NULL, triggeredByAura, GetObjectGuid());
                    return SPELL_AURA_PROC_OK;
                }
                // Item - Druid T10 Balance 4P Bonus
                case 70723:
                {
                    triggered_spell_id = 71023;             // Languish
                    basepoints[0] = int32(triggerAmount * damage / 100) / GetSpellAuraMaxTicks(triggered_spell_id);
                    break;
                }
            }
            // King of the Jungle
            if (dummySpell->SpellIconID == 2850)
            {
                if (!procSpell)
                    return SPELL_AURA_PROC_FAILED;

                // Enrage (bear) - single rank - the aura for the bear form from the 2 existing kotj auras has a miscValue == 126
                if (procSpell->Id == 5229 && triggeredByAura->GetMiscValue() == 126)
                {
                    // note : the remove part is done in spellAuras/HandlePeriodicEnergize as RemoveAurasDueToSpell
                    basepoints[0] = triggerAmount;
                    triggered_spell_id = 51185;
                    target = this;
                    break;
                }
                // Tiger Fury (cat) - all ranks - the aura for the cat form from the 2 existing kotj auras has a miscValue != 126
                if (procSpell->SpellFamilyFlags.test<CF_DRUID_TIGERS_FURY>()  && triggeredByAura->GetMiscValue() != 126)
                {
                    basepoints[0] = triggerAmount;
                    triggered_spell_id = 51178;
                    target = this;
                    break;
                }
                return SPELL_AURA_PROC_FAILED;
            }
            // King of the Jungle
            if (dummySpell->SpellIconID == 2850)
            {
                switch (effIndex)
                {
                    case EFFECT_INDEX_0:    // Enrage (bear)
                    {
                        // note : aura removal is done in SpellAuraHolder::HandleSpellSpecificBoosts
                        basepoints[0] = triggerAmount;
                        triggered_spell_id = 51185;
                        break;
                    }
                    case EFFECT_INDEX_1:    // Tiger's Fury (cat)
                    {
                        basepoints[0] = triggerAmount;
                        triggered_spell_id = 51178;
                        break;
                    }
                    default:
                        return SPELL_AURA_PROC_FAILED;
                }
            }
            // Eclipse
            else if (dummySpell->SpellIconID == 2856)
            {
                if (!procSpell)
                    return SPELL_AURA_PROC_FAILED;

                // Wrath crit
                if (procSpell->SpellFamilyFlags.test<CF_DRUID_WRATH>())
                {
                    if (HasAura(48517))
                        return SPELL_AURA_PROC_FAILED;

                    if (!roll_chance_i(60))
                        return SPELL_AURA_PROC_FAILED;

                    triggered_spell_id = 48518;
                    target = this;
                    break;
                }
                // Starfire crit
                if (procSpell->SpellFamilyFlags.test<CF_DRUID_STARFIRE>())
                {
                    if (HasAura(48518))
                        return SPELL_AURA_PROC_FAILED;

                    triggered_spell_id = 48517;
                    target = this;
                    break;
                }
                return SPELL_AURA_PROC_FAILED;
            }
            // Living Seed
            else if (dummySpell->SpellIconID == 2860)
            {
                triggered_spell_id = 48504;
                basepoints[0] = triggerAmount * damage / 100;
                break;
            }
            break;
        }
        case SPELLFAMILY_ROGUE:
        {
            switch(dummySpell->Id)
            {
                // Clean Escape
                case 23582:
                    // triggered spell have same masks and etc with main Vanish spell
                    if (!procSpell || procSpell->Effect[EFFECT_INDEX_0] == SPELL_EFFECT_NONE)
                        return SPELL_AURA_PROC_FAILED;

                    triggered_spell_id = 23583;
                    break;
                // Deadly Throw Interrupt
                case 32748:
                {
                    // Prevent cast Deadly Throw Interrupt on self from last effect (apply dummy) of Deadly Throw
                    if (this == pVictim)
                        return SPELL_AURA_PROC_FAILED;

                    triggered_spell_id = 32747;
                    break;
                }
                // Tricks of the trade
                case 57934:
                {
                    triggered_spell_id = 57933;             // Tricks of the Trade, increased damage buff
                    target = getHostileRefManager().GetThreatRedirectionTarget();

                    if (!target)
                        return SPELL_AURA_PROC_FAILED;

                    CastSpell(this, 59628, true);           // Tricks of the Trade (caster timer)
                    break;
                }
            }
            // Cut to the Chase
            if (dummySpell->SpellIconID == 2909)
            {
                // "refresh your Slice and Dice duration to its 5 combo point maximum"
                // lookup Slice and Dice
                AuraList const& sd = GetAurasByType(SPELL_AURA_MOD_MELEE_HASTE);
                for(AuraList::const_iterator itr = sd.begin(); itr != sd.end(); ++itr)
                {
                    SpellEntry const *spellProto = (*itr)->GetSpellProto();
                    if (spellProto->SpellFamilyName == SPELLFAMILY_ROGUE &&
                        spellProto->SpellFamilyFlags.test<CF_ROGUE_SLICE_AND_DICE>())
                    {
                        int32 duration = GetSpellMaxDuration(spellProto);
                        if (GetTypeId() == TYPEID_PLAYER)
                            static_cast<Player*>(this)->ApplySpellMod(spellProto->Id, SPELLMOD_DURATION, duration);
                        (*itr)->GetHolder()->SetAuraMaxDuration(duration);
                        (*itr)->GetHolder()->RefreshHolder();
                        return SPELL_AURA_PROC_OK;
                    }
                }
                return SPELL_AURA_PROC_FAILED;
            }
            // Deadly Brew
            if (dummySpell->SpellIconID == 2963)
            {
                triggered_spell_id = 44289;
                break;
            }
            // Quick Recovery
            if (dummySpell->SpellIconID == 2116)
            {
                if (!procSpell)
                    return SPELL_AURA_PROC_FAILED;

                // energy cost save
                basepoints[0] = procSpell->manaCost * triggerAmount/100;
                if (basepoints[0] <= 0)
                    return SPELL_AURA_PROC_FAILED;

                target = this;
                triggered_spell_id = 31663;
                break;
            }
            break;
        }
        case SPELLFAMILY_HUNTER:
        {
            // Thrill of the Hunt
            if (dummySpell->SpellIconID == 2236)
            {
                if (!procSpell)
                    return SPELL_AURA_PROC_FAILED;

                // mana cost save
                int32 mana = procSpell->manaCost + procSpell->ManaCostPercentage * GetCreateMana() / 100;
                basepoints[0] = mana * 40/100;
                if (basepoints[0] <= 0)
                    return SPELL_AURA_PROC_FAILED;

                target = this;
                triggered_spell_id = 34720;
                break;
            }
            // Hunting Party
            if (dummySpell->SpellIconID == 3406)
            {
                triggered_spell_id = 57669;
                target = this;
                break;
            }
            // Lock and Load
            if (dummySpell->SpellIconID == 3579)
            {
                // Proc only from periodic (from trap activation proc another aura of this spell)
                if (!(procFlag & PROC_FLAG_ON_DO_PERIODIC) || !roll_chance_i(triggerAmount))
                    return SPELL_AURA_PROC_FAILED;

                triggered_spell_id = 56453;
                target = this;
                break;
            }
            // Rapid Recuperation
            if (dummySpell->SpellIconID == 3560)
            {
                // This effect only from Rapid Killing (mana regen)
                if (!procSpell->SpellFamilyFlags.test<CF_HUNTER_RAPID_KILLING>())
                    return SPELL_AURA_PROC_FAILED;

                target = this;

                switch(dummySpell->Id)
                {
                    case 53228:                             // Rank 1
                        triggered_spell_id = 56654;
                        break;
                    case 53232:                             // Rank 2
                        triggered_spell_id = 58882;
                        break;
                }
                break;
            }
            // Glyph of Mend Pet
            if ( dummySpell->Id == 57870)
            {
                pVictim->CastSpell(pVictim, 57894, true, NULL, NULL, GetObjectGuid());
                return SPELL_AURA_PROC_OK;
            }
            // Misdirection
            else if (dummySpell->Id == 34477)
            {
                triggered_spell_id = 35079;                 // 4 sec buff on self
                target = this;
                break;
            }
            // Guard Dog
            else if (dummySpell->SpellIconID == 201 && procSpell->SpellIconID == 201)
            {
                triggered_spell_id = 54445;
                target = this;
                if (pVictim)
                    pVictim->AddThreat(this,procSpell->EffectBasePoints[0] * triggerAmount / 100.0f);
                break;
            }
            break;
        }
        case SPELLFAMILY_PALADIN:
        {
            // Seal of Righteousness - melee proc dummy (addition ${$MWS*(0.022*$AP+0.044*$SPH)} damage)
            if (dummySpell->SpellFamilyFlags.test<CF_PALADIN_SEAL_OF_JUST_RIGHT>() && effIndex == EFFECT_INDEX_0)
            {
                triggered_spell_id = 25742;
                float ap = GetTotalAttackPowerValue(BASE_ATTACK);
                int32 holy = SpellBaseDamageBonusDone(SPELL_SCHOOL_MASK_HOLY);
                if (holy < 0)
                    holy = 0;
                basepoints[0] = GetAttackTime(BASE_ATTACK) * int32(ap*0.022f + 0.044f * holy) / 1000;
                break;
            }
            // Righteous Vengeance
            if (dummySpell->SpellIconID == 3025)
            {
                triggered_spell_id = 61840;
                basepoints[0] = triggerAmount * damage / 100 / GetSpellAuraMaxTicks(triggered_spell_id);
                break;
            }
            // Sheath of Light
            if (dummySpell->SpellIconID == 3030)
            {
                triggered_spell_id = 54203;
                basepoints[0] = triggerAmount * damage / 100 / GetSpellAuraMaxTicks(triggered_spell_id);
                break;
            }
            switch(dummySpell->Id)
            {
                // Judgement of Light
                case 20185:
                {
                    if (pVictim == this)
                       return SPELL_AURA_PROC_FAILED;

                    // only at real damage
                    if (!damage)
                        return SPELL_AURA_PROC_FAILED;

                    basepoints[0] = int32( pVictim->GetMaxHealth() * triggeredByAura->GetModifier()->m_amount / 100 );
                    pVictim->CastCustomSpell(pVictim, 20267, &basepoints[0], NULL, NULL, true, NULL, triggeredByAura);
                    return SPELL_AURA_PROC_OK;
                }
                // Judgement of Wisdom
                case 20186:
                {
                    // only at real damage
                    if (!damage)
                        return SPELL_AURA_PROC_FAILED;

                    if (pVictim->getPowerType() == POWER_MANA)
                    {
                        // 2% of maximum base mana
                        basepoints[0] = int32(pVictim->GetCreateMana() * 2 / 100);
                        pVictim->CastCustomSpell(pVictim, 20268, &basepoints[0], NULL, NULL, true, NULL, triggeredByAura);
                    }
                    return SPELL_AURA_PROC_OK;
                }
                // Heart of the Crusader (Rank 1)
                case 20335:
                    triggered_spell_id = 21183;
                    break;
                // Heart of the Crusader (Rank 2)
                case 20336:
                    triggered_spell_id = 54498;
                    break;
                // Heart of the Crusader (Rank 3)
                case 20337:
                    triggered_spell_id = 54499;
                    break;
                case 20911:                                 // Blessing of Sanctuary
                case 25899:                                 // Greater Blessing of Sanctuary
                {
                    target = this;
                    switch (target->getPowerType())
                    {
                        case POWER_MANA:
                            triggered_spell_id = 57319;
                            break;
                        default:
                            return SPELL_AURA_PROC_FAILED;
                    }
                    break;
                }
                // Holy Power (Redemption Armor set)
                case 28789:
                {
                    if (!pVictim)
                        return SPELL_AURA_PROC_FAILED;

                    // Set class defined buff
                    switch (pVictim->getClass())
                    {
                        case CLASS_PALADIN:
                        case CLASS_PRIEST:
                        case CLASS_SHAMAN:
                        case CLASS_DRUID:
                            triggered_spell_id = 28795;     // Increases the friendly target's mana regeneration by $s1 per 5 sec. for $d.
                            break;
                        case CLASS_MAGE:
                        case CLASS_WARLOCK:
                            triggered_spell_id = 28793;     // Increases the friendly target's spell damage and healing by up to $s1 for $d.
                            break;
                        case CLASS_HUNTER:
                        case CLASS_ROGUE:
                            triggered_spell_id = 28791;     // Increases the friendly target's attack power by $s1 for $d.
                            break;
                        case CLASS_WARRIOR:
                            triggered_spell_id = 28790;     // Increases the friendly target's armor
                            break;
                        default:
                            return SPELL_AURA_PROC_FAILED;
                    }
                    break;
                }
                // Spiritual Attunement
                case 31785:
                case 33776:
                {
                    // if healed by another unit (pVictim)
                    if (this == pVictim)
                        return SPELL_AURA_PROC_FAILED;

                    // dont count overhealing
                    uint32 diff = GetMaxHealth()-GetHealth();

                    if (!diff)
                        return SPELL_AURA_PROC_FAILED;

                    basepoints[0] = triggerAmount * (damage > diff ? diff : damage) / 100;
                    target = this;
                    triggered_spell_id = 31786;
                    break;
                }
                // Seal of Vengeance (damage calc on apply aura)
                case 31801:
                {
                    if (effIndex != EFFECT_INDEX_0)         // effect 1,2 used by seal unleashing code
                        return SPELL_AURA_PROC_FAILED;

                    // At melee attack or Hammer of the Righteous spell damage considered as melee attack
                    if ((procFlag & PROC_FLAG_SUCCESSFUL_MELEE_HIT) || (procSpell && procSpell->Id == 53595) )
                        triggered_spell_id = 31803;         // Holy Vengeance

                    // Add 5-stack effect from Holy Vengeance
                    uint32 stacks = 0;
                    AuraList const& auras = target->GetAurasByType(SPELL_AURA_PERIODIC_DAMAGE);
                    for(AuraList::const_iterator itr = auras.begin(); itr!=auras.end(); ++itr)
                    {
                        if (((*itr)->GetId() == 31803) && (*itr)->GetCasterGuid() == GetObjectGuid())
                        {
                            stacks = (*itr)->GetStackAmount();
                            break;
                        }
                    }
                    if (stacks >= 5)
                        CastSpell(target,42463,true,NULL,triggeredByAura);
                    break;
                }
                // Judgements of the Wise
                case 31876:
                case 31877:
                case 31878:
                {
                    // triggered only at casted Judgement spells, not at additional Judgement effects
                    if(!procSpell || !procSpell->SpellFamilyFlags.test<CF_PALADIN_JUDGEMENT_ACTIVATE>())
                        return SPELL_AURA_PROC_FAILED;

                    target = this;
                    triggered_spell_id = 31930;

                    // Replenishment
                    CastSpell(this, 57669, true, NULL, triggeredByAura);
                    break;
                }
                // Paladin Tier 6 Trinket (Ashtongue Talisman of Zeal)
                case 40470:
                {
                    if (!procSpell)
                        return SPELL_AURA_PROC_FAILED;

                    float  chance;

                    // Flash of light/Holy light
                    if (procSpell->SpellFamilyFlags.test<CF_PALADIN_FLASH_OF_LIGHT, CF_PALADIN_HOLY_LIGHT>())
                    {
                        triggered_spell_id = 40471;
                        chance = 15.0f;
                    }
                    // Judgement (any)
                    else if (procSpell->SpellFamilyFlags.test<CF_PALADIN_JUDGEMENT_ACTIVATE>())
                    {
                        triggered_spell_id = 40472;
                        chance = 50.0f;
                    }
                    else
                        return SPELL_AURA_PROC_FAILED;

                    if (!roll_chance_f(chance))
                        return SPELL_AURA_PROC_FAILED;
                    break;
                }
                // Light's Beacon (heal target area aura)
                case 53651:
                {
                    // not do bonus heal for explicit beacon focus healing
                    if (GetObjectGuid() == triggeredByAura->GetCasterGuid())
                        return SPELL_AURA_PROC_FAILED;

                    // beacon
                    Unit* beacon = triggeredByAura->GetCaster();
                    if (!beacon)
                        return SPELL_AURA_PROC_FAILED;

                    if (procSpell->Id == 20267)
                        return SPELL_AURA_PROC_FAILED;

                    // find caster main aura at beacon
                    Aura* dummy = NULL;
                    Unit::AuraList const& baa = beacon->GetAurasByType(SPELL_AURA_PERIODIC_TRIGGER_SPELL);
                    for(Unit::AuraList::const_iterator i = baa.begin(); i != baa.end(); ++i)
                    {
                        if ((*i)->GetId() == 53563 && (*i)->GetCasterGuid() == pVictim->GetObjectGuid())
                        {
                            dummy = (*i);
                            break;
                        }
                    }

                    // original heal must be form beacon caster
                    if (!dummy)
                        return SPELL_AURA_PROC_FAILED;

                    triggered_spell_id = 53652;             // Beacon of Light
                    basepoints[0] = triggeredByAura->GetModifier()->m_amount*damage/100;

                    // cast with original caster set but beacon to beacon for apply caster mods and avoid LoS check
                    beacon->CastCustomSpell(beacon,triggered_spell_id,&basepoints[0],NULL,NULL,true,castItem,triggeredByAura,pVictim->GetObjectGuid());
                    return SPELL_AURA_PROC_OK;
                }
                // Seal of Corruption (damage calc on apply aura)
                case 53736:
                {
                    if (effIndex != EFFECT_INDEX_0)         // effect 1,2 used by seal unleashing code
                        return SPELL_AURA_PROC_FAILED;

                    // At melee attack or Hammer of the Righteous spell damage considered as melee attack
                    if ((procFlag & PROC_FLAG_SUCCESSFUL_MELEE_HIT) || (procSpell && procSpell->Id == 53595))
                        triggered_spell_id = 53742;         // Blood Corruption

                    // Add 5-stack effect from Blood Corruption
                    uint32 stacks = 0;
                    AuraList const& auras = target->GetAurasByType(SPELL_AURA_PERIODIC_DAMAGE);
                    for(AuraList::const_iterator itr = auras.begin(); itr!=auras.end(); ++itr)
                    {
                        if (((*itr)->GetId() == 53742) && (*itr)->GetCasterGuid() == GetObjectGuid())
                        {
                            stacks = (*itr)->GetStackAmount();
                            break;
                        }
                    }
                    if (stacks >= 5)
                        CastSpell(target, 53739, true, NULL, triggeredByAura);
                    break;
                }
                // Glyph of Holy Light
                case 54937:
                {
                    triggered_spell_id = 54968;
                    basepoints[0] = triggerAmount * damage / 100;
                    break;
                }
                // Sacred Shield (buff)
                case 58597:
                {
                    triggered_spell_id = 66922;
                    basepoints[0] = int32(damage / GetSpellAuraMaxTicks(triggered_spell_id));
                    target = this;
                    break;
                }
                // Sacred Shield (talent rank)
                case 53601:
                {
                    // triggered_spell_id in spell data
                    target = this;
                    break;
                }
                // Item - Paladin T8 Holy 2P Bonus
                case 64890:
                {
                    triggered_spell_id = 64891;             // Holy Mending
                    basepoints[0] = int32(triggerAmount * damage / 100) / GetSpellAuraMaxTicks(triggered_spell_id);
                    break;
                }
                // Item - Paladin T10 Holy 2P Bonus
                case 70755:
                {
                    triggered_spell_id = 71166;
                    break;
                }
                // Item - Paladin T10 Retribution 2P Bonus
                case 70765:
                {
                    if (GetTypeId() != TYPEID_PLAYER)
                        return SPELL_AURA_PROC_FAILED;

                    triggered_spell_id = 70769;
                    break;
                }
                // Anger Capacitor
                case 71406:                                 // normal
                case 71545:                                 // heroic
                {
                    if (!pVictim)
                        return SPELL_AURA_PROC_FAILED;

                    SpellEntry const* mote = sSpellStore.LookupEntry(71432);

                    if (!mote)
                        return SPELL_AURA_PROC_FAILED;

                    uint32 maxStack = mote->StackAmount - (dummySpell->Id == 71545 ? 1 : 0);

                    SpellAuraHolder *aurHolder = GetSpellAuraHolder(71432);
                    if (aurHolder && uint32(aurHolder->GetStackAmount() +1) >= maxStack)
                    {
                        RemoveAurasDueToSpell(71432);       // Mote of Anger

                        // Manifest Anger (main hand/off hand)
                        CastSpell(pVictim, !haveOffhandWeapon() || roll_chance_i(50) ? 71433 : 71434, true);
                        return SPELL_AURA_PROC_OK;
                    }
                    else
                        triggered_spell_id = 71432;

                    break;
                }
                // Heartpierce, Item - Icecrown 25 Normal Dagger Proc
                case 71880:
                {
                    if (GetTypeId() != TYPEID_PLAYER)
                        return SPELL_AURA_PROC_FAILED;

                    switch (this->getPowerType())
                    {
                        case POWER_ENERGY: 
                            triggered_spell_id = 71882; 
                            break;
                        case POWER_RAGE:   
                            triggered_spell_id = 71883; 
                            break;
                        case POWER_MANA:   
                            triggered_spell_id = 71881; 
                            break;
                        case POWER_RUNIC_POWER:   
                            triggered_spell_id = 71884; 
                            break;
                        default:
                            return SPELL_AURA_PROC_FAILED;
                    }
                    break;
                }
                // Heartpierce, Item - Icecrown 25 Heroic Dagger Proc
                case 71892:
                {
                    if (GetTypeId() != TYPEID_PLAYER)
                        return SPELL_AURA_PROC_FAILED;

                    switch (this->getPowerType())
                    {
                        case POWER_ENERGY:        
                            triggered_spell_id = 71887; 
                            break;
                        case POWER_RAGE:          
                            triggered_spell_id = 71886; 
                            break;
                        case POWER_MANA:          
                            triggered_spell_id = 71888; 
                            break;
                        case POWER_RUNIC_POWER:   
                            triggered_spell_id = 71885; 
                            break;
                        default:
                            return SPELL_AURA_PROC_FAILED;
                    }
                    break;
                }
            }
            break;
        }
        case SPELLFAMILY_SHAMAN:
        {
            switch(dummySpell->Id)
            {
                // Totemic Power (The Earthshatterer set)
                case 28823:
                {
                    if (!pVictim )
                        return SPELL_AURA_PROC_FAILED;

                    // Set class defined buff
                    switch (pVictim->getClass())
                    {
                        case CLASS_PALADIN:
                        case CLASS_PRIEST:
                        case CLASS_SHAMAN:
                        case CLASS_DRUID:
                            triggered_spell_id = 28824;     // Increases the friendly target's mana regeneration by $s1 per 5 sec. for $d.
                            break;
                        case CLASS_MAGE:
                        case CLASS_WARLOCK:
                            triggered_spell_id = 28825;     // Increases the friendly target's spell damage and healing by up to $s1 for $d.
                            break;
                        case CLASS_HUNTER:
                        case CLASS_ROGUE:
                            triggered_spell_id = 28826;     // Increases the friendly target's attack power by $s1 for $d.
                            break;
                        case CLASS_WARRIOR:
                            triggered_spell_id = 28827;     // Increases the friendly target's armor
                            break;
                        default:
                            return SPELL_AURA_PROC_FAILED;
                    }
                    break;
                }
                // Lesser Healing Wave (Totem of Flowing Water Relic)
                case 28849:
                {
                    target = this;
                    triggered_spell_id = 28850;
                    break;
                }
                // Windfury Weapon (Passive) 1-5 Ranks
                case 33757:
                {
                    if (GetTypeId()!=TYPEID_PLAYER)
                        return SPELL_AURA_PROC_FAILED;

                    if (!castItem || !castItem->IsEquipped())
                        return SPELL_AURA_PROC_FAILED;

                    // custom cooldown processing case
                    if (cooldown && ((Player*)this)->HasSpellCooldown(dummySpell->Id))
                        return SPELL_AURA_PROC_FAILED;

                    // Now amount of extra power stored in 1 effect of Enchant spell
                    // Get it by item enchant id
                    uint32 spellId;
                    switch (castItem->GetEnchantmentId(EnchantmentSlot(TEMP_ENCHANTMENT_SLOT)))
                    {
                        case 283: spellId =  8232; break;   // 1 Rank
                        case 284: spellId =  8235; break;   // 2 Rank
                        case 525: spellId = 10486; break;   // 3 Rank
                        case 1669:spellId = 16362; break;   // 4 Rank
                        case 2636:spellId = 25505; break;   // 5 Rank
                        case 3785:spellId = 58801; break;   // 6 Rank
                        case 3786:spellId = 58803; break;   // 7 Rank
                        case 3787:spellId = 58804; break;   // 8 Rank
                        default:
                        {
                            sLog.outError("Unit::HandleDummyAuraProc: non handled item enchantment (rank?) %u for spell id: %u (Windfury)",
                                castItem->GetEnchantmentId(EnchantmentSlot(TEMP_ENCHANTMENT_SLOT)),dummySpell->Id);
                            return SPELL_AURA_PROC_FAILED;
                        }
                    }

                    SpellEntry const* windfurySpellEntry = sSpellStore.LookupEntry(spellId);
                    if(!windfurySpellEntry)
                    {
                        sLog.outError("Unit::HandleDummyAuraProc: nonexistent spell id: %u (Windfury)",spellId);
                        return SPELL_AURA_PROC_FAILED;
                    }

                    int32 extra_attack_power = CalculateSpellDamage(pVictim, windfurySpellEntry, EFFECT_INDEX_1);

                    // Totem of Splintering
                    if (Aura* aura = GetAura(60764, EFFECT_INDEX_0))
                        extra_attack_power += aura->GetModifier()->m_amount;

                    // Off-Hand case
                    if (castItem->GetSlot() == EQUIPMENT_SLOT_OFFHAND)
                    {
                        // Value gained from additional AP
                        basepoints[0] = int32(extra_attack_power/14.0f * GetAttackTime(OFF_ATTACK)/1000/2);
                        triggered_spell_id = 33750;
                    }
                    // Main-Hand case
                    else
                    {
                        // Value gained from additional AP
                        basepoints[0] = int32(extra_attack_power/14.0f * GetAttackTime(BASE_ATTACK)/1000);
                        triggered_spell_id = 25504;
                    }

                    // apply cooldown before cast to prevent processing itself
                    if ( cooldown )
                        ((Player*)this)->AddSpellCooldown(dummySpell->Id,0,time(NULL) + cooldown);

                    // Attack Twice
                    for ( uint32 i = 0; i<2; ++i )
                        CastCustomSpell(pVictim,triggered_spell_id,&basepoints[0],NULL,NULL,true,castItem,triggeredByAura);

                    return SPELL_AURA_PROC_OK;
                }
                // Shaman Tier 6 Trinket
                case 40463:
                {
                    if ( !procSpell )
                        return SPELL_AURA_PROC_FAILED;

                    float  chance;
                    if (procSpell->SpellFamilyFlags.test<CF_SHAMAN_LIGHTNING_BOLT>())
                    {
                        triggered_spell_id = 40465;         // Lightning Bolt
                        chance = 15.0f;
                    }
                    else if (procSpell->SpellFamilyFlags.test<CF_SHAMAN_LESSER_HEALING_WAVE>())
                    {
                        triggered_spell_id = 40465;         // Lesser Healing Wave
                        chance = 10.0f;
                    }
                    else if (procSpell->SpellFamilyFlags.test<CF_SHAMAN_STORMSTRIKE1>())
                    {
                        triggered_spell_id = 40466;         // Stormstrike
                        chance = 50.0f;
                    }
                    else
                        return SPELL_AURA_PROC_FAILED;

                    if (!roll_chance_f(chance))
                        return SPELL_AURA_PROC_FAILED;

                    target = this;
                    break;
                }
                // Earthen Power
                case 51523:
                case 51524:
                {
                    triggered_spell_id = 63532;
                    break;
                }
                // Glyph of Healing Wave
                case 55440:
                {
                    // Not proc from self heals
                    if (this==pVictim)
                        return SPELL_AURA_PROC_FAILED;
                    basepoints[0] = triggerAmount * damage / 100;
                    target = this;
                    triggered_spell_id = 55533;
                    break;
                }
                // Spirit Hunt
                case 58877:
                {
                    // Cast on owner
                    target = GetOwner();
                    if (!target)
                        return SPELL_AURA_PROC_FAILED;
                    basepoints[0] = triggerAmount * damage / 100;
                    triggered_spell_id = 58879;
                    break;
                }
                // Glyph of Totem of Wrath
                case 63280:
                {
                    Totem* totem = GetTotem(TOTEM_SLOT_FIRE);
                    if (!totem)
                        return SPELL_AURA_PROC_FAILED;

                    // find totem aura bonus
                    AuraList const& spellPower = totem->GetAurasByType(SPELL_AURA_NONE);
                    for(AuraList::const_iterator i = spellPower.begin();i != spellPower.end(); ++i)
                    {
                        // select proper aura for format aura type in spell proto
                        if ((*i)->GetTarget()==totem && (*i)->GetSpellProto()->EffectApplyAuraName[(*i)->GetEffIndex()] == SPELL_AURA_MOD_HEALING_DONE &&
                            (*i)->GetSpellProto()->SpellFamilyName == SPELLFAMILY_SHAMAN && (*i)->GetSpellProto()->SpellFamilyFlags.test<CF_SHAMAN_MISC_TOTEM_EFFECTS>())
                        {
                            basepoints[0] = triggerAmount * (*i)->GetModifier()->m_amount / 100;
                            break;
                        }
                    }

                    if (!basepoints[0])
                        return SPELL_AURA_PROC_FAILED;

                    basepoints[1] = basepoints[0];
                    triggered_spell_id = 63283;             // Totem of Wrath, caster bonus
                    target = this;
                    break;
                }
                // Item - Shaman T8 Elemental 4P Bonus
                case 64928:
                {
                    triggered_spell_id = 64930;            // Electrified
                    basepoints[0] = int32(triggerAmount * damage / 100) / GetSpellAuraMaxTicks(triggered_spell_id);
                    break;
                }
                // Item - Shaman T9 Elemental 4P Bonus (Lava Burst)
                case 67228:
                {
                    triggered_spell_id = 71824;             // Lava Burst
                    basepoints[0] = int32(triggerAmount * damage / 100) / GetSpellAuraMaxTicks(triggered_spell_id);
                    break;
                }
                // Item - Shaman T10 Restoration 4P Bonus
                case 70808:
                {
                    triggered_spell_id = 70809;             // Chained Heal
                    basepoints[0] = int32(triggerAmount * damage / 100) / GetSpellAuraMaxTicks(triggered_spell_id);
                    break;
                }
                // Item - Shaman T10 Elemental 2P Bonus
                case 70811:
                {
                    if (GetTypeId() != TYPEID_PLAYER)
                        return SPELL_AURA_PROC_FAILED;

                    if (procSpell->SpellFamilyFlags.test<CF_SHAMAN_LIGHTNING_BOLT, CF_SHAMAN_CHAIN_LIGHTNING>())
                    {
                        ((Player*)this)->SendModifyCooldown(16166,-triggerAmount);
                        return SPELL_AURA_PROC_OK;
                    }
                    return SPELL_AURA_PROC_FAILED;
                }
                // Item - Shaman T10 Elemental 4P Bonus
                case 70817:
                {
                    if (Aura *aur = pVictim->GetAura<SPELL_AURA_PERIODIC_DAMAGE, SPELLFAMILY_SHAMAN, CF_SHAMAN_FLAME_SHOCK>(GetObjectGuid()))
                    {
                        SpellAuraHolder *aurHolder = GetSpellAuraHolder(aur->GetId());
                        if (aurHolder)
                        {
                            int32 amount = aur->GetAuraDuration() + triggerAmount * IN_MILLISECONDS;
                            aurHolder->SetAuraDuration(amount);
                            aurHolder->SendAuraUpdate(false);
                            return SPELL_AURA_PROC_OK;
                        }
                    }
                    return SPELL_AURA_PROC_FAILED;
                }
            }
            // Storm, Earth and Fire
            if (dummySpell->SpellIconID == 3063)
            {
                // Earthbind Totem summon only
                if (procSpell->Id != 2484)
                    return SPELL_AURA_PROC_FAILED;

                if (!roll_chance_i(triggerAmount))
                    return SPELL_AURA_PROC_FAILED;

                triggered_spell_id = 64695;
                break;
            }
            // Ancestral Awakening
            if (dummySpell->SpellIconID == 3065)
            {
                triggered_spell_id = 52759;
                basepoints[0] = triggerAmount * damage / 100;
                target = this;
                break;
            }
            // Flametongue Weapon (Passive), Ranks
            if (dummySpell->SpellFamilyFlags.test<CF_SHAMAN_FLAMETONGUE_WEAPON>())
            {
                if (GetTypeId()!=TYPEID_PLAYER || !castItem)
                    return SPELL_AURA_PROC_FAILED;

                // Only proc for enchanted weapon
                Item *usedWeapon = ((Player *)this)->GetWeaponForAttack(procFlag & PROC_FLAG_SUCCESSFUL_OFFHAND_HIT ? OFF_ATTACK : BASE_ATTACK, true, true);
                if (usedWeapon != castItem)
                    return SPELL_AURA_PROC_FAILED;

                switch (dummySpell->Id)
                {
                    case 10400: triggered_spell_id =  8026; break; // Rank 1
                    case 15567: triggered_spell_id =  8028; break; // Rank 2
                    case 15568: triggered_spell_id =  8029; break; // Rank 3
                    case 15569: triggered_spell_id = 10445; break; // Rank 4
                    case 16311: triggered_spell_id = 16343; break; // Rank 5
                    case 16312: triggered_spell_id = 16344; break; // Rank 6
                    case 16313: triggered_spell_id = 25488; break; // Rank 7
                    case 58784: triggered_spell_id = 58786; break; // Rank 8
                    case 58791: triggered_spell_id = 58787; break; // Rank 9
                    case 58792: triggered_spell_id = 58788; break; // Rank 10
                    default:
                        return SPELL_AURA_PROC_FAILED;
                }
                break;
            }
            // Earth Shield
            if (dummySpell->SpellFamilyFlags.test<CF_SHAMAN_EARTH_SHIELD>())
            {
                originalCaster = triggeredByAura->GetCasterGuid();
                target = this;
                basepoints[0] = triggerAmount;

                // Glyph of Earth Shield
                if (Aura* aur = GetDummyAura(63279))
                {
                    int32 aur_mod = aur->GetModifier()->m_amount;
                    basepoints[0] = int32(basepoints[0] * (aur_mod + 100.0f) / 100.0f);
                }

                triggered_spell_id = 379;
                break;
            }
            // Improved Water Shield
            if (dummySpell->SpellIconID == 2287)
            {
                // Lesser Healing Wave need aditional 60% roll
                if (procSpell->SpellFamilyFlags.test<CF_SHAMAN_LESSER_HEALING_WAVE>() && !roll_chance_i(60))
                    return SPELL_AURA_PROC_FAILED;
                // Chain Heal needs additional 30% roll
                if (procSpell->SpellFamilyFlags.test<CF_SHAMAN_CHAIN_HEAL>() && !roll_chance_i(30))
                    return SPELL_AURA_PROC_FAILED;
                // lookup water shield
                AuraList const& vs = GetAurasByType(SPELL_AURA_PROC_TRIGGER_SPELL);
                for(AuraList::const_iterator itr = vs.begin(); itr != vs.end(); ++itr)
                {
                    if ((*itr)->GetSpellProto()->SpellFamilyName == SPELLFAMILY_SHAMAN &&
                        (*itr)->GetSpellProto()->SpellFamilyFlags.test<CF_SHAMAN_WATER_SHIELD>())
                    {
                        uint32 spell = (*itr)->GetSpellProto()->EffectTriggerSpell[(*itr)->GetEffIndex()];
                        CastSpell(this, spell, true, castItem, triggeredByAura);
                        return SPELL_AURA_PROC_OK;
                    }
                }
                return SPELL_AURA_PROC_FAILED;
            }
            // Lightning Overload
            if (dummySpell->SpellIconID == 2018)            // only this spell have SpellFamily Shaman SpellIconID == 2018 and dummy aura
            {
                if(!procSpell || GetTypeId() != TYPEID_PLAYER || !pVictim )
                    return SPELL_AURA_PROC_FAILED;

                // proc for main target only
                if (Spell *currSpell = GetCurrentSpell(CURRENT_GENERIC_SPELL))
                    if (currSpell->m_targets.getUnitTarget() != pVictim)
                        return SPELL_AURA_PROC_FAILED;

                // custom cooldown processing case
                if ( cooldown && GetTypeId()==TYPEID_PLAYER && ((Player*)this)->HasSpellCooldown(dummySpell->Id))
                    return SPELL_AURA_PROC_FAILED;

                uint32 spellId = 0;
                // Every Lightning Bolt and Chain Lightning spell have duplicate vs half damage and zero cost
                switch (procSpell->Id)
                {
                    // Lightning Bolt
                    case   403: spellId = 45284; break;     // Rank  1
                    case   529: spellId = 45286; break;     // Rank  2
                    case   548: spellId = 45287; break;     // Rank  3
                    case   915: spellId = 45288; break;     // Rank  4
                    case   943: spellId = 45289; break;     // Rank  5
                    case  6041: spellId = 45290; break;     // Rank  6
                    case 10391: spellId = 45291; break;     // Rank  7
                    case 10392: spellId = 45292; break;     // Rank  8
                    case 15207: spellId = 45293; break;     // Rank  9
                    case 15208: spellId = 45294; break;     // Rank 10
                    case 25448: spellId = 45295; break;     // Rank 11
                    case 25449: spellId = 45296; break;     // Rank 12
                    case 49237: spellId = 49239; break;     // Rank 13
                    case 49238: spellId = 49240; break;     // Rank 14
                    // Chain Lightning
                    case   421: spellId = 45297; break;     // Rank  1
                    case   930: spellId = 45298; break;     // Rank  2
                    case  2860: spellId = 45299; break;     // Rank  3
                    case 10605: spellId = 45300; break;     // Rank  4
                    case 25439: spellId = 45301; break;     // Rank  5
                    case 25442: spellId = 45302; break;     // Rank  6
                    case 49270: spellId = 49268; break;     // Rank  7
                    case 49271: spellId = 49269; break;     // Rank  8
                    default:
                        sLog.outError("Unit::HandleDummyAuraProc: non handled spell id: %u (LO)", procSpell->Id);
                        return SPELL_AURA_PROC_FAILED;
                }

                // Remove cooldown (Chain Lightning - have Category Recovery time)
                if (procSpell->SpellFamilyFlags.test<CF_SHAMAN_CHAIN_LIGHTNING>())
                    ((Player*)this)->RemoveSpellCooldown(spellId);

                CastSpell(pVictim, spellId, true, castItem, triggeredByAura);

                if (cooldown && GetTypeId() == TYPEID_PLAYER)
                    ((Player*)this)->AddSpellCooldown(dummySpell->Id, 0, time(NULL) + cooldown);

                return SPELL_AURA_PROC_OK;
            }
            // Static Shock
            if (dummySpell->SpellIconID == 3059)
            {
                // lookup Lightning Shield
                AuraList const& vs = GetAurasByType(SPELL_AURA_PROC_TRIGGER_SPELL);
                for(AuraList::const_iterator itr = vs.begin(); itr != vs.end(); ++itr)
                {
                    if ((*itr)->GetSpellProto()->SpellFamilyName == SPELLFAMILY_SHAMAN &&
                        ((*itr)->GetSpellProto()->SpellFamilyFlags.test<CF_SHAMAN_LIGHTNING_SHIELD>()))
                    {
                        uint32 spell = 0;
                        switch ((*itr)->GetId())
                        {
                            case   324: spell = 26364; break;
                            case   325: spell = 26365; break;
                            case   905: spell = 26366; break;
                            case   945: spell = 26367; break;
                            case  8134: spell = 26369; break;
                            case 10431: spell = 26370; break;
                            case 10432: spell = 26363; break;
                            case 25469: spell = 26371; break;
                            case 25472: spell = 26372; break;
                            case 49280: spell = 49278; break;
                            case 49281: spell = 49279; break;
                            default:
                                return SPELL_AURA_PROC_FAILED;
                        }
                        CastSpell(target, spell, true, castItem, triggeredByAura);
                        if ((*itr)->GetHolder()->DropAuraCharge())
                            RemoveAuraHolderFromStack((*itr)->GetId());
                        return SPELL_AURA_PROC_OK;
                    }
                }
                return SPELL_AURA_PROC_FAILED;
            }
            // Frozen Power
            if (dummySpell->SpellIconID == 3780)
            {
                Unit *caster = triggeredByAura->GetCaster();

                if (!procSpell || !caster)
                    return SPELL_AURA_PROC_FAILED;

                float distance = caster->GetDistance(pVictim);
                int32 chance = triggerAmount;

                if (distance < 15.0f || !roll_chance_i(chance))
                    return SPELL_AURA_PROC_FAILED;

                // make triggered cast apply after current damage spell processing for prevent remove by it
                if (Spell* spell = GetCurrentSpell(CURRENT_GENERIC_SPELL))
                    spell->AddTriggeredSpell(63685);
                return SPELL_AURA_PROC_OK;
            }
            break;
        }
        case SPELLFAMILY_DEATHKNIGHT:
        {
            // Butchery
            if (dummySpell->SpellIconID == 2664)
            {
                basepoints[0] = triggerAmount;
                triggered_spell_id = 50163;
                target = this;
                break;
            }
            // Dancing Rune Weapon
            if (dummySpell->Id == 49028)
            {
                // 1 dummy aura for dismiss rune blade
                if (effIndex != EFFECT_INDEX_1)
                    return SPELL_AURA_PROC_FAILED;

                Pet* runeBlade = FindGuardianWithEntry(27893);

                if (runeBlade && pVictim && damage && procSpell)
                {
                    int32 procDmg = damage * 0.5;
                    runeBlade->CastCustomSpell(pVictim, procSpell->Id, &procDmg, NULL, NULL, true, NULL, NULL, runeBlade->GetObjectGuid());
                    SendSpellNonMeleeDamageLog(pVictim, procSpell->Id, procDmg, SPELL_SCHOOL_MASK_NORMAL, 0, 0, false, 0, false);
                    break;
                }
                else
                    return SPELL_AURA_PROC_FAILED;
            }
            // Mark of Blood
            if (dummySpell->Id == 49005)
            {
                if (!target || target->GetTypeId() != TYPEID_PLAYER)
                    return SPELL_AURA_PROC_FAILED;
                // TODO: need more info (cooldowns/PPM)
                target->CastSpell(target, 61607, true, NULL, triggeredByAura);
                return SPELL_AURA_PROC_OK;
            }
            // Unholy Blight
            if (dummySpell->Id == 49194)
            {
                basepoints[0] = damage * triggerAmount / 100;

                // Glyph of Unholy Blight
                if (Aura *aura = GetDummyAura(63332))
                    basepoints[0] += basepoints[0] * aura->GetModifier()->m_amount / 100;

                // Split between 10 ticks
                basepoints[0] /= 10;
                triggered_spell_id = 50536;
                break;
            }
            // Vendetta
            if (dummySpell->SpellFamilyFlags.test<CF_DEATHKNIGHT_VENDETTA1>())
            {
                basepoints[0] = triggerAmount * GetMaxHealth() / 100;
                triggered_spell_id = 50181;
                target = this;
                break;
            }
            // Necrosis
            if (dummySpell->SpellIconID == 2709)
            {
                // only melee auto attack affected and Rune Strike
                if (procSpell && procSpell->Id != 56815)
                    return SPELL_AURA_PROC_FAILED;

                basepoints[0] = triggerAmount * damage / 100;
                triggered_spell_id = 51460;
                break;
            }
            // Threat of Thassarian
            if (dummySpell->SpellIconID == 2023)
            {
                // Must Dual Wield
                if (!procSpell || !haveOffhandWeapon())
                    return SPELL_AURA_PROC_FAILED;
                // Chance as basepoints for dummy aura
                if (!roll_chance_i(triggerAmount))
                    return SPELL_AURA_PROC_FAILED;

                switch (procSpell->Id)
                {
                    // Obliterate
                    case 49020:                             // Rank 1
                        triggered_spell_id = 66198; break;
                    case 51423:                             // Rank 2
                        triggered_spell_id = 66972; break;
                    case 51424:                             // Rank 3
                        triggered_spell_id = 66973; break;
                    case 51425:                             // Rank 4
                        triggered_spell_id = 66974; break;
                    // Frost Strike
                    case 49143:                             // Rank 1
                        triggered_spell_id = 66196; break;
                    case 51416:                             // Rank 2
                        triggered_spell_id = 66958; break;
                    case 51417:                             // Rank 3
                        triggered_spell_id = 66959; break;
                    case 51418:                             // Rank 4
                        triggered_spell_id = 66960; break;
                    case 51419:                             // Rank 5
                        triggered_spell_id = 66961; break;
                    case 55268:                             // Rank 6
                        triggered_spell_id = 66962; break;
                    // Plague Strike
                    case 45462:                             // Rank 1
                        triggered_spell_id = 66216; break;
                    case 49917:                             // Rank 2
                        triggered_spell_id = 66988; break;
                    case 49918:                             // Rank 3
                        triggered_spell_id = 66989; break;
                    case 49919:                             // Rank 4
                        triggered_spell_id = 66990; break;
                    case 49920:                             // Rank 5
                        triggered_spell_id = 66991; break;
                    case 49921:                             // Rank 6
                        triggered_spell_id = 66992; break;
                    // Death Strike
                    case 49998:                             // Rank 1
                        triggered_spell_id = 66188; break;
                    case 49999:                             // Rank 2
                        triggered_spell_id = 66950; break;
                    case 45463:                             // Rank 3
                        triggered_spell_id = 66951; break;
                    case 49923:                             // Rank 4
                        triggered_spell_id = 66952; break;
                    case 49924:                             // Rank 5
                        triggered_spell_id = 66953; break;
                    // Rune Strike
                    case 56815:
                        triggered_spell_id = 66217; break;
                    // Blood Strike
                    case 45902:                             // Rank 1
                        triggered_spell_id = 66215; break;
                    case 49926:                             // Rank 2
                        triggered_spell_id = 66975; break;
                    case 49927:                             // Rank 3
                        triggered_spell_id = 66976; break;
                    case 49928:                             // Rank 4
                        triggered_spell_id = 66977; break;
                    case 49929:                             // Rank 5
                        triggered_spell_id = 66978; break;
                    case 49930:                             // Rank 6
                        triggered_spell_id = 66979; break;
                    default:
                        return SPELL_AURA_PROC_FAILED;
                }
                break;
            }
            // Runic Power Back on Snare/Root
            if (dummySpell->Id == 61257)
            {
                // only for spells and hit/crit (trigger start always) and not start from self casted spells
                if (procSpell == 0 || !(procEx & (PROC_EX_NORMAL_HIT|PROC_EX_CRITICAL_HIT)) || this == pVictim)
                    return SPELL_AURA_PROC_FAILED;
                // Need snare or root mechanic
                if (!(GetAllSpellMechanicMask(procSpell) & IMMUNE_TO_ROOT_AND_SNARE_MASK))
                    return SPELL_AURA_PROC_FAILED;
                triggered_spell_id = 61258;
                target = this;
                break;
            }
            // Sudden Doom
            if (dummySpell->SpellIconID == 1939)
            {
                if (!target || !target->isAlive() || this->GetTypeId() != TYPEID_PLAYER)
                    return SPELL_AURA_PROC_FAILED;

                // get highest rank of Death Coil spell
                const PlayerSpellMap& sp_list = ((Player*)this)->GetSpellMap();
                for (PlayerSpellMap::const_iterator itr = sp_list.begin(); itr != sp_list.end(); ++itr)
                {
                    if(!itr->second.active || itr->second.disabled || itr->second.state == PLAYERSPELL_REMOVED)
                        continue;

                    SpellEntry const *spellInfo = sSpellStore.LookupEntry(itr->first);
                    if (!spellInfo)
                        continue;

                    if (spellInfo->SpellFamilyName == SPELLFAMILY_DEATHKNIGHT && spellInfo->SpellFamilyFlags.test<CF_DEATHKNIGHT_DEATH_COIL>())
                    {
                        triggered_spell_id = spellInfo->Id;
                        break;
                    }
                }
                break;
            }
            // Wandering Plague
            if (dummySpell->SpellIconID == 1614)
            {
                if (!roll_chance_f(GetUnitCriticalChance(BASE_ATTACK, pVictim)))
                    return SPELL_AURA_PROC_FAILED;
                basepoints[0] = triggerAmount * damage / 100;
                triggered_spell_id = 50526;
                break;
            }
            // Blood of the North and Reaping
            if (dummySpell->SpellIconID == 3041 || dummySpell->SpellIconID == 22)
            {
                if (GetTypeId()!=TYPEID_PLAYER)
                    return SPELL_AURA_PROC_FAILED;

                Player *player = (Player*)this;
                for (uint32 i = 0; i < MAX_RUNES; ++i)
                {
                    if (player->GetCurrentRune(i) == RUNE_BLOOD)
                    {
                        if(!player->GetRuneCooldown(i))
                            player->ConvertRune(i, RUNE_DEATH, dummySpell->Id);
                        else
                        {
                            // search for another rune that might be available
                            for (uint32 iter = i; iter < MAX_RUNES; ++iter)
                            {
                                if (player->GetCurrentRune(iter) == RUNE_BLOOD && !player->GetRuneCooldown(iter))
                                {
                                    player->ConvertRune(iter, RUNE_DEATH, dummySpell->Id);
                                    triggeredByAura->SetAuraPeriodicTimer(0);
                                    return SPELL_AURA_PROC_OK;
                                }
                            }
                            player->SetNeedConvertRune(i, true, dummySpell->Id);
                        }
                        triggeredByAura->SetAuraPeriodicTimer(0);
                        return SPELL_AURA_PROC_OK;
                    }
                }
                return SPELL_AURA_PROC_FAILED;
            }
            // Death Rune Mastery
            if (dummySpell->SpellIconID == 2622)
            {
                if (GetTypeId()!=TYPEID_PLAYER)
                    return SPELL_AURA_PROC_FAILED;

                Player *player = (Player*)this;
                for (uint32 i = 0; i < MAX_RUNES; ++i)
                {
                    RuneType currRune = player->GetCurrentRune(i);
                    if (currRune == RUNE_UNHOLY || currRune == RUNE_FROST)
                    {
                        uint16 cd = player->GetRuneCooldown(i);
                        if(!cd)
                            player->ConvertRune(i, RUNE_DEATH, dummySpell->Id);
                        else // there is a cd
                            player->SetNeedConvertRune(i, true, dummySpell->Id);
                        // no break because it converts all
                    }
                }
                triggeredByAura->SetAuraPeriodicTimer(0);
                return SPELL_AURA_PROC_OK;
            }
            // Hungering Cold - not break from diseases
            if (dummySpell->SpellIconID == 2797)
            {
                if (procSpell && procSpell->Dispel == DISPEL_DISEASE)
                    return SPELL_AURA_PROC_FAILED;
            }
            // Blood-Caked Blade
            if (dummySpell->SpellIconID == 138)
            {
                // only main hand melee auto attack affected and Rune Strike
                if ((procFlag & PROC_FLAG_SUCCESSFUL_OFFHAND_HIT) || procSpell && procSpell->Id != 56815)
                    return SPELL_AURA_PROC_FAILED;

                // triggered_spell_id in spell data
                break;
            }
            break;
        }
        case SPELLFAMILY_PET:
        {
            // Improved Cower
            if (dummySpell->SpellIconID == 958 && procSpell->SpellIconID == 958)
            {
                triggered_spell_id = dummySpell->Id == 53180 ? 54200 : 54201;
                target = this;
                break;
            }
            // Silverback
            if (dummySpell->SpellIconID == 1582 && procSpell->SpellIconID == 201)
            {
                triggered_spell_id = dummySpell->Id == 62764 ? 62800 : 62801;
                target = this;
                break;
            }
            break;
        }
        default:
            break;
    }

    // processed charge only counting case
    if (!triggered_spell_id)
        return SPELL_AURA_PROC_OK;

    SpellEntry const* triggerEntry = sSpellStore.LookupEntry(triggered_spell_id);

    if (!triggerEntry)
    {
        sLog.outError("Unit::HandleDummyAuraProc: Spell %u have nonexistent triggered spell %u",dummySpell->Id,triggered_spell_id);
        return SPELL_AURA_PROC_FAILED;
    }

    // default case
    if (!target || (target != this && !target->isAlive()))
        return SPELL_AURA_PROC_FAILED;

    if (cooldown && GetTypeId()==TYPEID_PLAYER && ((Player*)this)->HasSpellCooldown(triggered_spell_id))
        return SPELL_AURA_PROC_FAILED;

    if (basepoints[EFFECT_INDEX_0] || basepoints[EFFECT_INDEX_1] || basepoints[EFFECT_INDEX_2])
        CastCustomSpell(target, triggerEntry,
            basepoints[EFFECT_INDEX_0] ? &basepoints[EFFECT_INDEX_0] : NULL,
            basepoints[EFFECT_INDEX_1] ? &basepoints[EFFECT_INDEX_1] : NULL,
            basepoints[EFFECT_INDEX_2] ? &basepoints[EFFECT_INDEX_2] : NULL,
            true, castItem, triggeredByAura, originalCaster);
    else
        CastSpell(target, triggerEntry, true, castItem, triggeredByAura);

    if (cooldown && GetTypeId()==TYPEID_PLAYER)
        ((Player*)this)->AddSpellCooldown(triggered_spell_id,0,time(NULL) + cooldown);

    return SPELL_AURA_PROC_OK;
}

SpellAuraProcResult Unit::HandleProcTriggerSpellAuraProc(Unit *pVictim, uint32 damage, Aura* triggeredByAura, SpellEntry const *procSpell, uint32 procFlags, uint32 procEx, uint32 cooldown)
{
    // Get triggered aura spell info
    SpellEntry const* auraSpellInfo = triggeredByAura->GetSpellProto();

    // Basepoints of trigger aura
    int32 triggerAmount = triggeredByAura->GetModifier()->m_amount;

    // Set trigger spell id, target, custom basepoints
    uint32 trigger_spell_id = auraSpellInfo->EffectTriggerSpell[triggeredByAura->GetEffIndex()];
    Unit*  target = NULL;
    int32  basepoints[MAX_EFFECT_INDEX] = {0, 0, 0};

    if (triggeredByAura->GetModifier()->m_auraname == SPELL_AURA_PROC_TRIGGER_SPELL_WITH_VALUE)
        basepoints[0] = triggerAmount;

    Item* castItem = triggeredByAura->GetCastItemGuid() && GetTypeId()==TYPEID_PLAYER
        ? ((Player*)this)->GetItemByGuid(triggeredByAura->GetCastItemGuid()) : NULL;

    // Try handle unknown trigger spells
    // Custom requirements (not listed in procEx) Warning! damage dealing after this
    // Custom triggered spells
    switch (auraSpellInfo->SpellFamilyName)
    {
        case SPELLFAMILY_GENERIC:
            switch(auraSpellInfo->Id)
            {
                //case 191:                               // Elemental Response
                //    switch (procSpell->School)
                //    {
                //        case SPELL_SCHOOL_FIRE:  trigger_spell_id = 34192; break;
                //        case SPELL_SCHOOL_FROST: trigger_spell_id = 34193; break;
                //        case SPELL_SCHOOL_ARCANE:trigger_spell_id = 34194; break;
                //        case SPELL_SCHOOL_NATURE:trigger_spell_id = 34195; break;
                //        case SPELL_SCHOOL_SHADOW:trigger_spell_id = 34196; break;
                //        case SPELL_SCHOOL_HOLY:  trigger_spell_id = 34197; break;
                //        case SPELL_SCHOOL_NORMAL:trigger_spell_id = 34198; break;
                //    }
                //    break;
                //case 5301:  break;                        // Defensive State (DND)
                //case 7137:  break:                        // Shadow Charge (Rank 1)
                //case 7377:  break:                        // Take Immune Periodic Damage <Not Working>
                //case 13358: break;                        // Defensive State (DND)
                //case 16092: break;                        // Defensive State (DND)
                //case 18943: break;                        // Double Attack
                //case 19194: break;                        // Double Attack
                //case 19817: break;                        // Double Attack
                //case 19818: break;                        // Double Attack
                //case 22835: break;                        // Drunken Rage
                //    trigger_spell_id = 14822; break;
                case 23780:                                 // Aegis of Preservation (Aegis of Preservation trinket)
                    trigger_spell_id = 23781;
                    break;
                //case 24949: break;                        // Defensive State 2 (DND)
                case 27522:                                 // Mana Drain Trigger
                case 40336:                                 // Mana Drain Trigger
                case 46939:                                 // Black Bow of the Betrayer
                    // On successful melee or ranged attack gain 8 mana and if possible drain 8 mana from the target.
                    if (isAlive())
                        CastSpell(this, 29471, true, castItem, triggeredByAura);
                    if (pVictim && pVictim->isAlive())
                        CastSpell(pVictim, 27526, true, castItem, triggeredByAura);
                    return SPELL_AURA_PROC_OK;
                case 31255:                                 // Deadly Swiftness (Rank 1)
                    // whenever you deal damage to a target who is below 20% health.
                    if (pVictim->GetHealth() > pVictim->GetMaxHealth() / 5)
                        return SPELL_AURA_PROC_FAILED;

                    target = this;
                    trigger_spell_id = 22588;
                    break;
                //case 33207: break;                        // Gossip NPC Periodic - Fidget
                case 33896:                                 // Desperate Defense (Stonescythe Whelp, Stonescythe Alpha, Stonescythe Ambusher)
                    trigger_spell_id = 33898;
                    break;
                //case 34082: break;                        // Advantaged State (DND)
                //case 34783: break:                        // Spell Reflection
                //case 35205: break:                        // Vanish
                //case 35321: break;                        // Gushing Wound
                //case 36096: break:                        // Spell Reflection
                //case 36207: break:                        // Steal Weapon
                //case 36576: break:                        // Shaleskin (Shaleskin Flayer, Shaleskin Ripper) 30023 trigger
                //case 37030: break;                        // Chaotic Temperament
                case 38164:                                 // Unyielding Knights
                    if (pVictim->GetEntry() != 19457)
                        return SPELL_AURA_PROC_FAILED;
                    break;
                //case 38363: break;                        // Gushing Wound
                //case 39215: break;                        // Gushing Wound
                //case 40250: break;                        // Improved Duration
                //case 40329: break;                        // Demo Shout Sensor
                //case 40364: break;                        // Entangling Roots Sensor
                //case 41054: break;                        // Copy Weapon
                //    trigger_spell_id = 41055; break;
                //case 41248: break;                        // Consuming Strikes
                //    trigger_spell_id = 41249; break;
                //case 42730: break:                        // Woe Strike
                //case 43453: break:                        // Rune Ward
                //case 43504: break;                        // Alterac Valley OnKill Proc Aura
                //case 44326: break:                        // Pure Energy Passive
                //case 44526: break;                        // Hate Monster (Spar) (30 sec)
                //case 44527: break;                        // Hate Monster (Spar Buddy) (30 sec)
                //case 44819: break;                        // Hate Monster (Spar Buddy) (>30% Health)
                //case 44820: break;                        // Hate Monster (Spar) (<30%)
                case 45057:                                 // Evasive Maneuvers (Commendation of Kael`thas trinket)
                    // reduce you below $s1% health (in fact in this specific case can proc from any attack while health in result less $s1%)
                    if (int32(GetHealth()) - int32(damage) >= int32(GetMaxHealth() * triggerAmount / 100))
                        return SPELL_AURA_PROC_FAILED;
                    break;
                //case 45903: break:                        // Offensive State
                //case 46146: break:                        // [PH] Ahune  Spanky Hands
                case 43820:                                 // Charm of the Witch Doctor (Amani Charm of the Witch Doctor trinket)
                    // Pct value stored in dummy
                    basepoints[0] = pVictim->GetCreateHealth() * auraSpellInfo->CalculateSimpleValue(EFFECT_INDEX_1) / 100;
                    target = pVictim;
                    break;
                //case 45205: break;                        // Copy Offhand Weapon
                //case 45343: break;                        // Dark Flame Aura
                //case 47300: break;                        // Dark Flame Aura
                //case 48876: break;                        // Beast's Mark
                //    trigger_spell_id = 48877; break;
                //case 49059: break;                        // Horde, Hate Monster (Spar Buddy) (>30% Health)
                //case 50051: break;                        // Ethereal Pet Aura
                //case 50689: break;                        // Blood Presence (Rank 1)
                //case 50844: break;                        // Blood Mirror
                //case 52856: break;                        // Charge
                //case 54072: break;                        // Knockback Ball Passive
                //case 54476: break;                        // Blood Presence
                //case 54775: break;                        // Abandon Vehicle on Poly
                case 56702:                                 //
                {
                    trigger_spell_id = 56701;
                    break;
                }
                case 57345:                                 // Darkmoon Card: Greatness
                {
                    float stat = 0.0f;
                    // strength
                    if (GetStat(STAT_STRENGTH) > stat) { trigger_spell_id = 60229;stat = GetStat(STAT_STRENGTH); }
                    // agility
                    if (GetStat(STAT_AGILITY)  > stat) { trigger_spell_id = 60233;stat = GetStat(STAT_AGILITY);  }
                    // intellect
                    if (GetStat(STAT_INTELLECT)> stat) { trigger_spell_id = 60234;stat = GetStat(STAT_INTELLECT);}
                    // spirit
                    if (GetStat(STAT_SPIRIT)   > stat) { trigger_spell_id = 60235;                               }
                    break;
                }
                //case 55580: break:                        // Mana Link
                //case 57587: break:                        // Steal Ranged ()
                //case 57594: break;                        // Copy Ranged Weapon
                //case 59237: break;                        // Beast's Mark
                //    trigger_spell_id = 59233; break;
                //case 59288: break;                        // Infra-Green Shield
                //case 59532: break;                        // Abandon Passengers on Poly
                //case 59735: break:                        // Woe Strike
                case 64415:                                 // // Val'anyr Hammer of Ancient Kings - Equip Effect
                {
                    // for DOT procs
                    if (!IsPositiveSpell(procSpell->Id))
                        return SPELL_AURA_PROC_FAILED;
                    break;
                }
                case 64440:                                 // Blade Warding
                {
                    trigger_spell_id = 64442;

                    // need scale damage base at stack size
                    if (SpellEntry const* trigEntry = sSpellStore.LookupEntry(trigger_spell_id))
                        basepoints[EFFECT_INDEX_0] = trigEntry->CalculateSimpleValue(EFFECT_INDEX_0) * triggeredByAura->GetStackAmount();

                    break;
                }
                case 64568:                                 // Blood Reserve
                {
                    // When your health drops below 35% ....
                    int32 health35 = int32(GetMaxHealth() * 35 / 100);
                    if (int32(GetHealth()) - int32(damage) >= health35 || int32(GetHealth()) < health35)
                        return SPELL_AURA_PROC_FAILED;

                    trigger_spell_id = 64569;

                    // need scale damage base at stack size
                    if (SpellEntry const* trigEntry = sSpellStore.LookupEntry(trigger_spell_id))
                        basepoints[EFFECT_INDEX_0] = trigEntry->CalculateSimpleValue(EFFECT_INDEX_0) * triggeredByAura->GetStackAmount();

                    break;
                }
                case 67702:                                 // Death's Choice, Item - Coliseum 25 Normal Melee Trinket
                {
                    float stat = 0.0f;
                    // strength
                    if (GetStat(STAT_STRENGTH) > stat) { trigger_spell_id = 67708;stat = GetStat(STAT_STRENGTH); }
                    // agility
                    if (GetStat(STAT_AGILITY)  > stat) { trigger_spell_id = 67703;                               }
                    break;
                }
                case 67771:                                 // Death's Choice (heroic), Item - Coliseum 25 Heroic Melee Trinket
                {
                    float stat = 0.0f;
                    // strength
                    if (GetStat(STAT_STRENGTH) > stat) { trigger_spell_id = 67773;stat = GetStat(STAT_STRENGTH); }
                    // agility
                    if (GetStat(STAT_AGILITY)  > stat) { trigger_spell_id = 67772;                               }
                    break;
                }
                case 72178:                                 // Blood link Saurfang aura
                {
                    target = this;
                    trigger_spell_id = 72195;
                    break;
                }
            }
            break;
        case SPELLFAMILY_MAGE:
            if (auraSpellInfo->SpellIconID == 2127)         // Blazing Speed
            {
                switch (auraSpellInfo->Id)
                {
                    case 31641:  // Rank 1
                    case 31642:  // Rank 2
                        trigger_spell_id = 31643;
                        break;
                    default:
                        sLog.outError("Unit::HandleProcTriggerSpellAuraProc: Spell %u miss possibly Blazing Speed",auraSpellInfo->Id);
                        return SPELL_AURA_PROC_FAILED;
                }
            }
            else if (auraSpellInfo->Id == 26467)             // Persistent Shield (Scarab Brooch trinket)
            {
                // This spell originally trigger 13567 - Dummy Trigger (vs dummy effect)
                basepoints[0] = damage * 15 / 100;
                target = pVictim;
                trigger_spell_id = 26470;
            }
            else if (auraSpellInfo->Id == 71761)             // Deep Freeze Immunity State
            {
                // spell applied only to permanent immunes to stun targets (bosses)
                if (pVictim->GetTypeId() != TYPEID_UNIT ||
                    (((Creature*)pVictim)->GetCreatureInfo()->MechanicImmuneMask & (1 << (MECHANIC_STUN - 1))) == 0)
                    return SPELL_AURA_PROC_FAILED;
            }
            // Missile Barrage
            else if (auraSpellInfo->SpellIconID == 3261)
            {
                // proc chance for spells other than Arcane Blast is always 2 times lower, so we have to roll for 50% now
                if (procSpell->SpellIconID != 2294 && !roll_chance_i(50))
                    return SPELL_AURA_PROC_FAILED;

                if (HasAura(44401) || HasAura(57761))
                    return SPELL_AURA_PROC_FAILED;
            }
            break;
        case SPELLFAMILY_WARRIOR:
            // Deep Wounds (replace triggered spells to directly apply DoT), dot spell have familyflags
            if (!auraSpellInfo->SpellFamilyFlags.Flags && auraSpellInfo->SpellIconID == 243)
            {
                float weaponDamage;
                // DW should benefit of attack power, damage percent mods etc.
                // TODO: check if using offhand damage is correct and if it should be divided by 2
                if (haveOffhandWeapon() && getAttackTimer(BASE_ATTACK) > getAttackTimer(OFF_ATTACK))
                    weaponDamage = (GetFloatValue(UNIT_FIELD_MINOFFHANDDAMAGE) + GetFloatValue(UNIT_FIELD_MAXOFFHANDDAMAGE))/2;
                else
                    weaponDamage = (GetFloatValue(UNIT_FIELD_MINDAMAGE) + GetFloatValue(UNIT_FIELD_MAXDAMAGE))/2;

                switch (auraSpellInfo->Id)
                {
                    case 12834: basepoints[0] = int32(weaponDamage * 16 / 100); break;
                    case 12849: basepoints[0] = int32(weaponDamage * 32 / 100); break;
                    case 12867: basepoints[0] = int32(weaponDamage * 48 / 100); break;
                    // Impossible case
                    default:
                        sLog.outError("Unit::HandleProcTriggerSpellAuraProc: DW unknown spell rank %u",auraSpellInfo->Id);
                        return SPELL_AURA_PROC_FAILED;
                }

                // 1 tick/sec * 6 sec = 6 ticks
                basepoints[0] /= 6;

                trigger_spell_id = 12721;
                break;
            }
            else if (auraSpellInfo->SpellIconID == 2961)    // Taste for Blood
            {
                // only at real damage
                if (!damage)
                    return SPELL_AURA_PROC_FAILED;
            }
            else if (auraSpellInfo->Id == 50421)            // Scent of Blood
                trigger_spell_id = 50422;
            break;
        case SPELLFAMILY_WARLOCK:
        {
            // Drain Soul
            if (auraSpellInfo->SpellFamilyFlags.test<CF_WARLOCK_DRAIN_SOUL>())
            {
                // search for "Improved Drain Soul" dummy aura
                Unit::AuraList const& mDummyAura = GetAurasByType(SPELL_AURA_DUMMY);
                for(Unit::AuraList::const_iterator i = mDummyAura.begin(); i != mDummyAura.end(); ++i)
                {
                    if ((*i)->GetSpellProto()->SpellFamilyName == SPELLFAMILY_WARLOCK && (*i)->GetSpellProto()->SpellIconID == 113)
                    {
                        // basepoints of trigger spell stored in dummyeffect of spellProto
                        int32 basepoints = GetMaxPower(POWER_MANA) * (*i)->GetSpellProto()->CalculateSimpleValue(EFFECT_INDEX_2) / 100;
                        CastCustomSpell(this, 18371, &basepoints, NULL, NULL, true, castItem, triggeredByAura);
                        break;
                    }
                }
                // Not remove charge (aura removed on death in any cases)
                // Need for correct work Drain Soul SPELL_AURA_CHANNEL_DEATH_ITEM aura
                return SPELL_AURA_PROC_FAILED;
            }
            // Consume Shadows
            else if (auraSpellInfo->SpellFamilyFlags.test<CF_WARLOCK_VOIDWALKER_SPELLS>())
            {
                Aura* heal = triggeredByAura->GetHolder()->GetAuraByEffectIndex(EFFECT_INDEX_0);
                if (!heal || heal->GetAuraTicks() > 1)
                    return SPELL_AURA_PROC_FAILED;
            }
            // Nether Protection
            else if (auraSpellInfo->SpellIconID == 1985)
            {
                if (!procSpell)
                    return SPELL_AURA_PROC_FAILED;
                switch(GetFirstSchoolInMask(GetSpellSchoolMask(procSpell)))
                {
                    case SPELL_SCHOOL_NORMAL:
                        return SPELL_AURA_PROC_FAILED;                   // ignore
                    case SPELL_SCHOOL_HOLY:   trigger_spell_id = 54370; break;
                    case SPELL_SCHOOL_FIRE:   trigger_spell_id = 54371; break;
                    case SPELL_SCHOOL_NATURE: trigger_spell_id = 54375; break;
                    case SPELL_SCHOOL_FROST:  trigger_spell_id = 54372; break;
                    case SPELL_SCHOOL_SHADOW: trigger_spell_id = 54374; break;
                    case SPELL_SCHOOL_ARCANE: trigger_spell_id = 54373; break;
                    default:
                        return SPELL_AURA_PROC_FAILED;
                }
            }
            // Cheat Death
            else if (auraSpellInfo->Id == 28845)
            {
                // When your health drops below 20% ....
                int32 health20 = int32(GetMaxHealth()) / 5;
                if (int32(GetHealth()) - int32(damage) >= health20 || int32(GetHealth()) < health20)
                    return SPELL_AURA_PROC_FAILED;
            }
            // Decimation
            else if (auraSpellInfo->Id == 63156 || auraSpellInfo->Id == 63158)
            {
                // Looking for dummy effect
                Aura *aur = GetAura(auraSpellInfo->Id, EFFECT_INDEX_1);
                if (!aur)
                    return SPELL_AURA_PROC_FAILED;

                // If target's health is not below equal certain value (35%) not proc
                if (int32(pVictim->GetHealth() * 100 / pVictim->GetMaxHealth()) > aur->GetModifier()->m_amount)
                    return SPELL_AURA_PROC_FAILED;
            }
            break;
        }
        case SPELLFAMILY_PRIEST:
        {
            // Greater Heal Refund (Avatar Raiment set)
            if (auraSpellInfo->Id==37594)
            {
                // Not give if target already have full health
                if (pVictim->GetHealth() == pVictim->GetMaxHealth())
                    return SPELL_AURA_PROC_FAILED;
                // If your Greater Heal brings the target to full health, you gain $37595s1 mana.
                if (pVictim->GetHealth() + damage < pVictim->GetMaxHealth())
                    return SPELL_AURA_PROC_FAILED;
                trigger_spell_id = 37595;
            }
            // Blessed Recovery
            else if (auraSpellInfo->SpellIconID == 1875)
            {
                switch (auraSpellInfo->Id)
                {
                    case 27811: trigger_spell_id = 27813; break;
                    case 27815: trigger_spell_id = 27817; break;
                    case 27816: trigger_spell_id = 27818; break;
                    default:
                        sLog.outError("Unit::HandleProcTriggerSpellAuraProc: Spell %u not handled in BR", auraSpellInfo->Id);
                    return SPELL_AURA_PROC_FAILED;
                }
                basepoints[0] = damage * triggerAmount / 100 / 3;
                target = this;
            }
            break;
        }
        case SPELLFAMILY_DRUID:
        {
            // Druid Forms Trinket
            if (auraSpellInfo->Id==37336)
            {
                switch(GetShapeshiftForm())
                {
                    case FORM_NONE:     trigger_spell_id = 37344;break;
                    case FORM_CAT:      trigger_spell_id = 37341;break;
                    case FORM_BEAR:
                    case FORM_DIREBEAR: trigger_spell_id = 37340;break;
                    case FORM_TREE:     trigger_spell_id = 37342;break;
                    case FORM_MOONKIN:  trigger_spell_id = 37343;break;
                    default:
                        return SPELL_AURA_PROC_FAILED;
                }
            }
            // Druid T9 Feral Relic (Lacerate, Swipe, Mangle, and Shred)
            else if (auraSpellInfo->Id==67353)
            {
                switch(GetShapeshiftForm())
                {
                    case FORM_CAT:      trigger_spell_id = 67355; break;
                    case FORM_BEAR:
                    case FORM_DIREBEAR: trigger_spell_id = 67354; break;
                    default:
                        return SPELL_AURA_PROC_FAILED;
                }
            }
            break;
        }
        case SPELLFAMILY_ROGUE:
        {
            if (auraSpellInfo->SpellIconID == 2260)         // Combat Potency
            {
                if (!(procFlags & PROC_FLAG_SUCCESSFUL_OFFHAND_HIT))
                    return SPELL_AURA_PROC_FAILED;
            }
            // Item - Rogue T10 2P Bonus
            else if (auraSpellInfo->Id == 70805)
            {
                if (pVictim != this)
                    return SPELL_AURA_PROC_FAILED;
            }
            // Item - Rogue T10 4P Bonus
            else if (auraSpellInfo->Id == 70803)
            {
                if (!procSpell)
                    return SPELL_AURA_PROC_FAILED;
                // only allow melee finishing move to proc
                if (!(procSpell->AttributesEx & SPELL_ATTR_EX_REQ_TARGET_COMBO_POINTS) || procSpell->Id == 26679)
                    return SPELL_AURA_PROC_FAILED;
                trigger_spell_id = 70802;
                target = this;
            }
            break;
        }
        case SPELLFAMILY_HUNTER:
        {
            // Piercing Shots
            if (auraSpellInfo->SpellIconID == 3247 && auraSpellInfo->SpellVisual[0] == 0)
            {
                basepoints[0] = damage * triggerAmount / 100 / 8;
                trigger_spell_id = 63468;
                target = pVictim;
            }
            // Rapid Recuperation
            else if (auraSpellInfo->Id == 53228 || auraSpellInfo->Id == 53232)
            {
                // This effect only from Rapid Fire (ability cast)
                if (!procSpell->SpellFamilyFlags.test<CF_HUNTER_RAPID_FIRE>())
                    return SPELL_AURA_PROC_FAILED;
            }
            // Entrapment correction
            else if ((auraSpellInfo->Id == 19184 || auraSpellInfo->Id == 19387 || auraSpellInfo->Id == 19388) &&
                !procSpell->SpellFamilyFlags.test<CF_HUNTER_SNAKE_TRAP_EFFECT, CF_HUNTER_FROST_TRAP>())
                    return SPELL_AURA_PROC_FAILED;
            // Lock and Load
            else if (auraSpellInfo->SpellIconID == 3579)
            {
                // Check for Lock and Load Marker
                if (HasAura(67544))
                    return SPELL_AURA_PROC_FAILED;
            }
            // Cobra strike
            else if (auraSpellInfo->SpellIconID == 2936)
            {
                if (Pet* pet = GetPet())
                {
                    if (pet->isAlive())
                    {
                        pet->CastSpell(pet,trigger_spell_id,true);
                        return SPELL_AURA_PROC_OK;
                    }
                }
                return SPELL_AURA_PROC_FAILED;
            }
            // Item - Hunter T9 4P Bonus
            else if (auraSpellInfo->Id == 67151)
            {
                trigger_spell_id = 68130;
                break;
            }
            break;
        }
        case SPELLFAMILY_PALADIN:
        {
            /*
            // Blessed Life
            if (auraSpellInfo->SpellIconID == 2137)
            {
                switch (auraSpellInfo->Id)
                {
                    case 31828:                         // Rank 1
                    case 31829:                         // Rank 2
                    case 31830:                         // Rank 3
                        break;
                    default:
                        sLog.outError("Unit::HandleProcTriggerSpellAuraProc: Spell %u miss posibly Blessed Life", auraSpellInfo->Id);
                        return SPELL_AURA_PROC_FAILED;
                }
            }
            */
            // Healing Discount
            if (auraSpellInfo->Id==37705)
            {
                trigger_spell_id = 37706;
                target = this;
            }
            // Soul Preserver
            if (auraSpellInfo->Id==60510)
            {
                trigger_spell_id = 60515;
                target = this;
            }
            // Illumination
            else if (auraSpellInfo->SpellIconID==241)
            {
                if(!procSpell)
                    return SPELL_AURA_PROC_FAILED;
                // procspell is triggered spell but we need mana cost of original casted spell
                uint32 originalSpellId = procSpell->Id;
                // Holy Shock heal
                if (procSpell->SpellFamilyFlags.test<CF_PALADIN_HOLY_SHOCK>())
                {
                    switch(procSpell->Id)
                    {
                        case 25914: originalSpellId = 20473; break;
                        case 25913: originalSpellId = 20929; break;
                        case 25903: originalSpellId = 20930; break;
                        case 27175: originalSpellId = 27174; break;
                        case 33074: originalSpellId = 33072; break;
                        case 48820: originalSpellId = 48824; break;
                        case 48821: originalSpellId = 48825; break;
                        default:
                            sLog.outError("Unit::HandleProcTriggerSpellAuraProc: Spell %u not handled in HShock",procSpell->Id);
                           return SPELL_AURA_PROC_FAILED;
                    }
                }
                SpellEntry const *originalSpell = sSpellStore.LookupEntry(originalSpellId);
                if(!originalSpell)
                {
                    sLog.outError("Unit::HandleProcTriggerSpellAuraProc: Spell %u unknown but selected as original in Illu",originalSpellId);
                    return SPELL_AURA_PROC_FAILED;
                }
                // percent stored in effect 1 (class scripts) base points
                int32 cost = originalSpell->manaCost + originalSpell->ManaCostPercentage * GetCreateMana() / 100;
                basepoints[0] = cost*auraSpellInfo->CalculateSimpleValue(EFFECT_INDEX_1)/100;
                trigger_spell_id = 20272;
                target = this;
            }
            // Lightning Capacitor
            else if (auraSpellInfo->Id==37657)
            {
                if(!pVictim || !pVictim->isAlive())
                    return SPELL_AURA_PROC_FAILED;
                // stacking
                CastSpell(this, 37658, true, NULL, triggeredByAura);

                Aura * dummy = GetDummyAura(37658);
                // release at 3 aura in stack (cont contain in basepoint of trigger aura)
                if(!dummy || dummy->GetStackAmount() < uint32(triggerAmount))
                    return SPELL_AURA_PROC_FAILED;

                RemoveAurasDueToSpell(37658);
                trigger_spell_id = 37661;
                target = pVictim;
            }
            // Bonus Healing (Crystal Spire of Karabor mace)
            else if (auraSpellInfo->Id == 40971)
            {
                // If your target is below $s1% health
                if (pVictim->GetHealth() > pVictim->GetMaxHealth() * triggerAmount / 100)
                    return SPELL_AURA_PROC_FAILED;
            }
            // Thunder Capacitor
            else if (auraSpellInfo->Id == 54841)
            {
                if(!pVictim || !pVictim->isAlive())
                    return SPELL_AURA_PROC_FAILED;
                // stacking
                CastSpell(this, 54842, true, NULL, triggeredByAura);

                // counting
                Aura * dummy = GetDummyAura(54842);
                // release at 3 aura in stack (cont contain in basepoint of trigger aura)
                if(!dummy || dummy->GetStackAmount() < uint32(triggerAmount))
                    return SPELL_AURA_PROC_FAILED;

                RemoveAurasDueToSpell(54842);
                trigger_spell_id = 54843;
                target = pVictim;
            }
            break;
        }
        case SPELLFAMILY_SHAMAN:
        {
            // Lightning Shield (overwrite non existing triggered spell call in spell.dbc
            if (auraSpellInfo->SpellFamilyFlags.test<CF_SHAMAN_LIGHTNING_SHIELD>() && auraSpellInfo->SpellVisual[0] == 37)
            {
                switch(auraSpellInfo->Id)
                {
                    case 324:                           // Rank 1
                        trigger_spell_id = 26364; break;
                    case 325:                           // Rank 2
                        trigger_spell_id = 26365; break;
                    case 905:                           // Rank 3
                        trigger_spell_id = 26366; break;
                    case 945:                           // Rank 4
                        trigger_spell_id = 26367; break;
                    case 8134:                          // Rank 5
                        trigger_spell_id = 26369; break;
                    case 10431:                         // Rank 6
                        trigger_spell_id = 26370; break;
                    case 10432:                         // Rank 7
                        trigger_spell_id = 26363; break;
                    case 25469:                         // Rank 8
                        trigger_spell_id = 26371; break;
                    case 25472:                         // Rank 9
                        trigger_spell_id = 26372; break;
                    case 49280:                         // Rank 10
                        trigger_spell_id = 49278; break;
                    case 49281:                         // Rank 11
                        trigger_spell_id = 49279; break;
                    default:
                        sLog.outError("Unit::HandleProcTriggerSpellAuraProc: Spell %u not handled in LShield", auraSpellInfo->Id);
                    return SPELL_AURA_PROC_FAILED;
                }
            }
            // Lightning Shield (The Ten Storms set)
            else if (auraSpellInfo->Id == 23551)
            {
                trigger_spell_id = 23552;
                target = pVictim;
            }
            // Damage from Lightning Shield (The Ten Storms set)
            else if (auraSpellInfo->Id == 23552)
                trigger_spell_id = 27635;
            // Mana Surge (The Earthfury set)
            else if (auraSpellInfo->Id == 23572)
            {
                if(!procSpell)
                    return SPELL_AURA_PROC_FAILED;
                basepoints[0] = procSpell->manaCost * 35 / 100;
                trigger_spell_id = 23571;
                target = this;
            }
            // Nature's Guardian
            else if (auraSpellInfo->SpellIconID == 2013)
            {
                // Check health condition - should drop to less 30% (trigger at any attack with result health less 30%, independent original health state)
                int32 health30 = int32(GetMaxHealth()) * 3 / 10;
                if (int32(GetHealth()) - int32(damage) >= health30)
                    return SPELL_AURA_PROC_FAILED;

                if (pVictim && pVictim->isAlive())
                    pVictim->getThreatManager().modifyThreatPercent(this,-10);

                basepoints[0] = triggerAmount * GetMaxHealth() / 100;
                trigger_spell_id = 31616;
                target = this;
            }
            // Item - Shaman T10 Restoration 2P Bonus
            else if (auraSpellInfo->Id == 70807)
            {
                if (!procSpell)
                    return SPELL_AURA_PROC_FAILED;
                // only allow Riptide to proc
                switch(procSpell->Id)
                {
                    case 61295: // Rank 1
                    case 61299: // Rank 2
                    case 61300: // Rank 3
                    case 61301: // Rank 4
                        break;
                    default:
                        return SPELL_AURA_PROC_FAILED;
                }
                trigger_spell_id = 70806;
                target = this;
            }
            break;
        }
        case SPELLFAMILY_DEATHKNIGHT:
        {
            // Acclimation
            if (auraSpellInfo->SpellIconID == 1930)
            {
                if (!procSpell)
                    return SPELL_AURA_PROC_FAILED;
                switch(GetFirstSchoolInMask(GetSpellSchoolMask(procSpell)))
                {
                    case SPELL_SCHOOL_NORMAL:
                        return SPELL_AURA_PROC_FAILED;                   // ignore
                    case SPELL_SCHOOL_HOLY:   trigger_spell_id = 50490; break;
                    case SPELL_SCHOOL_FIRE:   trigger_spell_id = 50362; break;
                    case SPELL_SCHOOL_NATURE: trigger_spell_id = 50488; break;
                    case SPELL_SCHOOL_FROST:  trigger_spell_id = 50485; break;
                    case SPELL_SCHOOL_SHADOW: trigger_spell_id = 50489; break;
                    case SPELL_SCHOOL_ARCANE: trigger_spell_id = 50486; break;
                    default:
                        return SPELL_AURA_PROC_FAILED;
                }
            }
            // Glyph of Death's Embrace
            else if (auraSpellInfo->Id == 58677)
            {
                if (procSpell->Id != 47633)
                    return SPELL_AURA_PROC_FAILED;
            }
            // Glyph of Death Grip
            if (auraSpellInfo->Id == 62259)
            {
                // remove cooldown of Death Grip
                if (GetTypeId()==TYPEID_PLAYER)
                    ((Player*)this)->RemoveSpellCooldown(49576, true);
                return SPELL_AURA_PROC_OK;
            }
            // Item - Death Knight T10 Melee 4P Bonus
            else if (auraSpellInfo->Id == 70656)
            {
                if (GetTypeId() != TYPEID_PLAYER || getClass() != CLASS_DEATH_KNIGHT)
                    return SPELL_AURA_PROC_FAILED;

                for(uint32 i = 0; i < MAX_RUNES; ++i)
                    if (((Player*)this)->GetRuneCooldown(i) == 0)
                        return SPELL_AURA_PROC_FAILED;
            }
            // Blade Barrier
            else if (auraSpellInfo->SpellIconID == 85)
            {
                if (GetTypeId() != TYPEID_PLAYER || getClass() != CLASS_DEATH_KNIGHT ||
                    !((Player*)this)->IsBaseRuneSlotsOnCooldown(RUNE_BLOOD))
                    return SPELL_AURA_PROC_FAILED;
            }
            // Improved Blood Presence
            else if (auraSpellInfo->Id == 63611)
            {
                if (!damage)
                    return SPELL_AURA_PROC_FAILED;
                basepoints[0] = triggerAmount * damage / 100;
                trigger_spell_id = 50475;
            }
            break;
        }
        default:
             break;
    }

    // All ok. Check current trigger spell
    SpellEntry const* triggerEntry = sSpellStore.LookupEntry(trigger_spell_id);
    if (!triggerEntry)
    {
        // Not cast unknown spell
        // sLog.outError("Unit::HandleProcTriggerSpellAuraProc: Spell %u have 0 in EffectTriggered[%d], not handled custom case?",auraSpellInfo->Id,triggeredByAura->GetEffIndex());
        return SPELL_AURA_PROC_FAILED;
    }

    // not allow proc extra attack spell at extra attack
    if (m_extraAttacks && IsSpellHaveEffect(triggerEntry, SPELL_EFFECT_ADD_EXTRA_ATTACKS))
        return SPELL_AURA_PROC_FAILED;

    // Custom basepoints/target for exist spell
    // dummy basepoints or other customs
    switch(trigger_spell_id)
    {
        // Cast positive spell on enemy target
        case 7099:  // Curse of Mending
        case 39647: // Curse of Mending
        case 29494: // Temptation
        case 20233: // Improved Lay on Hands (cast on target)
        {
            target = pVictim;
            break;
        }
        // Combo points add triggers (need add combopoint only for main target, and after possible combopoints reset)
        case 15250: // Rogue Setup
        {
            if(!pVictim || pVictim != getVictim())   // applied only for main target
                return SPELL_AURA_PROC_FAILED;
            break;                                   // continue normal case
        }
        // Finishing moves that add combo points
        case 14189: // Seal Fate (Netherblade set)
        case 14157: // Ruthlessness
        case 70802: // Mayhem (Shadowblade sets)
        {
            // Need add combopoint AFTER finishing move (or they get dropped in finish phase)
            if (Spell* spell = GetCurrentSpell(CURRENT_GENERIC_SPELL))
            {
                spell->AddTriggeredSpell(trigger_spell_id);
                return SPELL_AURA_PROC_OK;
            }
            return SPELL_AURA_PROC_FAILED;
        }
        // Bloodthirst (($m/100)% of max health)
        case 23880:
        {
            basepoints[0] = int32(GetMaxHealth() * triggerAmount / 100);
            break;
        }
        // Shamanistic Rage triggered spell
        case 30824:
        {
            basepoints[0] = int32(GetTotalAttackPowerValue(BASE_ATTACK) * triggerAmount / 100);
            break;
        }
        // Enlightenment (trigger only from mana cost spells)
        case 35095:
        {
            if(!procSpell || procSpell->powerType!=POWER_MANA || procSpell->manaCost==0 && procSpell->ManaCostPercentage==0 && procSpell->manaCostPerlevel==0)
                return SPELL_AURA_PROC_FAILED;
            break;
        }
        // Demonic Pact
        case 48090:
        {
            // As the spell is proced from pet's attack - find owner
            Unit* owner = GetOwner();
            if (!owner || owner->GetTypeId() != TYPEID_PLAYER)
                return SPELL_AURA_PROC_FAILED;

            // This spell doesn't stack, but refreshes duration. So we receive current bonuses to minus them later.
            int32 curBonus = 0;
            if (Aura* aur = owner->GetAura(48090, EFFECT_INDEX_0))
                curBonus = aur->GetModifier()->m_amount;
            int32 spellDamage  = owner->SpellBaseDamageBonusDone(SPELL_SCHOOL_MASK_MAGIC) - curBonus;
            if (spellDamage <= 0)
                return SPELL_AURA_PROC_FAILED;

            // percent stored in owner talent dummy
            AuraList const& dummyAuras = owner->GetAurasByType(SPELL_AURA_DUMMY);
            for (AuraList::const_iterator i = dummyAuras.begin(); i != dummyAuras.end(); ++i)
            {
                if ((*i)->GetSpellProto()->SpellIconID == 3220)
                {
                    basepoints[0] = basepoints[1] = int32(spellDamage * (*i)->GetModifier()->m_amount / 100);
                    break;
                }
            }
            break;
        }
        // Sword and Board
        case 50227:
        {
            // Remove cooldown on Shield Slam
            if (GetTypeId() == TYPEID_PLAYER)
                ((Player*)this)->RemoveSpellCategoryCooldown(1209, true);
            break;
        }
        // Maelstrom Weapon
        case 53817:
        {
            // Item - Shaman T10 Enhancement 4P Bonus
            // Calculate before roll_chance of ranks
            if (Aura * dummy = GetDummyAura(70832))
            {
              if (SpellAuraHolder *aurHolder = GetSpellAuraHolder(53817))
                if ((aurHolder->GetStackAmount() == aurHolder->GetSpellProto()->StackAmount) && roll_chance_i(dummy->GetBasePoints()))
                    CastSpell(this,70831,true,castItem,triggeredByAura);
            }

            // have rank dependent proc chance, ignore too often cases
            // PPM = 2.5 * (rank of talent),
            uint32 rank = sSpellMgr.GetSpellRank(auraSpellInfo->Id);
            // 5 rank -> 100% 4 rank -> 80% and etc from full rate
            if(!roll_chance_i(20*rank))
                return SPELL_AURA_PROC_FAILED;
            break;
        }
        // Brain Freeze
        case 57761:
        {
            if(!procSpell)
                return SPELL_AURA_PROC_FAILED;
            // For trigger from Blizzard need exist Improved Blizzard
            if (procSpell->SpellFamilyName==SPELLFAMILY_MAGE && procSpell->SpellFamilyFlags.test<CF_MAGE_BLIZZARD>())
            {
                bool found = false;
                AuraList const& mOverrideClassScript = GetAurasByType(SPELL_AURA_OVERRIDE_CLASS_SCRIPTS);
                for(AuraList::const_iterator i = mOverrideClassScript.begin(); i != mOverrideClassScript.end(); ++i)
                {
                    int32 script = (*i)->GetModifier()->m_miscvalue;
                    if (script==836 || script==988 || script==989)
                    {
                        found=true;
                        break;
                    }
                }
                if(!found)
                    return SPELL_AURA_PROC_FAILED;
            }
            break;
        }
        // Astral Shift
        case 52179:
        {
            if (procSpell == 0 || !(procEx & (PROC_EX_NORMAL_HIT|PROC_EX_CRITICAL_HIT)) || this == pVictim)
                return SPELL_AURA_PROC_FAILED;

            // Need stun, fear or silence mechanic
            if (!(GetAllSpellMechanicMask(procSpell) & IMMUNE_TO_SILENCE_AND_STUN_AND_FEAR_MASK))
                return SPELL_AURA_PROC_FAILED;
            break;
        }
        // Burning Determination
        case 54748:
        {
            if(!procSpell)
                return SPELL_AURA_PROC_FAILED;
            // Need Interrupt or Silenced mechanic
            if (!(GetAllSpellMechanicMask(procSpell) & IMMUNE_TO_INTERRUPT_AND_SILENCE_MASK))
                return SPELL_AURA_PROC_FAILED;
            break;
        }
        // Lock and Load
        case 56453:
        {
            // Proc only from trap activation (from periodic proc another aura of this spell)
            // because some spells have both flags (ON_TRAP_ACTIVATION and ON_PERIODIC), but should only proc ON_PERIODIC!!
            if (!(procFlags & PROC_FLAG_ON_TRAP_ACTIVATION) || !procSpell ||
                !(procSpell->SchoolMask & SPELL_SCHOOL_MASK_FROST) || !roll_chance_i(triggerAmount))
                return SPELL_AURA_PROC_FAILED;
            break;
        }
        // Freezing Fog (Rime triggered)
        case 59052:
        {
            // Howling Blast cooldown reset
            if (GetTypeId() == TYPEID_PLAYER)
                ((Player*)this)->RemoveSpellCategoryCooldown(1248, true);
            break;
        }
        // Druid - Savage Defense
        case 62606:
        {
            basepoints[0] = int32(GetTotalAttackPowerValue(BASE_ATTACK) * triggerAmount / 100);
            break;
        }
        // Hack for Blood mark (ICC Saurfang)
        case 72255:
        case 72444:
        case 72445:
        case 72446:
        {
            float radius = GetSpellRadius(sSpellRadiusStore.LookupEntry(auraSpellInfo->EffectRadiusIndex[EFFECT_INDEX_0]));
            Map::PlayerList const& pList = GetMap()->GetPlayers();
            for (Map::PlayerList::const_iterator itr = pList.begin(); itr != pList.end(); ++itr)
                if (itr->getSource() && itr->getSource()->IsWithinDistInMap(this,radius) && itr->getSource()->HasAura(triggerEntry->targetAuraSpell))
                {
                    target = itr->getSource();
                    break;
                }
            break;
        }
    }

    if (cooldown && GetTypeId()==TYPEID_PLAYER && ((Player*)this)->HasSpellCooldown(trigger_spell_id))
        return SPELL_AURA_PROC_FAILED;

    // try detect target manually if not set
    if (target == NULL)
        target = !(procFlags & PROC_FLAG_SUCCESSFUL_POSITIVE_SPELL) && IsPositiveSpell(trigger_spell_id) ? this : pVictim;

    // default case
    if (!target || (target != this && !target->isAlive()))
        return SPELL_AURA_PROC_FAILED;

    if (SpellEntry const* triggeredSpellInfo = sSpellStore.LookupEntry(trigger_spell_id))
    {
        if (basepoints[EFFECT_INDEX_0] || basepoints[EFFECT_INDEX_1] || basepoints[EFFECT_INDEX_2])
            CastCustomSpell(target,triggeredSpellInfo,
                basepoints[EFFECT_INDEX_0] ? &basepoints[EFFECT_INDEX_0] : NULL,
                basepoints[EFFECT_INDEX_1] ? &basepoints[EFFECT_INDEX_1] : NULL,
                basepoints[EFFECT_INDEX_2] ? &basepoints[EFFECT_INDEX_2] : NULL,
                true, castItem, triggeredByAura);
        else
            CastSpell(target,triggeredSpellInfo,true,castItem,triggeredByAura);
    }
    else
    {
        sLog.outError("HandleProcTriggerSpellAuraProc: unknown spell id %u by caster: %s triggered by aura %u (eff %u)", trigger_spell_id, GetGuidStr().c_str(), triggeredByAura->GetId(), triggeredByAura->GetEffIndex());
        return SPELL_AURA_PROC_FAILED;
    }

    if (cooldown && GetTypeId()==TYPEID_PLAYER)
        ((Player*)this)->AddSpellCooldown(trigger_spell_id,0,time(NULL) + cooldown);

    return SPELL_AURA_PROC_OK;
}

SpellAuraProcResult Unit::HandleProcTriggerDamageAuraProc(Unit *pVictim, uint32 damage, Aura* triggeredByAura, SpellEntry const *procSpell, uint32 procFlags, uint32 procEx, uint32 cooldown)
{
    SpellEntry const *spellInfo = triggeredByAura->GetSpellProto();
    DEBUG_FILTER_LOG(LOG_FILTER_SPELL_CAST, "ProcDamageAndSpell: doing %u damage from spell id %u (triggered by auratype %u of spell %u)",
        triggeredByAura->GetModifier()->m_amount, spellInfo->Id, triggeredByAura->GetModifier()->m_auraname, triggeredByAura->GetId());
    SpellNonMeleeDamage damageInfo(this, pVictim, spellInfo->Id, SpellSchoolMask(spellInfo->SchoolMask));
    CalculateSpellDamage(&damageInfo, triggeredByAura->GetModifier()->m_amount, spellInfo);
    damageInfo.target->CalculateAbsorbResistBlock(this, &damageInfo, spellInfo);
    DealDamageMods(damageInfo.target,damageInfo.damage,&damageInfo.absorb);
    SendSpellNonMeleeDamageLog(&damageInfo);
    DealSpellDamage(&damageInfo, true);
    return SPELL_AURA_PROC_OK;
}

SpellAuraProcResult Unit::HandleOverrideClassScriptAuraProc(Unit *pVictim, uint32 /*damage*/, Aura *triggeredByAura, SpellEntry const *procSpell, uint32 /*procFlag*/, uint32 /*procEx*/ ,uint32 cooldown)
{
    int32 scriptId = triggeredByAura->GetModifier()->m_miscvalue;

    if(!pVictim || !pVictim->isAlive())
        return SPELL_AURA_PROC_FAILED;

    Item* castItem = triggeredByAura->GetCastItemGuid() && GetTypeId()==TYPEID_PLAYER
        ? ((Player*)this)->GetItemByGuid(triggeredByAura->GetCastItemGuid()) : NULL;

    // Basepoints of trigger aura
    int32 triggerAmount = triggeredByAura->GetModifier()->m_amount;

    uint32 triggered_spell_id = 0;

    switch(scriptId)
    {
        case 836:                                           // Improved Blizzard (Rank 1)
        {
            if (!procSpell || procSpell->SpellVisual[0]!=9487)
                return SPELL_AURA_PROC_FAILED;
            triggered_spell_id = 12484;
            break;
        }
        case 988:                                           // Improved Blizzard (Rank 2)
        {
            if (!procSpell || procSpell->SpellVisual[0]!=9487)
                return SPELL_AURA_PROC_FAILED;
            triggered_spell_id = 12485;
            break;
        }
        case 989:                                           // Improved Blizzard (Rank 3)
        {
            if (!procSpell || procSpell->SpellVisual[0]!=9487)
                return SPELL_AURA_PROC_FAILED;
            triggered_spell_id = 12486;
            break;
        }
        case 4086:                                          // Improved Mend Pet (Rank 1)
        case 4087:                                          // Improved Mend Pet (Rank 2)
        {
            if(!roll_chance_i(triggerAmount))
                return SPELL_AURA_PROC_FAILED;

            triggered_spell_id = 24406;
            break;
        }
        case 4533:                                          // Dreamwalker Raiment 2 pieces bonus
        {
            // Chance 50%
            if (!roll_chance_i(50))
                return SPELL_AURA_PROC_FAILED;

            switch (pVictim->getPowerType())
            {
                case POWER_MANA:   triggered_spell_id = 28722; break;
                case POWER_RAGE:   triggered_spell_id = 28723; break;
                case POWER_ENERGY: triggered_spell_id = 28724; break;
                default:
                    return SPELL_AURA_PROC_FAILED;
            }
            break;
        }
        case 4537:                                          // Dreamwalker Raiment 6 pieces bonus
            triggered_spell_id = 28750;                     // Blessing of the Claw
            break;
        case 5497:                                          // Improved Mana Gems (Serpent-Coil Braid)
            triggered_spell_id = 37445;                     // Mana Surge
            break;
        case 6953:                                          // Warbringer
            RemoveAurasAtMechanicImmunity(IMMUNE_TO_ROOT_AND_SNARE_MASK,0,true);
            return SPELL_AURA_PROC_OK;
        case 7010:                                          // Revitalize (rank 1)
        case 7011:                                          // Revitalize (rank 2)
        case 7012:                                          // Revitalize (rank 3)
        {
            if(!roll_chance_i(triggerAmount))
                return SPELL_AURA_PROC_FAILED;

            switch( pVictim->getPowerType() )
            {
                case POWER_MANA:        triggered_spell_id = 48542; break;
                case POWER_RAGE:        triggered_spell_id = 48541; break;
                case POWER_ENERGY:      triggered_spell_id = 48540; break;
                case POWER_RUNIC_POWER: triggered_spell_id = 48543; break;
                default: return SPELL_AURA_PROC_FAILED;
            }
            break;
        }
        case 7282:                                          // Crypt Fever & Ebon Plaguebringer
        {
            if (!procSpell || pVictim == this)
                return SPELL_AURA_PROC_FAILED;

            bool HasEP = false;
            Unit::AuraList const& scriptAuras = GetAurasByType(SPELL_AURA_OVERRIDE_CLASS_SCRIPTS);
            for(Unit::AuraList::const_iterator i = scriptAuras.begin(); i != scriptAuras.end(); ++i)
            {
                if ((*i)->GetSpellProto()->SpellIconID == 1766)
                {
                    HasEP = true;
                    break;
                }
            }

            if (!HasEP)
                switch(triggeredByAura->GetId())
                {
                    case 49032: triggered_spell_id = 50508; break;
                    case 49631: triggered_spell_id = 50509; break;
                    case 49632: triggered_spell_id = 50510; break;
                    default: return SPELL_AURA_PROC_FAILED;
                }
            else
                switch(triggeredByAura->GetId())
                {
                    case 51099: triggered_spell_id = 51726; break;
                    case 51160: triggered_spell_id = 51734; break;
                    case 51161: triggered_spell_id = 51735; break;
                    default: return SPELL_AURA_PROC_FAILED;
                }
            break;
        }
    }

    // not processed
    if(!triggered_spell_id)
        return SPELL_AURA_PROC_FAILED;

    // standard non-dummy case
    SpellEntry const* triggerEntry = sSpellStore.LookupEntry(triggered_spell_id);

    if(!triggerEntry)
    {
        sLog.outError("Unit::HandleOverrideClassScriptAuraProc: Spell %u triggering for class script id %u",triggered_spell_id,scriptId);
        return SPELL_AURA_PROC_FAILED;
    }

    if ( cooldown && GetTypeId()==TYPEID_PLAYER && ((Player*)this)->HasSpellCooldown(triggered_spell_id))
        return SPELL_AURA_PROC_FAILED;

    CastSpell(pVictim, triggered_spell_id, true, castItem, triggeredByAura);

    if ( cooldown && GetTypeId()==TYPEID_PLAYER )
        ((Player*)this)->AddSpellCooldown(triggered_spell_id,0,time(NULL) + cooldown);

    return SPELL_AURA_PROC_OK;
}

SpellAuraProcResult Unit::HandleMendingAuraProc( Unit* /*pVictim*/, uint32 /*damage*/, Aura* triggeredByAura, SpellEntry const* /*procSpell*/, uint32 /*procFlag*/, uint32 /*procEx*/, uint32 /*cooldown*/ )
{
    // aura can be deleted at casts
    SpellEntry const* spellProto = triggeredByAura->GetSpellProto();
    SpellEffectIndex effIdx = triggeredByAura->GetEffIndex();
    int32 heal = triggeredByAura->GetModifier()->m_amount;
    ObjectGuid caster_guid = triggeredByAura->GetCasterGuid();

    // jumps
    int32 jumps = triggeredByAura->GetHolder()->GetAuraCharges()-1;

    // next target selection
    if (jumps > 0 && GetTypeId()==TYPEID_PLAYER && caster_guid.IsPlayer())
    {
        float radius;
        if (spellProto->EffectRadiusIndex[effIdx])
            radius = GetSpellRadius(sSpellRadiusStore.LookupEntry(spellProto->EffectRadiusIndex[effIdx]));
        else
            radius = GetSpellMaxRange(sSpellRangeStore.LookupEntry(spellProto->rangeIndex));

        if (Player* caster = ((Player*)triggeredByAura->GetCaster()))
        {
            caster->ApplySpellMod(spellProto->Id, SPELLMOD_RADIUS, radius, NULL);

            SpellAuraHolder* holder = GetSpellAuraHolder(spellProto->Id, caster->GetObjectGuid());

            if (Player* target = ((Player*)this)->GetNextRandomRaidMember(radius))
            {
                SpellAuraHolder *new_holder = CreateSpellAuraHolder(spellProto, target, caster);

                for (int32 i = 0; i < MAX_EFFECT_INDEX; ++i)
                {
                    Aura *aur = holder->GetAuraByEffectIndex(SpellEffectIndex(i));
                    if (!aur)
                        continue;

                    int32 basePoints = aur->GetBasePoints();
                    Aura * new_aur = CreateAura(spellProto, aur->GetEffIndex(), &basePoints, new_holder, target, caster);
                    new_holder->AddAura(new_aur, new_aur->GetEffIndex());
                }
                new_holder->SetAuraCharges(jumps, false);

                // lock aura holder (currently SPELL_AURA_PRAYER_OF_MENDING is single target spell, so will attempt removing from old target
                // when applied to new one)
                triggeredByAura->SetInUse(true);
                target->AddSpellAuraHolder(new_holder);
                triggeredByAura->SetInUse(false);
            }
            else
                holder->SetAuraCharges(1,false);
        }
    }

    // heal
    CastCustomSpell(this,33110,&heal,NULL,NULL,true,NULL,NULL,caster_guid, spellProto);
    return SPELL_AURA_PROC_OK;
}

SpellAuraProcResult Unit::HandleModCastingSpeedNotStackAuraProc(Unit* /*pVictim*/, uint32 /*damage*/, Aura* /*triggeredByAura*/, SpellEntry const* procSpell, uint32 /*procFlag*/, uint32 /*procEx*/, uint32 /*cooldown*/)
{
    // Skip melee hits or instant cast spells
    return !(procSpell == NULL || GetSpellCastTime(procSpell) == 0) ? SPELL_AURA_PROC_OK : SPELL_AURA_PROC_FAILED;
}

SpellAuraProcResult Unit::HandleReflectSpellsSchoolAuraProc(Unit* /*pVictim*/, uint32 /*damage*/, Aura* triggeredByAura, SpellEntry const* procSpell, uint32 /*procFlag*/, uint32 /*procEx*/, uint32 /*cooldown*/)
{
    // Skip Melee hits and spells ws wrong school
    return !(procSpell == NULL || (triggeredByAura->GetModifier()->m_miscvalue & procSpell->SchoolMask) == 0) ? SPELL_AURA_PROC_OK : SPELL_AURA_PROC_FAILED;
}

SpellAuraProcResult Unit::HandleModPowerCostSchoolAuraProc(Unit* /*pVictim*/, uint32 /*damage*/, Aura* triggeredByAura, SpellEntry const* procSpell, uint32 /*procFlag*/, uint32 /*procEx*/, uint32 /*cooldown*/)
{
    // Skip melee hits and spells ws wrong school or zero cost
    return !(procSpell == NULL ||
            (procSpell->manaCost == 0 && procSpell->ManaCostPercentage == 0) ||           // Cost check
            (triggeredByAura->GetModifier()->m_miscvalue & procSpell->SchoolMask) == 0) ? SPELL_AURA_PROC_OK : SPELL_AURA_PROC_FAILED;  // School check
}

SpellAuraProcResult Unit::HandleMechanicImmuneResistanceAuraProc(Unit* /*pVictim*/, uint32 /*damage*/, Aura* triggeredByAura, SpellEntry const* procSpell, uint32 /*procFlag*/, uint32 /*procEx*/, uint32 /*cooldown*/)
{
    // Compare mechanic
   return !(procSpell==NULL || int32(procSpell->Mechanic) != triggeredByAura->GetModifier()->m_miscvalue)
       ? SPELL_AURA_PROC_OK : SPELL_AURA_PROC_FAILED;
}

SpellAuraProcResult Unit::HandleModDamageFromCasterAuraProc(Unit* pVictim, uint32 /*damage*/, Aura* triggeredByAura, SpellEntry const* /*procSpell*/, uint32 /*procFlag*/, uint32 /*procEx*/, uint32 /*cooldown*/)
{
    // Compare casters
    return triggeredByAura->GetCasterGuid() == pVictim->GetObjectGuid() ? SPELL_AURA_PROC_OK : SPELL_AURA_PROC_FAILED;
}

SpellAuraProcResult Unit::HandleAddFlatModifierAuraProc(Unit* pVictim, uint32 /*damage*/, Aura* triggeredByAura, SpellEntry const * procSpell, uint32 /*procFlag*/, uint32 /*procEx*/, uint32 /*cooldown*/)
{
    SpellEntry const *spellInfo = triggeredByAura->GetSpellProto();

    switch (spellInfo->Id)
    {
                                                // Remove only single aura from stack
        case 53257:                             // Cobra strike
        case 55166:                             // Tidal Force
        {
                SpellAuraHolder* holder = triggeredByAura->GetHolder();
                if (!holder || holder->IsDeleted() || holder->GetStackAmount() < 1)
                    return SPELL_AURA_PROC_FAILED;

                if (holder->ModStackAmount(-1))
                    return SPELL_AURA_PROC_OK;
                else
                    return SPELL_AURA_PROC_CANT_TRIGGER;
                break;
        }
        case 53695:
        case 53696:                             // Judgements of the Just
        {
            if (!procSpell)
                return SPELL_AURA_PROC_FAILED;

            if (!procSpell->SpellFamilyFlags.test<CF_PALADIN_JUDGEMENT_ACTIVATE>())
                return SPELL_AURA_PROC_FAILED;

            int bp = triggeredByAura->GetModifier()->m_amount;
            CastCustomSpell(pVictim, 68055, &bp, NULL, NULL, true, NULL, triggeredByAura);
        }
        default:
            break;
    }

    return SPELL_AURA_PROC_OK;
}

SpellAuraProcResult Unit::HandleAddPctModifierAuraProc(Unit* /*pVictim*/, uint32 /*damage*/, Aura* triggeredByAura, SpellEntry const *procSpell, uint32 /*procFlag*/, uint32 procEx, uint32 /*cooldown*/)
{
    SpellEntry const *spellInfo = triggeredByAura->GetSpellProto();
    Item* castItem = triggeredByAura->GetCastItemGuid() && GetTypeId()==TYPEID_PLAYER
        ? ((Player*)this)->GetItemByGuid(triggeredByAura->GetCastItemGuid()) : NULL;

    switch(spellInfo->SpellFamilyName)
    {
        case SPELLFAMILY_MAGE:
        {
            // Combustion
            if (spellInfo->Id == 11129)
            {
                //last charge and crit
                if (triggeredByAura->GetHolder()->GetAuraCharges() <= 1 && (procEx & PROC_EX_CRITICAL_HIT) )
                    return SPELL_AURA_PROC_OK;                        // charge counting (will removed)

                CastSpell(this, 28682, true, castItem, triggeredByAura);
                return (procEx & PROC_EX_CRITICAL_HIT) ? SPELL_AURA_PROC_OK : SPELL_AURA_PROC_FAILED; // charge update only at crit hits, no hidden cooldowns
            }
            break;
        }
        case SPELLFAMILY_PRIEST:
        {
            // Serendipity
            if (spellInfo->SpellIconID == 2900)
            {
                RemoveAurasDueToSpell(spellInfo->Id);
                return SPELL_AURA_PROC_OK;
            }
            break;
        }
        case SPELLFAMILY_PALADIN:
        {
            // Glyph of Divinity
            if (spellInfo->Id == 54939)
            {
                // Lookup base amount mana restore
                for (int i = 0; i < MAX_EFFECT_INDEX; ++i)
                {
                    if (procSpell->Effect[i] == SPELL_EFFECT_ENERGIZE)
                    {
                        int32 mana = procSpell->CalculateSimpleValue(SpellEffectIndex(i));
                        CastCustomSpell(this, 54986, NULL, &mana, NULL, true, castItem, triggeredByAura);
                        break;
                    }
                }
                return SPELL_AURA_PROC_OK;
            }
            break;
        }
    }
    return SPELL_AURA_PROC_OK;
}

SpellAuraProcResult Unit::HandleModDamagePercentDoneAuraProc(Unit* /*pVictim*/, uint32 /*damage*/, Aura* triggeredByAura, SpellEntry const *procSpell, uint32 /*procFlag*/, uint32 procEx, uint32 cooldown)
{
    SpellEntry const *spellInfo = triggeredByAura->GetSpellProto();
    Item* castItem = triggeredByAura->GetCastItemGuid() && GetTypeId()==TYPEID_PLAYER
        ? ((Player*)this)->GetItemByGuid(triggeredByAura->GetCastItemGuid()) : NULL;

    // Aspect of the Viper
    if (spellInfo->SpellFamilyName == SPELLFAMILY_HUNTER && spellInfo->SpellFamilyFlags.test<CF_HUNTER_ASPECT_OF_THE_VIPER>())
    {
        uint32 maxmana = GetMaxPower(POWER_MANA);
        int32 bp = int32(maxmana* GetAttackTime(RANGED_ATTACK)/1000.0f/100.0f);

        if (cooldown && GetTypeId()==TYPEID_PLAYER && ((Player*)this)->HasSpellCooldown(34075))
            return SPELL_AURA_PROC_FAILED;

        CastCustomSpell(this, 34075, &bp, NULL, NULL, true, castItem, triggeredByAura);
    }
    // Arcane Blast
    else if (spellInfo->Id == 36032 && procSpell->SpellFamilyName == SPELLFAMILY_MAGE && procSpell->SpellIconID == 2294)
        // prevent proc from self(spell that triggered this aura)
        return SPELL_AURA_PROC_FAILED;

    return SPELL_AURA_PROC_OK;
}

SpellAuraProcResult Unit::HandlePeriodicDummyAuraProc(Unit* /*pVictim*/, uint32 /*damage*/, Aura* triggeredByAura, SpellEntry const *procSpell, uint32 /*procFlag*/, uint32 /*procEx*/, uint32 /*cooldown*/)
{
    if (!triggeredByAura)
        return SPELL_AURA_PROC_FAILED;

    SpellEntry const *spellProto = triggeredByAura->GetSpellProto();
    if (!spellProto)
        return SPELL_AURA_PROC_FAILED;

    switch (spellProto->SpellFamilyName)
    {
        case SPELLFAMILY_GENERIC:
        {
            switch (spellProto->Id)
            {
                case 66334:                                 // Mistress' Kiss (Trial of the Crusader, ->
                case 67905:                                 // -> Lord Jaraxxus encounter, all difficulties)
                case 67906:                                 // ----- // -----
                case 67907:                                 // ----- // -----
                {
                    CastSpell(this, 66359, true, NULL, triggeredByAura);
                    break;
                }
            }
            break;
        }
        case SPELLFAMILY_DEATHKNIGHT:
        {
            switch (spellProto->SpellIconID)
            {
                // Reaping
                // Death Rune Mastery
                // Blood of the North
                case 22:
                case 2622:
                case 3041:
                {
                    if(!procSpell)
                        return SPELL_AURA_PROC_FAILED;

                    if (getClass() != CLASS_DEATH_KNIGHT)
                        return SPELL_AURA_PROC_FAILED;

                    Player * plr = GetTypeId() == TYPEID_PLAYER? ((Player*)this) : NULL;
                    if (!plr)
                        return SPELL_AURA_PROC_FAILED;

                    //get spell rune cost
                    SpellRuneCostEntry const *runeCost = sSpellRuneCostStore.LookupEntry(procSpell->runeCostID);
                    if (!runeCost)
                        return SPELL_AURA_PROC_FAILED;

                    //convert runes to death
                    for (uint32 i = 0; i < NUM_RUNE_TYPES -1/*don't count death rune*/; ++i)
                    {
                        uint32 remainingCost = runeCost->RuneCost[i];

                        while(remainingCost)
                        {
                            int32  convertedRuneCooldown = -1;
                            uint32 convertedRune = i;
                            for(uint32 j = 0; j < MAX_RUNES; ++j)
                            {
                                // convert only valid runes
                                if (RuneType(i) != plr->GetCurrentRune(j) &&
                                    RuneType(i) != plr->GetBaseRune(j))
                                    continue;

                                // select rune with longest cooldown
                                if (convertedRuneCooldown < plr->GetRuneCooldown(j))
                                {
                                    convertedRuneCooldown = int32(plr->GetRuneCooldown(j));
                                    convertedRune = j;
                                }
                            }
                            if (convertedRuneCooldown >= 0)
                                plr->ConvertRune(convertedRune, RUNE_DEATH);
                            --remainingCost;
                        }
                    }
                    return SPELL_AURA_PROC_OK;
                }
                default:
                    break;
            }
            break;
        }
        default:
            break;
    }
    return SPELL_AURA_PROC_OK;
}

SpellAuraProcResult Unit::HandleModRating(Unit* /*pVictim*/, uint32 /*damage*/, Aura* triggeredByAura, SpellEntry const * /*procSpell*/, uint32 /*procFlag*/, uint32 /*procEx*/, uint32 /*cooldown*/)
{
    SpellEntry const *spellInfo = triggeredByAura->GetSpellProto();

    if (spellInfo->Id == 71564)                             // Deadly Precision
    {
        // Remove only single aura from stack
        if (triggeredByAura->GetStackAmount() > 1 && !triggeredByAura->GetHolder()->ModStackAmount(-1))
            return SPELL_AURA_PROC_CANT_TRIGGER;
    }

    return SPELL_AURA_PROC_OK;
}

SpellAuraProcResult Unit::HandleRemoveByDamageProc(Unit* pVictim, uint32 damage, Aura* triggeredByAura, SpellEntry const *procSpell, uint32 procFlag, uint32 procEx, uint32 cooldown)
{
    triggeredByAura->SetInUse(true);
    RemoveAurasByCasterSpell(triggeredByAura->GetSpellProto()->Id, triggeredByAura->GetCasterGuid());
    triggeredByAura->SetInUse(false);

    return SPELL_AURA_PROC_OK;
}

SpellAuraProcResult Unit::HandleRemoveByDamageChanceProc(Unit* pVictim, uint32 damage, Aura* triggeredByAura, SpellEntry const *procSpell, uint32 procFlag, uint32 procEx, uint32 cooldown)
{
    SpellEntry const* spellInfo = triggeredByAura->GetSpellProto();

    if (!spellInfo || spellInfo == procSpell)
        return SPELL_AURA_PROC_FAILED;

    // The chance to dispel an aura depends on the damage taken with respect to the casters level.
    uint32 max_dmg = getLevel() > 8 ? 25 * getLevel() - 150 : 50;
    float chance = float(damage) / max_dmg * 100.0f;
    if (roll_chance_f(chance))
        return HandleRemoveByDamageProc(pVictim, damage, triggeredByAura, procSpell, procFlag, procEx, cooldown);

    return SPELL_AURA_PROC_FAILED;
}

SpellAuraProcResult Unit::HandleSpellMagnetAuraProc(Unit *pVictim, uint32 damage, Aura* triggeredByAura, SpellEntry const *procSpell, uint32 procFlag, uint32 procEx, uint32 cooldown)
{
    if (triggeredByAura->GetId() == 8178)                   // Grounding Totem Effect
    {
        // for spells that doesn't do damage but need to destroy totem anyway
        if ((!damage || damage < GetHealth()) && GetTypeId() == TYPEID_UNIT && ((Creature*)this)->IsTotem())
        {
            DealDamage(this, GetHealth(), NULL, DIRECT_DAMAGE, SPELL_SCHOOL_MASK_NORMAL, NULL, false);
            return SPELL_AURA_PROC_OK;
        }
    }
    return SPELL_AURA_PROC_OK;
}

SpellAuraProcResult Unit::HandleManaShieldAuraProc(Unit *pVictim, uint32 damage, Aura* triggeredByAura, SpellEntry const * procSpell, uint32 procFlag, uint32 procEx, uint32 cooldown)
{
    SpellEntry const *dummySpell = triggeredByAura->GetSpellProto ();

    Item* castItem = triggeredByAura->GetCastItemGuid() && GetTypeId()==TYPEID_PLAYER
        ? ((Player*)this)->GetItemByGuid(triggeredByAura->GetCastItemGuid()) : NULL;

    uint32 triggered_spell_id = 0;
    Unit* target = pVictim;

    switch(dummySpell->SpellFamilyName)
    {
        case SPELLFAMILY_MAGE:
        {
            // Incanter's Regalia set (add trigger chance to Mana Shield)
            if (dummySpell->SpellFamilyFlags.test<CF_MAGE_MANA_SHIELD>())
            {
                if (GetTypeId() != TYPEID_PLAYER)
                    return SPELL_AURA_PROC_FAILED;

                target = this;
                triggered_spell_id = 37436;
                break;
            }
            break;
        }
        default:
            break;
    }

    // processed charge only counting case
    if (!triggered_spell_id)
        return SPELL_AURA_PROC_OK;

    SpellEntry const* triggerEntry = sSpellStore.LookupEntry(triggered_spell_id);

    if (!triggerEntry)
    {
        sLog.outError("Unit::HandleManaShieldAuraProc: Spell %u have nonexistent triggered spell %u",dummySpell->Id,triggered_spell_id);
        return SPELL_AURA_PROC_FAILED;
    }

    // default case
    if (!target || (target != this && !target->isAlive()))
        return SPELL_AURA_PROC_FAILED;

    if (cooldown && GetTypeId()==TYPEID_PLAYER && ((Player*)this)->HasSpellCooldown(triggered_spell_id))
        return SPELL_AURA_PROC_FAILED;

    CastSpell(target, triggered_spell_id, true, castItem, triggeredByAura);

    if (cooldown && GetTypeId()==TYPEID_PLAYER)
        ((Player*)this)->AddSpellCooldown(triggered_spell_id,0,time(NULL) + cooldown);

    return SPELL_AURA_PROC_OK;
}

SpellAuraProcResult Unit::HandleModResistanceAuraProc(Unit* /*pVictim*/, uint32 damage, Aura* triggeredByAura, SpellEntry const* /*procSpell*/, uint32 /*procFlag*/, uint32 /*procEx*/, uint32 /*cooldown*/)
{
    SpellEntry const *spellInfo = triggeredByAura->GetSpellProto();

    // Inner Fire
    if (spellInfo->IsFitToFamily<SPELLFAMILY_PRIEST, CF_PRIEST_INNER_FIRE>())
    {
        // only at real damage
        if (!damage)
            return SPELL_AURA_PROC_FAILED;
    }

    return SPELL_AURA_PROC_OK;
}

<<<<<<< HEAD
bool Unit::IsTriggeredAtCustomProcEvent(Unit *pVictim, SpellAuraHolder* holder, SpellEntry const* procSpell, uint32 procFlag, uint32 procExtra, WeaponAttackType attType, bool isVictim, SpellProcEventEntry const*& spellProcEvent )
{
    if (!holder || holder->IsDeleted())
        return false;

    SpellEntry const* spellProto = holder->GetSpellProto();

    if (procSpell == spellProto)
        return false;

    for (int32 i = 0; i < MAX_EFFECT_INDEX; ++i)
    {
        if (Aura* aura = holder->GetAuraByEffectIndex(SpellEffectIndex(i)))
        {
            AuraType auraName = AuraType(spellProto->EffectApplyAuraName[i]);

            switch (auraName)
            {
                case SPELL_AURA_DAMAGE_SHIELD:
                    if (procFlag & PROC_FLAG_TAKEN_MELEE_HIT)
                        return true;
                    break;
                case SPELL_AURA_MOD_STEALTH:
                case SPELL_AURA_MOD_INVISIBILITY:
                {
                    uint32 anydamageMask = (PROC_FLAG_TAKEN_MELEE_HIT |
                                        PROC_FLAG_TAKEN_MELEE_SPELL_HIT |
                                        PROC_FLAG_TAKEN_RANGED_HIT |
                                        PROC_FLAG_TAKEN_AOE_SPELL_HIT |
                                        PROC_FLAG_TAKEN_NEGATIVE_SPELL_HIT |
                                        PROC_FLAG_TAKEN_ANY_DAMAGE |
                                        PROC_FLAG_ON_TRAP_ACTIVATION);
                    if (procFlag & anydamageMask &&
                        spellProto->AuraInterruptFlags & AURA_INTERRUPT_FLAG_DAMAGE)
                        return true;
                    break;
                }
                default:
                    break;
            }

        }
    }
    return false;
}

SpellAuraProcResult Unit::HandleDamageShieldAuraProc(Unit* pVictim, uint32 damage, Aura* triggeredByAura, SpellEntry const *procSpell, uint32 procFlag, uint32 procEx, uint32 cooldown)
{
    if (!triggeredByAura)
        return SPELL_AURA_PROC_FAILED;

    SpellEntry const *spellProto = triggeredByAura->GetSpellProto();

    if (!spellProto)
        return SPELL_AURA_PROC_FAILED;

    uint32 retdamage = triggeredByAura->GetModifier()->m_amount;

    // Thorns
    if (spellProto && spellProto->IsFitToFamily<SPELLFAMILY_DRUID, CF_DRUID_THORNS>())
    {
        Unit::AuraList const& dummyList = GetAurasByType(SPELL_AURA_DUMMY);
        for(Unit::AuraList::const_iterator iter = dummyList.begin(); iter != dummyList.end(); ++iter)
        {
            // Brambles
            if((*iter)->GetSpellProto()->SpellFamilyName == SPELLFAMILY_DRUID &&
                (*iter)->GetSpellProto()->SpellIconID == 53)
                {
                    damage += uint32(damage * (*iter)->GetModifier()->m_amount / 100);
                    break;
                }
        }
    }

    int32 DoneAdvertisedBenefit = SpellBaseDamageBonusDone(GetSpellSchoolMask(spellProto));
    int32 realBenefit = int32(float(DoneAdvertisedBenefit)*3.3f/100.0f);
    retdamage += realBenefit;

    DealDamageMods(pVictim,retdamage,NULL);

    uint32 targetHealth = pVictim->GetHealth();
    uint32 overkill = retdamage > targetHealth ? retdamage - targetHealth : 0;

    WorldPacket data(SMSG_SPELLDAMAGESHIELD,(8+8+4+4+4+4));
    data << GetObjectGuid();
    data << pVictim->GetObjectGuid();
    data << uint32(spellProto->Id);
    data << uint32(retdamage);                  // Damage
    data << uint32(overkill);                   // Overkill
    data << uint32(spellProto->SchoolMask);
    SendMessageToSet(&data, true );

    DealDamage(pVictim, retdamage, 0, SPELL_DIRECT_DAMAGE, GetSpellSchoolMask(spellProto), spellProto, true);

    return SPELL_AURA_PROC_OK;
}

SpellAuraProcResult Unit::HandleDropChargeByDamageProc(Unit* pVictim, uint32 damage, Aura* triggeredByAura, SpellEntry const *procSpell, uint32 procFlag, uint32 procEx, uint32 cooldown)
{
    if (!triggeredByAura)
        return SPELL_AURA_PROC_FAILED;

    if (SpellAuraHolder *holder = triggeredByAura->GetHolder())
    {
        triggeredByAura->SetInUse(true);
        if (holder->DropAuraCharge())
            RemoveSpellAuraHolder(holder);
        triggeredByAura->SetInUse(false);
    }
    else
        return SPELL_AURA_PROC_FAILED;

    return SPELL_AURA_PROC_OK;
=======
SpellAuraProcResult Unit::HandleRemoveByDamageChanceProc(Unit* pVictim, uint32 damage, Aura* triggeredByAura, SpellEntry const *procSpell, uint32 procFlag, uint32 procEx, uint32 cooldown)
{
    // The chance to dispel an aura depends on the damage taken with respect to the casters level.
    uint32 max_dmg = getLevel() > 8 ? 25 * getLevel() - 150 : 50;
    float chance = float(damage) / max_dmg * 100.0f;
    if (roll_chance_f(chance))
    {
        triggeredByAura->SetInUse(true);
        RemoveAurasByCasterSpell(triggeredByAura->GetId(), triggeredByAura->GetCasterGuid());
        triggeredByAura->SetInUse(false);
        return SPELL_AURA_PROC_OK;
    }

    return SPELL_AURA_PROC_FAILED;
>>>>>>> 8496f6da
}<|MERGE_RESOLUTION|>--- conflicted
+++ resolved
@@ -4915,22 +4915,6 @@
     return SPELL_AURA_PROC_OK;
 }
 
-SpellAuraProcResult Unit::HandleRemoveByDamageChanceProc(Unit* pVictim, uint32 damage, Aura* triggeredByAura, SpellEntry const *procSpell, uint32 procFlag, uint32 procEx, uint32 cooldown)
-{
-    SpellEntry const* spellInfo = triggeredByAura->GetSpellProto();
-
-    if (!spellInfo || spellInfo == procSpell)
-        return SPELL_AURA_PROC_FAILED;
-
-    // The chance to dispel an aura depends on the damage taken with respect to the casters level.
-    uint32 max_dmg = getLevel() > 8 ? 25 * getLevel() - 150 : 50;
-    float chance = float(damage) / max_dmg * 100.0f;
-    if (roll_chance_f(chance))
-        return HandleRemoveByDamageProc(pVictim, damage, triggeredByAura, procSpell, procFlag, procEx, cooldown);
-
-    return SPELL_AURA_PROC_FAILED;
-}
-
 SpellAuraProcResult Unit::HandleSpellMagnetAuraProc(Unit *pVictim, uint32 damage, Aura* triggeredByAura, SpellEntry const *procSpell, uint32 procFlag, uint32 procEx, uint32 cooldown)
 {
     if (triggeredByAura->GetId() == 8178)                   // Grounding Totem Effect
@@ -5017,7 +5001,6 @@
     return SPELL_AURA_PROC_OK;
 }
 
-<<<<<<< HEAD
 bool Unit::IsTriggeredAtCustomProcEvent(Unit *pVictim, SpellAuraHolder* holder, SpellEntry const* procSpell, uint32 procFlag, uint32 procExtra, WeaponAttackType attType, bool isVictim, SpellProcEventEntry const*& spellProcEvent )
 {
     if (!holder || holder->IsDeleted())
@@ -5131,7 +5114,8 @@
         return SPELL_AURA_PROC_FAILED;
 
     return SPELL_AURA_PROC_OK;
-=======
+}
+
 SpellAuraProcResult Unit::HandleRemoveByDamageChanceProc(Unit* pVictim, uint32 damage, Aura* triggeredByAura, SpellEntry const *procSpell, uint32 procFlag, uint32 procEx, uint32 cooldown)
 {
     // The chance to dispel an aura depends on the damage taken with respect to the casters level.
@@ -5146,5 +5130,4 @@
     }
 
     return SPELL_AURA_PROC_FAILED;
->>>>>>> 8496f6da
 }