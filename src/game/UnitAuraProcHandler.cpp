--- conflicted
+++ resolved
@@ -33,325 +33,6 @@
 
 pAuraProcHandler AuraProcHandler[TOTAL_AURAS]=
 {
-<<<<<<< HEAD
-    &Unit::HandleNULLProc,                                      //  0 SPELL_AURA_NONE
-    &Unit::HandleNULLProc,                                      //  1 SPELL_AURA_BIND_SIGHT
-    &Unit::HandleNULLProc,                                      //  2 SPELL_AURA_MOD_POSSESS
-    &Unit::HandleNULLProc,                                      //  3 SPELL_AURA_PERIODIC_DAMAGE
-    &Unit::HandleDummyAuraProc,                                 //  4 SPELL_AURA_DUMMY
-    &Unit::HandleNULLProc,                                      //  5 SPELL_AURA_MOD_CONFUSE
-    &Unit::HandleNULLProc,                                      //  6 SPELL_AURA_MOD_CHARM
-    &Unit::HandleNULLProc,                                      //  7 SPELL_AURA_MOD_FEAR
-    &Unit::HandleNULLProc,                                      //  8 SPELL_AURA_PERIODIC_HEAL
-    &Unit::HandleNULLProc,                                      //  9 SPELL_AURA_MOD_ATTACKSPEED
-    &Unit::HandleNULLProc,                                      // 10 SPELL_AURA_MOD_THREAT
-    &Unit::HandleNULLProc,                                      // 11 SPELL_AURA_MOD_TAUNT
-    &Unit::HandleNULLProc,                                      // 12 SPELL_AURA_MOD_STUN
-    &Unit::HandleNULLProc,                                      // 13 SPELL_AURA_MOD_DAMAGE_DONE
-    &Unit::HandleNULLProc,                                      // 14 SPELL_AURA_MOD_DAMAGE_TAKEN
-    &Unit::HandleNULLProc,                                      // 15 SPELL_AURA_DAMAGE_SHIELD
-    &Unit::HandleNULLProc,                                      // 16 SPELL_AURA_MOD_STEALTH
-    &Unit::HandleNULLProc,                                      // 17 SPELL_AURA_MOD_STEALTH_DETECT
-    &Unit::HandleNULLProc,                                      // 18 SPELL_AURA_MOD_INVISIBILITY
-    &Unit::HandleNULLProc,                                      // 19 SPELL_AURA_MOD_INVISIBILITY_DETECTION
-    &Unit::HandleNULLProc,                                      // 20 SPELL_AURA_OBS_MOD_HEALTH
-    &Unit::HandleNULLProc,                                      // 21 SPELL_AURA_OBS_MOD_MANA
-    &Unit::HandleNULLProc,                                      // 22 SPELL_AURA_MOD_RESISTANCE
-    &Unit::HandleNULLProc,                                      // 23 SPELL_AURA_PERIODIC_TRIGGER_SPELL
-    &Unit::HandleNULLProc,                                      // 24 SPELL_AURA_PERIODIC_ENERGIZE
-    &Unit::HandleNULLProc,                                      // 25 SPELL_AURA_MOD_PACIFY
-    &Unit::HandleNULLProc,                                      // 26 SPELL_AURA_MOD_ROOT
-    &Unit::HandleNULLProc,                                      // 27 SPELL_AURA_MOD_SILENCE
-    &Unit::HandleNULLProc,                                      // 28 SPELL_AURA_REFLECT_SPELLS
-    &Unit::HandleNULLProc,                                      // 29 SPELL_AURA_MOD_STAT
-    &Unit::HandleNULLProc,                                      // 30 SPELL_AURA_MOD_SKILL
-    &Unit::HandleNULLProc,                                      // 31 SPELL_AURA_MOD_INCREASE_SPEED
-    &Unit::HandleNULLProc,                                      // 32 SPELL_AURA_MOD_INCREASE_MOUNTED_SPEED
-    &Unit::HandleNULLProc,                                      // 33 SPELL_AURA_MOD_DECREASE_SPEED
-    &Unit::HandleNULLProc,                                      // 34 SPELL_AURA_MOD_INCREASE_HEALTH
-    &Unit::HandleNULLProc,                                      // 35 SPELL_AURA_MOD_INCREASE_ENERGY
-    &Unit::HandleNULLProc,                                      // 36 SPELL_AURA_MOD_SHAPESHIFT
-    &Unit::HandleNULLProc,                                      // 37 SPELL_AURA_EFFECT_IMMUNITY
-    &Unit::HandleNULLProc,                                      // 38 SPELL_AURA_STATE_IMMUNITY
-    &Unit::HandleNULLProc,                                      // 39 SPELL_AURA_SCHOOL_IMMUNITY
-    &Unit::HandleNULLProc,                                      // 40 SPELL_AURA_DAMAGE_IMMUNITY
-    &Unit::HandleNULLProc,                                      // 41 SPELL_AURA_DISPEL_IMMUNITY
-    &Unit::HandleProcTriggerSpellAuraProc,                      // 42 SPELL_AURA_PROC_TRIGGER_SPELL
-    &Unit::HandleProcTriggerDamageAuraProc,                     // 43 SPELL_AURA_PROC_TRIGGER_DAMAGE
-    &Unit::HandleNULLProc,                                      // 44 SPELL_AURA_TRACK_CREATURES
-    &Unit::HandleNULLProc,                                      // 45 SPELL_AURA_TRACK_RESOURCES
-    &Unit::HandleNULLProc,                                      // 46 SPELL_AURA_46 (used in test spells 54054 and 54058, and spell 48050) (3.0.8a-3.2.2a)
-    &Unit::HandleNULLProc,                                      // 47 SPELL_AURA_MOD_PARRY_PERCENT
-    &Unit::HandleNULLProc,                                      // 48 SPELL_AURA_48 spell Napalm (area damage spell with additional delayed damage effect)
-    &Unit::HandleNULLProc,                                      // 49 SPELL_AURA_MOD_DODGE_PERCENT
-    &Unit::HandleNULLProc,                                      // 50 SPELL_AURA_MOD_CRITICAL_HEALING_AMOUNT
-    &Unit::HandleNULLProc,                                      // 51 SPELL_AURA_MOD_BLOCK_PERCENT
-    &Unit::HandleNULLProc,                                      // 52 SPELL_AURA_MOD_CRIT_PERCENT
-    &Unit::HandleNULLProc,                                      // 53 SPELL_AURA_PERIODIC_LEECH
-    &Unit::HandleNULLProc,                                      // 54 SPELL_AURA_MOD_HIT_CHANCE
-    &Unit::HandleNULLProc,                                      // 55 SPELL_AURA_MOD_SPELL_HIT_CHANCE
-    &Unit::HandleNULLProc,                                      // 56 SPELL_AURA_TRANSFORM
-    &Unit::HandleSpellCritChanceAuraProc,                       // 57 SPELL_AURA_MOD_SPELL_CRIT_CHANCE
-    &Unit::HandleNULLProc,                                      // 58 SPELL_AURA_MOD_INCREASE_SWIM_SPEED
-    &Unit::HandleNULLProc,                                      // 59 SPELL_AURA_MOD_DAMAGE_DONE_CREATURE
-    &Unit::HandleNULLProc,                                      // 60 SPELL_AURA_MOD_PACIFY_SILENCE
-    &Unit::HandleNULLProc,                                      // 61 SPELL_AURA_MOD_SCALE
-    &Unit::HandleNULLProc,                                      // 62 SPELL_AURA_PERIODIC_HEALTH_FUNNEL
-    &Unit::HandleNULLProc,                                      // 63 unused (3.0.8a-3.2.2a) old SPELL_AURA_PERIODIC_MANA_FUNNEL
-    &Unit::HandleNULLProc,                                      // 64 SPELL_AURA_PERIODIC_MANA_LEECH
-    &Unit::HandleModCastingSpeedNotStackAuraProc,               // 65 SPELL_AURA_MOD_CASTING_SPEED_NOT_STACK
-    &Unit::HandleNULLProc,                                      // 66 SPELL_AURA_FEIGN_DEATH
-    &Unit::HandleNULLProc,                                      // 67 SPELL_AURA_MOD_DISARM
-    &Unit::HandleNULLProc,                                      // 68 SPELL_AURA_MOD_STALKED
-    &Unit::HandleNULLProc,                                      // 69 SPELL_AURA_SCHOOL_ABSORB
-    &Unit::HandleNULLProc,                                      // 70 SPELL_AURA_EXTRA_ATTACKS      Useless, used by only one spell 41560 that has only visual effect (3.2.2a)
-    &Unit::HandleNULLProc,                                      // 71 SPELL_AURA_MOD_SPELL_CRIT_CHANCE_SCHOOL
-    &Unit::HandleModPowerCostSchoolAuraProc,                    // 72 SPELL_AURA_MOD_POWER_COST_SCHOOL_PCT
-    &Unit::HandleModPowerCostSchoolAuraProc,                    // 73 SPELL_AURA_MOD_POWER_COST_SCHOOL
-    &Unit::HandleReflectSpellsSchoolAuraProc,                   // 74 SPELL_AURA_REFLECT_SPELLS_SCHOOL
-    &Unit::HandleNULLProc,                                      // 75 SPELL_AURA_MOD_LANGUAGE
-    &Unit::HandleNULLProc,                                      // 76 SPELL_AURA_FAR_SIGHT
-    &Unit::HandleMechanicImmuneResistanceAuraProc,              // 77 SPELL_AURA_MECHANIC_IMMUNITY
-    &Unit::HandleNULLProc,                                      // 78 SPELL_AURA_MOUNTED
-    &Unit::HandleModDamagePercentDoneAuraProc,                  // 79 SPELL_AURA_MOD_DAMAGE_PERCENT_DONE
-    &Unit::HandleNULLProc,                                      // 80 SPELL_AURA_MOD_PERCENT_STAT
-    &Unit::HandleNULLProc,                                      // 81 SPELL_AURA_SPLIT_DAMAGE_PCT
-    &Unit::HandleNULLProc,                                      // 82 SPELL_AURA_WATER_BREATHING
-    &Unit::HandleNULLProc,                                      // 83 SPELL_AURA_MOD_BASE_RESISTANCE
-    &Unit::HandleNULLProc,                                      // 84 SPELL_AURA_MOD_REGEN
-    &Unit::HandleCantTrigger,                                   // 85 SPELL_AURA_MOD_POWER_REGEN
-    &Unit::HandleNULLProc,                                      // 86 SPELL_AURA_CHANNEL_DEATH_ITEM
-    &Unit::HandleNULLProc,                                      // 87 SPELL_AURA_MOD_DAMAGE_PERCENT_TAKEN
-    &Unit::HandleNULLProc,                                      // 88 SPELL_AURA_MOD_HEALTH_REGEN_PERCENT
-    &Unit::HandleNULLProc,                                      // 89 SPELL_AURA_PERIODIC_DAMAGE_PERCENT
-    &Unit::HandleNULLProc,                                      // 90 unused (3.0.8a-3.2.2a) old SPELL_AURA_MOD_RESIST_CHANCE
-    &Unit::HandleNULLProc,                                      // 91 SPELL_AURA_MOD_DETECT_RANGE
-    &Unit::HandleNULLProc,                                      // 92 SPELL_AURA_PREVENTS_FLEEING
-    &Unit::HandleNULLProc,                                      // 93 SPELL_AURA_MOD_UNATTACKABLE
-    &Unit::HandleNULLProc,                                      // 94 SPELL_AURA_INTERRUPT_REGEN
-    &Unit::HandleNULLProc,                                      // 95 SPELL_AURA_GHOST
-    &Unit::HandleNULLProc,                                      // 96 SPELL_AURA_SPELL_MAGNET
-    &Unit::HandleNULLProc,                                      // 97 SPELL_AURA_MANA_SHIELD
-    &Unit::HandleNULLProc,                                      // 98 SPELL_AURA_MOD_SKILL_TALENT
-    &Unit::HandleNULLProc,                                      // 99 SPELL_AURA_MOD_ATTACK_POWER
-    &Unit::HandleNULLProc,                                      //100 SPELL_AURA_AURAS_VISIBLE obsolete 3.x? all player can see all auras now, but still have 2 spells including GM-spell (1852,2855)
-    &Unit::HandleNULLProc,                                      //101 SPELL_AURA_MOD_RESISTANCE_PCT
-    &Unit::HandleNULLProc,                                      //102 SPELL_AURA_MOD_MELEE_ATTACK_POWER_VERSUS
-    &Unit::HandleNULLProc,                                      //103 SPELL_AURA_MOD_TOTAL_THREAT
-    &Unit::HandleNULLProc,                                      //104 SPELL_AURA_WATER_WALK
-    &Unit::HandleNULLProc,                                      //105 SPELL_AURA_FEATHER_FALL
-    &Unit::HandleNULLProc,                                      //106 SPELL_AURA_HOVER
-    &Unit::HandleNULLProc,                                      //107 SPELL_AURA_ADD_FLAT_MODIFIER
-    &Unit::HandleAddPctModifierAuraProc,                        //108 SPELL_AURA_ADD_PCT_MODIFIER
-    &Unit::HandleNULLProc,                                      //109 SPELL_AURA_ADD_TARGET_TRIGGER
-    &Unit::HandleNULLProc,                                      //110 SPELL_AURA_MOD_POWER_REGEN_PERCENT
-    &Unit::HandleNULLProc,                                      //111 SPELL_AURA_ADD_CASTER_HIT_TRIGGER
-    &Unit::HandleOverrideClassScriptAuraProc,                   //112 SPELL_AURA_OVERRIDE_CLASS_SCRIPTS
-    &Unit::HandleNULLProc,                                      //113 SPELL_AURA_MOD_RANGED_DAMAGE_TAKEN
-    &Unit::HandleNULLProc,                                      //114 SPELL_AURA_MOD_RANGED_DAMAGE_TAKEN_PCT
-    &Unit::HandleNULLProc,                                      //115 SPELL_AURA_MOD_HEALING
-    &Unit::HandleNULLProc,                                      //116 SPELL_AURA_MOD_REGEN_DURING_COMBAT
-    &Unit::HandleMechanicImmuneResistanceAuraProc,              //117 SPELL_AURA_MOD_MECHANIC_RESISTANCE
-    &Unit::HandleNULLProc,                                      //118 SPELL_AURA_MOD_HEALING_PCT
-    &Unit::HandleNULLProc,                                      //119 unused (3.0.8a-3.2.2a) old SPELL_AURA_SHARE_PET_TRACKING
-    &Unit::HandleNULLProc,                                      //120 SPELL_AURA_UNTRACKABLE
-    &Unit::HandleNULLProc,                                      //121 SPELL_AURA_EMPATHY
-    &Unit::HandleNULLProc,                                      //122 SPELL_AURA_MOD_OFFHAND_DAMAGE_PCT
-    &Unit::HandleNULLProc,                                      //123 SPELL_AURA_MOD_TARGET_RESISTANCE
-    &Unit::HandleNULLProc,                                      //124 SPELL_AURA_MOD_RANGED_ATTACK_POWER
-    &Unit::HandleNULLProc,                                      //125 SPELL_AURA_MOD_MELEE_DAMAGE_TAKEN
-    &Unit::HandleNULLProc,                                      //126 SPELL_AURA_MOD_MELEE_DAMAGE_TAKEN_PCT
-    &Unit::HandleNULLProc,                                      //127 SPELL_AURA_RANGED_ATTACK_POWER_ATTACKER_BONUS
-    &Unit::HandleNULLProc,                                      //128 SPELL_AURA_MOD_POSSESS_PET
-    &Unit::HandleNULLProc,                                      //129 SPELL_AURA_MOD_SPEED_ALWAYS
-    &Unit::HandleNULLProc,                                      //130 SPELL_AURA_MOD_MOUNTED_SPEED_ALWAYS
-    &Unit::HandleNULLProc,                                      //131 SPELL_AURA_MOD_RANGED_ATTACK_POWER_VERSUS
-    &Unit::HandleNULLProc,                                      //132 SPELL_AURA_MOD_INCREASE_ENERGY_PERCENT
-    &Unit::HandleNULLProc,                                      //133 SPELL_AURA_MOD_INCREASE_HEALTH_PERCENT
-    &Unit::HandleNULLProc,                                      //134 SPELL_AURA_MOD_MANA_REGEN_INTERRUPT
-    &Unit::HandleNULLProc,                                      //135 SPELL_AURA_MOD_HEALING_DONE
-    &Unit::HandleNULLProc,                                      //136 SPELL_AURA_MOD_HEALING_DONE_PERCENT
-    &Unit::HandleNULLProc,                                      //137 SPELL_AURA_MOD_TOTAL_STAT_PERCENTAGE
-    &Unit::HandleHasteAuraProc,                                 //138 SPELL_AURA_MOD_HASTE
-    &Unit::HandleNULLProc,                                      //139 SPELL_AURA_FORCE_REACTION
-    &Unit::HandleNULLProc,                                      //140 SPELL_AURA_MOD_RANGED_HASTE
-    &Unit::HandleNULLProc,                                      //141 SPELL_AURA_MOD_RANGED_AMMO_HASTE
-    &Unit::HandleNULLProc,                                      //142 SPELL_AURA_MOD_BASE_RESISTANCE_PCT
-    &Unit::HandleNULLProc,                                      //143 SPELL_AURA_MOD_RESISTANCE_EXCLUSIVE
-    &Unit::HandleNULLProc,                                      //144 SPELL_AURA_SAFE_FALL
-    &Unit::HandleNULLProc,                                      //145 SPELL_AURA_MOD_PET_TALENT_POINTS
-    &Unit::HandleNULLProc,                                      //146 SPELL_AURA_ALLOW_TAME_PET_TYPE
-    &Unit::HandleNULLProc,                                      //147 SPELL_AURA_MECHANIC_IMMUNITY_MASK
-    &Unit::HandleNULLProc,                                      //148 SPELL_AURA_RETAIN_COMBO_POINTS
-    &Unit::HandleCantTrigger,                                   //149 SPELL_AURA_REDUCE_PUSHBACK
-    &Unit::HandleNULLProc,                                      //150 SPELL_AURA_MOD_SHIELD_BLOCKVALUE_PCT
-    &Unit::HandleNULLProc,                                      //151 SPELL_AURA_TRACK_STEALTHED
-    &Unit::HandleNULLProc,                                      //152 SPELL_AURA_MOD_DETECTED_RANGE
-    &Unit::HandleNULLProc,                                      //153 SPELL_AURA_SPLIT_DAMAGE_FLAT
-    &Unit::HandleNULLProc,                                      //154 SPELL_AURA_MOD_STEALTH_LEVEL
-    &Unit::HandleNULLProc,                                      //155 SPELL_AURA_MOD_WATER_BREATHING
-    &Unit::HandleNULLProc,                                      //156 SPELL_AURA_MOD_REPUTATION_GAIN
-    &Unit::HandleNULLProc,                                      //157 SPELL_AURA_PET_DAMAGE_MULTI (single test like spell 20782, also single for 214 aura)
-    &Unit::HandleNULLProc,                                      //158 SPELL_AURA_MOD_SHIELD_BLOCKVALUE
-    &Unit::HandleNULLProc,                                      //159 SPELL_AURA_NO_PVP_CREDIT
-    &Unit::HandleNULLProc,                                      //160 SPELL_AURA_MOD_AOE_AVOIDANCE
-    &Unit::HandleNULLProc,                                      //161 SPELL_AURA_MOD_HEALTH_REGEN_IN_COMBAT
-    &Unit::HandleNULLProc,                                      //162 SPELL_AURA_POWER_BURN_MANA
-    &Unit::HandleNULLProc,                                      //163 SPELL_AURA_MOD_CRIT_DAMAGE_BONUS
-    &Unit::HandleNULLProc,                                      //164 unused (3.0.8a-3.2.2a), only one test spell 10654
-    &Unit::HandleNULLProc,                                      //165 SPELL_AURA_MELEE_ATTACK_POWER_ATTACKER_BONUS
-    &Unit::HandleNULLProc,                                      //166 SPELL_AURA_MOD_ATTACK_POWER_PCT
-    &Unit::HandleNULLProc,                                      //167 SPELL_AURA_MOD_RANGED_ATTACK_POWER_PCT
-    &Unit::HandleNULLProc,                                      //168 SPELL_AURA_MOD_DAMAGE_DONE_VERSUS
-    &Unit::HandleNULLProc,                                      //169 SPELL_AURA_MOD_CRIT_PERCENT_VERSUS
-    &Unit::HandleNULLProc,                                      //170 SPELL_AURA_DETECT_AMORE       different spells that ignore transformation effects
-    &Unit::HandleNULLProc,                                      //171 SPELL_AURA_MOD_SPEED_NOT_STACK
-    &Unit::HandleNULLProc,                                      //172 SPELL_AURA_MOD_MOUNTED_SPEED_NOT_STACK
-    &Unit::HandleNULLProc,                                      //173 unused (3.0.8a-3.2.2a) no spells, old SPELL_AURA_ALLOW_CHAMPION_SPELLS  only for Proclaim Champion spell
-    &Unit::HandleNULLProc,                                      //174 SPELL_AURA_MOD_SPELL_DAMAGE_OF_STAT_PERCENT
-    &Unit::HandleNULLProc,                                      //175 SPELL_AURA_MOD_SPELL_HEALING_OF_STAT_PERCENT
-    &Unit::HandleNULLProc,                                      //176 SPELL_AURA_SPIRIT_OF_REDEMPTION   only for Spirit of Redemption spell, die at aura end
-    &Unit::HandleNULLProc,                                      //177 SPELL_AURA_AOE_CHARM (22 spells)
-    &Unit::HandleNULLProc,                                      //178 SPELL_AURA_MOD_DEBUFF_RESISTANCE
-    &Unit::HandleNULLProc,                                      //179 SPELL_AURA_MOD_ATTACKER_SPELL_CRIT_CHANCE
-    &Unit::HandleNULLProc,                                      //180 SPELL_AURA_MOD_FLAT_SPELL_DAMAGE_VERSUS
-    &Unit::HandleNULLProc,                                      //181 unused (3.0.8a-3.2.2a) old SPELL_AURA_MOD_FLAT_SPELL_CRIT_DAMAGE_VERSUS
-    &Unit::HandleNULLProc,                                      //182 SPELL_AURA_MOD_RESISTANCE_OF_STAT_PERCENT
-    &Unit::HandleNULLProc,                                      //183 SPELL_AURA_MOD_CRITICAL_THREAT only used in 28746
-    &Unit::HandleNULLProc,                                      //184 SPELL_AURA_MOD_ATTACKER_MELEE_HIT_CHANCE
-    &Unit::HandleNULLProc,                                      //185 SPELL_AURA_MOD_ATTACKER_RANGED_HIT_CHANCE
-    &Unit::HandleNULLProc,                                      //186 SPELL_AURA_MOD_ATTACKER_SPELL_HIT_CHANCE
-    &Unit::HandleNULLProc,                                      //187 SPELL_AURA_MOD_ATTACKER_MELEE_CRIT_CHANCE
-    &Unit::HandleNULLProc,                                      //188 SPELL_AURA_MOD_ATTACKER_RANGED_CRIT_CHANCE
-    &Unit::HandleNULLProc,                                      //189 SPELL_AURA_MOD_RATING
-    &Unit::HandleNULLProc,                                      //190 SPELL_AURA_MOD_FACTION_REPUTATION_GAIN
-    &Unit::HandleNULLProc,                                      //191 SPELL_AURA_USE_NORMAL_MOVEMENT_SPEED
-    &Unit::HandleNULLProc,                                      //192 SPELL_AURA_HASTE_MELEE
-    &Unit::HandleNULLProc,                                      //193 SPELL_AURA_HASTE_ALL (in fact combat (any type attack) speed pct)
-    &Unit::HandleNULLProc,                                      //194 SPELL_AURA_MOD_IGNORE_ABSORB_SCHOOL
-    &Unit::HandleNULLProc,                                      //195 SPELL_AURA_MOD_IGNORE_ABSORB_FOR_SPELL
-    &Unit::HandleNULLProc,                                      //196 SPELL_AURA_MOD_COOLDOWN (single spell 24818 in 3.2.2a)
-    &Unit::HandleNULLProc,                                      //197 SPELL_AURA_MOD_ATTACKER_SPELL_AND_WEAPON_CRIT_CHANCEe
-    &Unit::HandleNULLProc,                                      //198 unused (3.0.8a-3.2.2a) old SPELL_AURA_MOD_ALL_WEAPON_SKILLS
-    &Unit::HandleNULLProc,                                      //199 SPELL_AURA_MOD_INCREASES_SPELL_PCT_TO_HIT
-    &Unit::HandleNULLProc,                                      //200 SPELL_AURA_MOD_KILL_XP_PCT
-    &Unit::HandleNULLProc,                                      //201 SPELL_AURA_FLY                             this aura enable flight mode...
-    &Unit::HandleNULLProc,                                      //202 SPELL_AURA_CANNOT_BE_DODGED
-    &Unit::HandleNULLProc,                                      //203 SPELL_AURA_MOD_ATTACKER_MELEE_CRIT_DAMAGE
-    &Unit::HandleNULLProc,                                      //204 SPELL_AURA_MOD_ATTACKER_RANGED_CRIT_DAMAGE
-    &Unit::HandleNULLProc,                                      //205 SPELL_AURA_MOD_ATTACKER_SPELL_CRIT_DAMAGE
-    &Unit::HandleNULLProc,                                      //206 SPELL_AURA_MOD_FLIGHT_SPEED
-    &Unit::HandleNULLProc,                                      //207 SPELL_AURA_MOD_FLIGHT_SPEED_MOUNTED
-    &Unit::HandleNULLProc,                                      //208 SPELL_AURA_MOD_FLIGHT_SPEED_STACKING
-    &Unit::HandleNULLProc,                                      //209 SPELL_AURA_MOD_FLIGHT_SPEED_MOUNTED_STACKING
-    &Unit::HandleNULLProc,                                      //210 SPELL_AURA_MOD_FLIGHT_SPEED_NOT_STACKING
-    &Unit::HandleNULLProc,                                      //211 SPELL_AURA_MOD_FLIGHT_SPEED_MOUNTED_NOT_STACKING
-    &Unit::HandleNULLProc,                                      //212 SPELL_AURA_MOD_RANGED_ATTACK_POWER_OF_STAT_PERCENT
-    &Unit::HandleNULLProc,                                      //213 SPELL_AURA_MOD_RAGE_FROM_DAMAGE_DEALT implemented in Player::RewardRage
-    &Unit::HandleNULLProc,                                      //214 Tamed Pet Passive (single test like spell 20782, also single for 157 aura)
-    &Unit::HandleNULLProc,                                      //215 SPELL_AURA_ARENA_PREPARATION
-    &Unit::HandleNULLProc,                                      //216 SPELL_AURA_HASTE_SPELLS
-    &Unit::HandleNULLProc,                                      //217 unused (3.0.8a-3.2.2a)
-    &Unit::HandleNULLProc,                                      //218 SPELL_AURA_HASTE_RANGED
-    &Unit::HandleNULLProc,                                      //219 SPELL_AURA_MOD_MANA_REGEN_FROM_STAT
-    &Unit::HandleNULLProc,                                      //220 SPELL_AURA_MOD_RATING_FROM_STAT
-    &Unit::HandleNULLProc,                                      //221 ignored
-    &Unit::HandleNULLProc,                                      //222 unused (3.0.8a-3.2.2a) only for spell 44586 that not used in real spell cast
-    &Unit::HandleNULLProc,                                      //223 dummy code (cast damage spell to attacker) and another dymmy (jump to another nearby raid member)
-    &Unit::HandleNULLProc,                                      //224 unused (3.0.8a-3.2.2a)
-    &Unit::HandleMendingAuraProc,                               //225 SPELL_AURA_PRAYER_OF_MENDING
-    &Unit::HandlePeriodicDummyAuraProc,                         //226 SPELL_AURA_PERIODIC_DUMMY
-    &Unit::HandleNULLProc,                                      //227 SPELL_AURA_PERIODIC_TRIGGER_SPELL_WITH_VALUE
-    &Unit::HandleNULLProc,                                      //228 SPELL_AURA_DETECT_STEALTH
-    &Unit::HandleNULLProc,                                      //229 SPELL_AURA_MOD_AOE_DAMAGE_AVOIDANCE
-    &Unit::HandleNULLProc,                                      //230 Commanding Shout
-    &Unit::HandleProcTriggerSpellAuraProc,                      //231 SPELL_AURA_PROC_TRIGGER_SPELL_WITH_VALUE
-    &Unit::HandleNULLProc,                                      //232 SPELL_AURA_MECHANIC_DURATION_MOD
-    &Unit::HandleNULLProc,                                      //233 set model id to the one of the creature with id m_modifier.m_miscvalue
-    &Unit::HandleNULLProc,                                      //234 SPELL_AURA_MECHANIC_DURATION_MOD_NOT_STACK
-    &Unit::HandleNULLProc,                                      //235 SPELL_AURA_MOD_DISPEL_RESIST
-    &Unit::HandleNULLProc,                                      //236 SPELL_AURA_CONTROL_VEHICLE
-    &Unit::HandleNULLProc,                                      //237 SPELL_AURA_MOD_SPELL_DAMAGE_OF_ATTACK_POWER
-    &Unit::HandleNULLProc,                                      //238 SPELL_AURA_MOD_SPELL_HEALING_OF_ATTACK_POWER
-    &Unit::HandleNULLProc,                                      //239 SPELL_AURA_MOD_SCALE_2 only in Noggenfogger Elixir (16595) before 2.3.0 aura 61
-    &Unit::HandleNULLProc,                                      //240 SPELL_AURA_MOD_EXPERTISE
-    &Unit::HandleNULLProc,                                      //241 Forces the player to move forward
-    &Unit::HandleNULLProc,                                      //242 SPELL_AURA_MOD_SPELL_DAMAGE_FROM_HEALING (only 2 test spels in 3.2.2a)
-    &Unit::HandleNULLProc,                                      //243 faction reaction override spells
-    &Unit::HandleNULLProc,                                      //244 SPELL_AURA_COMPREHEND_LANGUAGE
-    &Unit::HandleNULLProc,                                      //245 SPELL_AURA_MOD_DURATION_OF_MAGIC_EFFECTS
-    &Unit::HandleNULLProc,                                      //246 SPELL_AURA_MOD_DURATION_OF_EFFECTS_BY_DISPEL
-    &Unit::HandleNULLProc,                                      //247 target to become a clone of the caster
-    &Unit::HandleNULLProc,                                      //248 SPELL_AURA_MOD_COMBAT_RESULT_CHANCE
-    &Unit::HandleNULLProc,                                      //249 SPELL_AURA_CONVERT_RUNE
-    &Unit::HandleNULLProc,                                      //250 SPELL_AURA_MOD_INCREASE_HEALTH_2
-    &Unit::HandleNULLProc,                                      //251 SPELL_AURA_MOD_ENEMY_DODGE
-    &Unit::HandleNULLProc,                                      //252 SPELL_AURA_SLOW_ALL
-    &Unit::HandleNULLProc,                                      //253 SPELL_AURA_MOD_BLOCK_CRIT_CHANCE
-    &Unit::HandleNULLProc,                                      //254 SPELL_AURA_MOD_DISARM_SHIELD disarm Shield
-    &Unit::HandleNULLProc,                                      //255 SPELL_AURA_MOD_MECHANIC_DAMAGE_TAKEN_PERCENT
-    &Unit::HandleNULLProc,                                      //256 SPELL_AURA_NO_REAGENT_USE Use SpellClassMask for spell select
-    &Unit::HandleNULLProc,                                      //257 SPELL_AURA_MOD_TARGET_RESIST_BY_SPELL_CLASS Use SpellClassMask for spell select
-    &Unit::HandleNULLProc,                                      //258 SPELL_AURA_MOD_SPELL_VISUAL
-    &Unit::HandleNULLProc,                                      //259 corrupt healing over time spell
-    &Unit::HandleNULLProc,                                      //260 SPELL_AURA_SCREEN_EFFECT (miscvalue = id in ScreenEffect.dbc) not required any code
-    &Unit::HandleNULLProc,                                      //261 SPELL_AURA_PHASE undetectable invisibility?
-    &Unit::HandleNULLProc,                                      //262 ignore combat/aura state?
-    &Unit::HandleNULLProc,                                      //263 SPELL_AURA_ALLOW_ONLY_ABILITY player can use only abilities set in SpellClassMask
-    &Unit::HandleNULLProc,                                      //264 unused (3.0.8a-3.2.2a)
-    &Unit::HandleNULLProc,                                      //265 unused (3.0.8a-3.2.2a)
-    &Unit::HandleNULLProc,                                      //266 unused (3.0.8a-3.2.2a)
-    &Unit::HandleNULLProc,                                      //267 SPELL_AURA_MOD_IMMUNE_AURA_APPLY_SCHOOL
-    &Unit::HandleNULLProc,                                      //268 SPELL_AURA_MOD_ATTACK_POWER_OF_STAT_PERCENT
-    &Unit::HandleNULLProc,                                      //269 SPELL_AURA_MOD_IGNORE_DAMAGE_REDUCTION_SCHOOL
-    &Unit::HandleNULLProc,                                      //270 SPELL_AURA_MOD_IGNORE_TARGET_RESIST (unused in 3.2.2a)
-    &Unit::HandleModDamageFromCasterAuraProc,                   //271 SPELL_AURA_MOD_DAMAGE_FROM_CASTER
-    &Unit::HandleMaelstromWeaponAuraProc,                       //272 SPELL_AURA_MAELSTROM_WEAPON (unclear use for aura, it used in (3.2.2a...3.3.0) in single spell 53817 that spellmode stacked and charged spell expected to be drop as stack
-    &Unit::HandleNULLProc,                                      //273 SPELL_AURA_X_RAY (client side implementation)
-    &Unit::HandleNULLProc,                                      //274 proc free shot?
-    &Unit::HandleNULLProc,                                      //275 SPELL_AURA_MOD_IGNORE_SHAPESHIFT Use SpellClassMask for spell select
-    &Unit::HandleNULLProc,                                      //276 mod damage % mechanic?
-    &Unit::HandleNULLProc,                                      //277 SPELL_AURA_MOD_MAX_AFFECTED_TARGETS Use SpellClassMask for spell select
-    &Unit::HandleNULLProc,                                      //278 SPELL_AURA_MOD_DISARM_RANGED disarm ranged weapon
-    &Unit::HandleNULLProc,                                      //279 visual effects? 58836 and 57507
-    &Unit::HandleNULLProc,                                      //280 SPELL_AURA_MOD_TARGET_ARMOR_PCT
-    &Unit::HandleNULLProc,                                      //281 SPELL_AURA_MOD_HONOR_GAIN
-    &Unit::HandleNULLProc,                                      //282 SPELL_AURA_INCREASE_BASE_HEALTH_PERCENT
-    &Unit::HandleNULLProc,                                      //283 SPELL_AURA_MOD_HEALING_RECEIVED
-    &Unit::HandleNULLProc,                                      //284 51 spells
-    &Unit::HandleNULLProc,                                      //285 SPELL_AURA_MOD_ATTACK_POWER_OF_ARMOR
-    &Unit::HandleNULLProc,                                      //286 SPELL_AURA_ABILITY_PERIODIC_CRIT
-    &Unit::HandleNULLProc,                                      //287 SPELL_AURA_DEFLECT_SPELLS
-    &Unit::HandleNULLProc,                                      //288 increase parry/deflect, prevent attack (single spell used 67801)
-    &Unit::HandleNULLProc,                                      //289 unused (3.2.2a)
-    &Unit::HandleNULLProc,                                      //290 SPELL_AURA_MOD_ALL_CRIT_CHANCE
-    &Unit::HandleNULLProc,                                      //291 SPELL_AURA_MOD_QUEST_XP_PCT
-    &Unit::HandleNULLProc,                                      //292 call stabled pet
-    &Unit::HandleNULLProc,                                      //293 3 spells
-    &Unit::HandleNULLProc,                                      //294 2 spells, possible prevent mana regen
-    &Unit::HandleNULLProc,                                      //295 unused (3.2.2a)
-    &Unit::HandleNULLProc,                                      //296 2 spells
-    &Unit::HandleNULLProc,                                      //297 1 spell (counter spell school?)
-    &Unit::HandleNULLProc,                                      //298 unused (3.2.2a)
-    &Unit::HandleNULLProc,                                      //299 unused (3.2.2a)
-    &Unit::HandleNULLProc,                                      //300 3 spells (share damage?)
-    &Unit::HandleNULLProc,                                      //301 5 spells
-    &Unit::HandleNULLProc,                                      //302 unused (3.2.2a)
-    &Unit::HandleNULLProc,                                      //303 17 spells
-    &Unit::HandleNULLProc,                                      //304 2 spells (alcohol effect?)
-    &Unit::HandleNULLProc,                                      //305 SPELL_AURA_MOD_MINIMUM_SPEED
-    &Unit::HandleNULLProc,                                      //306 1 spell
-    &Unit::HandleNULLProc,                                      //307 absorb healing?
-    &Unit::HandleNULLProc,                                      //308 new aura for hunter traps
-    &Unit::HandleNULLProc,                                      //309 absorb healing?
-    &Unit::HandleNULLProc,                                      //310 pet avoidance passive?
-    &Unit::HandleNULLProc,                                      //311 0 spells in 3.3
-    &Unit::HandleNULLProc,                                      //312 0 spells in 3.3
-    &Unit::HandleNULLProc,                                      //313 0 spells in 3.3
-    &Unit::HandleNULLProc,                                      //314 1 test spell (reduce duration of silince/magic)
-    &Unit::HandleNULLProc,                                      //315 underwater walking
-    &Unit::HandleNULLProc                                       //316 makes haste affect HOT/DOT ticks
-=======
     &Unit::HandleNULLProc,                                  //  0 SPELL_AURA_NONE
     &Unit::HandleNULLProc,                                  //  1 SPELL_AURA_BIND_SIGHT
     &Unit::HandleNULLProc,                                  //  2 SPELL_AURA_MOD_POSSESS
@@ -669,7 +350,6 @@
     &Unit::HandleNULLProc,                                  //314 1 test spell (reduce duration of silince/magic)
     &Unit::HandleNULLProc,                                  //315 underwater walking
     &Unit::HandleNULLProc                                   //316 makes haste affect HOT/DOT ticks
->>>>>>> 89ddc907
 };
 
 bool Unit::IsTriggeredAtSpellProcEvent(Unit *pVictim, SpellAuraHolder* holder, SpellEntry const* procSpell, uint32 procFlag, uint32 procExtra, WeaponAttackType attType, bool isVictim, SpellProcEventEntry const*& spellProcEvent )
