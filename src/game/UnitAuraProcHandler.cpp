--- conflicted
+++ resolved
@@ -407,11 +407,7 @@
         {
             // Check if player is wearing shield
             Item *item = ((Player*)this)->GetItemByPos(INVENTORY_SLOT_BAG_0, EQUIPMENT_SLOT_OFFHAND);
-<<<<<<< HEAD
-            if(!item || item->IsBroken() || !IsUseEquippedWeapon(OFF_ATTACK) || item->GetProto()->Class != ITEM_CLASS_ARMOR || !((1<<item->GetProto()->SubClass) & spellProto->EquippedItemSubClassMask))
-=======
             if(!item || item->IsBroken() || !IsUseEquipedWeapon(OFF_ATTACK) || item->GetProto()->Class != ITEM_CLASS_ARMOR || !((1<<item->GetProto()->SubClass) & spellProto->EquippedItemSubClassMask))
->>>>>>> b29b0df3
                 return false;
         }
     }
