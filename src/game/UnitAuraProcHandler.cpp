/*
 * Copyright (C) 2005-2011 MaNGOS <http://getmangos.com/>
 *
 * This program is free software; you can redistribute it and/or modify
 * it under the terms of the GNU General Public License as published by
 * the Free Software Foundation; either version 2 of the License, or
 * (at your option) any later version.
 *
 * This program is distributed in the hope that it will be useful,
 * but WITHOUT ANY WARRANTY; without even the implied warranty of
 * MERCHANTABILITY or FITNESS FOR A PARTICULAR PURPOSE.  See the
 * GNU General Public License for more details.
 *
 * You should have received a copy of the GNU General Public License
 * along with this program; if not, write to the Free Software
 * Foundation, Inc., 59 Temple Place, Suite 330, Boston, MA  02111-1307  USA
 */

#include "Common.h"
#include "Log.h"
#include "ObjectMgr.h"
#include "SpellMgr.h"
#include "Player.h"
#include "Unit.h"
#include "Spell.h"
#include "SpellAuras.h"
#include "Totem.h"
#include "Creature.h"
#include "Formulas.h"
#include "CreatureAI.h"
#include "Util.h"

pAuraProcHandler AuraProcHandler[TOTAL_AURAS]=
{
    &Unit::HandleNULLProc,                                  //  0 SPELL_AURA_NONE
    &Unit::HandleNULLProc,                                  //  1 SPELL_AURA_BIND_SIGHT
    &Unit::HandleNULLProc,                                  //  2 SPELL_AURA_MOD_POSSESS
    &Unit::HandleNULLProc,                                  //  3 SPELL_AURA_PERIODIC_DAMAGE
    &Unit::HandleDummyAuraProc,                             //  4 SPELL_AURA_DUMMY
    &Unit::HandleRemoveByDamageProc,                        //  5 SPELL_AURA_MOD_CONFUSE
    &Unit::HandleNULLProc,                                  //  6 SPELL_AURA_MOD_CHARM
    &Unit::HandleRemoveByDamageChanceProc,                  //  7 SPELL_AURA_MOD_FEAR
    &Unit::HandleNULLProc,                                  //  8 SPELL_AURA_PERIODIC_HEAL
    &Unit::HandleNULLProc,                                  //  9 SPELL_AURA_MOD_ATTACKSPEED
    &Unit::HandleNULLProc,                                  // 10 SPELL_AURA_MOD_THREAT
    &Unit::HandleNULLProc,                                  // 11 SPELL_AURA_MOD_TAUNT
    &Unit::HandleNULLProc,                                  // 12 SPELL_AURA_MOD_STUN
    &Unit::HandleNULLProc,                                  // 13 SPELL_AURA_MOD_DAMAGE_DONE
    &Unit::HandleNULLProc,                                  // 14 SPELL_AURA_MOD_DAMAGE_TAKEN
    &Unit::HandleNULLProc,                                  // 15 SPELL_AURA_DAMAGE_SHIELD
    &Unit::HandleRemoveByDamageProc,                        // 16 SPELL_AURA_MOD_STEALTH
    &Unit::HandleNULLProc,                                  // 17 SPELL_AURA_MOD_STEALTH_DETECT
    &Unit::HandleRemoveByDamageProc,                        // 18 SPELL_AURA_MOD_INVISIBILITY
    &Unit::HandleNULLProc,                                  // 19 SPELL_AURA_MOD_INVISIBILITY_DETECTION
    &Unit::HandleNULLProc,                                  // 20 SPELL_AURA_OBS_MOD_HEALTH
    &Unit::HandleNULLProc,                                  // 21 SPELL_AURA_OBS_MOD_MANA
    &Unit::HandleNULLProc,                                  // 22 SPELL_AURA_MOD_RESISTANCE
    &Unit::HandleNULLProc,                                  // 23 SPELL_AURA_PERIODIC_TRIGGER_SPELL
    &Unit::HandleNULLProc,                                  // 24 SPELL_AURA_PERIODIC_ENERGIZE
    &Unit::HandleNULLProc,                                  // 25 SPELL_AURA_MOD_PACIFY
    &Unit::HandleRemoveByDamageChanceProc,                  // 26 SPELL_AURA_MOD_ROOT
    &Unit::HandleNULLProc,                                  // 27 SPELL_AURA_MOD_SILENCE
    &Unit::HandleNULLProc,                                  // 28 SPELL_AURA_REFLECT_SPELLS
    &Unit::HandleNULLProc,                                  // 29 SPELL_AURA_MOD_STAT
    &Unit::HandleNULLProc,                                  // 30 SPELL_AURA_MOD_SKILL
    &Unit::HandleNULLProc,                                  // 31 SPELL_AURA_MOD_INCREASE_SPEED
    &Unit::HandleNULLProc,                                  // 32 SPELL_AURA_MOD_INCREASE_MOUNTED_SPEED
    &Unit::HandleNULLProc,                                  // 33 SPELL_AURA_MOD_DECREASE_SPEED
    &Unit::HandleNULLProc,                                  // 34 SPELL_AURA_MOD_INCREASE_HEALTH
    &Unit::HandleNULLProc,                                  // 35 SPELL_AURA_MOD_INCREASE_ENERGY
    &Unit::HandleNULLProc,                                  // 36 SPELL_AURA_MOD_SHAPESHIFT
    &Unit::HandleNULLProc,                                  // 37 SPELL_AURA_EFFECT_IMMUNITY
    &Unit::HandleNULLProc,                                  // 38 SPELL_AURA_STATE_IMMUNITY
    &Unit::HandleNULLProc,                                  // 39 SPELL_AURA_SCHOOL_IMMUNITY
    &Unit::HandleNULLProc,                                  // 40 SPELL_AURA_DAMAGE_IMMUNITY
    &Unit::HandleNULLProc,                                  // 41 SPELL_AURA_DISPEL_IMMUNITY
    &Unit::HandleProcTriggerSpellAuraProc,                  // 42 SPELL_AURA_PROC_TRIGGER_SPELL
    &Unit::HandleProcTriggerDamageAuraProc,                 // 43 SPELL_AURA_PROC_TRIGGER_DAMAGE
    &Unit::HandleNULLProc,                                  // 44 SPELL_AURA_TRACK_CREATURES
    &Unit::HandleNULLProc,                                  // 45 SPELL_AURA_TRACK_RESOURCES
    &Unit::HandleNULLProc,                                  // 46 SPELL_AURA_46 (used in test spells 54054 and 54058, and spell 48050) (3.0.8a-3.2.2a)
    &Unit::HandleNULLProc,                                  // 47 SPELL_AURA_MOD_PARRY_PERCENT
    &Unit::HandleNULLProc,                                  // 48 SPELL_AURA_48 spell Napalm (area damage spell with additional delayed damage effect)
    &Unit::HandleNULLProc,                                  // 49 SPELL_AURA_MOD_DODGE_PERCENT
    &Unit::HandleNULLProc,                                  // 50 SPELL_AURA_MOD_CRITICAL_HEALING_AMOUNT
    &Unit::HandleNULLProc,                                  // 51 SPELL_AURA_MOD_BLOCK_PERCENT
    &Unit::HandleNULLProc,                                  // 52 SPELL_AURA_MOD_CRIT_PERCENT
    &Unit::HandleNULLProc,                                  // 53 SPELL_AURA_PERIODIC_LEECH
    &Unit::HandleNULLProc,                                  // 54 SPELL_AURA_MOD_HIT_CHANCE
    &Unit::HandleNULLProc,                                  // 55 SPELL_AURA_MOD_SPELL_HIT_CHANCE
    &Unit::HandleNULLProc,                                  // 56 SPELL_AURA_TRANSFORM
    &Unit::HandleSpellCritChanceAuraProc,                   // 57 SPELL_AURA_MOD_SPELL_CRIT_CHANCE
    &Unit::HandleNULLProc,                                  // 58 SPELL_AURA_MOD_INCREASE_SWIM_SPEED
    &Unit::HandleNULLProc,                                  // 59 SPELL_AURA_MOD_DAMAGE_DONE_CREATURE
    &Unit::HandleRemoveByDamageChanceProc,                  // 60 SPELL_AURA_MOD_PACIFY_SILENCE
    &Unit::HandleNULLProc,                                  // 61 SPELL_AURA_MOD_SCALE
    &Unit::HandleNULLProc,                                  // 62 SPELL_AURA_PERIODIC_HEALTH_FUNNEL
    &Unit::HandleNULLProc,                                  // 63 unused (3.0.8a-3.2.2a) old SPELL_AURA_PERIODIC_MANA_FUNNEL
    &Unit::HandleNULLProc,                                  // 64 SPELL_AURA_PERIODIC_MANA_LEECH
    &Unit::HandleModCastingSpeedNotStackAuraProc,           // 65 SPELL_AURA_MOD_CASTING_SPEED_NOT_STACK
    &Unit::HandleNULLProc,                                  // 66 SPELL_AURA_FEIGN_DEATH
    &Unit::HandleNULLProc,                                  // 67 SPELL_AURA_MOD_DISARM
    &Unit::HandleNULLProc,                                  // 68 SPELL_AURA_MOD_STALKED
    &Unit::HandleNULLProc,                                  // 69 SPELL_AURA_SCHOOL_ABSORB
    &Unit::HandleNULLProc,                                  // 70 SPELL_AURA_EXTRA_ATTACKS      Useless, used by only one spell 41560 that has only visual effect (3.2.2a)
    &Unit::HandleNULLProc,                                  // 71 SPELL_AURA_MOD_SPELL_CRIT_CHANCE_SCHOOL
    &Unit::HandleModPowerCostSchoolAuraProc,                // 72 SPELL_AURA_MOD_POWER_COST_SCHOOL_PCT
    &Unit::HandleModPowerCostSchoolAuraProc,                // 73 SPELL_AURA_MOD_POWER_COST_SCHOOL
    &Unit::HandleReflectSpellsSchoolAuraProc,               // 74 SPELL_AURA_REFLECT_SPELLS_SCHOOL
    &Unit::HandleNULLProc,                                  // 75 SPELL_AURA_MOD_LANGUAGE
    &Unit::HandleNULLProc,                                  // 76 SPELL_AURA_FAR_SIGHT
    &Unit::HandleMechanicImmuneResistanceAuraProc,          // 77 SPELL_AURA_MECHANIC_IMMUNITY
    &Unit::HandleNULLProc,                                  // 78 SPELL_AURA_MOUNTED
    &Unit::HandleModDamagePercentDoneAuraProc,              // 79 SPELL_AURA_MOD_DAMAGE_PERCENT_DONE
    &Unit::HandleNULLProc,                                  // 80 SPELL_AURA_MOD_PERCENT_STAT
    &Unit::HandleNULLProc,                                  // 81 SPELL_AURA_SPLIT_DAMAGE_PCT
    &Unit::HandleNULLProc,                                  // 82 SPELL_AURA_WATER_BREATHING
    &Unit::HandleNULLProc,                                  // 83 SPELL_AURA_MOD_BASE_RESISTANCE
    &Unit::HandleNULLProc,                                  // 84 SPELL_AURA_MOD_REGEN
    &Unit::HandleCantTrigger,                               // 85 SPELL_AURA_MOD_POWER_REGEN
    &Unit::HandleNULLProc,                                  // 86 SPELL_AURA_CHANNEL_DEATH_ITEM
    &Unit::HandleNULLProc,                                  // 87 SPELL_AURA_MOD_DAMAGE_PERCENT_TAKEN
    &Unit::HandleNULLProc,                                  // 88 SPELL_AURA_MOD_HEALTH_REGEN_PERCENT
    &Unit::HandleNULLProc,                                  // 89 SPELL_AURA_PERIODIC_DAMAGE_PERCENT
    &Unit::HandleNULLProc,                                  // 90 unused (3.0.8a-3.2.2a) old SPELL_AURA_MOD_RESIST_CHANCE
    &Unit::HandleNULLProc,                                  // 91 SPELL_AURA_MOD_DETECT_RANGE
    &Unit::HandleNULLProc,                                  // 92 SPELL_AURA_PREVENTS_FLEEING
    &Unit::HandleNULLProc,                                  // 93 SPELL_AURA_MOD_UNATTACKABLE
    &Unit::HandleNULLProc,                                  // 94 SPELL_AURA_INTERRUPT_REGEN
    &Unit::HandleNULLProc,                                  // 95 SPELL_AURA_GHOST
    &Unit::HandleNULLProc,                                  // 96 SPELL_AURA_SPELL_MAGNET
    &Unit::HandleNULLProc,                                  // 97 SPELL_AURA_MANA_SHIELD
    &Unit::HandleNULLProc,                                  // 98 SPELL_AURA_MOD_SKILL_TALENT
    &Unit::HandleNULLProc,                                  // 99 SPELL_AURA_MOD_ATTACK_POWER
    &Unit::HandleNULLProc,                                  //100 SPELL_AURA_AURAS_VISIBLE obsolete 3.x? all player can see all auras now, but still have 2 spells including GM-spell (1852,2855)
    &Unit::HandleNULLProc,                                  //101 SPELL_AURA_MOD_RESISTANCE_PCT
    &Unit::HandleNULLProc,                                  //102 SPELL_AURA_MOD_MELEE_ATTACK_POWER_VERSUS
    &Unit::HandleNULLProc,                                  //103 SPELL_AURA_MOD_TOTAL_THREAT
    &Unit::HandleNULLProc,                                  //104 SPELL_AURA_WATER_WALK
    &Unit::HandleNULLProc,                                  //105 SPELL_AURA_FEATHER_FALL
    &Unit::HandleNULLProc,                                  //106 SPELL_AURA_HOVER
    &Unit::HandleAddFlatModifierAuraProc,                   //107 SPELL_AURA_ADD_FLAT_MODIFIER
    &Unit::HandleAddPctModifierAuraProc,                    //108 SPELL_AURA_ADD_PCT_MODIFIER
    &Unit::HandleNULLProc,                                  //109 SPELL_AURA_ADD_TARGET_TRIGGER
    &Unit::HandleNULLProc,                                  //110 SPELL_AURA_MOD_POWER_REGEN_PERCENT
    &Unit::HandleNULLProc,                                  //111 SPELL_AURA_ADD_CASTER_HIT_TRIGGER
    &Unit::HandleOverrideClassScriptAuraProc,               //112 SPELL_AURA_OVERRIDE_CLASS_SCRIPTS
    &Unit::HandleNULLProc,                                  //113 SPELL_AURA_MOD_RANGED_DAMAGE_TAKEN
    &Unit::HandleNULLProc,                                  //114 SPELL_AURA_MOD_RANGED_DAMAGE_TAKEN_PCT
    &Unit::HandleNULLProc,                                  //115 SPELL_AURA_MOD_HEALING
    &Unit::HandleNULLProc,                                  //116 SPELL_AURA_MOD_REGEN_DURING_COMBAT
    &Unit::HandleMechanicImmuneResistanceAuraProc,          //117 SPELL_AURA_MOD_MECHANIC_RESISTANCE
    &Unit::HandleNULLProc,                                  //118 SPELL_AURA_MOD_HEALING_PCT
    &Unit::HandleNULLProc,                                  //119 unused (3.0.8a-3.2.2a) old SPELL_AURA_SHARE_PET_TRACKING
    &Unit::HandleNULLProc,                                  //120 SPELL_AURA_UNTRACKABLE
    &Unit::HandleNULLProc,                                  //121 SPELL_AURA_EMPATHY
    &Unit::HandleNULLProc,                                  //122 SPELL_AURA_MOD_OFFHAND_DAMAGE_PCT
    &Unit::HandleNULLProc,                                  //123 SPELL_AURA_MOD_TARGET_RESISTANCE
    &Unit::HandleNULLProc,                                  //124 SPELL_AURA_MOD_RANGED_ATTACK_POWER
    &Unit::HandleNULLProc,                                  //125 SPELL_AURA_MOD_MELEE_DAMAGE_TAKEN
    &Unit::HandleNULLProc,                                  //126 SPELL_AURA_MOD_MELEE_DAMAGE_TAKEN_PCT
    &Unit::HandleNULLProc,                                  //127 SPELL_AURA_RANGED_ATTACK_POWER_ATTACKER_BONUS
    &Unit::HandleNULLProc,                                  //128 SPELL_AURA_MOD_POSSESS_PET
    &Unit::HandleNULLProc,                                  //129 SPELL_AURA_MOD_SPEED_ALWAYS
    &Unit::HandleNULLProc,                                  //130 SPELL_AURA_MOD_MOUNTED_SPEED_ALWAYS
    &Unit::HandleNULLProc,                                  //131 SPELL_AURA_MOD_RANGED_ATTACK_POWER_VERSUS
    &Unit::HandleNULLProc,                                  //132 SPELL_AURA_MOD_INCREASE_ENERGY_PERCENT
    &Unit::HandleNULLProc,                                  //133 SPELL_AURA_MOD_INCREASE_HEALTH_PERCENT
    &Unit::HandleNULLProc,                                  //134 SPELL_AURA_MOD_MANA_REGEN_INTERRUPT
    &Unit::HandleNULLProc,                                  //135 SPELL_AURA_MOD_HEALING_DONE
    &Unit::HandleNULLProc,                                  //136 SPELL_AURA_MOD_HEALING_DONE_PERCENT
    &Unit::HandleNULLProc,                                  //137 SPELL_AURA_MOD_TOTAL_STAT_PERCENTAGE
    &Unit::HandleHasteAuraProc,                             //138 SPELL_AURA_MOD_MELEE_HASTE
    &Unit::HandleNULLProc,                                  //139 SPELL_AURA_FORCE_REACTION
    &Unit::HandleNULLProc,                                  //140 SPELL_AURA_MOD_RANGED_HASTE
    &Unit::HandleNULLProc,                                  //141 SPELL_AURA_MOD_RANGED_AMMO_HASTE
    &Unit::HandleNULLProc,                                  //142 SPELL_AURA_MOD_BASE_RESISTANCE_PCT
    &Unit::HandleNULLProc,                                  //143 SPELL_AURA_MOD_RESISTANCE_EXCLUSIVE
    &Unit::HandleNULLProc,                                  //144 SPELL_AURA_SAFE_FALL
    &Unit::HandleNULLProc,                                  //145 SPELL_AURA_MOD_PET_TALENT_POINTS
    &Unit::HandleNULLProc,                                  //146 SPELL_AURA_ALLOW_TAME_PET_TYPE
    &Unit::HandleNULLProc,                                  //147 SPELL_AURA_MECHANIC_IMMUNITY_MASK
    &Unit::HandleNULLProc,                                  //148 SPELL_AURA_RETAIN_COMBO_POINTS
    &Unit::HandleCantTrigger,                               //149 SPELL_AURA_REDUCE_PUSHBACK
    &Unit::HandleNULLProc,                                  //150 SPELL_AURA_MOD_SHIELD_BLOCKVALUE_PCT
    &Unit::HandleNULLProc,                                  //151 SPELL_AURA_TRACK_STEALTHED
    &Unit::HandleNULLProc,                                  //152 SPELL_AURA_MOD_DETECTED_RANGE
    &Unit::HandleNULLProc,                                  //153 SPELL_AURA_SPLIT_DAMAGE_FLAT
    &Unit::HandleNULLProc,                                  //154 SPELL_AURA_MOD_STEALTH_LEVEL
    &Unit::HandleNULLProc,                                  //155 SPELL_AURA_MOD_WATER_BREATHING
    &Unit::HandleNULLProc,                                  //156 SPELL_AURA_MOD_REPUTATION_GAIN
    &Unit::HandleNULLProc,                                  //157 SPELL_AURA_PET_DAMAGE_MULTI (single test like spell 20782, also single for 214 aura)
    &Unit::HandleNULLProc,                                  //158 SPELL_AURA_MOD_SHIELD_BLOCKVALUE
    &Unit::HandleNULLProc,                                  //159 SPELL_AURA_NO_PVP_CREDIT
    &Unit::HandleNULLProc,                                  //160 SPELL_AURA_MOD_AOE_AVOIDANCE
    &Unit::HandleNULLProc,                                  //161 SPELL_AURA_MOD_HEALTH_REGEN_IN_COMBAT
    &Unit::HandleNULLProc,                                  //162 SPELL_AURA_POWER_BURN_MANA
    &Unit::HandleNULLProc,                                  //163 SPELL_AURA_MOD_CRIT_DAMAGE_BONUS
    &Unit::HandleNULLProc,                                  //164 unused (3.0.8a-3.2.2a), only one test spell 10654
    &Unit::HandleNULLProc,                                  //165 SPELL_AURA_MELEE_ATTACK_POWER_ATTACKER_BONUS
    &Unit::HandleNULLProc,                                  //166 SPELL_AURA_MOD_ATTACK_POWER_PCT
    &Unit::HandleNULLProc,                                  //167 SPELL_AURA_MOD_RANGED_ATTACK_POWER_PCT
    &Unit::HandleNULLProc,                                  //168 SPELL_AURA_MOD_DAMAGE_DONE_VERSUS
    &Unit::HandleNULLProc,                                  //169 SPELL_AURA_MOD_CRIT_PERCENT_VERSUS
    &Unit::HandleNULLProc,                                  //170 SPELL_AURA_DETECT_AMORE       different spells that ignore transformation effects
    &Unit::HandleNULLProc,                                  //171 SPELL_AURA_MOD_SPEED_NOT_STACK
    &Unit::HandleNULLProc,                                  //172 SPELL_AURA_MOD_MOUNTED_SPEED_NOT_STACK
    &Unit::HandleNULLProc,                                  //173 unused (3.0.8a-3.2.2a) no spells, old SPELL_AURA_ALLOW_CHAMPION_SPELLS  only for Proclaim Champion spell
    &Unit::HandleNULLProc,                                  //174 SPELL_AURA_MOD_SPELL_DAMAGE_OF_STAT_PERCENT
    &Unit::HandleNULLProc,                                  //175 SPELL_AURA_MOD_SPELL_HEALING_OF_STAT_PERCENT
    &Unit::HandleNULLProc,                                  //176 SPELL_AURA_SPIRIT_OF_REDEMPTION   only for Spirit of Redemption spell, die at aura end
    &Unit::HandleNULLProc,                                  //177 SPELL_AURA_AOE_CHARM (22 spells)
    &Unit::HandleNULLProc,                                  //178 SPELL_AURA_MOD_DEBUFF_RESISTANCE
    &Unit::HandleNULLProc,                                  //179 SPELL_AURA_MOD_ATTACKER_SPELL_CRIT_CHANCE
    &Unit::HandleNULLProc,                                  //180 SPELL_AURA_MOD_FLAT_SPELL_DAMAGE_VERSUS
    &Unit::HandleNULLProc,                                  //181 unused (3.0.8a-3.2.2a) old SPELL_AURA_MOD_FLAT_SPELL_CRIT_DAMAGE_VERSUS
    &Unit::HandleNULLProc,                                  //182 SPELL_AURA_MOD_RESISTANCE_OF_STAT_PERCENT
    &Unit::HandleNULLProc,                                  //183 SPELL_AURA_MOD_CRITICAL_THREAT only used in 28746
    &Unit::HandleNULLProc,                                  //184 SPELL_AURA_MOD_ATTACKER_MELEE_HIT_CHANCE
    &Unit::HandleNULLProc,                                  //185 SPELL_AURA_MOD_ATTACKER_RANGED_HIT_CHANCE
    &Unit::HandleNULLProc,                                  //186 SPELL_AURA_MOD_ATTACKER_SPELL_HIT_CHANCE
    &Unit::HandleNULLProc,                                  //187 SPELL_AURA_MOD_ATTACKER_MELEE_CRIT_CHANCE
    &Unit::HandleNULLProc,                                  //188 SPELL_AURA_MOD_ATTACKER_RANGED_CRIT_CHANCE
    &Unit::HandleModRating,                                 //189 SPELL_AURA_MOD_RATING
    &Unit::HandleNULLProc,                                  //190 SPELL_AURA_MOD_FACTION_REPUTATION_GAIN
    &Unit::HandleNULLProc,                                  //191 SPELL_AURA_USE_NORMAL_MOVEMENT_SPEED
    &Unit::HandleNULLProc,                                  //192 SPELL_AURA_HASTE_MELEE
    &Unit::HandleNULLProc,                                  //193 SPELL_AURA_HASTE_ALL (in fact combat (any type attack) speed pct)
    &Unit::HandleNULLProc,                                  //194 SPELL_AURA_MOD_IGNORE_ABSORB_SCHOOL
    &Unit::HandleNULLProc,                                  //195 SPELL_AURA_MOD_IGNORE_ABSORB_FOR_SPELL
    &Unit::HandleNULLProc,                                  //196 SPELL_AURA_MOD_COOLDOWN (single spell 24818 in 3.2.2a)
    &Unit::HandleNULLProc,                                  //197 SPELL_AURA_MOD_ATTACKER_SPELL_AND_WEAPON_CRIT_CHANCEe
    &Unit::HandleNULLProc,                                  //198 unused (3.0.8a-3.2.2a) old SPELL_AURA_MOD_ALL_WEAPON_SKILLS
    &Unit::HandleNULLProc,                                  //199 SPELL_AURA_MOD_INCREASES_SPELL_PCT_TO_HIT
    &Unit::HandleNULLProc,                                  //200 SPELL_AURA_MOD_KILL_XP_PCT
    &Unit::HandleNULLProc,                                  //201 SPELL_AURA_FLY                             this aura enable flight mode...
    &Unit::HandleNULLProc,                                  //202 SPELL_AURA_CANNOT_BE_DODGED
    &Unit::HandleNULLProc,                                  //203 SPELL_AURA_MOD_ATTACKER_MELEE_CRIT_DAMAGE
    &Unit::HandleNULLProc,                                  //204 SPELL_AURA_MOD_ATTACKER_RANGED_CRIT_DAMAGE
    &Unit::HandleNULLProc,                                  //205 SPELL_AURA_MOD_ATTACKER_SPELL_CRIT_DAMAGE
    &Unit::HandleNULLProc,                                  //206 SPELL_AURA_MOD_FLIGHT_SPEED
    &Unit::HandleNULLProc,                                  //207 SPELL_AURA_MOD_FLIGHT_SPEED_MOUNTED
    &Unit::HandleNULLProc,                                  //208 SPELL_AURA_MOD_FLIGHT_SPEED_STACKING
    &Unit::HandleNULLProc,                                  //209 SPELL_AURA_MOD_FLIGHT_SPEED_MOUNTED_STACKING
    &Unit::HandleNULLProc,                                  //210 SPELL_AURA_MOD_FLIGHT_SPEED_NOT_STACKING
    &Unit::HandleNULLProc,                                  //211 SPELL_AURA_MOD_FLIGHT_SPEED_MOUNTED_NOT_STACKING
    &Unit::HandleNULLProc,                                  //212 SPELL_AURA_MOD_RANGED_ATTACK_POWER_OF_STAT_PERCENT
    &Unit::HandleNULLProc,                                  //213 SPELL_AURA_MOD_RAGE_FROM_DAMAGE_DEALT implemented in Player::RewardRage
    &Unit::HandleNULLProc,                                  //214 Tamed Pet Passive (single test like spell 20782, also single for 157 aura)
    &Unit::HandleNULLProc,                                  //215 SPELL_AURA_ARENA_PREPARATION
    &Unit::HandleNULLProc,                                  //216 SPELL_AURA_HASTE_SPELLS
    &Unit::HandleNULLProc,                                  //217 unused (3.0.8a-3.2.2a)
    &Unit::HandleNULLProc,                                  //218 SPELL_AURA_HASTE_RANGED
    &Unit::HandleNULLProc,                                  //219 SPELL_AURA_MOD_MANA_REGEN_FROM_STAT
    &Unit::HandleNULLProc,                                  //220 SPELL_AURA_MOD_RATING_FROM_STAT
    &Unit::HandleNULLProc,                                  //221 ignored
    &Unit::HandleNULLProc,                                  //222 unused (3.0.8a-3.2.2a) only for spell 44586 that not used in real spell cast
    &Unit::HandleNULLProc,                                  //223 dummy code (cast damage spell to attacker) and another dymmy (jump to another nearby raid member)
    &Unit::HandleNULLProc,                                  //224 unused (3.0.8a-3.2.2a)
    &Unit::HandleMendingAuraProc,                           //225 SPELL_AURA_PRAYER_OF_MENDING
    &Unit::HandlePeriodicDummyAuraProc,                     //226 SPELL_AURA_PERIODIC_DUMMY
    &Unit::HandleNULLProc,                                  //227 SPELL_AURA_PERIODIC_TRIGGER_SPELL_WITH_VALUE
    &Unit::HandleNULLProc,                                  //228 SPELL_AURA_DETECT_STEALTH
    &Unit::HandleNULLProc,                                  //229 SPELL_AURA_MOD_AOE_DAMAGE_AVOIDANCE
    &Unit::HandleNULLProc,                                  //230 Commanding Shout
    &Unit::HandleProcTriggerSpellAuraProc,                  //231 SPELL_AURA_PROC_TRIGGER_SPELL_WITH_VALUE
    &Unit::HandleNULLProc,                                  //232 SPELL_AURA_MECHANIC_DURATION_MOD
    &Unit::HandleNULLProc,                                  //233 set model id to the one of the creature with id m_modifier.m_miscvalue
    &Unit::HandleNULLProc,                                  //234 SPELL_AURA_MECHANIC_DURATION_MOD_NOT_STACK
    &Unit::HandleNULLProc,                                  //235 SPELL_AURA_MOD_DISPEL_RESIST
    &Unit::HandleNULLProc,                                  //236 SPELL_AURA_CONTROL_VEHICLE
    &Unit::HandleNULLProc,                                  //237 SPELL_AURA_MOD_SPELL_DAMAGE_OF_ATTACK_POWER
    &Unit::HandleNULLProc,                                  //238 SPELL_AURA_MOD_SPELL_HEALING_OF_ATTACK_POWER
    &Unit::HandleNULLProc,                                  //239 SPELL_AURA_MOD_SCALE_2 only in Noggenfogger Elixir (16595) before 2.3.0 aura 61
    &Unit::HandleNULLProc,                                  //240 SPELL_AURA_MOD_EXPERTISE
    &Unit::HandleNULLProc,                                  //241 Forces the player to move forward
    &Unit::HandleNULLProc,                                  //242 SPELL_AURA_MOD_SPELL_DAMAGE_FROM_HEALING (only 2 test spels in 3.2.2a)
    &Unit::HandleNULLProc,                                  //243 faction reaction override spells
    &Unit::HandleNULLProc,                                  //244 SPELL_AURA_COMPREHEND_LANGUAGE
    &Unit::HandleNULLProc,                                  //245 SPELL_AURA_MOD_DURATION_OF_MAGIC_EFFECTS
    &Unit::HandleNULLProc,                                  //246 SPELL_AURA_MOD_DURATION_OF_EFFECTS_BY_DISPEL
    &Unit::HandleNULLProc,                                  //247 target to become a clone of the caster
    &Unit::HandleNULLProc,                                  //248 SPELL_AURA_MOD_COMBAT_RESULT_CHANCE
    &Unit::HandleNULLProc,                                  //249 SPELL_AURA_CONVERT_RUNE
    &Unit::HandleNULLProc,                                  //250 SPELL_AURA_MOD_INCREASE_HEALTH_2
    &Unit::HandleNULLProc,                                  //251 SPELL_AURA_MOD_ENEMY_DODGE
    &Unit::HandleNULLProc,                                  //252 SPELL_AURA_SLOW_ALL
    &Unit::HandleNULLProc,                                  //253 SPELL_AURA_MOD_BLOCK_CRIT_CHANCE
    &Unit::HandleNULLProc,                                  //254 SPELL_AURA_MOD_DISARM_SHIELD disarm Shield
    &Unit::HandleNULLProc,                                  //255 SPELL_AURA_MOD_MECHANIC_DAMAGE_TAKEN_PERCENT
    &Unit::HandleNULLProc,                                  //256 SPELL_AURA_NO_REAGENT_USE Use SpellClassMask for spell select
    &Unit::HandleNULLProc,                                  //257 SPELL_AURA_MOD_TARGET_RESIST_BY_SPELL_CLASS Use SpellClassMask for spell select
    &Unit::HandleNULLProc,                                  //258 SPELL_AURA_MOD_SPELL_VISUAL
    &Unit::HandleNULLProc,                                  //259 corrupt healing over time spell
    &Unit::HandleNULLProc,                                  //260 SPELL_AURA_SCREEN_EFFECT (miscvalue = id in ScreenEffect.dbc) not required any code
    &Unit::HandleNULLProc,                                  //261 SPELL_AURA_PHASE undetectable invisibility?
    &Unit::HandleNULLProc,                                  //262 SPELL_AURA_IGNORE_UNIT_STATE
    &Unit::HandleNULLProc,                                  //263 SPELL_AURA_ALLOW_ONLY_ABILITY player can use only abilities set in SpellClassMask
    &Unit::HandleNULLProc,                                  //264 unused (3.0.8a-3.2.2a)
    &Unit::HandleNULLProc,                                  //265 unused (3.0.8a-3.2.2a)
    &Unit::HandleNULLProc,                                  //266 unused (3.0.8a-3.2.2a)
    &Unit::HandleNULLProc,                                  //267 SPELL_AURA_MOD_IMMUNE_AURA_APPLY_SCHOOL
    &Unit::HandleNULLProc,                                  //268 SPELL_AURA_MOD_ATTACK_POWER_OF_STAT_PERCENT
    &Unit::HandleNULLProc,                                  //269 SPELL_AURA_MOD_IGNORE_DAMAGE_REDUCTION_SCHOOL
    &Unit::HandleNULLProc,                                  //270 SPELL_AURA_MOD_IGNORE_TARGET_RESIST (unused in 3.2.2a)
    &Unit::HandleModDamageFromCasterAuraProc,               //271 SPELL_AURA_MOD_DAMAGE_FROM_CASTER
    &Unit::HandleNULLProc,                                  //272 SPELL_AURA_MAELSTROM_WEAPON (unclear use for aura, it used in (3.2.2a...3.3.0) in single spell 53817 that spellmode stacked and charged spell expected to be drop as stack
    &Unit::HandleNULLProc,                                  //273 SPELL_AURA_X_RAY (client side implementation)
    &Unit::HandleNULLProc,                                  //274 proc free shot?
    &Unit::HandleNULLProc,                                  //275 SPELL_AURA_MOD_IGNORE_SHAPESHIFT Use SpellClassMask for spell select
    &Unit::HandleNULLProc,                                  //276 mod damage % mechanic?
    &Unit::HandleNULLProc,                                  //277 SPELL_AURA_MOD_MAX_AFFECTED_TARGETS Use SpellClassMask for spell select
    &Unit::HandleNULLProc,                                  //278 SPELL_AURA_MOD_DISARM_RANGED disarm ranged weapon
    &Unit::HandleNULLProc,                                  //279 visual effects? 58836 and 57507
    &Unit::HandleNULLProc,                                  //280 SPELL_AURA_MOD_TARGET_ARMOR_PCT
    &Unit::HandleNULLProc,                                  //281 SPELL_AURA_MOD_HONOR_GAIN
    &Unit::HandleNULLProc,                                  //282 SPELL_AURA_INCREASE_BASE_HEALTH_PERCENT
    &Unit::HandleNULLProc,                                  //283 SPELL_AURA_MOD_HEALING_RECEIVED
    &Unit::HandleNULLProc,                                  //284 51 spells
    &Unit::HandleNULLProc,                                  //285 SPELL_AURA_MOD_ATTACK_POWER_OF_ARMOR
    &Unit::HandleNULLProc,                                  //286 SPELL_AURA_ABILITY_PERIODIC_CRIT
    &Unit::HandleNULLProc,                                  //287 SPELL_AURA_DEFLECT_SPELLS
    &Unit::HandleNULLProc,                                  //288 increase parry/deflect, prevent attack (single spell used 67801)
    &Unit::HandleNULLProc,                                  //289 unused (3.2.2a)
    &Unit::HandleNULLProc,                                  //290 SPELL_AURA_MOD_ALL_CRIT_CHANCE
    &Unit::HandleNULLProc,                                  //291 SPELL_AURA_MOD_QUEST_XP_PCT
    &Unit::HandleNULLProc,                                  //292 call stabled pet
    &Unit::HandleNULLProc,                                  //293 3 spells
    &Unit::HandleNULLProc,                                  //294 2 spells, possible prevent mana regen
    &Unit::HandleNULLProc,                                  //295 unused (3.2.2a)
    &Unit::HandleNULLProc,                                  //296 2 spells
    &Unit::HandleNULLProc,                                  //297 1 spell (counter spell school?)
    &Unit::HandleNULLProc,                                  //298 unused (3.2.2a)
    &Unit::HandleNULLProc,                                  //299 unused (3.2.2a)
    &Unit::HandleNULLProc,                                  //300 3 spells (share damage?)
    &Unit::HandleNULLProc,                                  //301 5 spells
    &Unit::HandleNULLProc,                                  //302 unused (3.2.2a)
    &Unit::HandleNULLProc,                                  //303 17 spells
    &Unit::HandleNULLProc,                                  //304 2 spells (alcohol effect?)
    &Unit::HandleNULLProc,                                  //305 SPELL_AURA_MOD_MINIMUM_SPEED
    &Unit::HandleNULLProc,                                  //306 1 spell
    &Unit::HandleNULLProc,                                  //307 absorb healing?
    &Unit::HandleNULLProc,                                  //308 new aura for hunter traps
    &Unit::HandleNULLProc,                                  //309 absorb healing?
    &Unit::HandleNULLProc,                                  //310 pet avoidance passive?
    &Unit::HandleNULLProc,                                  //311 0 spells in 3.3
    &Unit::HandleNULLProc,                                  //312 0 spells in 3.3
    &Unit::HandleNULLProc,                                  //313 0 spells in 3.3
    &Unit::HandleNULLProc,                                  //314 1 test spell (reduce duration of silince/magic)
    &Unit::HandleNULLProc,                                  //315 underwater walking
    &Unit::HandleNULLProc                                   //316 makes haste affect HOT/DOT ticks
};

bool Unit::IsTriggeredAtSpellProcEvent(Unit *pVictim, SpellAuraHolder* holder, SpellEntry const* procSpell, uint32 procFlag, uint32 procExtra, WeaponAttackType attType, bool isVictim, SpellProcEventEntry const*& spellProcEvent )
{
    SpellEntry const* spellProto = holder->GetSpellProto ();

    // Get proc Event Entry
    spellProcEvent = sSpellMgr.GetSpellProcEvent(spellProto->Id);

    // Get EventProcFlag
    uint32 EventProcFlag;
    if (spellProcEvent && spellProcEvent->procFlags) // if exist get custom spellProcEvent->procFlags
        EventProcFlag = spellProcEvent->procFlags;
    else
        EventProcFlag = spellProto->procFlags;       // else get from spell proto
    // Continue if no trigger exist
    if (!EventProcFlag)
        return false;

    // Check spellProcEvent data requirements
    if(!SpellMgr::IsSpellProcEventCanTriggeredBy(spellProcEvent, EventProcFlag, procSpell, procFlag, procExtra))
        return false;

    // In most cases req get honor or XP from kill
    if (EventProcFlag & PROC_FLAG_KILL && GetTypeId() == TYPEID_PLAYER)
    {
        bool allow = ((Player*)this)->isHonorOrXPTarget(pVictim);
        // Shadow Word: Death - can trigger from every kill
        if (holder->GetId() == 32409)
            allow = true;
        if (!allow)
            return false;
    }
    // Aura added by spell can`t trigger from self (prevent drop charges/do triggers)
    // But except periodic triggers (can triggered from self)
    if(procSpell && procSpell->Id == spellProto->Id && !(spellProto->procFlags & PROC_FLAG_ON_TAKE_PERIODIC))
        return false;

    // Check if current equipment allows aura to proc
    if(!isVictim && GetTypeId() == TYPEID_PLAYER)
    {
        if(spellProto->EquippedItemClass == ITEM_CLASS_WEAPON)
        {
            Item *item = NULL;
            if(attType == BASE_ATTACK)
                item = ((Player*)this)->GetItemByPos(INVENTORY_SLOT_BAG_0, EQUIPMENT_SLOT_MAINHAND);
            else if (attType == OFF_ATTACK)
                item = ((Player*)this)->GetItemByPos(INVENTORY_SLOT_BAG_0, EQUIPMENT_SLOT_OFFHAND);
            else
                item = ((Player*)this)->GetItemByPos(INVENTORY_SLOT_BAG_0, EQUIPMENT_SLOT_RANGED);

            if(!item || item->IsBroken() || item->GetProto()->Class != ITEM_CLASS_WEAPON || !((1<<item->GetProto()->SubClass) & spellProto->EquippedItemSubClassMask))
                return false;
        }
        else if(spellProto->EquippedItemClass == ITEM_CLASS_ARMOR)
        {
            // Check if player is wearing shield
            Item *item = ((Player*)this)->GetItemByPos(INVENTORY_SLOT_BAG_0, EQUIPMENT_SLOT_OFFHAND);
            if(!item || item->IsBroken() || !CanUseEquippedWeapon(OFF_ATTACK) || item->GetProto()->Class != ITEM_CLASS_ARMOR || !((1<<item->GetProto()->SubClass) & spellProto->EquippedItemSubClassMask))
                return false;
        }
    }
    // Get chance from spell
    float chance = (float)spellProto->procChance;
    // If in spellProcEvent exist custom chance, chance = spellProcEvent->customChance;
    if(spellProcEvent && spellProcEvent->customChance)
        chance = spellProcEvent->customChance;
    // If PPM exist calculate chance from PPM
    if(!isVictim && spellProcEvent && spellProcEvent->ppmRate != 0)
    {
        uint32 WeaponSpeed = GetAttackTime(attType);
        chance = GetPPMProcChance(WeaponSpeed, spellProcEvent->ppmRate);
    }
    // Apply chance modifier aura
    if(Player* modOwner = GetSpellModOwner())
    {
        modOwner->ApplySpellMod(spellProto->Id,SPELLMOD_CHANCE_OF_SUCCESS,chance);
        modOwner->ApplySpellMod(spellProto->Id,SPELLMOD_FREQUENCY_OF_SUCCESS,chance);
    }

    return roll_chance_f(chance);
}

SpellAuraProcResult Unit::HandleHasteAuraProc(Unit *pVictim, uint32 damage, Aura* triggeredByAura, SpellEntry const * /*procSpell*/, uint32 /*procFlag*/, uint32 /*procEx*/, uint32 cooldown)
{
    SpellEntry const *hasteSpell = triggeredByAura->GetSpellProto();

    Item* castItem = !triggeredByAura->GetCastItemGuid().IsEmpty() && GetTypeId()==TYPEID_PLAYER
        ? ((Player*)this)->GetItemByGuid(triggeredByAura->GetCastItemGuid()) : NULL;

    uint32 triggered_spell_id = 0;
    Unit* target = pVictim;
    int32 basepoints0 = 0;

    switch(hasteSpell->SpellFamilyName)
    {
        case SPELLFAMILY_ROGUE:
        {
            switch(hasteSpell->Id)
            {
                // Blade Flurry
                case 13877:
                case 33735:
                {
                    target = SelectRandomUnfriendlyTarget(pVictim);
                    if(!target)
                        return SPELL_AURA_PROC_FAILED;
                    basepoints0 = damage;
                    triggered_spell_id = 22482;
                    break;
                }
            }
            break;
        }
    }

    // processed charge only counting case
    if(!triggered_spell_id)
        return SPELL_AURA_PROC_OK;

    SpellEntry const* triggerEntry = sSpellStore.LookupEntry(triggered_spell_id);

    if(!triggerEntry)
    {
        sLog.outError("Unit::HandleHasteAuraProc: Spell %u have nonexistent triggered spell %u",hasteSpell->Id,triggered_spell_id);
        return SPELL_AURA_PROC_FAILED;
    }

    // default case
    if (!target || (target != this && !target->isAlive()))
        return SPELL_AURA_PROC_FAILED;

    if (cooldown && GetTypeId()==TYPEID_PLAYER && ((Player*)this)->HasSpellCooldown(triggered_spell_id))
        return SPELL_AURA_PROC_FAILED;

    if (basepoints0)
        CastCustomSpell(target,triggered_spell_id,&basepoints0,NULL,NULL,true,castItem,triggeredByAura);
    else
        CastSpell(target,triggered_spell_id,true,castItem,triggeredByAura);

    if (cooldown && GetTypeId()==TYPEID_PLAYER)
        ((Player*)this)->AddSpellCooldown(triggered_spell_id,0,time(NULL) + cooldown);

    return SPELL_AURA_PROC_OK;
}

SpellAuraProcResult Unit::HandleSpellCritChanceAuraProc(Unit *pVictim, uint32 /*damage*/, Aura* triggeredByAura, SpellEntry const * procSpell, uint32 /*procFlag*/, uint32 /*procEx*/, uint32 cooldown)
{
    if (!procSpell)
        return SPELL_AURA_PROC_FAILED;

    SpellEntry const *triggeredByAuraSpell = triggeredByAura->GetSpellProto();

    Item* castItem = !triggeredByAura->GetCastItemGuid().IsEmpty() && GetTypeId()==TYPEID_PLAYER
        ? ((Player*)this)->GetItemByGuid(triggeredByAura->GetCastItemGuid()) : NULL;

    uint32 triggered_spell_id = 0;
    Unit* target = pVictim;
    int32 basepoints0 = 0;

    switch(triggeredByAuraSpell->SpellFamilyName)
    {
        case SPELLFAMILY_MAGE:
        {
            switch(triggeredByAuraSpell->Id)
            {
                // Focus Magic
                case 54646:
                {
                    Unit* caster = triggeredByAura->GetCaster();
                    if (!caster)
                        return SPELL_AURA_PROC_FAILED;

                    triggered_spell_id = 54648;
                    target = caster;
                    break;
                }
            }
        }
    }

    // processed charge only counting case
    if (!triggered_spell_id)
        return SPELL_AURA_PROC_OK;

    SpellEntry const* triggerEntry = sSpellStore.LookupEntry(triggered_spell_id);

    if(!triggerEntry)
    {
        sLog.outError("Unit::HandleHasteAuraProc: Spell %u have nonexistent triggered spell %u",triggeredByAuraSpell->Id,triggered_spell_id);
        return SPELL_AURA_PROC_FAILED;
    }

    // default case
    if (!target || (target != this && !target->isAlive()))
        return SPELL_AURA_PROC_FAILED;

    if (cooldown && GetTypeId()==TYPEID_PLAYER && ((Player*)this)->HasSpellCooldown(triggered_spell_id))
        return SPELL_AURA_PROC_FAILED;

    if (basepoints0)
        CastCustomSpell(target,triggered_spell_id,&basepoints0,NULL,NULL,true,castItem,triggeredByAura);
    else
        CastSpell(target,triggered_spell_id,true,castItem,triggeredByAura);

    if (cooldown && GetTypeId()==TYPEID_PLAYER)
        ((Player*)this)->AddSpellCooldown(triggered_spell_id,0,time(NULL) + cooldown);

    return SPELL_AURA_PROC_OK;
}

SpellAuraProcResult Unit::HandleDummyAuraProc(Unit *pVictim, uint32 damage, Aura* triggeredByAura, SpellEntry const * procSpell, uint32 procFlag, uint32 procEx, uint32 cooldown)
{
    SpellEntry const *dummySpell = triggeredByAura->GetSpellProto ();
    SpellEffectIndex effIndex = triggeredByAura->GetEffIndex();
    int32  triggerAmount = triggeredByAura->GetModifier()->m_amount;

    Item* castItem = !triggeredByAura->GetCastItemGuid().IsEmpty() && GetTypeId()==TYPEID_PLAYER
        ? ((Player*)this)->GetItemByGuid(triggeredByAura->GetCastItemGuid()) : NULL;

    // some dummy spells have trigger spell in spell data already (from 3.0.3)
    uint32 triggered_spell_id = dummySpell->EffectApplyAuraName[effIndex] == SPELL_AURA_DUMMY ? dummySpell->EffectTriggerSpell[effIndex] : 0;
    Unit* target = pVictim;
    int32  basepoints[MAX_EFFECT_INDEX] = {0, 0, 0};
    ObjectGuid originalCaster = ObjectGuid();

    switch(dummySpell->SpellFamilyName)
    {
        case SPELLFAMILY_GENERIC:
        {
            switch (dummySpell->Id)
            {
                // Eye for an Eye
                case 9799:
                case 25988:
                {
                    // return damage % to attacker but < 50% own total health
                    basepoints[0] = triggerAmount*int32(damage)/100;
                    if (basepoints[0] > (int32)GetMaxHealth()/2)
                        basepoints[0] = (int32)GetMaxHealth()/2;

                    triggered_spell_id = 25997;
                    break;
                }
                // Sweeping Strikes (NPC spells may be)
                case 18765:
                case 35429:
                {
                    // prevent chain of triggered spell from same triggered spell
                    if (procSpell && procSpell->Id == 26654)
                        return SPELL_AURA_PROC_FAILED;

                    target = SelectRandomUnfriendlyTarget(pVictim);
                    if(!target)
                        return SPELL_AURA_PROC_FAILED;

                    triggered_spell_id = 26654;
                    break;
                }
                // Twisted Reflection (boss spell)
                case 21063:
                    triggered_spell_id = 21064;
                    break;
                // Unstable Power
                case 24658:
                {
                    if (!procSpell || procSpell->Id == 24659)
                        return SPELL_AURA_PROC_FAILED;
                    // Need remove one 24659 aura
                    RemoveAuraHolderFromStack(24659);
                    return SPELL_AURA_PROC_OK;
                }
                // Restless Strength
                case 24661:
                {
                    // Need remove one 24662 aura
                    RemoveAuraHolderFromStack(24662);
                    return SPELL_AURA_PROC_OK;
                }
                // Adaptive Warding (Frostfire Regalia set)
                case 28764:
                {
                    if(!procSpell)
                        return SPELL_AURA_PROC_FAILED;

                    // find Mage Armor
                    bool found = false;
                    AuraList const& mRegenInterupt = GetAurasByType(SPELL_AURA_MOD_MANA_REGEN_INTERRUPT);
                    for(AuraList::const_iterator iter = mRegenInterupt.begin(); iter != mRegenInterupt.end(); ++iter)
                    {
                        if(SpellEntry const* iterSpellProto = (*iter)->GetSpellProto())
                        {
                            if(iterSpellProto->SpellFamilyName==SPELLFAMILY_MAGE && (iterSpellProto->SpellFamilyFlags & UI64LIT(0x10000000)))
                            {
                                found=true;
                                break;
                            }
                        }
                    }
                    if(!found)
                        return SPELL_AURA_PROC_FAILED;

                    switch(GetFirstSchoolInMask(GetSpellSchoolMask(procSpell)))
                    {
                        case SPELL_SCHOOL_NORMAL:
                        case SPELL_SCHOOL_HOLY:
                            return SPELL_AURA_PROC_FAILED;                   // ignored
                        case SPELL_SCHOOL_FIRE:   triggered_spell_id = 28765; break;
                        case SPELL_SCHOOL_NATURE: triggered_spell_id = 28768; break;
                        case SPELL_SCHOOL_FROST:  triggered_spell_id = 28766; break;
                        case SPELL_SCHOOL_SHADOW: triggered_spell_id = 28769; break;
                        case SPELL_SCHOOL_ARCANE: triggered_spell_id = 28770; break;
                        default:
                            return SPELL_AURA_PROC_FAILED;
                    }

                    target = this;
                    break;
                }
                // Obsidian Armor (Justice Bearer`s Pauldrons shoulder)
                case 27539:
                {
                    if(!procSpell)
                        return SPELL_AURA_PROC_FAILED;

                    switch(GetFirstSchoolInMask(GetSpellSchoolMask(procSpell)))
                    {
                        case SPELL_SCHOOL_NORMAL:
                            return SPELL_AURA_PROC_FAILED;                   // ignore
                        case SPELL_SCHOOL_HOLY:   triggered_spell_id = 27536; break;
                        case SPELL_SCHOOL_FIRE:   triggered_spell_id = 27533; break;
                        case SPELL_SCHOOL_NATURE: triggered_spell_id = 27538; break;
                        case SPELL_SCHOOL_FROST:  triggered_spell_id = 27534; break;
                        case SPELL_SCHOOL_SHADOW: triggered_spell_id = 27535; break;
                        case SPELL_SCHOOL_ARCANE: triggered_spell_id = 27540; break;
                        default:
                            return SPELL_AURA_PROC_FAILED;
                    }

                    target = this;
                    break;
                }
                // Mana Leech (Passive) (Priest Pet Aura)
                case 28305:
                {
                    // Cast on owner
                    target = GetOwner();
                    if(!target)
                        return SPELL_AURA_PROC_FAILED;

                    triggered_spell_id = 34650;
                    break;
                }
                // Divine purpose
                case 31871:
                case 31872:
                {
                    // Roll chance
                    if (!roll_chance_i(triggerAmount))
                        return SPELL_AURA_PROC_FAILED;

                    // Remove any stun effect on target
                    SpellAuraHolderMap& Auras = pVictim->GetSpellAuraHolderMap();
                    for(SpellAuraHolderMap::const_iterator iter = Auras.begin(); iter != Auras.end();)
                    {
                        SpellEntry const *spell = iter->second->GetSpellProto();

                        if( spell->Mechanic == MECHANIC_STUN ||
                            iter->second->HasMechanic(MECHANIC_STUN))
                        {
                            pVictim->RemoveAurasDueToSpell(spell->Id);
                            iter = Auras.begin();
                        }
                        else
                            ++iter;
                    }
                    return SPELL_AURA_PROC_OK;
                }
                // Mark of Malice
                case 33493:
                {
                    // Cast finish spell at last charge
                    if (triggeredByAura->GetHolder()->GetAuraCharges() > 1)
                        return SPELL_AURA_PROC_FAILED;

                    target = this;
                    triggered_spell_id = 33494;
                    break;
                }
                // Vampiric Aura (boss spell)
                case 38196:
                {
                    basepoints[0] = 3 * damage;               // 300%
                    if (basepoints[0] < 0)
                        return SPELL_AURA_PROC_FAILED;

                    triggered_spell_id = 31285;
                    target = this;
                    break;
                }
                // Aura of Madness (Darkmoon Card: Madness trinket)
                //=====================================================
                // 39511 Sociopath: +35 strength (Paladin, Rogue, Druid, Warrior)
                // 40997 Delusional: +70 attack power (Rogue, Hunter, Paladin, Warrior, Druid)
                // 40998 Kleptomania: +35 agility (Warrior, Rogue, Paladin, Hunter, Druid)
                // 40999 Megalomania: +41 damage/healing (Druid, Shaman, Priest, Warlock, Mage, Paladin)
                // 41002 Paranoia: +35 spell/melee/ranged crit strike rating (All classes)
                // 41005 Manic: +35 haste (spell, melee and ranged) (All classes)
                // 41009 Narcissism: +35 intellect (Druid, Shaman, Priest, Warlock, Mage, Paladin, Hunter)
                // 41011 Martyr Complex: +35 stamina (All classes)
                // 41406 Dementia: Every 5 seconds either gives you +5% damage/healing. (Druid, Shaman, Priest, Warlock, Mage, Paladin)
                // 41409 Dementia: Every 5 seconds either gives you -5% damage/healing. (Druid, Shaman, Priest, Warlock, Mage, Paladin)
                case 39446:
                {
                    if(GetTypeId() != TYPEID_PLAYER)
                        return SPELL_AURA_PROC_FAILED;

                    // Select class defined buff
                    switch (getClass())
                    {
                        case CLASS_PALADIN:                 // 39511,40997,40998,40999,41002,41005,41009,41011,41409
                        case CLASS_DRUID:                   // 39511,40997,40998,40999,41002,41005,41009,41011,41409
                        {
                            uint32 RandomSpell[]={39511,40997,40998,40999,41002,41005,41009,41011,41409};
                            triggered_spell_id = RandomSpell[ irand(0, sizeof(RandomSpell)/sizeof(uint32) - 1) ];
                            break;
                        }
                        case CLASS_ROGUE:                   // 39511,40997,40998,41002,41005,41011
                        case CLASS_WARRIOR:                 // 39511,40997,40998,41002,41005,41011
                        {
                            uint32 RandomSpell[]={39511,40997,40998,41002,41005,41011};
                            triggered_spell_id = RandomSpell[ irand(0, sizeof(RandomSpell)/sizeof(uint32) - 1) ];
                            break;
                        }
                        case CLASS_PRIEST:                  // 40999,41002,41005,41009,41011,41406,41409
                        case CLASS_SHAMAN:                  // 40999,41002,41005,41009,41011,41406,41409
                        case CLASS_MAGE:                    // 40999,41002,41005,41009,41011,41406,41409
                        case CLASS_WARLOCK:                 // 40999,41002,41005,41009,41011,41406,41409
                        {
                            uint32 RandomSpell[]={40999,41002,41005,41009,41011,41406,41409};
                            triggered_spell_id = RandomSpell[ irand(0, sizeof(RandomSpell)/sizeof(uint32) - 1) ];
                            break;
                        }
                        case CLASS_HUNTER:                  // 40997,40999,41002,41005,41009,41011,41406,41409
                        {
                            uint32 RandomSpell[]={40997,40999,41002,41005,41009,41011,41406,41409};
                            triggered_spell_id = RandomSpell[ irand(0, sizeof(RandomSpell)/sizeof(uint32) - 1) ];
                            break;
                        }
                        default:
                            return SPELL_AURA_PROC_FAILED;
                    }

                    target = this;
                    if (roll_chance_i(10))
                        ((Player*)this)->Say("This is Madness!", LANG_UNIVERSAL);
                    break;
                }
                // Sunwell Exalted Caster Neck (Shattered Sun Pendant of Acumen neck)
                // cast 45479 Light's Wrath if Exalted by Aldor
                // cast 45429 Arcane Bolt if Exalted by Scryers
                case 45481:
                {
                    if(GetTypeId() != TYPEID_PLAYER)
                        return SPELL_AURA_PROC_FAILED;

                    // Get Aldor reputation rank
                    if (((Player *)this)->GetReputationRank(932) == REP_EXALTED)
                    {
                        target = this;
                        triggered_spell_id = 45479;
                        break;
                    }
                    // Get Scryers reputation rank
                    if (((Player *)this)->GetReputationRank(934) == REP_EXALTED)
                    {
                        // triggered at positive/self casts also, current attack target used then
                        if(IsFriendlyTo(target))
                        {
                            target = getVictim();
                            if(!target)
                            {
                                target = ObjectAccessor::GetUnit(*this,((Player *)this)->GetSelectionGuid());
                                if(!target)
                                    return SPELL_AURA_PROC_FAILED;
                            }
                            if(IsFriendlyTo(target))
                                return SPELL_AURA_PROC_FAILED;
                        }

                        triggered_spell_id = 45429;
                        break;
                    }
                    return SPELL_AURA_PROC_FAILED;
                }
                // Sunwell Exalted Melee Neck (Shattered Sun Pendant of Might neck)
                // cast 45480 Light's Strength if Exalted by Aldor
                // cast 45428 Arcane Strike if Exalted by Scryers
                case 45482:
                {
                    if(GetTypeId() != TYPEID_PLAYER)
                        return SPELL_AURA_PROC_FAILED;

                    // Get Aldor reputation rank
                    if (((Player *)this)->GetReputationRank(932) == REP_EXALTED)
                    {
                        target = this;
                        triggered_spell_id = 45480;
                        break;
                    }
                    // Get Scryers reputation rank
                    if (((Player *)this)->GetReputationRank(934) == REP_EXALTED)
                    {
                        triggered_spell_id = 45428;
                        break;
                    }
                    return SPELL_AURA_PROC_FAILED;
                }
                // Sunwell Exalted Tank Neck (Shattered Sun Pendant of Resolve neck)
                // cast 45431 Arcane Insight if Exalted by Aldor
                // cast 45432 Light's Ward if Exalted by Scryers
                case 45483:
                {
                    if(GetTypeId() != TYPEID_PLAYER)
                        return SPELL_AURA_PROC_FAILED;

                    // Get Aldor reputation rank
                    if (((Player *)this)->GetReputationRank(932) == REP_EXALTED)
                    {
                        target = this;
                        triggered_spell_id = 45432;
                        break;
                    }
                    // Get Scryers reputation rank
                    if (((Player *)this)->GetReputationRank(934) == REP_EXALTED)
                    {
                        target = this;
                        triggered_spell_id = 45431;
                        break;
                    }
                    return SPELL_AURA_PROC_FAILED;
                }
                // Sunwell Exalted Healer Neck (Shattered Sun Pendant of Restoration neck)
                // cast 45478 Light's Salvation if Exalted by Aldor
                // cast 45430 Arcane Surge if Exalted by Scryers
                case 45484:
                {
                    if(GetTypeId() != TYPEID_PLAYER)
                        return SPELL_AURA_PROC_FAILED;

                    // Get Aldor reputation rank
                    if (((Player *)this)->GetReputationRank(932) == REP_EXALTED)
                    {
                        target = this;
                        triggered_spell_id = 45478;
                        break;
                    }
                    // Get Scryers reputation rank
                    if (((Player *)this)->GetReputationRank(934) == REP_EXALTED)
                    {
                        triggered_spell_id = 45430;
                        break;
                    }
                    return SPELL_AURA_PROC_FAILED;
                }
                /*
                // Sunwell Exalted Caster Neck (??? neck)
                // cast ??? Light's Wrath if Exalted by Aldor
                // cast ??? Arcane Bolt if Exalted by Scryers*/
                case 46569:
                    return SPELL_AURA_PROC_FAILED;                           // old unused version
                // Living Seed
                case 48504:
                {
                    triggered_spell_id = 48503;
                    basepoints[0] = triggerAmount;
                    target = this;
                    break;
                }
                // Health Leech (used by Bloodworms)
                case 50453:
                {
                    Unit *owner = GetOwner();
                    if (!owner)
                        return SPELL_AURA_PROC_FAILED;

                    triggered_spell_id = 50454;
                    basepoints[0] = int32(damage*1.69);
                    target = owner;
                    break;
                }
                // Vampiric Touch (generic, used by some boss)
                case 52723:
                case 60501:
                {
                    triggered_spell_id = 52724;
                    basepoints[0] = damage / 2;
                    target = this;
                    break;
                }
                // Shadowfiend Death (Gain mana if pet dies with Glyph of Shadowfiend)
                case 57989:
                {
                    Unit *owner = GetOwner();
                    if (!owner || owner->GetTypeId() != TYPEID_PLAYER)
                        return SPELL_AURA_PROC_FAILED;

                    // Glyph of Shadowfiend (need cast as self cast for owner, no hidden cooldown)
                    owner->CastSpell(owner,58227,true,castItem,triggeredByAura);
                    return SPELL_AURA_PROC_OK;
                }
                // Kill Command, pet aura
                case 58914:
                {
                    // also decrease owner buff stack
                    if (Unit* owner = GetOwner())
                        owner->RemoveAuraHolderFromStack(34027);

                    // Remove only single aura from stack
                    if (triggeredByAura->GetStackAmount() > 1 && !triggeredByAura->GetHolder()->ModStackAmount(-1))
                        return SPELL_AURA_PROC_CANT_TRIGGER;
                }
                // Glyph of Life Tap
                case 63320:
                    triggered_spell_id = 63321;
                    break;
                // Shiny Shard of the Scale - Equip Effect
                case 69739:
                    // Cauterizing Heal or Searing Flame
                    triggered_spell_id = (procFlag & PROC_FLAG_SUCCESSFUL_POSITIVE_SPELL) ? 69734 : 69730;
                    break;
                // Purified Shard of the Scale - Equip Effect
                case 69755:
                    // Cauterizing Heal or Searing Flame
                    triggered_spell_id = (procFlag & PROC_FLAG_SUCCESSFUL_POSITIVE_SPELL) ? 69733 : 69729;
                    break;
                case 70871:
                    // Soul of Blood qween
                    triggered_spell_id = 70872;
                    basepoints[0] = int32(triggerAmount* damage /100);
                    if (basepoints[0] < 0)
                        return SPELL_AURA_PROC_FAILED;
                    break;
                // Item - Shadowmourne Legendary
                case 71903:
                {
                    if (!roll_chance_i(triggerAmount))
                        return SPELL_AURA_PROC_FAILED;

                    triggered_spell_id = 71905;             // Soul Fragment

                    SpellAuraHolder *aurHolder = GetSpellAuraHolder(triggered_spell_id);

                    // will added first to stack
                    if (!aurHolder)
                        CastSpell(this, 72521, true);       // Shadowmourne Visual Low
                    // half stack
                    else if (aurHolder->GetStackAmount() + 1 == 6)
                        CastSpell(this, 72523, true);       // Shadowmourne Visual High
                    // full stack
                    else if (aurHolder->GetStackAmount() + 1 >= aurHolder->GetSpellProto()->StackAmount)
                    {
                        RemoveAurasDueToSpell(triggered_spell_id);
                        CastSpell(this, 71904, true);       // Chaos Bane
                        return SPELL_AURA_PROC_OK;
                    }
                    break;
                }
                // Deathbringer's Will (Item - Icecrown 25 Normal Melee Trinket)
                //=====================================================
                // 71492 Speed of the Vrykul: +600 haste rating (Death Knight, Druid, Paladin, Rogue, Warrior, Shaman)
                // 71485 Agility of the Vrykul: +600 agility (Druid, Hunter, Rogue, Shaman)
                // 71486 Power of the Taunka: +1200 attack power (Hunter, Rogue, Shaman)
                // 71484 Strength of the Taunka: +600 strength (Death Knight, Druid, Paladin, Warrior)
                // 71491 Aim of the Iron Dwarves: +600 critical strike rating (Death Knight, Hunter, Paladin, Warrior)
                case 71519:
                {
                    if(GetTypeId() != TYPEID_PLAYER)
                        return SPELL_AURA_PROC_FAILED;
                    
                    if(HasAura(71491) || HasAura(71484) || HasAura(71492) || HasAura(71486) || HasAura(71485))
                        return SPELL_AURA_PROC_FAILED;

                    // Select class defined buff
                    switch (getClass())
                    {
                        case CLASS_PALADIN:
                        {
                            uint32 RandomSpell[]={71492,71484,71491};
                            triggered_spell_id = RandomSpell[ irand(0, sizeof(RandomSpell)/sizeof(uint32) - 1) ];
                            break;
                        }
                        case CLASS_DRUID:                   
                        {
                            uint32 RandomSpell[]={71492,71485,71484};
                            triggered_spell_id = RandomSpell[ irand(0, sizeof(RandomSpell)/sizeof(uint32) - 1) ];
                            break;
                        }
                        case CLASS_ROGUE:    
                        {
                            uint32 RandomSpell[]={71492,71485,71486};
                            triggered_spell_id = RandomSpell[ irand(0, sizeof(RandomSpell)/sizeof(uint32) - 1) ];
                            break;
                        }
                        case CLASS_WARRIOR:                 
                        {
                            uint32 RandomSpell[]={71492,71484,71491};
                            triggered_spell_id = RandomSpell[ irand(0, sizeof(RandomSpell)/sizeof(uint32) - 1) ];
                            break;
                        }
                        case CLASS_SHAMAN:
						{
                            uint32 RandomSpell[]={71485,71486,71492};
                            triggered_spell_id = RandomSpell[ irand(0, sizeof(RandomSpell)/sizeof(uint32) - 1) ];
                            break;
                        }
                        case CLASS_HUNTER:
                        {
                            uint32 RandomSpell[]={71485,71486,71491};
                            triggered_spell_id = RandomSpell[ irand(0, sizeof(RandomSpell)/sizeof(uint32) - 1) ];
                            break;
                        }
                        case CLASS_DEATH_KNIGHT:
                        {
                            uint32 RandomSpell[]={71484,71492,71491};
                            triggered_spell_id = RandomSpell[ irand(0, sizeof(RandomSpell)/sizeof(uint32) - 1) ];
                            break;
                        }
                        default:
                            return SPELL_AURA_PROC_FAILED;
                    }
                    break;
                }
                // Deathbringer's Will (Item - Icecrown 25 Heroic Melee Trinket)
                //=====================================================
                // 71560 Speed of the Vrykul: +700 haste rating (Death Knight, Druid, Paladin, Rogue, Warrior, Shaman)
                // 71556 Agility of the Vrykul: +700 agility (Druid, Hunter, Rogue, Shaman)
                // 71558 Power of the Taunka: +1400 attack power (Hunter, Rogue, Shaman)
                // 71561 Strength of the Taunka: +700 strength (Death Knight, Druid, Paladin, Warrior)
                // 71559 Aim of the Iron Dwarves: +700 critical strike rating (Death Knight, Hunter, Paladin, Warrior)
                case 71562:
                {
                    if(GetTypeId() != TYPEID_PLAYER)
                        return SPELL_AURA_PROC_FAILED;
						
                    if(HasAura(71559) || HasAura(71561) || HasAura(71560) || HasAura(71556) || HasAura(71558))
                        return SPELL_AURA_PROC_FAILED;

                    // Select class defined buff
                    switch (getClass())
                    {
                        case CLASS_PALADIN:
                        {
                            uint32 RandomSpell[]={71560,71561,71559};
                            triggered_spell_id = RandomSpell[ irand(0, sizeof(RandomSpell)/sizeof(uint32) - 1) ];
                            break;
                        }
                        case CLASS_DRUID:                   
                        {
                            uint32 RandomSpell[]={71560,71556,71561};
                            triggered_spell_id = RandomSpell[ irand(0, sizeof(RandomSpell)/sizeof(uint32) - 1) ];
                            break;
                        }
                        case CLASS_ROGUE:    
                        {
                            uint32 RandomSpell[]={71560,71556,71558,};
                            triggered_spell_id = RandomSpell[ irand(0, sizeof(RandomSpell)/sizeof(uint32) - 1) ];
                            break;
                        }
                        case CLASS_WARRIOR:                 
                        {
                            uint32 RandomSpell[]={71560,71561,71559,};
                            triggered_spell_id = RandomSpell[ irand(0, sizeof(RandomSpell)/sizeof(uint32) - 1) ];
                            break;
                        }
                        case CLASS_SHAMAN:
						{
                            uint32 RandomSpell[]={71556,71558,71560};
                            triggered_spell_id = RandomSpell[ irand(0, sizeof(RandomSpell)/sizeof(uint32) - 1) ];
                            break;
                        }
                        case CLASS_HUNTER:
                        {
                            uint32 RandomSpell[]={71556,71558,71559};
                            triggered_spell_id = RandomSpell[ irand(0, sizeof(RandomSpell)/sizeof(uint32) - 1) ];
                            break;
                        }
                        case CLASS_DEATH_KNIGHT:
                        {
                            uint32 RandomSpell[]={71561,71560,71559};
                            triggered_spell_id = RandomSpell[ irand(0, sizeof(RandomSpell)/sizeof(uint32) - 1) ];
                            break;
                        }
                        default:
                            return SPELL_AURA_PROC_FAILED;
                    }
                    break;
                }
                // Necrotic Touch item 50692
                case 71875:
                case 71877:
                {
                    basepoints[0] = damage * triggerAmount / 100;
                    target = pVictim;
                    triggered_spell_id = 71879;
                    break;
                }
            }
            break;
        }
        case SPELLFAMILY_MAGE:
        {
            // Magic Absorption
            if (dummySpell->SpellIconID == 459)             // only this spell have SpellIconID == 459 and dummy aura
            {
                if (getPowerType() != POWER_MANA)
                    return SPELL_AURA_PROC_FAILED;

                // mana reward
                basepoints[0] = (triggerAmount * GetMaxPower(POWER_MANA) / 100);
                target = this;
                triggered_spell_id = 29442;
                break;
            }
            // Master of Elements
            if (dummySpell->SpellIconID == 1920)
            {
                if(!procSpell)
                    return SPELL_AURA_PROC_FAILED;

                // mana cost save
                int32 cost = procSpell->manaCost + procSpell->ManaCostPercentage * GetCreateMana() / 100;
                basepoints[0] = cost * triggerAmount/100;
                if (basepoints[0] <=0)
                    return SPELL_AURA_PROC_FAILED;

                target = this;
                triggered_spell_id = 29077;
                break;
            }

            // Arcane Potency
            if (dummySpell->SpellIconID == 2120)
            {
                if(!procSpell || procSpell->Id == 44401)
                    return SPELL_AURA_PROC_FAILED;

                target = this;
                switch (dummySpell->Id)
                {
                    case 31571: triggered_spell_id = 57529; break;
                    case 31572: triggered_spell_id = 57531; break;
                    default:
                        sLog.outError("Unit::HandleDummyAuraProc: non handled spell id: %u",dummySpell->Id);
                        return SPELL_AURA_PROC_FAILED;
                }
                break;
            }

            // Hot Streak
            if (dummySpell->SpellIconID == 2999)
            {
                if (effIndex != EFFECT_INDEX_0)
                    return SPELL_AURA_PROC_OK;
                Aura *counter = GetAura(triggeredByAura->GetId(), EFFECT_INDEX_1);
                if (!counter)
                    return SPELL_AURA_PROC_OK;

                // Count spell criticals in a row in second aura
                Modifier *mod = counter->GetModifier();
                if (procEx & PROC_EX_CRITICAL_HIT)
                {
                    mod->m_amount *=2;
                    if (mod->m_amount < 100) // not enough
                        return SPELL_AURA_PROC_OK;
                    // Critical counted -> roll chance
                    if (roll_chance_i(triggerAmount))
                        CastSpell(this, 48108, true, castItem, triggeredByAura);
                }
                mod->m_amount = 25;
                return SPELL_AURA_PROC_OK;
            }
            // Burnout
            if (dummySpell->SpellIconID == 2998)
            {
                if(!procSpell)
                    return SPELL_AURA_PROC_FAILED;

                int32 cost = procSpell->manaCost + procSpell->ManaCostPercentage * GetCreateMana() / 100;
                basepoints[0] = cost * triggerAmount/100;
                if (basepoints[0] <=0)
                    return SPELL_AURA_PROC_FAILED;
                triggered_spell_id = 44450;
                target = this;
                break;
            }
            // Incanter's Regalia set (add trigger chance to Mana Shield)
            if (dummySpell->SpellFamilyFlags & UI64LIT(0x0000000000008000))
            {
                if (GetTypeId() != TYPEID_PLAYER)
                    return SPELL_AURA_PROC_FAILED;

                target = this;
                triggered_spell_id = 37436;
                break;
            }
            switch(dummySpell->Id)
            {
                // Ignite
                case 11119:
                case 11120:
                case 12846:
                case 12847:
                case 12848:
                {
                    switch (dummySpell->Id)
                    {
                        case 11119: basepoints[0] = int32(0.04f*damage); break;
                        case 11120: basepoints[0] = int32(0.08f*damage); break;
                        case 12846: basepoints[0] = int32(0.12f*damage); break;
                        case 12847: basepoints[0] = int32(0.16f*damage); break;
                        case 12848: basepoints[0] = int32(0.20f*damage); break;
                        default:
                            sLog.outError("Unit::HandleDummyAuraProc: non handled spell id: %u (IG)",dummySpell->Id);
                            return SPELL_AURA_PROC_FAILED;
                    }

                    triggered_spell_id = 12654;
                    break;
                }
                // Empowered Fire (mana regen)
                case 12654:
                {
                    Unit* caster = triggeredByAura->GetCaster();
                    // it should not be triggered from other ignites
                    if (caster && pVictim && caster->GetGUID() == pVictim->GetGUID())
                    {
                        Unit::AuraList const& auras = caster->GetAurasByType(SPELL_AURA_ADD_FLAT_MODIFIER);
                        for (Unit::AuraList::const_iterator i = auras.begin(); i != auras.end(); i++)
                        {
                            switch((*i)->GetId())
                            {
                                case 31656:
                                case 31657:
                                case 31658:
                                {
                                    if(roll_chance_i(int32((*i)->GetSpellProto()->procChance)))
                                    {
                                        caster->CastSpell(caster, 67545, true);
                                        return SPELL_AURA_PROC_OK;
                                    }
                                    else
                                        return SPELL_AURA_PROC_FAILED;
                                }
                            }
                        } 
                    }
                    return SPELL_AURA_PROC_FAILED;
                }
                // Glyph of Ice Block
                case 56372:
                {
                    if (GetTypeId() != TYPEID_PLAYER)
                        return SPELL_AURA_PROC_FAILED;

                    // not 100% safe with client version switches but for 3.1.3 no spells with cooldown that can have mage player except Frost Nova.
                    ((Player*)this)->RemoveSpellCategoryCooldown(35, true);
                    return SPELL_AURA_PROC_OK;
                }
                // Glyph of Icy Veins
                case 56374:
                {
                    Unit::AuraList const& hasteAuras = GetAurasByType(SPELL_AURA_MOD_CASTING_SPEED_NOT_STACK);
                    for(Unit::AuraList::const_iterator i = hasteAuras.begin(); i != hasteAuras.end();)
                    {
                        if (!IsPositiveSpell((*i)->GetId()))
                        {
                            RemoveAurasDueToSpell((*i)->GetId());
                            i = hasteAuras.begin();
                        }
                        else
                            ++i;
                    }
                    RemoveSpellsCausingAura(SPELL_AURA_HASTE_SPELLS);
                    RemoveSpellsCausingAura(SPELL_AURA_MOD_DECREASE_SPEED);
                    return SPELL_AURA_PROC_OK;
                }
                // Glyph of Polymorph
                case 56375:
                {
                    if (!pVictim || !pVictim->isAlive())
                        return SPELL_AURA_PROC_FAILED;

                    pVictim->RemoveSpellsCausingAura(SPELL_AURA_PERIODIC_DAMAGE);
                    pVictim->RemoveSpellsCausingAura(SPELL_AURA_PERIODIC_DAMAGE_PERCENT);
                    return SPELL_AURA_PROC_OK;
                }
                // Blessing of Ancient Kings
                case 64411:
                {
                    // for DOT procs
                    if (!IsPositiveSpell(procSpell->Id))
                        return SPELL_AURA_PROC_FAILED;

                    triggered_spell_id = 64413;
                    basepoints[0] = damage * 15 / 100;
                    break;
                }
            }
            break;
        }
        case SPELLFAMILY_WARRIOR:
        {
            // Retaliation
            if (dummySpell->SpellFamilyFlags == UI64LIT(0x0000000800000000))
            {
                // check attack comes not from behind
                if (!HasInArc(M_PI_F, pVictim))
                    return SPELL_AURA_PROC_FAILED;

                triggered_spell_id = 22858;
                break;
            }
            // Second Wind
            if (dummySpell->SpellIconID == 1697)
            {
                // only for spells and hit/crit (trigger start always) and not start from self casted spells (5530 Mace Stun Effect for example)
                if (procSpell == 0 || !(procEx & (PROC_EX_NORMAL_HIT|PROC_EX_CRITICAL_HIT)) || this == pVictim)
                    return SPELL_AURA_PROC_FAILED;
                // Need stun or root mechanic
                if (!(GetAllSpellMechanicMask(procSpell) & IMMUNE_TO_ROOT_AND_STUN_MASK))
                    return SPELL_AURA_PROC_FAILED;

                switch (dummySpell->Id)
                {
                    case 29838: triggered_spell_id=29842; break;
                    case 29834: triggered_spell_id=29841; break;
                    case 42770: triggered_spell_id=42771; break;
                    default:
                        sLog.outError("Unit::HandleDummyAuraProc: non handled spell id: %u (SW)",dummySpell->Id);
                    return SPELL_AURA_PROC_FAILED;
                }

                target = this;
                break;
            }
            // Damage Shield
            if (dummySpell->SpellIconID == 3214)
            {
                triggered_spell_id = 59653;
                basepoints[0] = GetShieldBlockValue() * triggerAmount / 100;
                break;
            }
            // Sweeping Strikes
            if (dummySpell->Id == 12328)
            {
                // prevent chain of triggered spell from same triggered spell
                if(procSpell && procSpell->Id == 26654)
                    return SPELL_AURA_PROC_FAILED;

                target = SelectRandomUnfriendlyTarget(pVictim);
                if(!target)
                    return SPELL_AURA_PROC_FAILED;

                triggered_spell_id = 26654;
                break;
            }
            // Glyph of Sunder Armor
            if (dummySpell->Id == 58387)
            {
                if (!procSpell)
                    return SPELL_AURA_PROC_FAILED;
                target = SelectRandomUnfriendlyTarget(pVictim);
                if (!target)
                    return SPELL_AURA_PROC_FAILED;
                triggered_spell_id = 58567;
                break;
            }
            break;
        }
        case SPELLFAMILY_WARLOCK:
        {
            // Seed of Corruption
            if (dummySpell->SpellFamilyFlags & UI64LIT(0x0000001000000000))
            {
                Modifier* mod = triggeredByAura->GetModifier();
                // if damage is more than need or target die from damage deal finish spell
                if( mod->m_amount <= (int32)damage || GetHealth() <= damage )
                {
                    // remember guid before aura delete
                    ObjectGuid casterGuid = triggeredByAura->GetCasterGuid();

                    // Remove aura (before cast for prevent infinite loop handlers)
                    RemoveAurasDueToSpell(triggeredByAura->GetId());

                    // Cast finish spell (triggeredByAura already not exist!)
                    CastSpell(this, 27285, true, castItem, NULL, casterGuid);
                    return SPELL_AURA_PROC_OK;                            // no hidden cooldown
                }

                // Damage counting
                mod->m_amount-=damage;
                return SPELL_AURA_PROC_OK;
            }
            // Seed of Corruption (Mobs cast) - no die req
            if (dummySpell->SpellFamilyFlags == UI64LIT(0x0) && dummySpell->SpellIconID == 1932)
            {
                Modifier* mod = triggeredByAura->GetModifier();
                // if damage is more than need deal finish spell
                if( mod->m_amount <= (int32)damage )
                {
                    // remember guid before aura delete
                    ObjectGuid casterGuid = triggeredByAura->GetCasterGuid();

                    // Remove aura (before cast for prevent infinite loop handlers)
                    RemoveAurasDueToSpell(triggeredByAura->GetId());

                    // Cast finish spell (triggeredByAura already not exist!)
                    CastSpell(this, 32865, true, castItem, NULL, casterGuid);
                    return SPELL_AURA_PROC_OK;                            // no hidden cooldown
                }
                // Damage counting
                mod->m_amount-=damage;
                return SPELL_AURA_PROC_OK;
            }
            // Fel Synergy
            if (dummySpell->SpellIconID == 3222)
            {
                target = GetPet();
                if (!target)
                    return SPELL_AURA_PROC_FAILED;
                basepoints[0] = damage * triggerAmount / 100;
                triggered_spell_id = 54181;
                break;
            }
            switch(dummySpell->Id)
            {
                // Nightfall & Glyph of Corruption
                case 18094:
                case 18095:
                case 56218:
                {
                    target = this;
                    triggered_spell_id = 17941;
                    break;
                }
                //Soul Leech
                case 30293:
                case 30295:
                case 30296:
                {
                    // health
                    basepoints[0] = int32(damage*triggerAmount/100);
                    target = this;
                    triggered_spell_id = 30294;

                    // check for Improved Soul Leech
                    AuraList const& pDummyAuras = GetAurasByType(SPELL_AURA_DUMMY);
                    for (AuraList::const_iterator itr = pDummyAuras.begin(); itr != pDummyAuras.end(); ++itr)
                    {
                       SpellEntry const* spellInfo = (*itr)->GetSpellProto();
                       if (spellInfo->SpellFamilyName != SPELLFAMILY_WARLOCK || (*itr)->GetSpellProto()->SpellIconID != 3176)
                            continue;
                       if ((*itr)->GetEffIndex() == SpellEffectIndex(0))
                       {
                           // energize Proc pet (implicit target is pet)
                           CastCustomSpell(this, 59118, &((*itr)->GetModifier()->m_amount), NULL, NULL, true, NULL, (*itr));
                           // energize Proc master
                           CastCustomSpell(this, 59117, &((*itr)->GetModifier()->m_amount), NULL, NULL, true, NULL, (*itr));
                       }
                       else if (roll_chance_i((*itr)->GetModifier()->m_amount))
                       {
                       // Replenishment proc
                            CastSpell(this, 57669, true, NULL, (*itr));
                        }
                    }
                    break;
                }
                // Shadowflame (Voidheart Raiment set bonus)
                case 37377:
                {
                    triggered_spell_id = 37379;
                    break;
                }
                // Pet Healing (Corruptor Raiment or Rift Stalker Armor)
                case 37381:
                {
                    target = GetPet();
                    if (!target)
                        return SPELL_AURA_PROC_FAILED;

                    // heal amount
                    basepoints[0] = damage * triggerAmount/100;
                    triggered_spell_id = 37382;
                    break;
                }
                // Shadowflame Hellfire (Voidheart Raiment set bonus)
                case 39437:
                {
                    triggered_spell_id = 37378;
                    break;
                }
                // Siphon Life
                case 63108:
                {
                    // Glyph of Siphon Life
                    if (Aura *aur = GetAura(56216, EFFECT_INDEX_0))
                        triggerAmount += triggerAmount * aur->GetModifier()->m_amount / 100;

                    basepoints[0] = int32(damage * triggerAmount / 100);
                    triggered_spell_id = 63106;
                    break;
                }
            }
            break;
        }
        case SPELLFAMILY_PRIEST:
        {
            // Vampiric Touch
            if (dummySpell->SpellFamilyFlags & UI64LIT(0x0000040000000000))
            {
                if (!pVictim || !pVictim->isAlive())
                    return SPELL_AURA_PROC_FAILED;

                // pVictim is caster of aura
                if (triggeredByAura->GetCasterGuid() != pVictim->GetObjectGuid())
                    return SPELL_AURA_PROC_FAILED;

                // Energize 0.25% of max. mana
                pVictim->CastSpell(pVictim, 57669, true, castItem, triggeredByAura);
                return SPELL_AURA_PROC_OK;                                // no hidden cooldown
            }

            switch(dummySpell->SpellIconID)
            {
                // Improved Shadowform
                case 217:
                {
                    if(!roll_chance_i(triggerAmount))
                        return SPELL_AURA_PROC_FAILED;

                    RemoveSpellsCausingAura(SPELL_AURA_MOD_ROOT);
                    RemoveSpellsCausingAura(SPELL_AURA_MOD_DECREASE_SPEED);
                    break;
                }
                // Divine Aegis
                case 2820:
                {
                    if(!pVictim || !pVictim->isAlive())
                        return SPELL_AURA_PROC_FAILED;

                    // find Divine Aegis on the target and get absorb amount
                    Aura* DivineAegis = pVictim->GetAura(47753,EFFECT_INDEX_0);
                    if (DivineAegis)
                        basepoints[0] = DivineAegis->GetModifier()->m_amount;
                    basepoints[0] += damage * triggerAmount/100;

                    // limit absorb amount
                    int32 levelbonus = pVictim->getLevel()*125;
                    if (basepoints[0] > levelbonus)
                        basepoints[0] = levelbonus;
                    triggered_spell_id = 47753;
                    break;
                }
                // Empowered Renew
                case 3021:
                {
                    if (!procSpell)
                        return SPELL_AURA_PROC_FAILED;

                    // Renew
                    Aura* healingAura = pVictim->GetAura(SPELL_AURA_PERIODIC_HEAL, SPELLFAMILY_PRIEST, UI64LIT(0x40), 0, GetGUID());
                    if (!healingAura)
                        return SPELL_AURA_PROC_FAILED;

                    int32 healingfromticks = healingAura->GetModifier()->m_amount * GetSpellAuraMaxTicks(procSpell);

                    basepoints[0] = healingfromticks * triggerAmount / 100;
                    triggered_spell_id = 63544;
                    break;
                }
                // Improved Devouring Plague
                case 3790:
                {
                    if (!procSpell)
                        return SPELL_AURA_PROC_FAILED;

                    Aura* leachAura = pVictim->GetAura(SPELL_AURA_PERIODIC_LEECH, SPELLFAMILY_PRIEST, UI64LIT(0x02000000), 0, GetGUID());
                    if (!leachAura)
                        return SPELL_AURA_PROC_FAILED;

                    int32 damagefromticks = leachAura->GetModifier()->m_amount * GetSpellAuraMaxTicks(procSpell);
                    basepoints[0] = damagefromticks * triggerAmount / 100;
                    triggered_spell_id = 63675;
                    break;
                }
            }

            switch(dummySpell->Id)
            {
                // Vampiric Embrace
                case 15286:
                {
                    // Return if self damage
                    if (this == pVictim)
                        return SPELL_AURA_PROC_FAILED;

                    // Heal amount - Self/Team
                    int32 team = triggerAmount*damage/500;
                    int32 self = triggerAmount*damage/100 - team;
                    CastCustomSpell(this,15290,&team,&self,NULL,true,castItem,triggeredByAura);
                    return SPELL_AURA_PROC_OK;                                // no hidden cooldown
                }
                // Priest Tier 6 Trinket (Ashtongue Talisman of Acumen)
                case 40438:
                {
                    // Shadow Word: Pain
                    if (procSpell->SpellFamilyFlags & UI64LIT(0x0000000000008000))
                        triggered_spell_id = 40441;
                    // Renew
                    else if (procSpell->SpellFamilyFlags & UI64LIT(0x0000000000000010))
                        triggered_spell_id = 40440;
                    else
                        return SPELL_AURA_PROC_FAILED;

                    target = this;
                    break;
                }
                // Oracle Healing Bonus ("Garments of the Oracle" set)
                case 26169:
                {
                    // heal amount
                    basepoints[0] = int32(damage * 10/100);
                    target = this;
                    triggered_spell_id = 26170;
                    break;
                }
                // Frozen Shadoweave (Shadow's Embrace set) warning! its not only priest set
                case 39372:
                {
                    if(!procSpell || (GetSpellSchoolMask(procSpell) & (SPELL_SCHOOL_MASK_FROST | SPELL_SCHOOL_MASK_SHADOW))==0 )
                        return SPELL_AURA_PROC_FAILED;

                    // heal amount
                    basepoints[0] = damage * triggerAmount/100;
                    target = this;
                    triggered_spell_id = 39373;
                    break;
                }
                // Greater Heal (Vestments of Faith (Priest Tier 3) - 4 pieces bonus)
                case 28809:
                {
                    triggered_spell_id = 28810;
                    break;
                }
                // Glyph of Dispel Magic
                case 55677:
                {
                    if(!target->IsFriendlyTo(this))
                        return SPELL_AURA_PROC_FAILED;

                    if (target->GetTypeId() == TYPEID_PLAYER)
                        basepoints[0] = int32(target->GetMaxHealth() * triggerAmount / 100);
                    else if (Unit* caster = triggeredByAura->GetCaster())
                        basepoints[0] = int32(caster->GetMaxHealth() * triggerAmount / 100);
                    // triggered_spell_id in spell data
                    break;
                }
                // Glyph of Prayer of Healing
                case 55680:
                {
                    basepoints[0] = int32(damage * triggerAmount  / 200);   // 10% each tick
                    triggered_spell_id = 56161;
                    break;
                }
            }
            break;
        }
        case SPELLFAMILY_DRUID:
        {
            switch(dummySpell->Id)
            {
                // Leader of the Pack
                case 24932:
                {
                    // dummy m_amount store health percent (!=0 if Improved Leader of the Pack applied)
                    int32 heal_percent = triggeredByAura->GetModifier()->m_amount;
                    if (!heal_percent)
                        return SPELL_AURA_PROC_FAILED;

                    // check explicitly only to prevent mana cast when halth cast cooldown
                    if (cooldown && ((Player*)this)->HasSpellCooldown(34299))
                        return SPELL_AURA_PROC_FAILED;

                    // health
                    triggered_spell_id = 34299;
                    basepoints[0] = GetMaxHealth() * heal_percent / 100;
                    target = this;

                    // mana to caster
                    if (triggeredByAura->GetCasterGuid() == GetObjectGuid())
                    {
                        if (SpellEntry const* manaCastEntry = sSpellStore.LookupEntry(60889))
                        {
                            int32 mana_percent = manaCastEntry->CalculateSimpleValue(EFFECT_INDEX_0) * heal_percent;
                            CastCustomSpell(this, manaCastEntry, &mana_percent, NULL, NULL, true, castItem, triggeredByAura);
                        }
                    }
                    break;
                }
                // Healing Touch (Dreamwalker Raiment set)
                case 28719:
                {
                    // mana back
                    basepoints[0] = int32(procSpell->manaCost * 30 / 100);
                    target = this;
                    triggered_spell_id = 28742;
                    break;
                }
                // Healing Touch Refund (Idol of Longevity trinket)
                case 28847:
                {
                    target = this;
                    triggered_spell_id = 28848;
                    break;
                }
                // Mana Restore (Malorne Raiment set / Malorne Regalia set)
                case 37288:
                case 37295:
                {
                    target = this;
                    triggered_spell_id = 37238;
                    break;
                }
                // Druid Tier 6 Trinket
                case 40442:
                {
                    float  chance;

                    // Starfire
                    if (procSpell->SpellFamilyFlags & UI64LIT(0x0000000000000004))
                    {
                        triggered_spell_id = 40445;
                        chance = 25.0f;
                    }
                    // Rejuvenation
                    else if (procSpell->SpellFamilyFlags & UI64LIT(0x0000000000000010))
                    {
                        triggered_spell_id = 40446;
                        chance = 25.0f;
                    }
                    // Mangle (Bear) and Mangle (Cat)
                    else if (procSpell->SpellFamilyFlags & UI64LIT(0x0000044000000000))
                    {
                        triggered_spell_id = 40452;
                        chance = 40.0f;
                    }
                    else
                        return SPELL_AURA_PROC_FAILED;

                    if (!roll_chance_f(chance))
                        return SPELL_AURA_PROC_FAILED;

                    target = this;
                    break;
                }
                // Maim Interrupt
                case 44835:
                {
                    // Deadly Interrupt Effect
                    triggered_spell_id = 32747;
                    break;
                }
                // Glyph of Starfire
                case 54845:
                {
                    triggered_spell_id = 54846;
                    break;
                }
                // Glyph of Shred
                case 54815:
                {
                    triggered_spell_id = 63974;
                    break;
                }
                // Glyph of Rejuvenation
                case 54754:
                {
                    // less 50% health
                    if (pVictim->GetMaxHealth() < 2 * pVictim->GetHealth())
                        return SPELL_AURA_PROC_FAILED;
                    basepoints[0] = triggerAmount * damage / 100;
                    triggered_spell_id = 54755;
                    break;
                }
                // Glyph of Rake
                case 54821:
                {
                    triggered_spell_id = 54820;
                    break;
                }
                // Item - Druid T10 Restoration 4P Bonus (Rejuvenation)
                case 70664:
                {
                    if (!procSpell || GetTypeId() != TYPEID_PLAYER)
                        return SPELL_AURA_PROC_FAILED;

                    float radius;
                    if (procSpell->EffectRadiusIndex[EFFECT_INDEX_0])
                        radius = GetSpellRadius(sSpellRadiusStore.LookupEntry(procSpell->EffectRadiusIndex[EFFECT_INDEX_0]));
                    else
                        radius = GetSpellMaxRange(sSpellRangeStore.LookupEntry(procSpell->rangeIndex));

                    ((Player*)this)->ApplySpellMod(procSpell->Id, SPELLMOD_RADIUS, radius,NULL);

                    Unit *second = pVictim->SelectRandomFriendlyTarget(pVictim, radius);

                    if (!second)
                        return SPELL_AURA_PROC_FAILED;

                    pVictim->CastSpell(second, procSpell, true, NULL, triggeredByAura, GetGUID());
                    return SPELL_AURA_PROC_OK;
                }
                // Item - Druid T10 Balance 4P Bonus
                case 70723:
                {
                    basepoints[0] = int32( triggerAmount * damage / 100 );
                    basepoints[0] = int32( basepoints[0] / 2);
                    triggered_spell_id = 71023;
                    break;
                } 
            }
            // King of the Jungle
            if (dummySpell->SpellIconID == 2850)
            {
                if (!procSpell)
                    return SPELL_AURA_PROC_FAILED;

                // Enrage (bear) - single rank - the aura for the bear form from the 2 existing kotj auras has a miscValue == 126
                if (procSpell->Id == 5229 && triggeredByAura->GetMiscValue() == 126)
                {
                    // note : the remove part is done in spellAuras/HandlePeriodicEnergize as RemoveAurasDueToSpell
                    basepoints[0] = triggerAmount;
                    triggered_spell_id = 51185;
                    target = this;
                    break;
                }
                // Tiger Fury (cat) - all ranks - the aura for the cat form from the 2 existing kotj auras has a miscValue != 126
                if (procSpell->SpellFamilyFlags2 & UI64LIT(0x00000800)  && triggeredByAura->GetMiscValue() != 126)
                {
                    basepoints[0] = triggerAmount;
                    triggered_spell_id = 51178;
                    target = this;
                    break;
                }
                return SPELL_AURA_PROC_FAILED;
            }
            // King of the Jungle
            if (dummySpell->SpellIconID == 2850)
            {
                switch (effIndex)
                {
                    case EFFECT_INDEX_0:    // Enrage (bear)
                    {
                        // note : aura removal is done in SpellAuraHolder::HandleSpellSpecificBoosts
                        basepoints[0] = triggerAmount;
                        triggered_spell_id = 51185;
                        break;
                    }
                    case EFFECT_INDEX_1:    // Tiger's Fury (cat)
                    {
                        basepoints[0] = triggerAmount;
                        triggered_spell_id = 51178;
                        break;
                    }
                    default:
                        return SPELL_AURA_PROC_FAILED;
                }
            }
            // Eclipse
            else if (dummySpell->SpellIconID == 2856)
            {
                if (!procSpell)
                    return SPELL_AURA_PROC_FAILED;

                // Wrath crit
                if (procSpell->SpellFamilyFlags & UI64LIT(0x0000000000000001))
                {
                    if (HasAura(48517))
                        return SPELL_AURA_PROC_FAILED;
                    if (!roll_chance_i(60))
                        return SPELL_AURA_PROC_FAILED;
                    triggered_spell_id = 48518;
                    target = this;
                    break;
                }
                // Starfire crit
                if (procSpell->SpellFamilyFlags & UI64LIT(0x0000000000000004))
                {
                    if (HasAura(48518))
                        return SPELL_AURA_PROC_FAILED;
                    triggered_spell_id = 48517;
                    target = this;
                    break;
                }
                return SPELL_AURA_PROC_FAILED;
            }
            // Living Seed
            else if (dummySpell->SpellIconID == 2860)
            {
                triggered_spell_id = 48504;
                basepoints[0] = triggerAmount * damage / 100;
                break;
            }
            break;
        }
        case SPELLFAMILY_ROGUE:
        {
            switch(dummySpell->Id)
            {
                // Clean Escape
                case 23582:
                    // triggered spell have same masks and etc with main Vanish spell
                    if (!procSpell || procSpell->Effect[EFFECT_INDEX_0] == SPELL_EFFECT_NONE)
                        return SPELL_AURA_PROC_FAILED;
                    triggered_spell_id = 23583;
                    break;
                // Deadly Throw Interrupt
                case 32748:
                {
                    // Prevent cast Deadly Throw Interrupt on self from last effect (apply dummy) of Deadly Throw
                    if (this == pVictim)
                        return SPELL_AURA_PROC_FAILED;

                    triggered_spell_id = 32747;
                    break;
                }
                // Tricks of the trade
                case 57934:
                {
                    triggered_spell_id = 57933;             // Tricks of the Trade, increased damage buff
                    target = getHostileRefManager().GetThreatRedirectionTarget();
                    if (!target)
                        return SPELL_AURA_PROC_FAILED;

                    CastSpell(this, 59628, true);           // Tricks of the Trade (caster timer)
                    break;
                }
            }
            // Cut to the Chase
            if (dummySpell->SpellIconID == 2909)
            {
                // "refresh your Slice and Dice duration to its 5 combo point maximum"
                // lookup Slice and Dice
                AuraList const& sd = GetAurasByType(SPELL_AURA_MOD_MELEE_HASTE);
                for(AuraList::const_iterator itr = sd.begin(); itr != sd.end(); ++itr)
                {
                    SpellEntry const *spellProto = (*itr)->GetSpellProto();
                    if (spellProto->SpellFamilyName == SPELLFAMILY_ROGUE &&
                        (spellProto->SpellFamilyFlags & UI64LIT(0x0000000000040000)))
                    {
                        int32 duration = GetSpellMaxDuration(spellProto);
                        if(GetTypeId() == TYPEID_PLAYER)
                            static_cast<Player*>(this)->ApplySpellMod(spellProto->Id, SPELLMOD_DURATION, duration);
                        (*itr)->SetAuraMaxDuration(duration);
                        (*itr)->GetHolder()->RefreshHolder();
                        return SPELL_AURA_PROC_OK;
                    }
                }
                return SPELL_AURA_PROC_FAILED;
            }
            // Deadly Brew
            if (dummySpell->SpellIconID == 2963)
            {
                triggered_spell_id = 44289;
                break;
            }
            // Quick Recovery
            if (dummySpell->SpellIconID == 2116)
            {
                if(!procSpell)
                    return SPELL_AURA_PROC_FAILED;

                // energy cost save
                basepoints[0] = procSpell->manaCost * triggerAmount/100;
                if (basepoints[0] <= 0)
                    return SPELL_AURA_PROC_FAILED;

                target = this;
                triggered_spell_id = 31663;
                break;
            }
            break;
        }
        case SPELLFAMILY_HUNTER:
        {
            // Thrill of the Hunt
            if (dummySpell->SpellIconID == 2236)
            {
                if (!procSpell)
                    return SPELL_AURA_PROC_FAILED;

                // mana cost save
                int32 mana = procSpell->manaCost + procSpell->ManaCostPercentage * GetCreateMana() / 100;
                basepoints[0] = mana * 40/100;
                if (basepoints[0] <= 0)
                    return SPELL_AURA_PROC_FAILED;

                target = this;
                triggered_spell_id = 34720;
                break;
            }
            // Hunting Party
            if (dummySpell->SpellIconID == 3406)
            {
                triggered_spell_id = 57669;
                target = this;
                break;
            }
            // Lock and Load
            if ( dummySpell->SpellIconID == 3579 )
            {
                // Proc only from periodic (from trap activation proc another aura of this spell)
                if (!(procFlag & PROC_FLAG_ON_DO_PERIODIC) || !roll_chance_i(triggerAmount))
                    return SPELL_AURA_PROC_FAILED;
                triggered_spell_id = 56453;
                target = this;
                break;
            }
            // Rapid Recuperation
            if ( dummySpell->SpellIconID == 3560 )
            {
                // This effect only from Rapid Killing (mana regen)
                if (!(procSpell->SpellFamilyFlags & UI64LIT(0x0100000000000000)))
                    return SPELL_AURA_PROC_FAILED;

                target = this;

                switch(dummySpell->Id)
                {
                    case 53228:                             // Rank 1
                        triggered_spell_id = 56654;
                        break;
                    case 53232:                             // Rank 2
                        triggered_spell_id = 58882;
                        break;
                }
                break;
            }
            // Glyph of Mend Pet
            if(dummySpell->Id == 57870)
            {
                pVictim->CastSpell(pVictim, 57894, true, NULL, NULL, GetGUID());
                return SPELL_AURA_PROC_OK;
            }
            // Misdirection
            else if(dummySpell->Id == 34477)
            {
                triggered_spell_id = 35079;                 // 4 sec buff on self
                target = this;
                break;
            }
            // Guard Dog
            else if (dummySpell->SpellIconID == 201 && procSpell->SpellIconID == 201)
            {
                triggered_spell_id = 54445;
                target = this;
                if (pVictim)
                    pVictim->AddThreat(this,procSpell->EffectBasePoints[0] * triggerAmount / 100.0f);
                break;
            }
            break;
        }
        case SPELLFAMILY_PALADIN:
        {
            // Seal of Righteousness - melee proc dummy (addition ${$MWS*(0.022*$AP+0.044*$SPH)} damage)
            if ((dummySpell->SpellFamilyFlags & UI64LIT(0x000000008000000)) && effIndex == EFFECT_INDEX_0)
            {
                triggered_spell_id = 25742;
                float ap = GetTotalAttackPowerValue(BASE_ATTACK);
                int32 holy = SpellBaseDamageBonusDone(SPELL_SCHOOL_MASK_HOLY);
                if (holy < 0)
                    holy = 0;
                basepoints[0] = GetAttackTime(BASE_ATTACK) * int32(ap*0.022f + 0.044f * holy) / 1000;
                break;
            }
            // Righteous Vengeance
            if (dummySpell->SpellIconID == 3025)
            {
                // 4 damage tick
                basepoints[0] = triggerAmount*damage/400;
                triggered_spell_id = 61840;
                break;
            }
            // Sheath of Light
            if (dummySpell->SpellIconID == 3030)
            {
                // 4 healing tick
                basepoints[0] = triggerAmount*damage/400;
                triggered_spell_id = 54203;
                break;
            }
            switch(dummySpell->Id)
            {
                // Judgement of Light
                case 20185:
                {
                    if (pVictim == this)
                       return SPELL_AURA_PROC_FAILED;

                    basepoints[0] = int32( pVictim->GetMaxHealth() * triggeredByAura->GetModifier()->m_amount / 100 );
                    pVictim->CastCustomSpell(pVictim, 20267, &basepoints[0], NULL, NULL, true, NULL, triggeredByAura);
                    return SPELL_AURA_PROC_OK;
                }
                // Judgement of Wisdom
                case 20186:
                {
                    if (pVictim->getPowerType() == POWER_MANA)
                    {
                        // 2% of maximum base mana
                        basepoints[0] = int32(pVictim->GetCreateMana() * 2 / 100);
                        pVictim->CastCustomSpell(pVictim, 20268, &basepoints[0], NULL, NULL, true, NULL, triggeredByAura);
                    }
                    return SPELL_AURA_PROC_OK;
                }
                // Heart of the Crusader (Rank 1)
                case 20335:
                    triggered_spell_id = 21183;
                    break;
                // Heart of the Crusader (Rank 2)
                case 20336:
                    triggered_spell_id = 54498;
                    break;
                // Heart of the Crusader (Rank 3)
                case 20337:
                    triggered_spell_id = 54499;
                    break;
                case 20911:                                 // Blessing of Sanctuary
                case 25899:                                 // Greater Blessing of Sanctuary
                {
                    target = this;
                    switch (target->getPowerType())
                    {
                        case POWER_MANA:
                            triggered_spell_id = 57319;
                            break;
                        default:
                            return SPELL_AURA_PROC_FAILED;
                    }
                    break;
                }
                // Holy Power (Redemption Armor set)
                case 28789:
                {
                    if(!pVictim)
                        return SPELL_AURA_PROC_FAILED;

                    // Set class defined buff
                    switch (pVictim->getClass())
                    {
                        case CLASS_PALADIN:
                        case CLASS_PRIEST:
                        case CLASS_SHAMAN:
                        case CLASS_DRUID:
                            triggered_spell_id = 28795;     // Increases the friendly target's mana regeneration by $s1 per 5 sec. for $d.
                            break;
                        case CLASS_MAGE:
                        case CLASS_WARLOCK:
                            triggered_spell_id = 28793;     // Increases the friendly target's spell damage and healing by up to $s1 for $d.
                            break;
                        case CLASS_HUNTER:
                        case CLASS_ROGUE:
                            triggered_spell_id = 28791;     // Increases the friendly target's attack power by $s1 for $d.
                            break;
                        case CLASS_WARRIOR:
                            triggered_spell_id = 28790;     // Increases the friendly target's armor
                            break;
                        default:
                            return SPELL_AURA_PROC_FAILED;
                    }
                    break;
                }
                // Spiritual Attunement
                case 31785:
                case 33776:
                {
                    // if healed by another unit (pVictim)
                    if (this == pVictim)
                        return SPELL_AURA_PROC_FAILED;

                    // dont count overhealing
                    uint32 diff = GetMaxHealth()-GetHealth();
                    if (!diff)
                        return SPELL_AURA_PROC_FAILED;
                    if (damage > diff)
                        basepoints[0] = triggerAmount*diff/100;
                    else
                        basepoints[0] = triggerAmount*damage/100;
                    target = this;
                    triggered_spell_id = 31786;
                    break;
                }
                // Seal of Vengeance (damage calc on apply aura)
                case 31801:
                {
                    if (effIndex != EFFECT_INDEX_0)         // effect 1,2 used by seal unleashing code
                        return SPELL_AURA_PROC_FAILED;

                    // At melee attack or Hammer of the Righteous spell damage considered as melee attack
                    if ((procFlag & PROC_FLAG_SUCCESSFUL_MELEE_HIT) || (procSpell && procSpell->Id == 53595) )
                        triggered_spell_id = 31803;         // Holy Vengeance

                    // Add 5-stack effect from Holy Vengeance
                    uint32 stacks = 0;
                    AuraList const& auras = target->GetAurasByType(SPELL_AURA_PERIODIC_DAMAGE);
                    for(AuraList::const_iterator itr = auras.begin(); itr!=auras.end(); ++itr)
                    {
                        if (((*itr)->GetId() == 31803) && (*itr)->GetCasterGuid() == GetObjectGuid())
                        {
                            stacks = (*itr)->GetStackAmount();
                            break;
                        }
                    }
                    if (stacks >= 5)
                        CastSpell(target,42463,true,NULL,triggeredByAura);
                    break;
                }
                // Judgements of the Wise
                case 31876:
                case 31877:
                case 31878:
                    // triggered only at casted Judgement spells, not at additional Judgement effects
                    if(!procSpell || procSpell->Category != 1210)
                        return SPELL_AURA_PROC_FAILED;

                    target = this;
                    triggered_spell_id = 31930;

                    // Replenishment
                    CastSpell(this, 57669, true, NULL, triggeredByAura);
                    break;
                // Paladin Tier 6 Trinket (Ashtongue Talisman of Zeal)
                case 40470:
                {
                    if (!procSpell)
                        return SPELL_AURA_PROC_FAILED;

                    float  chance;

                    // Flash of light/Holy light
                    if (procSpell->SpellFamilyFlags & UI64LIT(0x00000000C0000000))
                    {
                        triggered_spell_id = 40471;
                        chance = 15.0f;
                    }
                    // Judgement (any)
                    else if (GetSpellSpecific(procSpell->Id)==SPELL_JUDGEMENT)
                    {
                        triggered_spell_id = 40472;
                        chance = 50.0f;
                    }
                    else
                        return SPELL_AURA_PROC_FAILED;

                    if (!roll_chance_f(chance))
                        return SPELL_AURA_PROC_FAILED;

                    break;
                }
                // Light's Beacon (heal target area aura)
                case 53651:
                {
                    // not do bonus heal for explicit beacon focus healing
                    if (GetObjectGuid() == triggeredByAura->GetCasterGuid())
                        return SPELL_AURA_PROC_FAILED;

                    // beacon
                    Unit* beacon = triggeredByAura->GetCaster();
                    if (!beacon)
                        return SPELL_AURA_PROC_FAILED;

                    if (procSpell->Id == 20267)
                        return SPELL_AURA_PROC_FAILED;

                    // find caster main aura at beacon
                    Aura* dummy = NULL;
                    Unit::AuraList const& baa = beacon->GetAurasByType(SPELL_AURA_PERIODIC_TRIGGER_SPELL);
                    for(Unit::AuraList::const_iterator i = baa.begin(); i != baa.end(); ++i)
                    {
                        if ((*i)->GetId() == 53563 && (*i)->GetCasterGuid() == pVictim->GetObjectGuid())
                        {
                            dummy = (*i);
                            break;
                        }
                    }

                    // original heal must be form beacon caster
                    if (!dummy)
                        return SPELL_AURA_PROC_FAILED;

                    triggered_spell_id = 53652;             // Beacon of Light
                    basepoints[0] = triggeredByAura->GetModifier()->m_amount*damage/100;

                    // cast with original caster set but beacon to beacon for apply caster mods and avoid LoS check
                    beacon->CastCustomSpell(beacon,triggered_spell_id,&basepoints[0],NULL,NULL,true,castItem,triggeredByAura,pVictim->GetGUID());
                    return SPELL_AURA_PROC_OK;
                }
                // Seal of Corruption (damage calc on apply aura)
                case 53736:
                {
                    if (effIndex != EFFECT_INDEX_0)         // effect 1,2 used by seal unleashing code
                        return SPELL_AURA_PROC_FAILED;

                    // At melee attack or Hammer of the Righteous spell damage considered as melee attack
                    if ((procFlag & PROC_FLAG_SUCCESSFUL_MELEE_HIT) || (procSpell && procSpell->Id == 53595))
                        triggered_spell_id = 53742;         // Blood Corruption

                    // Add 5-stack effect from Blood Corruption
                    uint32 stacks = 0;
                    AuraList const& auras = target->GetAurasByType(SPELL_AURA_PERIODIC_DAMAGE);
                    for(AuraList::const_iterator itr = auras.begin(); itr!=auras.end(); ++itr)
                    {
                        if (((*itr)->GetId() == 53742) && (*itr)->GetCasterGuid() == GetObjectGuid())
                        {
                            stacks = (*itr)->GetStackAmount();
                            break;
                        }
                    }
                    if (stacks >= 5)
                        CastSpell(target,53739,true,NULL,triggeredByAura);
                    break;
                }
                // Glyph of Holy Light
                case 54937:
                {
                    triggered_spell_id = 54968;
                    basepoints[0] = triggerAmount*damage/100;
                    break;
                }
                // Sacred Shield (buff)
                case 58597:
                {
                    triggered_spell_id = 66922;
                    SpellEntry const* triggeredEntry = sSpellStore.LookupEntry(triggered_spell_id);
                    if (!triggeredEntry)
                        return SPELL_AURA_PROC_FAILED;

                    basepoints[0] = int32(damage / (GetSpellDuration(triggeredEntry) / triggeredEntry->EffectAmplitude[EFFECT_INDEX_0]));
                    target = this;
                    break;
                }
                // Sacred Shield (talent rank)
                case 53601:
                {
                    // triggered_spell_id in spell data
                    target = this;
                    break;
                }
                // Item - Paladin T10 Holy 2P Bonus
                case 70755:
                {
                    triggered_spell_id = 71166;
                    break;
                }
                // Item - Paladin T10 Retribution 2P Bonus
                case 70765:
                {
                    if (GetTypeId() != TYPEID_PLAYER)
                        return SPELL_AURA_PROC_FAILED;

                    triggered_spell_id = 70769;
                    break;
                }
                // Anger Capacitor
                case 71406:                                 // normal
                case 71545:                                 // heroic
                {
                    if (!pVictim)
                        return SPELL_AURA_PROC_FAILED;

                    SpellEntry const* mote = sSpellStore.LookupEntry(71432);
                    if (!mote)
                        return SPELL_AURA_PROC_FAILED;
                    uint32 maxStack = mote->StackAmount - (dummySpell->Id == 71545 ? 1 : 0);

                    SpellAuraHolder *aurHolder = GetSpellAuraHolder(71432);
                    if (aurHolder && uint32(aurHolder->GetStackAmount() +1) >= maxStack)
                    {
                        RemoveAurasDueToSpell(71432);       // Mote of Anger

                        // Manifest Anger (main hand/off hand)
                        CastSpell(pVictim, !haveOffhandWeapon() || roll_chance_i(50) ? 71433 : 71434, true);
                        return SPELL_AURA_PROC_OK;
                    }
                    else
                        triggered_spell_id = 71432;

                    break;
                }
                // Heartpierce, Item - Icecrown 25 Normal Dagger Proc
                case 71880:
                {
                    if(GetTypeId() != TYPEID_PLAYER)
                        return SPELL_AURA_PROC_FAILED;

                    switch (this->getPowerType())
                    {
                        case POWER_ENERGY: triggered_spell_id = 71882; break;
                        case POWER_RAGE:   triggered_spell_id = 71883; break;
                        case POWER_MANA:   triggered_spell_id = 71881; break;
                        default:
                            return SPELL_AURA_PROC_FAILED;
                    }
                    break;
                }
                // Heartpierce, Item - Icecrown 25 Heroic Dagger Proc
                case 71892:
                {
                    if(GetTypeId() != TYPEID_PLAYER)
                        return SPELL_AURA_PROC_FAILED;

                    switch (this->getPowerType())
                    {
                        case POWER_ENERGY: triggered_spell_id = 71887; break;
                        case POWER_RAGE:   triggered_spell_id = 71886; break;
                        case POWER_MANA:   triggered_spell_id = 71888; break;
                        default:
                            return SPELL_AURA_PROC_FAILED;
                    }
                    break;
                }
            }
            break;
        }
        case SPELLFAMILY_SHAMAN:
        {
            switch(dummySpell->Id)
            {
                // Totemic Power (The Earthshatterer set)
                case 28823:
                {
                    if( !pVictim )
                        return SPELL_AURA_PROC_FAILED;

                    // Set class defined buff
                    switch (pVictim->getClass())
                    {
                        case CLASS_PALADIN:
                        case CLASS_PRIEST:
                        case CLASS_SHAMAN:
                        case CLASS_DRUID:
                            triggered_spell_id = 28824;     // Increases the friendly target's mana regeneration by $s1 per 5 sec. for $d.
                            break;
                        case CLASS_MAGE:
                        case CLASS_WARLOCK:
                            triggered_spell_id = 28825;     // Increases the friendly target's spell damage and healing by up to $s1 for $d.
                            break;
                        case CLASS_HUNTER:
                        case CLASS_ROGUE:
                            triggered_spell_id = 28826;     // Increases the friendly target's attack power by $s1 for $d.
                            break;
                        case CLASS_WARRIOR:
                            triggered_spell_id = 28827;     // Increases the friendly target's armor
                            break;
                        default:
                            return SPELL_AURA_PROC_FAILED;
                    }
                    break;
                }
                // Lesser Healing Wave (Totem of Flowing Water Relic)
                case 28849:
                {
                    target = this;
                    triggered_spell_id = 28850;
                    break;
                }
                // Windfury Weapon (Passive) 1-5 Ranks
                case 33757:
                {
                    if(GetTypeId()!=TYPEID_PLAYER)
                        return SPELL_AURA_PROC_FAILED;

                    if(!castItem || !castItem->IsEquipped())
                        return SPELL_AURA_PROC_FAILED;

                    // custom cooldown processing case
                    if( cooldown && ((Player*)this)->HasSpellCooldown(dummySpell->Id))
                        return SPELL_AURA_PROC_FAILED;

                    // Now amount of extra power stored in 1 effect of Enchant spell
                    // Get it by item enchant id
                    uint32 spellId;
                    switch (castItem->GetEnchantmentId(EnchantmentSlot(TEMP_ENCHANTMENT_SLOT)))
                    {
                        case 283: spellId =  8232; break;   // 1 Rank
                        case 284: spellId =  8235; break;   // 2 Rank
                        case 525: spellId = 10486; break;   // 3 Rank
                        case 1669:spellId = 16362; break;   // 4 Rank
                        case 2636:spellId = 25505; break;   // 5 Rank
                        case 3785:spellId = 58801; break;   // 6 Rank
                        case 3786:spellId = 58803; break;   // 7 Rank
                        case 3787:spellId = 58804; break;   // 8 Rank
                        default:
                        {
                            sLog.outError("Unit::HandleDummyAuraProc: non handled item enchantment (rank?) %u for spell id: %u (Windfury)",
                                castItem->GetEnchantmentId(EnchantmentSlot(TEMP_ENCHANTMENT_SLOT)),dummySpell->Id);
                            return SPELL_AURA_PROC_FAILED;
                        }
                    }

                    SpellEntry const* windfurySpellEntry = sSpellStore.LookupEntry(spellId);
                    if(!windfurySpellEntry)
                    {
                        sLog.outError("Unit::HandleDummyAuraProc: nonexistent spell id: %u (Windfury)",spellId);
                        return SPELL_AURA_PROC_FAILED;
                    }

                    int32 extra_attack_power = CalculateSpellDamage(pVictim, windfurySpellEntry, EFFECT_INDEX_1);

                    // Totem of Splintering
                    if (Aura* aura = GetAura(60764, EFFECT_INDEX_0))
                        extra_attack_power += aura->GetModifier()->m_amount;

                    // Off-Hand case
                    if (castItem->GetSlot() == EQUIPMENT_SLOT_OFFHAND)
                    {
                        // Value gained from additional AP
                        basepoints[0] = int32(extra_attack_power/14.0f * GetAttackTime(OFF_ATTACK)/1000/2);
                        triggered_spell_id = 33750;
                    }
                    // Main-Hand case
                    else
                    {
                        // Value gained from additional AP
                        basepoints[0] = int32(extra_attack_power/14.0f * GetAttackTime(BASE_ATTACK)/1000);
                        triggered_spell_id = 25504;
                    }

                    // apply cooldown before cast to prevent processing itself
                    if( cooldown )
                        ((Player*)this)->AddSpellCooldown(dummySpell->Id,0,time(NULL) + cooldown);

                    // Attack Twice
                    for ( uint32 i = 0; i<2; ++i )
                        CastCustomSpell(pVictim,triggered_spell_id,&basepoints[0],NULL,NULL,true,castItem,triggeredByAura);

                    return SPELL_AURA_PROC_OK;
                }
                // Shaman Tier 6 Trinket
                case 40463:
                {
                    if( !procSpell )
                        return SPELL_AURA_PROC_FAILED;

                    float  chance;
                    if (procSpell->SpellFamilyFlags & UI64LIT(0x0000000000000001))
                    {
                        triggered_spell_id = 40465;         // Lightning Bolt
                        chance = 15.0f;
                    }
                    else if (procSpell->SpellFamilyFlags & UI64LIT(0x0000000000000080))
                    {
                        triggered_spell_id = 40465;         // Lesser Healing Wave
                        chance = 10.0f;
                    }
                    else if (procSpell->SpellFamilyFlags & UI64LIT(0x0000001000000000))
                    {
                        triggered_spell_id = 40466;         // Stormstrike
                        chance = 50.0f;
                    }
                    else
                        return SPELL_AURA_PROC_FAILED;

                    if (!roll_chance_f(chance))
                        return SPELL_AURA_PROC_FAILED;

                    target = this;
                    break;
                }
                // Earthen Power
                case 51523:
                case 51524:
                {
                    triggered_spell_id = 63532;
                    break;
                }
                // Glyph of Healing Wave
                case 55440:
                {
                    // Not proc from self heals
                    if (this==pVictim)
                        return SPELL_AURA_PROC_FAILED;
                    basepoints[0] = triggerAmount * damage / 100;
                    target = this;
                    triggered_spell_id = 55533;
                    break;
                }
                // Spirit Hunt
                case 58877:
                {
                    // Cast on owner
                    target = GetOwner();
                    if (!target)
                        return SPELL_AURA_PROC_FAILED;
                    basepoints[0] = triggerAmount * damage / 100;
                    triggered_spell_id = 58879;
                    break;
                }
                // Glyph of Totem of Wrath
                case 63280:
                {
                    Totem* totem = GetTotem(TOTEM_SLOT_FIRE);
                    if (!totem)
                        return SPELL_AURA_PROC_FAILED;

                    // find totem aura bonus
                    AuraList const& spellPower = totem->GetAurasByType(SPELL_AURA_NONE);
                    for(AuraList::const_iterator i = spellPower.begin();i != spellPower.end(); ++i)
                    {
                        // select proper aura for format aura type in spell proto
                        if ((*i)->GetTarget()==totem && (*i)->GetSpellProto()->EffectApplyAuraName[(*i)->GetEffIndex()] == SPELL_AURA_MOD_HEALING_DONE &&
                            (*i)->GetSpellProto()->SpellFamilyName == SPELLFAMILY_SHAMAN && (*i)->GetSpellProto()->SpellFamilyFlags & UI64LIT(0x0000000004000000))
                        {
                            basepoints[0] = triggerAmount * (*i)->GetModifier()->m_amount / 100;
                            break;
                        }
                    }

                    if (!basepoints[0])
                        return SPELL_AURA_PROC_FAILED;

                    basepoints[1] = basepoints[0];
                    triggered_spell_id = 63283;             // Totem of Wrath, caster bonus
                    target = this;
                    break;
                }
                // Shaman T8 Elemental 4P Bonus
                case 64928:
                {
                    basepoints[0] = int32( triggerAmount * damage / 100 );
                    triggered_spell_id = 64930;            // Electrified
                    break;
                }
                // Shaman T9 Elemental 4P Bonus
                case 67228:
                {
                    basepoints[0] = int32( triggerAmount * damage / 100 );
                    triggered_spell_id = 71824;
                    break;
                }
                // Item - Shaman T10 Restoration 4P Bonus
                case 70808:
                {
                    basepoints[0] = int32( triggerAmount * damage / 100 );
                    basepoints[0] = int32( basepoints[0] / 3); // basepoints is for 1 tick, not all DoT amount
                    triggered_spell_id = 70809;
                    break;
                }
                // Item - Shaman T10 Elemental 4P Bonus
                case 70817:
                {
                    if (Aura *aur = pVictim->GetAura(SPELL_AURA_PERIODIC_DAMAGE, SPELLFAMILY_SHAMAN, UI64LIT(0x0000000010000000), 0, GetGUID()))
                    {
                        SpellAuraHolder *aurHolder = GetSpellAuraHolder(aur->GetId());
                        if (aurHolder)
                        {
                            int32 amount = aur->GetAuraDuration() + triggerAmount * IN_MILLISECONDS;
                            aur->SetAuraDuration(amount);
                            aurHolder->SendAuraUpdate(false);
                            return SPELL_AURA_PROC_OK;
                        }
                    }
                    return SPELL_AURA_PROC_FAILED;
                }
            }
            // Storm, Earth and Fire
            if (dummySpell->SpellIconID == 3063)
            {
                // Earthbind Totem summon only
                if(procSpell->Id != 2484)
                    return SPELL_AURA_PROC_FAILED;

                if (!roll_chance_i(triggerAmount))
                    return SPELL_AURA_PROC_FAILED;

                triggered_spell_id = 64695;
                break;
            }
            // Ancestral Awakening
            if (dummySpell->SpellIconID == 3065)
            {
                triggered_spell_id = 52759;
                basepoints[0] = triggerAmount * damage / 100;
                target = this;
                break;
            }
            // Flametongue Weapon (Passive), Ranks
            if (dummySpell->SpellFamilyFlags & UI64LIT(0x0000000000200000))
            {
                if (GetTypeId()!=TYPEID_PLAYER || !castItem)
                    return SPELL_AURA_PROC_FAILED;

                // Only proc for enchanted weapon
                Item *usedWeapon = ((Player *)this)->GetWeaponForAttack(procFlag & PROC_FLAG_SUCCESSFUL_OFFHAND_HIT ? OFF_ATTACK : BASE_ATTACK, true, true);
                if (usedWeapon != castItem)
                    return SPELL_AURA_PROC_FAILED;

                switch (dummySpell->Id)
                {
                    case 10400: triggered_spell_id =  8026; break; // Rank 1
                    case 15567: triggered_spell_id =  8028; break; // Rank 2
                    case 15568: triggered_spell_id =  8029; break; // Rank 3
                    case 15569: triggered_spell_id = 10445; break; // Rank 4
                    case 16311: triggered_spell_id = 16343; break; // Rank 5
                    case 16312: triggered_spell_id = 16344; break; // Rank 6
                    case 16313: triggered_spell_id = 25488; break; // Rank 7
                    case 58784: triggered_spell_id = 58786; break; // Rank 8
                    case 58791: triggered_spell_id = 58787; break; // Rank 9
                    case 58792: triggered_spell_id = 58788; break; // Rank 10
                    default:
                        return SPELL_AURA_PROC_FAILED;
                }
                break;
            }
            // Earth Shield
            if (dummySpell->SpellFamilyFlags & UI64LIT(0x0000040000000000))
            {
                originalCaster = triggeredByAura->GetCasterGuid();
                target = this;
                basepoints[0] = triggerAmount;

                // Glyph of Earth Shield
                if (Aura* aur = GetDummyAura(63279))
                {
                    int32 aur_mod = aur->GetModifier()->m_amount;
                    basepoints[0] = int32(basepoints[0] * (aur_mod + 100.0f) / 100.0f);
                }

                triggered_spell_id = 379;
                break;
            }
            // Improved Water Shield
            if (dummySpell->SpellIconID == 2287)
            {
                // Lesser Healing Wave need aditional 60% roll
                if ((procSpell->SpellFamilyFlags & UI64LIT(0x0000000000000080)) && !roll_chance_i(60))
                    return SPELL_AURA_PROC_FAILED;
                // Chain Heal needs additional 30% roll
                if ((procSpell->SpellFamilyFlags & UI64LIT(0x0000000000000100)) && !roll_chance_i(30))
                    return SPELL_AURA_PROC_FAILED;
                // lookup water shield
                AuraList const& vs = GetAurasByType(SPELL_AURA_PROC_TRIGGER_SPELL);
                for(AuraList::const_iterator itr = vs.begin(); itr != vs.end(); ++itr)
                {
                    if ((*itr)->GetSpellProto()->SpellFamilyName == SPELLFAMILY_SHAMAN &&
                        ((*itr)->GetSpellProto()->SpellFamilyFlags & UI64LIT(0x0000002000000000)))
                    {
                        uint32 spell = (*itr)->GetSpellProto()->EffectTriggerSpell[(*itr)->GetEffIndex()];
                        CastSpell(this, spell, true, castItem, triggeredByAura);
                        return SPELL_AURA_PROC_OK;
                    }
                }
                return SPELL_AURA_PROC_FAILED;
            }
            // Lightning Overload
            if (dummySpell->SpellIconID == 2018)            // only this spell have SpellFamily Shaman SpellIconID == 2018 and dummy aura
            {
                if(!procSpell || GetTypeId() != TYPEID_PLAYER || !pVictim )
                    return SPELL_AURA_PROC_FAILED;

                // custom cooldown processing case
                if( cooldown && GetTypeId()==TYPEID_PLAYER && ((Player*)this)->HasSpellCooldown(dummySpell->Id))
                    return SPELL_AURA_PROC_FAILED;

                uint32 spellId = 0;
                // Every Lightning Bolt and Chain Lightning spell have duplicate vs half damage and zero cost
                switch (procSpell->Id)
                {
                    // Lightning Bolt
                    case   403: spellId = 45284; break;     // Rank  1
                    case   529: spellId = 45286; break;     // Rank  2
                    case   548: spellId = 45287; break;     // Rank  3
                    case   915: spellId = 45288; break;     // Rank  4
                    case   943: spellId = 45289; break;     // Rank  5
                    case  6041: spellId = 45290; break;     // Rank  6
                    case 10391: spellId = 45291; break;     // Rank  7
                    case 10392: spellId = 45292; break;     // Rank  8
                    case 15207: spellId = 45293; break;     // Rank  9
                    case 15208: spellId = 45294; break;     // Rank 10
                    case 25448: spellId = 45295; break;     // Rank 11
                    case 25449: spellId = 45296; break;     // Rank 12
                    case 49237: spellId = 49239; break;     // Rank 13
                    case 49238: spellId = 49240; break;     // Rank 14
                    // Chain Lightning
                    case   421: spellId = 45297; break;     // Rank  1
                    case   930: spellId = 45298; break;     // Rank  2
                    case  2860: spellId = 45299; break;     // Rank  3
                    case 10605: spellId = 45300; break;     // Rank  4
                    case 25439: spellId = 45301; break;     // Rank  5
                    case 25442: spellId = 45302; break;     // Rank  6
                    case 49270: spellId = 49268; break;     // Rank  7
                    case 49271: spellId = 49269; break;     // Rank  8
                    default:
                        sLog.outError("Unit::HandleDummyAuraProc: non handled spell id: %u (LO)", procSpell->Id);
                        return SPELL_AURA_PROC_FAILED;
                }

                // Remove cooldown (Chain Lightning - have Category Recovery time)
                if (procSpell->SpellFamilyFlags & UI64LIT(0x0000000000000002))
                    ((Player*)this)->RemoveSpellCooldown(spellId);

                CastSpell(pVictim, spellId, true, castItem, triggeredByAura);

                if (cooldown && GetTypeId() == TYPEID_PLAYER)
                    ((Player*)this)->AddSpellCooldown(dummySpell->Id, 0, time(NULL) + cooldown);

                return SPELL_AURA_PROC_OK;
            }
            // Static Shock
            if(dummySpell->SpellIconID == 3059)
            {
                // lookup Lightning Shield
                AuraList const& vs = GetAurasByType(SPELL_AURA_PROC_TRIGGER_SPELL);
                for(AuraList::const_iterator itr = vs.begin(); itr != vs.end(); ++itr)
                {
                    if ((*itr)->GetSpellProto()->SpellFamilyName == SPELLFAMILY_SHAMAN &&
                        ((*itr)->GetSpellProto()->SpellFamilyFlags & UI64LIT(0x0000000000000400)))
                    {
                        uint32 spell = 0;
                        switch ((*itr)->GetId())
                        {
                            case   324: spell = 26364; break;
                            case   325: spell = 26365; break;
                            case   905: spell = 26366; break;
                            case   945: spell = 26367; break;
                            case  8134: spell = 26369; break;
                            case 10431: spell = 26370; break;
                            case 10432: spell = 26363; break;
                            case 25469: spell = 26371; break;
                            case 25472: spell = 26372; break;
                            case 49280: spell = 49278; break;
                            case 49281: spell = 49279; break;
                            default:
                                return SPELL_AURA_PROC_FAILED;
                        }
                        CastSpell(target, spell, true, castItem, triggeredByAura);
                        if ((*itr)->GetHolder()->DropAuraCharge())
                            RemoveAuraHolderFromStack((*itr)->GetId());
                        return SPELL_AURA_PROC_OK;
                    }
                }
                return SPELL_AURA_PROC_FAILED;
            }
            // Frozen Power
            if (dummySpell->SpellIconID == 3780)
            {
                Unit *caster = triggeredByAura->GetCaster();

                if (!procSpell || !caster)
                    return SPELL_AURA_PROC_FAILED;

                float distance = caster->GetDistance(pVictim);
                int32 chance = triggerAmount;

                if (distance < 15.0f || !roll_chance_i(chance))
                    return SPELL_AURA_PROC_FAILED;

                // make triggered cast apply after current damage spell processing for prevent remove by it
                if(Spell* spell = GetCurrentSpell(CURRENT_GENERIC_SPELL))
                    spell->AddTriggeredSpell(63685);
                return SPELL_AURA_PROC_OK;
            }
            break;
        }
        case SPELLFAMILY_DEATHKNIGHT:
        {
            // Butchery
            if (dummySpell->SpellIconID == 2664)
            {
                basepoints[0] = triggerAmount;
                triggered_spell_id = 50163;
                target = this;
                break;
            }
            // Dancing Rune Weapon
            if (dummySpell->Id == 49028)
            {
                // 1 dummy aura for dismiss rune blade
                if (effIndex != EFFECT_INDEX_1)
                    return SPELL_AURA_PROC_FAILED;

                Pet* runeBlade = FindGuardianWithEntry(27893);

                if (runeBlade && pVictim && damage && procSpell)
                {
                    int32 procDmg = damage * 0.5;
                    runeBlade->CastCustomSpell(pVictim, procSpell->Id, &procDmg, NULL, NULL, true, NULL, NULL, runeBlade->GetGUID());
                    SendSpellNonMeleeDamageLog(pVictim, procSpell->Id, procDmg, SPELL_SCHOOL_MASK_NORMAL, 0, 0, false, 0, false);
                    break;
                }
                else
                    return SPELL_AURA_PROC_FAILED;
            }
            // Mark of Blood
            if (dummySpell->Id == 49005)
            {
                if (target->GetTypeId() != TYPEID_PLAYER)
                    return SPELL_AURA_PROC_FAILED;
                // TODO: need more info (cooldowns/PPM)
                target->CastSpell(target, 61607, true, NULL, triggeredByAura);
                return SPELL_AURA_PROC_OK;
            }
            // Unholy Blight
            if (dummySpell->Id == 49194)
            {
                basepoints[0] = damage * triggerAmount / 100;

                // Glyph of Unholy Blight
                if (Aura *aura = GetDummyAura(63332))
                    basepoints[0] += basepoints[0] * aura->GetModifier()->m_amount / 100;

                // Split between 10 ticks
                basepoints[0] /= 10;
                triggered_spell_id = 50536;
                break;
            }
            // Vendetta
            if (dummySpell->SpellFamilyFlags & UI64LIT(0x0000000000010000))
            {
                basepoints[0] = triggerAmount * GetMaxHealth() / 100;
                triggered_spell_id = 50181;
                target = this;
                break;
            }
            // Necrosis
            if (dummySpell->SpellIconID == 2709)
            {
                // only melee auto attack affected and Rune Strike
                if (procSpell && procSpell->Id != 56815)
                    return SPELL_AURA_PROC_FAILED;

                basepoints[0] = triggerAmount * damage / 100;
                triggered_spell_id = 51460;
                break;
            }
            // Threat of Thassarian
            if (dummySpell->SpellIconID == 2023)
            {
                // Must Dual Wield
                if (!procSpell || !haveOffhandWeapon())
                    return SPELL_AURA_PROC_FAILED;
                // Chance as basepoints for dummy aura
                if (!roll_chance_i(triggerAmount))
                    return SPELL_AURA_PROC_FAILED;

                switch (procSpell->Id)
                {
                    // Obliterate
                    case 49020:                             // Rank 1
                        triggered_spell_id = 66198; break;
                    case 51423:                             // Rank 2
                        triggered_spell_id = 66972; break;
                    case 51424:                             // Rank 3
                        triggered_spell_id = 66973; break;
                    case 51425:                             // Rank 4
                        triggered_spell_id = 66974; break;
                    // Frost Strike
                    case 49143:                             // Rank 1
                        triggered_spell_id = 66196; break;
                    case 51416:                             // Rank 2
                        triggered_spell_id = 66958; break;
                    case 51417:                             // Rank 3
                        triggered_spell_id = 66959; break;
                    case 51418:                             // Rank 4
                        triggered_spell_id = 66960; break;
                    case 51419:                             // Rank 5
                        triggered_spell_id = 66961; break;
                    case 55268:                             // Rank 6
                        triggered_spell_id = 66962; break;
                    // Plague Strike
                    case 45462:                             // Rank 1
                        triggered_spell_id = 66216; break;
                    case 49917:                             // Rank 2
                        triggered_spell_id = 66988; break;
                    case 49918:                             // Rank 3
                        triggered_spell_id = 66989; break;
                    case 49919:                             // Rank 4
                        triggered_spell_id = 66990; break;
                    case 49920:                             // Rank 5
                        triggered_spell_id = 66991; break;
                    case 49921:                             // Rank 6
                        triggered_spell_id = 66992; break;
                    // Death Strike
                    case 49998:                             // Rank 1
                        triggered_spell_id = 66188; break;
                    case 49999:                             // Rank 2
                        triggered_spell_id = 66950; break;
                    case 45463:                             // Rank 3
                        triggered_spell_id = 66951; break;
                    case 49923:                             // Rank 4
                        triggered_spell_id = 66952; break;
                    case 49924:                             // Rank 5
                        triggered_spell_id = 66953; break;
                    // Rune Strike
                    case 56815:
                        triggered_spell_id = 66217; break;
                    // Blood Strike
                    case 45902:                             // Rank 1
                        triggered_spell_id = 66215; break;
                    case 49926:                             // Rank 2
                        triggered_spell_id = 66975; break;
                    case 49927:                             // Rank 3
                        triggered_spell_id = 66976; break;
                    case 49928:                             // Rank 4
                        triggered_spell_id = 66977; break;
                    case 49929:                             // Rank 5
                        triggered_spell_id = 66978; break;
                    case 49930:                             // Rank 6
                        triggered_spell_id = 66979; break;
                    default:
                        return SPELL_AURA_PROC_FAILED;
                }
                break;
            }
            // Runic Power Back on Snare/Root
            if (dummySpell->Id == 61257)
            {
                // only for spells and hit/crit (trigger start always) and not start from self casted spells
                if (procSpell == 0 || !(procEx & (PROC_EX_NORMAL_HIT|PROC_EX_CRITICAL_HIT)) || this == pVictim)
                    return SPELL_AURA_PROC_FAILED;
                // Need snare or root mechanic
                if (!(GetAllSpellMechanicMask(procSpell) & IMMUNE_TO_ROOT_AND_SNARE_MASK))
                    return SPELL_AURA_PROC_FAILED;
                triggered_spell_id = 61258;
                target = this;
                break;
            }
            // Sudden Doom
            if (dummySpell->SpellIconID == 1939)
            {
                if (!target || !target->isAlive() || this->GetTypeId() != TYPEID_PLAYER)
                    return SPELL_AURA_PROC_FAILED;

                // get highest rank of Death Coil spell
                const PlayerSpellMap& sp_list = ((Player*)this)->GetSpellMap();
                for (PlayerSpellMap::const_iterator itr = sp_list.begin(); itr != sp_list.end(); ++itr)
                {
                    if(!itr->second.active || itr->second.disabled || itr->second.state == PLAYERSPELL_REMOVED)
                        continue;

                    SpellEntry const *spellInfo = sSpellStore.LookupEntry(itr->first);
                    if (!spellInfo)
                        continue;

                    if (spellInfo->SpellFamilyName == SPELLFAMILY_DEATHKNIGHT && spellInfo->SpellFamilyFlags & UI64LIT(0x2000))
                    {
                        triggered_spell_id = spellInfo->Id;
                        break;
                    }
                }
                break;
            }
            // Wandering Plague
            if (dummySpell->SpellIconID == 1614)
            {
                if (!roll_chance_f(GetUnitCriticalChance(BASE_ATTACK, pVictim)))
                    return SPELL_AURA_PROC_FAILED;
                basepoints[0] = triggerAmount * damage / 100;
                triggered_spell_id = 50526;
                break;
            }
            // Blood of the North and Reaping
            if (dummySpell->SpellIconID == 3041 || dummySpell->SpellIconID == 22)
            {
                if(GetTypeId()!=TYPEID_PLAYER)
                    return SPELL_AURA_PROC_FAILED;

                Player *player = (Player*)this;
                for (uint32 i = 0; i < MAX_RUNES; ++i)
                {
                    if (player->GetCurrentRune(i) == RUNE_BLOOD)
                    {
                        if(!player->GetRuneCooldown(i))
                            player->ConvertRune(i, RUNE_DEATH, dummySpell->Id);
                        else
                        {
                            // search for another rune that might be available
                            for (uint32 iter = i; iter < MAX_RUNES; ++iter)
                            {
                                if(player->GetCurrentRune(iter) == RUNE_BLOOD && !player->GetRuneCooldown(iter))
                                {
                                    player->ConvertRune(iter, RUNE_DEATH, dummySpell->Id);
                                    triggeredByAura->SetAuraPeriodicTimer(0);
                                    return SPELL_AURA_PROC_OK;
                                }
                            }
                            player->SetNeedConvertRune(i, true, dummySpell->Id);
                        }
                        triggeredByAura->SetAuraPeriodicTimer(0);
                        return SPELL_AURA_PROC_OK;
                    }
                }
                return SPELL_AURA_PROC_FAILED;
            }
            // Death Rune Mastery
            if (dummySpell->SpellIconID == 2622)
            {
                if(GetTypeId()!=TYPEID_PLAYER)
                    return SPELL_AURA_PROC_FAILED;

                Player *player = (Player*)this;
                for (uint32 i = 0; i < MAX_RUNES; ++i)
                {
                    RuneType currRune = player->GetCurrentRune(i);
                    if (currRune == RUNE_UNHOLY || currRune == RUNE_FROST)
                    {
                        uint16 cd = player->GetRuneCooldown(i);
                        if(!cd)
                            player->ConvertRune(i, RUNE_DEATH, dummySpell->Id);
                        else // there is a cd
                            player->SetNeedConvertRune(i, true, dummySpell->Id);
                        // no break because it converts all
                    }
                }
                triggeredByAura->SetAuraPeriodicTimer(0);
                return SPELL_AURA_PROC_OK;
            }
            // Hungering Cold - not break from diseases
            if (dummySpell->SpellIconID == 2797)
            {
                if (procSpell && procSpell->Dispel == DISPEL_DISEASE)
                    return SPELL_AURA_PROC_FAILED;
            }
            // Blood-Caked Blade
            if (dummySpell->SpellIconID == 138)
            {
                // only main hand melee auto attack affected and Rune Strike
                if ((procFlag & PROC_FLAG_SUCCESSFUL_OFFHAND_HIT) || procSpell && procSpell->Id != 56815)
                    return SPELL_AURA_PROC_FAILED;

                // triggered_spell_id in spell data
                break;
            }
            break;
        }
        case SPELLFAMILY_PET:
        {
            // Improved Cower
            if (dummySpell->SpellIconID == 958 && procSpell->SpellIconID == 958)
            {
                triggered_spell_id = dummySpell->Id == 53180 ? 54200 : 54201;
                target = this;
                break;
            }
            // Silverback
            if (dummySpell->SpellIconID == 1582 && procSpell->SpellIconID == 201)
            {
                triggered_spell_id = dummySpell->Id == 62764 ? 62800 : 62801;
                target = this;
                break;
            }
            break;
        }
        default:
            break;
    }

    // processed charge only counting case
    if (!triggered_spell_id)
        return SPELL_AURA_PROC_OK;

    SpellEntry const* triggerEntry = sSpellStore.LookupEntry(triggered_spell_id);

    if (!triggerEntry)
    {
        sLog.outError("Unit::HandleDummyAuraProc: Spell %u have nonexistent triggered spell %u",dummySpell->Id,triggered_spell_id);
        return SPELL_AURA_PROC_FAILED;
    }

    // default case
    if (!target || (target != this && !target->isAlive()))
        return SPELL_AURA_PROC_FAILED;

    if (cooldown && GetTypeId()==TYPEID_PLAYER && ((Player*)this)->HasSpellCooldown(triggered_spell_id))
        return SPELL_AURA_PROC_FAILED;

    if (basepoints[EFFECT_INDEX_0] || basepoints[EFFECT_INDEX_1] || basepoints[EFFECT_INDEX_2])
        CastCustomSpell(target, triggerEntry,
            basepoints[EFFECT_INDEX_0] ? &basepoints[EFFECT_INDEX_0] : NULL,
            basepoints[EFFECT_INDEX_1] ? &basepoints[EFFECT_INDEX_1] : NULL,
            basepoints[EFFECT_INDEX_2] ? &basepoints[EFFECT_INDEX_2] : NULL,
            true, castItem, triggeredByAura, originalCaster);
    else
        CastSpell(target, triggerEntry, true, castItem, triggeredByAura);

    if (cooldown && GetTypeId()==TYPEID_PLAYER)
        ((Player*)this)->AddSpellCooldown(triggered_spell_id,0,time(NULL) + cooldown);

    return SPELL_AURA_PROC_OK;
}

SpellAuraProcResult Unit::HandleProcTriggerSpellAuraProc(Unit *pVictim, uint32 damage, Aura* triggeredByAura, SpellEntry const *procSpell, uint32 procFlags, uint32 procEx, uint32 cooldown)
{
    // Get triggered aura spell info
    SpellEntry const* auraSpellInfo = triggeredByAura->GetSpellProto();

    // Basepoints of trigger aura
    int32 triggerAmount = triggeredByAura->GetModifier()->m_amount;

    // Set trigger spell id, target, custom basepoints
    uint32 trigger_spell_id = auraSpellInfo->EffectTriggerSpell[triggeredByAura->GetEffIndex()];
    Unit*  target = NULL;
    int32  basepoints[MAX_EFFECT_INDEX] = {0, 0, 0};

    if(triggeredByAura->GetModifier()->m_auraname == SPELL_AURA_PROC_TRIGGER_SPELL_WITH_VALUE)
        basepoints[0] = triggerAmount;

    Item* castItem = !triggeredByAura->GetCastItemGuid().IsEmpty() && GetTypeId()==TYPEID_PLAYER
        ? ((Player*)this)->GetItemByGuid(triggeredByAura->GetCastItemGuid()) : NULL;

    // Try handle unknown trigger spells
    // Custom requirements (not listed in procEx) Warning! damage dealing after this
    // Custom triggered spells
    switch (auraSpellInfo->SpellFamilyName)
    {
        case SPELLFAMILY_GENERIC:
            switch(auraSpellInfo->Id)
            {
                //case 191:                               // Elemental Response
                //    switch (procSpell->School)
                //    {
                //        case SPELL_SCHOOL_FIRE:  trigger_spell_id = 34192; break;
                //        case SPELL_SCHOOL_FROST: trigger_spell_id = 34193; break;
                //        case SPELL_SCHOOL_ARCANE:trigger_spell_id = 34194; break;
                //        case SPELL_SCHOOL_NATURE:trigger_spell_id = 34195; break;
                //        case SPELL_SCHOOL_SHADOW:trigger_spell_id = 34196; break;
                //        case SPELL_SCHOOL_HOLY:  trigger_spell_id = 34197; break;
                //        case SPELL_SCHOOL_NORMAL:trigger_spell_id = 34198; break;
                //    }
                //    break;
                //case 5301:  break;                        // Defensive State (DND)
                //case 7137:  break:                        // Shadow Charge (Rank 1)
                //case 7377:  break:                        // Take Immune Periodic Damage <Not Working>
                //case 13358: break;                        // Defensive State (DND)
                //case 16092: break;                        // Defensive State (DND)
                //case 18943: break;                        // Double Attack
                //case 19194: break;                        // Double Attack
                //case 19817: break;                        // Double Attack
                //case 19818: break;                        // Double Attack
                //case 22835: break;                        // Drunken Rage
                //    trigger_spell_id = 14822; break;
                case 23780:                                 // Aegis of Preservation (Aegis of Preservation trinket)
                    trigger_spell_id = 23781;
                    break;
                //case 24949: break;                        // Defensive State 2 (DND)
                case 27522:                                 // Mana Drain Trigger
                case 40336:                                 // Mana Drain Trigger
                    // On successful melee or ranged attack gain $29471s1 mana and if possible drain $27526s1 mana from the target.
                    if (isAlive())
                        CastSpell(this, 29471, true, castItem, triggeredByAura);
                    if (pVictim && pVictim->isAlive())
                        CastSpell(pVictim, 27526, true, castItem, triggeredByAura);
                    return SPELL_AURA_PROC_OK;
                case 31255:                                 // Deadly Swiftness (Rank 1)
                    // whenever you deal damage to a target who is below 20% health.
                    if (pVictim->GetHealth() > pVictim->GetMaxHealth() / 5)
                        return SPELL_AURA_PROC_FAILED;

                    target = this;
                    trigger_spell_id = 22588;
                    break;
                //case 33207: break;                        // Gossip NPC Periodic - Fidget
                case 33896:                                 // Desperate Defense (Stonescythe Whelp, Stonescythe Alpha, Stonescythe Ambusher)
                    trigger_spell_id = 33898;
                    break;
                //case 34082: break;                        // Advantaged State (DND)
                //case 34783: break:                        // Spell Reflection
                //case 35205: break:                        // Vanish
                //case 35321: break;                        // Gushing Wound
                //case 36096: break:                        // Spell Reflection
                //case 36207: break:                        // Steal Weapon
                //case 36576: break:                        // Shaleskin (Shaleskin Flayer, Shaleskin Ripper) 30023 trigger
                //case 37030: break;                        // Chaotic Temperament
                case 38164:                                 // Unyielding Knights
                    if (pVictim->GetEntry() != 19457)
                        return SPELL_AURA_PROC_FAILED;
                    break;
                //case 38363: break;                        // Gushing Wound
                //case 39215: break;                        // Gushing Wound
                //case 40250: break;                        // Improved Duration
                //case 40329: break;                        // Demo Shout Sensor
                //case 40364: break;                        // Entangling Roots Sensor
                //case 41054: break;                        // Copy Weapon
                //    trigger_spell_id = 41055; break;
                //case 41248: break;                        // Consuming Strikes
                //    trigger_spell_id = 41249; break;
                //case 42730: break:                        // Woe Strike
                //case 43453: break:                        // Rune Ward
                //case 43504: break;                        // Alterac Valley OnKill Proc Aura
                //case 44326: break:                        // Pure Energy Passive
                //case 44526: break;                        // Hate Monster (Spar) (30 sec)
                //case 44527: break;                        // Hate Monster (Spar Buddy) (30 sec)
                //case 44819: break;                        // Hate Monster (Spar Buddy) (>30% Health)
                //case 44820: break;                        // Hate Monster (Spar) (<30%)
                case 45057:                                 // Evasive Maneuvers (Commendation of Kael`thas trinket)
                    // reduce you below $s1% health
                    if (GetHealth() - damage > GetMaxHealth() * triggerAmount / 100)
                        return SPELL_AURA_PROC_FAILED;
                    break;
                //case 45903: break:                        // Offensive State
                //case 46146: break:                        // [PH] Ahune  Spanky Hands
                //case 46939: break;                        // Black Bow of the Betrayer
                //    trigger_spell_id = 29471; - gain mana
                //                       27526; - drain mana if possible
                case 43820:                                 // Charm of the Witch Doctor (Amani Charm of the Witch Doctor trinket)
                    // Pct value stored in dummy
                    basepoints[0] = pVictim->GetCreateHealth() * auraSpellInfo->CalculateSimpleValue(EFFECT_INDEX_1) / 100;
                    target = pVictim;
                    break;
                //case 45205: break;                        // Copy Offhand Weapon
                //case 45343: break;                        // Dark Flame Aura
                //case 47300: break;                        // Dark Flame Aura
                //case 48876: break;                        // Beast's Mark
                //    trigger_spell_id = 48877; break;
                //case 49059: break;                        // Horde, Hate Monster (Spar Buddy) (>30% Health)
                //case 50051: break;                        // Ethereal Pet Aura
                //case 50689: break;                        // Blood Presence (Rank 1)
                //case 50844: break;                        // Blood Mirror
                //case 52856: break;                        // Charge
                //case 54072: break;                        // Knockback Ball Passive
                //case 54476: break;                        // Blood Presence
                //case 54775: break;                        // Abandon Vehicle on Poly
                case 56702:                                 //
                {
                    trigger_spell_id = 56701;
                    break;
                }
                case 57345:                                 // Darkmoon Card: Greatness
                {
                    float stat = 0.0f;
                    // strength
                    if (GetStat(STAT_STRENGTH) > stat) { trigger_spell_id = 60229;stat = GetStat(STAT_STRENGTH); }
                    // agility
                    if (GetStat(STAT_AGILITY)  > stat) { trigger_spell_id = 60233;stat = GetStat(STAT_AGILITY);  }
                    // intellect
                    if (GetStat(STAT_INTELLECT)> stat) { trigger_spell_id = 60234;stat = GetStat(STAT_INTELLECT);}
                    // spirit
                    if (GetStat(STAT_SPIRIT)   > stat) { trigger_spell_id = 60235;                               }
                    break;
                }
                //case 55580: break:                        // Mana Link
                //case 57587: break:                        // Steal Ranged ()
                //case 57594: break;                        // Copy Ranged Weapon
                //case 59237: break;                        // Beast's Mark
                //    trigger_spell_id = 59233; break;
                //case 59288: break;                        // Infra-Green Shield
                //case 59532: break;                        // Abandon Passengers on Poly
                //case 59735: break:                        // Woe Strike
                case 64415:                                 // // Val'anyr Hammer of Ancient Kings - Equip Effect
                {
                    // for DOT procs
                    if (!IsPositiveSpell(procSpell->Id))
                        return SPELL_AURA_PROC_FAILED;
                    break;
                }
                case 64440:                                 // Blade Warding
                {
                    trigger_spell_id = 64442;

                    // need scale damage base at stack size
                    if (SpellEntry const* trigEntry = sSpellStore.LookupEntry(trigger_spell_id))
                        basepoints[EFFECT_INDEX_0] = trigEntry->CalculateSimpleValue(EFFECT_INDEX_0) * triggeredByAura->GetStackAmount();

                    break;
                }
                case 64568:                                 // Blood Reserve
                {
                    // Check health condition - should drop to less 35%
                    if (!(10*(int32(GetHealth() - damage)) < 3.5 * GetMaxHealth()))
                       return SPELL_AURA_PROC_FAILED;

                    if (!roll_chance_f(50))
                        return SPELL_AURA_PROC_FAILED;

                    trigger_spell_id = 64569;
                    basepoints[0] = triggerAmount;
                    break;
                } 
                case 67702:                                 // Death's Choice, Item - Coliseum 25 Normal Melee Trinket
                {
                    float stat = 0.0f;
                    // strength
                    if (GetStat(STAT_STRENGTH) > stat) { trigger_spell_id = 67708;stat = GetStat(STAT_STRENGTH); }
                    // agility
                    if (GetStat(STAT_AGILITY)  > stat) { trigger_spell_id = 67703;                               }
                    break;
                }
                case 67771:                                 // Death's Choice (heroic), Item - Coliseum 25 Heroic Melee Trinket
                {
                    float stat = 0.0f;
                    // strength
                    if (GetStat(STAT_STRENGTH) > stat) { trigger_spell_id = 67773;stat = GetStat(STAT_STRENGTH); }
                    // agility
                    if (GetStat(STAT_AGILITY)  > stat) { trigger_spell_id = 67772;                               }
                    break;
                }
                case 72178:                                 // Blood link Saurfang aura
                {
                    target = this;
                    trigger_spell_id = 72195;
                    break;
                }
            }
            break;
        case SPELLFAMILY_MAGE:
            if (auraSpellInfo->SpellIconID == 2127)         // Blazing Speed
            {
                switch (auraSpellInfo->Id)
                {
                    case 31641:  // Rank 1
                    case 31642:  // Rank 2
                        trigger_spell_id = 31643;
                        break;
                    default:
                        sLog.outError("Unit::HandleProcTriggerSpellAuraProc: Spell %u miss possibly Blazing Speed",auraSpellInfo->Id);
                        return SPELL_AURA_PROC_FAILED;
                }
            }
            else if(auraSpellInfo->Id == 26467)             // Persistent Shield (Scarab Brooch trinket)
            {
                // This spell originally trigger 13567 - Dummy Trigger (vs dummy effect)
                basepoints[0] = damage * 15 / 100;
                target = pVictim;
                trigger_spell_id = 26470;
            }
            else if(auraSpellInfo->Id == 71761)             // Deep Freeze Immunity State
            {
                // spell applied only to permanent immunes to stun targets (bosses)
                if (pVictim->GetTypeId() != TYPEID_UNIT ||
                    (((Creature*)pVictim)->GetCreatureInfo()->MechanicImmuneMask & (1 << (MECHANIC_STUN - 1))) == 0)
                    return SPELL_AURA_PROC_FAILED;
            }
            break;
        case SPELLFAMILY_WARRIOR:
            // Deep Wounds (replace triggered spells to directly apply DoT), dot spell have familyflags
            if (auraSpellInfo->SpellFamilyFlags == UI64LIT(0x0) && auraSpellInfo->SpellIconID == 243)
            {
                float weaponDamage;
                // DW should benefit of attack power, damage percent mods etc.
                // TODO: check if using offhand damage is correct and if it should be divided by 2
                if (haveOffhandWeapon() && getAttackTimer(BASE_ATTACK) > getAttackTimer(OFF_ATTACK))
                    weaponDamage = (GetFloatValue(UNIT_FIELD_MINOFFHANDDAMAGE) + GetFloatValue(UNIT_FIELD_MAXOFFHANDDAMAGE))/2;
                else
                    weaponDamage = (GetFloatValue(UNIT_FIELD_MINDAMAGE) + GetFloatValue(UNIT_FIELD_MAXDAMAGE))/2;

                switch (auraSpellInfo->Id)
                {
                    case 12834: basepoints[0] = int32(weaponDamage * 16 / 100); break;
                    case 12849: basepoints[0] = int32(weaponDamage * 32 / 100); break;
                    case 12867: basepoints[0] = int32(weaponDamage * 48 / 100); break;
                    // Impossible case
                    default:
                        sLog.outError("Unit::HandleProcTriggerSpellAuraProc: DW unknown spell rank %u",auraSpellInfo->Id);
                        return SPELL_AURA_PROC_FAILED;
                }

                // 1 tick/sec * 6 sec = 6 ticks
                basepoints[0] /= 6;

                trigger_spell_id = 12721;
                break;
            }
            if (auraSpellInfo->Id == 50421)             // Scent of Blood
                trigger_spell_id = 50422;
            break;
        case SPELLFAMILY_WARLOCK:
        {
            // Drain Soul
            if (auraSpellInfo->SpellFamilyFlags & UI64LIT(0x0000000000004000))
            {
                // search for "Improved Drain Soul" dummy aura
                Unit::AuraList const& mDummyAura = GetAurasByType(SPELL_AURA_DUMMY);
                for(Unit::AuraList::const_iterator i = mDummyAura.begin(); i != mDummyAura.end(); ++i)
                {
                    if ((*i)->GetSpellProto()->SpellFamilyName == SPELLFAMILY_WARLOCK && (*i)->GetSpellProto()->SpellIconID == 113)
                    {
                        // basepoints of trigger spell stored in dummyeffect of spellProto
                        int32 basepoints = GetMaxPower(POWER_MANA) * (*i)->GetSpellProto()->CalculateSimpleValue(EFFECT_INDEX_2) / 100;
                        CastCustomSpell(this, 18371, &basepoints, NULL, NULL, true, castItem, triggeredByAura);
                        break;
                    }
                }
                // Not remove charge (aura removed on death in any cases)
                // Need for correct work Drain Soul SPELL_AURA_CHANNEL_DEATH_ITEM aura
                return SPELL_AURA_PROC_FAILED;
            }
            // Nether Protection
            else if (auraSpellInfo->SpellIconID == 1985)
            {
                if (!procSpell)
                    return SPELL_AURA_PROC_FAILED;
                switch(GetFirstSchoolInMask(GetSpellSchoolMask(procSpell)))
                {
                    case SPELL_SCHOOL_NORMAL:
                        return SPELL_AURA_PROC_FAILED;                   // ignore
                    case SPELL_SCHOOL_HOLY:   trigger_spell_id = 54370; break;
                    case SPELL_SCHOOL_FIRE:   trigger_spell_id = 54371; break;
                    case SPELL_SCHOOL_NATURE: trigger_spell_id = 54375; break;
                    case SPELL_SCHOOL_FROST:  trigger_spell_id = 54372; break;
                    case SPELL_SCHOOL_SHADOW: trigger_spell_id = 54374; break;
                    case SPELL_SCHOOL_ARCANE: trigger_spell_id = 54373; break;
                    default:
                        return SPELL_AURA_PROC_FAILED;
                }
            }
            // Cheat Death
            else if (auraSpellInfo->Id == 28845)
            {
                // When your health drops below 20% ....
                if (GetHealth() - damage > GetMaxHealth() / 5 || GetHealth() < GetMaxHealth() / 5)
                    return SPELL_AURA_PROC_FAILED;
            }
            // Decimation
            else if (auraSpellInfo->Id == 63156 || auraSpellInfo->Id == 63158)
            {
                // Looking for dummy effect
                Aura *aur = GetAura(auraSpellInfo->Id, EFFECT_INDEX_1);
                if (!aur)
                    return SPELL_AURA_PROC_FAILED;

                // If target's health is not below equal certain value (35%) not proc
                if (int32(pVictim->GetHealth() * 100 / pVictim->GetMaxHealth()) > aur->GetModifier()->m_amount)
                    return SPELL_AURA_PROC_FAILED;
            }
            break;
        }
        case SPELLFAMILY_PRIEST:
        {
            // Greater Heal Refund (Avatar Raiment set)
            if (auraSpellInfo->Id==37594)
            {
                // Not give if target already have full health
                if (pVictim->GetHealth() == pVictim->GetMaxHealth())
                    return SPELL_AURA_PROC_FAILED;
                // If your Greater Heal brings the target to full health, you gain $37595s1 mana.
                if (pVictim->GetHealth() + damage < pVictim->GetMaxHealth())
                    return SPELL_AURA_PROC_FAILED;
                trigger_spell_id = 37595;
            }
            // Blessed Recovery
            else if (auraSpellInfo->SpellIconID == 1875)
            {
                switch (auraSpellInfo->Id)
                {
                    case 27811: trigger_spell_id = 27813; break;
                    case 27815: trigger_spell_id = 27817; break;
                    case 27816: trigger_spell_id = 27818; break;
                    default:
                        sLog.outError("Unit::HandleProcTriggerSpellAuraProc: Spell %u not handled in BR", auraSpellInfo->Id);
                    return SPELL_AURA_PROC_FAILED;
                }
                basepoints[0] = damage * triggerAmount / 100 / 3;
                target = this;
            }
            // Glyph of Shadow Word: Pain
            else if (auraSpellInfo->Id == 55681)
                basepoints[0] = triggerAmount * GetCreateMana() / 100;
            break;
        }
        case SPELLFAMILY_DRUID:
        {
            // Druid Forms Trinket
            if (auraSpellInfo->Id==37336)
            {
                switch(GetShapeshiftForm())
                {
                    case FORM_NONE:     trigger_spell_id = 37344;break;
                    case FORM_CAT:      trigger_spell_id = 37341;break;
                    case FORM_BEAR:
                    case FORM_DIREBEAR: trigger_spell_id = 37340;break;
                    case FORM_TREE:     trigger_spell_id = 37342;break;
                    case FORM_MOONKIN:  trigger_spell_id = 37343;break;
                    default:
                        return SPELL_AURA_PROC_FAILED;
                }
            }
            // Druid T9 Feral Relic (Lacerate, Swipe, Mangle, and Shred)
            else if (auraSpellInfo->Id==67353)
            {
                switch(GetShapeshiftForm())
                {
                    case FORM_CAT:      trigger_spell_id = 67355; break;
                    case FORM_BEAR:
                    case FORM_DIREBEAR: trigger_spell_id = 67354; break;
                    default:
                        return SPELL_AURA_PROC_FAILED;
                }
            }
            break;
        }
        case SPELLFAMILY_ROGUE:
            // Item - Rogue T10 2P Bonus
            if (auraSpellInfo->Id == 70805)
            {
                if (pVictim != this)
                    return SPELL_AURA_PROC_FAILED;
            }
            break;
        case SPELLFAMILY_HUNTER:
        {
            // Piercing Shots
            if (auraSpellInfo->SpellIconID == 3247 && auraSpellInfo->SpellVisual[0] == 0)
            {
                basepoints[0] = damage * triggerAmount / 100 / 8;
                trigger_spell_id = 63468;
                target = pVictim;
            }
            // Rapid Recuperation
            else if (auraSpellInfo->Id == 53228 || auraSpellInfo->Id == 53232)
            {
                // This effect only from Rapid Fire (ability cast)
                if (!(procSpell->SpellFamilyFlags & UI64LIT(0x0000000000000020)))
                    return SPELL_AURA_PROC_FAILED;
            }
<<<<<<< HEAD
            // Entrapment correction
            else if ((auraSpellInfo->Id == 19184 || auraSpellInfo->Id == 19387 || auraSpellInfo->Id == 19388) &&
                !(procSpell->SpellFamilyFlags & UI64LIT(0x200000000000) || procSpell->SpellFamilyFlags2 & UI64LIT(0x40000)))
                    return SPELL_AURA_PROC_FAILED;
=======
            // Lock and Load
            else if (auraSpellInfo->SpellIconID == 3579)
            {
                // Check for Lock and Load Marker
                if (HasAura(67544))
                    return SPELL_AURA_PROC_FAILED;
            }
>>>>>>> 164ebf8d
            break;
        }
        case SPELLFAMILY_PALADIN:
        {
            /*
            // Blessed Life
            if (auraSpellInfo->SpellIconID == 2137)
            {
                switch (auraSpellInfo->Id)
                {
                    case 31828:                         // Rank 1
                    case 31829:                         // Rank 2
                    case 31830:                         // Rank 3
                        break;
                    default:
                        sLog.outError("Unit::HandleProcTriggerSpellAuraProc: Spell %u miss posibly Blessed Life", auraSpellInfo->Id);
                        return SPELL_AURA_PROC_FAILED;
                }
            }
            */
            // Healing Discount
            if (auraSpellInfo->Id==37705)
            {
                trigger_spell_id = 37706;
                target = this;
            }
            // Soul Preserver
            if (auraSpellInfo->Id==60510)
            {
                trigger_spell_id = 60515;
                target = this;
            }
            // Illumination
            else if (auraSpellInfo->SpellIconID==241)
            {
                if(!procSpell)
                    return SPELL_AURA_PROC_FAILED;
                // procspell is triggered spell but we need mana cost of original casted spell
                uint32 originalSpellId = procSpell->Id;
                // Holy Shock heal
                if (procSpell->SpellFamilyFlags & UI64LIT(0x0001000000000000))
                {
                    switch(procSpell->Id)
                    {
                        case 25914: originalSpellId = 20473; break;
                        case 25913: originalSpellId = 20929; break;
                        case 25903: originalSpellId = 20930; break;
                        case 27175: originalSpellId = 27174; break;
                        case 33074: originalSpellId = 33072; break;
                        case 48820: originalSpellId = 48824; break;
                        case 48821: originalSpellId = 48825; break;
                        default:
                            sLog.outError("Unit::HandleProcTriggerSpellAuraProc: Spell %u not handled in HShock",procSpell->Id);
                           return SPELL_AURA_PROC_FAILED;
                    }
                }
                SpellEntry const *originalSpell = sSpellStore.LookupEntry(originalSpellId);
                if(!originalSpell)
                {
                    sLog.outError("Unit::HandleProcTriggerSpellAuraProc: Spell %u unknown but selected as original in Illu",originalSpellId);
                    return SPELL_AURA_PROC_FAILED;
                }
                // percent stored in effect 1 (class scripts) base points
                int32 cost = originalSpell->manaCost + originalSpell->ManaCostPercentage * GetCreateMana() / 100;
                basepoints[0] = cost*auraSpellInfo->CalculateSimpleValue(EFFECT_INDEX_1)/100;
                trigger_spell_id = 20272;
                target = this;
            }
            // Lightning Capacitor
            else if (auraSpellInfo->Id==37657)
            {
                if(!pVictim || !pVictim->isAlive())
                    return SPELL_AURA_PROC_FAILED;
                // stacking
                CastSpell(this, 37658, true, NULL, triggeredByAura);

                Aura * dummy = GetDummyAura(37658);
                // release at 3 aura in stack (cont contain in basepoint of trigger aura)
                if(!dummy || dummy->GetStackAmount() < uint32(triggerAmount))
                    return SPELL_AURA_PROC_FAILED;

                RemoveAurasDueToSpell(37658);
                trigger_spell_id = 37661;
                target = pVictim;
            }
            // Bonus Healing (Crystal Spire of Karabor mace)
            else if (auraSpellInfo->Id == 40971)
            {
                // If your target is below $s1% health
                if (pVictim->GetHealth() > pVictim->GetMaxHealth() * triggerAmount / 100)
                    return SPELL_AURA_PROC_FAILED;
            }
            // Thunder Capacitor
            else if (auraSpellInfo->Id == 54841)
            {
                if(!pVictim || !pVictim->isAlive())
                    return SPELL_AURA_PROC_FAILED;
                // stacking
                CastSpell(this, 54842, true, NULL, triggeredByAura);

                // counting
                Aura * dummy = GetDummyAura(54842);
                // release at 3 aura in stack (cont contain in basepoint of trigger aura)
                if(!dummy || dummy->GetStackAmount() < uint32(triggerAmount))
                    return SPELL_AURA_PROC_FAILED;

                RemoveAurasDueToSpell(54842);
                trigger_spell_id = 54843;
                target = pVictim;
            }
            break;
        }
        case SPELLFAMILY_SHAMAN:
        {
            // Lightning Shield (overwrite non existing triggered spell call in spell.dbc
            if (auraSpellInfo->SpellFamilyFlags & UI64LIT(0x0000000000000400) && auraSpellInfo->SpellVisual[0] == 37)
            {
                switch(auraSpellInfo->Id)
                {
                    case 324:                           // Rank 1
                        trigger_spell_id = 26364; break;
                    case 325:                           // Rank 2
                        trigger_spell_id = 26365; break;
                    case 905:                           // Rank 3
                        trigger_spell_id = 26366; break;
                    case 945:                           // Rank 4
                        trigger_spell_id = 26367; break;
                    case 8134:                          // Rank 5
                        trigger_spell_id = 26369; break;
                    case 10431:                         // Rank 6
                        trigger_spell_id = 26370; break;
                    case 10432:                         // Rank 7
                        trigger_spell_id = 26363; break;
                    case 25469:                         // Rank 8
                        trigger_spell_id = 26371; break;
                    case 25472:                         // Rank 9
                        trigger_spell_id = 26372; break;
                    case 49280:                         // Rank 10
                        trigger_spell_id = 49278; break;
                    case 49281:                         // Rank 11
                        trigger_spell_id = 49279; break;
                    default:
                        sLog.outError("Unit::HandleProcTriggerSpellAuraProc: Spell %u not handled in LShield", auraSpellInfo->Id);
                    return SPELL_AURA_PROC_FAILED;
                }
            }
            // Lightning Shield (The Ten Storms set)
            else if (auraSpellInfo->Id == 23551)
            {
                trigger_spell_id = 23552;
                target = pVictim;
            }
            // Damage from Lightning Shield (The Ten Storms set)
            else if (auraSpellInfo->Id == 23552)
                trigger_spell_id = 27635;
            // Mana Surge (The Earthfury set)
            else if (auraSpellInfo->Id == 23572)
            {
                if(!procSpell)
                    return SPELL_AURA_PROC_FAILED;
                basepoints[0] = procSpell->manaCost * 35 / 100;
                trigger_spell_id = 23571;
                target = this;
            }
            // Nature's Guardian
            else if (auraSpellInfo->SpellIconID == 2013)
            {
                // Check health condition - should drop to less 30% (damage deal after this!)
                if (!(10*(int32(GetHealth() - damage)) < int32(3 * GetMaxHealth())))
                    return SPELL_AURA_PROC_FAILED;

                if(pVictim && pVictim->isAlive())
                    pVictim->getThreatManager().modifyThreatPercent(this,-10);

                basepoints[0] = triggerAmount * GetMaxHealth() / 100;
                trigger_spell_id = 31616;
                target = this;
            }
            break;
        }
        case SPELLFAMILY_DEATHKNIGHT:
        {
            // Acclimation
            if (auraSpellInfo->SpellIconID == 1930)
            {
                if (!procSpell)
                    return SPELL_AURA_PROC_FAILED;
                switch(GetFirstSchoolInMask(GetSpellSchoolMask(procSpell)))
                {
                    case SPELL_SCHOOL_NORMAL:
                        return SPELL_AURA_PROC_FAILED;                   // ignore
                    case SPELL_SCHOOL_HOLY:   trigger_spell_id = 50490; break;
                    case SPELL_SCHOOL_FIRE:   trigger_spell_id = 50362; break;
                    case SPELL_SCHOOL_NATURE: trigger_spell_id = 50488; break;
                    case SPELL_SCHOOL_FROST:  trigger_spell_id = 50485; break;
                    case SPELL_SCHOOL_SHADOW: trigger_spell_id = 50489; break;
                    case SPELL_SCHOOL_ARCANE: trigger_spell_id = 50486; break;
                    default:
                        return SPELL_AURA_PROC_FAILED;
                }
            }
            // Glyph of Death's Embrace
            else if (auraSpellInfo->Id == 58677)
            {
                if (procSpell->Id != 47633)
                    return SPELL_AURA_PROC_FAILED;
            }
            // Blade Barrier
            else if (auraSpellInfo->SpellIconID == 85)
            {
                if (GetTypeId() != TYPEID_PLAYER || getClass() != CLASS_DEATH_KNIGHT ||
                    !((Player*)this)->IsBaseRuneSlotsOnCooldown(RUNE_BLOOD))
                    return SPELL_AURA_PROC_FAILED;
            }
            // Improved Blood Presence
            else if (auraSpellInfo->Id == 63611)
            {
                if (GetTypeId() != TYPEID_PLAYER || !((Player*)this)->isHonorOrXPTarget(pVictim) || !damage)
                    return SPELL_AURA_PROC_FAILED;
                basepoints[0] = triggerAmount * damage / 100;
                trigger_spell_id = 50475;
            }
            break;
        }
        default:
             break;
    }

    // All ok. Check current trigger spell
    SpellEntry const* triggerEntry = sSpellStore.LookupEntry(trigger_spell_id);
    if (!triggerEntry)
    {
        // Not cast unknown spell
        // sLog.outError("Unit::HandleProcTriggerSpellAuraProc: Spell %u have 0 in EffectTriggered[%d], not handled custom case?",auraSpellInfo->Id,triggeredByAura->GetEffIndex());
        return SPELL_AURA_PROC_FAILED;
    }

    // not allow proc extra attack spell at extra attack
    if (m_extraAttacks && IsSpellHaveEffect(triggerEntry, SPELL_EFFECT_ADD_EXTRA_ATTACKS))
        return SPELL_AURA_PROC_FAILED;

    // Custom basepoints/target for exist spell
    // dummy basepoints or other customs
    switch(trigger_spell_id)
    {
        // Cast positive spell on enemy target
        case 7099:  // Curse of Mending
        case 39647: // Curse of Mending
        case 29494: // Temptation
        case 20233: // Improved Lay on Hands (cast on target)
        {
            target = pVictim;
            break;
        }
        // Combo points add triggers (need add combopoint only for main target, and after possible combopoints reset)
        case 15250: // Rogue Setup
        {
            if(!pVictim || pVictim != getVictim())   // applied only for main target
                return SPELL_AURA_PROC_FAILED;
            break;                                   // continue normal case
        }
        // Finishing moves that add combo points
        case 14189: // Seal Fate (Netherblade set)
        case 14157: // Ruthlessness
        case 70802: // Mayhem (Shadowblade sets)
        {
            // Need add combopoint AFTER finishing move (or they get dropped in finish phase)
            if (Spell* spell = GetCurrentSpell(CURRENT_GENERIC_SPELL))
            {
                spell->AddTriggeredSpell(trigger_spell_id);
                return SPELL_AURA_PROC_OK;
            }
            return SPELL_AURA_PROC_FAILED;
        }
        // Bloodthirst (($m/100)% of max health)
        case 23880:
        {
            basepoints[0] = int32(GetMaxHealth() * triggerAmount / 100);
            break;
        }
        // Shamanistic Rage triggered spell
        case 30824:
        {
            basepoints[0] = int32(GetTotalAttackPowerValue(BASE_ATTACK) * triggerAmount / 100);
            break;
        }
        // Enlightenment (trigger only from mana cost spells)
        case 35095:
        {
            if(!procSpell || procSpell->powerType!=POWER_MANA || procSpell->manaCost==0 && procSpell->ManaCostPercentage==0 && procSpell->manaCostPerlevel==0)
                return SPELL_AURA_PROC_FAILED;
            break;
        }
        // Demonic Pact
        case 48090:
        {
            // As the spell is proced from pet's attack - find owner
            Unit* owner = GetOwner();
            if (!owner || owner->GetTypeId() != TYPEID_PLAYER)
                return SPELL_AURA_PROC_FAILED;

            // This spell doesn't stack, but refreshes duration. So we receive current bonuses to minus them later.
            int32 curBonus = 0;
            if (Aura* aur = owner->GetAura(48090, EFFECT_INDEX_0))
                curBonus = aur->GetModifier()->m_amount;
            int32 spellDamage  = owner->SpellBaseDamageBonusDone(SPELL_SCHOOL_MASK_MAGIC) - curBonus;
            if(spellDamage <= 0)
                return SPELL_AURA_PROC_FAILED;

            // percent stored in owner talent dummy
            AuraList const& dummyAuras = owner->GetAurasByType(SPELL_AURA_DUMMY);
            for (AuraList::const_iterator i = dummyAuras.begin(); i != dummyAuras.end(); ++i)
            {
                if ((*i)->GetSpellProto()->SpellIconID == 3220)
                {
                    basepoints[0] = basepoints[1] = int32(spellDamage * (*i)->GetModifier()->m_amount / 100);
                    break;
                }
            }
            break;
        }
        // Sword and Board
        case 50227:
        {
            // Remove cooldown on Shield Slam
            if (GetTypeId() == TYPEID_PLAYER)
                ((Player*)this)->RemoveSpellCategoryCooldown(1209, true);
            break;
        }
        // Maelstrom Weapon
        case 53817:
        {
            // Item - Shaman T10 Enhancement 4P Bonus
            // Calculate before roll_chance of ranks
            if (Aura * dummy = GetDummyAura(70832))
            {
              if (SpellAuraHolder *aurHolder = GetSpellAuraHolder(53817))
                if ((aurHolder->GetStackAmount() == aurHolder->GetSpellProto()->StackAmount) && roll_chance_i(dummy->GetBasePoints()))               
                    CastSpell(this,70831,true,castItem,triggeredByAura);
            }

            // have rank dependent proc chance, ignore too often cases
            // PPM = 2.5 * (rank of talent),
            uint32 rank = sSpellMgr.GetSpellRank(auraSpellInfo->Id);
            // 5 rank -> 100% 4 rank -> 80% and etc from full rate
            if(!roll_chance_i(20*rank))
                return SPELL_AURA_PROC_FAILED;
            break;
        }
        // Brain Freeze
        case 57761:
        {
            if(!procSpell)
                return SPELL_AURA_PROC_FAILED;
            // For trigger from Blizzard need exist Improved Blizzard
            if (procSpell->SpellFamilyName==SPELLFAMILY_MAGE && (procSpell->SpellFamilyFlags & UI64LIT(0x0000000000000080)))
            {
                bool found = false;
                AuraList const& mOverrideClassScript = GetAurasByType(SPELL_AURA_OVERRIDE_CLASS_SCRIPTS);
                for(AuraList::const_iterator i = mOverrideClassScript.begin(); i != mOverrideClassScript.end(); ++i)
                {
                    int32 script = (*i)->GetModifier()->m_miscvalue;
                    if(script==836 || script==988 || script==989)
                    {
                        found=true;
                        break;
                    }
                }
                if(!found)
                    return SPELL_AURA_PROC_FAILED;
            }
            break;
        }
        // Astral Shift
        case 52179:
        {
            if (procSpell == 0 || !(procEx & (PROC_EX_NORMAL_HIT|PROC_EX_CRITICAL_HIT)) || this == pVictim)
                return SPELL_AURA_PROC_FAILED;

            // Need stun, fear or silence mechanic
            if (!(GetAllSpellMechanicMask(procSpell) & IMMUNE_TO_SILENCE_AND_STUN_AND_FEAR_MASK))
                return SPELL_AURA_PROC_FAILED;
            break;
        }
        // Burning Determination
        case 54748:
        {
            if(!procSpell)
                return SPELL_AURA_PROC_FAILED;
            // Need Interrupt or Silenced mechanic
            if (!(GetAllSpellMechanicMask(procSpell) & IMMUNE_TO_INTERRUPT_AND_SILENCE_MASK))
                return SPELL_AURA_PROC_FAILED;
            break;
        }
        // Lock and Load
        case 56453:
        {
            // Proc only from trap activation (from periodic proc another aura of this spell)
            // because some spells have both flags (ON_TRAP_ACTIVATION and ON_PERIODIC), but should only proc ON_PERIODIC!!
            if (!(procFlags & PROC_FLAG_ON_TRAP_ACTIVATION) || !procSpell ||
                !(procSpell->SchoolMask & SPELL_SCHOOL_MASK_FROST) || !roll_chance_i(triggerAmount))
                return SPELL_AURA_PROC_FAILED;
            break;
        }
        // Freezing Fog (Rime triggered)
        case 59052:
        {
            // Howling Blast cooldown reset
            if (GetTypeId() == TYPEID_PLAYER)
                ((Player*)this)->RemoveSpellCategoryCooldown(1248, true);
            break;
        }
        // Druid - Savage Defense
        case 62606:
        {
            basepoints[0] = int32(GetTotalAttackPowerValue(BASE_ATTACK) * triggerAmount / 100);
            break;
        }
        // Hack for Blood mark (ICC Saurfang)
        case 72255:
        case 72444:
        case 72445:
        case 72446:
        {
            float radius = GetSpellRadius(sSpellRadiusStore.LookupEntry(auraSpellInfo->EffectRadiusIndex[EFFECT_INDEX_0]));
            Map::PlayerList const& pList = GetMap()->GetPlayers();
            for (Map::PlayerList::const_iterator itr = pList.begin(); itr != pList.end(); ++itr)
                if (itr->getSource() && itr->getSource()->IsWithinDistInMap(this,radius) && itr->getSource()->HasAura(triggerEntry->targetAuraSpell))
                {
                    target = itr->getSource();
                    break;
                }
            break;
        }
    }

    if (cooldown && GetTypeId()==TYPEID_PLAYER && ((Player*)this)->HasSpellCooldown(trigger_spell_id))
        return SPELL_AURA_PROC_FAILED;

    // try detect target manually if not set
    if (target == NULL)
        target = !(procFlags & PROC_FLAG_SUCCESSFUL_POSITIVE_SPELL) && IsPositiveSpell(trigger_spell_id) ? this : pVictim;

    // default case
    if (!target || (target != this && !target->isAlive()))
        return SPELL_AURA_PROC_FAILED;

    if (SpellEntry const* triggeredSpellInfo = sSpellStore.LookupEntry(trigger_spell_id))
    {
        if (basepoints[EFFECT_INDEX_0] || basepoints[EFFECT_INDEX_1] || basepoints[EFFECT_INDEX_2])
            CastCustomSpell(target,triggeredSpellInfo,
                basepoints[EFFECT_INDEX_0] ? &basepoints[EFFECT_INDEX_0] : NULL,
                basepoints[EFFECT_INDEX_1] ? &basepoints[EFFECT_INDEX_1] : NULL,
                basepoints[EFFECT_INDEX_2] ? &basepoints[EFFECT_INDEX_2] : NULL,
                true, castItem, triggeredByAura);
        else
            CastSpell(target,triggeredSpellInfo,true,castItem,triggeredByAura);
    }
    else
    {
        sLog.outError("HandleProcTriggerSpellAuraProc: unknown spell id %u by caster: %s triggered by aura %u (eff %u)", trigger_spell_id, GetGuidStr().c_str(), triggeredByAura->GetId(), triggeredByAura->GetEffIndex());
        return SPELL_AURA_PROC_FAILED;
    }

    if (cooldown && GetTypeId()==TYPEID_PLAYER)
        ((Player*)this)->AddSpellCooldown(trigger_spell_id,0,time(NULL) + cooldown);

    return SPELL_AURA_PROC_OK;
}

SpellAuraProcResult Unit::HandleProcTriggerDamageAuraProc(Unit *pVictim, uint32 damage, Aura* triggeredByAura, SpellEntry const *procSpell, uint32 procFlags, uint32 procEx, uint32 cooldown)
{
    SpellEntry const *spellInfo = triggeredByAura->GetSpellProto();
    DEBUG_FILTER_LOG(LOG_FILTER_SPELL_CAST, "ProcDamageAndSpell: doing %u damage from spell id %u (triggered by auratype %u of spell %u)",
        triggeredByAura->GetModifier()->m_amount, spellInfo->Id, triggeredByAura->GetModifier()->m_auraname, triggeredByAura->GetId());
    SpellNonMeleeDamage damageInfo(this, pVictim, spellInfo->Id, SpellSchoolMask(spellInfo->SchoolMask));
    CalculateSpellDamage(&damageInfo, triggeredByAura->GetModifier()->m_amount, spellInfo);
    damageInfo.target->CalculateAbsorbResistBlock(this, &damageInfo, spellInfo);
    DealDamageMods(damageInfo.target,damageInfo.damage,&damageInfo.absorb);
    SendSpellNonMeleeDamageLog(&damageInfo);
    DealSpellDamage(&damageInfo, true);
    return SPELL_AURA_PROC_OK;
}

SpellAuraProcResult Unit::HandleOverrideClassScriptAuraProc(Unit *pVictim, uint32 /*damage*/, Aura *triggeredByAura, SpellEntry const *procSpell, uint32 /*procFlag*/, uint32 /*procEx*/ ,uint32 cooldown)
{
    int32 scriptId = triggeredByAura->GetModifier()->m_miscvalue;

    if(!pVictim || !pVictim->isAlive())
        return SPELL_AURA_PROC_FAILED;

    Item* castItem = !triggeredByAura->GetCastItemGuid().IsEmpty() && GetTypeId()==TYPEID_PLAYER
        ? ((Player*)this)->GetItemByGuid(triggeredByAura->GetCastItemGuid()) : NULL;

    // Basepoints of trigger aura
    int32 triggerAmount = triggeredByAura->GetModifier()->m_amount;

    uint32 triggered_spell_id = 0;

    switch(scriptId)
    {
        case 836:                                           // Improved Blizzard (Rank 1)
        {
            if (!procSpell || procSpell->SpellVisual[0]!=9487)
                return SPELL_AURA_PROC_FAILED;
            triggered_spell_id = 12484;
            break;
        }
        case 988:                                           // Improved Blizzard (Rank 2)
        {
            if (!procSpell || procSpell->SpellVisual[0]!=9487)
                return SPELL_AURA_PROC_FAILED;
            triggered_spell_id = 12485;
            break;
        }
        case 989:                                           // Improved Blizzard (Rank 3)
        {
            if (!procSpell || procSpell->SpellVisual[0]!=9487)
                return SPELL_AURA_PROC_FAILED;
            triggered_spell_id = 12486;
            break;
        }
        case 4086:                                          // Improved Mend Pet (Rank 1)
        case 4087:                                          // Improved Mend Pet (Rank 2)
        {
            if(!roll_chance_i(triggerAmount))
                return SPELL_AURA_PROC_FAILED;

            triggered_spell_id = 24406;
            break;
        }
        case 4533:                                          // Dreamwalker Raiment 2 pieces bonus
        {
            // Chance 50%
            if (!roll_chance_i(50))
                return SPELL_AURA_PROC_FAILED;

            switch (pVictim->getPowerType())
            {
                case POWER_MANA:   triggered_spell_id = 28722; break;
                case POWER_RAGE:   triggered_spell_id = 28723; break;
                case POWER_ENERGY: triggered_spell_id = 28724; break;
                default:
                    return SPELL_AURA_PROC_FAILED;
            }
            break;
        }
        case 4537:                                          // Dreamwalker Raiment 6 pieces bonus
            triggered_spell_id = 28750;                     // Blessing of the Claw
            break;
        case 5497:                                          // Improved Mana Gems (Serpent-Coil Braid)
            triggered_spell_id = 37445;                     // Mana Surge
            break;
        case 6953:                                          // Warbringer
            RemoveAurasAtMechanicImmunity(IMMUNE_TO_ROOT_AND_SNARE_MASK,0,true);
            return SPELL_AURA_PROC_OK;
        case 7010:                                          // Revitalize (rank 1)
        case 7011:                                          // Revitalize (rank 2)
        case 7012:                                          // Revitalize (rank 3)
        {
            if(!roll_chance_i(triggerAmount))
                return SPELL_AURA_PROC_FAILED;

            switch( pVictim->getPowerType() )
            {
                case POWER_MANA:        triggered_spell_id = 48542; break;
                case POWER_RAGE:        triggered_spell_id = 48541; break;
                case POWER_ENERGY:      triggered_spell_id = 48540; break;
                case POWER_RUNIC_POWER: triggered_spell_id = 48543; break;
                default: return SPELL_AURA_PROC_FAILED;
            }
            break;
        }
        case 7282:                                          // Crypt Fever & Ebon Plaguebringer
        {
            if (!procSpell || pVictim == this)
                return SPELL_AURA_PROC_FAILED;

            bool HasEP = false;
            Unit::AuraList const& scriptAuras = GetAurasByType(SPELL_AURA_OVERRIDE_CLASS_SCRIPTS);
            for(Unit::AuraList::const_iterator i = scriptAuras.begin(); i != scriptAuras.end(); ++i)
            {
                if ((*i)->GetSpellProto()->SpellIconID == 1766)
                {
                    HasEP = true;
                    break;
                }
            }

            if (!HasEP)
                switch(triggeredByAura->GetId())
                {
                    case 49032: triggered_spell_id = 50508; break;
                    case 49631: triggered_spell_id = 50509; break;
                    case 49632: triggered_spell_id = 50510; break;
                    default: return SPELL_AURA_PROC_FAILED;
                }
            else
                switch(triggeredByAura->GetId())
                {
                    case 51099: triggered_spell_id = 51726; break;
                    case 51160: triggered_spell_id = 51734; break;
                    case 51161: triggered_spell_id = 51735; break;
                    default: return SPELL_AURA_PROC_FAILED;
                }
            break;
        }
    }

    // not processed
    if(!triggered_spell_id)
        return SPELL_AURA_PROC_FAILED;

    // standard non-dummy case
    SpellEntry const* triggerEntry = sSpellStore.LookupEntry(triggered_spell_id);

    if(!triggerEntry)
    {
        sLog.outError("Unit::HandleOverrideClassScriptAuraProc: Spell %u triggering for class script id %u",triggered_spell_id,scriptId);
        return SPELL_AURA_PROC_FAILED;
    }

    if( cooldown && GetTypeId()==TYPEID_PLAYER && ((Player*)this)->HasSpellCooldown(triggered_spell_id))
        return SPELL_AURA_PROC_FAILED;

    CastSpell(pVictim, triggered_spell_id, true, castItem, triggeredByAura);

    if( cooldown && GetTypeId()==TYPEID_PLAYER )
        ((Player*)this)->AddSpellCooldown(triggered_spell_id,0,time(NULL) + cooldown);

    return SPELL_AURA_PROC_OK;
}

SpellAuraProcResult Unit::HandleMendingAuraProc( Unit* /*pVictim*/, uint32 /*damage*/, Aura* triggeredByAura, SpellEntry const* /*procSpell*/, uint32 /*procFlag*/, uint32 /*procEx*/, uint32 /*cooldown*/ )
{
    // aura can be deleted at casts
    SpellEntry const* spellProto = triggeredByAura->GetSpellProto();
    SpellEffectIndex effIdx = triggeredByAura->GetEffIndex();
    int32 heal = triggeredByAura->GetModifier()->m_amount;
    ObjectGuid caster_guid = triggeredByAura->GetCasterGuid();

    // jumps
    int32 jumps = triggeredByAura->GetHolder()->GetAuraCharges()-1;

    // current aura expire
    triggeredByAura->GetHolder()->SetAuraCharges(1);             // will removed at next charges decrease

    // next target selection
    if (jumps > 0 && GetTypeId()==TYPEID_PLAYER && caster_guid.IsPlayer())
    {
        float radius;
        if (spellProto->EffectRadiusIndex[effIdx])
            radius = GetSpellRadius(sSpellRadiusStore.LookupEntry(spellProto->EffectRadiusIndex[effIdx]));
        else
            radius = GetSpellMaxRange(sSpellRangeStore.LookupEntry(spellProto->rangeIndex));

        if(Player* caster = ((Player*)triggeredByAura->GetCaster()))
        {
            caster->ApplySpellMod(spellProto->Id, SPELLMOD_RADIUS, radius,NULL);

            if(Player* target = ((Player*)this)->GetNextRandomRaidMember(radius))
            {
                // aura will applied from caster, but spell casted from current aura holder
                SpellModifier *mod = new SpellModifier(SPELLMOD_CHARGES,SPELLMOD_FLAT,jumps-5,spellProto->Id,spellProto->SpellFamilyFlags,spellProto->SpellFamilyFlags2);

                // remove before apply next (locked against deleted)
                triggeredByAura->SetInUse(true);
                RemoveAurasByCasterSpell(spellProto->Id,caster->GetGUID());

                caster->AddSpellMod(mod, true);
                CastCustomSpell(target,spellProto->Id,&heal,NULL,NULL,true,NULL,triggeredByAura,caster->GetGUID());
                caster->AddSpellMod(mod, false);
                triggeredByAura->SetInUse(false);
            }
        }
    }

    // heal
    CastCustomSpell(this,33110,&heal,NULL,NULL,true,NULL,NULL,caster_guid);
    return SPELL_AURA_PROC_OK;
}

SpellAuraProcResult Unit::HandleModCastingSpeedNotStackAuraProc(Unit* /*pVictim*/, uint32 /*damage*/, Aura* /*triggeredByAura*/, SpellEntry const* procSpell, uint32 /*procFlag*/, uint32 /*procEx*/, uint32 /*cooldown*/)
{
    // Skip melee hits or instant cast spells
    return !(procSpell == NULL || GetSpellCastTime(procSpell) == 0) ? SPELL_AURA_PROC_OK : SPELL_AURA_PROC_FAILED;
}

SpellAuraProcResult Unit::HandleReflectSpellsSchoolAuraProc(Unit* /*pVictim*/, uint32 /*damage*/, Aura* triggeredByAura, SpellEntry const* procSpell, uint32 /*procFlag*/, uint32 /*procEx*/, uint32 /*cooldown*/)
{
    // Skip Melee hits and spells ws wrong school
    return !(procSpell == NULL || (triggeredByAura->GetModifier()->m_miscvalue & procSpell->SchoolMask) == 0) ? SPELL_AURA_PROC_OK : SPELL_AURA_PROC_FAILED;
}

SpellAuraProcResult Unit::HandleModPowerCostSchoolAuraProc(Unit* /*pVictim*/, uint32 /*damage*/, Aura* triggeredByAura, SpellEntry const* procSpell, uint32 /*procFlag*/, uint32 /*procEx*/, uint32 /*cooldown*/)
{
    // Skip melee hits and spells ws wrong school or zero cost
    return !(procSpell == NULL ||
            (procSpell->manaCost == 0 && procSpell->ManaCostPercentage == 0) ||           // Cost check
            (triggeredByAura->GetModifier()->m_miscvalue & procSpell->SchoolMask) == 0) ? SPELL_AURA_PROC_OK : SPELL_AURA_PROC_FAILED;  // School check
}

SpellAuraProcResult Unit::HandleMechanicImmuneResistanceAuraProc(Unit* /*pVictim*/, uint32 /*damage*/, Aura* triggeredByAura, SpellEntry const* procSpell, uint32 /*procFlag*/, uint32 /*procEx*/, uint32 /*cooldown*/)
{
    // Compare mechanic
   return !(procSpell==NULL || int32(procSpell->Mechanic) != triggeredByAura->GetModifier()->m_miscvalue)
       ? SPELL_AURA_PROC_OK : SPELL_AURA_PROC_FAILED;
}

SpellAuraProcResult Unit::HandleModDamageFromCasterAuraProc(Unit* pVictim, uint32 /*damage*/, Aura* triggeredByAura, SpellEntry const* /*procSpell*/, uint32 /*procFlag*/, uint32 /*procEx*/, uint32 /*cooldown*/)
{
    // Compare casters
    return triggeredByAura->GetCasterGuid() == pVictim->GetObjectGuid() ? SPELL_AURA_PROC_OK : SPELL_AURA_PROC_FAILED;
}

SpellAuraProcResult Unit::HandleAddFlatModifierAuraProc(Unit* /*pVictim*/, uint32 /*damage*/, Aura* triggeredByAura, SpellEntry const * /*procSpell*/, uint32 /*procFlag*/, uint32 /*procEx*/, uint32 /*cooldown*/)
{
    SpellEntry const *spellInfo = triggeredByAura->GetSpellProto();

    if (spellInfo->Id == 55166)                             // Tidal Force
    {
        // Remove only single aura from stack
        if (triggeredByAura->GetStackAmount() > 1 && !triggeredByAura->GetHolder()->ModStackAmount(-1))
            return SPELL_AURA_PROC_CANT_TRIGGER;
    }

    return SPELL_AURA_PROC_OK;
}

SpellAuraProcResult Unit::HandleAddPctModifierAuraProc(Unit* /*pVictim*/, uint32 /*damage*/, Aura* triggeredByAura, SpellEntry const *procSpell, uint32 /*procFlag*/, uint32 procEx, uint32 /*cooldown*/)
{
    SpellEntry const *spellInfo = triggeredByAura->GetSpellProto();
    Item* castItem = !triggeredByAura->GetCastItemGuid().IsEmpty() && GetTypeId()==TYPEID_PLAYER
    ? ((Player*)this)->GetItemByGuid(triggeredByAura->GetCastItemGuid()) : NULL;

    switch(spellInfo->SpellFamilyName)
    {
        case SPELLFAMILY_MAGE:
        {
            // Combustion
            if (spellInfo->Id == 11129)
            {
                //last charge and crit
                if (triggeredByAura->GetHolder()->GetAuraCharges() <= 1 && (procEx & PROC_EX_CRITICAL_HIT) )
                    return SPELL_AURA_PROC_OK;                        // charge counting (will removed)

                CastSpell(this, 28682, true, castItem, triggeredByAura);
                return (procEx & PROC_EX_CRITICAL_HIT) ? SPELL_AURA_PROC_OK : SPELL_AURA_PROC_FAILED; // charge update only at crit hits, no hidden cooldowns
            }
            break;
        }
        case SPELLFAMILY_PRIEST:
        {
            // Serendipity
            if (spellInfo->SpellIconID == 2900)
            {
                RemoveAurasDueToSpell(spellInfo->Id);
                return SPELL_AURA_PROC_OK;
            }
            break;
        }
        case SPELLFAMILY_PALADIN:
        {
            // Glyph of Divinity
            if (spellInfo->Id == 11129)
            {
                // Lookup base amount mana restore
                for (int i = 0; i < MAX_EFFECT_INDEX; ++i)
                {
                    if (procSpell->Effect[i] == SPELL_EFFECT_ENERGIZE)
                    {
                        int32 mana = procSpell->CalculateSimpleValue(SpellEffectIndex(i));
                        CastCustomSpell(this, 54986, NULL, &mana, NULL, true, castItem, triggeredByAura);
                        break;
                    }
                }
                return SPELL_AURA_PROC_OK;
            }
            break;
        }
    }
    return SPELL_AURA_PROC_OK;
}

SpellAuraProcResult Unit::HandleModDamagePercentDoneAuraProc(Unit* /*pVictim*/, uint32 /*damage*/, Aura* triggeredByAura, SpellEntry const *procSpell, uint32 /*procFlag*/, uint32 procEx, uint32 cooldown)
{
    SpellEntry const *spellInfo = triggeredByAura->GetSpellProto();
    Item* castItem = !triggeredByAura->GetCastItemGuid().IsEmpty() && GetTypeId()==TYPEID_PLAYER
    ? ((Player*)this)->GetItemByGuid(triggeredByAura->GetCastItemGuid()) : NULL;

    // Aspect of the Viper
    if (spellInfo->SpellFamilyName == SPELLFAMILY_HUNTER && spellInfo->SpellFamilyFlags & UI64LIT(0x4000000000000))
    {
        uint32 maxmana = GetMaxPower(POWER_MANA);
        int32 bp = int32(maxmana* GetAttackTime(RANGED_ATTACK)/1000.0f/100.0f);

        if(cooldown && GetTypeId()==TYPEID_PLAYER && ((Player*)this)->HasSpellCooldown(34075))
            return SPELL_AURA_PROC_FAILED;

        CastCustomSpell(this, 34075, &bp, NULL, NULL, true, castItem, triggeredByAura);
    }
    // Arcane Blast
    else if (spellInfo->Id == 36032 && procSpell->SpellFamilyName == SPELLFAMILY_MAGE && procSpell->SpellIconID == 2294)
        // prevent proc from self(spell that triggered this aura)
        return SPELL_AURA_PROC_FAILED;

    return SPELL_AURA_PROC_OK;
}

SpellAuraProcResult Unit::HandlePeriodicDummyAuraProc(Unit* /*pVictim*/, uint32 /*damage*/, Aura* triggeredByAura, SpellEntry const *procSpell, uint32 /*procFlag*/, uint32 /*procEx*/, uint32 /*cooldown*/)
{
    if (!triggeredByAura)
        return SPELL_AURA_PROC_FAILED;

    SpellEntry const *spellProto = triggeredByAura->GetSpellProto();
    if (!spellProto)
        return SPELL_AURA_PROC_FAILED;

    switch (spellProto->SpellFamilyName)
    {
        case SPELLFAMILY_DEATHKNIGHT:
        {
            switch (spellProto->SpellIconID)
            {
                // Reaping
                // Death Rune Mastery
                // Blood of the North
                case 22:
                case 2622:
                case 3041:
                {
                    if(!procSpell)
                        return SPELL_AURA_PROC_FAILED;

                    if (getClass() != CLASS_DEATH_KNIGHT)
                        return SPELL_AURA_PROC_FAILED;

                    Player * plr = GetTypeId() == TYPEID_PLAYER? ((Player*)this) : NULL;
                    if (!plr)
                        return SPELL_AURA_PROC_FAILED;

                    //get spell rune cost
                    SpellRuneCostEntry const *runeCost = sSpellRuneCostStore.LookupEntry(procSpell->runeCostID);
                    if (!runeCost)
                        return SPELL_AURA_PROC_FAILED;

                    //convert runes to death
                    for (uint32 i = 0; i < NUM_RUNE_TYPES -1/*don't count death rune*/; ++i)
                    {
                        uint32 remainingCost = runeCost->RuneCost[i];

                        while(remainingCost)
                        {
                            int32  convertedRuneCooldown = -1;
                            uint32 convertedRune = i;
                            for(uint32 j = 0; j < MAX_RUNES; ++j)
                            {
                                // convert only valid runes
                                if (RuneType(i) != plr->GetCurrentRune(j) && 
                                    RuneType(i) != plr->GetBaseRune(j))
                                    continue;

                                // select rune with longest cooldown
                                if (convertedRuneCooldown < plr->GetRuneCooldown(j))
                                {
                                    convertedRuneCooldown = int32(plr->GetRuneCooldown(j));
                                    convertedRune = j;
                                }
                            }
                            if (convertedRuneCooldown >= 0)
                                plr->ConvertRune(convertedRune, RUNE_DEATH);
                            --remainingCost;
                        }
                    }
                    return SPELL_AURA_PROC_OK;
                }
                default:
                    break;
            }
            break;
        }
        default:
            break;
    }
    return SPELL_AURA_PROC_OK;
}

SpellAuraProcResult Unit::HandleModRating(Unit* /*pVictim*/, uint32 /*damage*/, Aura* triggeredByAura, SpellEntry const * /*procSpell*/, uint32 /*procFlag*/, uint32 /*procEx*/, uint32 /*cooldown*/)
{
    SpellEntry const *spellInfo = triggeredByAura->GetSpellProto();

    if (spellInfo->Id == 71564)                             // Deadly Precision
    {
        // Remove only single aura from stack
        if (triggeredByAura->GetStackAmount() > 1 && !triggeredByAura->GetHolder()->ModStackAmount(-1))
            return SPELL_AURA_PROC_CANT_TRIGGER;
    }

    return SPELL_AURA_PROC_OK;
}

SpellAuraProcResult Unit::HandleRemoveByDamageProc(Unit* pVictim, uint32 damage, Aura* triggeredByAura, SpellEntry const *procSpell, uint32 procFlag, uint32 procEx, uint32 cooldown)
{
    triggeredByAura->SetInUse(true);
    RemoveAurasByCasterSpell(triggeredByAura->GetSpellProto()->Id, triggeredByAura->GetCasterGUID());
    triggeredByAura->SetInUse(false);

    return SPELL_AURA_PROC_OK;
}

SpellAuraProcResult Unit::HandleRemoveByDamageChanceProc(Unit* pVictim, uint32 damage, Aura* triggeredByAura, SpellEntry const *procSpell, uint32 procFlag, uint32 procEx, uint32 cooldown)
{
    // The chance to dispel an aura depends on the damage taken with respect to the casters level.
    uint32 max_dmg = getLevel() > 8 ? 25 * getLevel() - 150 : 50;
    float chance = float(damage) / max_dmg * 100.0f;
    if (roll_chance_f(chance))
        return HandleRemoveByDamageProc(pVictim, damage, triggeredByAura, procSpell, procFlag, procEx, cooldown);

    return SPELL_AURA_PROC_FAILED;
}<|MERGE_RESOLUTION|>--- conflicted
+++ resolved
@@ -3673,12 +3673,10 @@
                 if (!(procSpell->SpellFamilyFlags & UI64LIT(0x0000000000000020)))
                     return SPELL_AURA_PROC_FAILED;
             }
-<<<<<<< HEAD
             // Entrapment correction
             else if ((auraSpellInfo->Id == 19184 || auraSpellInfo->Id == 19387 || auraSpellInfo->Id == 19388) &&
                 !(procSpell->SpellFamilyFlags & UI64LIT(0x200000000000) || procSpell->SpellFamilyFlags2 & UI64LIT(0x40000)))
                     return SPELL_AURA_PROC_FAILED;
-=======
             // Lock and Load
             else if (auraSpellInfo->SpellIconID == 3579)
             {
@@ -3686,7 +3684,6 @@
                 if (HasAura(67544))
                     return SPELL_AURA_PROC_FAILED;
             }
->>>>>>> 164ebf8d
             break;
         }
         case SPELLFAMILY_PALADIN:
