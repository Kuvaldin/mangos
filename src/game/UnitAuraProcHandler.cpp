--- conflicted
+++ resolved
@@ -3448,19 +3448,6 @@
                 }
                 case 64568:                                 // Blood Reserve
                 {
-<<<<<<< HEAD
-                    // Check health condition - should drop to less 35%
-                    if (!(10*(int32(GetHealth() - damage)) < 3.5 * GetMaxHealth()))
-                       return SPELL_AURA_PROC_FAILED;
-
-                    if (!roll_chance_f(50))
-                        return SPELL_AURA_PROC_FAILED;
-
-                    trigger_spell_id = 64569;
-                    basepoints[0] = triggerAmount;
-                    break;
-                } 
-=======
                     // When your health drops below 35% ....
                     uint32 health35 = uint32(GetMaxHealth() * 0.35);
                     if (GetHealth() - damage > health35 || GetHealth() < health35)
@@ -3474,7 +3461,6 @@
 
                     break;
                 }
->>>>>>> ac40c7e6
                 case 67702:                                 // Death's Choice, Item - Coliseum 25 Normal Melee Trinket
                 {
                     float stat = 0.0f;
