--- conflicted
+++ resolved
@@ -2168,14 +2168,12 @@
                 // Judgement of Light
                 case 20185:
                 {
-<<<<<<< HEAD
                     if (pVictim == this)
                        return SPELL_AURA_PROC_FAILED;
-=======
+
                     // only at real damage
                     if (!damage)
                         return SPELL_AURA_PROC_FAILED;
->>>>>>> 7e99433f
 
                     basepoints[0] = int32( pVictim->GetMaxHealth() * triggeredByAura->GetModifier()->m_amount / 100 );
                     pVictim->CastCustomSpell(pVictim, 20267, &basepoints[0], NULL, NULL, true, NULL, triggeredByAura);
