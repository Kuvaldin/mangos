--- conflicted
+++ resolved
@@ -2438,7 +2438,13 @@
                     target = this;
                     break;
                 }
-<<<<<<< HEAD
+                // Item - Paladin T8 Holy 2P Bonus
+                case 64890:
+                {
+                    basepoints[0] = int32(triggerAmount * damage / 100);
+                    triggered_spell_id = 64891;             // Holy Mending
+                    break;
+                }
                 // Item - Paladin T10 Holy 2P Bonus
                 case 70755:
                 {
@@ -2452,13 +2458,6 @@
                         return SPELL_AURA_PROC_FAILED;
 
                     triggered_spell_id = 70769;
-=======
-                // Item - Paladin T8 Holy 2P Bonus
-                case 64890:
-                {
-                    basepoints[0] = int32(triggerAmount * damage / 100);
-                    triggered_spell_id = 64891;             // Holy Mending
->>>>>>> 5da2563d
                     break;
                 }
                 // Anger Capacitor
