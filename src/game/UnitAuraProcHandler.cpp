/*
 * Copyright (C) 2005-2011 MaNGOS <http://getmangos.com/>
 *
 * This program is free software; you can redistribute it and/or modify
 * it under the terms of the GNU General Public License as published by
 * the Free Software Foundation; either version 2 of the License, or
 * (at your option) any later version.
 *
 * This program is distributed in the hope that it will be useful,
 * but WITHOUT ANY WARRANTY; without even the implied warranty of
 * MERCHANTABILITY or FITNESS FOR A PARTICULAR PURPOSE.  See the
 * GNU General Public License for more details.
 *
 * You should have received a copy of the GNU General Public License
 * along with this program; if not, write to the Free Software
 * Foundation, Inc., 59 Temple Place, Suite 330, Boston, MA  02111-1307  USA
 */

#include "Common.h"
#include "Log.h"
#include "ObjectMgr.h"
#include "SpellMgr.h"
#include "Player.h"
#include "Unit.h"
#include "Spell.h"
#include "SpellAuras.h"
#include "Totem.h"
#include "Creature.h"
#include "Formulas.h"
#include "CreatureAI.h"
#include "Util.h"

pAuraProcHandler AuraProcHandler[TOTAL_AURAS]=
{
    &Unit::HandleNULLProc,                                  //  0 SPELL_AURA_NONE
    &Unit::HandleNULLProc,                                  //  1 SPELL_AURA_BIND_SIGHT
    &Unit::HandleNULLProc,                                  //  2 SPELL_AURA_MOD_POSSESS
    &Unit::HandleNULLProc,                                  //  3 SPELL_AURA_PERIODIC_DAMAGE
    &Unit::HandleDummyAuraProc,                             //  4 SPELL_AURA_DUMMY
    &Unit::HandleRemoveByDamageChanceProc,                  //  5 SPELL_AURA_MOD_CONFUSE
    &Unit::HandleNULLProc,                                  //  6 SPELL_AURA_MOD_CHARM
    &Unit::HandleRemoveByDamageChanceProc,                  //  7 SPELL_AURA_MOD_FEAR
    &Unit::HandleNULLProc,                                  //  8 SPELL_AURA_PERIODIC_HEAL
    &Unit::HandleNULLProc,                                  //  9 SPELL_AURA_MOD_ATTACKSPEED
    &Unit::HandleNULLProc,                                  // 10 SPELL_AURA_MOD_THREAT
    &Unit::HandleNULLProc,                                  // 11 SPELL_AURA_MOD_TAUNT
    &Unit::HandleRemoveByDamageChanceProc,                  // 12 SPELL_AURA_MOD_STUN
    &Unit::HandleNULLProc,                                  // 13 SPELL_AURA_MOD_DAMAGE_DONE
    &Unit::HandleNULLProc,                                  // 14 SPELL_AURA_MOD_DAMAGE_TAKEN
    &Unit::HandleDamageShieldAuraProc,                      // 15 SPELL_AURA_DAMAGE_SHIELD
    &Unit::HandleRemoveByDamageProc,                        // 16 SPELL_AURA_MOD_STEALTH
    &Unit::HandleNULLProc,                                  // 17 SPELL_AURA_MOD_STEALTH_DETECT
    &Unit::HandleRemoveByDamageProc,                        // 18 SPELL_AURA_MOD_INVISIBILITY
    &Unit::HandleNULLProc,                                  // 19 SPELL_AURA_MOD_INVISIBILITY_DETECTION
    &Unit::HandleNULLProc,                                  // 20 SPELL_AURA_OBS_MOD_HEALTH
    &Unit::HandleNULLProc,                                  // 21 SPELL_AURA_OBS_MOD_MANA
    &Unit::HandleModResistanceAuraProc,                     // 22 SPELL_AURA_MOD_RESISTANCE
    &Unit::HandleNULLProc,                                  // 23 SPELL_AURA_PERIODIC_TRIGGER_SPELL
    &Unit::HandleNULLProc,                                  // 24 SPELL_AURA_PERIODIC_ENERGIZE
    &Unit::HandleNULLProc,                                  // 25 SPELL_AURA_MOD_PACIFY
    &Unit::HandleRemoveByDamageChanceProc,                  // 26 SPELL_AURA_MOD_ROOT
    &Unit::HandleNULLProc,                                  // 27 SPELL_AURA_MOD_SILENCE
    &Unit::HandleNULLProc,                                  // 28 SPELL_AURA_REFLECT_SPELLS
    &Unit::HandleNULLProc,                                  // 29 SPELL_AURA_MOD_STAT
    &Unit::HandleNULLProc,                                  // 30 SPELL_AURA_MOD_SKILL
    &Unit::HandleNULLProc,                                  // 31 SPELL_AURA_MOD_INCREASE_SPEED
    &Unit::HandleNULLProc,                                  // 32 SPELL_AURA_MOD_INCREASE_MOUNTED_SPEED
    &Unit::HandleNULLProc,                                  // 33 SPELL_AURA_MOD_DECREASE_SPEED
    &Unit::HandleNULLProc,                                  // 34 SPELL_AURA_MOD_INCREASE_HEALTH
    &Unit::HandleNULLProc,                                  // 35 SPELL_AURA_MOD_INCREASE_ENERGY
    &Unit::HandleNULLProc,                                  // 36 SPELL_AURA_MOD_SHAPESHIFT
    &Unit::HandleNULLProc,                                  // 37 SPELL_AURA_EFFECT_IMMUNITY
    &Unit::HandleNULLProc,                                  // 38 SPELL_AURA_STATE_IMMUNITY
    &Unit::HandleNULLProc,                                  // 39 SPELL_AURA_SCHOOL_IMMUNITY
    &Unit::HandleNULLProc,                                  // 40 SPELL_AURA_DAMAGE_IMMUNITY
    &Unit::HandleNULLProc,                                  // 41 SPELL_AURA_DISPEL_IMMUNITY
    &Unit::HandleProcTriggerSpellAuraProc,                  // 42 SPELL_AURA_PROC_TRIGGER_SPELL
    &Unit::HandleProcTriggerDamageAuraProc,                 // 43 SPELL_AURA_PROC_TRIGGER_DAMAGE
    &Unit::HandleNULLProc,                                  // 44 SPELL_AURA_TRACK_CREATURES
    &Unit::HandleNULLProc,                                  // 45 SPELL_AURA_TRACK_RESOURCES
    &Unit::HandleNULLProc,                                  // 46 SPELL_AURA_46 (used in test spells 54054 and 54058, and spell 48050) (3.0.8a-3.2.2a)
    &Unit::HandleNULLProc,                                  // 47 SPELL_AURA_MOD_PARRY_PERCENT
    &Unit::HandleNULLProc,                                  // 48 SPELL_AURA_48 spell Napalm (area damage spell with additional delayed damage effect)
    &Unit::HandleNULLProc,                                  // 49 SPELL_AURA_MOD_DODGE_PERCENT
    &Unit::HandleNULLProc,                                  // 50 SPELL_AURA_MOD_CRITICAL_HEALING_AMOUNT
    &Unit::HandleNULLProc,                                  // 51 SPELL_AURA_MOD_BLOCK_PERCENT
    &Unit::HandleNULLProc,                                  // 52 SPELL_AURA_MOD_CRIT_PERCENT
    &Unit::HandleNULLProc,                                  // 53 SPELL_AURA_PERIODIC_LEECH
    &Unit::HandleNULLProc,                                  // 54 SPELL_AURA_MOD_HIT_CHANCE
    &Unit::HandleNULLProc,                                  // 55 SPELL_AURA_MOD_SPELL_HIT_CHANCE
    &Unit::HandleRemoveByDamageChanceProc,                  // 56 SPELL_AURA_TRANSFORM
    &Unit::HandleSpellCritChanceAuraProc,                   // 57 SPELL_AURA_MOD_SPELL_CRIT_CHANCE
    &Unit::HandleNULLProc,                                  // 58 SPELL_AURA_MOD_INCREASE_SWIM_SPEED
    &Unit::HandleNULLProc,                                  // 59 SPELL_AURA_MOD_DAMAGE_DONE_CREATURE
    &Unit::HandleRemoveByDamageChanceProc,                  // 60 SPELL_AURA_MOD_PACIFY_SILENCE
    &Unit::HandleNULLProc,                                  // 61 SPELL_AURA_MOD_SCALE
    &Unit::HandleNULLProc,                                  // 62 SPELL_AURA_PERIODIC_HEALTH_FUNNEL
    &Unit::HandleNULLProc,                                  // 63 unused (3.0.8a-3.2.2a) old SPELL_AURA_PERIODIC_MANA_FUNNEL
    &Unit::HandleNULLProc,                                  // 64 SPELL_AURA_PERIODIC_MANA_LEECH
    &Unit::HandleModCastingSpeedNotStackAuraProc,           // 65 SPELL_AURA_MOD_CASTING_SPEED_NOT_STACK
    &Unit::HandleNULLProc,                                  // 66 SPELL_AURA_FEIGN_DEATH
    &Unit::HandleNULLProc,                                  // 67 SPELL_AURA_MOD_DISARM
    &Unit::HandleNULLProc,                                  // 68 SPELL_AURA_MOD_STALKED
    &Unit::HandleNULLProc,                                  // 69 SPELL_AURA_SCHOOL_ABSORB
    &Unit::HandleNULLProc,                                  // 70 SPELL_AURA_EXTRA_ATTACKS      Useless, used by only one spell 41560 that has only visual effect (3.2.2a)
    &Unit::HandleNULLProc,                                  // 71 SPELL_AURA_MOD_SPELL_CRIT_CHANCE_SCHOOL
    &Unit::HandleModPowerCostSchoolAuraProc,                // 72 SPELL_AURA_MOD_POWER_COST_SCHOOL_PCT
    &Unit::HandleModPowerCostSchoolAuraProc,                // 73 SPELL_AURA_MOD_POWER_COST_SCHOOL
    &Unit::HandleReflectSpellsSchoolAuraProc,               // 74 SPELL_AURA_REFLECT_SPELLS_SCHOOL
    &Unit::HandleNULLProc,                                  // 75 SPELL_AURA_MOD_LANGUAGE
    &Unit::HandleNULLProc,                                  // 76 SPELL_AURA_FAR_SIGHT
    &Unit::HandleMechanicImmuneResistanceAuraProc,          // 77 SPELL_AURA_MECHANIC_IMMUNITY
    &Unit::HandleNULLProc,                                  // 78 SPELL_AURA_MOUNTED
    &Unit::HandleModDamagePercentDoneAuraProc,              // 79 SPELL_AURA_MOD_DAMAGE_PERCENT_DONE
    &Unit::HandleNULLProc,                                  // 80 SPELL_AURA_MOD_PERCENT_STAT
    &Unit::HandleNULLProc,                                  // 81 SPELL_AURA_SPLIT_DAMAGE_PCT
    &Unit::HandleNULLProc,                                  // 82 SPELL_AURA_WATER_BREATHING
    &Unit::HandleNULLProc,                                  // 83 SPELL_AURA_MOD_BASE_RESISTANCE
    &Unit::HandleNULLProc,                                  // 84 SPELL_AURA_MOD_REGEN
    &Unit::HandleCantTrigger,                               // 85 SPELL_AURA_MOD_POWER_REGEN
    &Unit::HandleNULLProc,                                  // 86 SPELL_AURA_CHANNEL_DEATH_ITEM
    &Unit::HandleNULLProc,                                  // 87 SPELL_AURA_MOD_DAMAGE_PERCENT_TAKEN
    &Unit::HandleNULLProc,                                  // 88 SPELL_AURA_MOD_HEALTH_REGEN_PERCENT
    &Unit::HandleNULLProc,                                  // 89 SPELL_AURA_PERIODIC_DAMAGE_PERCENT
    &Unit::HandleNULLProc,                                  // 90 unused (3.0.8a-3.2.2a) old SPELL_AURA_MOD_RESIST_CHANCE
    &Unit::HandleNULLProc,                                  // 91 SPELL_AURA_MOD_DETECT_RANGE
    &Unit::HandleNULLProc,                                  // 92 SPELL_AURA_PREVENTS_FLEEING
    &Unit::HandleNULLProc,                                  // 93 SPELL_AURA_MOD_UNATTACKABLE
    &Unit::HandleNULLProc,                                  // 94 SPELL_AURA_INTERRUPT_REGEN
    &Unit::HandleNULLProc,                                  // 95 SPELL_AURA_GHOST
    &Unit::HandleSpellMagnetAuraProc,                       // 96 SPELL_AURA_SPELL_MAGNET
    &Unit::HandleManaShieldAuraProc,                        // 97 SPELL_AURA_MANA_SHIELD
    &Unit::HandleNULLProc,                                  // 98 SPELL_AURA_MOD_SKILL_TALENT
    &Unit::HandleNULLProc,                                  // 99 SPELL_AURA_MOD_ATTACK_POWER
    &Unit::HandleNULLProc,                                  //100 SPELL_AURA_AURAS_VISIBLE obsolete 3.x? all player can see all auras now, but still have 2 spells including GM-spell (1852,2855)
    &Unit::HandleNULLProc,                                  //101 SPELL_AURA_MOD_RESISTANCE_PCT
    &Unit::HandleNULLProc,                                  //102 SPELL_AURA_MOD_MELEE_ATTACK_POWER_VERSUS
    &Unit::HandleNULLProc,                                  //103 SPELL_AURA_MOD_TOTAL_THREAT
    &Unit::HandleNULLProc,                                  //104 SPELL_AURA_WATER_WALK
    &Unit::HandleNULLProc,                                  //105 SPELL_AURA_FEATHER_FALL
    &Unit::HandleNULLProc,                                  //106 SPELL_AURA_HOVER
    &Unit::HandleAddFlatModifierAuraProc,                   //107 SPELL_AURA_ADD_FLAT_MODIFIER
    &Unit::HandleAddPctModifierAuraProc,                    //108 SPELL_AURA_ADD_PCT_MODIFIER
    &Unit::HandleNULLProc,                                  //109 SPELL_AURA_ADD_TARGET_TRIGGER
    &Unit::HandleNULLProc,                                  //110 SPELL_AURA_MOD_POWER_REGEN_PERCENT
    &Unit::HandleDropChargeByDamageProc,                    //111 SPELL_AURA_ADD_CASTER_HIT_TRIGGER
    &Unit::HandleOverrideClassScriptAuraProc,               //112 SPELL_AURA_OVERRIDE_CLASS_SCRIPTS
    &Unit::HandleNULLProc,                                  //113 SPELL_AURA_MOD_RANGED_DAMAGE_TAKEN
    &Unit::HandleNULLProc,                                  //114 SPELL_AURA_MOD_RANGED_DAMAGE_TAKEN_PCT
    &Unit::HandleNULLProc,                                  //115 SPELL_AURA_MOD_HEALING
    &Unit::HandleNULLProc,                                  //116 SPELL_AURA_MOD_REGEN_DURING_COMBAT
    &Unit::HandleMechanicImmuneResistanceAuraProc,          //117 SPELL_AURA_MOD_MECHANIC_RESISTANCE
    &Unit::HandleNULLProc,                                  //118 SPELL_AURA_MOD_HEALING_PCT
    &Unit::HandleNULLProc,                                  //119 unused (3.0.8a-3.2.2a) old SPELL_AURA_SHARE_PET_TRACKING
    &Unit::HandleNULLProc,                                  //120 SPELL_AURA_UNTRACKABLE
    &Unit::HandleNULLProc,                                  //121 SPELL_AURA_EMPATHY
    &Unit::HandleNULLProc,                                  //122 SPELL_AURA_MOD_OFFHAND_DAMAGE_PCT
    &Unit::HandleNULLProc,                                  //123 SPELL_AURA_MOD_TARGET_RESISTANCE
    &Unit::HandleNULLProc,                                  //124 SPELL_AURA_MOD_RANGED_ATTACK_POWER
    &Unit::HandleNULLProc,                                  //125 SPELL_AURA_MOD_MELEE_DAMAGE_TAKEN
    &Unit::HandleNULLProc,                                  //126 SPELL_AURA_MOD_MELEE_DAMAGE_TAKEN_PCT
    &Unit::HandleNULLProc,                                  //127 SPELL_AURA_RANGED_ATTACK_POWER_ATTACKER_BONUS
    &Unit::HandleNULLProc,                                  //128 SPELL_AURA_MOD_POSSESS_PET
    &Unit::HandleNULLProc,                                  //129 SPELL_AURA_MOD_SPEED_ALWAYS
    &Unit::HandleNULLProc,                                  //130 SPELL_AURA_MOD_MOUNTED_SPEED_ALWAYS
    &Unit::HandleNULLProc,                                  //131 SPELL_AURA_MOD_RANGED_ATTACK_POWER_VERSUS
    &Unit::HandleNULLProc,                                  //132 SPELL_AURA_MOD_INCREASE_ENERGY_PERCENT
    &Unit::HandleNULLProc,                                  //133 SPELL_AURA_MOD_INCREASE_HEALTH_PERCENT
    &Unit::HandleNULLProc,                                  //134 SPELL_AURA_MOD_MANA_REGEN_INTERRUPT
    &Unit::HandleNULLProc,                                  //135 SPELL_AURA_MOD_HEALING_DONE
    &Unit::HandleNULLProc,                                  //136 SPELL_AURA_MOD_HEALING_DONE_PERCENT
    &Unit::HandleNULLProc,                                  //137 SPELL_AURA_MOD_TOTAL_STAT_PERCENTAGE
    &Unit::HandleHasteAuraProc,                             //138 SPELL_AURA_MOD_MELEE_HASTE
    &Unit::HandleNULLProc,                                  //139 SPELL_AURA_FORCE_REACTION
    &Unit::HandleNULLProc,                                  //140 SPELL_AURA_MOD_RANGED_HASTE
    &Unit::HandleNULLProc,                                  //141 SPELL_AURA_MOD_RANGED_AMMO_HASTE
    &Unit::HandleNULLProc,                                  //142 SPELL_AURA_MOD_BASE_RESISTANCE_PCT
    &Unit::HandleNULLProc,                                  //143 SPELL_AURA_MOD_RESISTANCE_EXCLUSIVE
    &Unit::HandleNULLProc,                                  //144 SPELL_AURA_SAFE_FALL
    &Unit::HandleNULLProc,                                  //145 SPELL_AURA_MOD_PET_TALENT_POINTS
    &Unit::HandleNULLProc,                                  //146 SPELL_AURA_ALLOW_TAME_PET_TYPE
    &Unit::HandleNULLProc,                                  //147 SPELL_AURA_MECHANIC_IMMUNITY_MASK
    &Unit::HandleNULLProc,                                  //148 SPELL_AURA_RETAIN_COMBO_POINTS
    &Unit::HandleCantTrigger,                               //149 SPELL_AURA_REDUCE_PUSHBACK
    &Unit::HandleNULLProc,                                  //150 SPELL_AURA_MOD_SHIELD_BLOCKVALUE_PCT
    &Unit::HandleNULLProc,                                  //151 SPELL_AURA_TRACK_STEALTHED
    &Unit::HandleNULLProc,                                  //152 SPELL_AURA_MOD_DETECTED_RANGE
    &Unit::HandleNULLProc,                                  //153 SPELL_AURA_SPLIT_DAMAGE_FLAT
    &Unit::HandleNULLProc,                                  //154 SPELL_AURA_MOD_STEALTH_LEVEL
    &Unit::HandleNULLProc,                                  //155 SPELL_AURA_MOD_WATER_BREATHING
    &Unit::HandleNULLProc,                                  //156 SPELL_AURA_MOD_REPUTATION_GAIN
    &Unit::HandleNULLProc,                                  //157 SPELL_AURA_PET_DAMAGE_MULTI (single test like spell 20782, also single for 214 aura)
    &Unit::HandleNULLProc,                                  //158 SPELL_AURA_MOD_SHIELD_BLOCKVALUE
    &Unit::HandleNULLProc,                                  //159 SPELL_AURA_NO_PVP_CREDIT
    &Unit::HandleNULLProc,                                  //160 SPELL_AURA_MOD_AOE_AVOIDANCE
    &Unit::HandleNULLProc,                                  //161 SPELL_AURA_MOD_HEALTH_REGEN_IN_COMBAT
    &Unit::HandleNULLProc,                                  //162 SPELL_AURA_POWER_BURN_MANA
    &Unit::HandleNULLProc,                                  //163 SPELL_AURA_MOD_CRIT_DAMAGE_BONUS
    &Unit::HandleNULLProc,                                  //164 unused (3.0.8a-3.2.2a), only one test spell 10654
    &Unit::HandleNULLProc,                                  //165 SPELL_AURA_MELEE_ATTACK_POWER_ATTACKER_BONUS
    &Unit::HandleNULLProc,                                  //166 SPELL_AURA_MOD_ATTACK_POWER_PCT
    &Unit::HandleNULLProc,                                  //167 SPELL_AURA_MOD_RANGED_ATTACK_POWER_PCT
    &Unit::HandleNULLProc,                                  //168 SPELL_AURA_MOD_DAMAGE_DONE_VERSUS
    &Unit::HandleNULLProc,                                  //169 SPELL_AURA_MOD_CRIT_PERCENT_VERSUS
    &Unit::HandleNULLProc,                                  //170 SPELL_AURA_DETECT_AMORE       different spells that ignore transformation effects
    &Unit::HandleNULLProc,                                  //171 SPELL_AURA_MOD_SPEED_NOT_STACK
    &Unit::HandleNULLProc,                                  //172 SPELL_AURA_MOD_MOUNTED_SPEED_NOT_STACK
    &Unit::HandleNULLProc,                                  //173 unused (3.0.8a-3.2.2a) no spells, old SPELL_AURA_ALLOW_CHAMPION_SPELLS  only for Proclaim Champion spell
    &Unit::HandleNULLProc,                                  //174 SPELL_AURA_MOD_SPELL_DAMAGE_OF_STAT_PERCENT
    &Unit::HandleNULLProc,                                  //175 SPELL_AURA_MOD_SPELL_HEALING_OF_STAT_PERCENT
    &Unit::HandleNULLProc,                                  //176 SPELL_AURA_SPIRIT_OF_REDEMPTION   only for Spirit of Redemption spell, die at aura end
    &Unit::HandleNULLProc,                                  //177 SPELL_AURA_AOE_CHARM (22 spells)
    &Unit::HandleNULLProc,                                  //178 SPELL_AURA_MOD_DEBUFF_RESISTANCE
    &Unit::HandleNULLProc,                                  //179 SPELL_AURA_MOD_ATTACKER_SPELL_CRIT_CHANCE
    &Unit::HandleNULLProc,                                  //180 SPELL_AURA_MOD_FLAT_SPELL_DAMAGE_VERSUS
    &Unit::HandleNULLProc,                                  //181 unused (3.0.8a-3.2.2a) old SPELL_AURA_MOD_FLAT_SPELL_CRIT_DAMAGE_VERSUS
    &Unit::HandleNULLProc,                                  //182 SPELL_AURA_MOD_RESISTANCE_OF_STAT_PERCENT
    &Unit::HandleNULLProc,                                  //183 SPELL_AURA_MOD_CRITICAL_THREAT only used in 28746
    &Unit::HandleNULLProc,                                  //184 SPELL_AURA_MOD_ATTACKER_MELEE_HIT_CHANCE
    &Unit::HandleNULLProc,                                  //185 SPELL_AURA_MOD_ATTACKER_RANGED_HIT_CHANCE
    &Unit::HandleNULLProc,                                  //186 SPELL_AURA_MOD_ATTACKER_SPELL_HIT_CHANCE
    &Unit::HandleNULLProc,                                  //187 SPELL_AURA_MOD_ATTACKER_MELEE_CRIT_CHANCE
    &Unit::HandleNULLProc,                                  //188 SPELL_AURA_MOD_ATTACKER_RANGED_CRIT_CHANCE
    &Unit::HandleModRating,                                 //189 SPELL_AURA_MOD_RATING
    &Unit::HandleNULLProc,                                  //190 SPELL_AURA_MOD_FACTION_REPUTATION_GAIN
    &Unit::HandleNULLProc,                                  //191 SPELL_AURA_USE_NORMAL_MOVEMENT_SPEED
    &Unit::HandleNULLProc,                                  //192 SPELL_AURA_HASTE_MELEE
    &Unit::HandleNULLProc,                                  //193 SPELL_AURA_HASTE_ALL (in fact combat (any type attack) speed pct)
    &Unit::HandleNULLProc,                                  //194 SPELL_AURA_MOD_IGNORE_ABSORB_SCHOOL
    &Unit::HandleNULLProc,                                  //195 SPELL_AURA_MOD_IGNORE_ABSORB_FOR_SPELL
    &Unit::HandleNULLProc,                                  //196 SPELL_AURA_MOD_COOLDOWN (single spell 24818 in 3.2.2a)
    &Unit::HandleNULLProc,                                  //197 SPELL_AURA_MOD_ATTACKER_SPELL_AND_WEAPON_CRIT_CHANCEe
    &Unit::HandleNULLProc,                                  //198 unused (3.0.8a-3.2.2a) old SPELL_AURA_MOD_ALL_WEAPON_SKILLS
    &Unit::HandleNULLProc,                                  //199 SPELL_AURA_MOD_INCREASES_SPELL_PCT_TO_HIT
    &Unit::HandleNULLProc,                                  //200 SPELL_AURA_MOD_KILL_XP_PCT
    &Unit::HandleNULLProc,                                  //201 SPELL_AURA_FLY                             this aura enable flight mode...
    &Unit::HandleNULLProc,                                  //202 SPELL_AURA_CANNOT_BE_DODGED
    &Unit::HandleNULLProc,                                  //203 SPELL_AURA_MOD_ATTACKER_MELEE_CRIT_DAMAGE
    &Unit::HandleNULLProc,                                  //204 SPELL_AURA_MOD_ATTACKER_RANGED_CRIT_DAMAGE
    &Unit::HandleNULLProc,                                  //205 SPELL_AURA_MOD_ATTACKER_SPELL_CRIT_DAMAGE
    &Unit::HandleNULLProc,                                  //206 SPELL_AURA_MOD_FLIGHT_SPEED
    &Unit::HandleNULLProc,                                  //207 SPELL_AURA_MOD_FLIGHT_SPEED_MOUNTED
    &Unit::HandleNULLProc,                                  //208 SPELL_AURA_MOD_FLIGHT_SPEED_STACKING
    &Unit::HandleNULLProc,                                  //209 SPELL_AURA_MOD_FLIGHT_SPEED_MOUNTED_STACKING
    &Unit::HandleNULLProc,                                  //210 SPELL_AURA_MOD_FLIGHT_SPEED_NOT_STACKING
    &Unit::HandleNULLProc,                                  //211 SPELL_AURA_MOD_FLIGHT_SPEED_MOUNTED_NOT_STACKING
    &Unit::HandleNULLProc,                                  //212 SPELL_AURA_MOD_RANGED_ATTACK_POWER_OF_STAT_PERCENT
    &Unit::HandleNULLProc,                                  //213 SPELL_AURA_MOD_RAGE_FROM_DAMAGE_DEALT implemented in Player::RewardRage
    &Unit::HandleNULLProc,                                  //214 Tamed Pet Passive (single test like spell 20782, also single for 157 aura)
    &Unit::HandleNULLProc,                                  //215 SPELL_AURA_ARENA_PREPARATION
    &Unit::HandleNULLProc,                                  //216 SPELL_AURA_HASTE_SPELLS
    &Unit::HandleNULLProc,                                  //217 unused (3.0.8a-3.2.2a)
    &Unit::HandleNULLProc,                                  //218 SPELL_AURA_HASTE_RANGED
    &Unit::HandleNULLProc,                                  //219 SPELL_AURA_MOD_MANA_REGEN_FROM_STAT
    &Unit::HandleNULLProc,                                  //220 SPELL_AURA_MOD_RATING_FROM_STAT
    &Unit::HandleNULLProc,                                  //221 ignored
    &Unit::HandleNULLProc,                                  //222 unused (3.0.8a-3.2.2a) only for spell 44586 that not used in real spell cast
    &Unit::HandleNULLProc,                                  //223 dummy code (cast damage spell to attacker) and another dymmy (jump to another nearby raid member)
    &Unit::HandleNULLProc,                                  //224 unused (3.0.8a-3.2.2a)
    &Unit::HandleMendingAuraProc,                           //225 SPELL_AURA_PRAYER_OF_MENDING
    &Unit::HandlePeriodicDummyAuraProc,                     //226 SPELL_AURA_PERIODIC_DUMMY
    &Unit::HandleNULLProc,                                  //227 SPELL_AURA_PERIODIC_TRIGGER_SPELL_WITH_VALUE
    &Unit::HandleNULLProc,                                  //228 SPELL_AURA_DETECT_STEALTH
    &Unit::HandleNULLProc,                                  //229 SPELL_AURA_MOD_AOE_DAMAGE_AVOIDANCE
    &Unit::HandleNULLProc,                                  //230 Commanding Shout
    &Unit::HandleProcTriggerSpellAuraProc,                  //231 SPELL_AURA_PROC_TRIGGER_SPELL_WITH_VALUE
    &Unit::HandleNULLProc,                                  //232 SPELL_AURA_MECHANIC_DURATION_MOD
    &Unit::HandleNULLProc,                                  //233 set model id to the one of the creature with id m_modifier.m_miscvalue
    &Unit::HandleNULLProc,                                  //234 SPELL_AURA_MECHANIC_DURATION_MOD_NOT_STACK
    &Unit::HandleNULLProc,                                  //235 SPELL_AURA_MOD_DISPEL_RESIST
    &Unit::HandleNULLProc,                                  //236 SPELL_AURA_CONTROL_VEHICLE
    &Unit::HandleNULLProc,                                  //237 SPELL_AURA_MOD_SPELL_DAMAGE_OF_ATTACK_POWER
    &Unit::HandleNULLProc,                                  //238 SPELL_AURA_MOD_SPELL_HEALING_OF_ATTACK_POWER
    &Unit::HandleNULLProc,                                  //239 SPELL_AURA_MOD_SCALE_2 only in Noggenfogger Elixir (16595) before 2.3.0 aura 61
    &Unit::HandleNULLProc,                                  //240 SPELL_AURA_MOD_EXPERTISE
    &Unit::HandleNULLProc,                                  //241 Forces the player to move forward
    &Unit::HandleNULLProc,                                  //242 SPELL_AURA_MOD_SPELL_DAMAGE_FROM_HEALING (only 2 test spels in 3.2.2a)
    &Unit::HandleNULLProc,                                  //243 faction reaction override spells
    &Unit::HandleNULLProc,                                  //244 SPELL_AURA_COMPREHEND_LANGUAGE
    &Unit::HandleNULLProc,                                  //245 SPELL_AURA_MOD_DURATION_OF_MAGIC_EFFECTS
    &Unit::HandleNULLProc,                                  //246 SPELL_AURA_MOD_DURATION_OF_EFFECTS_BY_DISPEL
    &Unit::HandleNULLProc,                                  //247 target to become a clone of the caster
    &Unit::HandleNULLProc,                                  //248 SPELL_AURA_MOD_COMBAT_RESULT_CHANCE
    &Unit::HandleNULLProc,                                  //249 SPELL_AURA_CONVERT_RUNE
    &Unit::HandleNULLProc,                                  //250 SPELL_AURA_MOD_INCREASE_HEALTH_2
    &Unit::HandleNULLProc,                                  //251 SPELL_AURA_MOD_ENEMY_DODGE
    &Unit::HandleNULLProc,                                  //252 SPELL_AURA_SLOW_ALL
    &Unit::HandleNULLProc,                                  //253 SPELL_AURA_MOD_BLOCK_CRIT_CHANCE
    &Unit::HandleNULLProc,                                  //254 SPELL_AURA_MOD_DISARM_SHIELD disarm Shield
    &Unit::HandleNULLProc,                                  //255 SPELL_AURA_MOD_MECHANIC_DAMAGE_TAKEN_PERCENT
    &Unit::HandleNULLProc,                                  //256 SPELL_AURA_NO_REAGENT_USE Use SpellClassMask for spell select
    &Unit::HandleNULLProc,                                  //257 SPELL_AURA_MOD_TARGET_RESIST_BY_SPELL_CLASS Use SpellClassMask for spell select
    &Unit::HandleNULLProc,                                  //258 SPELL_AURA_MOD_SPELL_VISUAL
    &Unit::HandleNULLProc,                                  //259 corrupt healing over time spell
    &Unit::HandleNULLProc,                                  //260 SPELL_AURA_SCREEN_EFFECT (miscvalue = id in ScreenEffect.dbc) not required any code
    &Unit::HandleNULLProc,                                  //261 SPELL_AURA_PHASE undetectable invisibility?
    &Unit::HandleIgnoreUnitStateAuraProc,                   //262 SPELL_AURA_IGNORE_UNIT_STATE
    &Unit::HandleNULLProc,                                  //263 SPELL_AURA_ALLOW_ONLY_ABILITY player can use only abilities set in SpellClassMask
    &Unit::HandleNULLProc,                                  //264 unused (3.0.8a-3.2.2a)
    &Unit::HandleNULLProc,                                  //265 unused (3.0.8a-3.2.2a)
    &Unit::HandleNULLProc,                                  //266 unused (3.0.8a-3.2.2a)
    &Unit::HandleNULLProc,                                  //267 SPELL_AURA_MOD_IMMUNE_AURA_APPLY_SCHOOL
    &Unit::HandleNULLProc,                                  //268 SPELL_AURA_MOD_ATTACK_POWER_OF_STAT_PERCENT
    &Unit::HandleNULLProc,                                  //269 SPELL_AURA_MOD_IGNORE_DAMAGE_REDUCTION_SCHOOL
    &Unit::HandleNULLProc,                                  //270 SPELL_AURA_MOD_IGNORE_TARGET_RESIST (unused in 3.2.2a)
    &Unit::HandleModDamageFromCasterAuraProc,               //271 SPELL_AURA_MOD_DAMAGE_FROM_CASTER
    &Unit::HandleNULLProc,                                  //272 SPELL_AURA_MAELSTROM_WEAPON (unclear use for aura, it used in (3.2.2a...3.3.0) in single spell 53817 that spellmode stacked and charged spell expected to be drop as stack
    &Unit::HandleNULLProc,                                  //273 SPELL_AURA_X_RAY (client side implementation)
    &Unit::HandleNULLProc,                                  //274 proc free shot?
    &Unit::HandleNULLProc,                                  //275 SPELL_AURA_MOD_IGNORE_SHAPESHIFT Use SpellClassMask for spell select
    &Unit::HandleNULLProc,                                  //276 mod damage % mechanic?
    &Unit::HandleNULLProc,                                  //277 SPELL_AURA_MOD_MAX_AFFECTED_TARGETS Use SpellClassMask for spell select
    &Unit::HandleNULLProc,                                  //278 SPELL_AURA_MOD_DISARM_RANGED disarm ranged weapon
    &Unit::HandleNULLProc,                                  //279 visual effects? 58836 and 57507
    &Unit::HandleNULLProc,                                  //280 SPELL_AURA_MOD_TARGET_ARMOR_PCT
    &Unit::HandleNULLProc,                                  //281 SPELL_AURA_MOD_HONOR_GAIN
    &Unit::HandleNULLProc,                                  //282 SPELL_AURA_INCREASE_BASE_HEALTH_PERCENT
    &Unit::HandleNULLProc,                                  //283 SPELL_AURA_MOD_HEALING_RECEIVED
    &Unit::HandleNULLProc,                                  //284 51 spells
    &Unit::HandleNULLProc,                                  //285 SPELL_AURA_MOD_ATTACK_POWER_OF_ARMOR
    &Unit::HandleNULLProc,                                  //286 SPELL_AURA_ABILITY_PERIODIC_CRIT
    &Unit::HandleNULLProc,                                  //287 SPELL_AURA_DEFLECT_SPELLS
    &Unit::HandleNULLProc,                                  //288 increase parry/deflect, prevent attack (single spell used 67801)
    &Unit::HandleNULLProc,                                  //289 unused (3.2.2a)
    &Unit::HandleNULLProc,                                  //290 SPELL_AURA_MOD_ALL_CRIT_CHANCE
    &Unit::HandleNULLProc,                                  //291 SPELL_AURA_MOD_QUEST_XP_PCT
    &Unit::HandleNULLProc,                                  //292 call stabled pet
    &Unit::HandleNULLProc,                                  //293 3 spells
    &Unit::HandleNULLProc,                                  //294 2 spells, possible prevent mana regen
    &Unit::HandleNULLProc,                                  //295 unused (3.2.2a)
    &Unit::HandleNULLProc,                                  //296 2 spells
    &Unit::HandleNULLProc,                                  //297 1 spell (counter spell school?)
    &Unit::HandleNULLProc,                                  //298 unused (3.2.2a)
    &Unit::HandleNULLProc,                                  //299 unused (3.2.2a)
    &Unit::HandleNULLProc,                                  //300 3 spells (share damage?)
    &Unit::HandleNULLProc,                                  //301 5 spells
    &Unit::HandleNULLProc,                                  //302 unused (3.2.2a)
    &Unit::HandleNULLProc,                                  //303 17 spells
    &Unit::HandleNULLProc,                                  //304 2 spells (alcohol effect?)
    &Unit::HandleNULLProc,                                  //305 SPELL_AURA_MOD_MINIMUM_SPEED
    &Unit::HandleNULLProc,                                  //306 1 spell
    &Unit::HandleNULLProc,                                  //307 absorb healing?
    &Unit::HandleNULLProc,                                  //308 new aura for hunter traps
    &Unit::HandleNULLProc,                                  //309 absorb healing?
    &Unit::HandleNULLProc,                                  //310 pet avoidance passive?
    &Unit::HandleNULLProc,                                  //311 0 spells in 3.3
    &Unit::HandleNULLProc,                                  //312 0 spells in 3.3
    &Unit::HandleNULLProc,                                  //313 0 spells in 3.3
    &Unit::HandleNULLProc,                                  //314 1 test spell (reduce duration of silince/magic)
    &Unit::HandleNULLProc,                                  //315 underwater walking
    &Unit::HandleNULLProc                                   //316 makes haste affect HOT/DOT ticks
};

bool Unit::IsTriggeredAtSpellProcEvent(Unit *pVictim, SpellAuraHolderPtr holder, SpellEntry const* procSpell, uint32 procFlag, uint32 procExtra, WeaponAttackType attType, bool isVictim, SpellProcEventEntry const*& spellProcEvent )
{
    if (!holder || holder->IsDeleted())
        return false;

    SpellEntry const* spellProto = holder->GetSpellProto();

    if (!spellProto)
        return false;

    switch (IsTriggeredAtCustomProcEvent(pVictim, holder, procSpell, procFlag, procExtra, attType, isVictim, spellProcEvent))
    {
        case SPELL_AURA_PROC_OK:
            return true;
        case SPELL_AURA_PROC_CANT_TRIGGER:
            return false;
        case SPELL_AURA_PROC_FAILED:
        default:
            break;
    }

    // Get EventProcFlag
    uint32 EventProcFlag = GetProcFlag(spellProto);

    // Continue if no trigger exist
    if (!EventProcFlag)
        return false;

    // Check spellProcEvent data requirements
    if (!SpellMgr::IsSpellProcEventCanTriggeredBy(spellProcEvent, EventProcFlag, procSpell, procFlag, procExtra))
        return false;

    // In most cases req get honor or XP from kill
    if (EventProcFlag & PROC_FLAG_KILL && GetTypeId() == TYPEID_PLAYER)
    {
        bool allow = ((Player*)this)->isHonorOrXPTarget(pVictim);
        // Shadow Word: Death - can trigger from every kill
        if (holder->GetId() == 32409)
            allow = true;
        if (!allow)
            return false;
    }
    // Aura added by spell can`t trigger from self (prevent drop charges/do triggers)
    // But except periodic triggers (can triggered from self)
    if (procSpell && procSpell->Id == spellProto->Id && !(EventProcFlag & PROC_FLAG_ON_TAKE_PERIODIC))
        return false;

    // Check if current equipment allows aura to proc
    if (!isVictim && GetTypeId() == TYPEID_PLAYER)
    {
        if (spellProto->EquippedItemClass == ITEM_CLASS_WEAPON)
        {
            Item *item = NULL;
            if (attType == BASE_ATTACK)
                item = ((Player*)this)->GetItemByPos(INVENTORY_SLOT_BAG_0, EQUIPMENT_SLOT_MAINHAND);
            else if (attType == OFF_ATTACK)
                item = ((Player*)this)->GetItemByPos(INVENTORY_SLOT_BAG_0, EQUIPMENT_SLOT_OFFHAND);
            else
                item = ((Player*)this)->GetItemByPos(INVENTORY_SLOT_BAG_0, EQUIPMENT_SLOT_RANGED);

            if (!item || item->IsBroken() || item->GetProto()->Class != ITEM_CLASS_WEAPON || !((1<<item->GetProto()->SubClass) & spellProto->EquippedItemSubClassMask))
                return false;
        }
        else if (spellProto->EquippedItemClass == ITEM_CLASS_ARMOR)
        {
            // Check if player is wearing shield
            Item *item = ((Player*)this)->GetItemByPos(INVENTORY_SLOT_BAG_0, EQUIPMENT_SLOT_OFFHAND);
            if (!item || item->IsBroken() || !CanUseEquippedWeapon(OFF_ATTACK) || item->GetProto()->Class != ITEM_CLASS_ARMOR || !((1<<item->GetProto()->SubClass) & spellProto->EquippedItemSubClassMask))
                return false;
        }
    }
    // Get chance from spell
    float chance = (float)spellProto->procChance;
    // If in spellProcEvent exist custom chance, chance = spellProcEvent->customChance;
    if (spellProcEvent && spellProcEvent->customChance)
        chance = spellProcEvent->customChance;
    // If PPM exist calculate chance from PPM
    if (!isVictim && spellProcEvent && spellProcEvent->ppmRate != 0)
    {
        uint32 WeaponSpeed = GetAttackTime(attType);
        chance = GetPPMProcChance(WeaponSpeed, spellProcEvent->ppmRate);
    }
    // Apply chance modifier aura
    if (Player* modOwner = GetSpellModOwner())
    {
        modOwner->ApplySpellMod(spellProto->Id,SPELLMOD_CHANCE_OF_SUCCESS,chance);
        modOwner->ApplySpellMod(spellProto->Id,SPELLMOD_FREQUENCY_OF_SUCCESS,chance);
    }

    return roll_chance_f(chance);
}

SpellAuraProcResult Unit::HandleHasteAuraProc(Unit *pVictim, uint32 damage, Aura* triggeredByAura, SpellEntry const * /*procSpell*/, uint32 /*procFlag*/, uint32 /*procEx*/, uint32 cooldown)
{
    SpellEntry const *hasteSpell = triggeredByAura->GetSpellProto();

    Item* castItem = triggeredByAura->GetCastItemGuid() && GetTypeId()==TYPEID_PLAYER
        ? ((Player*)this)->GetItemByGuid(triggeredByAura->GetCastItemGuid()) : NULL;

    uint32 triggered_spell_id = 0;
    Unit* target = pVictim;
    int32 basepoints0 = 0;

    switch(hasteSpell->SpellFamilyName)
    {
        case SPELLFAMILY_ROGUE:
        {
            switch(hasteSpell->Id)
            {
                // Blade Flurry
                case 13877:
                case 33735:
                {
                    target = SelectRandomUnfriendlyTarget(pVictim);
                    if(!target)
                        return SPELL_AURA_PROC_FAILED;

                    basepoints0 = damage;
                    triggered_spell_id = 22482;
                    break;
                }
            }
            break;
        }
    }

    // processed charge only counting case
    if (!triggered_spell_id)
        return SPELL_AURA_PROC_OK;

    SpellEntry const* triggerEntry = sSpellStore.LookupEntry(triggered_spell_id);

    if (!triggerEntry)
    {
        sLog.outError("Unit::HandleHasteAuraProc: Spell %u have nonexistent triggered spell %u",hasteSpell->Id,triggered_spell_id);
        return SPELL_AURA_PROC_FAILED;
    }

    // default case
    if (!target || (target != this && !target->isAlive()))
        return SPELL_AURA_PROC_FAILED;

    if (cooldown && GetTypeId()==TYPEID_PLAYER && ((Player*)this)->HasSpellCooldown(triggered_spell_id))
        return SPELL_AURA_PROC_FAILED;

    if (basepoints0)
        CastCustomSpell(target,triggered_spell_id,&basepoints0,NULL,NULL,true,castItem,triggeredByAura);
    else
        CastSpell(target,triggered_spell_id,true,castItem,triggeredByAura);

    if (cooldown && GetTypeId()==TYPEID_PLAYER)
        ((Player*)this)->AddSpellCooldown(triggered_spell_id,0,time(NULL) + cooldown);

    return SPELL_AURA_PROC_OK;
}

SpellAuraProcResult Unit::HandleSpellCritChanceAuraProc(Unit *pVictim, uint32 /*damage*/, Aura* triggeredByAura, SpellEntry const * procSpell, uint32 /*procFlag*/, uint32 /*procEx*/, uint32 cooldown)
{
    if (!procSpell)
        return SPELL_AURA_PROC_FAILED;

    SpellEntry const *triggeredByAuraSpell = triggeredByAura->GetSpellProto();

    Item* castItem = triggeredByAura->GetCastItemGuid() && GetTypeId()==TYPEID_PLAYER
        ? ((Player*)this)->GetItemByGuid(triggeredByAura->GetCastItemGuid()) : NULL;

    uint32 triggered_spell_id = 0;
    Unit* target = pVictim;
    int32 basepoints0 = 0;

    switch(triggeredByAuraSpell->SpellFamilyName)
    {
        case SPELLFAMILY_MAGE:
        {
            switch(triggeredByAuraSpell->Id)
            {
                // Focus Magic
                case 54646:
                {
                    Unit* caster = triggeredByAura->GetCaster();
                    if (!caster)
                        return SPELL_AURA_PROC_FAILED;

                    triggered_spell_id = 54648;
                    target = caster;
                    break;
                }
            }
        }
    }

    // processed charge only counting case
    if (!triggered_spell_id)
        return SPELL_AURA_PROC_OK;

    SpellEntry const* triggerEntry = sSpellStore.LookupEntry(triggered_spell_id);

    if (!triggerEntry)
    {
        sLog.outError("Unit::HandleHasteAuraProc: Spell %u have nonexistent triggered spell %u",triggeredByAuraSpell->Id,triggered_spell_id);
        return SPELL_AURA_PROC_FAILED;
    }

    // default case
    if (!target || (target != this && !target->isAlive()))
        return SPELL_AURA_PROC_FAILED;

    if (cooldown && GetTypeId()==TYPEID_PLAYER && ((Player*)this)->HasSpellCooldown(triggered_spell_id))
        return SPELL_AURA_PROC_FAILED;

    if (basepoints0)
        CastCustomSpell(target,triggered_spell_id,&basepoints0,NULL,NULL,true,castItem,triggeredByAura);
    else
        CastSpell(target,triggered_spell_id,true,castItem,triggeredByAura);

    if (cooldown && GetTypeId()==TYPEID_PLAYER)
        ((Player*)this)->AddSpellCooldown(triggered_spell_id,0,time(NULL) + cooldown);

    return SPELL_AURA_PROC_OK;
}

SpellAuraProcResult Unit::HandleDummyAuraProc(Unit *pVictim, uint32 damage, Aura* triggeredByAura, SpellEntry const * procSpell, uint32 procFlag, uint32 procEx, uint32 cooldown)
{
    SpellEntry const *dummySpell = triggeredByAura->GetSpellProto ();
    SpellEffectIndex effIndex = triggeredByAura->GetEffIndex();
    int32  triggerAmount = triggeredByAura->GetModifier()->m_amount;

    Item* castItem = triggeredByAura->GetCastItemGuid() && GetTypeId()==TYPEID_PLAYER
        ? ((Player*)this)->GetItemByGuid(triggeredByAura->GetCastItemGuid()) : NULL;

    // some dummy spells have trigger spell in spell data already (from 3.0.3)
    uint32 triggered_spell_id = dummySpell->EffectApplyAuraName[effIndex] == SPELL_AURA_DUMMY ? dummySpell->EffectTriggerSpell[effIndex] : 0;
    Unit* target = pVictim;
    int32  basepoints[MAX_EFFECT_INDEX] = {0, 0, 0};
    ObjectGuid originalCaster = ObjectGuid();

    switch(dummySpell->SpellFamilyName)
    {
        case SPELLFAMILY_GENERIC:
        {
            switch (dummySpell->Id)
            {
                // Eye for an Eye
                case 9799:
                case 25988:
                {
                    // return damage % to attacker but < 50% own total health
                    basepoints[0] = triggerAmount*int32(damage)/100;
                    if (basepoints[0] > (int32)GetMaxHealth()/2)
                        basepoints[0] = (int32)GetMaxHealth()/2;

                    triggered_spell_id = 25997;
                    break;
                }
                // Sweeping Strikes (NPC spells may be)
                case 18765:
                case 35429:
                {
                    // prevent chain of triggered spell from same triggered spell
                    if (procSpell && procSpell->Id == 26654)
                        return SPELL_AURA_PROC_FAILED;

                    target = SelectRandomUnfriendlyTarget(pVictim);
                    if (!target)
                        return SPELL_AURA_PROC_FAILED;

                    triggered_spell_id = 26654;
                    break;
                }
                // Twisted Reflection (boss spell)
                case 21063:
                    triggered_spell_id = 21064;
                    break;
                // Unstable Power
                case 24658:
                {
                    if (!procSpell || procSpell->Id == 24659)
                        return SPELL_AURA_PROC_FAILED;
                    // Need remove one 24659 aura
                    RemoveAuraHolderFromStack(24659);
                    return SPELL_AURA_PROC_OK;
                }
                // Restless Strength
                case 24661:
                {
                    // Need remove one 24662 aura
                    RemoveAuraHolderFromStack(24662);
                    return SPELL_AURA_PROC_OK;
                }
                // Adaptive Warding (Frostfire Regalia set)
                case 28764:
                {
                    if (!procSpell)
                        return SPELL_AURA_PROC_FAILED;

                    // find Mage Armor
                    bool found = false;
                    AuraList const& mRegenInterupt = GetAurasByType(SPELL_AURA_MOD_MANA_REGEN_INTERRUPT);
                    for(AuraList::const_iterator iter = mRegenInterupt.begin(); iter != mRegenInterupt.end(); ++iter)
                    {
                        if (SpellEntry const* iterSpellProto = (*iter)->GetSpellProto())
                        {
                            if (iterSpellProto->SpellFamilyName==SPELLFAMILY_MAGE && iterSpellProto->SpellFamilyFlags.test<CF_MAGE_MAGE_ARMOR>())
                            {
                                found=true;
                                break;
                            }
                        }
                    }
                    if (!found)
                        return SPELL_AURA_PROC_FAILED;

                    switch(GetFirstSchoolInMask(GetSpellSchoolMask(procSpell)))
                    {
                        case SPELL_SCHOOL_NORMAL:
                        case SPELL_SCHOOL_HOLY:
                            return SPELL_AURA_PROC_FAILED;                   // ignored
                        case SPELL_SCHOOL_FIRE:   triggered_spell_id = 28765; break;
                        case SPELL_SCHOOL_NATURE: triggered_spell_id = 28768; break;
                        case SPELL_SCHOOL_FROST:  triggered_spell_id = 28766; break;
                        case SPELL_SCHOOL_SHADOW: triggered_spell_id = 28769; break;
                        case SPELL_SCHOOL_ARCANE: triggered_spell_id = 28770; break;
                        default:
                            return SPELL_AURA_PROC_FAILED;
                    }

                    target = this;
                    break;
                }
                // Obsidian Armor (Justice Bearer`s Pauldrons shoulder)
                case 27539:
                {
                    if (!procSpell)
                        return SPELL_AURA_PROC_FAILED;

                    switch(GetFirstSchoolInMask(GetSpellSchoolMask(procSpell)))
                    {
                        case SPELL_SCHOOL_NORMAL:
                            return SPELL_AURA_PROC_FAILED;                   // ignore
                        case SPELL_SCHOOL_HOLY:   triggered_spell_id = 27536; break;
                        case SPELL_SCHOOL_FIRE:   triggered_spell_id = 27533; break;
                        case SPELL_SCHOOL_NATURE: triggered_spell_id = 27538; break;
                        case SPELL_SCHOOL_FROST:  triggered_spell_id = 27534; break;
                        case SPELL_SCHOOL_SHADOW: triggered_spell_id = 27535; break;
                        case SPELL_SCHOOL_ARCANE: triggered_spell_id = 27540; break;
                        default:
                            return SPELL_AURA_PROC_FAILED;
                    }

                    target = this;
                    break;
                }
                // Mana Leech (Passive) (Priest Pet Aura)
                case 28305:
                {
                    // Cast on owner
                    target = GetOwner();
                    if(!target)
                        return SPELL_AURA_PROC_FAILED;

                    triggered_spell_id = 34650;
                    break;
                }
                // Divine purpose
                case 31871:
                case 31872:
                {
                    // Roll chance
                    if (!roll_chance_i(triggerAmount))
                        return SPELL_AURA_PROC_FAILED;

                    // Remove any stun effect on target
                    SpellAuraHolderMap& Auras = pVictim->GetSpellAuraHolderMap();
                    for(SpellAuraHolderMap::const_iterator iter = Auras.begin(); iter != Auras.end();)
                    {
                        if (iter->second->HasMechanic(MECHANIC_STUN))
                        {
                            pVictim->RemoveAurasDueToSpell(iter->second->GetId());
                            iter = Auras.begin();
                        }
                        else
                            ++iter;
                    }
                    return SPELL_AURA_PROC_OK;
                }
                // Mark of Malice
                case 33493:
                {
                    // Cast finish spell at last charge
                    if (triggeredByAura->GetHolder()->GetAuraCharges() > 1)
                        return SPELL_AURA_PROC_FAILED;

                    target = this;
                    triggered_spell_id = 33494;
                    break;
                }
                // Vampiric Aura (boss spell)
                case 38196:
                {
                    basepoints[0] = 3 * damage;               // 300%
                    if (basepoints[0] < 0)
                        return SPELL_AURA_PROC_FAILED;

                    triggered_spell_id = 31285;
                    target = this;
                    break;
                }
                // Aura of Madness (Darkmoon Card: Madness trinket)
                //=====================================================
                // 39511 Sociopath: +35 strength (Paladin, Rogue, Druid, Warrior)
                // 40997 Delusional: +70 attack power (Rogue, Hunter, Paladin, Warrior, Druid)
                // 40998 Kleptomania: +35 agility (Warrior, Rogue, Paladin, Hunter, Druid)
                // 40999 Megalomania: +41 damage/healing (Druid, Shaman, Priest, Warlock, Mage, Paladin)
                // 41002 Paranoia: +35 spell/melee/ranged crit strike rating (All classes)
                // 41005 Manic: +35 haste (spell, melee and ranged) (All classes)
                // 41009 Narcissism: +35 intellect (Druid, Shaman, Priest, Warlock, Mage, Paladin, Hunter)
                // 41011 Martyr Complex: +35 stamina (All classes)
                // 41406 Dementia: Every 5 seconds either gives you +5% damage/healing. (Druid, Shaman, Priest, Warlock, Mage, Paladin)
                // 41409 Dementia: Every 5 seconds either gives you -5% damage/healing. (Druid, Shaman, Priest, Warlock, Mage, Paladin)
                case 39446:
                {
                    if (GetTypeId() != TYPEID_PLAYER)
                        return SPELL_AURA_PROC_FAILED;

                    // Select class defined buff
                    switch (getClass())
                    {
                        case CLASS_PALADIN:                 // 39511,40997,40998,40999,41002,41005,41009,41011,41409
                        case CLASS_DRUID:                   // 39511,40997,40998,40999,41002,41005,41009,41011,41409
                        {
                            uint32 RandomSpell[]={39511,40997,40998,40999,41002,41005,41009,41011,41409};
                            triggered_spell_id = RandomSpell[urand(0, countof(RandomSpell)-1)];
                            break;
                        }
                        case CLASS_ROGUE:                   // 39511,40997,40998,41002,41005,41011
                        case CLASS_WARRIOR:                 // 39511,40997,40998,41002,41005,41011
                        {
                            uint32 RandomSpell[]={39511,40997,40998,41002,41005,41011};
                            triggered_spell_id = RandomSpell[urand(0, countof(RandomSpell)-1)];
                            break;
                        }
                        case CLASS_PRIEST:                  // 40999,41002,41005,41009,41011,41406,41409
                        case CLASS_SHAMAN:                  // 40999,41002,41005,41009,41011,41406,41409
                        case CLASS_MAGE:                    // 40999,41002,41005,41009,41011,41406,41409
                        case CLASS_WARLOCK:                 // 40999,41002,41005,41009,41011,41406,41409
                        {
                            uint32 RandomSpell[]={40999,41002,41005,41009,41011,41406,41409};
                            triggered_spell_id = RandomSpell[urand(0, countof(RandomSpell)-1)];
                            break;
                        }
                        case CLASS_HUNTER:                  // 40997,40999,41002,41005,41009,41011,41406,41409
                        {
                            uint32 RandomSpell[]={40997,40999,41002,41005,41009,41011,41406,41409};
                            triggered_spell_id = RandomSpell[urand(0, countof(RandomSpell)-1)];
                            break;
                        }
                        default:
                            return SPELL_AURA_PROC_FAILED;
                    }

                    target = this;
                    if (roll_chance_i(10))
                        ((Player*)this)->Say("This is Madness!", LANG_UNIVERSAL);
                    break;
                }
                // Sunwell Exalted Caster Neck (Shattered Sun Pendant of Acumen neck)
                // cast 45479 Light's Wrath if Exalted by Aldor
                // cast 45429 Arcane Bolt if Exalted by Scryers
                case 45481:
                {
                    if (GetTypeId() != TYPEID_PLAYER)
                        return SPELL_AURA_PROC_FAILED;

                    // Get Aldor reputation rank
                    if (((Player *)this)->GetReputationRank(932) == REP_EXALTED)
                    {
                        target = this;
                        triggered_spell_id = 45479;
                        break;
                    }
                    // Get Scryers reputation rank
                    if (((Player *)this)->GetReputationRank(934) == REP_EXALTED)
                    {
                        // triggered at positive/self casts also, current attack target used then
                        if (IsFriendlyTo(target))
                        {
                            target = getVictim();
                            if (!target)
                            {
                                target = ObjectAccessor::GetUnit(*this,((Player *)this)->GetSelectionGuid());
                                if (!target)
                                    return SPELL_AURA_PROC_FAILED;
                            }
                            if (IsFriendlyTo(target))
                                return SPELL_AURA_PROC_FAILED;
                        }

                        triggered_spell_id = 45429;
                        break;
                    }
                    return SPELL_AURA_PROC_FAILED;
                }
                // Sunwell Exalted Melee Neck (Shattered Sun Pendant of Might neck)
                // cast 45480 Light's Strength if Exalted by Aldor
                // cast 45428 Arcane Strike if Exalted by Scryers
                case 45482:
                {
                    if (GetTypeId() != TYPEID_PLAYER)
                        return SPELL_AURA_PROC_FAILED;

                    // Get Aldor reputation rank
                    if (((Player *)this)->GetReputationRank(932) == REP_EXALTED)
                    {
                        target = this;
                        triggered_spell_id = 45480;
                        break;
                    }
                    // Get Scryers reputation rank
                    if (((Player *)this)->GetReputationRank(934) == REP_EXALTED)
                    {
                        triggered_spell_id = 45428;
                        break;
                    }
                    return SPELL_AURA_PROC_FAILED;
                }
                // Sunwell Exalted Tank Neck (Shattered Sun Pendant of Resolve neck)
                // cast 45431 Arcane Insight if Exalted by Aldor
                // cast 45432 Light's Ward if Exalted by Scryers
                case 45483:
                {
                    if (GetTypeId() != TYPEID_PLAYER)
                        return SPELL_AURA_PROC_FAILED;

                    // Get Aldor reputation rank
                    if (((Player *)this)->GetReputationRank(932) == REP_EXALTED)
                    {
                        target = this;
                        triggered_spell_id = 45432;
                        break;
                    }
                    // Get Scryers reputation rank
                    if (((Player *)this)->GetReputationRank(934) == REP_EXALTED)
                    {
                        target = this;
                        triggered_spell_id = 45431;
                        break;
                    }
                    return SPELL_AURA_PROC_FAILED;
                }
                // Sunwell Exalted Healer Neck (Shattered Sun Pendant of Restoration neck)
                // cast 45478 Light's Salvation if Exalted by Aldor
                // cast 45430 Arcane Surge if Exalted by Scryers
                case 45484:
                {
                    if (GetTypeId() != TYPEID_PLAYER)
                        return SPELL_AURA_PROC_FAILED;

                    // Get Aldor reputation rank
                    if (((Player *)this)->GetReputationRank(932) == REP_EXALTED)
                    {
                        target = this;
                        triggered_spell_id = 45478;
                        break;
                    }
                    // Get Scryers reputation rank
                    if (((Player *)this)->GetReputationRank(934) == REP_EXALTED)
                    {
                        triggered_spell_id = 45430;
                        break;
                    }
                    return SPELL_AURA_PROC_FAILED;
                }
                /*
                // Sunwell Exalted Caster Neck (??? neck)
                // cast ??? Light's Wrath if Exalted by Aldor
                // cast ??? Arcane Bolt if Exalted by Scryers*/
                case 46569:
                    return SPELL_AURA_PROC_FAILED;                           // old unused version
                // Living Seed
                case 48504:
                {
                    triggered_spell_id = 48503;
                    basepoints[0] = triggerAmount;
                    target = this;
                    break;
                }
                // Health Leech (used by Bloodworms)
                case 50453:
                {
                    Unit *owner = GetOwner();
                    if (!owner)
                        return SPELL_AURA_PROC_FAILED;

                    triggered_spell_id = 50454;
                    basepoints[0] = int32(damage*1.69);
                    target = owner;
                    break;
                }
                // Vampiric Touch (generic, used by some boss)
                case 52723:
                case 60501:
                {
                    triggered_spell_id = 52724;
                    basepoints[0] = damage / 2;
                    target = this;
                    break;
                }
                // Shadowfiend Death (Gain mana if pet dies with Glyph of Shadowfiend)
                case 57989:
                {
                    Unit *owner = GetOwner();
                    if (!owner || owner->GetTypeId() != TYPEID_PLAYER)
                        return SPELL_AURA_PROC_FAILED;

                    // Glyph of Shadowfiend (need cast as self cast for owner, no hidden cooldown)
                    owner->CastSpell(owner,58227,true,castItem,triggeredByAura);
                    return SPELL_AURA_PROC_OK;
                }
                // Kill Command, pet aura
                case 58914:
                {
                    // also decrease owner buff stack
                    Unit* owner = GetOwner();
                    if (!owner)
                        return SPELL_AURA_PROC_FAILED;

                    owner->RemoveAuraHolderFromStack(34027);

                    // Remove only single aura from stack
                    SpellAuraHolderPtr holder = triggeredByAura->GetHolder();
                    if (holder && !holder->IsDeleted())
                    {
                        if (holder->ModStackAmount(-1))
                        {
                            owner->RemoveAurasDueToSpell(34026);
                            return SPELL_AURA_PROC_OK;
                        }
                        else
                            return SPELL_AURA_PROC_CANT_TRIGGER;
                    }
                    else
                        return SPELL_AURA_PROC_FAILED;
                    break;
                }
                // Swift Hand of Justice
                case 59906:
                {
                    triggered_spell_id = 59913;
                    basepoints[0] = GetMaxHealth()/50;
                    break;
                }
                // Discerning Eye of the Beast
                case 59915:
                {
                    if (getPowerType() != POWER_MANA)
                        return SPELL_AURA_PROC_FAILED;

                    triggered_spell_id = 59914;
                    break;
                }
                // Petrified Bark
                case 62337:
                 {
                    triggered_spell_id = 62379;
                    basepoints[0] = damage;
                    // this == pVictim, why? :/ temp. workaround
                    target = SelectRandomUnfriendlyTarget(getVictim());
                    break;
                 }
                // Glyph of Life Tap
                case 63320:
                    triggered_spell_id = 63321;
                    break;
                // Meteor Fists
                case 66725:
                case 68161:
                    triggered_spell_id = 66765;
                    break;
                // Meteor Fists
                case 66808:
                case 68160:
                    triggered_spell_id = 66809;
                    break;
                // Shiny Shard of the Scale - Equip Effect
                case 69739:
                    // Cauterizing Heal or Searing Flame
                    triggered_spell_id = (procFlag & PROC_FLAG_SUCCESSFUL_POSITIVE_SPELL) ? 69734 : 69730;
                    break;
                // Purified Shard of the Scale - Equip Effect
                case 69755:
                    // Cauterizing Heal or Searing Flame
                    triggered_spell_id = (procFlag & PROC_FLAG_SUCCESSFUL_POSITIVE_SPELL) ? 69733 : 69729;
                    break;
                // Vampiric Might (Cult Fanatic, Icecrown Citadel, Lady Deathwhisper encounter)
                case 70674:
                {
                    if (damage <= 0)
                        return SPELL_AURA_PROC_FAILED;

                    basepoints[0] = 3 * damage;
                    triggered_spell_id = 70677;
                    target = this;
                    break;
                }
                case 70871:
                {
                    // Soul of Blood qween
                    triggered_spell_id = 70872;
                    basepoints[0] = int32(triggerAmount* damage /100);
                    if (basepoints[0] < 0)
                        return SPELL_AURA_PROC_FAILED;
                    break;
                }
                case 71169:
                {
                    // Shadow's Fate
                    if (GetTypeId() != TYPEID_UNIT)
                        return SPELL_AURA_PROC_FAILED;

                    switch (((Creature*)this)->GetCreatureInfo()->Entry)
                    {
                        case 38431:  // Puthricide 25
                        case 38586:
                            CastSpell(this, 71518, true);
                            break;
                        case 38434:  // Lanathel 25
                        case 38436:
                            CastSpell(this, 72934, true);
                            break;
                        case 38265:  // Sindragosa 25
                        case 38267:
                            CastSpell(this, 72289, true);
                            break;
                        default:
                            break;
                    }
                    CastSpell(triggeredByAura->GetCaster(), 71203, true);
                    return SPELL_AURA_PROC_OK;
                }
                // Item - Deathbringer's Will
                case 71519:
                case 71562:
                {
                    uint32 const normal_spells[MAX_CLASSES*3] =
                    {
                        0, 0, 0,                // (unused)
                        71491, 71484, 71492,    // Warrior
                        71491, 71484, 71492,    // Paladin
                        71485, 71491, 71486,    // Hunter
                        71485, 71486, 71492,    // Rogue
                        71492, 71492, 71492,    // Priest
                        71491, 71484, 71492,    // Death Knight
                        71485, 71486, 71492,    // Shaman
                        71492, 71492, 71492,    // Mage
                        71492, 71492, 71492,    // Warlock
                        0, 0, 0,                // (unused)
                        71485, 71484, 71492     // Druid
                    };
                    uint32 const heroic_spells[MAX_CLASSES*3] =
                    {
                        0, 0, 0,                // (unused)
                        71559, 71561, 71560,    // Warrior
                        71559, 71561, 71560,    // Paladin
                        71556, 71559, 71558,    // Hunter
                        71556, 71558, 71560,    // Rogue
                        71560, 71560, 71560,    // Priest
                        71559, 71561, 71560,    // Death Knight
                        71556, 71558, 71560,    // Shaman
                        71560, 71560, 71560,    // Mage
                        71560, 71560, 71560,    // Warlock
                        0, 0, 0,                // (unused)
                        71556, 71561, 71560     // Druid
                    };

                    if (cooldown && GetTypeId() == TYPEID_PLAYER && static_cast<Player*>(this)->HasSpellCooldown(dummySpell->Id))
                        return SPELL_AURA_PROC_FAILED;

                    uint32 const *proc_spells = NULL;
                    switch (dummySpell->Id)
                    {
                        case 71519: proc_spells = normal_spells; break;
                        case 71562: proc_spells = heroic_spells; break;
                        default: return SPELL_AURA_PROC_FAILED;
                    }

                    CastSpell(this, proc_spells[getClass()*3 + urand(0,2)], true, castItem, triggeredByAura);

                    if (cooldown && GetTypeId() == TYPEID_PLAYER)
                        static_cast<Player*>(this)->AddSpellCooldown(dummySpell->Id, 0, time(NULL) + cooldown);

                    return SPELL_AURA_PROC_OK;
                }
                // Item - Shadowmourne Legendary
                case 71903:
                {
                    if (!roll_chance_i(triggerAmount))
                        return SPELL_AURA_PROC_FAILED;

                    triggered_spell_id = 71905;             // Soul Fragment

                    SpellAuraHolderPtr aurHolder = GetSpellAuraHolder(triggered_spell_id);

                    // will added first to stack
                    if (!aurHolder)
                        CastSpell(this, 72521, true);       // Shadowmourne Visual Low
                    // half stack
                    else if (aurHolder->GetStackAmount() + 1 == 6)
                        CastSpell(this, 72523, true);       // Shadowmourne Visual High
                    // full stack
                    else if (aurHolder->GetStackAmount() + 1 >= aurHolder->GetSpellProto()->StackAmount)
                    {
                        RemoveAurasDueToSpell(triggered_spell_id);
                        CastSpell(this, 71904, true);       // Chaos Bane
                        return SPELL_AURA_PROC_OK;
                    }
                    break;
                }
                // Necrotic Touch item 50692
                case 71875:
                case 71877:
                {
                    basepoints[0] = damage * triggerAmount / 100;
                    target = pVictim;
                    triggered_spell_id = 71879;
                    break;
                }
            }
            break;
        }
        case SPELLFAMILY_MAGE:
        {
            // Magic Absorption
            if (dummySpell->SpellIconID == 459)             // only this spell have SpellIconID == 459 and dummy aura
            {
                if (getPowerType() != POWER_MANA)
                    return SPELL_AURA_PROC_FAILED;

                // mana reward
                basepoints[0] = (triggerAmount * GetMaxPower(POWER_MANA) / 100);
                target = this;
                triggered_spell_id = 29442;
                break;
            }
            // Master of Elements
            if (dummySpell->SpellIconID == 1920)
            {
                if (!procSpell)
                    return SPELL_AURA_PROC_FAILED;

                // mana cost save
                int32 cost = procSpell->manaCost + procSpell->ManaCostPercentage * GetCreateMana() / 100;
                basepoints[0] = cost * triggerAmount/100;
                if (basepoints[0] <=0)
                    return SPELL_AURA_PROC_FAILED;

                target = this;
                triggered_spell_id = 29077;
                break;
            }

            // Arcane Potency
            if (dummySpell->SpellIconID == 2120)
            {
                if (!procSpell || procSpell->Id == 44401)
                    return SPELL_AURA_PROC_FAILED;

                target = this;
                switch (dummySpell->Id)
                {
                    case 31571:
                        triggered_spell_id = 57529;
                        break;
                    case 31572:
                        triggered_spell_id = 57531;
                        break;
                    default:
                        sLog.outError("Unit::HandleDummyAuraProc: non handled spell id: %u",dummySpell->Id);
                        return SPELL_AURA_PROC_FAILED;
                }
                break;
            }

            // Hot Streak
            if (dummySpell->SpellIconID == 2999)
            {
                if (effIndex != EFFECT_INDEX_0)
                    return SPELL_AURA_PROC_OK;
                Aura *counter = GetAura(triggeredByAura->GetId(), EFFECT_INDEX_1);
                if (!counter)
                    return SPELL_AURA_PROC_OK;

                // Count spell criticals in a row in second aura
                Modifier *mod = counter->GetModifier();
                if (procEx & PROC_EX_CRITICAL_HIT)
                {
                    mod->m_amount *=2;
                    if (mod->m_amount < 100) // not enough
                        return SPELL_AURA_PROC_OK;
                    // Critical counted -> roll chance
                    if (roll_chance_i(triggerAmount))
                        CastSpell(this, 48108, true, castItem, triggeredByAura);
                }
                mod->m_amount = 25;
                return SPELL_AURA_PROC_OK;
            }
            // Burnout
            if (dummySpell->SpellIconID == 2998)
            {
                if(!procSpell)
                    return SPELL_AURA_PROC_FAILED;

                int32 cost = procSpell->manaCost + procSpell->ManaCostPercentage * GetCreateMana() / 100;
                basepoints[0] = cost * triggerAmount/100;

                if (basepoints[0] <=0)
                    return SPELL_AURA_PROC_FAILED;

                triggered_spell_id = 44450;
                target = this;
                break;
            }
            switch(dummySpell->Id)
            {
                // Ignite
                case 11119:
                case 11120:
                case 12846:
                case 12847:
                case 12848:
                {
                    switch (dummySpell->Id)
                    {
                        case 11119: basepoints[0] = int32(0.04f*damage); break;
                        case 11120: basepoints[0] = int32(0.08f*damage); break;
                        case 12846: basepoints[0] = int32(0.12f*damage); break;
                        case 12847: basepoints[0] = int32(0.16f*damage); break;
                        case 12848: basepoints[0] = int32(0.20f*damage); break;
                        default:
                            sLog.outError("Unit::HandleDummyAuraProc: non handled spell id: %u (IG)",dummySpell->Id);
                            return SPELL_AURA_PROC_FAILED;
                    }

                    triggered_spell_id = 12654;
                    break;
                }
                // Empowered Fire (mana regen)
                case 12654:
                {
                    Unit* caster = triggeredByAura->GetCaster();
                    // it should not be triggered from other ignites
                    if (caster && pVictim && caster->GetObjectGuid() == pVictim->GetObjectGuid())
                    {
                        Unit::AuraList const& auras = caster->GetAurasByType(SPELL_AURA_ADD_FLAT_MODIFIER);
                        for (Unit::AuraList::const_iterator i = auras.begin(); i != auras.end(); i++)
                        {
                            switch((*i)->GetId())
                            {
                                case 31656:
                                case 31657:
                                case 31658:
                                {
                                    if (roll_chance_i(int32((*i)->GetSpellProto()->procChance)))
                                    {
                                        caster->CastSpell(caster, 67545, true);
                                        return SPELL_AURA_PROC_OK;
                                    }
                                    else
                                        return SPELL_AURA_PROC_FAILED;
                                }
                            }
                        }
                    }
                    return SPELL_AURA_PROC_FAILED;
                }
                // Glyph of Ice Block
                case 56372:
                {
                    if (GetTypeId() != TYPEID_PLAYER)
                        return SPELL_AURA_PROC_FAILED;

                    // not 100% safe with client version switches but for 3.1.3 no spells with cooldown that can have mage player except Frost Nova.
                    ((Player*)this)->RemoveSpellCategoryCooldown(35, true);
                    return SPELL_AURA_PROC_OK;
                }
                // Glyph of Icy Veins
                case 56374:
                {
                    Unit::AuraList const& hasteAuras = GetAurasByType(SPELL_AURA_MOD_CASTING_SPEED_NOT_STACK);
                    for(Unit::AuraList::const_iterator i = hasteAuras.begin(); i != hasteAuras.end();)
                    {
                        if (!IsPositiveSpell((*i)->GetId()))
                        {
                            RemoveAurasDueToSpell((*i)->GetId());
                            i = hasteAuras.begin();
                        }
                        else
                            ++i;
                    }
                    RemoveSpellsCausingAura(SPELL_AURA_HASTE_SPELLS);
                    RemoveSpellsCausingAura(SPELL_AURA_MOD_DECREASE_SPEED);
                    return SPELL_AURA_PROC_OK;
                }
                // Glyph of Polymorph
                case 56375:
                {
                    if (!pVictim || !pVictim->isAlive())
                        return SPELL_AURA_PROC_FAILED;

                    pVictim->RemoveSpellsCausingAura(SPELL_AURA_PERIODIC_DAMAGE);
                    pVictim->RemoveSpellsCausingAura(SPELL_AURA_PERIODIC_DAMAGE_PERCENT);
                    pVictim->RemoveSpellsCausingAura(SPELL_AURA_PERIODIC_LEECH);
                    return SPELL_AURA_PROC_OK;
                }
                // Blessing of Ancient Kings
                case 64411:
                {
                    // for DOT procs
                    if (!IsPositiveSpell(procSpell->Id))
                        return SPELL_AURA_PROC_FAILED;

                    triggered_spell_id = 64413;
                    basepoints[0] = damage * 15 / 100;
                    break;
                }
                // Fingers of Frost
                case 74396:
                {
                    // Remove only single aura from stack
                    SpellAuraHolderPtr holder = triggeredByAura->GetHolder();
                    if (holder && !holder->IsDeleted())
                    {
                        if (holder->ModStackAmount(-1))
                        {
                            RemoveSpellAuraHolder(holder);
                            RemoveAurasDueToSpell(44544);
                        }
                        return SPELL_AURA_PROC_OK;
                    }
                    else
                        return SPELL_AURA_PROC_FAILED;
                    break;
                }
            }
            break;
        }
        case SPELLFAMILY_WARRIOR:
        {
            // Retaliation
            if (dummySpell->SpellFamilyFlags.test<CF_WARRIOR_RETALIATION2>())
            {
                // check attack comes not from behind
                if (!HasInArc(M_PI_F, pVictim))
                    return SPELL_AURA_PROC_FAILED;

                triggered_spell_id = 22858;
                break;
            }
            // Second Wind
            if (dummySpell->SpellIconID == 1697)
            {
                // only for spells and hit/crit (trigger start always) and not start from self casted spells (5530 Mace Stun Effect for example)
                if (procSpell == 0 || !(procEx & (PROC_EX_NORMAL_HIT|PROC_EX_CRITICAL_HIT)) || this == pVictim)
                    return SPELL_AURA_PROC_FAILED;
                // Need stun or root mechanic
                if (!(GetAllSpellMechanicMask(procSpell) & IMMUNE_TO_ROOT_AND_STUN_MASK))
                    return SPELL_AURA_PROC_FAILED;

                switch (dummySpell->Id)
                {
                    case 29838:
                        triggered_spell_id=29842;
                        break;
                    case 29834:
                        triggered_spell_id=29841;
                        break;
                    case 42770:
                        triggered_spell_id=42771;
                        break;
                    default:
                        sLog.outError("Unit::HandleDummyAuraProc: non handled spell id: %u (SW)",dummySpell->Id);
                    return SPELL_AURA_PROC_FAILED;
                }

                target = this;
                break;
            }
            // Damage Shield
            if (dummySpell->SpellIconID == 3214)
            {
                triggered_spell_id = 59653;
                basepoints[0] = GetShieldBlockValue() * triggerAmount / 100;
                break;
            }
            // Sweeping Strikes
            if (dummySpell->Id == 12328)
            {
                // prevent chain of triggered spell from same triggered spell
                if (procSpell && procSpell->Id == 26654)
                    return SPELL_AURA_PROC_FAILED;

                target = SelectRandomUnfriendlyTarget(pVictim);
                if (!target)
                    return SPELL_AURA_PROC_FAILED;

                triggered_spell_id = 26654;
                break;
            }
            break;
        }
        case SPELLFAMILY_WARLOCK:
        {
            // Seed of Corruption
            if (dummySpell->SpellFamilyFlags.test<CF_WARLOCK_SEED_OF_CORRUPTION1>())
            {
                Modifier* mod = triggeredByAura->GetModifier();
                // if damage is more than need or target die from damage deal finish spell
                if (mod->m_amount <= (int32)damage || GetHealth() <= damage)
                {
                    // remember guid before aura delete
                    ObjectGuid casterGuid = triggeredByAura->GetCasterGuid();

                    // Remove aura (before cast for prevent infinite loop handlers)
                    RemoveAurasDueToSpell(triggeredByAura->GetId());

                    // Cast finish spell (triggeredByAura already not exist!)
                    CastSpell(this, 27285, true, castItem, NULL, casterGuid);
                    return SPELL_AURA_PROC_OK;                            // no hidden cooldown
                }

                // Damage counting
                mod->m_amount-=damage;
                return SPELL_AURA_PROC_OK;
            }
            // Seed of Corruption (Mobs cast) - no die req
            if (!dummySpell->SpellFamilyFlags.Flags && dummySpell->SpellIconID == 1932)
            {
                Modifier* mod = triggeredByAura->GetModifier();
                // if damage is more than need deal finish spell
                if ( mod->m_amount <= (int32)damage )
                {
                    // remember guid before aura delete
                    ObjectGuid casterGuid = triggeredByAura->GetCasterGuid();

                    // Remove aura (before cast for prevent infinite loop handlers)
                    RemoveAurasDueToSpell(triggeredByAura->GetId());

                    // Cast finish spell (triggeredByAura already not exist!)
                    CastSpell(this, 32865, true, castItem, NULL, casterGuid);
                    return SPELL_AURA_PROC_OK;                            // no hidden cooldown
                }
                // Damage counting
                mod->m_amount-=damage;
                return SPELL_AURA_PROC_OK;
            }
            // Fel Synergy
            if (dummySpell->SpellIconID == 3222)
            {
                target = GetPet();

                if (!target)
                    return SPELL_AURA_PROC_FAILED;

                basepoints[0] = damage * triggerAmount / 100;
                triggered_spell_id = 54181;
                break;
            }
            switch(dummySpell->Id)
            {
                // Nightfall & Glyph of Corruption
                case 18094:
                case 18095:
                case 56218:
                {
                    target = this;
                    triggered_spell_id = 17941;
                    break;
                }
                //Soul Leech
                case 30293:
                case 30295:
                case 30296:
                {
                    // health
                    basepoints[0] = int32(damage*triggerAmount/100);
                    target = this;
                    triggered_spell_id = 30294;

                    // check for Improved Soul Leech
                    AuraList const& pDummyAuras = GetAurasByType(SPELL_AURA_DUMMY);
                    for (AuraList::const_iterator itr = pDummyAuras.begin(); itr != pDummyAuras.end(); ++itr)
                    {
                       SpellEntry const* spellInfo = (*itr)->GetSpellProto();
                       if (spellInfo->SpellFamilyName != SPELLFAMILY_WARLOCK || (*itr)->GetSpellProto()->SpellIconID != 3176)
                            continue;
                       if ((*itr)->GetEffIndex() == SpellEffectIndex(0))
                       {
                           // energize Proc pet (implicit target is pet)
                           CastCustomSpell(this, 59118, &((*itr)->GetModifier()->m_amount), NULL, NULL, true, NULL, (*itr));
                           // energize Proc master
                           CastCustomSpell(this, 59117, &((*itr)->GetModifier()->m_amount), NULL, NULL, true, NULL, (*itr));
                       }
                       else if (roll_chance_i((*itr)->GetModifier()->m_amount))
                       {
                            // Replenishment proc
                            CastSpell(this, 57669, true, NULL, (*itr));
                        }
                    }
                    break;
                }
                // Shadowflame (Voidheart Raiment set bonus)
                case 37377:
                {
                    triggered_spell_id = 37379;
                    break;
                }
                // Pet Healing (Corruptor Raiment or Rift Stalker Armor)
                case 37381:
                {
                    target = GetPet();
                    if (!target)
                        return SPELL_AURA_PROC_FAILED;

                    // heal amount
                    basepoints[0] = damage * triggerAmount/100;
                    triggered_spell_id = 37382;
                    break;
                }
                // Shadowflame Hellfire (Voidheart Raiment set bonus)
                case 39437:
                {
                    triggered_spell_id = 37378;
                    break;
                }
                // Siphon Life
                case 63108:
                {
                    // Glyph of Siphon Life
                    if (Aura *aur = GetAura(56216, EFFECT_INDEX_0))
                        triggerAmount += triggerAmount * aur->GetModifier()->m_amount / 100;

                    basepoints[0] = int32(damage * triggerAmount / 100);
                    triggered_spell_id = 63106;
                    break;
                }
            }
            break;
        }
        case SPELLFAMILY_PRIEST:
        {
            // Vampiric Touch
            if (dummySpell->SpellFamilyFlags.test<CF_PRIEST_VAMPIRIC_TOUCH>())
            {
                if (!pVictim || !pVictim->isAlive())
                    return SPELL_AURA_PROC_FAILED;

                // pVictim is caster of aura
                if (triggeredByAura->GetCasterGuid() != pVictim->GetObjectGuid())
                    return SPELL_AURA_PROC_FAILED;

                // Energize 0.25% of max. mana
                pVictim->CastSpell(pVictim, 57669, true, castItem, triggeredByAura);
                return SPELL_AURA_PROC_OK;                                // no hidden cooldown
            }

            switch(dummySpell->SpellIconID)
            {
                // Improved Shadowform
                case 217:
                {
                    if(!roll_chance_i(triggerAmount))
                        return SPELL_AURA_PROC_FAILED;

                    RemoveSpellsCausingAura(SPELL_AURA_MOD_ROOT);
                    RemoveSpellsCausingAura(SPELL_AURA_MOD_DECREASE_SPEED);
                    break;
                }
                // Divine Aegis
                case 2820:
                {
                    if (!pVictim || !pVictim->isAlive())
                        return SPELL_AURA_PROC_FAILED;

                    // find Divine Aegis on the target and get absorb amount
                    Aura* DivineAegis = pVictim->GetAura(47753,EFFECT_INDEX_0);
                    if (DivineAegis)
                        basepoints[0] = DivineAegis->GetModifier()->m_amount;
                    basepoints[0] += damage * triggerAmount/100;

                    // limit absorb amount
                    int32 levelbonus = pVictim->getLevel()*125;
                    if (basepoints[0] > levelbonus)
                        basepoints[0] = levelbonus;
                    triggered_spell_id = 47753;
                    break;
                }
                // Empowered Renew
                case 3021:
                {
                    if (!procSpell)
                        return SPELL_AURA_PROC_FAILED;

                    // Renew
                    Aura* healingAura = pVictim->GetAura<SPELL_AURA_PERIODIC_HEAL, SPELLFAMILY_PRIEST, CF_PRIEST_RENEW>(GetObjectGuid());
                    if (!healingAura)
                        return SPELL_AURA_PROC_FAILED;

                    int32 healingfromticks = healingAura->GetModifier()->m_amount * GetSpellAuraMaxTicks(procSpell);

                    basepoints[0] = healingfromticks * triggerAmount / 100;
                    triggered_spell_id = 63544;
                    break;
                }
                // Improved Devouring Plague
                case 3790:
                {
                    if (!procSpell)
                        return SPELL_AURA_PROC_FAILED;

                    Aura* leachAura = pVictim->GetAura<SPELL_AURA_PERIODIC_LEECH, SPELLFAMILY_PRIEST, CF_PRIEST_DEVOURING_PLAGUE>(GetObjectGuid());
                    if (!leachAura)
                        return SPELL_AURA_PROC_FAILED;

                    int32 damagefromticks = leachAura->GetModifier()->m_amount * GetSpellAuraMaxTicks(procSpell);
                    basepoints[0] = damagefromticks * triggerAmount / 100;
                    triggered_spell_id = 63675;
                    break;
                }
            }

            switch(dummySpell->Id)
            {
                // Vampiric Embrace
                case 15286:
                {
                    // Return if self damage
                    if (this == pVictim)
                        return SPELL_AURA_PROC_FAILED;

                    // Heal amount - Self/Team
                    int32 team = triggerAmount * damage / 500;
                    int32 self = triggerAmount * damage / 100 - team;
                    CastCustomSpell(this, 15290, &team, &self, NULL, true, castItem, triggeredByAura);
                    return SPELL_AURA_PROC_OK;                                // no hidden cooldown
                }
                // Priest Tier 6 Trinket (Ashtongue Talisman of Acumen)
                case 40438:
                {
                    // Shadow Word: Pain
                    if (procSpell->SpellFamilyFlags.test<CF_PRIEST_SHADOW_WORD_PAIN>())
                        triggered_spell_id = 40441;
                    // Renew
                    else if (procSpell->SpellFamilyFlags.test<CF_PRIEST_RENEW>())
                        triggered_spell_id = 40440;
                    else
                        return SPELL_AURA_PROC_FAILED;

                    target = this;
                    break;
                }
                // Oracle Healing Bonus ("Garments of the Oracle" set)
                case 26169:
                {
                    // heal amount
                    basepoints[0] = int32(damage * 10/100);
                    target = this;
                    triggered_spell_id = 26170;
                    break;
                }
                // Frozen Shadoweave (Shadow's Embrace set) warning! its not only priest set
                case 39372:
                {
                    if (!procSpell || (GetSpellSchoolMask(procSpell) & (SPELL_SCHOOL_MASK_FROST | SPELL_SCHOOL_MASK_SHADOW))==0)
                        return SPELL_AURA_PROC_FAILED;

                    // heal amount
                    basepoints[0] = damage * triggerAmount/100;
                    target = this;
                    triggered_spell_id = 39373;
                    break;
                }
                // Greater Heal (Vestments of Faith (Priest Tier 3) - 4 pieces bonus)
                case 28809:
                {
                    triggered_spell_id = 28810;
                    break;
                }
                // Glyph of Dispel Magic
                case 55677:
                {
                    if (!target->IsFriendlyTo(this))
                        return SPELL_AURA_PROC_FAILED;

                    if (target->GetTypeId() == TYPEID_PLAYER)
                        basepoints[0] = int32(target->GetMaxHealth() * triggerAmount / 100);
                    else if (Unit* caster = triggeredByAura->GetCaster())
                        basepoints[0] = int32(caster->GetMaxHealth() * triggerAmount / 100);
                    // triggered_spell_id in spell data
                    break;
                }
                // Glyph of Prayer of Healing
                case 55680:
                {
                    basepoints[0] = int32(damage * triggerAmount  / 200);   // 10% each tick
                    triggered_spell_id = 56161;             // Glyph of Prayer of Healing
                    break;
                }
                // Priest T10 Healer 2P Bonus
                case 70770:
                {
                    triggered_spell_id = 70772;             // Blessed Healing
                    basepoints[0] = int32(triggerAmount * damage / 100) / GetSpellAuraMaxTicks(triggered_spell_id);
                    break;
                }
            }
            break;
        }
        case SPELLFAMILY_DRUID:
        {
            switch(dummySpell->Id)
            {
                // Leader of the Pack
                case 24932:
                {
                    // dummy m_amount store health percent (!=0 if Improved Leader of the Pack applied)
                    int32 heal_percent = triggeredByAura->GetModifier()->m_amount;
                    if (!heal_percent)
                        return SPELL_AURA_PROC_FAILED;

                    // check explicitly only to prevent mana cast when halth cast cooldown
                    if (cooldown && ((Player*)this)->HasSpellCooldown(34299))
                        return SPELL_AURA_PROC_FAILED;

                    // health
                    triggered_spell_id = 34299;
                    basepoints[0] = GetMaxHealth() * heal_percent / 100;
                    target = this;

                    // mana to caster
                    if (triggeredByAura->GetCasterGuid() == GetObjectGuid())
                    {
                        if (SpellEntry const* manaCastEntry = sSpellStore.LookupEntry(60889))
                        {
                            int32 mana_percent = manaCastEntry->CalculateSimpleValue(EFFECT_INDEX_0) * heal_percent;
                            CastCustomSpell(this, manaCastEntry, &mana_percent, NULL, NULL, true, castItem, triggeredByAura);
                        }
                    }
                    break;
                }
                // Healing Touch (Dreamwalker Raiment set)
                case 28719:
                {
                    // mana back
                    basepoints[0] = int32(procSpell->manaCost * 30 / 100);
                    target = this;
                    triggered_spell_id = 28742;
                    break;
                }
                // Healing Touch Refund (Idol of Longevity trinket)
                case 28847:
                {
                    target = this;
                    triggered_spell_id = 28848;
                    break;
                }
                // Mana Restore (Malorne Raiment set / Malorne Regalia set)
                case 37288:
                case 37295:
                {
                    target = this;
                    triggered_spell_id = 37238;
                    break;
                }
                // Druid Tier 6 Trinket
                case 40442:
                {
                    float  chance;

                    // Starfire
                    if (procSpell->SpellFamilyFlags.test<CF_DRUID_STARFIRE>())
                    {
                        triggered_spell_id = 40445;
                        chance = 25.0f;
                    }
                    // Rejuvenation
                    else if (procSpell->SpellFamilyFlags.test<CF_DRUID_REJUVENATION>())
                    {
                        triggered_spell_id = 40446;
                        chance = 25.0f;
                    }
                    // Mangle (Bear) and Mangle (Cat)
                    else if (procSpell->SpellFamilyFlags.test<CF_DRUID_MANGLE_BEAR, CF_DRUID_MANGLE_CAT>())
                    {
                        triggered_spell_id = 40452;
                        chance = 40.0f;
                    }
                    else
                        return SPELL_AURA_PROC_FAILED;

                    if (!roll_chance_f(chance))
                        return SPELL_AURA_PROC_FAILED;

                    target = this;
                    break;
                }
                // Maim Interrupt
                case 44835:
                {
                    // Deadly Interrupt Effect
                    triggered_spell_id = 32747;
                    break;
                }
                // Glyph of Rejuvenation
                case 54754:
                {
                   if (!pVictim || pVictim->GetHealthPercent() >= 50.0f)
                        return SPELL_AURA_PROC_FAILED;

                    target = pVictim;
                    triggered_spell_id = 54755;
                    basepoints[0] = int32(damage * triggerAmount  / 100);
                    break;
                }
                // Glyph of Starfire
                case 54845:
                {
                    triggered_spell_id = 54846;
                    break;
                }
                // Glyph of Shred
                case 54815:
                {
                    triggered_spell_id = 63974;
                    break;
                }
                // Glyph of Rake
                case 54821:
                {
                    triggered_spell_id = 54820;
                    break;
                }
                // Item - Druid T10 Restoration 4P Bonus (Rejuvenation)
                case 70664:
                {
                    if (!procSpell || GetTypeId() != TYPEID_PLAYER)
                        return SPELL_AURA_PROC_FAILED;

                    float radius;
                    if (procSpell->EffectRadiusIndex[EFFECT_INDEX_0])
                        radius = GetSpellRadius(sSpellRadiusStore.LookupEntry(procSpell->EffectRadiusIndex[EFFECT_INDEX_0]));
                    else
                        radius = GetSpellMaxRange(sSpellRangeStore.LookupEntry(procSpell->rangeIndex));

                    ((Player*)this)->ApplySpellMod(procSpell->Id, SPELLMOD_RADIUS, radius,NULL);

                    Unit *second = pVictim->SelectRandomFriendlyTarget(pVictim, radius);

                    if (!second)
                        return SPELL_AURA_PROC_FAILED;

                    pVictim->CastSpell(second, procSpell, true, NULL, triggeredByAura, GetObjectGuid());
                    return SPELL_AURA_PROC_OK;
                }
                // Item - Druid T10 Balance 4P Bonus
                case 70723:
                {
                    triggered_spell_id = 71023;             // Languish
                    basepoints[0] = int32(triggerAmount * damage / 100) / GetSpellAuraMaxTicks(triggered_spell_id);
                    break;
                }
            }
            // King of the Jungle
            if (dummySpell->SpellIconID == 2850)
            {
                if (!procSpell)
                    return SPELL_AURA_PROC_FAILED;

                // Enrage (bear) - single rank - the aura for the bear form from the 2 existing kotj auras has a miscValue == 126
                if (procSpell->Id == 5229 && triggeredByAura->GetMiscValue() == 126)
                {
                    // note : the remove part is done in spellAuras/HandlePeriodicEnergize as RemoveAurasDueToSpell
                    basepoints[0] = triggerAmount;
                    triggered_spell_id = 51185;
                    target = this;
                    break;
                }
                // Tiger Fury (cat) - all ranks - the aura for the cat form from the 2 existing kotj auras has a miscValue != 126
                if (procSpell->SpellFamilyFlags.test<CF_DRUID_TIGERS_FURY>()  && triggeredByAura->GetMiscValue() != 126)
                {
                    basepoints[0] = triggerAmount;
                    triggered_spell_id = 51178;
                    target = this;
                    break;
                }
                return SPELL_AURA_PROC_FAILED;
            }
            // King of the Jungle
            if (dummySpell->SpellIconID == 2850)
            {
                switch (effIndex)
                {
                    case EFFECT_INDEX_0:    // Enrage (bear)
                    {
                        // note : aura removal is done in SpellAuraHolder::HandleSpellSpecificBoosts
                        basepoints[0] = triggerAmount;
                        triggered_spell_id = 51185;
                        break;
                    }
                    case EFFECT_INDEX_1:    // Tiger's Fury (cat)
                    {
                        basepoints[0] = triggerAmount;
                        triggered_spell_id = 51178;
                        break;
                    }
                    default:
                        return SPELL_AURA_PROC_FAILED;
                }
            }
            // Eclipse
            else if (dummySpell->SpellIconID == 2856)
            {
                if (!procSpell)
                    return SPELL_AURA_PROC_FAILED;

                // Wrath crit
                if (procSpell->SpellFamilyFlags.test<CF_DRUID_WRATH>())
                {
                    if (HasAura(48517))
                        return SPELL_AURA_PROC_FAILED;

                    if (!roll_chance_i(60))
                        return SPELL_AURA_PROC_FAILED;

                    triggered_spell_id = 48518;
                    target = this;
                    break;
                }
                // Starfire crit
                if (procSpell->SpellFamilyFlags.test<CF_DRUID_STARFIRE>())
                {
                    if (HasAura(48518))
                        return SPELL_AURA_PROC_FAILED;

                    triggered_spell_id = 48517;
                    target = this;
                    break;
                }
                return SPELL_AURA_PROC_FAILED;
            }
            // Living Seed
            else if (dummySpell->SpellIconID == 2860)
            {
                triggered_spell_id = 48504;
                basepoints[0] = triggerAmount * damage / 100;
                break;
            }
            break;
        }
        case SPELLFAMILY_ROGUE:
        {
            switch(dummySpell->Id)
            {
                // Clean Escape
                case 23582:
                    // triggered spell have same masks and etc with main Vanish spell
                    if (!procSpell || procSpell->Effect[EFFECT_INDEX_0] == SPELL_EFFECT_NONE)
                        return SPELL_AURA_PROC_FAILED;

                    triggered_spell_id = 23583;
                    break;
                // Deadly Throw Interrupt
                case 32748:
                {
                    // Prevent cast Deadly Throw Interrupt on self from last effect (apply dummy) of Deadly Throw
                    if (this == pVictim)
                        return SPELL_AURA_PROC_FAILED;

                    triggered_spell_id = 32747;
                    break;
                }
                // Tricks of the trade
                case 57934:
                {
                    triggered_spell_id = 57933;             // Tricks of the Trade, increased damage buff
                    target = getHostileRefManager().GetThreatRedirectionTarget();

                    if (!target)
                        return SPELL_AURA_PROC_FAILED;

                    CastSpell(this, 59628, true);           // Tricks of the Trade (caster timer)
                    break;
                }
            }
            // Cut to the Chase
            if (dummySpell->SpellIconID == 2909)
            {
                // "refresh your Slice and Dice duration to its 5 combo point maximum"
                // lookup Slice and Dice
                AuraList const& sd = GetAurasByType(SPELL_AURA_MOD_MELEE_HASTE);
                for(AuraList::const_iterator itr = sd.begin(); itr != sd.end(); ++itr)
                {
                    SpellEntry const *spellProto = (*itr)->GetSpellProto();
                    if (spellProto->SpellFamilyName == SPELLFAMILY_ROGUE &&
                        spellProto->SpellFamilyFlags.test<CF_ROGUE_SLICE_AND_DICE>())
                    {
                        int32 duration = GetSpellMaxDuration(spellProto);
                        if (GetTypeId() == TYPEID_PLAYER)
                            static_cast<Player*>(this)->ApplySpellMod(spellProto->Id, SPELLMOD_DURATION, duration);
                        (*itr)->GetHolder()->SetAuraMaxDuration(duration);
                        (*itr)->GetHolder()->RefreshHolder();
                        return SPELL_AURA_PROC_OK;
                    }
                }
                return SPELL_AURA_PROC_FAILED;
            }
            // Deadly Brew
            if (dummySpell->SpellIconID == 2963)
            {
                triggered_spell_id = 44289;
                break;
            }
            // Quick Recovery
            if (dummySpell->SpellIconID == 2116)
            {
                if (!procSpell)
                    return SPELL_AURA_PROC_FAILED;

                // energy cost save
                basepoints[0] = procSpell->manaCost * triggerAmount/100;
                if (basepoints[0] <= 0)
                    return SPELL_AURA_PROC_FAILED;

                target = this;
                triggered_spell_id = 31663;
                break;
            }
            break;
        }
        case SPELLFAMILY_HUNTER:
        {
            // Thrill of the Hunt
            if (dummySpell->SpellIconID == 2236)
            {
                if (!procSpell)
                    return SPELL_AURA_PROC_FAILED;

                // mana cost save
                int32 mana = procSpell->manaCost + procSpell->ManaCostPercentage * GetCreateMana() / 100;
                basepoints[0] = mana * 40/100;
                if (basepoints[0] <= 0)
                    return SPELL_AURA_PROC_FAILED;

                target = this;
                triggered_spell_id = 34720;
                break;
            }
            // Hunting Party
            if (dummySpell->SpellIconID == 3406)
            {
                triggered_spell_id = 57669;
                target = this;
                break;
            }
            // Lock and Load
            if (dummySpell->SpellIconID == 3579)
            {
                // Proc only from periodic (from trap activation proc another aura of this spell)
                if (!(procFlag & PROC_FLAG_ON_DO_PERIODIC) || !roll_chance_i(triggerAmount))
                    return SPELL_AURA_PROC_FAILED;

                triggered_spell_id = 56453;
                target = this;
                break;
            }
            // Rapid Recuperation
            if (dummySpell->SpellIconID == 3560)
            {
                // This effect only from Rapid Killing (mana regen)
                if (!procSpell->SpellFamilyFlags.test<CF_HUNTER_RAPID_KILLING>())
                    return SPELL_AURA_PROC_FAILED;

                target = this;

                switch(dummySpell->Id)
                {
                    case 53228:                             // Rank 1
                        triggered_spell_id = 56654;
                        break;
                    case 53232:                             // Rank 2
                        triggered_spell_id = 58882;
                        break;
                }
                break;
            }
            // Glyph of Mend Pet
            if ( dummySpell->Id == 57870)
            {
                pVictim->CastSpell(pVictim, 57894, true, NULL, NULL, GetObjectGuid());
                return SPELL_AURA_PROC_OK;
            }
            // Misdirection
            else if (dummySpell->Id == 34477)
            {
                triggered_spell_id = 35079;                 // 4 sec buff on self
                target = this;
                break;
            }
            else if (dummySpell->Id == 37483)               // Improved Kill Command - Item set bonus
            {
                triggered_spell_id = 37482;                 // Exploited Weakness
                break;
            }
            // Guard Dog
            else if (dummySpell->SpellIconID == 201 && procSpell->SpellIconID == 201)
            {
                triggered_spell_id = 54445;
                target = this;
                if (pVictim)
                    pVictim->AddThreat(this,procSpell->EffectBasePoints[0] * triggerAmount / 100.0f);
                break;
            }
            break;

        }
        case SPELLFAMILY_PALADIN:
        {
            // Seal of Righteousness - melee proc dummy (addition ${$MWS*(0.022*$AP+0.044*$SPH)} damage)
            if (dummySpell->SpellFamilyFlags.test<CF_PALADIN_SEAL_OF_JUST_RIGHT>() && effIndex == EFFECT_INDEX_0)
            {
                triggered_spell_id = 25742;
                float ap = GetTotalAttackPowerValue(BASE_ATTACK);
                int32 holy = SpellBaseDamageBonusDone(SPELL_SCHOOL_MASK_HOLY);
                if (holy < 0)
                    holy = 0;
                basepoints[0] = GetAttackTime(BASE_ATTACK) * int32(ap*0.022f + 0.044f * holy) / 1000;
                break;
            }
            // Righteous Vengeance
            if (dummySpell->SpellIconID == 3025)
            {
                triggered_spell_id = 61840;
                basepoints[0] = triggerAmount * damage / 100 / GetSpellAuraMaxTicks(triggered_spell_id);
                break;
            }
            // Sheath of Light
            if (dummySpell->SpellIconID == 3030)
            {
                triggered_spell_id = 54203;
                basepoints[0] = triggerAmount * damage / 100 / GetSpellAuraMaxTicks(triggered_spell_id);
                break;
            }
            switch(dummySpell->Id)
            {
                // Judgement of Light
                case 20185:
                {
                    if (pVictim == this)
                       return SPELL_AURA_PROC_FAILED;

                    // only at real damage
                    if (!damage)
                        return SPELL_AURA_PROC_FAILED;

                    basepoints[0] = int32( pVictim->GetMaxHealth() * triggeredByAura->GetModifier()->m_amount / 100 );
                    pVictim->CastCustomSpell(pVictim, 20267, &basepoints[0], NULL, NULL, true, NULL, triggeredByAura);
                    return SPELL_AURA_PROC_OK;
                }
                // Judgement of Wisdom
                case 20186:
                {
                    // only at real damage
                    if (!damage)
                        return SPELL_AURA_PROC_FAILED;

                    if (pVictim->getPowerType() == POWER_MANA)
                    {
                        // 2% of maximum base mana
                        basepoints[0] = int32(pVictim->GetCreateMana() * 2 / 100);
                        pVictim->CastCustomSpell(pVictim, 20268, &basepoints[0], NULL, NULL, true, NULL, triggeredByAura);
                    }
                    return SPELL_AURA_PROC_OK;
                }
                // Heart of the Crusader (Rank 1)
                case 20335:
                    triggered_spell_id = 21183;
                    break;
                // Heart of the Crusader (Rank 2)
                case 20336:
                    triggered_spell_id = 54498;
                    break;
                // Heart of the Crusader (Rank 3)
                case 20337:
                    triggered_spell_id = 54499;
                    break;
                case 20911:                                 // Blessing of Sanctuary
                case 25899:                                 // Greater Blessing of Sanctuary
                {
                    target = this;
                    switch (target->getPowerType())
                    {
                        case POWER_MANA:
                            triggered_spell_id = 57319;
                            break;
                        default:
                            return SPELL_AURA_PROC_FAILED;
                    }
                    break;
                }
                // Holy Power (Redemption Armor set)
                case 28789:
                {
                    if (!pVictim)
                        return SPELL_AURA_PROC_FAILED;

                    // Set class defined buff
                    switch (pVictim->getClass())
                    {
                        case CLASS_PALADIN:
                        case CLASS_PRIEST:
                        case CLASS_SHAMAN:
                        case CLASS_DRUID:
                            triggered_spell_id = 28795;     // Increases the friendly target's mana regeneration by $s1 per 5 sec. for $d.
                            break;
                        case CLASS_MAGE:
                        case CLASS_WARLOCK:
                            triggered_spell_id = 28793;     // Increases the friendly target's spell damage and healing by up to $s1 for $d.
                            break;
                        case CLASS_HUNTER:
                        case CLASS_ROGUE:
                            triggered_spell_id = 28791;     // Increases the friendly target's attack power by $s1 for $d.
                            break;
                        case CLASS_WARRIOR:
                            triggered_spell_id = 28790;     // Increases the friendly target's armor
                            break;
                        default:
                            return SPELL_AURA_PROC_FAILED;
                    }
                    break;
                }
                // Spiritual Attunement
                case 31785:
                case 33776:
                {
                    // if healed by another unit (pVictim)
                    if (this == pVictim)
                        return SPELL_AURA_PROC_FAILED;

                    // dont count overhealing
                    uint32 diff = GetMaxHealth()-GetHealth();

                    if (!diff)
                        return SPELL_AURA_PROC_FAILED;

                    basepoints[0] = triggerAmount * (damage > diff ? diff : damage) / 100;
                    target = this;
                    triggered_spell_id = 31786;
                    break;
                }
                // Seal of Vengeance (damage calc on apply aura)
                case 31801:
                {
                    if (effIndex != EFFECT_INDEX_0)         // effect 1,2 used by seal unleashing code
                        return SPELL_AURA_PROC_FAILED;

                    // At melee attack or Hammer of the Righteous spell damage considered as melee attack
                    if ((procFlag & PROC_FLAG_SUCCESSFUL_MELEE_HIT) || (procSpell && procSpell->Id == 53595) )
                        triggered_spell_id = 31803;         // Holy Vengeance

                    // Add 5-stack effect from Holy Vengeance
                    uint32 stacks = 0;
                    AuraList const& auras = target->GetAurasByType(SPELL_AURA_PERIODIC_DAMAGE);
                    for(AuraList::const_iterator itr = auras.begin(); itr!=auras.end(); ++itr)
                    {
                        if (((*itr)->GetId() == 31803) && (*itr)->GetCasterGuid() == GetObjectGuid())
                        {
                            stacks = (*itr)->GetStackAmount();
                            break;
                        }
                    }
                    if (stacks >= 5)
                        CastSpell(target,42463,true,NULL,triggeredByAura);
                    break;
                }
                // Judgements of the Wise
                case 31876:
                case 31877:
                case 31878:
                {
                    // triggered only at casted Judgement spells, not at additional Judgement effects
                    if(!procSpell || procSpell->Category != 1210)
                        return SPELL_AURA_PROC_FAILED;

                    target = this;
                    triggered_spell_id = 31930;

                    // Replenishment
                    CastSpell(this, 57669, true, NULL, triggeredByAura);
                    break;
                }
                // Paladin Tier 6 Trinket (Ashtongue Talisman of Zeal)
                case 40470:
                {
                    if (!procSpell)
                        return SPELL_AURA_PROC_FAILED;

                    float  chance;

                    // Flash of light/Holy light
                    if (procSpell->SpellFamilyFlags.test<CF_PALADIN_FLASH_OF_LIGHT, CF_PALADIN_HOLY_LIGHT>())
                    {
                        triggered_spell_id = 40471;
                        chance = 15.0f;
                    }
                    // Judgement (any)
                    else if (procSpell->SpellFamilyFlags.test<CF_PALADIN_JUDGEMENT_ACTIVATE>())
                    {
                        triggered_spell_id = 40472;
                        chance = 50.0f;
                    }
                    else
                        return SPELL_AURA_PROC_FAILED;

                    if (!roll_chance_f(chance))
                        return SPELL_AURA_PROC_FAILED;
                    break;
                }
                // Light's Beacon (heal target area aura)
                case 53651:
                {
                    // not do bonus heal for explicit beacon focus healing
                    if (GetObjectGuid() == triggeredByAura->GetCasterGuid())
                        return SPELL_AURA_PROC_FAILED;

                    // beacon
                    Unit* beacon = triggeredByAura->GetCaster();
                    if (!beacon)
                        return SPELL_AURA_PROC_FAILED;

                    if (procSpell->Id == 20267)
                        return SPELL_AURA_PROC_FAILED;

                    // find caster main aura at beacon
                    Aura* dummy = NULL;
                    Unit::AuraList const& baa = beacon->GetAurasByType(SPELL_AURA_PERIODIC_TRIGGER_SPELL);
                    for(Unit::AuraList::const_iterator i = baa.begin(); i != baa.end(); ++i)
                    {
                        if ((*i)->GetId() == 53563 && (*i)->GetCasterGuid() == pVictim->GetObjectGuid())
                        {
                            dummy = (*i);
                            break;
                        }
                    }

                    // original heal must be form beacon caster
                    if (!dummy)
                        return SPELL_AURA_PROC_FAILED;

                    triggered_spell_id = 53652;             // Beacon of Light
                    basepoints[0] = triggeredByAura->GetModifier()->m_amount*damage/100;

                    // cast with original caster set but beacon to beacon for apply caster mods and avoid LoS check
                    beacon->CastCustomSpell(beacon,triggered_spell_id,&basepoints[0],NULL,NULL,true,castItem,triggeredByAura,pVictim->GetObjectGuid());
                    return SPELL_AURA_PROC_OK;
                }
                // Seal of Corruption (damage calc on apply aura)
                case 53736:
                {
                    if (effIndex != EFFECT_INDEX_0)         // effect 1,2 used by seal unleashing code
                        return SPELL_AURA_PROC_FAILED;

                    // At melee attack or Hammer of the Righteous spell damage considered as melee attack
                    if ((procFlag & PROC_FLAG_SUCCESSFUL_MELEE_HIT) || (procSpell && procSpell->Id == 53595))
                        triggered_spell_id = 53742;         // Blood Corruption

                    // Add 5-stack effect from Blood Corruption
                    uint32 stacks = 0;
                    AuraList const& auras = target->GetAurasByType(SPELL_AURA_PERIODIC_DAMAGE);
                    for(AuraList::const_iterator itr = auras.begin(); itr!=auras.end(); ++itr)
                    {
                        if (((*itr)->GetId() == 53742) && (*itr)->GetCasterGuid() == GetObjectGuid())
                        {
                            stacks = (*itr)->GetStackAmount();
                            break;
                        }
                    }
                    if (stacks >= 5)
                        CastSpell(target, 53739, true, NULL, triggeredByAura);
                    break;
                }
                // Glyph of Holy Light
                case 54937:
                {
                    triggered_spell_id = 54968;
                    basepoints[0] = triggerAmount * damage / 100;
                    break;
                }
                // Sacred Shield (buff)
                case 58597:
                {
                    triggered_spell_id = 66922;
                    basepoints[0] = int32(damage / GetSpellAuraMaxTicks(triggered_spell_id));
                    target = this;
                    break;
                }
                // Sacred Shield (talent rank)
                case 53601:
                {
                    // triggered_spell_id in spell data
                    target = this;
                    break;
                }
                // Item - Paladin T8 Holy 2P Bonus
                case 64890:
                {
                    triggered_spell_id = 64891;             // Holy Mending
                    basepoints[0] = int32(triggerAmount * damage / 100) / GetSpellAuraMaxTicks(triggered_spell_id);
                    break;
                }
                // Item - Paladin T10 Holy 2P Bonus
                case 70755:
                {
                    triggered_spell_id = 71166;
                    break;
                }
                // Item - Paladin T10 Retribution 2P Bonus
                case 70765:
                {
                    if (GetTypeId() != TYPEID_PLAYER)
                        return SPELL_AURA_PROC_FAILED;

                    triggered_spell_id = 70769;
                    break;
                }
                // Anger Capacitor
                case 71406:                                 // normal
                case 71545:                                 // heroic
                {
                    if (!pVictim)
                        return SPELL_AURA_PROC_FAILED;

                    SpellEntry const* mote = sSpellStore.LookupEntry(71432);

                    if (!mote)
                        return SPELL_AURA_PROC_FAILED;

                    uint32 maxStack = mote->StackAmount - (dummySpell->Id == 71545 ? 1 : 0);

                    SpellAuraHolderPtr aurHolder = GetSpellAuraHolder(71432);
                    if (aurHolder && uint32(aurHolder->GetStackAmount() +1) >= maxStack)
                    {
                        RemoveAurasDueToSpell(71432);       // Mote of Anger

                        // Manifest Anger (main hand/off hand)
                        CastSpell(pVictim, !haveOffhandWeapon() || roll_chance_i(50) ? 71433 : 71434, true);
                        return SPELL_AURA_PROC_OK;
                    }
                    else
                        triggered_spell_id = 71432;

                    break;
                }
                // Heartpierce, Item - Icecrown 25 Normal Dagger Proc
                case 71880:
                {
                    if (GetTypeId() != TYPEID_PLAYER)
                        return SPELL_AURA_PROC_FAILED;

                    switch (this->getPowerType())
                    {
                        case POWER_ENERGY:
                            triggered_spell_id = 71882;
                            break;
                        case POWER_RAGE:
                            triggered_spell_id = 71883;
                            break;
                        case POWER_MANA:
                            triggered_spell_id = 71881;
                            break;
                        case POWER_RUNIC_POWER:
                            triggered_spell_id = 71884;
                            break;
                        default:
                            return SPELL_AURA_PROC_FAILED;
                    }
                    break;
                }
                // Heartpierce, Item - Icecrown 25 Heroic Dagger Proc
                case 71892:
                {
                    if (GetTypeId() != TYPEID_PLAYER)
                        return SPELL_AURA_PROC_FAILED;

                    switch (this->getPowerType())
                    {
                        case POWER_ENERGY:
                            triggered_spell_id = 71887;
                            break;
                        case POWER_RAGE:
                            triggered_spell_id = 71886;
                            break;
                        case POWER_MANA:
                            triggered_spell_id = 71888;
                            break;
                        case POWER_RUNIC_POWER:
                            triggered_spell_id = 71885;
                            break;
                        default:
                            return SPELL_AURA_PROC_FAILED;
                    }
                    break;
                }
            }
            break;
        }
        case SPELLFAMILY_SHAMAN:
        {
            switch(dummySpell->Id)
            {
                // Totemic Power (The Earthshatterer set)
                case 28823:
                {
                    if (!pVictim )
                        return SPELL_AURA_PROC_FAILED;

                    // Set class defined buff
                    switch (pVictim->getClass())
                    {
                        case CLASS_PALADIN:
                        case CLASS_PRIEST:
                        case CLASS_SHAMAN:
                        case CLASS_DRUID:
                            triggered_spell_id = 28824;     // Increases the friendly target's mana regeneration by $s1 per 5 sec. for $d.
                            break;
                        case CLASS_MAGE:
                        case CLASS_WARLOCK:
                            triggered_spell_id = 28825;     // Increases the friendly target's spell damage and healing by up to $s1 for $d.
                            break;
                        case CLASS_HUNTER:
                        case CLASS_ROGUE:
                            triggered_spell_id = 28826;     // Increases the friendly target's attack power by $s1 for $d.
                            break;
                        case CLASS_WARRIOR:
                            triggered_spell_id = 28827;     // Increases the friendly target's armor
                            break;
                        default:
                            return SPELL_AURA_PROC_FAILED;
                    }
                    break;
                }
                // Lesser Healing Wave (Totem of Flowing Water Relic)
                case 28849:
                {
                    target = this;
                    triggered_spell_id = 28850;
                    break;
                }
                // Windfury Weapon (Passive) 1-5 Ranks
                case 33757:
                {
                    if (GetTypeId()!=TYPEID_PLAYER)
                        return SPELL_AURA_PROC_FAILED;

                    if (!castItem || !castItem->IsEquipped())
                        return SPELL_AURA_PROC_FAILED;

                    // custom cooldown processing case
                    if (cooldown && ((Player*)this)->HasSpellCooldown(dummySpell->Id))
                        return SPELL_AURA_PROC_FAILED;

                    // Now amount of extra power stored in 1 effect of Enchant spell
                    // Get it by item enchant id
                    uint32 spellId;
                    switch (castItem->GetEnchantmentId(EnchantmentSlot(TEMP_ENCHANTMENT_SLOT)))
                    {
                        case 283: spellId =  8232; break;   // 1 Rank
                        case 284: spellId =  8235; break;   // 2 Rank
                        case 525: spellId = 10486; break;   // 3 Rank
                        case 1669:spellId = 16362; break;   // 4 Rank
                        case 2636:spellId = 25505; break;   // 5 Rank
                        case 3785:spellId = 58801; break;   // 6 Rank
                        case 3786:spellId = 58803; break;   // 7 Rank
                        case 3787:spellId = 58804; break;   // 8 Rank
                        default:
                        {
                            sLog.outError("Unit::HandleDummyAuraProc: non handled item enchantment (rank?) %u for spell id: %u (Windfury)",
                                castItem->GetEnchantmentId(EnchantmentSlot(TEMP_ENCHANTMENT_SLOT)),dummySpell->Id);
                            return SPELL_AURA_PROC_FAILED;
                        }
                    }

                    SpellEntry const* windfurySpellEntry = sSpellStore.LookupEntry(spellId);
                    if(!windfurySpellEntry)
                    {
                        sLog.outError("Unit::HandleDummyAuraProc: nonexistent spell id: %u (Windfury)",spellId);
                        return SPELL_AURA_PROC_FAILED;
                    }

                    int32 extra_attack_power = CalculateSpellDamage(pVictim, windfurySpellEntry, EFFECT_INDEX_1);

                    // Totem of Splintering
                    if (Aura* aura = GetAura(60764, EFFECT_INDEX_0))
                        extra_attack_power += aura->GetModifier()->m_amount;

                    // Off-Hand case
                    if (castItem->GetSlot() == EQUIPMENT_SLOT_OFFHAND)
                    {
                        // Value gained from additional AP
                        basepoints[0] = int32(extra_attack_power/14.0f * GetAttackTime(OFF_ATTACK)/1000/2);
                        triggered_spell_id = 33750;
                    }
                    // Main-Hand case
                    else
                    {
                        // Value gained from additional AP
                        basepoints[0] = int32(extra_attack_power/14.0f * GetAttackTime(BASE_ATTACK)/1000);
                        triggered_spell_id = 25504;
                    }

                    // apply cooldown before cast to prevent processing itself
                    if ( cooldown )
                        ((Player*)this)->AddSpellCooldown(dummySpell->Id,0,time(NULL) + cooldown);

                    // Attack Twice
                    for ( uint32 i = 0; i<2; ++i )
                        CastCustomSpell(pVictim,triggered_spell_id,&basepoints[0],NULL,NULL,true,castItem,triggeredByAura);

                    return SPELL_AURA_PROC_OK;
                }
                // Shaman Tier 6 Trinket
                case 40463:
                {
                    if ( !procSpell )
                        return SPELL_AURA_PROC_FAILED;

                    float  chance;
                    if (procSpell->SpellFamilyFlags.test<CF_SHAMAN_LIGHTNING_BOLT>())
                    {
                        triggered_spell_id = 40465;         // Lightning Bolt
                        chance = 15.0f;
                    }
                    else if (procSpell->SpellFamilyFlags.test<CF_SHAMAN_LESSER_HEALING_WAVE>())
                    {
                        triggered_spell_id = 40465;         // Lesser Healing Wave
                        chance = 10.0f;
                    }
                    else if (procSpell->SpellFamilyFlags.test<CF_SHAMAN_STORMSTRIKE1>())
                    {
                        triggered_spell_id = 40466;         // Stormstrike
                        chance = 50.0f;
                    }
                    else
                        return SPELL_AURA_PROC_FAILED;

                    if (!roll_chance_f(chance))
                        return SPELL_AURA_PROC_FAILED;

                    target = this;
                    break;
                }
                // Earthen Power
                case 51523:
                case 51524:
                {
                    triggered_spell_id = 63532;
                    break;
                }
                // Glyph of Healing Wave
                case 55440:
                {
                    // Not proc from self heals
                    if (this==pVictim)
                        return SPELL_AURA_PROC_FAILED;
                    basepoints[0] = triggerAmount * damage / 100;
                    target = this;
                    triggered_spell_id = 55533;
                    break;
                }
                // Spirit Hunt
                case 58877:
                {
                    // Cast on owner
                    target = GetOwner();
                    if (!target)
                        return SPELL_AURA_PROC_FAILED;
                    basepoints[0] = triggerAmount * damage / 100;
                    triggered_spell_id = 58879;
                    break;
                }
                // Glyph of Totem of Wrath
                case 63280:
                {
                    Totem* totem = GetTotem(TOTEM_SLOT_FIRE);
                    if (!totem)
                        return SPELL_AURA_PROC_FAILED;

                    // find totem aura bonus
                    AuraList const& spellPower = totem->GetAurasByType(SPELL_AURA_NONE);
                    for(AuraList::const_iterator i = spellPower.begin();i != spellPower.end(); ++i)
                    {
                        // select proper aura for format aura type in spell proto
                        if ((*i)->GetTarget()==totem && (*i)->GetSpellProto()->EffectApplyAuraName[(*i)->GetEffIndex()] == SPELL_AURA_MOD_HEALING_DONE &&
                            (*i)->GetSpellProto()->SpellFamilyName == SPELLFAMILY_SHAMAN && (*i)->GetSpellProto()->SpellFamilyFlags.test<CF_SHAMAN_MISC_TOTEM_EFFECTS>())
                        {
                            basepoints[0] = triggerAmount * (*i)->GetModifier()->m_amount / 100;
                            break;
                        }
                    }

                    if (!basepoints[0])
                        return SPELL_AURA_PROC_FAILED;

                    basepoints[1] = basepoints[0];
                    triggered_spell_id = 63283;             // Totem of Wrath, caster bonus
                    target = this;
                    break;
                }
                // Item - Shaman T8 Elemental 4P Bonus
                case 64928:
                {
                    triggered_spell_id = 64930;            // Electrified
                    basepoints[0] = int32(triggerAmount * damage / 100) / GetSpellAuraMaxTicks(triggered_spell_id);
                    break;
                }
                // Item - Shaman T9 Elemental 4P Bonus (Lava Burst)
                case 67228:
                {
                    triggered_spell_id = 71824;             // Lava Burst
                    basepoints[0] = int32(triggerAmount * damage / 100) / GetSpellAuraMaxTicks(triggered_spell_id);
                    break;
                }
                // Item - Shaman T10 Restoration 4P Bonus
                case 70808:
                {
                    triggered_spell_id = 70809;             // Chained Heal
                    basepoints[0] = int32(triggerAmount * damage / 100) / GetSpellAuraMaxTicks(triggered_spell_id);
                    break;
                }
                // Item - Shaman T10 Elemental 2P Bonus
                case 70811:
                {
                    if (GetTypeId() != TYPEID_PLAYER)
                        return SPELL_AURA_PROC_FAILED;

                    if (procSpell->SpellFamilyFlags.test<CF_SHAMAN_LIGHTNING_BOLT, CF_SHAMAN_CHAIN_LIGHTNING>())
                    {
                        ((Player*)this)->SendModifyCooldown(16166,-triggerAmount);
                        return SPELL_AURA_PROC_OK;
                    }
                    return SPELL_AURA_PROC_FAILED;
                }
                // Item - Shaman T10 Elemental 4P Bonus
                case 70817:
                {
                    if (Aura *aur = pVictim->GetAura<SPELL_AURA_PERIODIC_DAMAGE, SPELLFAMILY_SHAMAN, CF_SHAMAN_FLAME_SHOCK>(GetObjectGuid()))
                    {
                        SpellAuraHolderPtr aurHolder = GetSpellAuraHolder(aur->GetId());
                        if (aurHolder)
                        {
                            int32 amount = aur->GetAuraDuration() + triggerAmount * IN_MILLISECONDS;
                            aurHolder->SetAuraDuration(amount);
                            aurHolder->SendAuraUpdate(false);
                            return SPELL_AURA_PROC_OK;
                        }
                    }
                    return SPELL_AURA_PROC_FAILED;
                }
            }
            // Storm, Earth and Fire
            if (dummySpell->SpellIconID == 3063)
            {
                // Earthbind Totem summon only
                if (procSpell->Id != 2484)
                    return SPELL_AURA_PROC_FAILED;

                if (!roll_chance_i(triggerAmount))
                    return SPELL_AURA_PROC_FAILED;

                triggered_spell_id = 64695;
                break;
            }
            // Ancestral Awakening
            if (dummySpell->SpellIconID == 3065)
            {
                triggered_spell_id = 52759;
                basepoints[0] = triggerAmount * damage / 100;
                target = this;
                break;
            }
            // Flametongue Weapon (Passive), Ranks
            if (dummySpell->SpellFamilyFlags.test<CF_SHAMAN_FLAMETONGUE_WEAPON>())
            {
                if (GetTypeId()!=TYPEID_PLAYER || !castItem)
                    return SPELL_AURA_PROC_FAILED;

                // Only proc for enchanted weapon
                Item *usedWeapon = ((Player *)this)->GetWeaponForAttack(procFlag & PROC_FLAG_SUCCESSFUL_OFFHAND_HIT ? OFF_ATTACK : BASE_ATTACK, true, true);
                if (usedWeapon != castItem)
                    return SPELL_AURA_PROC_FAILED;

                switch (dummySpell->Id)
                {
                    case 10400: triggered_spell_id =  8026; break; // Rank 1
                    case 15567: triggered_spell_id =  8028; break; // Rank 2
                    case 15568: triggered_spell_id =  8029; break; // Rank 3
                    case 15569: triggered_spell_id = 10445; break; // Rank 4
                    case 16311: triggered_spell_id = 16343; break; // Rank 5
                    case 16312: triggered_spell_id = 16344; break; // Rank 6
                    case 16313: triggered_spell_id = 25488; break; // Rank 7
                    case 58784: triggered_spell_id = 58786; break; // Rank 8
                    case 58791: triggered_spell_id = 58787; break; // Rank 9
                    case 58792: triggered_spell_id = 58788; break; // Rank 10
                    default:
                        return SPELL_AURA_PROC_FAILED;
                }
                break;
            }
            // Earth Shield
            if (dummySpell->SpellFamilyFlags.test<CF_SHAMAN_EARTH_SHIELD>())
            {
                originalCaster = triggeredByAura->GetCasterGuid();
                target = this;
                basepoints[0] = triggerAmount;

                // Glyph of Earth Shield
                if(Unit* caster = triggeredByAura->GetCaster())
                {
                    if (Aura* aur = caster->GetDummyAura(63279))
                    {
                        int32 aur_mod = aur->GetModifier()->m_amount;
                        basepoints[0] = int32(basepoints[0] * (aur_mod + 100.0f) / 100.0f);
                    }
                }

                triggered_spell_id = 379;
                break;
            }
            // Improved Water Shield
            if (dummySpell->SpellIconID == 2287)
            {
                // Lesser Healing Wave need aditional 60% roll
                if (procSpell->SpellFamilyFlags.test<CF_SHAMAN_LESSER_HEALING_WAVE>() && !roll_chance_i(60))
                    return SPELL_AURA_PROC_FAILED;
                // Chain Heal needs additional 30% roll
                if (procSpell->SpellFamilyFlags.test<CF_SHAMAN_CHAIN_HEAL>() && !roll_chance_i(30))
                    return SPELL_AURA_PROC_FAILED;
                // lookup water shield
                AuraList const& vs = GetAurasByType(SPELL_AURA_PROC_TRIGGER_SPELL);
                for(AuraList::const_iterator itr = vs.begin(); itr != vs.end(); ++itr)
                {
                    if ((*itr)->GetSpellProto()->SpellFamilyName == SPELLFAMILY_SHAMAN &&
                        (*itr)->GetSpellProto()->SpellFamilyFlags.test<CF_SHAMAN_WATER_SHIELD>())
                    {
                        uint32 spell = (*itr)->GetSpellProto()->EffectTriggerSpell[(*itr)->GetEffIndex()];
                        CastSpell(this, spell, true, castItem, triggeredByAura);
                        return SPELL_AURA_PROC_OK;
                    }
                }
                return SPELL_AURA_PROC_FAILED;
            }
            // Lightning Overload
            if (dummySpell->SpellIconID == 2018)            // only this spell have SpellFamily Shaman SpellIconID == 2018 and dummy aura
            {
                if(!procSpell || GetTypeId() != TYPEID_PLAYER || !pVictim )
                    return SPELL_AURA_PROC_FAILED;

                // proc for main target only
                if (Spell *currSpell = GetCurrentSpell(CURRENT_GENERIC_SPELL))
                    if (currSpell->m_targets.getUnitTarget() != pVictim)
                        return SPELL_AURA_PROC_FAILED;

                // custom cooldown processing case
                if ( cooldown && GetTypeId()==TYPEID_PLAYER && ((Player*)this)->HasSpellCooldown(dummySpell->Id))
                    return SPELL_AURA_PROC_FAILED;

                uint32 spellId = 0;
                // Every Lightning Bolt and Chain Lightning spell have duplicate vs half damage and zero cost
                switch (procSpell->Id)
                {
                    // Lightning Bolt
                    case   403: spellId = 45284; break;     // Rank  1
                    case   529: spellId = 45286; break;     // Rank  2
                    case   548: spellId = 45287; break;     // Rank  3
                    case   915: spellId = 45288; break;     // Rank  4
                    case   943: spellId = 45289; break;     // Rank  5
                    case  6041: spellId = 45290; break;     // Rank  6
                    case 10391: spellId = 45291; break;     // Rank  7
                    case 10392: spellId = 45292; break;     // Rank  8
                    case 15207: spellId = 45293; break;     // Rank  9
                    case 15208: spellId = 45294; break;     // Rank 10
                    case 25448: spellId = 45295; break;     // Rank 11
                    case 25449: spellId = 45296; break;     // Rank 12
                    case 49237: spellId = 49239; break;     // Rank 13
                    case 49238: spellId = 49240; break;     // Rank 14
                    // Chain Lightning
                    case   421: spellId = 45297; break;     // Rank  1
                    case   930: spellId = 45298; break;     // Rank  2
                    case  2860: spellId = 45299; break;     // Rank  3
                    case 10605: spellId = 45300; break;     // Rank  4
                    case 25439: spellId = 45301; break;     // Rank  5
                    case 25442: spellId = 45302; break;     // Rank  6
                    case 49270: spellId = 49268; break;     // Rank  7
                    case 49271: spellId = 49269; break;     // Rank  8
                    default:
                        sLog.outError("Unit::HandleDummyAuraProc: non handled spell id: %u (LO)", procSpell->Id);
                        return SPELL_AURA_PROC_FAILED;
                }

                // Remove cooldown (Chain Lightning - have Category Recovery time)
                if (procSpell->SpellFamilyFlags.test<CF_SHAMAN_CHAIN_LIGHTNING>())
                    ((Player*)this)->RemoveSpellCooldown(spellId);

                CastSpell(pVictim, spellId, true, castItem, triggeredByAura);

                if (cooldown && GetTypeId() == TYPEID_PLAYER)
                    ((Player*)this)->AddSpellCooldown(dummySpell->Id, 0, time(NULL) + cooldown);

                return SPELL_AURA_PROC_OK;
            }
            // Static Shock
            if (dummySpell->SpellIconID == 3059)
            {
                // lookup Lightning Shield
                AuraList const& vs = GetAurasByType(SPELL_AURA_PROC_TRIGGER_SPELL);
                for(AuraList::const_iterator itr = vs.begin(); itr != vs.end(); ++itr)
                {
                    if ((*itr)->GetSpellProto()->SpellFamilyName == SPELLFAMILY_SHAMAN &&
                        ((*itr)->GetSpellProto()->SpellFamilyFlags.test<CF_SHAMAN_LIGHTNING_SHIELD>()))
                    {
                        uint32 spell = 0;
                        switch ((*itr)->GetId())
                        {
                            case   324: spell = 26364; break;
                            case   325: spell = 26365; break;
                            case   905: spell = 26366; break;
                            case   945: spell = 26367; break;
                            case  8134: spell = 26369; break;
                            case 10431: spell = 26370; break;
                            case 10432: spell = 26363; break;
                            case 25469: spell = 26371; break;
                            case 25472: spell = 26372; break;
                            case 49280: spell = 49278; break;
                            case 49281: spell = 49279; break;
                            default:
                                return SPELL_AURA_PROC_FAILED;
                        }
                        CastSpell(target, spell, true, castItem, triggeredByAura);
                        if ((*itr)->GetHolder()->DropAuraCharge())
                            RemoveAuraHolderFromStack((*itr)->GetId());
                        return SPELL_AURA_PROC_OK;
                    }
                }
                return SPELL_AURA_PROC_FAILED;
            }
            // Frozen Power
            if (dummySpell->SpellIconID == 3780)
            {
                Unit *caster = triggeredByAura->GetCaster();

                if (!procSpell || !caster)
                    return SPELL_AURA_PROC_FAILED;

                float distance = caster->GetDistance(pVictim);
                int32 chance = triggerAmount;

                if (distance < 15.0f || !roll_chance_i(chance))
                    return SPELL_AURA_PROC_FAILED;

                // make triggered cast apply after current damage spell processing for prevent remove by it
                if (Spell* spell = GetCurrentSpell(CURRENT_GENERIC_SPELL))
                    spell->AddTriggeredSpell(63685);
                return SPELL_AURA_PROC_OK;
            }
            break;
        }
        case SPELLFAMILY_DEATHKNIGHT:
        {
            // Butchery
            if (dummySpell->SpellIconID == 2664)
            {
                basepoints[0] = triggerAmount;
                triggered_spell_id = 50163;
                target = this;
                break;
            }
            // Dancing Rune Weapon
            if (dummySpell->Id == 49028)
            {
                // 1 dummy aura for dismiss rune blade
                if (effIndex != EFFECT_INDEX_1)
                    return SPELL_AURA_PROC_FAILED;

                Pet* runeBlade = FindGuardianWithEntry(27893);

                if (runeBlade && pVictim && damage && procSpell)
                {
                    int32 procDmg = damage * 0.5;
                    runeBlade->CastCustomSpell(pVictim, procSpell->Id, &procDmg, NULL, NULL, true, NULL, NULL, runeBlade->GetObjectGuid());
                    SendSpellNonMeleeDamageLog(pVictim, procSpell->Id, procDmg, SPELL_SCHOOL_MASK_NORMAL, 0, 0, false, 0, false);
                    break;
                }
                else
                    return SPELL_AURA_PROC_FAILED;
            }
            // Mark of Blood
            if (dummySpell->Id == 49005)
            {
                if (!target || target->GetTypeId() != TYPEID_PLAYER)
                    return SPELL_AURA_PROC_FAILED;
                // TODO: need more info (cooldowns/PPM)
                target->CastSpell(target, 61607, true, NULL, triggeredByAura);
                return SPELL_AURA_PROC_OK;
            }
            // Unholy Blight
            if (dummySpell->Id == 49194)
            {
                basepoints[0] = damage * triggerAmount / 100;

                // Glyph of Unholy Blight
                if (Aura *aura = GetDummyAura(63332))
                    basepoints[0] += basepoints[0] * aura->GetModifier()->m_amount / 100;

                // Split between 10 ticks
                basepoints[0] /= 10;
                triggered_spell_id = 50536;
                break;
            }
            // Vendetta
            if (dummySpell->SpellFamilyFlags.test<CF_DEATHKNIGHT_VENDETTA1>())
            {
                basepoints[0] = triggerAmount * GetMaxHealth() / 100;
                triggered_spell_id = 50181;
                target = this;
                break;
            }
            // Necrosis
            if (dummySpell->SpellIconID == 2709)
            {
                // only melee auto attack affected and Rune Strike
                if (procSpell && procSpell->Id != 56815)
                    return SPELL_AURA_PROC_FAILED;

                basepoints[0] = triggerAmount * damage / 100;
                triggered_spell_id = 51460;
                break;
            }
            // Threat of Thassarian
            if (dummySpell->SpellIconID == 2023)
            {
                // Must Dual Wield
                if (!procSpell || !haveOffhandWeapon())
                    return SPELL_AURA_PROC_FAILED;
                // Chance as basepoints for dummy aura
                if (!roll_chance_i(triggerAmount))
                    return SPELL_AURA_PROC_FAILED;

                switch (procSpell->Id)
                {
                    // Obliterate
                    case 49020:                             // Rank 1
                        triggered_spell_id = 66198; break;
                    case 51423:                             // Rank 2
                        triggered_spell_id = 66972; break;
                    case 51424:                             // Rank 3
                        triggered_spell_id = 66973; break;
                    case 51425:                             // Rank 4
                        triggered_spell_id = 66974; break;
                    // Frost Strike
                    case 49143:                             // Rank 1
                        triggered_spell_id = 66196; break;
                    case 51416:                             // Rank 2
                        triggered_spell_id = 66958; break;
                    case 51417:                             // Rank 3
                        triggered_spell_id = 66959; break;
                    case 51418:                             // Rank 4
                        triggered_spell_id = 66960; break;
                    case 51419:                             // Rank 5
                        triggered_spell_id = 66961; break;
                    case 55268:                             // Rank 6
                        triggered_spell_id = 66962; break;
                    // Plague Strike
                    case 45462:                             // Rank 1
                        triggered_spell_id = 66216; break;
                    case 49917:                             // Rank 2
                        triggered_spell_id = 66988; break;
                    case 49918:                             // Rank 3
                        triggered_spell_id = 66989; break;
                    case 49919:                             // Rank 4
                        triggered_spell_id = 66990; break;
                    case 49920:                             // Rank 5
                        triggered_spell_id = 66991; break;
                    case 49921:                             // Rank 6
                        triggered_spell_id = 66992; break;
                    // Death Strike
                    case 49998:                             // Rank 1
                        triggered_spell_id = 66188; break;
                    case 49999:                             // Rank 2
                        triggered_spell_id = 66950; break;
                    case 45463:                             // Rank 3
                        triggered_spell_id = 66951; break;
                    case 49923:                             // Rank 4
                        triggered_spell_id = 66952; break;
                    case 49924:                             // Rank 5
                        triggered_spell_id = 66953; break;
                    // Rune Strike
                    case 56815:
                        triggered_spell_id = 66217; break;
                    // Blood Strike
                    case 45902:                             // Rank 1
                        triggered_spell_id = 66215; break;
                    case 49926:                             // Rank 2
                        triggered_spell_id = 66975; break;
                    case 49927:                             // Rank 3
                        triggered_spell_id = 66976; break;
                    case 49928:                             // Rank 4
                        triggered_spell_id = 66977; break;
                    case 49929:                             // Rank 5
                        triggered_spell_id = 66978; break;
                    case 49930:                             // Rank 6
                        triggered_spell_id = 66979; break;
                    default:
                        return SPELL_AURA_PROC_FAILED;
                }
                break;
            }
            // Runic Power Back on Snare/Root
            if (dummySpell->Id == 61257)
            {
                // only for spells and hit/crit (trigger start always) and not start from self casted spells
                if (procSpell == 0 || !(procEx & (PROC_EX_NORMAL_HIT|PROC_EX_CRITICAL_HIT)) || this == pVictim)
                    return SPELL_AURA_PROC_FAILED;
                // Need snare or root mechanic
                if (!(GetAllSpellMechanicMask(procSpell) & IMMUNE_TO_ROOT_AND_SNARE_MASK))
                    return SPELL_AURA_PROC_FAILED;
                triggered_spell_id = 61258;
                target = this;
                break;
            }
            // Sudden Doom
            if (dummySpell->SpellIconID == 1939)
            {
                if (!target || !target->isAlive() || this->GetTypeId() != TYPEID_PLAYER)
                    return SPELL_AURA_PROC_FAILED;

                // get highest rank of Death Coil spell
                const PlayerSpellMap& sp_list = ((Player*)this)->GetSpellMap();
                for (PlayerSpellMap::const_iterator itr = sp_list.begin(); itr != sp_list.end(); ++itr)
                {
                    if(!itr->second.active || itr->second.disabled || itr->second.state == PLAYERSPELL_REMOVED)
                        continue;

                    SpellEntry const *spellInfo = sSpellStore.LookupEntry(itr->first);
                    if (!spellInfo)
                        continue;

                    if (spellInfo->SpellFamilyName == SPELLFAMILY_DEATHKNIGHT && spellInfo->SpellFamilyFlags.test<CF_DEATHKNIGHT_DEATH_COIL>())
                    {
                        triggered_spell_id = spellInfo->Id;
                        break;
                    }
                }
                break;
            }
            // Wandering Plague
            if (dummySpell->SpellIconID == 1614)
            {
                if (!roll_chance_f(GetUnitCriticalChance(BASE_ATTACK, pVictim)))
                    return SPELL_AURA_PROC_FAILED;
                basepoints[0] = triggerAmount * damage / 100;
                triggered_spell_id = 50526;
                break;
            }
            // Blood of the North and Reaping
            if (dummySpell->SpellIconID == 3041 || dummySpell->SpellIconID == 22)
            {
                if (GetTypeId()!=TYPEID_PLAYER)
                    return SPELL_AURA_PROC_FAILED;

                Player *player = (Player*)this;
                for (uint32 i = 0; i < MAX_RUNES; ++i)
                {
                    if (player->GetCurrentRune(i) == RUNE_BLOOD)
                    {
                        if(!player->GetRuneCooldown(i))
                            player->ConvertRune(i, RUNE_DEATH, dummySpell->Id);
                        else
                        {
                            // search for another rune that might be available
                            for (uint32 iter = i; iter < MAX_RUNES; ++iter)
                            {
                                if (player->GetCurrentRune(iter) == RUNE_BLOOD && !player->GetRuneCooldown(iter))
                                {
                                    player->ConvertRune(iter, RUNE_DEATH, dummySpell->Id);
                                    triggeredByAura->SetAuraPeriodicTimer(0);
                                    return SPELL_AURA_PROC_OK;
                                }
                            }
                            player->SetNeedConvertRune(i, true, dummySpell->Id);
                        }
                        triggeredByAura->SetAuraPeriodicTimer(0);
                        return SPELL_AURA_PROC_OK;
                    }
                }
                return SPELL_AURA_PROC_FAILED;
            }
            // Death Rune Mastery
            if (dummySpell->SpellIconID == 2622)
            {
                if (GetTypeId()!=TYPEID_PLAYER)
                    return SPELL_AURA_PROC_FAILED;

                Player *player = (Player*)this;
                for (uint32 i = 0; i < MAX_RUNES; ++i)
                {
                    RuneType currRune = player->GetCurrentRune(i);
                    if (currRune == RUNE_UNHOLY || currRune == RUNE_FROST)
                    {
                        uint16 cd = player->GetRuneCooldown(i);
                        if(!cd)
                            player->ConvertRune(i, RUNE_DEATH, dummySpell->Id);
                        else // there is a cd
                            player->SetNeedConvertRune(i, true, dummySpell->Id);
                        // no break because it converts all
                    }
                }
                triggeredByAura->SetAuraPeriodicTimer(0);
                return SPELL_AURA_PROC_OK;
            }
            // Hungering Cold - not break from diseases
            if (dummySpell->SpellIconID == 2797)
            {
                if (procSpell && procSpell->Dispel == DISPEL_DISEASE)
                    return SPELL_AURA_PROC_FAILED;
            }
            // Blood-Caked Blade
            if (dummySpell->SpellIconID == 138)
            {
                // only melee auto attack affected and Rune Strike & Offhand Rune Strike
                if ( procSpell && !procSpell->SpellFamilyFlags.test<CF_DEATHKNIGHT_RUNE_STRIKE>())
                    return SPELL_AURA_PROC_FAILED;
                if (procFlag & PROC_FLAG_SUCCESSFUL_OFFHAND_HIT)
                    triggered_spell_id=61895; // Offhand Blood-Caked Strike
                break;
            }
            break;
        }
        case SPELLFAMILY_PET:
        {
            // Improved Cower
            if (dummySpell->SpellIconID == 958 && procSpell->SpellIconID == 958)
            {
                triggered_spell_id = dummySpell->Id == 53180 ? 54200 : 54201;
                target = this;
                break;
            }
            // Silverback
            if (dummySpell->SpellIconID == 1582 && procSpell->SpellIconID == 201)
            {
                triggered_spell_id = dummySpell->Id == 62764 ? 62800 : 62801;
                target = this;
                break;
            }
            break;
        }
        default:
            break;
    }

    // processed charge only counting case
    if (!triggered_spell_id)
        return SPELL_AURA_PROC_OK;

    SpellEntry const* triggerEntry = sSpellStore.LookupEntry(triggered_spell_id);

    if (!triggerEntry)
    {
        sLog.outError("Unit::HandleDummyAuraProc: Spell %u have nonexistent triggered spell %u",dummySpell->Id,triggered_spell_id);
        return SPELL_AURA_PROC_FAILED;
    }

    // default case
    if (!target || (target != this && !target->isAlive()))
        return SPELL_AURA_PROC_FAILED;

    if (cooldown && GetTypeId()==TYPEID_PLAYER && ((Player*)this)->HasSpellCooldown(triggered_spell_id))
        return SPELL_AURA_PROC_FAILED;

    if (basepoints[EFFECT_INDEX_0] || basepoints[EFFECT_INDEX_1] || basepoints[EFFECT_INDEX_2])
        CastCustomSpell(target, triggerEntry,
            basepoints[EFFECT_INDEX_0] ? &basepoints[EFFECT_INDEX_0] : NULL,
            basepoints[EFFECT_INDEX_1] ? &basepoints[EFFECT_INDEX_1] : NULL,
            basepoints[EFFECT_INDEX_2] ? &basepoints[EFFECT_INDEX_2] : NULL,
            true, castItem, triggeredByAura, originalCaster);
    else
        CastSpell(target, triggerEntry, true, castItem, triggeredByAura);

    if (cooldown && GetTypeId()==TYPEID_PLAYER)
        ((Player*)this)->AddSpellCooldown(triggered_spell_id,0,time(NULL) + cooldown);

    return SPELL_AURA_PROC_OK;
}

SpellAuraProcResult Unit::HandleProcTriggerSpellAuraProc(Unit *pVictim, uint32 damage, Aura* triggeredByAura, SpellEntry const *procSpell, uint32 procFlags, uint32 procEx, uint32 cooldown)
{
    // Get triggered aura spell info
    SpellEntry const* auraSpellInfo = triggeredByAura->GetSpellProto();

    // Basepoints of trigger aura
    int32 triggerAmount = triggeredByAura->GetModifier()->m_amount;

    // Set trigger spell id, target, custom basepoints
    uint32 trigger_spell_id = auraSpellInfo->EffectTriggerSpell[triggeredByAura->GetEffIndex()];
    Unit*  target = NULL;
    int32  basepoints[MAX_EFFECT_INDEX] = {0, 0, 0};

    if (triggeredByAura->GetModifier()->m_auraname == SPELL_AURA_PROC_TRIGGER_SPELL_WITH_VALUE)
        basepoints[0] = triggerAmount;

    Item* castItem = triggeredByAura->GetCastItemGuid() && GetTypeId()==TYPEID_PLAYER
        ? ((Player*)this)->GetItemByGuid(triggeredByAura->GetCastItemGuid()) : NULL;

    // Try handle unknown trigger spells
    // Custom requirements (not listed in procEx) Warning! damage dealing after this
    // Custom triggered spells
    switch (auraSpellInfo->SpellFamilyName)
    {
        case SPELLFAMILY_GENERIC:
            switch(auraSpellInfo->Id)
            {
                //case 191:                               // Elemental Response
                //    switch (procSpell->School)
                //    {
                //        case SPELL_SCHOOL_FIRE:  trigger_spell_id = 34192; break;
                //        case SPELL_SCHOOL_FROST: trigger_spell_id = 34193; break;
                //        case SPELL_SCHOOL_ARCANE:trigger_spell_id = 34194; break;
                //        case SPELL_SCHOOL_NATURE:trigger_spell_id = 34195; break;
                //        case SPELL_SCHOOL_SHADOW:trigger_spell_id = 34196; break;
                //        case SPELL_SCHOOL_HOLY:  trigger_spell_id = 34197; break;
                //        case SPELL_SCHOOL_NORMAL:trigger_spell_id = 34198; break;
                //    }
                //    break;
                //case 5301:  break;                        // Defensive State (DND)
                //case 7137:  break:                        // Shadow Charge (Rank 1)
                //case 7377:  break:                        // Take Immune Periodic Damage <Not Working>
                //case 13358: break;                        // Defensive State (DND)
                //case 16092: break;                        // Defensive State (DND)
                //case 18943: break;                        // Double Attack
                //case 19194: break;                        // Double Attack
                //case 19817: break;                        // Double Attack
                //case 19818: break;                        // Double Attack
                //case 22835: break;                        // Drunken Rage
                //    trigger_spell_id = 14822; break;
                case 23780:                                 // Aegis of Preservation (Aegis of Preservation trinket)
                    trigger_spell_id = 23781;
                    break;
                //case 24949: break;                        // Defensive State 2 (DND)
                case 27522:                                 // Mana Drain Trigger
                case 40336:                                 // Mana Drain Trigger
                case 46939:                                 // Black Bow of the Betrayer
                    // On successful melee or ranged attack gain 8 mana and if possible drain 8 mana from the target.
                    if (isAlive())
                        CastSpell(this, 29471, true, castItem, triggeredByAura);
                    if (pVictim && pVictim->isAlive())
                        CastSpell(pVictim, 27526, true, castItem, triggeredByAura);
                    return SPELL_AURA_PROC_OK;
                case 31255:                                 // Deadly Swiftness (Rank 1)
                    // whenever you deal damage to a target who is below 20% health.
                    if (pVictim->GetHealth() > pVictim->GetMaxHealth() / 5)
                        return SPELL_AURA_PROC_FAILED;

                    target = this;
                    trigger_spell_id = 22588;
                    break;
                //case 33207: break;                        // Gossip NPC Periodic - Fidget
                case 33896:                                 // Desperate Defense (Stonescythe Whelp, Stonescythe Alpha, Stonescythe Ambusher)
                    trigger_spell_id = 33898;
                    break;
                //case 34082: break;                        // Advantaged State (DND)
                //case 34783: break:                        // Spell Reflection
                //case 35205: break:                        // Vanish
                //case 35321: break;                        // Gushing Wound
                //case 36096: break:                        // Spell Reflection
                //case 36207: break:                        // Steal Weapon
                //case 36576: break:                        // Shaleskin (Shaleskin Flayer, Shaleskin Ripper) 30023 trigger
                //case 37030: break;                        // Chaotic Temperament
                case 38164:                                 // Unyielding Knights
                    if (pVictim->GetEntry() != 19457)
                        return SPELL_AURA_PROC_FAILED;
                    break;
                //case 38363: break;                        // Gushing Wound
                //case 39215: break;                        // Gushing Wound
                //case 40250: break;                        // Improved Duration
                //case 40329: break;                        // Demo Shout Sensor
                //case 40364: break;                        // Entangling Roots Sensor
                //case 41054: break;                        // Copy Weapon
                //    trigger_spell_id = 41055; break;
                //case 41248: break;                        // Consuming Strikes
                //    trigger_spell_id = 41249; break;
                //case 42730: break:                        // Woe Strike
                //case 43453: break:                        // Rune Ward
                //case 43504: break;                        // Alterac Valley OnKill Proc Aura
                //case 44326: break:                        // Pure Energy Passive
                //case 44526: break;                        // Hate Monster (Spar) (30 sec)
                //case 44527: break;                        // Hate Monster (Spar Buddy) (30 sec)
                //case 44819: break;                        // Hate Monster (Spar Buddy) (>30% Health)
                //case 44820: break;                        // Hate Monster (Spar) (<30%)
                case 45057:                                 // Evasive Maneuvers (Commendation of Kael`thas trinket)
                case 52420:                                 // Deflection        ( Soul Harvester's Charm )
                case 71634:                                 // Item - Icecrown 25 Normal Tank Trinket 1
                case 71640:                                 // Item - Icecrown 25 Heroic Tank Trinket 1
                case 75475:                                 // Item - Chamber of Aspects 25 Tank Trinket
                case 75481:                                 // Item - Chamber of Aspects 25 Heroic Tank Trinket
                    // reduce you below $s1% health (in fact in this specific case can proc from any attack while health in result less $s1%)
                    if (int32(GetHealth()) - int32(damage) >= int32(GetMaxHealth() * triggerAmount / 100))
                        return SPELL_AURA_PROC_FAILED;
                    break;
                //case 45903: break:                        // Offensive State
                //case 46146: break:                        // [PH] Ahune  Spanky Hands
                case 43820:                                 // Charm of the Witch Doctor (Amani Charm of the Witch Doctor trinket)
                    // Pct value stored in dummy
                    basepoints[0] = pVictim->GetCreateHealth() * auraSpellInfo->CalculateSimpleValue(EFFECT_INDEX_1) / 100;
                    target = pVictim;
                    break;
                //case 45205: break;                        // Copy Offhand Weapon
                //case 45343: break;                        // Dark Flame Aura
                //case 47300: break;                        // Dark Flame Aura
                //case 48876: break;                        // Beast's Mark
                //    trigger_spell_id = 48877; break;
                //case 49059: break;                        // Horde, Hate Monster (Spar Buddy) (>30% Health)
                //case 50051: break;                        // Ethereal Pet Aura
                //case 50689: break;                        // Blood Presence (Rank 1)
                //case 50844: break;                        // Blood Mirror
                //case 52856: break;                        // Charge
                //case 54072: break;                        // Knockback Ball Passive
                //case 54476: break;                        // Blood Presence
                //case 54775: break;                        // Abandon Vehicle on Poly
                case 56702:                                 //
                {
                    trigger_spell_id = 56701;
                    break;
                }
                case 57345:                                 // Darkmoon Card: Greatness
                {
                    float stat = 0.0f;
                    // strength
                    if (GetStat(STAT_STRENGTH) > stat) { trigger_spell_id = 60229;stat = GetStat(STAT_STRENGTH); }
                    // agility
                    if (GetStat(STAT_AGILITY)  > stat) { trigger_spell_id = 60233;stat = GetStat(STAT_AGILITY);  }
                    // intellect
                    if (GetStat(STAT_INTELLECT)> stat) { trigger_spell_id = 60234;stat = GetStat(STAT_INTELLECT);}
                    // spirit
                    if (GetStat(STAT_SPIRIT)   > stat) { trigger_spell_id = 60235;                               }
                    break;
                }
                //case 55580: break:                        // Mana Link
                //case 57587: break:                        // Steal Ranged ()
                //case 57594: break;                        // Copy Ranged Weapon
                //case 59237: break;                        // Beast's Mark
                //    trigger_spell_id = 59233; break;
                //case 59288: break;                        // Infra-Green Shield
                //case 59532: break;                        // Abandon Passengers on Poly
                //case 59735: break:                        // Woe Strike
                case 64415:                                 // // Val'anyr Hammer of Ancient Kings - Equip Effect
                {
                    // for DOT procs
                    if (!IsPositiveSpell(procSpell->Id))
                        return SPELL_AURA_PROC_FAILED;
                    break;
                }
                case 64440:                                 // Blade Warding
                {
                    trigger_spell_id = 64442;

                    // need scale damage base at stack size
                    if (SpellEntry const* trigEntry = sSpellStore.LookupEntry(trigger_spell_id))
                        basepoints[EFFECT_INDEX_0] = trigEntry->CalculateSimpleValue(EFFECT_INDEX_0) * triggeredByAura->GetStackAmount();

                    break;
                }
                case 64568:                                 // Blood Reserve
                {
                    // When your health drops below 35% ....
                    int32 health35 = int32(GetMaxHealth() * 35 / 100);
                    if (int32(GetHealth()) - int32(damage) >= health35 || int32(GetHealth()) < health35)
                        return SPELL_AURA_PROC_FAILED;

                    trigger_spell_id = 64569;

                    // need scale damage base at stack size
                    if (SpellEntry const* trigEntry = sSpellStore.LookupEntry(trigger_spell_id))
                        basepoints[EFFECT_INDEX_0] = trigEntry->CalculateSimpleValue(EFFECT_INDEX_0) * triggeredByAura->GetStackAmount();

                    break;
                }
                case 67702:                                 // Death's Choice, Item - Coliseum 25 Normal Melee Trinket
                {
                    float stat = 0.0f;
                    // strength
                    if (GetStat(STAT_STRENGTH) > stat) { trigger_spell_id = 67708;stat = GetStat(STAT_STRENGTH); }
                    // agility
                    if (GetStat(STAT_AGILITY)  > stat) { trigger_spell_id = 67703;                               }
                    break;
                }
                case 67771:                                 // Death's Choice (heroic), Item - Coliseum 25 Heroic Melee Trinket
                {
                    float stat = 0.0f;
                    // strength
                    if (GetStat(STAT_STRENGTH) > stat) { trigger_spell_id = 67773;stat = GetStat(STAT_STRENGTH); }
                    // agility
                    if (GetStat(STAT_AGILITY)  > stat) { trigger_spell_id = 67772;                               }
                    break;
                }
                case 69023:                                 // Mirrored Soul
                {
                    int32 basepoints = (int32) (damage * 0.45f);
                    if (Unit* caster = triggeredByAura->GetCaster())
                        // Actually this spell should be sent with SMSG_SPELL_START
                        CastCustomSpell(caster, 69034, &basepoints, NULL, NULL, true, NULL, triggeredByAura, GetObjectGuid());

                    return SPELL_AURA_PROC_OK;
                }
                case 72178:                                 // Blood link Saurfang aura
                {
                    target = this;
                    trigger_spell_id = 72195;
                    break;
                }
            }
            break;
        case SPELLFAMILY_MAGE:
            if (auraSpellInfo->SpellIconID == 2127)         // Blazing Speed
            {
                switch (auraSpellInfo->Id)
                {
                    case 31641:  // Rank 1
                    case 31642:  // Rank 2
                        trigger_spell_id = 31643;
                        break;
                    default:
                        sLog.outError("Unit::HandleProcTriggerSpellAuraProc: Spell %u miss possibly Blazing Speed",auraSpellInfo->Id);
                        return SPELL_AURA_PROC_FAILED;
                }
            }
            else if (auraSpellInfo->Id == 26467)             // Persistent Shield (Scarab Brooch trinket)
            {
                // This spell originally trigger 13567 - Dummy Trigger (vs dummy effect)
                basepoints[0] = damage * 15 / 100;
                target = pVictim;
                trigger_spell_id = 26470;
            }
            else if (auraSpellInfo->Id == 71761)             // Deep Freeze Immunity State
            {
                // spell applied only to permanent immunes to stun targets (bosses)
                if (pVictim->GetTypeId() != TYPEID_UNIT ||
                    (((Creature*)pVictim)->GetCreatureInfo()->MechanicImmuneMask & (1 << (MECHANIC_STUN - 1))) == 0)
                    return SPELL_AURA_PROC_FAILED;
            }
            // Missile Barrage
            else if (auraSpellInfo->SpellIconID == 3261)
            {
                // proc chance for spells other than Arcane Blast is always 2 times lower, so we have to roll for 50% now
                if (procSpell->SpellIconID != 2294 && !roll_chance_i(50))
                    return SPELL_AURA_PROC_FAILED;

                if (HasAura(44401) || HasAura(57761))
                    return SPELL_AURA_PROC_FAILED;
            }
            // Fingers of Frost
            else if (auraSpellInfo->SpellIconID == 2947)
            {
                // proc chance for spells in basepoints
                if (!roll_chance_i(triggerAmount))
                    return SPELL_AURA_PROC_FAILED;
            }
            break;
        case SPELLFAMILY_WARRIOR:
            // Deep Wounds (replace triggered spells to directly apply DoT), dot spell have familyflags
            if (!auraSpellInfo->SpellFamilyFlags.Flags && auraSpellInfo->SpellIconID == 243)
            {
                float weaponDamage;
                // DW should benefit of attack power, damage percent mods etc.
                // TODO: check if using offhand damage is correct and if it should be divided by 2
                if (haveOffhandWeapon() && getAttackTimer(BASE_ATTACK) > getAttackTimer(OFF_ATTACK))
                    weaponDamage = (GetFloatValue(UNIT_FIELD_MINOFFHANDDAMAGE) + GetFloatValue(UNIT_FIELD_MAXOFFHANDDAMAGE))/2;
                else
                    weaponDamage = (GetFloatValue(UNIT_FIELD_MINDAMAGE) + GetFloatValue(UNIT_FIELD_MAXDAMAGE))/2;

                switch (auraSpellInfo->Id)
                {
                    case 12834: basepoints[0] = int32(weaponDamage * 16 / 100); break;
                    case 12849: basepoints[0] = int32(weaponDamage * 32 / 100); break;
                    case 12867: basepoints[0] = int32(weaponDamage * 48 / 100); break;
                    // Impossible case
                    default:
                        sLog.outError("Unit::HandleProcTriggerSpellAuraProc: DW unknown spell rank %u",auraSpellInfo->Id);
                        return SPELL_AURA_PROC_FAILED;
                }

                // 1 tick/sec * 6 sec = 6 ticks
                basepoints[0] /= 6;

                trigger_spell_id = 12721;
                break;
            }
            else if (auraSpellInfo->SpellIconID == 2961)    // Taste for Blood
            {
                // only at real damage
                if (!damage)
                    return SPELL_AURA_PROC_FAILED;
            }
            else if (auraSpellInfo->Id == 50421)            // Scent of Blood
                trigger_spell_id = 50422;
            break;
        case SPELLFAMILY_WARLOCK:
        {
            // Drain Soul
            if (auraSpellInfo->SpellFamilyFlags.test<CF_WARLOCK_DRAIN_SOUL>())
            {
                // search for "Improved Drain Soul" dummy aura
                Unit::AuraList const& mDummyAura = GetAurasByType(SPELL_AURA_DUMMY);
                for(Unit::AuraList::const_iterator i = mDummyAura.begin(); i != mDummyAura.end(); ++i)
                {
                    if ((*i)->GetSpellProto()->SpellFamilyName == SPELLFAMILY_WARLOCK && (*i)->GetSpellProto()->SpellIconID == 113)
                    {
                        // basepoints of trigger spell stored in dummyeffect of spellProto
                        int32 basepoints = GetMaxPower(POWER_MANA) * (*i)->GetSpellProto()->CalculateSimpleValue(EFFECT_INDEX_2) / 100;
                        CastCustomSpell(this, 18371, &basepoints, NULL, NULL, true, castItem, triggeredByAura);
                        break;
                    }
                }
                // Not remove charge (aura removed on death in any cases)
                // Need for correct work Drain Soul SPELL_AURA_CHANNEL_DEATH_ITEM aura
                return SPELL_AURA_PROC_FAILED;
            }
            // Consume Shadows
            else if (auraSpellInfo->SpellFamilyFlags.test<CF_WARLOCK_VOIDWALKER_SPELLS>())
            {
                Aura* heal = triggeredByAura->GetHolder()->GetAuraByEffectIndex(EFFECT_INDEX_0);
                if (!heal || heal->GetAuraTicks() > 1)
                    return SPELL_AURA_PROC_FAILED;
            }
            // Nether Protection
            else if (auraSpellInfo->SpellIconID == 1985)
            {
                if (!procSpell)
                    return SPELL_AURA_PROC_FAILED;
                switch(GetFirstSchoolInMask(GetSpellSchoolMask(procSpell)))
                {
                    case SPELL_SCHOOL_NORMAL:
                        return SPELL_AURA_PROC_FAILED;                   // ignore
                    case SPELL_SCHOOL_HOLY:   trigger_spell_id = 54370; break;
                    case SPELL_SCHOOL_FIRE:   trigger_spell_id = 54371; break;
                    case SPELL_SCHOOL_NATURE: trigger_spell_id = 54375; break;
                    case SPELL_SCHOOL_FROST:  trigger_spell_id = 54372; break;
                    case SPELL_SCHOOL_SHADOW: trigger_spell_id = 54374; break;
                    case SPELL_SCHOOL_ARCANE: trigger_spell_id = 54373; break;
                    default:
                        return SPELL_AURA_PROC_FAILED;
                }
            }
            // Cheat Death
            else if (auraSpellInfo->Id == 28845)
            {
                // When your health drops below 20% ....
                int32 health20 = int32(GetMaxHealth()) / 5;
                if (int32(GetHealth()) - int32(damage) >= health20 || int32(GetHealth()) < health20)
                    return SPELL_AURA_PROC_FAILED;
            }
            // Decimation
            else if (auraSpellInfo->Id == 63156 || auraSpellInfo->Id == 63158)
            {
                // Looking for dummy effect
                Aura *aur = GetAura(auraSpellInfo->Id, EFFECT_INDEX_1);
                if (!aur)
                    return SPELL_AURA_PROC_FAILED;

                // If target's health is not below equal certain value (35%) not proc
                if (int32(pVictim->GetHealth() * 100 / pVictim->GetMaxHealth()) > aur->GetModifier()->m_amount)
                    return SPELL_AURA_PROC_FAILED;
            }
            break;
        }
        case SPELLFAMILY_PRIEST:
        {
            // Greater Heal Refund (Avatar Raiment set)
            if (auraSpellInfo->Id==37594)
            {
                // Not give if target already have full health
                if (pVictim->GetHealth() == pVictim->GetMaxHealth())
                    return SPELL_AURA_PROC_FAILED;
                // If your Greater Heal brings the target to full health, you gain $37595s1 mana.
                if (pVictim->GetHealth() + damage < pVictim->GetMaxHealth())
                    return SPELL_AURA_PROC_FAILED;
                trigger_spell_id = 37595;
            }
            // Blessed Recovery
            else if (auraSpellInfo->SpellIconID == 1875)
            {
                switch (auraSpellInfo->Id)
                {
                    case 27811: trigger_spell_id = 27813; break;
                    case 27815: trigger_spell_id = 27817; break;
                    case 27816: trigger_spell_id = 27818; break;
                    default:
                        sLog.outError("Unit::HandleProcTriggerSpellAuraProc: Spell %u not handled in BR", auraSpellInfo->Id);
                    return SPELL_AURA_PROC_FAILED;
                }
                basepoints[0] = damage * triggerAmount / 100 / 3;
                target = this;
            }
            // Glyph of Shadow Word: Pain
            else if (auraSpellInfo->Id == 55681 )
            {
                basepoints[0] = GetCreateMana() * triggerAmount / 100;
            }
            else if (auraSpellInfo->Id == 55689)
            {
                if(GetShapeshiftForm() != FORM_SHADOW)
                    return SPELL_AURA_PROC_FAILED;
            }
            break;
        }
        case SPELLFAMILY_DRUID:
        {
            // Druid Forms Trinket
            if (auraSpellInfo->Id==37336)
            {
                switch(GetShapeshiftForm())
                {
                    case FORM_NONE:     trigger_spell_id = 37344;break;
                    case FORM_CAT:      trigger_spell_id = 37341;break;
                    case FORM_BEAR:
                    case FORM_DIREBEAR: trigger_spell_id = 37340;break;
                    case FORM_TREE:     trigger_spell_id = 37342;break;
                    case FORM_MOONKIN:  trigger_spell_id = 37343;break;
                    default:
                        return SPELL_AURA_PROC_FAILED;
                }
            }
            // Druid T9 Feral Relic (Lacerate, Swipe, Mangle, and Shred)
            else if (auraSpellInfo->Id==67353)
            {
                switch(GetShapeshiftForm())
                {
                    case FORM_CAT:      trigger_spell_id = 67355; break;
                    case FORM_BEAR:
                    case FORM_DIREBEAR: trigger_spell_id = 67354; break;
                    default:
                        return SPELL_AURA_PROC_FAILED;
                }
            }
            // Hunter T10 2P Bonus (bad spellfamily)
            else if (auraSpellInfo->Id == 70727)
            {
                if (Pet* pet = GetPet())
                {
                    if (pet->isAlive())
                    {
                        pet->CastSpell(pet,trigger_spell_id,true);
                        return SPELL_AURA_PROC_OK;
                    }
                }
                return SPELL_AURA_PROC_FAILED;
            }
            break;
        }
        case SPELLFAMILY_ROGUE:
        {
            if (auraSpellInfo->SpellIconID == 2260)         // Combat Potency
            {
                if (!(procFlags & PROC_FLAG_SUCCESSFUL_OFFHAND_HIT))
                    return SPELL_AURA_PROC_FAILED;
            }
            // Item - Rogue T10 2P Bonus
            else if (auraSpellInfo->Id == 70805)
            {
                if (pVictim != this)
                    return SPELL_AURA_PROC_FAILED;
            }
            // Item - Rogue T10 4P Bonus
            else if (auraSpellInfo->Id == 70803)
            {
                if (!procSpell)
                    return SPELL_AURA_PROC_FAILED;
                // only allow melee finishing move to proc
                if (!(procSpell->AttributesEx & SPELL_ATTR_EX_REQ_TARGET_COMBO_POINTS) || procSpell->Id == 26679)
                    return SPELL_AURA_PROC_FAILED;
                trigger_spell_id = 70802;
                target = this;
            }
            break;
        }
        case SPELLFAMILY_HUNTER:
        {
            // Piercing Shots
            if (auraSpellInfo->SpellIconID == 3247 && auraSpellInfo->SpellVisual[0] == 0)
            {
                basepoints[0] = damage * triggerAmount / 100 / 8;
                trigger_spell_id = 63468;
                target = pVictim;
            }
            // Rapid Recuperation
            else if (auraSpellInfo->Id == 53228 || auraSpellInfo->Id == 53232)
            {
                // This effect only from Rapid Fire (ability cast)
                if (!procSpell->SpellFamilyFlags.test<CF_HUNTER_RAPID_FIRE>())
                    return SPELL_AURA_PROC_FAILED;
            }
            // Entrapment correction
            else if ((auraSpellInfo->Id == 19184 || auraSpellInfo->Id == 19387 || auraSpellInfo->Id == 19388) &&
                !procSpell->SpellFamilyFlags.test<CF_HUNTER_SNAKE_TRAP_EFFECT, CF_HUNTER_FROST_TRAP>())
                    return SPELL_AURA_PROC_FAILED;
            // Lock and Load
            else if (auraSpellInfo->SpellIconID == 3579)
            {
                // Check for Lock and Load Marker
                if (HasAura(67544))
                    return SPELL_AURA_PROC_FAILED;
            }
            // Cobra strike
            else if (auraSpellInfo->SpellIconID == 2936)
            {
                if (Pet* pet = GetPet())
                {
                    if (pet->isAlive())
                    {
                        pet->CastSpell(pet,trigger_spell_id,true);
                        return SPELL_AURA_PROC_OK;
                    }
                }
                return SPELL_AURA_PROC_FAILED;
            }
            // Item - Hunter T9 4P Bonus
            else if (auraSpellInfo->Id == 67151)
            {
                trigger_spell_id = 68130;
                break;
            }
            break;
        }
        case SPELLFAMILY_PALADIN:
        {
            /*
            // Blessed Life
            if (auraSpellInfo->SpellIconID == 2137)
            {
                switch (auraSpellInfo->Id)
                {
                    case 31828:                         // Rank 1
                    case 31829:                         // Rank 2
                    case 31830:                         // Rank 3
                        break;
                    default:
                        sLog.outError("Unit::HandleProcTriggerSpellAuraProc: Spell %u miss posibly Blessed Life", auraSpellInfo->Id);
                        return SPELL_AURA_PROC_FAILED;
                }
            }
            */
            // Healing Discount
            if (auraSpellInfo->Id==37705)
            {
                trigger_spell_id = 37706;
                target = this;
            }
            // Soul Preserver
            if (auraSpellInfo->Id==60510)
            {
                trigger_spell_id = 60515;
                target = this;
            }
            // Illumination
            else if (auraSpellInfo->SpellIconID==241)
            {
                if(!procSpell)
                    return SPELL_AURA_PROC_FAILED;
                // procspell is triggered spell but we need mana cost of original casted spell
                uint32 originalSpellId = procSpell->Id;
                // Holy Shock heal
                if (procSpell->SpellFamilyFlags.test<CF_PALADIN_HOLY_SHOCK>())
                {
                    switch(procSpell->Id)
                    {
                        case 25914: originalSpellId = 20473; break;
                        case 25913: originalSpellId = 20929; break;
                        case 25903: originalSpellId = 20930; break;
                        case 27175: originalSpellId = 27174; break;
                        case 33074: originalSpellId = 33072; break;
                        case 48820: originalSpellId = 48824; break;
                        case 48821: originalSpellId = 48825; break;
                        default:
                            sLog.outError("Unit::HandleProcTriggerSpellAuraProc: Spell %u not handled in HShock",procSpell->Id);
                           return SPELL_AURA_PROC_FAILED;
                    }
                }
                SpellEntry const *originalSpell = sSpellStore.LookupEntry(originalSpellId);
                if(!originalSpell)
                {
                    sLog.outError("Unit::HandleProcTriggerSpellAuraProc: Spell %u unknown but selected as original in Illu",originalSpellId);
                    return SPELL_AURA_PROC_FAILED;
                }
                // percent stored in effect 1 (class scripts) base points
                int32 cost = originalSpell->manaCost + originalSpell->ManaCostPercentage * GetCreateMana() / 100;
                basepoints[0] = cost*auraSpellInfo->CalculateSimpleValue(EFFECT_INDEX_1)/100;
                trigger_spell_id = 20272;
                target = this;
            }
            // Lightning Capacitor
            else if (auraSpellInfo->Id==37657)
            {
                if(!pVictim || !pVictim->isAlive())
                    return SPELL_AURA_PROC_FAILED;
                // stacking
                CastSpell(this, 37658, true, NULL, triggeredByAura);

                Aura * dummy = GetDummyAura(37658);
                // release at 3 aura in stack (cont contain in basepoint of trigger aura)
                if(!dummy || dummy->GetStackAmount() < uint32(triggerAmount))
                    return SPELL_AURA_PROC_FAILED;

                RemoveAurasDueToSpell(37658);
                trigger_spell_id = 37661;
                target = pVictim;
            }
            // Bonus Healing (Crystal Spire of Karabor mace)
            else if (auraSpellInfo->Id == 40971)
            {
                // If your target is below $s1% health
                if (pVictim->GetHealth() > pVictim->GetMaxHealth() * triggerAmount / 100)
                    return SPELL_AURA_PROC_FAILED;
            }
            // Thunder Capacitor
            else if (auraSpellInfo->Id == 54841)
            {
                if(!pVictim || !pVictim->isAlive())
                    return SPELL_AURA_PROC_FAILED;
                // stacking
                CastSpell(this, 54842, true, NULL, triggeredByAura);

                // counting
                Aura * dummy = GetDummyAura(54842);
                // release at 3 aura in stack (cont contain in basepoint of trigger aura)
                if(!dummy || dummy->GetStackAmount() < uint32(triggerAmount))
                    return SPELL_AURA_PROC_FAILED;

                RemoveAurasDueToSpell(54842);
                trigger_spell_id = 54843;
                target = pVictim;
            }
            break;
        }
        case SPELLFAMILY_SHAMAN:
        {
            // Lightning Shield (overwrite non existing triggered spell call in spell.dbc
            if (auraSpellInfo->SpellFamilyFlags.test<CF_SHAMAN_LIGHTNING_SHIELD>() && auraSpellInfo->SpellVisual[0] == 37)
            {
                switch(auraSpellInfo->Id)
                {
                    case 324:                           // Rank 1
                        trigger_spell_id = 26364; break;
                    case 325:                           // Rank 2
                        trigger_spell_id = 26365; break;
                    case 905:                           // Rank 3
                        trigger_spell_id = 26366; break;
                    case 945:                           // Rank 4
                        trigger_spell_id = 26367; break;
                    case 8134:                          // Rank 5
                        trigger_spell_id = 26369; break;
                    case 10431:                         // Rank 6
                        trigger_spell_id = 26370; break;
                    case 10432:                         // Rank 7
                        trigger_spell_id = 26363; break;
                    case 25469:                         // Rank 8
                        trigger_spell_id = 26371; break;
                    case 25472:                         // Rank 9
                        trigger_spell_id = 26372; break;
                    case 49280:                         // Rank 10
                        trigger_spell_id = 49278; break;
                    case 49281:                         // Rank 11
                        trigger_spell_id = 49279; break;
                    default:
                        sLog.outError("Unit::HandleProcTriggerSpellAuraProc: Spell %u not handled in LShield", auraSpellInfo->Id);
                    return SPELL_AURA_PROC_FAILED;
                }
            }
            // Lightning Shield (The Ten Storms set)
            else if (auraSpellInfo->Id == 23551)
            {
                trigger_spell_id = 23552;
                target = pVictim;
            }
            // Damage from Lightning Shield (The Ten Storms set)
            else if (auraSpellInfo->Id == 23552)
                trigger_spell_id = 27635;
            // Mana Surge (The Earthfury set)
            else if (auraSpellInfo->Id == 23572)
            {
                if(!procSpell)
                    return SPELL_AURA_PROC_FAILED;
                basepoints[0] = procSpell->manaCost * 35 / 100;
                trigger_spell_id = 23571;
                target = this;
            }
            // Nature's Guardian
            else if (auraSpellInfo->SpellIconID == 2013)
            {
                // Check health condition - should drop to less 30% (trigger at any attack with result health less 30%, independent original health state)
                int32 health30 = int32(GetMaxHealth()) * 3 / 10;
                if (int32(GetHealth()) - int32(damage) >= health30)
                    return SPELL_AURA_PROC_FAILED;

                if (pVictim && pVictim->isAlive())
                    pVictim->getThreatManager().modifyThreatPercent(this,-10);

                basepoints[0] = triggerAmount * GetMaxHealth() / 100;
                trigger_spell_id = 31616;
                target = this;
            }
            // Item - Shaman T10 Restoration 2P Bonus
            else if (auraSpellInfo->Id == 70807)
            {
                if (!procSpell)
                    return SPELL_AURA_PROC_FAILED;
                // only allow Riptide to proc
                switch(procSpell->Id)
                {
                    case 61295: // Rank 1
                    case 61299: // Rank 2
                    case 61300: // Rank 3
                    case 61301: // Rank 4
                        break;
                    default:
                        return SPELL_AURA_PROC_FAILED;
                }
                trigger_spell_id = 70806;
                target = this;
            }
            break;
        }
        case SPELLFAMILY_DEATHKNIGHT:
        {
            // Acclimation
            if (auraSpellInfo->SpellIconID == 1930)
            {
                if (!procSpell)
                    return SPELL_AURA_PROC_FAILED;
                switch(GetFirstSchoolInMask(GetSpellSchoolMask(procSpell)))
                {
                    case SPELL_SCHOOL_NORMAL:
                        return SPELL_AURA_PROC_FAILED;                   // ignore
                    case SPELL_SCHOOL_HOLY:   trigger_spell_id = 50490; break;
                    case SPELL_SCHOOL_FIRE:   trigger_spell_id = 50362; break;
                    case SPELL_SCHOOL_NATURE: trigger_spell_id = 50488; break;
                    case SPELL_SCHOOL_FROST:  trigger_spell_id = 50485; break;
                    case SPELL_SCHOOL_SHADOW: trigger_spell_id = 50489; break;
                    case SPELL_SCHOOL_ARCANE: trigger_spell_id = 50486; break;
                    default:
                        return SPELL_AURA_PROC_FAILED;
                }
            }
            // Glyph of Death's Embrace
            else if (auraSpellInfo->Id == 58677)
            {
                if (procSpell->Id != 47633)
                    return SPELL_AURA_PROC_FAILED;
            }
            // Glyph of Death Grip
            if (auraSpellInfo->Id == 62259)
            {
                // remove cooldown of Death Grip
                if (GetTypeId()==TYPEID_PLAYER)
                    ((Player*)this)->RemoveSpellCooldown(49576, true);
                return SPELL_AURA_PROC_OK;
            }
            // Item - Death Knight T10 Melee 4P Bonus
            else if (auraSpellInfo->Id == 70656)
            {
                if (GetTypeId() != TYPEID_PLAYER || getClass() != CLASS_DEATH_KNIGHT)
                    return SPELL_AURA_PROC_FAILED;

                for(uint32 i = 0; i < MAX_RUNES; ++i)
                    if (((Player*)this)->GetRuneCooldown(i) == 0)
                        return SPELL_AURA_PROC_FAILED;
            }
            // Blade Barrier
            else if (auraSpellInfo->SpellIconID == 85)
            {
                if (GetTypeId() != TYPEID_PLAYER || getClass() != CLASS_DEATH_KNIGHT ||
                    !((Player*)this)->IsBaseRuneSlotsOnCooldown(RUNE_BLOOD))
                    return SPELL_AURA_PROC_FAILED;
            }
            // Improved Blood Presence
            else if (auraSpellInfo->Id == 63611)
            {
                if (!damage)
                    return SPELL_AURA_PROC_FAILED;
                basepoints[0] = triggerAmount * damage / 100;
                trigger_spell_id = 50475;
            }
            break;
        }
        default:
             break;
    }

    // All ok. Check current trigger spell
    SpellEntry const* triggerEntry = sSpellStore.LookupEntry(trigger_spell_id);
    if (!triggerEntry)
    {
        // Not cast unknown spell
        // sLog.outError("Unit::HandleProcTriggerSpellAuraProc: Spell %u have 0 in EffectTriggered[%d], not handled custom case?",auraSpellInfo->Id,triggeredByAura->GetEffIndex());
        return SPELL_AURA_PROC_FAILED;
    }

    // not allow proc extra attack spell at extra attack
    if (m_extraAttacks && IsSpellHaveEffect(triggerEntry, SPELL_EFFECT_ADD_EXTRA_ATTACKS))
        return SPELL_AURA_PROC_FAILED;

    // Custom basepoints/target for exist spell
    // dummy basepoints or other customs
    switch(trigger_spell_id)
    {
        // Cast positive spell on enemy target
        case 7099:  // Curse of Mending
        case 39647: // Curse of Mending
        case 29494: // Temptation
        case 20233: // Improved Lay on Hands (cast on target)
        {
            target = pVictim;
            break;
        }
        // Combo points add triggers (need add combopoint only for main target, and after possible combopoints reset)
        case 15250: // Rogue Setup
        {
            if(!pVictim || pVictim != getVictim())   // applied only for main target
                return SPELL_AURA_PROC_FAILED;
            break;                                   // continue normal case
        }
        // Finishing moves that add combo points
        case 14189: // Seal Fate (Netherblade set)
        case 14157: // Ruthlessness
        case 70802: // Mayhem (Shadowblade sets)
        {
            // Need add combopoint AFTER finishing move (or they get dropped in finish phase)
            if (Spell* spell = GetCurrentSpell(CURRENT_GENERIC_SPELL))
            {
                spell->AddTriggeredSpell(trigger_spell_id);
                return SPELL_AURA_PROC_OK;
            }
            return SPELL_AURA_PROC_FAILED;
        }
        // Bloodthirst (($m/100)% of max health)
        case 23880:
        {
            basepoints[0] = int32(GetMaxHealth() * triggerAmount / 100);
            break;
        }
        // Shamanistic Rage triggered spell
        case 30824:
        {
            basepoints[0] = int32(GetTotalAttackPowerValue(BASE_ATTACK) * triggerAmount / 100);
            break;
        }
        // Enlightenment (trigger only from mana cost spells)
        case 35095:
        {
            if(!procSpell || procSpell->powerType!=POWER_MANA || procSpell->manaCost==0 && procSpell->ManaCostPercentage==0 && procSpell->manaCostPerlevel==0)
                return SPELL_AURA_PROC_FAILED;
            break;
        }
        // Demonic Pact
        case 48090:
        {
            // As the spell is proced from pet's attack - find owner
            Unit* owner = GetOwner();
            if (!owner || owner->GetTypeId() != TYPEID_PLAYER)
                return SPELL_AURA_PROC_FAILED;

            // This spell doesn't stack, but refreshes duration. So we receive current bonuses to minus them later.
            int32 curBonus = 0;
            if (Aura* aur = owner->GetAura(48090, EFFECT_INDEX_0))
                curBonus = aur->GetModifier()->m_amount;
            int32 spellDamage  = owner->SpellBaseDamageBonusDone(SPELL_SCHOOL_MASK_MAGIC) - curBonus;
            if (spellDamage <= 0)
                return SPELL_AURA_PROC_FAILED;

            // percent stored in owner talent dummy
            AuraList const& dummyAuras = owner->GetAurasByType(SPELL_AURA_DUMMY);
            for (AuraList::const_iterator i = dummyAuras.begin(); i != dummyAuras.end(); ++i)
            {
                if ((*i)->GetSpellProto()->SpellIconID == 3220)
                {
                    basepoints[0] = basepoints[1] = int32(spellDamage * (*i)->GetModifier()->m_amount / 100);
                    break;
                }
            }
            break;
        }
        // Sword and Board
        case 50227:
        {
            // Remove cooldown on Shield Slam
            if (GetTypeId() == TYPEID_PLAYER)
                ((Player*)this)->RemoveSpellCategoryCooldown(1209, true);
            break;
        }
        // Maelstrom Weapon
        case 53817:
        {
            // Item - Shaman T10 Enhancement 4P Bonus
            // Calculate before roll_chance of ranks
            if (Aura * dummy = GetDummyAura(70832))
            {
              if (SpellAuraHolderPtr aurHolder = GetSpellAuraHolder(53817))
                if ((aurHolder->GetStackAmount() == aurHolder->GetSpellProto()->StackAmount) && roll_chance_i(dummy->GetBasePoints()))
                    CastSpell(this,70831,true,castItem,triggeredByAura);
            }

            // have rank dependent proc chance, ignore too often cases
            // PPM = 2.5 * (rank of talent),
            uint32 rank = sSpellMgr.GetSpellRank(auraSpellInfo->Id);
            // 5 rank -> 100% 4 rank -> 80% and etc from full rate
            if(!roll_chance_i(20*rank))
                return SPELL_AURA_PROC_FAILED;
            break;
        }
        // Brain Freeze
        case 57761:
        {
            if(!procSpell)
                return SPELL_AURA_PROC_FAILED;
            // For trigger from Blizzard need exist Improved Blizzard
            if (procSpell->SpellFamilyName==SPELLFAMILY_MAGE && procSpell->SpellFamilyFlags.test<CF_MAGE_BLIZZARD>())
            {
                bool found = false;
                AuraList const& mOverrideClassScript = GetAurasByType(SPELL_AURA_OVERRIDE_CLASS_SCRIPTS);
                for(AuraList::const_iterator i = mOverrideClassScript.begin(); i != mOverrideClassScript.end(); ++i)
                {
                    int32 script = (*i)->GetModifier()->m_miscvalue;
                    if (script==836 || script==988 || script==989)
                    {
                        found=true;
                        break;
                    }
                }
                if(!found)
                    return SPELL_AURA_PROC_FAILED;
            }
            break;
        }
        // Astral Shift
        case 52179:
        {
            if (procSpell == 0 || !(procEx & (PROC_EX_NORMAL_HIT|PROC_EX_CRITICAL_HIT)) || this == pVictim)
                return SPELL_AURA_PROC_FAILED;

            // Need stun, fear or silence mechanic
            if (!(GetAllSpellMechanicMask(procSpell) & IMMUNE_TO_SILENCE_AND_STUN_AND_FEAR_MASK))
                return SPELL_AURA_PROC_FAILED;
            break;
        }
        // Burning Determination
        case 54748:
        {
            if(!procSpell)
                return SPELL_AURA_PROC_FAILED;
            // Need Interrupt or Silenced mechanic
            if (!(GetAllSpellMechanicMask(procSpell) & IMMUNE_TO_INTERRUPT_AND_SILENCE_MASK))
                return SPELL_AURA_PROC_FAILED;
            break;
        }
        // Lock and Load
        case 56453:
        {
            // Proc only from trap activation (from periodic proc another aura of this spell)
            // because some spells have both flags (ON_TRAP_ACTIVATION and ON_PERIODIC), but should only proc ON_PERIODIC!!
            if (!(procFlags & PROC_FLAG_ON_TRAP_ACTIVATION) || !procSpell ||
                !(procSpell->SchoolMask & SPELL_SCHOOL_MASK_FROST) || !roll_chance_i(triggerAmount))
                return SPELL_AURA_PROC_FAILED;
            break;
        }
        // Freezing Fog (Rime triggered)
        case 59052:
        {
            // Howling Blast cooldown reset
            if (GetTypeId() == TYPEID_PLAYER)
                ((Player*)this)->RemoveSpellCategoryCooldown(1248, true);
            break;
        }
        // Druid - Savage Defense
        case 62606:
        {
            basepoints[0] = int32(GetTotalAttackPowerValue(BASE_ATTACK) * triggerAmount / 100);
            break;
        }
        // Hack for Blood mark (ICC Saurfang)
        case 72255:
        case 72444:
        case 72445:
        case 72446:
        {
            float radius = GetSpellRadius(sSpellRadiusStore.LookupEntry(auraSpellInfo->EffectRadiusIndex[EFFECT_INDEX_0]));
            Map::PlayerList const& pList = GetMap()->GetPlayers();
            for (Map::PlayerList::const_iterator itr = pList.begin(); itr != pList.end(); ++itr)
                if (itr->getSource() && itr->getSource()->IsWithinDistInMap(this,radius) && itr->getSource()->HasAura(triggerEntry->targetAuraSpell))
                {
                    target = itr->getSource();
                    break;
                }
            break;
        }
    }

    if (cooldown && GetTypeId()==TYPEID_PLAYER && ((Player*)this)->HasSpellCooldown(trigger_spell_id))
        return SPELL_AURA_PROC_FAILED;

    // try detect target manually if not set
    if (target == NULL)
        target = !(procFlags & PROC_FLAG_SUCCESSFUL_POSITIVE_SPELL) && IsPositiveSpell(trigger_spell_id) ? this : pVictim;

    // default case
    if (!target || (target != this && !target->isAlive()))
        return SPELL_AURA_PROC_FAILED;

    if (SpellEntry const* triggeredSpellInfo = sSpellStore.LookupEntry(trigger_spell_id))
    {
        if (basepoints[EFFECT_INDEX_0] || basepoints[EFFECT_INDEX_1] || basepoints[EFFECT_INDEX_2])
            CastCustomSpell(target,triggeredSpellInfo,
                basepoints[EFFECT_INDEX_0] ? &basepoints[EFFECT_INDEX_0] : NULL,
                basepoints[EFFECT_INDEX_1] ? &basepoints[EFFECT_INDEX_1] : NULL,
                basepoints[EFFECT_INDEX_2] ? &basepoints[EFFECT_INDEX_2] : NULL,
                true, castItem, triggeredByAura);
        else
            CastSpell(target,triggeredSpellInfo,true,castItem,triggeredByAura);
    }
    else
    {
        sLog.outError("HandleProcTriggerSpellAuraProc: unknown spell id %u by caster: %s triggered by aura %u (eff %u)", trigger_spell_id, GetGuidStr().c_str(), triggeredByAura->GetId(), triggeredByAura->GetEffIndex());
        return SPELL_AURA_PROC_FAILED;
    }

    if (cooldown && GetTypeId()==TYPEID_PLAYER)
        ((Player*)this)->AddSpellCooldown(trigger_spell_id,0,time(NULL) + cooldown);

    return SPELL_AURA_PROC_OK;
}

SpellAuraProcResult Unit::HandleProcTriggerDamageAuraProc(Unit *pVictim, uint32 damage, Aura* triggeredByAura, SpellEntry const *procSpell, uint32 procFlags, uint32 procEx, uint32 cooldown)
{
    SpellEntry const *spellInfo = triggeredByAura->GetSpellProto();
    DEBUG_FILTER_LOG(LOG_FILTER_SPELL_CAST, "ProcDamageAndSpell: doing %u damage from spell id %u (triggered by auratype %u of spell %u)",
        triggeredByAura->GetModifier()->m_amount, spellInfo->Id, triggeredByAura->GetModifier()->m_auraname, triggeredByAura->GetId());
    SpellNonMeleeDamage damageInfo(this, pVictim, spellInfo->Id, SpellSchoolMask(spellInfo->SchoolMask));
    CalculateSpellDamage(&damageInfo, triggeredByAura->GetModifier()->m_amount, spellInfo);
    damageInfo.target->CalculateAbsorbResistBlock(this, &damageInfo, spellInfo);
    DealDamageMods(damageInfo.target,damageInfo.damage,&damageInfo.absorb);
    SendSpellNonMeleeDamageLog(&damageInfo);
    DealSpellDamage(&damageInfo, true);
    return SPELL_AURA_PROC_OK;
}

SpellAuraProcResult Unit::HandleOverrideClassScriptAuraProc(Unit *pVictim, uint32 /*damage*/, Aura *triggeredByAura, SpellEntry const *procSpell, uint32 /*procFlag*/, uint32 /*procEx*/ ,uint32 cooldown)
{
    int32 scriptId = triggeredByAura->GetModifier()->m_miscvalue;

    if(!pVictim || !pVictim->isAlive())
        return SPELL_AURA_PROC_FAILED;

    Item* castItem = triggeredByAura->GetCastItemGuid() && GetTypeId()==TYPEID_PLAYER
        ? ((Player*)this)->GetItemByGuid(triggeredByAura->GetCastItemGuid()) : NULL;

    // Basepoints of trigger aura
    int32 triggerAmount = triggeredByAura->GetModifier()->m_amount;

    uint32 triggered_spell_id = 0;

    switch(scriptId)
    {
        case 836:                                           // Improved Blizzard (Rank 1)
        {
            if (!procSpell || procSpell->SpellVisual[0]!=9487)
                return SPELL_AURA_PROC_FAILED;
            triggered_spell_id = 12484;
            break;
        }
        case 988:                                           // Improved Blizzard (Rank 2)
        {
            if (!procSpell || procSpell->SpellVisual[0]!=9487)
                return SPELL_AURA_PROC_FAILED;
            triggered_spell_id = 12485;
            break;
        }
        case 989:                                           // Improved Blizzard (Rank 3)
        {
            if (!procSpell || procSpell->SpellVisual[0]!=9487)
                return SPELL_AURA_PROC_FAILED;
            triggered_spell_id = 12486;
            break;
        }
        case 4086:                                          // Improved Mend Pet (Rank 1)
        case 4087:                                          // Improved Mend Pet (Rank 2)
        {
            if(!roll_chance_i(triggerAmount))
                return SPELL_AURA_PROC_FAILED;

            triggered_spell_id = 24406;
            break;
        }
        case 4533:                                          // Dreamwalker Raiment 2 pieces bonus
        {
            // Chance 50%
            if (!roll_chance_i(50))
                return SPELL_AURA_PROC_FAILED;

            switch (pVictim->getPowerType())
            {
                case POWER_MANA:   triggered_spell_id = 28722; break;
                case POWER_RAGE:   triggered_spell_id = 28723; break;
                case POWER_ENERGY: triggered_spell_id = 28724; break;
                default:
                    return SPELL_AURA_PROC_FAILED;
            }
            break;
        }
        case 4537:                                          // Dreamwalker Raiment 6 pieces bonus
            triggered_spell_id = 28750;                     // Blessing of the Claw
            break;
        case 5497:                                          // Improved Mana Gems (Serpent-Coil Braid)
            triggered_spell_id = 37445;                     // Mana Surge
            break;
        case 6953:                                          // Warbringer
            RemoveAurasAtMechanicImmunity(IMMUNE_TO_ROOT_AND_SNARE_MASK,0,true);
            return SPELL_AURA_PROC_OK;
        case 7010:                                          // Revitalize (rank 1)
        case 7011:                                          // Revitalize (rank 2)
        case 7012:                                          // Revitalize (rank 3)
        {
            if(!roll_chance_i(triggerAmount))
                return SPELL_AURA_PROC_FAILED;

            switch( pVictim->getPowerType() )
            {
                case POWER_MANA:        triggered_spell_id = 48542; break;
                case POWER_RAGE:        triggered_spell_id = 48541; break;
                case POWER_ENERGY:      triggered_spell_id = 48540; break;
                case POWER_RUNIC_POWER: triggered_spell_id = 48543; break;
                default: return SPELL_AURA_PROC_FAILED;
            }
            break;
        }
        case 7282:                                          // Crypt Fever & Ebon Plaguebringer
        {
            if (!procSpell || pVictim == this)
                return SPELL_AURA_PROC_FAILED;

            bool HasEP = false;
            Unit::AuraList const& scriptAuras = GetAurasByType(SPELL_AURA_OVERRIDE_CLASS_SCRIPTS);
            for(Unit::AuraList::const_iterator i = scriptAuras.begin(); i != scriptAuras.end(); ++i)
            {
                if ((*i)->GetSpellProto()->SpellIconID == 1766)
                {
                    HasEP = true;
                    break;
                }
            }

            if (!HasEP)
                switch(triggeredByAura->GetId())
                {
                    case 49032: triggered_spell_id = 50508; break;
                    case 49631: triggered_spell_id = 50509; break;
                    case 49632: triggered_spell_id = 50510; break;
                    default: return SPELL_AURA_PROC_FAILED;
                }
            else
                switch(triggeredByAura->GetId())
                {
                    case 51099: triggered_spell_id = 51726; break;
                    case 51160: triggered_spell_id = 51734; break;
                    case 51161: triggered_spell_id = 51735; break;
                    default: return SPELL_AURA_PROC_FAILED;
                }
            break;
        }
    }

    // not processed
    if(!triggered_spell_id)
        return SPELL_AURA_PROC_FAILED;

    // standard non-dummy case
    SpellEntry const* triggerEntry = sSpellStore.LookupEntry(triggered_spell_id);

    if(!triggerEntry)
    {
        sLog.outError("Unit::HandleOverrideClassScriptAuraProc: Spell %u triggering for class script id %u",triggered_spell_id,scriptId);
        return SPELL_AURA_PROC_FAILED;
    }

    if ( cooldown && GetTypeId()==TYPEID_PLAYER && ((Player*)this)->HasSpellCooldown(triggered_spell_id))
        return SPELL_AURA_PROC_FAILED;

    CastSpell(pVictim, triggered_spell_id, true, castItem, triggeredByAura);

    if ( cooldown && GetTypeId()==TYPEID_PLAYER )
        ((Player*)this)->AddSpellCooldown(triggered_spell_id,0,time(NULL) + cooldown);

    return SPELL_AURA_PROC_OK;
}

SpellAuraProcResult Unit::HandleMendingAuraProc( Unit* /*pVictim*/, uint32 /*damage*/, Aura* triggeredByAura, SpellEntry const* /*procSpell*/, uint32 /*procFlag*/, uint32 /*procEx*/, uint32 /*cooldown*/ )
{
    // aura can be deleted at casts
    SpellEntry const* spellProto = triggeredByAura->GetSpellProto();
    SpellEffectIndex effIdx = triggeredByAura->GetEffIndex();
    int32 heal = triggeredByAura->GetModifier()->m_amount;
    ObjectGuid caster_guid = triggeredByAura->GetCasterGuid();

    // jumps
    int32 jumps = triggeredByAura->GetHolder()->GetAuraCharges()-1;

    // next target selection
    if (jumps > 0 && GetTypeId()==TYPEID_PLAYER && caster_guid.IsPlayer())
    {
        float radius;
        if (spellProto->EffectRadiusIndex[effIdx])
            radius = GetSpellRadius(sSpellRadiusStore.LookupEntry(spellProto->EffectRadiusIndex[effIdx]));
        else
            radius = GetSpellMaxRange(sSpellRangeStore.LookupEntry(spellProto->rangeIndex));

        if (Player* caster = ((Player*)triggeredByAura->GetCaster()))
        {
            caster->ApplySpellMod(spellProto->Id, SPELLMOD_RADIUS, radius, NULL);

            SpellAuraHolderPtr holder = GetSpellAuraHolder(spellProto->Id, caster->GetObjectGuid());

            if (Player* target = ((Player*)this)->GetNextRandomRaidMember(radius))
            {
                SpellAuraHolderPtr new_holder = CreateSpellAuraHolder(spellProto, target, caster);

                for (int32 i = 0; i < MAX_EFFECT_INDEX; ++i)
                {
                    Aura *aur = holder->GetAuraByEffectIndex(SpellEffectIndex(i));
                    if (!aur)
                        continue;

                    int32 basePoints = aur->GetBasePoints();
                    new_holder->CreateAura(spellProto, aur->GetEffIndex(), &basePoints, new_holder, target, caster, NULL);
                }
                new_holder->SetAuraCharges(jumps, false);

                // lock aura holder (currently SPELL_AURA_PRAYER_OF_MENDING is single target spell, so will attempt removing from old target
                // when applied to new one)
                triggeredByAura->SetInUse(true);
                target->AddSpellAuraHolder(new_holder);
                triggeredByAura->SetInUse(false);
            }
            else
                holder->SetAuraCharges(1,false);
        }
    }

    // heal
    CastCustomSpell(this,33110,&heal,NULL,NULL,true,NULL,NULL,caster_guid, spellProto);
    return SPELL_AURA_PROC_OK;
}

SpellAuraProcResult Unit::HandleModCastingSpeedNotStackAuraProc(Unit* /*pVictim*/, uint32 /*damage*/, Aura* /*triggeredByAura*/, SpellEntry const* procSpell, uint32 /*procFlag*/, uint32 /*procEx*/, uint32 /*cooldown*/)
{
    // Skip melee hits or instant cast spells
    return !(procSpell == NULL || GetSpellCastTime(procSpell) == 0) ? SPELL_AURA_PROC_OK : SPELL_AURA_PROC_FAILED;
}

SpellAuraProcResult Unit::HandleReflectSpellsSchoolAuraProc(Unit* /*pVictim*/, uint32 /*damage*/, Aura* triggeredByAura, SpellEntry const* procSpell, uint32 /*procFlag*/, uint32 /*procEx*/, uint32 /*cooldown*/)
{
    // Skip Melee hits and spells ws wrong school
    return !(procSpell == NULL || (triggeredByAura->GetModifier()->m_miscvalue & procSpell->SchoolMask) == 0) ? SPELL_AURA_PROC_OK : SPELL_AURA_PROC_FAILED;
}

SpellAuraProcResult Unit::HandleModPowerCostSchoolAuraProc(Unit* /*pVictim*/, uint32 /*damage*/, Aura* triggeredByAura, SpellEntry const* procSpell, uint32 /*procFlag*/, uint32 /*procEx*/, uint32 /*cooldown*/)
{
    // Skip melee hits and spells ws wrong school or zero cost
    return !(procSpell == NULL ||
            (procSpell->manaCost == 0 && procSpell->ManaCostPercentage == 0) ||           // Cost check
            (triggeredByAura->GetModifier()->m_miscvalue & procSpell->SchoolMask) == 0) ? SPELL_AURA_PROC_OK : SPELL_AURA_PROC_FAILED;  // School check
}

SpellAuraProcResult Unit::HandleMechanicImmuneResistanceAuraProc(Unit* /*pVictim*/, uint32 /*damage*/, Aura* triggeredByAura, SpellEntry const* procSpell, uint32 /*procFlag*/, uint32 /*procEx*/, uint32 /*cooldown*/)
{
    // Compare mechanic
   return !(procSpell==NULL || int32(procSpell->Mechanic) != triggeredByAura->GetModifier()->m_miscvalue)
       ? SPELL_AURA_PROC_OK : SPELL_AURA_PROC_FAILED;
}

SpellAuraProcResult Unit::HandleModDamageFromCasterAuraProc(Unit* pVictim, uint32 /*damage*/, Aura* triggeredByAura, SpellEntry const* /*procSpell*/, uint32 /*procFlag*/, uint32 /*procEx*/, uint32 /*cooldown*/)
{
    // Compare casters
    return triggeredByAura->GetCasterGuid() == pVictim->GetObjectGuid() ? SPELL_AURA_PROC_OK : SPELL_AURA_PROC_FAILED;
}

SpellAuraProcResult Unit::HandleAddFlatModifierAuraProc(Unit* pVictim, uint32 /*damage*/, Aura* triggeredByAura, SpellEntry const * procSpell, uint32 /*procFlag*/, uint32 /*procEx*/, uint32 /*cooldown*/)
{
    SpellEntry const *spellInfo = triggeredByAura->GetSpellProto();

    switch (spellInfo->Id)
    {
                                                // Remove only single aura from stack
        case 53257:                             // Cobra strike
        case 55166:                             // Tidal Force
        {
                SpellAuraHolderPtr holder = triggeredByAura->GetHolder();
                if (!holder || holder->IsDeleted() || holder->GetStackAmount() < 1)
                    return SPELL_AURA_PROC_FAILED;

                if (holder->ModStackAmount(-1))
                    return SPELL_AURA_PROC_OK;
                else
                    return SPELL_AURA_PROC_CANT_TRIGGER;
                break;
        }
        case 53695:
        case 53696:                             // Judgements of the Just
        {
            if (!procSpell)
                return SPELL_AURA_PROC_FAILED;

            if (!procSpell->SpellFamilyFlags.test<CF_PALADIN_JUDGEMENT_ACTIVATE>())
                return SPELL_AURA_PROC_FAILED;

            int bp = triggeredByAura->GetModifier()->m_amount;
            CastCustomSpell(pVictim, 68055, &bp, NULL, NULL, true, NULL, triggeredByAura);
        }
        default:
            break;
    }

    return SPELL_AURA_PROC_OK;
}

SpellAuraProcResult Unit::HandleAddPctModifierAuraProc(Unit* /*pVictim*/, uint32 /*damage*/, Aura* triggeredByAura, SpellEntry const *procSpell, uint32 /*procFlag*/, uint32 procEx, uint32 /*cooldown*/)
{
    SpellEntry const *spellInfo = triggeredByAura->GetSpellProto();
    Item* castItem = triggeredByAura->GetCastItemGuid() && GetTypeId()==TYPEID_PLAYER
        ? ((Player*)this)->GetItemByGuid(triggeredByAura->GetCastItemGuid()) : NULL;

    switch(spellInfo->SpellFamilyName)
    {
        case SPELLFAMILY_MAGE:
        {
            // Combustion
            if (spellInfo->Id == 11129)
            {
                //last charge and crit
                if (triggeredByAura->GetHolder()->GetAuraCharges() <= 1 && (procEx & PROC_EX_CRITICAL_HIT) )
                    return SPELL_AURA_PROC_OK;                        // charge counting (will removed)

                CastSpell(this, 28682, true, castItem, triggeredByAura);
                return (procEx & PROC_EX_CRITICAL_HIT) ? SPELL_AURA_PROC_OK : SPELL_AURA_PROC_FAILED; // charge update only at crit hits, no hidden cooldowns
            }
            break;
        }
        case SPELLFAMILY_PRIEST:
        {
            // Serendipity
            if (spellInfo->SpellIconID == 2900)
            {
                RemoveAurasDueToSpell(spellInfo->Id);
                return SPELL_AURA_PROC_OK;
            }
            break;
        }
        case SPELLFAMILY_PALADIN:
        {
            // Glyph of Divinity
            if (spellInfo->Id == 54939)
            {
                // Lookup base amount mana restore
                for (int i = 0; i < MAX_EFFECT_INDEX; ++i)
                {
                    if (procSpell->Effect[i] == SPELL_EFFECT_ENERGIZE)
                    {
                        int32 mana = procSpell->CalculateSimpleValue(SpellEffectIndex(i));
                        CastCustomSpell(this, 54986, NULL, &mana, NULL, true, castItem, triggeredByAura);
                        break;
                    }
                }
                return SPELL_AURA_PROC_OK;
            }
            break;
        }
        case SPELLFAMILY_WARRIOR:
        {
            if (spellInfo->Id == 46916)           // Slam!
            {
                if (!(procSpell && procSpell->Id==50782))
                    return SPELL_AURA_PROC_CANT_TRIGGER;
            }
            break;
        }
    }
    return SPELL_AURA_PROC_OK;
}

SpellAuraProcResult Unit::HandleModDamagePercentDoneAuraProc(Unit* /*pVictim*/, uint32 /*damage*/, Aura* triggeredByAura, SpellEntry const *procSpell, uint32 /*procFlag*/, uint32 procEx, uint32 cooldown)
{
    SpellEntry const *spellInfo = triggeredByAura->GetSpellProto();
    Item* castItem = triggeredByAura->GetCastItemGuid() && GetTypeId()==TYPEID_PLAYER
        ? ((Player*)this)->GetItemByGuid(triggeredByAura->GetCastItemGuid()) : NULL;

    // Aspect of the Viper
    if (spellInfo->SpellFamilyName == SPELLFAMILY_HUNTER && spellInfo->SpellFamilyFlags.test<CF_HUNTER_ASPECT_OF_THE_VIPER>())
    {
        uint32 maxmana = GetMaxPower(POWER_MANA);
        int32 bp = int32(maxmana* GetAttackTime(RANGED_ATTACK)/1000.0f/100.0f);

        if (cooldown && GetTypeId()==TYPEID_PLAYER && ((Player*)this)->HasSpellCooldown(34075))
            return SPELL_AURA_PROC_FAILED;

        CastCustomSpell(this, 34075, &bp, NULL, NULL, true, castItem, triggeredByAura);
    }
    // Arcane Blast
    else if (spellInfo->Id == 36032 && procSpell->SpellFamilyName == SPELLFAMILY_MAGE && procSpell->SpellIconID == 2294)
        // prevent proc from self(spell that triggered this aura)
        return SPELL_AURA_PROC_FAILED;

    return SPELL_AURA_PROC_OK;
}

SpellAuraProcResult Unit::HandlePeriodicDummyAuraProc(Unit* /*pVictim*/, uint32 /*damage*/, Aura* triggeredByAura, SpellEntry const *procSpell, uint32 /*procFlag*/, uint32 /*procEx*/, uint32 /*cooldown*/)
{
    if (!triggeredByAura)
        return SPELL_AURA_PROC_FAILED;

    SpellEntry const *spellProto = triggeredByAura->GetSpellProto();
    if (!spellProto)
        return SPELL_AURA_PROC_FAILED;

    switch (spellProto->SpellFamilyName)
    {
        case SPELLFAMILY_GENERIC:
        {
            switch (spellProto->Id)
            {
                case 66334:                                 // Mistress' Kiss (Trial of the Crusader, ->
                case 67905:                                 // -> Lord Jaraxxus encounter, all difficulties)
                case 67906:                                 // ----- // -----
                case 67907:                                 // ----- // -----
                {
                    CastSpell(this, 66359, true, NULL, triggeredByAura);
                    break;
                }
            }
            break;
        }
        case SPELLFAMILY_DEATHKNIGHT:
        {
            switch (spellProto->SpellIconID)
            {
                // Reaping
                // Death Rune Mastery
                // Blood of the North
                case 22:
                case 2622:
                case 3041:
                {
                    if(!procSpell)
                        return SPELL_AURA_PROC_FAILED;

                    if (getClass() != CLASS_DEATH_KNIGHT)
                        return SPELL_AURA_PROC_FAILED;

                    Player * plr = GetTypeId() == TYPEID_PLAYER? ((Player*)this) : NULL;
                    if (!plr)
                        return SPELL_AURA_PROC_FAILED;

                    //get spell rune cost
                    SpellRuneCostEntry const *runeCost = sSpellRuneCostStore.LookupEntry(procSpell->runeCostID);
                    if (!runeCost)
                        return SPELL_AURA_PROC_FAILED;

                    //convert runes to death
                    for (uint32 i = 0; i < NUM_RUNE_TYPES -1/*don't count death rune*/; ++i)
                    {
                        uint32 remainingCost = runeCost->RuneCost[i];

                        while(remainingCost)
                        {
                            int32  convertedRuneCooldown = -1;
                            uint32 convertedRune = i;
                            for(uint32 j = 0; j < MAX_RUNES; ++j)
                            {
                                // convert only valid runes
                                if (RuneType(i) != plr->GetCurrentRune(j) &&
                                    RuneType(i) != plr->GetBaseRune(j))
                                    continue;

                                // select rune with longest cooldown
                                if (convertedRuneCooldown < plr->GetRuneCooldown(j))
                                {
                                    convertedRuneCooldown = int32(plr->GetRuneCooldown(j));
                                    convertedRune = j;
                                }
                            }
                            if (convertedRuneCooldown >= 0)
                                plr->ConvertRune(convertedRune, RUNE_DEATH);
                            --remainingCost;
                        }
                    }
                    return SPELL_AURA_PROC_OK;
                }
                default:
                    break;
            }
            break;
        }
        default:
            break;
    }
    return SPELL_AURA_PROC_OK;
}

SpellAuraProcResult Unit::HandleModRating(Unit* /*pVictim*/, uint32 /*damage*/, Aura* triggeredByAura, SpellEntry const * /*procSpell*/, uint32 /*procFlag*/, uint32 /*procEx*/, uint32 /*cooldown*/)
{
    SpellEntry const *spellInfo = triggeredByAura->GetSpellProto();

    if (spellInfo->Id == 71564)                             // Deadly Precision
    {
        // Remove only single aura from stack
        if (triggeredByAura->GetStackAmount() > 1 && !triggeredByAura->GetHolder()->ModStackAmount(-1))
            return SPELL_AURA_PROC_CANT_TRIGGER;
    }

    return SPELL_AURA_PROC_OK;
}

SpellAuraProcResult Unit::HandleRemoveByDamageProc(Unit* pVictim, uint32 damage, Aura* triggeredByAura, SpellEntry const *procSpell, uint32 procFlag, uint32 procEx, uint32 cooldown)
{
    SpellEntry const* spellInfo = triggeredByAura->GetSpellProto();

    // Hungering Cold - not break from diseases
    if (spellInfo->SpellIconID == 2797)
    {
        if (procSpell && procSpell->Dispel == DISPEL_DISEASE)
            return SPELL_AURA_PROC_FAILED;
    }

    triggeredByAura->SetInUse(true);
    RemoveAurasByCasterSpell(triggeredByAura->GetSpellProto()->Id, triggeredByAura->GetCasterGuid());
    triggeredByAura->SetInUse(false);

    return SPELL_AURA_PROC_OK;
}

SpellAuraProcResult Unit::HandleSpellMagnetAuraProc(Unit *pVictim, uint32 damage, Aura* triggeredByAura, SpellEntry const *procSpell, uint32 procFlag, uint32 procEx, uint32 cooldown)
{
    if (triggeredByAura->GetId() == 8178)                   // Grounding Totem Effect
    {
        // for spells that doesn't do damage but need to destroy totem anyway
        if ((!damage || damage < GetHealth()) && GetTypeId() == TYPEID_UNIT && ((Creature*)this)->IsTotem())
        {
            DealDamage(this, GetHealth(), NULL, DIRECT_DAMAGE, SPELL_SCHOOL_MASK_NORMAL, NULL, false);
            return SPELL_AURA_PROC_OK;
        }
    }
    return SPELL_AURA_PROC_OK;
}

SpellAuraProcResult Unit::HandleManaShieldAuraProc(Unit *pVictim, uint32 damage, Aura* triggeredByAura, SpellEntry const * procSpell, uint32 procFlag, uint32 procEx, uint32 cooldown)
{
    SpellEntry const *dummySpell = triggeredByAura->GetSpellProto ();

    Item* castItem = triggeredByAura->GetCastItemGuid() && GetTypeId()==TYPEID_PLAYER
        ? ((Player*)this)->GetItemByGuid(triggeredByAura->GetCastItemGuid()) : NULL;

    uint32 triggered_spell_id = 0;
    Unit* target = pVictim;

    switch(dummySpell->SpellFamilyName)
    {
        case SPELLFAMILY_MAGE:
        {
            // Incanter's Regalia set (add trigger chance to Mana Shield)
            if (dummySpell->SpellFamilyFlags.test<CF_MAGE_MANA_SHIELD>())
            {
                if (GetTypeId() != TYPEID_PLAYER)
                    return SPELL_AURA_PROC_FAILED;

                target = this;
                triggered_spell_id = 37436;
                break;
            }
            break;
        }
        default:
            break;
    }

    // processed charge only counting case
    if (!triggered_spell_id)
        return SPELL_AURA_PROC_OK;

    SpellEntry const* triggerEntry = sSpellStore.LookupEntry(triggered_spell_id);

    if (!triggerEntry)
    {
        sLog.outError("Unit::HandleManaShieldAuraProc: Spell %u have nonexistent triggered spell %u",dummySpell->Id,triggered_spell_id);
        return SPELL_AURA_PROC_FAILED;
    }

    // default case
    if (!target || (target != this && !target->isAlive()))
        return SPELL_AURA_PROC_FAILED;

    if (cooldown && GetTypeId()==TYPEID_PLAYER && ((Player*)this)->HasSpellCooldown(triggered_spell_id))
        return SPELL_AURA_PROC_FAILED;

    CastSpell(target, triggered_spell_id, true, castItem, triggeredByAura);

    if (cooldown && GetTypeId()==TYPEID_PLAYER)
        ((Player*)this)->AddSpellCooldown(triggered_spell_id,0,time(NULL) + cooldown);

    return SPELL_AURA_PROC_OK;
}

SpellAuraProcResult Unit::HandleModResistanceAuraProc(Unit* /*pVictim*/, uint32 damage, Aura* triggeredByAura, SpellEntry const* /*procSpell*/, uint32 /*procFlag*/, uint32 /*procEx*/, uint32 /*cooldown*/)
{
    SpellEntry const *spellInfo = triggeredByAura->GetSpellProto();

    // Inner Fire
    if (spellInfo->IsFitToFamily<SPELLFAMILY_PRIEST, CF_PRIEST_INNER_FIRE>())
    {
        // only at real damage
        if (!damage)
            return SPELL_AURA_PROC_FAILED;
    }

    return SPELL_AURA_PROC_OK;
}

/**
 * Function to operations with custom hardcoded proc-like effects, maked over proc system
 *
 * @param - as 
 * @retcode - enum SpellAuraProcResult
        SPELL_AURA_PROC_OK           - aura must proc anyway
        SPELL_AURA_PROC_CANT_TRIGGER - aura not may proc anyway
        SPELL_AURA_PROC_FAILED       - aura may proc, if this defined by Unit::IsTriggeredAtSpellProcEvent
 */

SpellAuraProcResult Unit::IsTriggeredAtCustomProcEvent(Unit *pVictim, SpellAuraHolderPtr holder, SpellEntry const* procSpell, uint32 procFlag, uint32 procExtra, WeaponAttackType attType, bool isVictim, SpellProcEventEntry const*& spellProcEvent )
{
    if (!holder || holder->IsDeleted())
        return SPELL_AURA_PROC_CANT_TRIGGER;

    SpellEntry const* spellProto = holder->GetSpellProto();

    if (procSpell == spellProto)
        return SPELL_AURA_PROC_FAILED;

    uint32 EventProcFlag = GetProcFlag(spellProto);

    for (int32 i = 0; i < MAX_EFFECT_INDEX; ++i)
    {
        if (holder->GetAuraByEffectIndex(SpellEffectIndex(i)))
        {
            AuraType auraName = AuraType(spellProto->EffectApplyAuraName[i]);

            switch (auraName)
            {
                // Crowd Control auras
                case SPELL_AURA_MOD_CONFUSE:
                case SPELL_AURA_MOD_FEAR:
                case SPELL_AURA_MOD_STUN:
                case SPELL_AURA_MOD_ROOT:
                case SPELL_AURA_TRANSFORM:
                {
                    if (EventProcFlag &&
                        procFlag & PROC_FLAG_TAKEN_ANY_DAMAGE &&
                        spellProto->AuraInterruptFlags & AURA_INTERRUPT_FLAG_DAMAGE)
                        return SPELL_AURA_PROC_OK;
                    else if (EventProcFlag)
                        return SPELL_AURA_PROC_FAILED;
                    else
                        return SPELL_AURA_PROC_CANT_TRIGGER;
                }
                case SPELL_AURA_DAMAGE_SHIELD:
                    if (procFlag & PROC_FLAG_TAKEN_MELEE_HIT)
                        return SPELL_AURA_PROC_OK;;
                    break;
                case SPELL_AURA_MOD_STEALTH:
                case SPELL_AURA_MOD_INVISIBILITY:
                {
                    if (procFlag & DAMAGE_OR_HIT_TRIGGER_MASK &&
                        spellProto->AuraInterruptFlags & AURA_INTERRUPT_FLAG_DAMAGE)
                        return SPELL_AURA_PROC_OK;
                    break;
                }
                default:
                    break;
            }

        }
    }
    return SPELL_AURA_PROC_FAILED;
}

SpellAuraProcResult Unit::HandleDamageShieldAuraProc(Unit* pVictim, uint32 damage, Aura* triggeredByAura, SpellEntry const *procSpell, uint32 procFlag, uint32 procEx, uint32 cooldown)
{
    if (!triggeredByAura)
        return SPELL_AURA_PROC_FAILED;

    SpellEntry const *spellProto = triggeredByAura->GetSpellProto();

    if (!spellProto)
        return SPELL_AURA_PROC_FAILED;

    uint32 retdamage = triggeredByAura->GetModifier()->m_amount;

    // Thorns
    if (spellProto && spellProto->IsFitToFamily<SPELLFAMILY_DRUID, CF_DRUID_THORNS>())
    {
        Unit::AuraList const& dummyList = GetAurasByType(SPELL_AURA_DUMMY);
        for(Unit::AuraList::const_iterator iter = dummyList.begin(); iter != dummyList.end(); ++iter)
        {
            // Brambles
            if((*iter)->GetSpellProto()->SpellFamilyName == SPELLFAMILY_DRUID &&
                (*iter)->GetSpellProto()->SpellIconID == 53)
                {
                    damage += uint32(damage * (*iter)->GetModifier()->m_amount / 100);
                    break;
                }
        }
    }

    int32 DoneAdvertisedBenefit = SpellBaseDamageBonusDone(GetSpellSchoolMask(spellProto));
    int32 realBenefit = int32(float(DoneAdvertisedBenefit)*3.3f/100.0f);
    retdamage += realBenefit;

    DealDamageMods(pVictim,retdamage,NULL);

    uint32 targetHealth = pVictim->GetHealth();
    uint32 overkill = retdamage > targetHealth ? retdamage - targetHealth : 0;

    WorldPacket data(SMSG_SPELLDAMAGESHIELD,(8+8+4+4+4+4));
    data << GetObjectGuid();
    data << pVictim->GetObjectGuid();
    data << uint32(spellProto->Id);
    data << uint32(retdamage);                  // Damage
    data << uint32(overkill);                   // Overkill
    data << uint32(spellProto->SchoolMask);
    SendMessageToSet(&data, true );

    DealDamage(pVictim, retdamage, 0, SPELL_DIRECT_DAMAGE, GetSpellSchoolMask(spellProto), spellProto, true);

    return SPELL_AURA_PROC_OK;
}

SpellAuraProcResult Unit::HandleDropChargeByDamageProc(Unit* pVictim, uint32 damage, Aura* triggeredByAura, SpellEntry const *procSpell, uint32 procFlag, uint32 procEx, uint32 cooldown)
{
    if (!triggeredByAura)
        return SPELL_AURA_PROC_FAILED;

    if (SpellAuraHolderPtr holder = triggeredByAura->GetHolder())
    {
        triggeredByAura->SetInUse(true);
        if (holder->DropAuraCharge())
            RemoveSpellAuraHolder(holder);
        triggeredByAura->SetInUse(false);
    }
    else
        return SPELL_AURA_PROC_FAILED;

    return SPELL_AURA_PROC_OK;
}

SpellAuraProcResult Unit::HandleRemoveByDamageChanceProc(Unit* pVictim, uint32 damage, Aura* triggeredByAura, SpellEntry const *procSpell, uint32 procFlag, uint32 procEx, uint32 cooldown)
{
    if (!triggeredByAura)
        return SPELL_AURA_PROC_FAILED;
<<<<<<< HEAD

    if (triggeredByAura->IsAffectedByCrowdControlEffect(damage))
        return SPELL_AURA_PROC_FAILED;

    // The chance to dispel an aura depends on the damage taken with respect to the casters level.
    uint32 max_dmg = getLevel() > 8 ? 25 * getLevel() - 150 : 50;
    float chance = float(damage) / max_dmg * 100.0f;
    if (roll_chance_f(chance))
    {
        triggeredByAura->SetInUse(true);
        RemoveAurasByCasterSpell(triggeredByAura->GetId(), triggeredByAura->GetCasterGuid());
        triggeredByAura->SetInUse(false);
        return SPELL_AURA_PROC_OK;
    }
=======

    SpellEntry const *spellProto = triggeredByAura->GetSpellProto();

    if (!spellProto)
        return SPELL_AURA_PROC_FAILED;

    if (spellProto->AuraInterruptFlags & AURA_INTERRUPT_FLAG_DAMAGE)
        return HandleRemoveByDamageProc(pVictim, damage, triggeredByAura, procSpell, procFlag, procEx, cooldown);

    if (triggeredByAura->IsAffectedByCrowdControlEffect(damage))
        return SPELL_AURA_PROC_FAILED;

    // The chance to dispel an aura depends on the damage taken with respect to the casters level.
    uint32 max_dmg = getLevel() > 8 ? 25 * getLevel() - 150 : 50;
    float chance = float(damage) / max_dmg * 100.0f;

    if (roll_chance_f(chance))
        return HandleRemoveByDamageProc(pVictim, damage, triggeredByAura, procSpell, procFlag, procEx, cooldown);
>>>>>>> b091d9cc

    return SPELL_AURA_PROC_FAILED;
}

SpellAuraProcResult Unit::HandleIgnoreUnitStateAuraProc(Unit* /*pVictim*/, uint32 /*damage*/, Aura* triggeredByAura, SpellEntry const * procSpell, uint32 /*procFlag*/, uint32 /*procEx*/, uint32 /*cooldown*/)
{
    SpellEntry const *spellInfo = triggeredByAura->GetSpellProto();
    if (spellInfo->Id == 52437 && procSpell && procSpell->Id==20647)   // Sudden Death must proc only from dummy part of Execute
    {
        //Remove only single aura from stack
        return SPELL_AURA_PROC_CANT_TRIGGER;
    }
    return SPELL_AURA_PROC_OK;
}<|MERGE_RESOLUTION|>--- conflicted
+++ resolved
@@ -5127,7 +5127,14 @@
 {
     if (!triggeredByAura)
         return SPELL_AURA_PROC_FAILED;
-<<<<<<< HEAD
+
+    SpellEntry const *spellProto = triggeredByAura->GetSpellProto();
+
+    if (!spellProto)
+        return SPELL_AURA_PROC_FAILED;
+
+    if (spellProto->AuraInterruptFlags & AURA_INTERRUPT_FLAG_DAMAGE)
+        return HandleRemoveByDamageProc(pVictim, damage, triggeredByAura, procSpell, procFlag, procEx, cooldown);
 
     if (triggeredByAura->IsAffectedByCrowdControlEffect(damage))
         return SPELL_AURA_PROC_FAILED;
@@ -5135,33 +5142,9 @@
     // The chance to dispel an aura depends on the damage taken with respect to the casters level.
     uint32 max_dmg = getLevel() > 8 ? 25 * getLevel() - 150 : 50;
     float chance = float(damage) / max_dmg * 100.0f;
-    if (roll_chance_f(chance))
-    {
-        triggeredByAura->SetInUse(true);
-        RemoveAurasByCasterSpell(triggeredByAura->GetId(), triggeredByAura->GetCasterGuid());
-        triggeredByAura->SetInUse(false);
-        return SPELL_AURA_PROC_OK;
-    }
-=======
-
-    SpellEntry const *spellProto = triggeredByAura->GetSpellProto();
-
-    if (!spellProto)
-        return SPELL_AURA_PROC_FAILED;
-
-    if (spellProto->AuraInterruptFlags & AURA_INTERRUPT_FLAG_DAMAGE)
-        return HandleRemoveByDamageProc(pVictim, damage, triggeredByAura, procSpell, procFlag, procEx, cooldown);
-
-    if (triggeredByAura->IsAffectedByCrowdControlEffect(damage))
-        return SPELL_AURA_PROC_FAILED;
-
-    // The chance to dispel an aura depends on the damage taken with respect to the casters level.
-    uint32 max_dmg = getLevel() > 8 ? 25 * getLevel() - 150 : 50;
-    float chance = float(damage) / max_dmg * 100.0f;
 
     if (roll_chance_f(chance))
         return HandleRemoveByDamageProc(pVictim, damage, triggeredByAura, procSpell, procFlag, procEx, cooldown);
->>>>>>> b091d9cc
 
     return SPELL_AURA_PROC_FAILED;
 }
