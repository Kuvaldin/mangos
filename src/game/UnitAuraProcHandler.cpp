/*
 * Copyright (C) 2005-2011 MaNGOS <http://getmangos.com/>
 *
 * This program is free software; you can redistribute it and/or modify
 * it under the terms of the GNU General Public License as published by
 * the Free Software Foundation; either version 2 of the License, or
 * (at your option) any later version.
 *
 * This program is distributed in the hope that it will be useful,
 * but WITHOUT ANY WARRANTY; without even the implied warranty of
 * MERCHANTABILITY or FITNESS FOR A PARTICULAR PURPOSE.  See the
 * GNU General Public License for more details.
 *
 * You should have received a copy of the GNU General Public License
 * along with this program; if not, write to the Free Software
 * Foundation, Inc., 59 Temple Place, Suite 330, Boston, MA  02111-1307  USA
 */

#include "Common.h"
#include "Log.h"
#include "ObjectMgr.h"
#include "SpellMgr.h"
#include "Player.h"
#include "Unit.h"
#include "Spell.h"
#include "SpellAuras.h"
#include "Totem.h"
#include "Creature.h"
#include "Formulas.h"
#include "CreatureAI.h"
#include "Util.h"

pAuraProcHandler AuraProcHandler[TOTAL_AURAS]=
{
    &Unit::HandleNULLProc,                                  //  0 SPELL_AURA_NONE
    &Unit::HandleNULLProc,                                  //  1 SPELL_AURA_BIND_SIGHT
    &Unit::HandleNULLProc,                                  //  2 SPELL_AURA_MOD_POSSESS
    &Unit::HandleNULLProc,                                  //  3 SPELL_AURA_PERIODIC_DAMAGE
    &Unit::HandleDummyAuraProc,                             //  4 SPELL_AURA_DUMMY
    &Unit::HandleRemoveByDamageProc,                        //  5 SPELL_AURA_MOD_CONFUSE
    &Unit::HandleNULLProc,                                  //  6 SPELL_AURA_MOD_CHARM
    &Unit::HandleRemoveByDamageChanceProc,                  //  7 SPELL_AURA_MOD_FEAR
    &Unit::HandleNULLProc,                                  //  8 SPELL_AURA_PERIODIC_HEAL
    &Unit::HandleNULLProc,                                  //  9 SPELL_AURA_MOD_ATTACKSPEED
    &Unit::HandleNULLProc,                                  // 10 SPELL_AURA_MOD_THREAT
    &Unit::HandleNULLProc,                                  // 11 SPELL_AURA_MOD_TAUNT
    &Unit::HandleNULLProc,                                  // 12 SPELL_AURA_MOD_STUN
    &Unit::HandleNULLProc,                                  // 13 SPELL_AURA_MOD_DAMAGE_DONE
    &Unit::HandleNULLProc,                                  // 14 SPELL_AURA_MOD_DAMAGE_TAKEN
    &Unit::HandleDamageShieldAuraProc,                      // 15 SPELL_AURA_DAMAGE_SHIELD
    &Unit::HandleRemoveByDamageProc,                        // 16 SPELL_AURA_MOD_STEALTH
    &Unit::HandleNULLProc,                                  // 17 SPELL_AURA_MOD_STEALTH_DETECT
    &Unit::HandleRemoveByDamageProc,                        // 18 SPELL_AURA_MOD_INVISIBILITY
    &Unit::HandleNULLProc,                                  // 19 SPELL_AURA_MOD_INVISIBILITY_DETECTION
    &Unit::HandleNULLProc,                                  // 20 SPELL_AURA_OBS_MOD_HEALTH
    &Unit::HandleNULLProc,                                  // 21 SPELL_AURA_OBS_MOD_MANA
    &Unit::HandleModResistanceAuraProc,                     // 22 SPELL_AURA_MOD_RESISTANCE
    &Unit::HandleNULLProc,                                  // 23 SPELL_AURA_PERIODIC_TRIGGER_SPELL
    &Unit::HandleNULLProc,                                  // 24 SPELL_AURA_PERIODIC_ENERGIZE
    &Unit::HandleNULLProc,                                  // 25 SPELL_AURA_MOD_PACIFY
    &Unit::HandleRemoveByDamageChanceProc,                  // 26 SPELL_AURA_MOD_ROOT
    &Unit::HandleNULLProc,                                  // 27 SPELL_AURA_MOD_SILENCE
    &Unit::HandleNULLProc,                                  // 28 SPELL_AURA_REFLECT_SPELLS
    &Unit::HandleNULLProc,                                  // 29 SPELL_AURA_MOD_STAT
    &Unit::HandleNULLProc,                                  // 30 SPELL_AURA_MOD_SKILL
    &Unit::HandleNULLProc,                                  // 31 SPELL_AURA_MOD_INCREASE_SPEED
    &Unit::HandleNULLProc,                                  // 32 SPELL_AURA_MOD_INCREASE_MOUNTED_SPEED
    &Unit::HandleNULLProc,                                  // 33 SPELL_AURA_MOD_DECREASE_SPEED
    &Unit::HandleNULLProc,                                  // 34 SPELL_AURA_MOD_INCREASE_HEALTH
    &Unit::HandleNULLProc,                                  // 35 SPELL_AURA_MOD_INCREASE_ENERGY
    &Unit::HandleNULLProc,                                  // 36 SPELL_AURA_MOD_SHAPESHIFT
    &Unit::HandleNULLProc,                                  // 37 SPELL_AURA_EFFECT_IMMUNITY
    &Unit::HandleNULLProc,                                  // 38 SPELL_AURA_STATE_IMMUNITY
    &Unit::HandleNULLProc,                                  // 39 SPELL_AURA_SCHOOL_IMMUNITY
    &Unit::HandleNULLProc,                                  // 40 SPELL_AURA_DAMAGE_IMMUNITY
    &Unit::HandleNULLProc,                                  // 41 SPELL_AURA_DISPEL_IMMUNITY
    &Unit::HandleProcTriggerSpellAuraProc,                  // 42 SPELL_AURA_PROC_TRIGGER_SPELL
    &Unit::HandleProcTriggerDamageAuraProc,                 // 43 SPELL_AURA_PROC_TRIGGER_DAMAGE
    &Unit::HandleNULLProc,                                  // 44 SPELL_AURA_TRACK_CREATURES
    &Unit::HandleNULLProc,                                  // 45 SPELL_AURA_TRACK_RESOURCES
    &Unit::HandleNULLProc,                                  // 46 SPELL_AURA_46 (used in test spells 54054 and 54058, and spell 48050) (3.0.8a-3.2.2a)
    &Unit::HandleNULLProc,                                  // 47 SPELL_AURA_MOD_PARRY_PERCENT
    &Unit::HandleNULLProc,                                  // 48 SPELL_AURA_48 spell Napalm (area damage spell with additional delayed damage effect)
    &Unit::HandleNULLProc,                                  // 49 SPELL_AURA_MOD_DODGE_PERCENT
    &Unit::HandleNULLProc,                                  // 50 SPELL_AURA_MOD_CRITICAL_HEALING_AMOUNT
    &Unit::HandleNULLProc,                                  // 51 SPELL_AURA_MOD_BLOCK_PERCENT
    &Unit::HandleNULLProc,                                  // 52 SPELL_AURA_MOD_CRIT_PERCENT
    &Unit::HandleNULLProc,                                  // 53 SPELL_AURA_PERIODIC_LEECH
    &Unit::HandleNULLProc,                                  // 54 SPELL_AURA_MOD_HIT_CHANCE
    &Unit::HandleNULLProc,                                  // 55 SPELL_AURA_MOD_SPELL_HIT_CHANCE
    &Unit::HandleNULLProc,                                  // 56 SPELL_AURA_TRANSFORM
    &Unit::HandleSpellCritChanceAuraProc,                   // 57 SPELL_AURA_MOD_SPELL_CRIT_CHANCE
    &Unit::HandleNULLProc,                                  // 58 SPELL_AURA_MOD_INCREASE_SWIM_SPEED
    &Unit::HandleNULLProc,                                  // 59 SPELL_AURA_MOD_DAMAGE_DONE_CREATURE
    &Unit::HandleRemoveByDamageChanceProc,                  // 60 SPELL_AURA_MOD_PACIFY_SILENCE
    &Unit::HandleNULLProc,                                  // 61 SPELL_AURA_MOD_SCALE
    &Unit::HandleNULLProc,                                  // 62 SPELL_AURA_PERIODIC_HEALTH_FUNNEL
    &Unit::HandleNULLProc,                                  // 63 unused (3.0.8a-3.2.2a) old SPELL_AURA_PERIODIC_MANA_FUNNEL
    &Unit::HandleNULLProc,                                  // 64 SPELL_AURA_PERIODIC_MANA_LEECH
    &Unit::HandleModCastingSpeedNotStackAuraProc,           // 65 SPELL_AURA_MOD_CASTING_SPEED_NOT_STACK
    &Unit::HandleNULLProc,                                  // 66 SPELL_AURA_FEIGN_DEATH
    &Unit::HandleNULLProc,                                  // 67 SPELL_AURA_MOD_DISARM
    &Unit::HandleNULLProc,                                  // 68 SPELL_AURA_MOD_STALKED
    &Unit::HandleNULLProc,                                  // 69 SPELL_AURA_SCHOOL_ABSORB
    &Unit::HandleNULLProc,                                  // 70 SPELL_AURA_EXTRA_ATTACKS      Useless, used by only one spell 41560 that has only visual effect (3.2.2a)
    &Unit::HandleNULLProc,                                  // 71 SPELL_AURA_MOD_SPELL_CRIT_CHANCE_SCHOOL
    &Unit::HandleModPowerCostSchoolAuraProc,                // 72 SPELL_AURA_MOD_POWER_COST_SCHOOL_PCT
    &Unit::HandleModPowerCostSchoolAuraProc,                // 73 SPELL_AURA_MOD_POWER_COST_SCHOOL
    &Unit::HandleReflectSpellsSchoolAuraProc,               // 74 SPELL_AURA_REFLECT_SPELLS_SCHOOL
    &Unit::HandleNULLProc,                                  // 75 SPELL_AURA_MOD_LANGUAGE
    &Unit::HandleNULLProc,                                  // 76 SPELL_AURA_FAR_SIGHT
    &Unit::HandleMechanicImmuneResistanceAuraProc,          // 77 SPELL_AURA_MECHANIC_IMMUNITY
    &Unit::HandleNULLProc,                                  // 78 SPELL_AURA_MOUNTED
    &Unit::HandleModDamagePercentDoneAuraProc,              // 79 SPELL_AURA_MOD_DAMAGE_PERCENT_DONE
    &Unit::HandleNULLProc,                                  // 80 SPELL_AURA_MOD_PERCENT_STAT
    &Unit::HandleNULLProc,                                  // 81 SPELL_AURA_SPLIT_DAMAGE_PCT
    &Unit::HandleNULLProc,                                  // 82 SPELL_AURA_WATER_BREATHING
    &Unit::HandleNULLProc,                                  // 83 SPELL_AURA_MOD_BASE_RESISTANCE
    &Unit::HandleNULLProc,                                  // 84 SPELL_AURA_MOD_REGEN
    &Unit::HandleCantTrigger,                               // 85 SPELL_AURA_MOD_POWER_REGEN
    &Unit::HandleNULLProc,                                  // 86 SPELL_AURA_CHANNEL_DEATH_ITEM
    &Unit::HandleNULLProc,                                  // 87 SPELL_AURA_MOD_DAMAGE_PERCENT_TAKEN
    &Unit::HandleNULLProc,                                  // 88 SPELL_AURA_MOD_HEALTH_REGEN_PERCENT
    &Unit::HandleNULLProc,                                  // 89 SPELL_AURA_PERIODIC_DAMAGE_PERCENT
    &Unit::HandleNULLProc,                                  // 90 unused (3.0.8a-3.2.2a) old SPELL_AURA_MOD_RESIST_CHANCE
    &Unit::HandleNULLProc,                                  // 91 SPELL_AURA_MOD_DETECT_RANGE
    &Unit::HandleNULLProc,                                  // 92 SPELL_AURA_PREVENTS_FLEEING
    &Unit::HandleNULLProc,                                  // 93 SPELL_AURA_MOD_UNATTACKABLE
    &Unit::HandleNULLProc,                                  // 94 SPELL_AURA_INTERRUPT_REGEN
    &Unit::HandleNULLProc,                                  // 95 SPELL_AURA_GHOST
    &Unit::HandleDropChargeByDamageProc,                    // 96 SPELL_AURA_SPELL_MAGNET
    &Unit::HandleManaShieldAuraProc,                        // 97 SPELL_AURA_MANA_SHIELD
    &Unit::HandleNULLProc,                                  // 98 SPELL_AURA_MOD_SKILL_TALENT
    &Unit::HandleNULLProc,                                  // 99 SPELL_AURA_MOD_ATTACK_POWER
    &Unit::HandleNULLProc,                                  //100 SPELL_AURA_AURAS_VISIBLE obsolete 3.x? all player can see all auras now, but still have 2 spells including GM-spell (1852,2855)
    &Unit::HandleNULLProc,                                  //101 SPELL_AURA_MOD_RESISTANCE_PCT
    &Unit::HandleNULLProc,                                  //102 SPELL_AURA_MOD_MELEE_ATTACK_POWER_VERSUS
    &Unit::HandleNULLProc,                                  //103 SPELL_AURA_MOD_TOTAL_THREAT
    &Unit::HandleNULLProc,                                  //104 SPELL_AURA_WATER_WALK
    &Unit::HandleNULLProc,                                  //105 SPELL_AURA_FEATHER_FALL
    &Unit::HandleNULLProc,                                  //106 SPELL_AURA_HOVER
    &Unit::HandleAddFlatModifierAuraProc,                   //107 SPELL_AURA_ADD_FLAT_MODIFIER
    &Unit::HandleAddPctModifierAuraProc,                    //108 SPELL_AURA_ADD_PCT_MODIFIER
    &Unit::HandleNULLProc,                                  //109 SPELL_AURA_ADD_TARGET_TRIGGER
    &Unit::HandleNULLProc,                                  //110 SPELL_AURA_MOD_POWER_REGEN_PERCENT
    &Unit::HandleDropChargeByDamageProc,                    //111 SPELL_AURA_ADD_CASTER_HIT_TRIGGER
    &Unit::HandleOverrideClassScriptAuraProc,               //112 SPELL_AURA_OVERRIDE_CLASS_SCRIPTS
    &Unit::HandleNULLProc,                                  //113 SPELL_AURA_MOD_RANGED_DAMAGE_TAKEN
    &Unit::HandleNULLProc,                                  //114 SPELL_AURA_MOD_RANGED_DAMAGE_TAKEN_PCT
    &Unit::HandleNULLProc,                                  //115 SPELL_AURA_MOD_HEALING
    &Unit::HandleNULLProc,                                  //116 SPELL_AURA_MOD_REGEN_DURING_COMBAT
    &Unit::HandleMechanicImmuneResistanceAuraProc,          //117 SPELL_AURA_MOD_MECHANIC_RESISTANCE
    &Unit::HandleNULLProc,                                  //118 SPELL_AURA_MOD_HEALING_PCT
    &Unit::HandleNULLProc,                                  //119 unused (3.0.8a-3.2.2a) old SPELL_AURA_SHARE_PET_TRACKING
    &Unit::HandleNULLProc,                                  //120 SPELL_AURA_UNTRACKABLE
    &Unit::HandleNULLProc,                                  //121 SPELL_AURA_EMPATHY
    &Unit::HandleNULLProc,                                  //122 SPELL_AURA_MOD_OFFHAND_DAMAGE_PCT
    &Unit::HandleNULLProc,                                  //123 SPELL_AURA_MOD_TARGET_RESISTANCE
    &Unit::HandleNULLProc,                                  //124 SPELL_AURA_MOD_RANGED_ATTACK_POWER
    &Unit::HandleNULLProc,                                  //125 SPELL_AURA_MOD_MELEE_DAMAGE_TAKEN
    &Unit::HandleNULLProc,                                  //126 SPELL_AURA_MOD_MELEE_DAMAGE_TAKEN_PCT
    &Unit::HandleNULLProc,                                  //127 SPELL_AURA_RANGED_ATTACK_POWER_ATTACKER_BONUS
    &Unit::HandleNULLProc,                                  //128 SPELL_AURA_MOD_POSSESS_PET
    &Unit::HandleNULLProc,                                  //129 SPELL_AURA_MOD_SPEED_ALWAYS
    &Unit::HandleNULLProc,                                  //130 SPELL_AURA_MOD_MOUNTED_SPEED_ALWAYS
    &Unit::HandleNULLProc,                                  //131 SPELL_AURA_MOD_RANGED_ATTACK_POWER_VERSUS
    &Unit::HandleNULLProc,                                  //132 SPELL_AURA_MOD_INCREASE_ENERGY_PERCENT
    &Unit::HandleNULLProc,                                  //133 SPELL_AURA_MOD_INCREASE_HEALTH_PERCENT
    &Unit::HandleNULLProc,                                  //134 SPELL_AURA_MOD_MANA_REGEN_INTERRUPT
    &Unit::HandleNULLProc,                                  //135 SPELL_AURA_MOD_HEALING_DONE
    &Unit::HandleNULLProc,                                  //136 SPELL_AURA_MOD_HEALING_DONE_PERCENT
    &Unit::HandleNULLProc,                                  //137 SPELL_AURA_MOD_TOTAL_STAT_PERCENTAGE
    &Unit::HandleHasteAuraProc,                             //138 SPELL_AURA_MOD_MELEE_HASTE
    &Unit::HandleNULLProc,                                  //139 SPELL_AURA_FORCE_REACTION
    &Unit::HandleNULLProc,                                  //140 SPELL_AURA_MOD_RANGED_HASTE
    &Unit::HandleNULLProc,                                  //141 SPELL_AURA_MOD_RANGED_AMMO_HASTE
    &Unit::HandleNULLProc,                                  //142 SPELL_AURA_MOD_BASE_RESISTANCE_PCT
    &Unit::HandleNULLProc,                                  //143 SPELL_AURA_MOD_RESISTANCE_EXCLUSIVE
    &Unit::HandleNULLProc,                                  //144 SPELL_AURA_SAFE_FALL
    &Unit::HandleNULLProc,                                  //145 SPELL_AURA_MOD_PET_TALENT_POINTS
    &Unit::HandleNULLProc,                                  //146 SPELL_AURA_ALLOW_TAME_PET_TYPE
    &Unit::HandleNULLProc,                                  //147 SPELL_AURA_MECHANIC_IMMUNITY_MASK
    &Unit::HandleNULLProc,                                  //148 SPELL_AURA_RETAIN_COMBO_POINTS
    &Unit::HandleCantTrigger,                               //149 SPELL_AURA_REDUCE_PUSHBACK
    &Unit::HandleNULLProc,                                  //150 SPELL_AURA_MOD_SHIELD_BLOCKVALUE_PCT
    &Unit::HandleNULLProc,                                  //151 SPELL_AURA_TRACK_STEALTHED
    &Unit::HandleNULLProc,                                  //152 SPELL_AURA_MOD_DETECTED_RANGE
    &Unit::HandleNULLProc,                                  //153 SPELL_AURA_SPLIT_DAMAGE_FLAT
    &Unit::HandleNULLProc,                                  //154 SPELL_AURA_MOD_STEALTH_LEVEL
    &Unit::HandleNULLProc,                                  //155 SPELL_AURA_MOD_WATER_BREATHING
    &Unit::HandleNULLProc,                                  //156 SPELL_AURA_MOD_REPUTATION_GAIN
    &Unit::HandleNULLProc,                                  //157 SPELL_AURA_PET_DAMAGE_MULTI (single test like spell 20782, also single for 214 aura)
    &Unit::HandleNULLProc,                                  //158 SPELL_AURA_MOD_SHIELD_BLOCKVALUE
    &Unit::HandleNULLProc,                                  //159 SPELL_AURA_NO_PVP_CREDIT
    &Unit::HandleNULLProc,                                  //160 SPELL_AURA_MOD_AOE_AVOIDANCE
    &Unit::HandleNULLProc,                                  //161 SPELL_AURA_MOD_HEALTH_REGEN_IN_COMBAT
    &Unit::HandleNULLProc,                                  //162 SPELL_AURA_POWER_BURN_MANA
    &Unit::HandleNULLProc,                                  //163 SPELL_AURA_MOD_CRIT_DAMAGE_BONUS
    &Unit::HandleNULLProc,                                  //164 unused (3.0.8a-3.2.2a), only one test spell 10654
    &Unit::HandleNULLProc,                                  //165 SPELL_AURA_MELEE_ATTACK_POWER_ATTACKER_BONUS
    &Unit::HandleNULLProc,                                  //166 SPELL_AURA_MOD_ATTACK_POWER_PCT
    &Unit::HandleNULLProc,                                  //167 SPELL_AURA_MOD_RANGED_ATTACK_POWER_PCT
    &Unit::HandleNULLProc,                                  //168 SPELL_AURA_MOD_DAMAGE_DONE_VERSUS
    &Unit::HandleNULLProc,                                  //169 SPELL_AURA_MOD_CRIT_PERCENT_VERSUS
    &Unit::HandleNULLProc,                                  //170 SPELL_AURA_DETECT_AMORE       different spells that ignore transformation effects
    &Unit::HandleNULLProc,                                  //171 SPELL_AURA_MOD_SPEED_NOT_STACK
    &Unit::HandleNULLProc,                                  //172 SPELL_AURA_MOD_MOUNTED_SPEED_NOT_STACK
    &Unit::HandleNULLProc,                                  //173 unused (3.0.8a-3.2.2a) no spells, old SPELL_AURA_ALLOW_CHAMPION_SPELLS  only for Proclaim Champion spell
    &Unit::HandleNULLProc,                                  //174 SPELL_AURA_MOD_SPELL_DAMAGE_OF_STAT_PERCENT
    &Unit::HandleNULLProc,                                  //175 SPELL_AURA_MOD_SPELL_HEALING_OF_STAT_PERCENT
    &Unit::HandleNULLProc,                                  //176 SPELL_AURA_SPIRIT_OF_REDEMPTION   only for Spirit of Redemption spell, die at aura end
    &Unit::HandleNULLProc,                                  //177 SPELL_AURA_AOE_CHARM (22 spells)
    &Unit::HandleNULLProc,                                  //178 SPELL_AURA_MOD_DEBUFF_RESISTANCE
    &Unit::HandleNULLProc,                                  //179 SPELL_AURA_MOD_ATTACKER_SPELL_CRIT_CHANCE
    &Unit::HandleNULLProc,                                  //180 SPELL_AURA_MOD_FLAT_SPELL_DAMAGE_VERSUS
    &Unit::HandleNULLProc,                                  //181 unused (3.0.8a-3.2.2a) old SPELL_AURA_MOD_FLAT_SPELL_CRIT_DAMAGE_VERSUS
    &Unit::HandleNULLProc,                                  //182 SPELL_AURA_MOD_RESISTANCE_OF_STAT_PERCENT
    &Unit::HandleNULLProc,                                  //183 SPELL_AURA_MOD_CRITICAL_THREAT only used in 28746
    &Unit::HandleNULLProc,                                  //184 SPELL_AURA_MOD_ATTACKER_MELEE_HIT_CHANCE
    &Unit::HandleNULLProc,                                  //185 SPELL_AURA_MOD_ATTACKER_RANGED_HIT_CHANCE
    &Unit::HandleNULLProc,                                  //186 SPELL_AURA_MOD_ATTACKER_SPELL_HIT_CHANCE
    &Unit::HandleNULLProc,                                  //187 SPELL_AURA_MOD_ATTACKER_MELEE_CRIT_CHANCE
    &Unit::HandleNULLProc,                                  //188 SPELL_AURA_MOD_ATTACKER_RANGED_CRIT_CHANCE
    &Unit::HandleModRating,                                 //189 SPELL_AURA_MOD_RATING
    &Unit::HandleNULLProc,                                  //190 SPELL_AURA_MOD_FACTION_REPUTATION_GAIN
    &Unit::HandleNULLProc,                                  //191 SPELL_AURA_USE_NORMAL_MOVEMENT_SPEED
    &Unit::HandleNULLProc,                                  //192 SPELL_AURA_HASTE_MELEE
    &Unit::HandleNULLProc,                                  //193 SPELL_AURA_HASTE_ALL (in fact combat (any type attack) speed pct)
    &Unit::HandleNULLProc,                                  //194 SPELL_AURA_MOD_IGNORE_ABSORB_SCHOOL
    &Unit::HandleNULLProc,                                  //195 SPELL_AURA_MOD_IGNORE_ABSORB_FOR_SPELL
    &Unit::HandleNULLProc,                                  //196 SPELL_AURA_MOD_COOLDOWN (single spell 24818 in 3.2.2a)
    &Unit::HandleNULLProc,                                  //197 SPELL_AURA_MOD_ATTACKER_SPELL_AND_WEAPON_CRIT_CHANCEe
    &Unit::HandleNULLProc,                                  //198 unused (3.0.8a-3.2.2a) old SPELL_AURA_MOD_ALL_WEAPON_SKILLS
    &Unit::HandleNULLProc,                                  //199 SPELL_AURA_MOD_INCREASES_SPELL_PCT_TO_HIT
    &Unit::HandleNULLProc,                                  //200 SPELL_AURA_MOD_KILL_XP_PCT
    &Unit::HandleNULLProc,                                  //201 SPELL_AURA_FLY                             this aura enable flight mode...
    &Unit::HandleNULLProc,                                  //202 SPELL_AURA_CANNOT_BE_DODGED
    &Unit::HandleNULLProc,                                  //203 SPELL_AURA_MOD_ATTACKER_MELEE_CRIT_DAMAGE
    &Unit::HandleNULLProc,                                  //204 SPELL_AURA_MOD_ATTACKER_RANGED_CRIT_DAMAGE
    &Unit::HandleNULLProc,                                  //205 SPELL_AURA_MOD_ATTACKER_SPELL_CRIT_DAMAGE
    &Unit::HandleNULLProc,                                  //206 SPELL_AURA_MOD_FLIGHT_SPEED
    &Unit::HandleNULLProc,                                  //207 SPELL_AURA_MOD_FLIGHT_SPEED_MOUNTED
    &Unit::HandleNULLProc,                                  //208 SPELL_AURA_MOD_FLIGHT_SPEED_STACKING
    &Unit::HandleNULLProc,                                  //209 SPELL_AURA_MOD_FLIGHT_SPEED_MOUNTED_STACKING
    &Unit::HandleNULLProc,                                  //210 SPELL_AURA_MOD_FLIGHT_SPEED_NOT_STACKING
    &Unit::HandleNULLProc,                                  //211 SPELL_AURA_MOD_FLIGHT_SPEED_MOUNTED_NOT_STACKING
    &Unit::HandleNULLProc,                                  //212 SPELL_AURA_MOD_RANGED_ATTACK_POWER_OF_STAT_PERCENT
    &Unit::HandleNULLProc,                                  //213 SPELL_AURA_MOD_RAGE_FROM_DAMAGE_DEALT implemented in Player::RewardRage
    &Unit::HandleNULLProc,                                  //214 Tamed Pet Passive (single test like spell 20782, also single for 157 aura)
    &Unit::HandleNULLProc,                                  //215 SPELL_AURA_ARENA_PREPARATION
    &Unit::HandleNULLProc,                                  //216 SPELL_AURA_HASTE_SPELLS
    &Unit::HandleNULLProc,                                  //217 unused (3.0.8a-3.2.2a)
    &Unit::HandleNULLProc,                                  //218 SPELL_AURA_HASTE_RANGED
    &Unit::HandleNULLProc,                                  //219 SPELL_AURA_MOD_MANA_REGEN_FROM_STAT
    &Unit::HandleNULLProc,                                  //220 SPELL_AURA_MOD_RATING_FROM_STAT
    &Unit::HandleNULLProc,                                  //221 ignored
    &Unit::HandleNULLProc,                                  //222 unused (3.0.8a-3.2.2a) only for spell 44586 that not used in real spell cast
    &Unit::HandleNULLProc,                                  //223 dummy code (cast damage spell to attacker) and another dymmy (jump to another nearby raid member)
    &Unit::HandleNULLProc,                                  //224 unused (3.0.8a-3.2.2a)
    &Unit::HandleMendingAuraProc,                           //225 SPELL_AURA_PRAYER_OF_MENDING
    &Unit::HandlePeriodicDummyAuraProc,                     //226 SPELL_AURA_PERIODIC_DUMMY
    &Unit::HandleNULLProc,                                  //227 SPELL_AURA_PERIODIC_TRIGGER_SPELL_WITH_VALUE
    &Unit::HandleNULLProc,                                  //228 SPELL_AURA_DETECT_STEALTH
    &Unit::HandleNULLProc,                                  //229 SPELL_AURA_MOD_AOE_DAMAGE_AVOIDANCE
    &Unit::HandleNULLProc,                                  //230 Commanding Shout
    &Unit::HandleProcTriggerSpellAuraProc,                  //231 SPELL_AURA_PROC_TRIGGER_SPELL_WITH_VALUE
    &Unit::HandleNULLProc,                                  //232 SPELL_AURA_MECHANIC_DURATION_MOD
    &Unit::HandleNULLProc,                                  //233 set model id to the one of the creature with id m_modifier.m_miscvalue
    &Unit::HandleNULLProc,                                  //234 SPELL_AURA_MECHANIC_DURATION_MOD_NOT_STACK
    &Unit::HandleNULLProc,                                  //235 SPELL_AURA_MOD_DISPEL_RESIST
    &Unit::HandleNULLProc,                                  //236 SPELL_AURA_CONTROL_VEHICLE
    &Unit::HandleNULLProc,                                  //237 SPELL_AURA_MOD_SPELL_DAMAGE_OF_ATTACK_POWER
    &Unit::HandleNULLProc,                                  //238 SPELL_AURA_MOD_SPELL_HEALING_OF_ATTACK_POWER
    &Unit::HandleNULLProc,                                  //239 SPELL_AURA_MOD_SCALE_2 only in Noggenfogger Elixir (16595) before 2.3.0 aura 61
    &Unit::HandleNULLProc,                                  //240 SPELL_AURA_MOD_EXPERTISE
    &Unit::HandleNULLProc,                                  //241 Forces the player to move forward
    &Unit::HandleNULLProc,                                  //242 SPELL_AURA_MOD_SPELL_DAMAGE_FROM_HEALING (only 2 test spels in 3.2.2a)
    &Unit::HandleNULLProc,                                  //243 faction reaction override spells
    &Unit::HandleNULLProc,                                  //244 SPELL_AURA_COMPREHEND_LANGUAGE
    &Unit::HandleNULLProc,                                  //245 SPELL_AURA_MOD_DURATION_OF_MAGIC_EFFECTS
    &Unit::HandleNULLProc,                                  //246 SPELL_AURA_MOD_DURATION_OF_EFFECTS_BY_DISPEL
    &Unit::HandleNULLProc,                                  //247 target to become a clone of the caster
    &Unit::HandleNULLProc,                                  //248 SPELL_AURA_MOD_COMBAT_RESULT_CHANCE
    &Unit::HandleNULLProc,                                  //249 SPELL_AURA_CONVERT_RUNE
    &Unit::HandleNULLProc,                                  //250 SPELL_AURA_MOD_INCREASE_HEALTH_2
    &Unit::HandleNULLProc,                                  //251 SPELL_AURA_MOD_ENEMY_DODGE
    &Unit::HandleNULLProc,                                  //252 SPELL_AURA_SLOW_ALL
    &Unit::HandleNULLProc,                                  //253 SPELL_AURA_MOD_BLOCK_CRIT_CHANCE
    &Unit::HandleNULLProc,                                  //254 SPELL_AURA_MOD_DISARM_SHIELD disarm Shield
    &Unit::HandleNULLProc,                                  //255 SPELL_AURA_MOD_MECHANIC_DAMAGE_TAKEN_PERCENT
    &Unit::HandleNULLProc,                                  //256 SPELL_AURA_NO_REAGENT_USE Use SpellClassMask for spell select
    &Unit::HandleNULLProc,                                  //257 SPELL_AURA_MOD_TARGET_RESIST_BY_SPELL_CLASS Use SpellClassMask for spell select
    &Unit::HandleNULLProc,                                  //258 SPELL_AURA_MOD_SPELL_VISUAL
    &Unit::HandleNULLProc,                                  //259 corrupt healing over time spell
    &Unit::HandleNULLProc,                                  //260 SPELL_AURA_SCREEN_EFFECT (miscvalue = id in ScreenEffect.dbc) not required any code
    &Unit::HandleNULLProc,                                  //261 SPELL_AURA_PHASE undetectable invisibility?
    &Unit::HandleNULLProc,                                  //262 SPELL_AURA_IGNORE_UNIT_STATE
    &Unit::HandleNULLProc,                                  //263 SPELL_AURA_ALLOW_ONLY_ABILITY player can use only abilities set in SpellClassMask
    &Unit::HandleNULLProc,                                  //264 unused (3.0.8a-3.2.2a)
    &Unit::HandleNULLProc,                                  //265 unused (3.0.8a-3.2.2a)
    &Unit::HandleNULLProc,                                  //266 unused (3.0.8a-3.2.2a)
    &Unit::HandleNULLProc,                                  //267 SPELL_AURA_MOD_IMMUNE_AURA_APPLY_SCHOOL
    &Unit::HandleNULLProc,                                  //268 SPELL_AURA_MOD_ATTACK_POWER_OF_STAT_PERCENT
    &Unit::HandleNULLProc,                                  //269 SPELL_AURA_MOD_IGNORE_DAMAGE_REDUCTION_SCHOOL
    &Unit::HandleNULLProc,                                  //270 SPELL_AURA_MOD_IGNORE_TARGET_RESIST (unused in 3.2.2a)
    &Unit::HandleModDamageFromCasterAuraProc,               //271 SPELL_AURA_MOD_DAMAGE_FROM_CASTER
    &Unit::HandleNULLProc,                                  //272 SPELL_AURA_MAELSTROM_WEAPON (unclear use for aura, it used in (3.2.2a...3.3.0) in single spell 53817 that spellmode stacked and charged spell expected to be drop as stack
    &Unit::HandleNULLProc,                                  //273 SPELL_AURA_X_RAY (client side implementation)
    &Unit::HandleNULLProc,                                  //274 proc free shot?
    &Unit::HandleNULLProc,                                  //275 SPELL_AURA_MOD_IGNORE_SHAPESHIFT Use SpellClassMask for spell select
    &Unit::HandleNULLProc,                                  //276 mod damage % mechanic?
    &Unit::HandleNULLProc,                                  //277 SPELL_AURA_MOD_MAX_AFFECTED_TARGETS Use SpellClassMask for spell select
    &Unit::HandleNULLProc,                                  //278 SPELL_AURA_MOD_DISARM_RANGED disarm ranged weapon
    &Unit::HandleNULLProc,                                  //279 visual effects? 58836 and 57507
    &Unit::HandleNULLProc,                                  //280 SPELL_AURA_MOD_TARGET_ARMOR_PCT
    &Unit::HandleNULLProc,                                  //281 SPELL_AURA_MOD_HONOR_GAIN
    &Unit::HandleNULLProc,                                  //282 SPELL_AURA_INCREASE_BASE_HEALTH_PERCENT
    &Unit::HandleNULLProc,                                  //283 SPELL_AURA_MOD_HEALING_RECEIVED
    &Unit::HandleNULLProc,                                  //284 51 spells
    &Unit::HandleNULLProc,                                  //285 SPELL_AURA_MOD_ATTACK_POWER_OF_ARMOR
    &Unit::HandleNULLProc,                                  //286 SPELL_AURA_ABILITY_PERIODIC_CRIT
    &Unit::HandleNULLProc,                                  //287 SPELL_AURA_DEFLECT_SPELLS
    &Unit::HandleNULLProc,                                  //288 increase parry/deflect, prevent attack (single spell used 67801)
    &Unit::HandleNULLProc,                                  //289 unused (3.2.2a)
    &Unit::HandleNULLProc,                                  //290 SPELL_AURA_MOD_ALL_CRIT_CHANCE
    &Unit::HandleNULLProc,                                  //291 SPELL_AURA_MOD_QUEST_XP_PCT
    &Unit::HandleNULLProc,                                  //292 call stabled pet
    &Unit::HandleNULLProc,                                  //293 3 spells
    &Unit::HandleNULLProc,                                  //294 2 spells, possible prevent mana regen
    &Unit::HandleNULLProc,                                  //295 unused (3.2.2a)
    &Unit::HandleNULLProc,                                  //296 2 spells
    &Unit::HandleNULLProc,                                  //297 1 spell (counter spell school?)
    &Unit::HandleNULLProc,                                  //298 unused (3.2.2a)
    &Unit::HandleNULLProc,                                  //299 unused (3.2.2a)
    &Unit::HandleNULLProc,                                  //300 3 spells (share damage?)
    &Unit::HandleNULLProc,                                  //301 5 spells
    &Unit::HandleNULLProc,                                  //302 unused (3.2.2a)
    &Unit::HandleNULLProc,                                  //303 17 spells
    &Unit::HandleNULLProc,                                  //304 2 spells (alcohol effect?)
    &Unit::HandleNULLProc,                                  //305 SPELL_AURA_MOD_MINIMUM_SPEED
    &Unit::HandleNULLProc,                                  //306 1 spell
    &Unit::HandleNULLProc,                                  //307 absorb healing?
    &Unit::HandleNULLProc,                                  //308 new aura for hunter traps
    &Unit::HandleNULLProc,                                  //309 absorb healing?
    &Unit::HandleNULLProc,                                  //310 pet avoidance passive?
    &Unit::HandleNULLProc,                                  //311 0 spells in 3.3
    &Unit::HandleNULLProc,                                  //312 0 spells in 3.3
    &Unit::HandleNULLProc,                                  //313 0 spells in 3.3
    &Unit::HandleNULLProc,                                  //314 1 test spell (reduce duration of silince/magic)
    &Unit::HandleNULLProc,                                  //315 underwater walking
    &Unit::HandleNULLProc                                   //316 makes haste affect HOT/DOT ticks
};

bool Unit::IsTriggeredAtSpellProcEvent(Unit *pVictim, SpellAuraHolder* holder, SpellEntry const* procSpell, uint32 procFlag, uint32 procExtra, WeaponAttackType attType, bool isVictim, SpellProcEventEntry const*& spellProcEvent )
{

    if (IsTriggeredAtCustomProcEvent(pVictim, holder, procSpell, procFlag, procExtra, attType, isVictim, spellProcEvent))
        return true;

    SpellEntry const* spellProto = holder->GetSpellProto();

    // Get proc Event Entry
    spellProcEvent = sSpellMgr.GetSpellProcEvent(spellProto->Id);

    // Get EventProcFlag
    uint32 EventProcFlag;
    if (spellProcEvent && spellProcEvent->procFlags) // if exist get custom spellProcEvent->procFlags
        EventProcFlag = spellProcEvent->procFlags;
    else
        EventProcFlag = spellProto->procFlags;       // else get from spell proto
    // Continue if no trigger exist
    if (!EventProcFlag)
        return false;

    // Check spellProcEvent data requirements
    if(!SpellMgr::IsSpellProcEventCanTriggeredBy(spellProcEvent, EventProcFlag, procSpell, procFlag, procExtra))
        return false;

    // In most cases req get honor or XP from kill
    if (EventProcFlag & PROC_FLAG_KILL && GetTypeId() == TYPEID_PLAYER)
    {
        bool allow = ((Player*)this)->isHonorOrXPTarget(pVictim);
        // Shadow Word: Death - can trigger from every kill
        if (holder->GetId() == 32409)
            allow = true;
        if (!allow)
            return false;
    }
    // Aura added by spell can`t trigger from self (prevent drop charges/do triggers)
    // But except periodic triggers (can triggered from self)
    if(procSpell && procSpell->Id == spellProto->Id && !(EventProcFlag & PROC_FLAG_ON_TAKE_PERIODIC))
        return false;

    // Check if current equipment allows aura to proc
    if(!isVictim && GetTypeId() == TYPEID_PLAYER)
    {
        if(spellProto->EquippedItemClass == ITEM_CLASS_WEAPON)
        {
            Item *item = NULL;
            if(attType == BASE_ATTACK)
                item = ((Player*)this)->GetItemByPos(INVENTORY_SLOT_BAG_0, EQUIPMENT_SLOT_MAINHAND);
            else if (attType == OFF_ATTACK)
                item = ((Player*)this)->GetItemByPos(INVENTORY_SLOT_BAG_0, EQUIPMENT_SLOT_OFFHAND);
            else
                item = ((Player*)this)->GetItemByPos(INVENTORY_SLOT_BAG_0, EQUIPMENT_SLOT_RANGED);

            if(!item || item->IsBroken() || item->GetProto()->Class != ITEM_CLASS_WEAPON || !((1<<item->GetProto()->SubClass) & spellProto->EquippedItemSubClassMask))
                return false;
        }
        else if(spellProto->EquippedItemClass == ITEM_CLASS_ARMOR)
        {
            // Check if player is wearing shield
            Item *item = ((Player*)this)->GetItemByPos(INVENTORY_SLOT_BAG_0, EQUIPMENT_SLOT_OFFHAND);
            if(!item || item->IsBroken() || !CanUseEquippedWeapon(OFF_ATTACK) || item->GetProto()->Class != ITEM_CLASS_ARMOR || !((1<<item->GetProto()->SubClass) & spellProto->EquippedItemSubClassMask))
                return false;
        }
    }
    // Get chance from spell
    float chance = (float)spellProto->procChance;
    // If in spellProcEvent exist custom chance, chance = spellProcEvent->customChance;
    if(spellProcEvent && spellProcEvent->customChance)
        chance = spellProcEvent->customChance;
    // If PPM exist calculate chance from PPM
    if(!isVictim && spellProcEvent && spellProcEvent->ppmRate != 0)
    {
        uint32 WeaponSpeed = GetAttackTime(attType);
        chance = GetPPMProcChance(WeaponSpeed, spellProcEvent->ppmRate);
    }
    // Apply chance modifier aura
    if(Player* modOwner = GetSpellModOwner())
    {
        modOwner->ApplySpellMod(spellProto->Id,SPELLMOD_CHANCE_OF_SUCCESS,chance);
        modOwner->ApplySpellMod(spellProto->Id,SPELLMOD_FREQUENCY_OF_SUCCESS,chance);
    }

    return roll_chance_f(chance);
}

SpellAuraProcResult Unit::HandleHasteAuraProc(Unit *pVictim, uint32 damage, Aura* triggeredByAura, SpellEntry const * /*procSpell*/, uint32 /*procFlag*/, uint32 /*procEx*/, uint32 cooldown)
{
    SpellEntry const *hasteSpell = triggeredByAura->GetSpellProto();

    Item* castItem = triggeredByAura->GetCastItemGuid() && GetTypeId()==TYPEID_PLAYER
        ? ((Player*)this)->GetItemByGuid(triggeredByAura->GetCastItemGuid()) : NULL;

    uint32 triggered_spell_id = 0;
    Unit* target = pVictim;
    int32 basepoints0 = 0;

    switch(hasteSpell->SpellFamilyName)
    {
        case SPELLFAMILY_ROGUE:
        {
            switch(hasteSpell->Id)
            {
                // Blade Flurry
                case 13877:
                case 33735:
                {
                    target = SelectRandomUnfriendlyTarget(pVictim);
                    if(!target)
                        return SPELL_AURA_PROC_FAILED;
                    basepoints0 = damage;
                    triggered_spell_id = 22482;
                    break;
                }
            }
            break;
        }
    }

    // processed charge only counting case
    if(!triggered_spell_id)
        return SPELL_AURA_PROC_OK;

    SpellEntry const* triggerEntry = sSpellStore.LookupEntry(triggered_spell_id);

    if(!triggerEntry)
    {
        sLog.outError("Unit::HandleHasteAuraProc: Spell %u have nonexistent triggered spell %u",hasteSpell->Id,triggered_spell_id);
        return SPELL_AURA_PROC_FAILED;
    }

    // default case
    if (!target || (target != this && !target->isAlive()))
        return SPELL_AURA_PROC_FAILED;

    if (cooldown && GetTypeId()==TYPEID_PLAYER && ((Player*)this)->HasSpellCooldown(triggered_spell_id))
        return SPELL_AURA_PROC_FAILED;

    if (basepoints0)
        CastCustomSpell(target,triggered_spell_id,&basepoints0,NULL,NULL,true,castItem,triggeredByAura);
    else
        CastSpell(target,triggered_spell_id,true,castItem,triggeredByAura);

    if (cooldown && GetTypeId()==TYPEID_PLAYER)
        ((Player*)this)->AddSpellCooldown(triggered_spell_id,0,time(NULL) + cooldown);

    return SPELL_AURA_PROC_OK;
}

SpellAuraProcResult Unit::HandleSpellCritChanceAuraProc(Unit *pVictim, uint32 /*damage*/, Aura* triggeredByAura, SpellEntry const * procSpell, uint32 /*procFlag*/, uint32 /*procEx*/, uint32 cooldown)
{
    if (!procSpell)
        return SPELL_AURA_PROC_FAILED;

    SpellEntry const *triggeredByAuraSpell = triggeredByAura->GetSpellProto();

    Item* castItem = triggeredByAura->GetCastItemGuid() && GetTypeId()==TYPEID_PLAYER
        ? ((Player*)this)->GetItemByGuid(triggeredByAura->GetCastItemGuid()) : NULL;

    uint32 triggered_spell_id = 0;
    Unit* target = pVictim;
    int32 basepoints0 = 0;

    switch(triggeredByAuraSpell->SpellFamilyName)
    {
        case SPELLFAMILY_MAGE:
        {
            switch(triggeredByAuraSpell->Id)
            {
                // Focus Magic
                case 54646:
                {
                    Unit* caster = triggeredByAura->GetCaster();
                    if (!caster)
                        return SPELL_AURA_PROC_FAILED;

                    triggered_spell_id = 54648;
                    target = caster;
                    break;
                }
            }
        }
    }

    // processed charge only counting case
    if (!triggered_spell_id)
        return SPELL_AURA_PROC_OK;

    SpellEntry const* triggerEntry = sSpellStore.LookupEntry(triggered_spell_id);

    if(!triggerEntry)
    {
        sLog.outError("Unit::HandleHasteAuraProc: Spell %u have nonexistent triggered spell %u",triggeredByAuraSpell->Id,triggered_spell_id);
        return SPELL_AURA_PROC_FAILED;
    }

    // default case
    if (!target || (target != this && !target->isAlive()))
        return SPELL_AURA_PROC_FAILED;

    if (cooldown && GetTypeId()==TYPEID_PLAYER && ((Player*)this)->HasSpellCooldown(triggered_spell_id))
        return SPELL_AURA_PROC_FAILED;

    if (basepoints0)
        CastCustomSpell(target,triggered_spell_id,&basepoints0,NULL,NULL,true,castItem,triggeredByAura);
    else
        CastSpell(target,triggered_spell_id,true,castItem,triggeredByAura);

    if (cooldown && GetTypeId()==TYPEID_PLAYER)
        ((Player*)this)->AddSpellCooldown(triggered_spell_id,0,time(NULL) + cooldown);

    return SPELL_AURA_PROC_OK;
}

SpellAuraProcResult Unit::HandleDummyAuraProc(Unit *pVictim, uint32 damage, Aura* triggeredByAura, SpellEntry const * procSpell, uint32 procFlag, uint32 procEx, uint32 cooldown)
{
    SpellEntry const *dummySpell = triggeredByAura->GetSpellProto ();
    SpellEffectIndex effIndex = triggeredByAura->GetEffIndex();
    int32  triggerAmount = triggeredByAura->GetModifier()->m_amount;

    Item* castItem = triggeredByAura->GetCastItemGuid() && GetTypeId()==TYPEID_PLAYER
        ? ((Player*)this)->GetItemByGuid(triggeredByAura->GetCastItemGuid()) : NULL;

    // some dummy spells have trigger spell in spell data already (from 3.0.3)
    uint32 triggered_spell_id = dummySpell->EffectApplyAuraName[effIndex] == SPELL_AURA_DUMMY ? dummySpell->EffectTriggerSpell[effIndex] : 0;
    Unit* target = pVictim;
    int32  basepoints[MAX_EFFECT_INDEX] = {0, 0, 0};
    ObjectGuid originalCaster = ObjectGuid();

    switch(dummySpell->SpellFamilyName)
    {
        case SPELLFAMILY_GENERIC:
        {
            switch (dummySpell->Id)
            {
                // Eye for an Eye
                case 9799:
                case 25988:
                {
                    // return damage % to attacker but < 50% own total health
                    basepoints[0] = triggerAmount*int32(damage)/100;
                    if (basepoints[0] > (int32)GetMaxHealth()/2)
                        basepoints[0] = (int32)GetMaxHealth()/2;

                    triggered_spell_id = 25997;
                    break;
                }
                // Sweeping Strikes (NPC spells may be)
                case 18765:
                case 35429:
                {
                    // prevent chain of triggered spell from same triggered spell
                    if (procSpell && procSpell->Id == 26654)
                        return SPELL_AURA_PROC_FAILED;

                    target = SelectRandomUnfriendlyTarget(pVictim);
                    if(!target)
                        return SPELL_AURA_PROC_FAILED;

                    triggered_spell_id = 26654;
                    break;
                }
                // Twisted Reflection (boss spell)
                case 21063:
                    triggered_spell_id = 21064;
                    break;
                // Unstable Power
                case 24658:
                {
                    if (!procSpell || procSpell->Id == 24659)
                        return SPELL_AURA_PROC_FAILED;
                    // Need remove one 24659 aura
                    RemoveAuraHolderFromStack(24659);
                    return SPELL_AURA_PROC_OK;
                }
                // Restless Strength
                case 24661:
                {
                    // Need remove one 24662 aura
                    RemoveAuraHolderFromStack(24662);
                    return SPELL_AURA_PROC_OK;
                }
                // Adaptive Warding (Frostfire Regalia set)
                case 28764:
                {
                    if(!procSpell)
                        return SPELL_AURA_PROC_FAILED;

                    // find Mage Armor
                    bool found = false;
                    AuraList const& mRegenInterupt = GetAurasByType(SPELL_AURA_MOD_MANA_REGEN_INTERRUPT);
                    for(AuraList::const_iterator iter = mRegenInterupt.begin(); iter != mRegenInterupt.end(); ++iter)
                    {
                        if(SpellEntry const* iterSpellProto = (*iter)->GetSpellProto())
                        {
                            if(iterSpellProto->SpellFamilyName==SPELLFAMILY_MAGE && iterSpellProto->SpellFamilyFlags.test<CF_MAGE_MAGE_ARMOR>())
                            {
                                found=true;
                                break;
                            }
                        }
                    }
                    if(!found)
                        return SPELL_AURA_PROC_FAILED;

                    switch(GetFirstSchoolInMask(GetSpellSchoolMask(procSpell)))
                    {
                        case SPELL_SCHOOL_NORMAL:
                        case SPELL_SCHOOL_HOLY:
                            return SPELL_AURA_PROC_FAILED;                   // ignored
                        case SPELL_SCHOOL_FIRE:   triggered_spell_id = 28765; break;
                        case SPELL_SCHOOL_NATURE: triggered_spell_id = 28768; break;
                        case SPELL_SCHOOL_FROST:  triggered_spell_id = 28766; break;
                        case SPELL_SCHOOL_SHADOW: triggered_spell_id = 28769; break;
                        case SPELL_SCHOOL_ARCANE: triggered_spell_id = 28770; break;
                        default:
                            return SPELL_AURA_PROC_FAILED;
                    }

                    target = this;
                    break;
                }
                // Obsidian Armor (Justice Bearer`s Pauldrons shoulder)
                case 27539:
                {
                    if(!procSpell)
                        return SPELL_AURA_PROC_FAILED;

                    switch(GetFirstSchoolInMask(GetSpellSchoolMask(procSpell)))
                    {
                        case SPELL_SCHOOL_NORMAL:
                            return SPELL_AURA_PROC_FAILED;                   // ignore
                        case SPELL_SCHOOL_HOLY:   triggered_spell_id = 27536; break;
                        case SPELL_SCHOOL_FIRE:   triggered_spell_id = 27533; break;
                        case SPELL_SCHOOL_NATURE: triggered_spell_id = 27538; break;
                        case SPELL_SCHOOL_FROST:  triggered_spell_id = 27534; break;
                        case SPELL_SCHOOL_SHADOW: triggered_spell_id = 27535; break;
                        case SPELL_SCHOOL_ARCANE: triggered_spell_id = 27540; break;
                        default:
                            return SPELL_AURA_PROC_FAILED;
                    }

                    target = this;
                    break;
                }
                // Mana Leech (Passive) (Priest Pet Aura)
                case 28305:
                {
                    // Cast on owner
                    target = GetOwner();
                    if(!target)
                        return SPELL_AURA_PROC_FAILED;

                    triggered_spell_id = 34650;
                    break;
                }
                // Divine purpose
                case 31871:
                case 31872:
                {
                    // Roll chance
                    if (!roll_chance_i(triggerAmount))
                        return SPELL_AURA_PROC_FAILED;

                    // Remove any stun effect on target
                    SpellAuraHolderMap& Auras = pVictim->GetSpellAuraHolderMap();
                    for(SpellAuraHolderMap::const_iterator iter = Auras.begin(); iter != Auras.end();)
                    {
                        if (iter->second->HasMechanic(MECHANIC_STUN))
                        {
                            pVictim->RemoveAurasDueToSpell(iter->second->GetId());
                            iter = Auras.begin();
                        }
                        else
                            ++iter;
                    }
                    return SPELL_AURA_PROC_OK;
                }
                // Mark of Malice
                case 33493:
                {
                    // Cast finish spell at last charge
                    if (triggeredByAura->GetHolder()->GetAuraCharges() > 1)
                        return SPELL_AURA_PROC_FAILED;

                    target = this;
                    triggered_spell_id = 33494;
                    break;
                }
                // Vampiric Aura (boss spell)
                case 38196:
                {
                    basepoints[0] = 3 * damage;               // 300%
                    if (basepoints[0] < 0)
                        return SPELL_AURA_PROC_FAILED;

                    triggered_spell_id = 31285;
                    target = this;
                    break;
                }
                // Aura of Madness (Darkmoon Card: Madness trinket)
                //=====================================================
                // 39511 Sociopath: +35 strength (Paladin, Rogue, Druid, Warrior)
                // 40997 Delusional: +70 attack power (Rogue, Hunter, Paladin, Warrior, Druid)
                // 40998 Kleptomania: +35 agility (Warrior, Rogue, Paladin, Hunter, Druid)
                // 40999 Megalomania: +41 damage/healing (Druid, Shaman, Priest, Warlock, Mage, Paladin)
                // 41002 Paranoia: +35 spell/melee/ranged crit strike rating (All classes)
                // 41005 Manic: +35 haste (spell, melee and ranged) (All classes)
                // 41009 Narcissism: +35 intellect (Druid, Shaman, Priest, Warlock, Mage, Paladin, Hunter)
                // 41011 Martyr Complex: +35 stamina (All classes)
                // 41406 Dementia: Every 5 seconds either gives you +5% damage/healing. (Druid, Shaman, Priest, Warlock, Mage, Paladin)
                // 41409 Dementia: Every 5 seconds either gives you -5% damage/healing. (Druid, Shaman, Priest, Warlock, Mage, Paladin)
                case 39446:
                {
                    if(GetTypeId() != TYPEID_PLAYER)
                        return SPELL_AURA_PROC_FAILED;

                    // Select class defined buff
                    switch (getClass())
                    {
                        case CLASS_PALADIN:                 // 39511,40997,40998,40999,41002,41005,41009,41011,41409
                        case CLASS_DRUID:                   // 39511,40997,40998,40999,41002,41005,41009,41011,41409
                        {
                            uint32 RandomSpell[]={39511,40997,40998,40999,41002,41005,41009,41011,41409};
                            triggered_spell_id = RandomSpell[urand(0, countof(RandomSpell)-1)];
                            break;
                        }
                        case CLASS_ROGUE:                   // 39511,40997,40998,41002,41005,41011
                        case CLASS_WARRIOR:                 // 39511,40997,40998,41002,41005,41011
                        {
                            uint32 RandomSpell[]={39511,40997,40998,41002,41005,41011};
                            triggered_spell_id = RandomSpell[urand(0, countof(RandomSpell)-1)];
                            break;
                        }
                        case CLASS_PRIEST:                  // 40999,41002,41005,41009,41011,41406,41409
                        case CLASS_SHAMAN:                  // 40999,41002,41005,41009,41011,41406,41409
                        case CLASS_MAGE:                    // 40999,41002,41005,41009,41011,41406,41409
                        case CLASS_WARLOCK:                 // 40999,41002,41005,41009,41011,41406,41409
                        {
                            uint32 RandomSpell[]={40999,41002,41005,41009,41011,41406,41409};
                            triggered_spell_id = RandomSpell[urand(0, countof(RandomSpell)-1)];
                            break;
                        }
                        case CLASS_HUNTER:                  // 40997,40999,41002,41005,41009,41011,41406,41409
                        {
                            uint32 RandomSpell[]={40997,40999,41002,41005,41009,41011,41406,41409};
                            triggered_spell_id = RandomSpell[urand(0, countof(RandomSpell)-1)];
                            break;
                        }
                        default:
                            return SPELL_AURA_PROC_FAILED;
                    }

                    target = this;
                    if (roll_chance_i(10))
                        ((Player*)this)->Say("This is Madness!", LANG_UNIVERSAL);
                    break;
                }
                // Sunwell Exalted Caster Neck (Shattered Sun Pendant of Acumen neck)
                // cast 45479 Light's Wrath if Exalted by Aldor
                // cast 45429 Arcane Bolt if Exalted by Scryers
                case 45481:
                {
                    if(GetTypeId() != TYPEID_PLAYER)
                        return SPELL_AURA_PROC_FAILED;

                    // Get Aldor reputation rank
                    if (((Player *)this)->GetReputationRank(932) == REP_EXALTED)
                    {
                        target = this;
                        triggered_spell_id = 45479;
                        break;
                    }
                    // Get Scryers reputation rank
                    if (((Player *)this)->GetReputationRank(934) == REP_EXALTED)
                    {
                        // triggered at positive/self casts also, current attack target used then
                        if(IsFriendlyTo(target))
                        {
                            target = getVictim();
                            if(!target)
                            {
                                target = ObjectAccessor::GetUnit(*this,((Player *)this)->GetSelectionGuid());
                                if(!target)
                                    return SPELL_AURA_PROC_FAILED;
                            }
                            if(IsFriendlyTo(target))
                                return SPELL_AURA_PROC_FAILED;
                        }

                        triggered_spell_id = 45429;
                        break;
                    }
                    return SPELL_AURA_PROC_FAILED;
                }
                // Sunwell Exalted Melee Neck (Shattered Sun Pendant of Might neck)
                // cast 45480 Light's Strength if Exalted by Aldor
                // cast 45428 Arcane Strike if Exalted by Scryers
                case 45482:
                {
                    if(GetTypeId() != TYPEID_PLAYER)
                        return SPELL_AURA_PROC_FAILED;

                    // Get Aldor reputation rank
                    if (((Player *)this)->GetReputationRank(932) == REP_EXALTED)
                    {
                        target = this;
                        triggered_spell_id = 45480;
                        break;
                    }
                    // Get Scryers reputation rank
                    if (((Player *)this)->GetReputationRank(934) == REP_EXALTED)
                    {
                        triggered_spell_id = 45428;
                        break;
                    }
                    return SPELL_AURA_PROC_FAILED;
                }
                // Sunwell Exalted Tank Neck (Shattered Sun Pendant of Resolve neck)
                // cast 45431 Arcane Insight if Exalted by Aldor
                // cast 45432 Light's Ward if Exalted by Scryers
                case 45483:
                {
                    if(GetTypeId() != TYPEID_PLAYER)
                        return SPELL_AURA_PROC_FAILED;

                    // Get Aldor reputation rank
                    if (((Player *)this)->GetReputationRank(932) == REP_EXALTED)
                    {
                        target = this;
                        triggered_spell_id = 45432;
                        break;
                    }
                    // Get Scryers reputation rank
                    if (((Player *)this)->GetReputationRank(934) == REP_EXALTED)
                    {
                        target = this;
                        triggered_spell_id = 45431;
                        break;
                    }
                    return SPELL_AURA_PROC_FAILED;
                }
                // Sunwell Exalted Healer Neck (Shattered Sun Pendant of Restoration neck)
                // cast 45478 Light's Salvation if Exalted by Aldor
                // cast 45430 Arcane Surge if Exalted by Scryers
                case 45484:
                {
                    if(GetTypeId() != TYPEID_PLAYER)
                        return SPELL_AURA_PROC_FAILED;

                    // Get Aldor reputation rank
                    if (((Player *)this)->GetReputationRank(932) == REP_EXALTED)
                    {
                        target = this;
                        triggered_spell_id = 45478;
                        break;
                    }
                    // Get Scryers reputation rank
                    if (((Player *)this)->GetReputationRank(934) == REP_EXALTED)
                    {
                        triggered_spell_id = 45430;
                        break;
                    }
                    return SPELL_AURA_PROC_FAILED;
                }
                /*
                // Sunwell Exalted Caster Neck (??? neck)
                // cast ??? Light's Wrath if Exalted by Aldor
                // cast ??? Arcane Bolt if Exalted by Scryers*/
                case 46569:
                    return SPELL_AURA_PROC_FAILED;                           // old unused version
                // Living Seed
                case 48504:
                {
                    triggered_spell_id = 48503;
                    basepoints[0] = triggerAmount;
                    target = this;
                    break;
                }
                // Health Leech (used by Bloodworms)
                case 50453:
                {
                    Unit *owner = GetOwner();
                    if (!owner)
                        return SPELL_AURA_PROC_FAILED;

                    triggered_spell_id = 50454;
                    basepoints[0] = int32(damage*1.69);
                    target = owner;
                    break;
                }
                // Vampiric Touch (generic, used by some boss)
                case 52723:
                case 60501:
                {
                    triggered_spell_id = 52724;
                    basepoints[0] = damage / 2;
                    target = this;
                    break;
                }
                // Shadowfiend Death (Gain mana if pet dies with Glyph of Shadowfiend)
                case 57989:
                {
                    Unit *owner = GetOwner();
                    if (!owner || owner->GetTypeId() != TYPEID_PLAYER)
                        return SPELL_AURA_PROC_FAILED;

                    // Glyph of Shadowfiend (need cast as self cast for owner, no hidden cooldown)
                    owner->CastSpell(owner,58227,true,castItem,triggeredByAura);
                    return SPELL_AURA_PROC_OK;
                }
                // Kill Command, pet aura
                case 58914:
                {
                    // also decrease owner buff stack
                    if (Unit* owner = GetOwner())
                        owner->RemoveAuraHolderFromStack(34027);

                    // Remove only single aura from stack
                    if (triggeredByAura->GetStackAmount() > 1 && !triggeredByAura->GetHolder()->ModStackAmount(-1))
                        return SPELL_AURA_PROC_CANT_TRIGGER;
                }
                // Glyph of Life Tap
                case 63320:
                    triggered_spell_id = 63321;
                    break;
                // Meteor Fists
                case 66725:
                case 68161:
                    triggered_spell_id = 66765;
                    break;
                // Meteor Fists
                case 66808:
                case 68160:
                    triggered_spell_id = 66809;
                    break;
                // Shiny Shard of the Scale - Equip Effect
                case 69739:
                    // Cauterizing Heal or Searing Flame
                    triggered_spell_id = (procFlag & PROC_FLAG_SUCCESSFUL_POSITIVE_SPELL) ? 69734 : 69730;
                    break;
                // Purified Shard of the Scale - Equip Effect
                case 69755:
                    // Cauterizing Heal or Searing Flame
                    triggered_spell_id = (procFlag & PROC_FLAG_SUCCESSFUL_POSITIVE_SPELL) ? 69733 : 69729;
                    break;
                // Vampiric Might (Cult Fanatic, Icecrown Citadel, Lady Deathwhisper encounter)
                case 70674:
                {
                    if (damage <= 0)
                        return SPELL_AURA_PROC_FAILED;

                    basepoints[0] = 3 * damage;
                    triggered_spell_id = 70677;
                    target = this;
                    break;
                }
                case 70871:
                    // Soul of Blood qween
                    triggered_spell_id = 70872;
                    basepoints[0] = int32(triggerAmount* damage /100);
                    if (basepoints[0] < 0)
                        return SPELL_AURA_PROC_FAILED;
                    break;
                case 71169:
                {
                    // Shadow's Fate
                    if (GetTypeId() != TYPEID_UNIT)
                        return SPELL_AURA_PROC_FAILED;
                    switch (((Creature*)this)->GetCreatureInfo()->Entry)
                    {
                        case 38431:  // Puthricide 25
                        case 38586:
                            CastSpell(this, 71518, true);
                            break;
                        case 38434:  // Lanathel 25
                        case 38436:
                            CastSpell(this, 72934, true);
                            break;
                        case 38265:  // Sindragosa 25
                        case 38267:
                            CastSpell(this, 72289, true);
                            break;
                        default:
                            break;
                    }
                    CastSpell(triggeredByAura->GetCaster(), 71203, true);
                    return SPELL_AURA_PROC_OK;
                }
                // Item - Shadowmourne Legendary
                case 71903:
                {
                    if (!roll_chance_i(triggerAmount))
                        return SPELL_AURA_PROC_FAILED;

                    triggered_spell_id = 71905;             // Soul Fragment

                    SpellAuraHolder *aurHolder = GetSpellAuraHolder(triggered_spell_id);

                    // will added first to stack
                    if (!aurHolder)
                        CastSpell(this, 72521, true);       // Shadowmourne Visual Low
                    // half stack
                    else if (aurHolder->GetStackAmount() + 1 == 6)
                        CastSpell(this, 72523, true);       // Shadowmourne Visual High
                    // full stack
                    else if (aurHolder->GetStackAmount() + 1 >= aurHolder->GetSpellProto()->StackAmount)
                    {
                        RemoveAurasDueToSpell(triggered_spell_id);
                        CastSpell(this, 71904, true);       // Chaos Bane
                        return SPELL_AURA_PROC_OK;
                    }
                    break;
                }
                // Deathbringer's Will (Item - Icecrown 25 Normal Melee Trinket)
                //=====================================================
                // 71492 Speed of the Vrykul: +600 haste rating (Death Knight, Druid, Paladin, Rogue, Warrior, Shaman)
                // 71485 Agility of the Vrykul: +600 agility (Druid, Hunter, Rogue, Shaman)
                // 71486 Power of the Taunka: +1200 attack power (Hunter, Rogue, Shaman)
                // 71484 Strength of the Taunka: +600 strength (Death Knight, Druid, Paladin, Warrior)
                // 71491 Aim of the Iron Dwarves: +600 critical strike rating (Death Knight, Hunter, Paladin, Warrior)
                case 71519:
                {
                    if(GetTypeId() != TYPEID_PLAYER)
                        return SPELL_AURA_PROC_FAILED;

                    if(HasAura(71491) || HasAura(71484) || HasAura(71492) || HasAura(71486) || HasAura(71485))
                        return SPELL_AURA_PROC_FAILED;

                    // Select class defined buff
                    switch (getClass())
                    {
                        case CLASS_PALADIN:
                        {
                            uint32 RandomSpell[]={71492,71484,71491};
                            triggered_spell_id = RandomSpell[ irand(0, sizeof(RandomSpell)/sizeof(uint32) - 1) ];
                            break;
                        }
                        case CLASS_DRUID:
                        {
                            uint32 RandomSpell[]={71492,71485,71484};
                            triggered_spell_id = RandomSpell[ irand(0, sizeof(RandomSpell)/sizeof(uint32) - 1) ];
                            break;
                        }
                        case CLASS_ROGUE:
                        {
                            uint32 RandomSpell[]={71492,71485,71486};
                            triggered_spell_id = RandomSpell[ irand(0, sizeof(RandomSpell)/sizeof(uint32) - 1) ];
                            break;
                        }
                        case CLASS_WARRIOR:
                        {
                            uint32 RandomSpell[]={71492,71484,71491};
                            triggered_spell_id = RandomSpell[ irand(0, sizeof(RandomSpell)/sizeof(uint32) - 1) ];
                            break;
                        }
                        case CLASS_SHAMAN:
                        {
                            uint32 RandomSpell[]={71485,71486,71492};
                            triggered_spell_id = RandomSpell[ irand(0, sizeof(RandomSpell)/sizeof(uint32) - 1) ];
                            break;
                        }
                        case CLASS_HUNTER:
                        {
                            uint32 RandomSpell[]={71485,71486,71491};
                            triggered_spell_id = RandomSpell[ irand(0, sizeof(RandomSpell)/sizeof(uint32) - 1) ];
                            break;
                        }
                        case CLASS_DEATH_KNIGHT:
                        {
                            uint32 RandomSpell[]={71484,71492,71491};
                            triggered_spell_id = RandomSpell[ irand(0, sizeof(RandomSpell)/sizeof(uint32) - 1) ];
                            break;
                        }
                        default:
                            return SPELL_AURA_PROC_FAILED;
                    }
                    break;
                }
                // Deathbringer's Will (Item - Icecrown 25 Heroic Melee Trinket)
                //=====================================================
                // 71560 Speed of the Vrykul: +700 haste rating (Death Knight, Druid, Paladin, Rogue, Warrior, Shaman)
                // 71556 Agility of the Vrykul: +700 agility (Druid, Hunter, Rogue, Shaman)
                // 71558 Power of the Taunka: +1400 attack power (Hunter, Rogue, Shaman)
                // 71561 Strength of the Taunka: +700 strength (Death Knight, Druid, Paladin, Warrior)
                // 71559 Aim of the Iron Dwarves: +700 critical strike rating (Death Knight, Hunter, Paladin, Warrior)
                case 71562:
                {
                    if(GetTypeId() != TYPEID_PLAYER)
                        return SPELL_AURA_PROC_FAILED;

                    if(HasAura(71559) || HasAura(71561) || HasAura(71560) || HasAura(71556) || HasAura(71558))
                        return SPELL_AURA_PROC_FAILED;

                    // Select class defined buff
                    switch (getClass())
                    {
                        case CLASS_PALADIN:
                        {
                            uint32 RandomSpell[]={71560,71561,71559};
                            triggered_spell_id = RandomSpell[ irand(0, sizeof(RandomSpell)/sizeof(uint32) - 1) ];
                            break;
                        }
                        case CLASS_DRUID:
                        {
                            uint32 RandomSpell[]={71560,71556,71561};
                            triggered_spell_id = RandomSpell[ irand(0, sizeof(RandomSpell)/sizeof(uint32) - 1) ];
                            break;
                        }
                        case CLASS_ROGUE:
                        {
                            uint32 RandomSpell[]={71560,71556,71558,};
                            triggered_spell_id = RandomSpell[ irand(0, sizeof(RandomSpell)/sizeof(uint32) - 1) ];
                            break;
                        }
                        case CLASS_WARRIOR:
                        {
                            uint32 RandomSpell[]={71560,71561,71559,};
                            triggered_spell_id = RandomSpell[ irand(0, sizeof(RandomSpell)/sizeof(uint32) - 1) ];
                            break;
                        }
                        case CLASS_SHAMAN:
                        {
                            uint32 RandomSpell[]={71556,71558,71560};
                            triggered_spell_id = RandomSpell[ irand(0, sizeof(RandomSpell)/sizeof(uint32) - 1) ];
                            break;
                        }
                        case CLASS_HUNTER:
                        {
                            uint32 RandomSpell[]={71556,71558,71559};
                            triggered_spell_id = RandomSpell[ irand(0, sizeof(RandomSpell)/sizeof(uint32) - 1) ];
                            break;
                        }
                        case CLASS_DEATH_KNIGHT:
                        {
                            uint32 RandomSpell[]={71561,71560,71559};
                            triggered_spell_id = RandomSpell[ irand(0, sizeof(RandomSpell)/sizeof(uint32) - 1) ];
                            break;
                        }
                        default:
                            return SPELL_AURA_PROC_FAILED;
                    }
                    break;
                }
                // Necrotic Touch item 50692
                case 71875:
                case 71877:
                {
                    basepoints[0] = damage * triggerAmount / 100;
                    target = pVictim;
                    triggered_spell_id = 71879;
                    break;
                }
            }
            break;
        }
        case SPELLFAMILY_MAGE:
        {
            // Magic Absorption
            if (dummySpell->SpellIconID == 459)             // only this spell have SpellIconID == 459 and dummy aura
            {
                if (getPowerType() != POWER_MANA)
                    return SPELL_AURA_PROC_FAILED;

                // mana reward
                basepoints[0] = (triggerAmount * GetMaxPower(POWER_MANA) / 100);
                target = this;
                triggered_spell_id = 29442;
                break;
            }
            // Master of Elements
            if (dummySpell->SpellIconID == 1920)
            {
                if(!procSpell)
                    return SPELL_AURA_PROC_FAILED;

                // mana cost save
                int32 cost = procSpell->manaCost + procSpell->ManaCostPercentage * GetCreateMana() / 100;
                basepoints[0] = cost * triggerAmount/100;
                if (basepoints[0] <=0)
                    return SPELL_AURA_PROC_FAILED;

                target = this;
                triggered_spell_id = 29077;
                break;
            }

            // Arcane Potency
            if (dummySpell->SpellIconID == 2120)
            {
                if(!procSpell || procSpell->Id == 44401)
                    return SPELL_AURA_PROC_FAILED;

                target = this;
                switch (dummySpell->Id)
                {
                    case 31571: triggered_spell_id = 57529; break;
                    case 31572: triggered_spell_id = 57531; break;
                    default:
                        sLog.outError("Unit::HandleDummyAuraProc: non handled spell id: %u",dummySpell->Id);
                        return SPELL_AURA_PROC_FAILED;
                }
                break;
            }

            // Hot Streak
            if (dummySpell->SpellIconID == 2999)
            {
                if (effIndex != EFFECT_INDEX_0)
                    return SPELL_AURA_PROC_OK;
                Aura *counter = GetAura(triggeredByAura->GetId(), EFFECT_INDEX_1);
                if (!counter)
                    return SPELL_AURA_PROC_OK;

                // Count spell criticals in a row in second aura
                Modifier *mod = counter->GetModifier();
                if (procEx & PROC_EX_CRITICAL_HIT)
                {
                    mod->m_amount *=2;
                    if (mod->m_amount < 100) // not enough
                        return SPELL_AURA_PROC_OK;
                    // Critical counted -> roll chance
                    if (roll_chance_i(triggerAmount))
                        CastSpell(this, 48108, true, castItem, triggeredByAura);
                }
                mod->m_amount = 25;
                return SPELL_AURA_PROC_OK;
            }
            // Burnout
            if (dummySpell->SpellIconID == 2998)
            {
                if(!procSpell)
                    return SPELL_AURA_PROC_FAILED;

                int32 cost = procSpell->manaCost + procSpell->ManaCostPercentage * GetCreateMana() / 100;
                basepoints[0] = cost * triggerAmount/100;
                if (basepoints[0] <=0)
                    return SPELL_AURA_PROC_FAILED;
                triggered_spell_id = 44450;
                target = this;
                break;
            }
            switch(dummySpell->Id)
            {
                // Ignite
                case 11119:
                case 11120:
                case 12846:
                case 12847:
                case 12848:
                {
                    switch (dummySpell->Id)
                    {
                        case 11119: basepoints[0] = int32(0.04f*damage); break;
                        case 11120: basepoints[0] = int32(0.08f*damage); break;
                        case 12846: basepoints[0] = int32(0.12f*damage); break;
                        case 12847: basepoints[0] = int32(0.16f*damage); break;
                        case 12848: basepoints[0] = int32(0.20f*damage); break;
                        default:
                            sLog.outError("Unit::HandleDummyAuraProc: non handled spell id: %u (IG)",dummySpell->Id);
                            return SPELL_AURA_PROC_FAILED;
                    }

                    triggered_spell_id = 12654;
                    break;
                }
                // Empowered Fire (mana regen)
                case 12654:
                {
                    Unit* caster = triggeredByAura->GetCaster();
                    // it should not be triggered from other ignites
                    if (caster && pVictim && caster->GetObjectGuid() == pVictim->GetObjectGuid())
                    {
                        Unit::AuraList const& auras = caster->GetAurasByType(SPELL_AURA_ADD_FLAT_MODIFIER);
                        for (Unit::AuraList::const_iterator i = auras.begin(); i != auras.end(); i++)
                        {
                            switch((*i)->GetId())
                            {
                                case 31656:
                                case 31657:
                                case 31658:
                                {
                                    if(roll_chance_i(int32((*i)->GetSpellProto()->procChance)))
                                    {
                                        caster->CastSpell(caster, 67545, true);
                                        return SPELL_AURA_PROC_OK;
                                    }
                                    else
                                        return SPELL_AURA_PROC_FAILED;
                                }
                            }
                        } 
                    }
                    return SPELL_AURA_PROC_FAILED;
                }
                // Glyph of Ice Block
                case 56372:
                {
                    if (GetTypeId() != TYPEID_PLAYER)
                        return SPELL_AURA_PROC_FAILED;

                    // not 100% safe with client version switches but for 3.1.3 no spells with cooldown that can have mage player except Frost Nova.
                    ((Player*)this)->RemoveSpellCategoryCooldown(35, true);
                    return SPELL_AURA_PROC_OK;
                }
                // Glyph of Icy Veins
                case 56374:
                {
                    Unit::AuraList const& hasteAuras = GetAurasByType(SPELL_AURA_MOD_CASTING_SPEED_NOT_STACK);
                    for(Unit::AuraList::const_iterator i = hasteAuras.begin(); i != hasteAuras.end();)
                    {
                        if (!IsPositiveSpell((*i)->GetId()))
                        {
                            RemoveAurasDueToSpell((*i)->GetId());
                            i = hasteAuras.begin();
                        }
                        else
                            ++i;
                    }
                    RemoveSpellsCausingAura(SPELL_AURA_HASTE_SPELLS);
                    RemoveSpellsCausingAura(SPELL_AURA_MOD_DECREASE_SPEED);
                    return SPELL_AURA_PROC_OK;
                }
                // Glyph of Polymorph
                case 56375:
                {
                    if (!pVictim || !pVictim->isAlive())
                        return SPELL_AURA_PROC_FAILED;

                    pVictim->RemoveSpellsCausingAura(SPELL_AURA_PERIODIC_DAMAGE);
                    pVictim->RemoveSpellsCausingAura(SPELL_AURA_PERIODIC_DAMAGE_PERCENT);
                    pVictim->RemoveSpellsCausingAura(SPELL_AURA_PERIODIC_LEECH);
                    return SPELL_AURA_PROC_OK;
                }
                // Blessing of Ancient Kings
                case 64411:
                {
                    // for DOT procs
                    if (!IsPositiveSpell(procSpell->Id))
                        return SPELL_AURA_PROC_FAILED;

                    triggered_spell_id = 64413;
                    basepoints[0] = damage * 15 / 100;
                    break;
                }
            }
            break;
        }
        case SPELLFAMILY_WARRIOR:
        {
            // Retaliation
            if (dummySpell->SpellFamilyFlags.test<CF_WARRIOR_RETALIATION2>())
            {
                // check attack comes not from behind
                if (!HasInArc(M_PI_F, pVictim))
                    return SPELL_AURA_PROC_FAILED;

                triggered_spell_id = 22858;
                break;
            }
            // Second Wind
            if (dummySpell->SpellIconID == 1697)
            {
                // only for spells and hit/crit (trigger start always) and not start from self casted spells (5530 Mace Stun Effect for example)
                if (procSpell == 0 || !(procEx & (PROC_EX_NORMAL_HIT|PROC_EX_CRITICAL_HIT)) || this == pVictim)
                    return SPELL_AURA_PROC_FAILED;
                // Need stun or root mechanic
                if (!(GetAllSpellMechanicMask(procSpell) & IMMUNE_TO_ROOT_AND_STUN_MASK))
                    return SPELL_AURA_PROC_FAILED;

                switch (dummySpell->Id)
                {
                    case 29838: triggered_spell_id=29842; break;
                    case 29834: triggered_spell_id=29841; break;
                    case 42770: triggered_spell_id=42771; break;
                    default:
                        sLog.outError("Unit::HandleDummyAuraProc: non handled spell id: %u (SW)",dummySpell->Id);
                    return SPELL_AURA_PROC_FAILED;
                }

                target = this;
                break;
            }
            // Damage Shield
            if (dummySpell->SpellIconID == 3214)
            {
                triggered_spell_id = 59653;
                basepoints[0] = GetShieldBlockValue() * triggerAmount / 100;
                break;
            }
            // Sweeping Strikes
            if (dummySpell->Id == 12328)
            {
                // prevent chain of triggered spell from same triggered spell
                if(procSpell && procSpell->Id == 26654)
                    return SPELL_AURA_PROC_FAILED;

                target = SelectRandomUnfriendlyTarget(pVictim);
                if(!target)
                    return SPELL_AURA_PROC_FAILED;

                triggered_spell_id = 26654;
                break;
            }
            // Glyph of Sunder Armor
            if (dummySpell->Id == 58387)
            {
                if (!procSpell)
                    return SPELL_AURA_PROC_FAILED;
                target = SelectRandomUnfriendlyTarget(pVictim);
                if (!target)
                    return SPELL_AURA_PROC_FAILED;
                triggered_spell_id = 58567;
                break;
            }
            break;
        }
        case SPELLFAMILY_WARLOCK:
        {
            // Seed of Corruption
            if (dummySpell->SpellFamilyFlags.test<CF_WARLOCK_SEED_OF_CORRUPTION1>())
            {
                Modifier* mod = triggeredByAura->GetModifier();
                // if damage is more than need or target die from damage deal finish spell
                if( mod->m_amount <= (int32)damage || GetHealth() <= damage )
                {
                    // remember guid before aura delete
                    ObjectGuid casterGuid = triggeredByAura->GetCasterGuid();

                    // Remove aura (before cast for prevent infinite loop handlers)
                    RemoveAurasDueToSpell(triggeredByAura->GetId());

                    // Cast finish spell (triggeredByAura already not exist!)
                    CastSpell(this, 27285, true, castItem, NULL, casterGuid);
                    return SPELL_AURA_PROC_OK;                            // no hidden cooldown
                }

                // Damage counting
                mod->m_amount-=damage;
                return SPELL_AURA_PROC_OK;
            }
            // Seed of Corruption (Mobs cast) - no die req
            if (!dummySpell->SpellFamilyFlags.Flags && dummySpell->SpellIconID == 1932)
            {
                Modifier* mod = triggeredByAura->GetModifier();
                // if damage is more than need deal finish spell
                if( mod->m_amount <= (int32)damage )
                {
                    // remember guid before aura delete
                    ObjectGuid casterGuid = triggeredByAura->GetCasterGuid();

                    // Remove aura (before cast for prevent infinite loop handlers)
                    RemoveAurasDueToSpell(triggeredByAura->GetId());

                    // Cast finish spell (triggeredByAura already not exist!)
                    CastSpell(this, 32865, true, castItem, NULL, casterGuid);
                    return SPELL_AURA_PROC_OK;                            // no hidden cooldown
                }
                // Damage counting
                mod->m_amount-=damage;
                return SPELL_AURA_PROC_OK;
            }
            // Fel Synergy
            if (dummySpell->SpellIconID == 3222)
            {
                target = GetPet();
                if (!target)
                    return SPELL_AURA_PROC_FAILED;
                basepoints[0] = damage * triggerAmount / 100;
                triggered_spell_id = 54181;
                break;
            }
            switch(dummySpell->Id)
            {
                // Nightfall & Glyph of Corruption
                case 18094:
                case 18095:
                case 56218:
                {
                    target = this;
                    triggered_spell_id = 17941;
                    break;
                }
                //Soul Leech
                case 30293:
                case 30295:
                case 30296:
                {
                    // health
                    basepoints[0] = int32(damage*triggerAmount/100);
                    target = this;
                    triggered_spell_id = 30294;

                    // check for Improved Soul Leech
                    AuraList const& pDummyAuras = GetAurasByType(SPELL_AURA_DUMMY);
                    for (AuraList::const_iterator itr = pDummyAuras.begin(); itr != pDummyAuras.end(); ++itr)
                    {
                       SpellEntry const* spellInfo = (*itr)->GetSpellProto();
                       if (spellInfo->SpellFamilyName != SPELLFAMILY_WARLOCK || (*itr)->GetSpellProto()->SpellIconID != 3176)
                            continue;
                       if ((*itr)->GetEffIndex() == SpellEffectIndex(0))
                       {
                           // energize Proc pet (implicit target is pet)
                           CastCustomSpell(this, 59118, &((*itr)->GetModifier()->m_amount), NULL, NULL, true, NULL, (*itr));
                           // energize Proc master
                           CastCustomSpell(this, 59117, &((*itr)->GetModifier()->m_amount), NULL, NULL, true, NULL, (*itr));
                       }
                       else if (roll_chance_i((*itr)->GetModifier()->m_amount))
                       {
                       // Replenishment proc
                            CastSpell(this, 57669, true, NULL, (*itr));
                        }
                    }
                    break;
                }
                // Shadowflame (Voidheart Raiment set bonus)
                case 37377:
                {
                    triggered_spell_id = 37379;
                    break;
                }
                // Pet Healing (Corruptor Raiment or Rift Stalker Armor)
                case 37381:
                {
                    target = GetPet();
                    if (!target)
                        return SPELL_AURA_PROC_FAILED;

                    // heal amount
                    basepoints[0] = damage * triggerAmount/100;
                    triggered_spell_id = 37382;
                    break;
                }
                // Shadowflame Hellfire (Voidheart Raiment set bonus)
                case 39437:
                {
                    triggered_spell_id = 37378;
                    break;
                }
                // Siphon Life
                case 63108:
                {
                    // Glyph of Siphon Life
                    if (Aura *aur = GetAura(56216, EFFECT_INDEX_0))
                        triggerAmount += triggerAmount * aur->GetModifier()->m_amount / 100;

                    basepoints[0] = int32(damage * triggerAmount / 100);
                    triggered_spell_id = 63106;
                    break;
                }
            }
            break;
        }
        case SPELLFAMILY_PRIEST:
        {
            // Vampiric Touch
            if (dummySpell->SpellFamilyFlags.test<CF_PRIEST_VAMPIRIC_TOUCH>())
            {
                if (!pVictim || !pVictim->isAlive())
                    return SPELL_AURA_PROC_FAILED;

                // pVictim is caster of aura
                if (triggeredByAura->GetCasterGuid() != pVictim->GetObjectGuid())
                    return SPELL_AURA_PROC_FAILED;

                // Energize 0.25% of max. mana
                pVictim->CastSpell(pVictim, 57669, true, castItem, triggeredByAura);
                return SPELL_AURA_PROC_OK;                                // no hidden cooldown
            }

            switch(dummySpell->SpellIconID)
            {
                // Improved Shadowform
                case 217:
                {
                    if(!roll_chance_i(triggerAmount))
                        return SPELL_AURA_PROC_FAILED;

                    RemoveSpellsCausingAura(SPELL_AURA_MOD_ROOT);
                    RemoveSpellsCausingAura(SPELL_AURA_MOD_DECREASE_SPEED);
                    break;
                }
                // Divine Aegis
                case 2820:
                {
                    if(!pVictim || !pVictim->isAlive())
                        return SPELL_AURA_PROC_FAILED;

                    // find Divine Aegis on the target and get absorb amount
                    Aura* DivineAegis = pVictim->GetAura(47753,EFFECT_INDEX_0);
                    if (DivineAegis)
                        basepoints[0] = DivineAegis->GetModifier()->m_amount;
                    basepoints[0] += damage * triggerAmount/100;

                    // limit absorb amount
                    int32 levelbonus = pVictim->getLevel()*125;
                    if (basepoints[0] > levelbonus)
                        basepoints[0] = levelbonus;
                    triggered_spell_id = 47753;
                    break;
                }
                // Empowered Renew
                case 3021:
                {
                    if (!procSpell)
                        return SPELL_AURA_PROC_FAILED;

                    // Renew
                    Aura* healingAura = pVictim->GetAura<SPELL_AURA_PERIODIC_HEAL, SPELLFAMILY_PRIEST, CF_PRIEST_RENEW>(GetObjectGuid());
                    if (!healingAura)
                        return SPELL_AURA_PROC_FAILED;

                    int32 healingfromticks = healingAura->GetModifier()->m_amount * GetSpellAuraMaxTicks(procSpell);

                    basepoints[0] = healingfromticks * triggerAmount / 100;
                    triggered_spell_id = 63544;
                    break;
                }
                // Improved Devouring Plague
                case 3790:
                {
                    if (!procSpell)
                        return SPELL_AURA_PROC_FAILED;

                    Aura* leachAura = pVictim->GetAura<SPELL_AURA_PERIODIC_LEECH, SPELLFAMILY_PRIEST, CF_PRIEST_DEVOURING_PLAGUE>(GetObjectGuid());
                    if (!leachAura)
                        return SPELL_AURA_PROC_FAILED;

                    int32 damagefromticks = leachAura->GetModifier()->m_amount * GetSpellAuraMaxTicks(procSpell);
                    basepoints[0] = damagefromticks * triggerAmount / 100;
                    triggered_spell_id = 63675;
                    break;
                }
            }

            switch(dummySpell->Id)
            {
                // Vampiric Embrace
                case 15286:
                {
                    // Return if self damage
                    if (this == pVictim)
                        return SPELL_AURA_PROC_FAILED;

                    // Heal amount - Self/Team
                    int32 team = triggerAmount * damage / 500;
                    int32 self = triggerAmount * damage / 100 - team;
                    CastCustomSpell(this, 15290, &team, &self, NULL, true, castItem, triggeredByAura);
                    return SPELL_AURA_PROC_OK;                                // no hidden cooldown
                }
                // Priest Tier 6 Trinket (Ashtongue Talisman of Acumen)
                case 40438:
                {
                    // Shadow Word: Pain
                    if (procSpell->SpellFamilyFlags.test<CF_PRIEST_SHADOW_WORD_PAIN>())
                        triggered_spell_id = 40441;
                    // Renew
                    else if (procSpell->SpellFamilyFlags.test<CF_PRIEST_RENEW>())
                        triggered_spell_id = 40440;
                    else
                        return SPELL_AURA_PROC_FAILED;

                    target = this;
                    break;
                }
                // Oracle Healing Bonus ("Garments of the Oracle" set)
                case 26169:
                {
                    // heal amount
                    basepoints[0] = int32(damage * 10/100);
                    target = this;
                    triggered_spell_id = 26170;
                    break;
                }
                // Frozen Shadoweave (Shadow's Embrace set) warning! its not only priest set
                case 39372:
                {
                    if(!procSpell || (GetSpellSchoolMask(procSpell) & (SPELL_SCHOOL_MASK_FROST | SPELL_SCHOOL_MASK_SHADOW))==0 )
                        return SPELL_AURA_PROC_FAILED;

                    // heal amount
                    basepoints[0] = damage * triggerAmount/100;
                    target = this;
                    triggered_spell_id = 39373;
                    break;
                }
                // Greater Heal (Vestments of Faith (Priest Tier 3) - 4 pieces bonus)
                case 28809:
                {
                    triggered_spell_id = 28810;
                    break;
                }
                // Glyph of Dispel Magic
                case 55677:
                {
                    if(!target->IsFriendlyTo(this))
                        return SPELL_AURA_PROC_FAILED;

                    if (target->GetTypeId() == TYPEID_PLAYER)
                        basepoints[0] = int32(target->GetMaxHealth() * triggerAmount / 100);
                    else if (Unit* caster = triggeredByAura->GetCaster())
                        basepoints[0] = int32(caster->GetMaxHealth() * triggerAmount / 100);
                    // triggered_spell_id in spell data
                    break;
                }
                // Glyph of Prayer of Healing
                case 55680:
                {
                    basepoints[0] = int32(damage * triggerAmount  / 200);   // 10% each tick
                    triggered_spell_id = 56161;             // Glyph of Prayer of Healing
                    break;
                }
                // Priest T10 Healer 2P Bonus
                case 70770:
                {
                    triggered_spell_id = 70772;             // Blessed Healing
                    basepoints[0] = int32(triggerAmount * damage / 100) / GetSpellAuraMaxTicks(triggered_spell_id);
                    break;
                }
            }
            break;
        }
        case SPELLFAMILY_DRUID:
        {
            switch(dummySpell->Id)
            {
                // Leader of the Pack
                case 24932:
                {
                    // dummy m_amount store health percent (!=0 if Improved Leader of the Pack applied)
                    int32 heal_percent = triggeredByAura->GetModifier()->m_amount;
                    if (!heal_percent)
                        return SPELL_AURA_PROC_FAILED;

                    // check explicitly only to prevent mana cast when halth cast cooldown
                    if (cooldown && ((Player*)this)->HasSpellCooldown(34299))
                        return SPELL_AURA_PROC_FAILED;

                    // health
                    triggered_spell_id = 34299;
                    basepoints[0] = GetMaxHealth() * heal_percent / 100;
                    target = this;

                    // mana to caster
                    if (triggeredByAura->GetCasterGuid() == GetObjectGuid())
                    {
                        if (SpellEntry const* manaCastEntry = sSpellStore.LookupEntry(60889))
                        {
                            int32 mana_percent = manaCastEntry->CalculateSimpleValue(EFFECT_INDEX_0) * heal_percent;
                            CastCustomSpell(this, manaCastEntry, &mana_percent, NULL, NULL, true, castItem, triggeredByAura);
                        }
                    }
                    break;
                }
                // Healing Touch (Dreamwalker Raiment set)
                case 28719:
                {
                    // mana back
                    basepoints[0] = int32(procSpell->manaCost * 30 / 100);
                    target = this;
                    triggered_spell_id = 28742;
                    break;
                }
                // Healing Touch Refund (Idol of Longevity trinket)
                case 28847:
                {
                    target = this;
                    triggered_spell_id = 28848;
                    break;
                }
                // Mana Restore (Malorne Raiment set / Malorne Regalia set)
                case 37288:
                case 37295:
                {
                    target = this;
                    triggered_spell_id = 37238;
                    break;
                }
                // Druid Tier 6 Trinket
                case 40442:
                {
                    float  chance;

                    // Starfire
                    if (procSpell->SpellFamilyFlags.test<CF_DRUID_STARFIRE>())
                    {
                        triggered_spell_id = 40445;
                        chance = 25.0f;
                    }
                    // Rejuvenation
                    else if (procSpell->SpellFamilyFlags.test<CF_DRUID_REJUVENATION>())
                    {
                        triggered_spell_id = 40446;
                        chance = 25.0f;
                    }
                    // Mangle (Bear) and Mangle (Cat)
                    else if (procSpell->SpellFamilyFlags.test<CF_DRUID_MANGLE_BEAR, CF_DRUID_MANGLE_CAT>())
                    {
                        triggered_spell_id = 40452;
                        chance = 40.0f;
                    }
                    else
                        return SPELL_AURA_PROC_FAILED;

                    if (!roll_chance_f(chance))
                        return SPELL_AURA_PROC_FAILED;

                    target = this;
                    break;
                }
                // Maim Interrupt
                case 44835:
                {
                    // Deadly Interrupt Effect
                    triggered_spell_id = 32747;
                    break;
                }
                // Glyph of Starfire
                case 54845:
                {
                    triggered_spell_id = 54846;
                    break;
                }
                // Glyph of Shred
                case 54815:
                {
                    triggered_spell_id = 63974;
                    break;
                }
                // Glyph of Rake
                case 54821:
                {
                    triggered_spell_id = 54820;
                    break;
                }
                // Item - Druid T10 Restoration 4P Bonus (Rejuvenation)
                case 70664:
                {
                    if (!procSpell || GetTypeId() != TYPEID_PLAYER)
                        return SPELL_AURA_PROC_FAILED;

                    float radius;
                    if (procSpell->EffectRadiusIndex[EFFECT_INDEX_0])
                        radius = GetSpellRadius(sSpellRadiusStore.LookupEntry(procSpell->EffectRadiusIndex[EFFECT_INDEX_0]));
                    else
                        radius = GetSpellMaxRange(sSpellRangeStore.LookupEntry(procSpell->rangeIndex));

                    ((Player*)this)->ApplySpellMod(procSpell->Id, SPELLMOD_RADIUS, radius,NULL);

                    Unit *second = pVictim->SelectRandomFriendlyTarget(pVictim, radius);

                    if (!second)
                        return SPELL_AURA_PROC_FAILED;

                    pVictim->CastSpell(second, procSpell, true, NULL, triggeredByAura, GetObjectGuid());
                    return SPELL_AURA_PROC_OK;
                }
                // Item - Druid T10 Balance 4P Bonus
                case 70723:
                {
                    triggered_spell_id = 71023;             // Languish
                    basepoints[0] = int32(triggerAmount * damage / 100) / GetSpellAuraMaxTicks(triggered_spell_id);
                    break;
                } 
            }
            // King of the Jungle
            if (dummySpell->SpellIconID == 2850)
            {
                if (!procSpell)
                    return SPELL_AURA_PROC_FAILED;

                // Enrage (bear) - single rank - the aura for the bear form from the 2 existing kotj auras has a miscValue == 126
                if (procSpell->Id == 5229 && triggeredByAura->GetMiscValue() == 126)
                {
                    // note : the remove part is done in spellAuras/HandlePeriodicEnergize as RemoveAurasDueToSpell
                    basepoints[0] = triggerAmount;
                    triggered_spell_id = 51185;
                    target = this;
                    break;
                }
                // Tiger Fury (cat) - all ranks - the aura for the cat form from the 2 existing kotj auras has a miscValue != 126
                if (procSpell->SpellFamilyFlags.test<CF_DRUID_TIGERS_FURY>()  && triggeredByAura->GetMiscValue() != 126)
                {
                    basepoints[0] = triggerAmount;
                    triggered_spell_id = 51178;
                    target = this;
                    break;
                }
                return SPELL_AURA_PROC_FAILED;
            }
            // King of the Jungle
            if (dummySpell->SpellIconID == 2850)
            {
                switch (effIndex)
                {
                    case EFFECT_INDEX_0:    // Enrage (bear)
                    {
                        // note : aura removal is done in SpellAuraHolder::HandleSpellSpecificBoosts
                        basepoints[0] = triggerAmount;
                        triggered_spell_id = 51185;
                        break;
                    }
                    case EFFECT_INDEX_1:    // Tiger's Fury (cat)
                    {
                        basepoints[0] = triggerAmount;
                        triggered_spell_id = 51178;
                        break;
                    }
                    default:
                        return SPELL_AURA_PROC_FAILED;
                }
            }
            // Eclipse
            else if (dummySpell->SpellIconID == 2856)
            {
                if (!procSpell)
                    return SPELL_AURA_PROC_FAILED;

                // Wrath crit
                if (procSpell->SpellFamilyFlags.test<CF_DRUID_WRATH>())
                {
                    if (HasAura(48517))
                        return SPELL_AURA_PROC_FAILED;
                    if (!roll_chance_i(60))
                        return SPELL_AURA_PROC_FAILED;
                    triggered_spell_id = 48518;
                    target = this;
                    break;
                }
                // Starfire crit
                if (procSpell->SpellFamilyFlags.test<CF_DRUID_STARFIRE>())
                {
                    if (HasAura(48518))
                        return SPELL_AURA_PROC_FAILED;
                    triggered_spell_id = 48517;
                    target = this;
                    break;
                }
                return SPELL_AURA_PROC_FAILED;
            }
            // Living Seed
            else if (dummySpell->SpellIconID == 2860)
            {
                triggered_spell_id = 48504;
                basepoints[0] = triggerAmount * damage / 100;
                break;
            }
            break;
        }
        case SPELLFAMILY_ROGUE:
        {
            switch(dummySpell->Id)
            {
                // Clean Escape
                case 23582:
                    // triggered spell have same masks and etc with main Vanish spell
                    if (!procSpell || procSpell->Effect[EFFECT_INDEX_0] == SPELL_EFFECT_NONE)
                        return SPELL_AURA_PROC_FAILED;
                    triggered_spell_id = 23583;
                    break;
                // Deadly Throw Interrupt
                case 32748:
                {
                    // Prevent cast Deadly Throw Interrupt on self from last effect (apply dummy) of Deadly Throw
                    if (this == pVictim)
                        return SPELL_AURA_PROC_FAILED;

                    triggered_spell_id = 32747;
                    break;
                }
                // Tricks of the trade
                case 57934:
                {
                    triggered_spell_id = 57933;             // Tricks of the Trade, increased damage buff
                    target = getHostileRefManager().GetThreatRedirectionTarget();
                    if (!target)
                        return SPELL_AURA_PROC_FAILED;

                    CastSpell(this, 59628, true);           // Tricks of the Trade (caster timer)
                    break;
                }
            }
            // Cut to the Chase
            if (dummySpell->SpellIconID == 2909)
            {
                // "refresh your Slice and Dice duration to its 5 combo point maximum"
                // lookup Slice and Dice
                AuraList const& sd = GetAurasByType(SPELL_AURA_MOD_MELEE_HASTE);
                for(AuraList::const_iterator itr = sd.begin(); itr != sd.end(); ++itr)
                {
                    SpellEntry const *spellProto = (*itr)->GetSpellProto();
                    if (spellProto->SpellFamilyName == SPELLFAMILY_ROGUE &&
                        spellProto->SpellFamilyFlags.test<CF_ROGUE_SLICE_AND_DICE>())
                    {
                        int32 duration = GetSpellMaxDuration(spellProto);
                        if(GetTypeId() == TYPEID_PLAYER)
                            static_cast<Player*>(this)->ApplySpellMod(spellProto->Id, SPELLMOD_DURATION, duration);
                        (*itr)->GetHolder()->SetAuraMaxDuration(duration);
                        (*itr)->GetHolder()->RefreshHolder();
                        return SPELL_AURA_PROC_OK;
                    }
                }
                return SPELL_AURA_PROC_FAILED;
            }
            // Deadly Brew
            if (dummySpell->SpellIconID == 2963)
            {
                triggered_spell_id = 44289;
                break;
            }
            // Quick Recovery
            if (dummySpell->SpellIconID == 2116)
            {
                if(!procSpell)
                    return SPELL_AURA_PROC_FAILED;

                // energy cost save
                basepoints[0] = procSpell->manaCost * triggerAmount/100;
                if (basepoints[0] <= 0)
                    return SPELL_AURA_PROC_FAILED;

                target = this;
                triggered_spell_id = 31663;
                break;
            }
            break;
        }
        case SPELLFAMILY_HUNTER:
        {
            // Thrill of the Hunt
            if (dummySpell->SpellIconID == 2236)
            {
                if (!procSpell)
                    return SPELL_AURA_PROC_FAILED;

                // mana cost save
                int32 mana = procSpell->manaCost + procSpell->ManaCostPercentage * GetCreateMana() / 100;
                basepoints[0] = mana * 40/100;
                if (basepoints[0] <= 0)
                    return SPELL_AURA_PROC_FAILED;

                target = this;
                triggered_spell_id = 34720;
                break;
            }
            // Hunting Party
            if (dummySpell->SpellIconID == 3406)
            {
                triggered_spell_id = 57669;
                target = this;
                break;
            }
            // Lock and Load
            if ( dummySpell->SpellIconID == 3579 )
            {
                // Proc only from periodic (from trap activation proc another aura of this spell)
                if (!(procFlag & PROC_FLAG_ON_DO_PERIODIC) || !roll_chance_i(triggerAmount))
                    return SPELL_AURA_PROC_FAILED;
                triggered_spell_id = 56453;
                target = this;
                break;
            }
            // Rapid Recuperation
            if ( dummySpell->SpellIconID == 3560 )
            {
                // This effect only from Rapid Killing (mana regen)
                if (!procSpell->SpellFamilyFlags.test<CF_HUNTER_RAPID_KILLING>())
                    return SPELL_AURA_PROC_FAILED;

                target = this;

                switch(dummySpell->Id)
                {
                    case 53228:                             // Rank 1
                        triggered_spell_id = 56654;
                        break;
                    case 53232:                             // Rank 2
                        triggered_spell_id = 58882;
                        break;
                }
                break;
            }
            // Glyph of Mend Pet
            if(dummySpell->Id == 57870)
            {
                pVictim->CastSpell(pVictim, 57894, true, NULL, NULL, GetObjectGuid());
                return SPELL_AURA_PROC_OK;
            }
            // Misdirection
            else if(dummySpell->Id == 34477)
            {
                triggered_spell_id = 35079;                 // 4 sec buff on self
                target = this;
                break;
            }
            // Guard Dog
            else if (dummySpell->SpellIconID == 201 && procSpell->SpellIconID == 201)
            {
                triggered_spell_id = 54445;
                target = this;
                if (pVictim)
                    pVictim->AddThreat(this,procSpell->EffectBasePoints[0] * triggerAmount / 100.0f);
                break;
            }
            break;
        }
        case SPELLFAMILY_PALADIN:
        {
            // Seal of Righteousness - melee proc dummy (addition ${$MWS*(0.022*$AP+0.044*$SPH)} damage)
            if (dummySpell->SpellFamilyFlags.test<CF_PALADIN_SEAL_OF_JUST_RIGHT>() && effIndex == EFFECT_INDEX_0)
            {
                triggered_spell_id = 25742;
                float ap = GetTotalAttackPowerValue(BASE_ATTACK);
                int32 holy = SpellBaseDamageBonusDone(SPELL_SCHOOL_MASK_HOLY);
                if (holy < 0)
                    holy = 0;
                basepoints[0] = GetAttackTime(BASE_ATTACK) * int32(ap*0.022f + 0.044f * holy) / 1000;
                break;
            }
            // Righteous Vengeance
            if (dummySpell->SpellIconID == 3025)
            {
                triggered_spell_id = 61840;
                basepoints[0] = triggerAmount * damage / 100 / GetSpellAuraMaxTicks(triggered_spell_id);
                break;
            }
            // Sheath of Light
            if (dummySpell->SpellIconID == 3030)
            {
                triggered_spell_id = 54203;
                basepoints[0] = triggerAmount * damage / 100 / GetSpellAuraMaxTicks(triggered_spell_id);
                break;
            }
            switch(dummySpell->Id)
            {
                // Judgement of Light
                case 20185:
                {
                    if (pVictim == this)
                       return SPELL_AURA_PROC_FAILED;

                    // only at real damage
                    if (!damage)
                        return SPELL_AURA_PROC_FAILED;

                    basepoints[0] = int32( pVictim->GetMaxHealth() * triggeredByAura->GetModifier()->m_amount / 100 );
                    pVictim->CastCustomSpell(pVictim, 20267, &basepoints[0], NULL, NULL, true, NULL, triggeredByAura);
                    return SPELL_AURA_PROC_OK;
                }
                // Judgement of Wisdom
                case 20186:
                {
                    // only at real damage
                    if (!damage)
                        return SPELL_AURA_PROC_FAILED;

                    if (pVictim->getPowerType() == POWER_MANA)
                    {
                        // 2% of maximum base mana
                        basepoints[0] = int32(pVictim->GetCreateMana() * 2 / 100);
                        pVictim->CastCustomSpell(pVictim, 20268, &basepoints[0], NULL, NULL, true, NULL, triggeredByAura);
                    }
                    return SPELL_AURA_PROC_OK;
                }
                // Heart of the Crusader (Rank 1)
                case 20335:
                    triggered_spell_id = 21183;
                    break;
                // Heart of the Crusader (Rank 2)
                case 20336:
                    triggered_spell_id = 54498;
                    break;
                // Heart of the Crusader (Rank 3)
                case 20337:
                    triggered_spell_id = 54499;
                    break;
                case 20911:                                 // Blessing of Sanctuary
                case 25899:                                 // Greater Blessing of Sanctuary
                {
                    target = this;
                    switch (target->getPowerType())
                    {
                        case POWER_MANA:
                            triggered_spell_id = 57319;
                            break;
                        default:
                            return SPELL_AURA_PROC_FAILED;
                    }
                    break;
                }
                // Holy Power (Redemption Armor set)
                case 28789:
                {
                    if(!pVictim)
                        return SPELL_AURA_PROC_FAILED;

                    // Set class defined buff
                    switch (pVictim->getClass())
                    {
                        case CLASS_PALADIN:
                        case CLASS_PRIEST:
                        case CLASS_SHAMAN:
                        case CLASS_DRUID:
                            triggered_spell_id = 28795;     // Increases the friendly target's mana regeneration by $s1 per 5 sec. for $d.
                            break;
                        case CLASS_MAGE:
                        case CLASS_WARLOCK:
                            triggered_spell_id = 28793;     // Increases the friendly target's spell damage and healing by up to $s1 for $d.
                            break;
                        case CLASS_HUNTER:
                        case CLASS_ROGUE:
                            triggered_spell_id = 28791;     // Increases the friendly target's attack power by $s1 for $d.
                            break;
                        case CLASS_WARRIOR:
                            triggered_spell_id = 28790;     // Increases the friendly target's armor
                            break;
                        default:
                            return SPELL_AURA_PROC_FAILED;
                    }
                    break;
                }
                // Spiritual Attunement
                case 31785:
                case 33776:
                {
                    // if healed by another unit (pVictim)
                    if (this == pVictim)
                        return SPELL_AURA_PROC_FAILED;

                    // dont count overhealing
                    uint32 diff = GetMaxHealth()-GetHealth();
                    if (!diff)
                        return SPELL_AURA_PROC_FAILED;
                    basepoints[0] = triggerAmount * (damage > diff ? diff : damage) / 100;
                    target = this;
                    triggered_spell_id = 31786;
                    break;
                }
                // Seal of Vengeance (damage calc on apply aura)
                case 31801:
                {
                    if (effIndex != EFFECT_INDEX_0)         // effect 1,2 used by seal unleashing code
                        return SPELL_AURA_PROC_FAILED;

                    // At melee attack or Hammer of the Righteous spell damage considered as melee attack
                    if ((procFlag & PROC_FLAG_SUCCESSFUL_MELEE_HIT) || (procSpell && procSpell->Id == 53595) )
                        triggered_spell_id = 31803;         // Holy Vengeance

                    // Add 5-stack effect from Holy Vengeance
                    uint32 stacks = 0;
                    AuraList const& auras = target->GetAurasByType(SPELL_AURA_PERIODIC_DAMAGE);
                    for(AuraList::const_iterator itr = auras.begin(); itr!=auras.end(); ++itr)
                    {
                        if (((*itr)->GetId() == 31803) && (*itr)->GetCasterGuid() == GetObjectGuid())
                        {
                            stacks = (*itr)->GetStackAmount();
                            break;
                        }
                    }
                    if (stacks >= 5)
                        CastSpell(target,42463,true,NULL,triggeredByAura);
                    break;
                }
                // Judgements of the Wise
                case 31876:
                case 31877:
                case 31878:
                    // triggered only at casted Judgement spells, not at additional Judgement effects
                    if(!procSpell || procSpell->Category != 1210)
                        return SPELL_AURA_PROC_FAILED;

                    target = this;
                    triggered_spell_id = 31930;

                    // Replenishment
                    CastSpell(this, 57669, true, NULL, triggeredByAura);
                    break;
                // Paladin Tier 6 Trinket (Ashtongue Talisman of Zeal)
                case 40470:
                {
                    if (!procSpell)
                        return SPELL_AURA_PROC_FAILED;

                    float  chance;

                    // Flash of light/Holy light
                    if (procSpell->SpellFamilyFlags.test<CF_PALADIN_FLASH_OF_LIGHT, CF_PALADIN_HOLY_LIGHT>())
                    {
                        triggered_spell_id = 40471;
                        chance = 15.0f;
                    }
                    // Judgement (any)
                    else if (GetSpellSpecific(procSpell->Id)==SPELL_JUDGEMENT)
                    {
                        triggered_spell_id = 40472;
                        chance = 50.0f;
                    }
                    else
                        return SPELL_AURA_PROC_FAILED;

                    if (!roll_chance_f(chance))
                        return SPELL_AURA_PROC_FAILED;

                    break;
                }
                // Light's Beacon (heal target area aura)
                case 53651:
                {
                    // not do bonus heal for explicit beacon focus healing
                    if (GetObjectGuid() == triggeredByAura->GetCasterGuid())
                        return SPELL_AURA_PROC_FAILED;

                    // beacon
                    Unit* beacon = triggeredByAura->GetCaster();
                    if (!beacon)
                        return SPELL_AURA_PROC_FAILED;

                    if (procSpell->Id == 20267)
                        return SPELL_AURA_PROC_FAILED;

                    // find caster main aura at beacon
                    Aura* dummy = NULL;
                    Unit::AuraList const& baa = beacon->GetAurasByType(SPELL_AURA_PERIODIC_TRIGGER_SPELL);
                    for(Unit::AuraList::const_iterator i = baa.begin(); i != baa.end(); ++i)
                    {
                        if ((*i)->GetId() == 53563 && (*i)->GetCasterGuid() == pVictim->GetObjectGuid())
                        {
                            dummy = (*i);
                            break;
                        }
                    }

                    // original heal must be form beacon caster
                    if (!dummy)
                        return SPELL_AURA_PROC_FAILED;

                    triggered_spell_id = 53652;             // Beacon of Light
                    basepoints[0] = triggeredByAura->GetModifier()->m_amount*damage/100;

                    // cast with original caster set but beacon to beacon for apply caster mods and avoid LoS check
                    beacon->CastCustomSpell(beacon,triggered_spell_id,&basepoints[0],NULL,NULL,true,castItem,triggeredByAura,pVictim->GetObjectGuid());
                    return SPELL_AURA_PROC_OK;
                }
                // Seal of Corruption (damage calc on apply aura)
                case 53736:
                {
                    if (effIndex != EFFECT_INDEX_0)         // effect 1,2 used by seal unleashing code
                        return SPELL_AURA_PROC_FAILED;

                    // At melee attack or Hammer of the Righteous spell damage considered as melee attack
                    if ((procFlag & PROC_FLAG_SUCCESSFUL_MELEE_HIT) || (procSpell && procSpell->Id == 53595))
                        triggered_spell_id = 53742;         // Blood Corruption

                    // Add 5-stack effect from Blood Corruption
                    uint32 stacks = 0;
                    AuraList const& auras = target->GetAurasByType(SPELL_AURA_PERIODIC_DAMAGE);
                    for(AuraList::const_iterator itr = auras.begin(); itr!=auras.end(); ++itr)
                    {
                        if (((*itr)->GetId() == 53742) && (*itr)->GetCasterGuid() == GetObjectGuid())
                        {
                            stacks = (*itr)->GetStackAmount();
                            break;
                        }
                    }
                    if (stacks >= 5)
                        CastSpell(target, 53739, true, NULL, triggeredByAura);
                    break;
                }
                // Glyph of Holy Light
                case 54937:
                {
                    triggered_spell_id = 54968;
                    basepoints[0] = triggerAmount * damage / 100;
                    break;
                }
                // Sacred Shield (buff)
                case 58597:
                {
                    triggered_spell_id = 66922;
                    basepoints[0] = int32(damage / GetSpellAuraMaxTicks(triggered_spell_id));
                    target = this;
                    break;
                }
                // Sacred Shield (talent rank)
                case 53601:
                {
                    // triggered_spell_id in spell data
                    target = this;
                    break;
                }
                // Item - Paladin T8 Holy 2P Bonus
                case 64890:
                {
                    triggered_spell_id = 64891;             // Holy Mending
                    basepoints[0] = int32(triggerAmount * damage / 100) / GetSpellAuraMaxTicks(triggered_spell_id);
                    break;
                }
                // Item - Paladin T10 Holy 2P Bonus
                case 70755:
                {
                    triggered_spell_id = 71166;
                    break;
                }
                // Item - Paladin T10 Retribution 2P Bonus
                case 70765:
                {
                    if (GetTypeId() != TYPEID_PLAYER)
                        return SPELL_AURA_PROC_FAILED;

                    triggered_spell_id = 70769;
                    break;
                }
                // Anger Capacitor
                case 71406:                                 // normal
                case 71545:                                 // heroic
                {
                    if (!pVictim)
                        return SPELL_AURA_PROC_FAILED;

                    SpellEntry const* mote = sSpellStore.LookupEntry(71432);
                    if (!mote)
                        return SPELL_AURA_PROC_FAILED;
                    uint32 maxStack = mote->StackAmount - (dummySpell->Id == 71545 ? 1 : 0);

                    SpellAuraHolder *aurHolder = GetSpellAuraHolder(71432);
                    if (aurHolder && uint32(aurHolder->GetStackAmount() +1) >= maxStack)
                    {
                        RemoveAurasDueToSpell(71432);       // Mote of Anger

                        // Manifest Anger (main hand/off hand)
                        CastSpell(pVictim, !haveOffhandWeapon() || roll_chance_i(50) ? 71433 : 71434, true);
                        return SPELL_AURA_PROC_OK;
                    }
                    else
                        triggered_spell_id = 71432;

                    break;
                }
                // Heartpierce, Item - Icecrown 25 Normal Dagger Proc
                case 71880:
                {
                    if(GetTypeId() != TYPEID_PLAYER)
                        return SPELL_AURA_PROC_FAILED;

                    switch (this->getPowerType())
                    {
                        case POWER_ENERGY: triggered_spell_id = 71882; break;
                        case POWER_RAGE:   triggered_spell_id = 71883; break;
                        case POWER_MANA:   triggered_spell_id = 71881; break;
                        case POWER_RUNIC_POWER:   triggered_spell_id = 71884; break;
                        default:
                            return SPELL_AURA_PROC_FAILED;
                    }
                    break;
                }
                // Heartpierce, Item - Icecrown 25 Heroic Dagger Proc
                case 71892:
                {
                    if(GetTypeId() != TYPEID_PLAYER)
                        return SPELL_AURA_PROC_FAILED;

                    switch (this->getPowerType())
                    {
                        case POWER_ENERGY: triggered_spell_id = 71887; break;
                        case POWER_RAGE:   triggered_spell_id = 71886; break;
                        case POWER_MANA:   triggered_spell_id = 71888; break;
                        case POWER_RUNIC_POWER:   triggered_spell_id = 71885; break;
                        default:
                            return SPELL_AURA_PROC_FAILED;
                    }
                    break;
                }
            }
            break;
        }
        case SPELLFAMILY_SHAMAN:
        {
            switch(dummySpell->Id)
            {
                // Totemic Power (The Earthshatterer set)
                case 28823:
                {
                    if( !pVictim )
                        return SPELL_AURA_PROC_FAILED;

                    // Set class defined buff
                    switch (pVictim->getClass())
                    {
                        case CLASS_PALADIN:
                        case CLASS_PRIEST:
                        case CLASS_SHAMAN:
                        case CLASS_DRUID:
                            triggered_spell_id = 28824;     // Increases the friendly target's mana regeneration by $s1 per 5 sec. for $d.
                            break;
                        case CLASS_MAGE:
                        case CLASS_WARLOCK:
                            triggered_spell_id = 28825;     // Increases the friendly target's spell damage and healing by up to $s1 for $d.
                            break;
                        case CLASS_HUNTER:
                        case CLASS_ROGUE:
                            triggered_spell_id = 28826;     // Increases the friendly target's attack power by $s1 for $d.
                            break;
                        case CLASS_WARRIOR:
                            triggered_spell_id = 28827;     // Increases the friendly target's armor
                            break;
                        default:
                            return SPELL_AURA_PROC_FAILED;
                    }
                    break;
                }
                // Lesser Healing Wave (Totem of Flowing Water Relic)
                case 28849:
                {
                    target = this;
                    triggered_spell_id = 28850;
                    break;
                }
                // Windfury Weapon (Passive) 1-5 Ranks
                case 33757:
                {
                    if(GetTypeId()!=TYPEID_PLAYER)
                        return SPELL_AURA_PROC_FAILED;

                    if(!castItem || !castItem->IsEquipped())
                        return SPELL_AURA_PROC_FAILED;

                    // custom cooldown processing case
                    if( cooldown && ((Player*)this)->HasSpellCooldown(dummySpell->Id))
                        return SPELL_AURA_PROC_FAILED;

                    // Now amount of extra power stored in 1 effect of Enchant spell
                    // Get it by item enchant id
                    uint32 spellId;
                    switch (castItem->GetEnchantmentId(EnchantmentSlot(TEMP_ENCHANTMENT_SLOT)))
                    {
                        case 283: spellId =  8232; break;   // 1 Rank
                        case 284: spellId =  8235; break;   // 2 Rank
                        case 525: spellId = 10486; break;   // 3 Rank
                        case 1669:spellId = 16362; break;   // 4 Rank
                        case 2636:spellId = 25505; break;   // 5 Rank
                        case 3785:spellId = 58801; break;   // 6 Rank
                        case 3786:spellId = 58803; break;   // 7 Rank
                        case 3787:spellId = 58804; break;   // 8 Rank
                        default:
                        {
                            sLog.outError("Unit::HandleDummyAuraProc: non handled item enchantment (rank?) %u for spell id: %u (Windfury)",
                                castItem->GetEnchantmentId(EnchantmentSlot(TEMP_ENCHANTMENT_SLOT)),dummySpell->Id);
                            return SPELL_AURA_PROC_FAILED;
                        }
                    }

                    SpellEntry const* windfurySpellEntry = sSpellStore.LookupEntry(spellId);
                    if(!windfurySpellEntry)
                    {
                        sLog.outError("Unit::HandleDummyAuraProc: nonexistent spell id: %u (Windfury)",spellId);
                        return SPELL_AURA_PROC_FAILED;
                    }

                    int32 extra_attack_power = CalculateSpellDamage(pVictim, windfurySpellEntry, EFFECT_INDEX_1);

                    // Totem of Splintering
                    if (Aura* aura = GetAura(60764, EFFECT_INDEX_0))
                        extra_attack_power += aura->GetModifier()->m_amount;

                    // Off-Hand case
                    if (castItem->GetSlot() == EQUIPMENT_SLOT_OFFHAND)
                    {
                        // Value gained from additional AP
                        basepoints[0] = int32(extra_attack_power/14.0f * GetAttackTime(OFF_ATTACK)/1000/2);
                        triggered_spell_id = 33750;
                    }
                    // Main-Hand case
                    else
                    {
                        // Value gained from additional AP
                        basepoints[0] = int32(extra_attack_power/14.0f * GetAttackTime(BASE_ATTACK)/1000);
                        triggered_spell_id = 25504;
                    }

                    // apply cooldown before cast to prevent processing itself
                    if( cooldown )
                        ((Player*)this)->AddSpellCooldown(dummySpell->Id,0,time(NULL) + cooldown);

                    // Attack Twice
                    for ( uint32 i = 0; i<2; ++i )
                        CastCustomSpell(pVictim,triggered_spell_id,&basepoints[0],NULL,NULL,true,castItem,triggeredByAura);

                    return SPELL_AURA_PROC_OK;
                }
                // Shaman Tier 6 Trinket
                case 40463:
                {
                    if( !procSpell )
                        return SPELL_AURA_PROC_FAILED;

                    float  chance;
                    if (procSpell->SpellFamilyFlags.test<CF_SHAMAN_LIGHTNING_BOLT>())
                    {
                        triggered_spell_id = 40465;         // Lightning Bolt
                        chance = 15.0f;
                    }
                    else if (procSpell->SpellFamilyFlags.test<CF_SHAMAN_LESSER_HEALING_WAVE>())
                    {
                        triggered_spell_id = 40465;         // Lesser Healing Wave
                        chance = 10.0f;
                    }
                    else if (procSpell->SpellFamilyFlags.test<CF_SHAMAN_STORMSTRIKE1>())
                    {
                        triggered_spell_id = 40466;         // Stormstrike
                        chance = 50.0f;
                    }
                    else
                        return SPELL_AURA_PROC_FAILED;

                    if (!roll_chance_f(chance))
                        return SPELL_AURA_PROC_FAILED;

                    target = this;
                    break;
                }
                // Earthen Power
                case 51523:
                case 51524:
                {
                    triggered_spell_id = 63532;
                    break;
                }
                // Glyph of Healing Wave
                case 55440:
                {
                    // Not proc from self heals
                    if (this==pVictim)
                        return SPELL_AURA_PROC_FAILED;
                    basepoints[0] = triggerAmount * damage / 100;
                    target = this;
                    triggered_spell_id = 55533;
                    break;
                }
                // Spirit Hunt
                case 58877:
                {
                    // Cast on owner
                    target = GetOwner();
                    if (!target)
                        return SPELL_AURA_PROC_FAILED;
                    basepoints[0] = triggerAmount * damage / 100;
                    triggered_spell_id = 58879;
                    break;
                }
                // Glyph of Totem of Wrath
                case 63280:
                {
                    Totem* totem = GetTotem(TOTEM_SLOT_FIRE);
                    if (!totem)
                        return SPELL_AURA_PROC_FAILED;

                    // find totem aura bonus
                    AuraList const& spellPower = totem->GetAurasByType(SPELL_AURA_NONE);
                    for(AuraList::const_iterator i = spellPower.begin();i != spellPower.end(); ++i)
                    {
                        // select proper aura for format aura type in spell proto
                        if ((*i)->GetTarget()==totem && (*i)->GetSpellProto()->EffectApplyAuraName[(*i)->GetEffIndex()] == SPELL_AURA_MOD_HEALING_DONE &&
                            (*i)->GetSpellProto()->SpellFamilyName == SPELLFAMILY_SHAMAN && (*i)->GetSpellProto()->SpellFamilyFlags.test<CF_SHAMAN_MISC_TOTEM_EFFECTS>())
                        {
                            basepoints[0] = triggerAmount * (*i)->GetModifier()->m_amount / 100;
                            break;
                        }
                    }

                    if (!basepoints[0])
                        return SPELL_AURA_PROC_FAILED;

                    basepoints[1] = basepoints[0];
                    triggered_spell_id = 63283;             // Totem of Wrath, caster bonus
                    target = this;
                    break;
                }
                // Item - Shaman T8 Elemental 4P Bonus
                case 64928:
                {
                    triggered_spell_id = 64930;            // Electrified
                    basepoints[0] = int32(triggerAmount * damage / 100) / GetSpellAuraMaxTicks(triggered_spell_id);
                    break;
                }
                // Item - Shaman T9 Elemental 4P Bonus (Lava Burst)
                case 67228:
                {
                    triggered_spell_id = 71824;             // Lava Burst
                    basepoints[0] = int32(triggerAmount * damage / 100) / GetSpellAuraMaxTicks(triggered_spell_id);
                    break;
                }
                // Item - Shaman T10 Restoration 4P Bonus
                case 70808:
                {
                    triggered_spell_id = 70809;             // Chained Heal
                    basepoints[0] = int32(triggerAmount * damage / 100) / GetSpellAuraMaxTicks(triggered_spell_id);
                    break;
                }
                // Item - Shaman T10 Elemental 2P Bonus
                case 70811:
                {
                    if (GetTypeId() != TYPEID_PLAYER)
                        return SPELL_AURA_PROC_FAILED;

                    if (procSpell->SpellFamilyFlags.test<CF_SHAMAN_LIGHTNING_BOLT, CF_SHAMAN_CHAIN_LIGHTNING>())
                    {
                        ((Player*)this)->SendModifyCooldown(16166,-triggerAmount);
                        return SPELL_AURA_PROC_OK;
                    }
                    return SPELL_AURA_PROC_FAILED;
                }
                // Item - Shaman T10 Elemental 4P Bonus
                case 70817:
                {
                    if (Aura *aur = pVictim->GetAura<SPELL_AURA_PERIODIC_DAMAGE, SPELLFAMILY_SHAMAN, CF_SHAMAN_FLAME_SHOCK>(GetObjectGuid()))
                    {
                        SpellAuraHolder *aurHolder = GetSpellAuraHolder(aur->GetId());
                        if (aurHolder)
                        {
                            int32 amount = aur->GetAuraDuration() + triggerAmount * IN_MILLISECONDS;
                            aurHolder->SetAuraDuration(amount);
                            aurHolder->SendAuraUpdate(false);
                            return SPELL_AURA_PROC_OK;
                        }
                    }
                    return SPELL_AURA_PROC_FAILED;
                }
            }
            // Storm, Earth and Fire
            if (dummySpell->SpellIconID == 3063)
            {
                // Earthbind Totem summon only
                if(procSpell->Id != 2484)
                    return SPELL_AURA_PROC_FAILED;

                if (!roll_chance_i(triggerAmount))
                    return SPELL_AURA_PROC_FAILED;

                triggered_spell_id = 64695;
                break;
            }
            // Ancestral Awakening
            if (dummySpell->SpellIconID == 3065)
            {
                triggered_spell_id = 52759;
                basepoints[0] = triggerAmount * damage / 100;
                target = this;
                break;
            }
            // Flametongue Weapon (Passive), Ranks
            if (dummySpell->SpellFamilyFlags.test<CF_SHAMAN_FLAMETONGUE_WEAPON>())
            {
                if (GetTypeId()!=TYPEID_PLAYER || !castItem)
                    return SPELL_AURA_PROC_FAILED;

                // Only proc for enchanted weapon
                Item *usedWeapon = ((Player *)this)->GetWeaponForAttack(procFlag & PROC_FLAG_SUCCESSFUL_OFFHAND_HIT ? OFF_ATTACK : BASE_ATTACK, true, true);
                if (usedWeapon != castItem)
                    return SPELL_AURA_PROC_FAILED;

                switch (dummySpell->Id)
                {
                    case 10400: triggered_spell_id =  8026; break; // Rank 1
                    case 15567: triggered_spell_id =  8028; break; // Rank 2
                    case 15568: triggered_spell_id =  8029; break; // Rank 3
                    case 15569: triggered_spell_id = 10445; break; // Rank 4
                    case 16311: triggered_spell_id = 16343; break; // Rank 5
                    case 16312: triggered_spell_id = 16344; break; // Rank 6
                    case 16313: triggered_spell_id = 25488; break; // Rank 7
                    case 58784: triggered_spell_id = 58786; break; // Rank 8
                    case 58791: triggered_spell_id = 58787; break; // Rank 9
                    case 58792: triggered_spell_id = 58788; break; // Rank 10
                    default:
                        return SPELL_AURA_PROC_FAILED;
                }
                break;
            }
            // Earth Shield
            if (dummySpell->SpellFamilyFlags.test<CF_SHAMAN_EARTH_SHIELD>())
            {
                originalCaster = triggeredByAura->GetCasterGuid();
                target = this;
                basepoints[0] = triggerAmount;

                // Glyph of Earth Shield
                if (Aura* aur = GetDummyAura(63279))
                {
                    int32 aur_mod = aur->GetModifier()->m_amount;
                    basepoints[0] = int32(basepoints[0] * (aur_mod + 100.0f) / 100.0f);
                }

                triggered_spell_id = 379;
                break;
            }
            // Improved Water Shield
            if (dummySpell->SpellIconID == 2287)
            {
                // Lesser Healing Wave need aditional 60% roll
                if (procSpell->SpellFamilyFlags.test<CF_SHAMAN_LESSER_HEALING_WAVE>() && !roll_chance_i(60))
                    return SPELL_AURA_PROC_FAILED;
                // Chain Heal needs additional 30% roll
                if (procSpell->SpellFamilyFlags.test<CF_SHAMAN_CHAIN_HEAL>() && !roll_chance_i(30))
                    return SPELL_AURA_PROC_FAILED;
                // lookup water shield
                AuraList const& vs = GetAurasByType(SPELL_AURA_PROC_TRIGGER_SPELL);
                for(AuraList::const_iterator itr = vs.begin(); itr != vs.end(); ++itr)
                {
                    if ((*itr)->GetSpellProto()->SpellFamilyName == SPELLFAMILY_SHAMAN &&
                        (*itr)->GetSpellProto()->SpellFamilyFlags.test<CF_SHAMAN_WATER_SHIELD>())
                    {
                        uint32 spell = (*itr)->GetSpellProto()->EffectTriggerSpell[(*itr)->GetEffIndex()];
                        CastSpell(this, spell, true, castItem, triggeredByAura);
                        return SPELL_AURA_PROC_OK;
                    }
                }
                return SPELL_AURA_PROC_FAILED;
            }
            // Lightning Overload
            if (dummySpell->SpellIconID == 2018)            // only this spell have SpellFamily Shaman SpellIconID == 2018 and dummy aura
            {
                if(!procSpell || GetTypeId() != TYPEID_PLAYER || !pVictim )
                    return SPELL_AURA_PROC_FAILED;

                // custom cooldown processing case
                if( cooldown && GetTypeId()==TYPEID_PLAYER && ((Player*)this)->HasSpellCooldown(dummySpell->Id))
                    return SPELL_AURA_PROC_FAILED;

                uint32 spellId = 0;
                // Every Lightning Bolt and Chain Lightning spell have duplicate vs half damage and zero cost
                switch (procSpell->Id)
                {
                    // Lightning Bolt
                    case   403: spellId = 45284; break;     // Rank  1
                    case   529: spellId = 45286; break;     // Rank  2
                    case   548: spellId = 45287; break;     // Rank  3
                    case   915: spellId = 45288; break;     // Rank  4
                    case   943: spellId = 45289; break;     // Rank  5
                    case  6041: spellId = 45290; break;     // Rank  6
                    case 10391: spellId = 45291; break;     // Rank  7
                    case 10392: spellId = 45292; break;     // Rank  8
                    case 15207: spellId = 45293; break;     // Rank  9
                    case 15208: spellId = 45294; break;     // Rank 10
                    case 25448: spellId = 45295; break;     // Rank 11
                    case 25449: spellId = 45296; break;     // Rank 12
                    case 49237: spellId = 49239; break;     // Rank 13
                    case 49238: spellId = 49240; break;     // Rank 14
                    // Chain Lightning
                    case   421: spellId = 45297; break;     // Rank  1
                    case   930: spellId = 45298; break;     // Rank  2
                    case  2860: spellId = 45299; break;     // Rank  3
                    case 10605: spellId = 45300; break;     // Rank  4
                    case 25439: spellId = 45301; break;     // Rank  5
                    case 25442: spellId = 45302; break;     // Rank  6
                    case 49270: spellId = 49268; break;     // Rank  7
                    case 49271: spellId = 49269; break;     // Rank  8
                    default:
                        sLog.outError("Unit::HandleDummyAuraProc: non handled spell id: %u (LO)", procSpell->Id);
                        return SPELL_AURA_PROC_FAILED;
                }

                // Remove cooldown (Chain Lightning - have Category Recovery time)
                if (procSpell->SpellFamilyFlags.test<CF_SHAMAN_CHAIN_LIGHTNING>())
                    ((Player*)this)->RemoveSpellCooldown(spellId);

                CastSpell(pVictim, spellId, true, castItem, triggeredByAura);

                if (cooldown && GetTypeId() == TYPEID_PLAYER)
                    ((Player*)this)->AddSpellCooldown(dummySpell->Id, 0, time(NULL) + cooldown);

                return SPELL_AURA_PROC_OK;
            }
            // Static Shock
            if(dummySpell->SpellIconID == 3059)
            {
                // lookup Lightning Shield
                AuraList const& vs = GetAurasByType(SPELL_AURA_PROC_TRIGGER_SPELL);
                for(AuraList::const_iterator itr = vs.begin(); itr != vs.end(); ++itr)
                {
                    if ((*itr)->GetSpellProto()->SpellFamilyName == SPELLFAMILY_SHAMAN &&
                        ((*itr)->GetSpellProto()->SpellFamilyFlags.test<CF_SHAMAN_LIGHTNING_SHIELD>()))
                    {
                        uint32 spell = 0;
                        switch ((*itr)->GetId())
                        {
                            case   324: spell = 26364; break;
                            case   325: spell = 26365; break;
                            case   905: spell = 26366; break;
                            case   945: spell = 26367; break;
                            case  8134: spell = 26369; break;
                            case 10431: spell = 26370; break;
                            case 10432: spell = 26363; break;
                            case 25469: spell = 26371; break;
                            case 25472: spell = 26372; break;
                            case 49280: spell = 49278; break;
                            case 49281: spell = 49279; break;
                            default:
                                return SPELL_AURA_PROC_FAILED;
                        }
                        CastSpell(target, spell, true, castItem, triggeredByAura);
                        if ((*itr)->GetHolder()->DropAuraCharge())
                            RemoveAuraHolderFromStack((*itr)->GetId());
                        return SPELL_AURA_PROC_OK;
                    }
                }
                return SPELL_AURA_PROC_FAILED;
            }
            // Frozen Power
            if (dummySpell->SpellIconID == 3780)
            {
                Unit *caster = triggeredByAura->GetCaster();

                if (!procSpell || !caster)
                    return SPELL_AURA_PROC_FAILED;

                float distance = caster->GetDistance(pVictim);
                int32 chance = triggerAmount;

                if (distance < 15.0f || !roll_chance_i(chance))
                    return SPELL_AURA_PROC_FAILED;

                // make triggered cast apply after current damage spell processing for prevent remove by it
                if(Spell* spell = GetCurrentSpell(CURRENT_GENERIC_SPELL))
                    spell->AddTriggeredSpell(63685);
                return SPELL_AURA_PROC_OK;
            }
            break;
        }
        case SPELLFAMILY_DEATHKNIGHT:
        {
            // Butchery
            if (dummySpell->SpellIconID == 2664)
            {
                basepoints[0] = triggerAmount;
                triggered_spell_id = 50163;
                target = this;
                break;
            }
            // Dancing Rune Weapon
            if (dummySpell->Id == 49028)
            {
                // 1 dummy aura for dismiss rune blade
                if (effIndex != EFFECT_INDEX_1)
                    return SPELL_AURA_PROC_FAILED;

                Pet* runeBlade = FindGuardianWithEntry(27893);

                if (runeBlade && pVictim && damage && procSpell)
                {
                    int32 procDmg = damage * 0.5;
                    runeBlade->CastCustomSpell(pVictim, procSpell->Id, &procDmg, NULL, NULL, true, NULL, NULL, runeBlade->GetObjectGuid());
                    SendSpellNonMeleeDamageLog(pVictim, procSpell->Id, procDmg, SPELL_SCHOOL_MASK_NORMAL, 0, 0, false, 0, false);
                    break;
                }
                else
                    return SPELL_AURA_PROC_FAILED;
            }
            // Mark of Blood
            if (dummySpell->Id == 49005)
            {
                if (target->GetTypeId() != TYPEID_PLAYER)
                    return SPELL_AURA_PROC_FAILED;
                // TODO: need more info (cooldowns/PPM)
                target->CastSpell(target, 61607, true, NULL, triggeredByAura);
                return SPELL_AURA_PROC_OK;
            }
            // Unholy Blight
            if (dummySpell->Id == 49194)
            {
                basepoints[0] = damage * triggerAmount / 100;

                // Glyph of Unholy Blight
                if (Aura *aura = GetDummyAura(63332))
                    basepoints[0] += basepoints[0] * aura->GetModifier()->m_amount / 100;

                // Split between 10 ticks
                basepoints[0] /= 10;
                triggered_spell_id = 50536;
                break;
            }
            // Vendetta
            if (dummySpell->SpellFamilyFlags.test<CF_DEATHKNIGHT_VENDETTA1>())
            {
                basepoints[0] = triggerAmount * GetMaxHealth() / 100;
                triggered_spell_id = 50181;
                target = this;
                break;
            }
            // Necrosis
            if (dummySpell->SpellIconID == 2709)
            {
                // only melee auto attack affected and Rune Strike
                if (procSpell && procSpell->Id != 56815)
                    return SPELL_AURA_PROC_FAILED;

                basepoints[0] = triggerAmount * damage / 100;
                triggered_spell_id = 51460;
                break;
            }
            // Threat of Thassarian
            if (dummySpell->SpellIconID == 2023)
            {
                // Must Dual Wield
                if (!procSpell || !haveOffhandWeapon())
                    return SPELL_AURA_PROC_FAILED;
                // Chance as basepoints for dummy aura
                if (!roll_chance_i(triggerAmount))
                    return SPELL_AURA_PROC_FAILED;

                switch (procSpell->Id)
                {
                    // Obliterate
                    case 49020:                             // Rank 1
                        triggered_spell_id = 66198; break;
                    case 51423:                             // Rank 2
                        triggered_spell_id = 66972; break;
                    case 51424:                             // Rank 3
                        triggered_spell_id = 66973; break;
                    case 51425:                             // Rank 4
                        triggered_spell_id = 66974; break;
                    // Frost Strike
                    case 49143:                             // Rank 1
                        triggered_spell_id = 66196; break;
                    case 51416:                             // Rank 2
                        triggered_spell_id = 66958; break;
                    case 51417:                             // Rank 3
                        triggered_spell_id = 66959; break;
                    case 51418:                             // Rank 4
                        triggered_spell_id = 66960; break;
                    case 51419:                             // Rank 5
                        triggered_spell_id = 66961; break;
                    case 55268:                             // Rank 6
                        triggered_spell_id = 66962; break;
                    // Plague Strike
                    case 45462:                             // Rank 1
                        triggered_spell_id = 66216; break;
                    case 49917:                             // Rank 2
                        triggered_spell_id = 66988; break;
                    case 49918:                             // Rank 3
                        triggered_spell_id = 66989; break;
                    case 49919:                             // Rank 4
                        triggered_spell_id = 66990; break;
                    case 49920:                             // Rank 5
                        triggered_spell_id = 66991; break;
                    case 49921:                             // Rank 6
                        triggered_spell_id = 66992; break;
                    // Death Strike
                    case 49998:                             // Rank 1
                        triggered_spell_id = 66188; break;
                    case 49999:                             // Rank 2
                        triggered_spell_id = 66950; break;
                    case 45463:                             // Rank 3
                        triggered_spell_id = 66951; break;
                    case 49923:                             // Rank 4
                        triggered_spell_id = 66952; break;
                    case 49924:                             // Rank 5
                        triggered_spell_id = 66953; break;
                    // Rune Strike
                    case 56815:
                        triggered_spell_id = 66217; break;
                    // Blood Strike
                    case 45902:                             // Rank 1
                        triggered_spell_id = 66215; break;
                    case 49926:                             // Rank 2
                        triggered_spell_id = 66975; break;
                    case 49927:                             // Rank 3
                        triggered_spell_id = 66976; break;
                    case 49928:                             // Rank 4
                        triggered_spell_id = 66977; break;
                    case 49929:                             // Rank 5
                        triggered_spell_id = 66978; break;
                    case 49930:                             // Rank 6
                        triggered_spell_id = 66979; break;
                    default:
                        return SPELL_AURA_PROC_FAILED;
                }
                break;
            }
            // Runic Power Back on Snare/Root
            if (dummySpell->Id == 61257)
            {
                // only for spells and hit/crit (trigger start always) and not start from self casted spells
                if (procSpell == 0 || !(procEx & (PROC_EX_NORMAL_HIT|PROC_EX_CRITICAL_HIT)) || this == pVictim)
                    return SPELL_AURA_PROC_FAILED;
                // Need snare or root mechanic
                if (!(GetAllSpellMechanicMask(procSpell) & IMMUNE_TO_ROOT_AND_SNARE_MASK))
                    return SPELL_AURA_PROC_FAILED;
                triggered_spell_id = 61258;
                target = this;
                break;
            }
            // Sudden Doom
            if (dummySpell->SpellIconID == 1939)
            {
                if (!target || !target->isAlive() || this->GetTypeId() != TYPEID_PLAYER)
                    return SPELL_AURA_PROC_FAILED;

                // get highest rank of Death Coil spell
                const PlayerSpellMap& sp_list = ((Player*)this)->GetSpellMap();
                for (PlayerSpellMap::const_iterator itr = sp_list.begin(); itr != sp_list.end(); ++itr)
                {
                    if(!itr->second.active || itr->second.disabled || itr->second.state == PLAYERSPELL_REMOVED)
                        continue;

                    SpellEntry const *spellInfo = sSpellStore.LookupEntry(itr->first);
                    if (!spellInfo)
                        continue;

                    if (spellInfo->SpellFamilyName == SPELLFAMILY_DEATHKNIGHT && spellInfo->SpellFamilyFlags.test<CF_DEATHKNIGHT_DEATH_COIL>())
                    {
                        triggered_spell_id = spellInfo->Id;
                        break;
                    }
                }
                break;
            }
            // Wandering Plague
            if (dummySpell->SpellIconID == 1614)
            {
                if (!roll_chance_f(GetUnitCriticalChance(BASE_ATTACK, pVictim)))
                    return SPELL_AURA_PROC_FAILED;
                basepoints[0] = triggerAmount * damage / 100;
                triggered_spell_id = 50526;
                break;
            }
            // Blood of the North and Reaping
            if (dummySpell->SpellIconID == 3041 || dummySpell->SpellIconID == 22)
            {
                if(GetTypeId()!=TYPEID_PLAYER)
                    return SPELL_AURA_PROC_FAILED;

                Player *player = (Player*)this;
                for (uint32 i = 0; i < MAX_RUNES; ++i)
                {
                    if (player->GetCurrentRune(i) == RUNE_BLOOD)
                    {
                        if(!player->GetRuneCooldown(i))
                            player->ConvertRune(i, RUNE_DEATH, dummySpell->Id);
                        else
                        {
                            // search for another rune that might be available
                            for (uint32 iter = i; iter < MAX_RUNES; ++iter)
                            {
                                if(player->GetCurrentRune(iter) == RUNE_BLOOD && !player->GetRuneCooldown(iter))
                                {
                                    player->ConvertRune(iter, RUNE_DEATH, dummySpell->Id);
                                    triggeredByAura->SetAuraPeriodicTimer(0);
                                    return SPELL_AURA_PROC_OK;
                                }
                            }
                            player->SetNeedConvertRune(i, true, dummySpell->Id);
                        }
                        triggeredByAura->SetAuraPeriodicTimer(0);
                        return SPELL_AURA_PROC_OK;
                    }
                }
                return SPELL_AURA_PROC_FAILED;
            }
            // Death Rune Mastery
            if (dummySpell->SpellIconID == 2622)
            {
                if(GetTypeId()!=TYPEID_PLAYER)
                    return SPELL_AURA_PROC_FAILED;

                Player *player = (Player*)this;
                for (uint32 i = 0; i < MAX_RUNES; ++i)
                {
                    RuneType currRune = player->GetCurrentRune(i);
                    if (currRune == RUNE_UNHOLY || currRune == RUNE_FROST)
                    {
                        uint16 cd = player->GetRuneCooldown(i);
                        if(!cd)
                            player->ConvertRune(i, RUNE_DEATH, dummySpell->Id);
                        else // there is a cd
                            player->SetNeedConvertRune(i, true, dummySpell->Id);
                        // no break because it converts all
                    }
                }
                triggeredByAura->SetAuraPeriodicTimer(0);
                return SPELL_AURA_PROC_OK;
            }
            // Hungering Cold - not break from diseases
            if (dummySpell->SpellIconID == 2797)
            {
                if (procSpell && procSpell->Dispel == DISPEL_DISEASE)
                    return SPELL_AURA_PROC_FAILED;
            }
            // Blood-Caked Blade
            if (dummySpell->SpellIconID == 138)
            {
                // only main hand melee auto attack affected and Rune Strike
                if ((procFlag & PROC_FLAG_SUCCESSFUL_OFFHAND_HIT) || procSpell && procSpell->Id != 56815)
                    return SPELL_AURA_PROC_FAILED;

                // triggered_spell_id in spell data
                break;
            }
            break;
        }
        case SPELLFAMILY_PET:
        {
            // Improved Cower
            if (dummySpell->SpellIconID == 958 && procSpell->SpellIconID == 958)
            {
                triggered_spell_id = dummySpell->Id == 53180 ? 54200 : 54201;
                target = this;
                break;
            }
            // Silverback
            if (dummySpell->SpellIconID == 1582 && procSpell->SpellIconID == 201)
            {
                triggered_spell_id = dummySpell->Id == 62764 ? 62800 : 62801;
                target = this;
                break;
            }
            break;
        }
        default:
            break;
    }

    // processed charge only counting case
    if (!triggered_spell_id)
        return SPELL_AURA_PROC_OK;

    SpellEntry const* triggerEntry = sSpellStore.LookupEntry(triggered_spell_id);

    if (!triggerEntry)
    {
        sLog.outError("Unit::HandleDummyAuraProc: Spell %u have nonexistent triggered spell %u",dummySpell->Id,triggered_spell_id);
        return SPELL_AURA_PROC_FAILED;
    }

    // default case
    if (!target || (target != this && !target->isAlive()))
        return SPELL_AURA_PROC_FAILED;

    if (cooldown && GetTypeId()==TYPEID_PLAYER && ((Player*)this)->HasSpellCooldown(triggered_spell_id))
        return SPELL_AURA_PROC_FAILED;

    if (basepoints[EFFECT_INDEX_0] || basepoints[EFFECT_INDEX_1] || basepoints[EFFECT_INDEX_2])
        CastCustomSpell(target, triggerEntry,
            basepoints[EFFECT_INDEX_0] ? &basepoints[EFFECT_INDEX_0] : NULL,
            basepoints[EFFECT_INDEX_1] ? &basepoints[EFFECT_INDEX_1] : NULL,
            basepoints[EFFECT_INDEX_2] ? &basepoints[EFFECT_INDEX_2] : NULL,
            true, castItem, triggeredByAura, originalCaster);
    else
        CastSpell(target, triggerEntry, true, castItem, triggeredByAura);

    if (cooldown && GetTypeId()==TYPEID_PLAYER)
        ((Player*)this)->AddSpellCooldown(triggered_spell_id,0,time(NULL) + cooldown);

    return SPELL_AURA_PROC_OK;
}

SpellAuraProcResult Unit::HandleProcTriggerSpellAuraProc(Unit *pVictim, uint32 damage, Aura* triggeredByAura, SpellEntry const *procSpell, uint32 procFlags, uint32 procEx, uint32 cooldown)
{
    // Get triggered aura spell info
    SpellEntry const* auraSpellInfo = triggeredByAura->GetSpellProto();

    // Basepoints of trigger aura
    int32 triggerAmount = triggeredByAura->GetModifier()->m_amount;

    // Set trigger spell id, target, custom basepoints
    uint32 trigger_spell_id = auraSpellInfo->EffectTriggerSpell[triggeredByAura->GetEffIndex()];
    Unit*  target = NULL;
    int32  basepoints[MAX_EFFECT_INDEX] = {0, 0, 0};

    if(triggeredByAura->GetModifier()->m_auraname == SPELL_AURA_PROC_TRIGGER_SPELL_WITH_VALUE)
        basepoints[0] = triggerAmount;

    Item* castItem = triggeredByAura->GetCastItemGuid() && GetTypeId()==TYPEID_PLAYER
        ? ((Player*)this)->GetItemByGuid(triggeredByAura->GetCastItemGuid()) : NULL;

    // Try handle unknown trigger spells
    // Custom requirements (not listed in procEx) Warning! damage dealing after this
    // Custom triggered spells
    switch (auraSpellInfo->SpellFamilyName)
    {
        case SPELLFAMILY_GENERIC:
            switch(auraSpellInfo->Id)
            {
                //case 191:                               // Elemental Response
                //    switch (procSpell->School)
                //    {
                //        case SPELL_SCHOOL_FIRE:  trigger_spell_id = 34192; break;
                //        case SPELL_SCHOOL_FROST: trigger_spell_id = 34193; break;
                //        case SPELL_SCHOOL_ARCANE:trigger_spell_id = 34194; break;
                //        case SPELL_SCHOOL_NATURE:trigger_spell_id = 34195; break;
                //        case SPELL_SCHOOL_SHADOW:trigger_spell_id = 34196; break;
                //        case SPELL_SCHOOL_HOLY:  trigger_spell_id = 34197; break;
                //        case SPELL_SCHOOL_NORMAL:trigger_spell_id = 34198; break;
                //    }
                //    break;
                //case 5301:  break;                        // Defensive State (DND)
                //case 7137:  break:                        // Shadow Charge (Rank 1)
                //case 7377:  break:                        // Take Immune Periodic Damage <Not Working>
                //case 13358: break;                        // Defensive State (DND)
                //case 16092: break;                        // Defensive State (DND)
                //case 18943: break;                        // Double Attack
                //case 19194: break;                        // Double Attack
                //case 19817: break;                        // Double Attack
                //case 19818: break;                        // Double Attack
                //case 22835: break;                        // Drunken Rage
                //    trigger_spell_id = 14822; break;
                case 23780:                                 // Aegis of Preservation (Aegis of Preservation trinket)
                    trigger_spell_id = 23781;
                    break;
                //case 24949: break;                        // Defensive State 2 (DND)
                case 27522:                                 // Mana Drain Trigger
                case 40336:                                 // Mana Drain Trigger
                case 46939:                                 // Black Bow of the Betrayer
                    // On successful melee or ranged attack gain 8 mana and if possible drain 8 mana from the target.
                    if (isAlive())
                        CastSpell(this, 29471, true, castItem, triggeredByAura);
                    if (pVictim && pVictim->isAlive())
                        CastSpell(pVictim, 27526, true, castItem, triggeredByAura);
                    return SPELL_AURA_PROC_OK;
                case 31255:                                 // Deadly Swiftness (Rank 1)
                    // whenever you deal damage to a target who is below 20% health.
                    if (pVictim->GetHealth() > pVictim->GetMaxHealth() / 5)
                        return SPELL_AURA_PROC_FAILED;

                    target = this;
                    trigger_spell_id = 22588;
                    break;
                //case 33207: break;                        // Gossip NPC Periodic - Fidget
                case 33896:                                 // Desperate Defense (Stonescythe Whelp, Stonescythe Alpha, Stonescythe Ambusher)
                    trigger_spell_id = 33898;
                    break;
                //case 34082: break;                        // Advantaged State (DND)
                //case 34783: break:                        // Spell Reflection
                //case 35205: break:                        // Vanish
                //case 35321: break;                        // Gushing Wound
                //case 36096: break:                        // Spell Reflection
                //case 36207: break:                        // Steal Weapon
                //case 36576: break:                        // Shaleskin (Shaleskin Flayer, Shaleskin Ripper) 30023 trigger
                //case 37030: break;                        // Chaotic Temperament
                case 38164:                                 // Unyielding Knights
                    if (pVictim->GetEntry() != 19457)
                        return SPELL_AURA_PROC_FAILED;
                    break;
                //case 38363: break;                        // Gushing Wound
                //case 39215: break;                        // Gushing Wound
                //case 40250: break;                        // Improved Duration
                //case 40329: break;                        // Demo Shout Sensor
                //case 40364: break;                        // Entangling Roots Sensor
                //case 41054: break;                        // Copy Weapon
                //    trigger_spell_id = 41055; break;
                //case 41248: break;                        // Consuming Strikes
                //    trigger_spell_id = 41249; break;
                //case 42730: break:                        // Woe Strike
                //case 43453: break:                        // Rune Ward
                //case 43504: break;                        // Alterac Valley OnKill Proc Aura
                //case 44326: break:                        // Pure Energy Passive
                //case 44526: break;                        // Hate Monster (Spar) (30 sec)
                //case 44527: break;                        // Hate Monster (Spar Buddy) (30 sec)
                //case 44819: break;                        // Hate Monster (Spar Buddy) (>30% Health)
                //case 44820: break;                        // Hate Monster (Spar) (<30%)
                case 45057:                                 // Evasive Maneuvers (Commendation of Kael`thas trinket)
                    // reduce you below $s1% health (in fact in this specific case can proc from any attack while health in result less $s1%)
                    if (int32(GetHealth()) - int32(damage) >= int32(GetMaxHealth() * triggerAmount / 100))
                        return SPELL_AURA_PROC_FAILED;
                    break;
                //case 45903: break:                        // Offensive State
                //case 46146: break:                        // [PH] Ahune  Spanky Hands
                case 43820:                                 // Charm of the Witch Doctor (Amani Charm of the Witch Doctor trinket)
                    // Pct value stored in dummy
                    basepoints[0] = pVictim->GetCreateHealth() * auraSpellInfo->CalculateSimpleValue(EFFECT_INDEX_1) / 100;
                    target = pVictim;
                    break;
                //case 45205: break;                        // Copy Offhand Weapon
                //case 45343: break;                        // Dark Flame Aura
                //case 47300: break;                        // Dark Flame Aura
                //case 48876: break;                        // Beast's Mark
                //    trigger_spell_id = 48877; break;
                //case 49059: break;                        // Horde, Hate Monster (Spar Buddy) (>30% Health)
                //case 50051: break;                        // Ethereal Pet Aura
                //case 50689: break;                        // Blood Presence (Rank 1)
                //case 50844: break;                        // Blood Mirror
                //case 52856: break;                        // Charge
                //case 54072: break;                        // Knockback Ball Passive
                //case 54476: break;                        // Blood Presence
                //case 54775: break;                        // Abandon Vehicle on Poly
                case 56702:                                 //
                {
                    trigger_spell_id = 56701;
                    break;
                }
                case 57345:                                 // Darkmoon Card: Greatness
                {
                    float stat = 0.0f;
                    // strength
                    if (GetStat(STAT_STRENGTH) > stat) { trigger_spell_id = 60229;stat = GetStat(STAT_STRENGTH); }
                    // agility
                    if (GetStat(STAT_AGILITY)  > stat) { trigger_spell_id = 60233;stat = GetStat(STAT_AGILITY);  }
                    // intellect
                    if (GetStat(STAT_INTELLECT)> stat) { trigger_spell_id = 60234;stat = GetStat(STAT_INTELLECT);}
                    // spirit
                    if (GetStat(STAT_SPIRIT)   > stat) { trigger_spell_id = 60235;                               }
                    break;
                }
                //case 55580: break:                        // Mana Link
                //case 57587: break:                        // Steal Ranged ()
                //case 57594: break;                        // Copy Ranged Weapon
                //case 59237: break;                        // Beast's Mark
                //    trigger_spell_id = 59233; break;
                //case 59288: break;                        // Infra-Green Shield
                //case 59532: break;                        // Abandon Passengers on Poly
                //case 59735: break:                        // Woe Strike
                case 64415:                                 // // Val'anyr Hammer of Ancient Kings - Equip Effect
                {
                    // for DOT procs
                    if (!IsPositiveSpell(procSpell->Id))
                        return SPELL_AURA_PROC_FAILED;
                    break;
                }
                case 64440:                                 // Blade Warding
                {
                    trigger_spell_id = 64442;

                    // need scale damage base at stack size
                    if (SpellEntry const* trigEntry = sSpellStore.LookupEntry(trigger_spell_id))
                        basepoints[EFFECT_INDEX_0] = trigEntry->CalculateSimpleValue(EFFECT_INDEX_0) * triggeredByAura->GetStackAmount();

                    break;
                }
                case 64568:                                 // Blood Reserve
                {
                    // When your health drops below 35% ....
                    int32 health35 = int32(GetMaxHealth() * 35 / 100);
                    if (int32(GetHealth()) - int32(damage) >= health35 || int32(GetHealth()) < health35)
                        return SPELL_AURA_PROC_FAILED;

                    trigger_spell_id = 64569;

                    // need scale damage base at stack size
                    if (SpellEntry const* trigEntry = sSpellStore.LookupEntry(trigger_spell_id))
                        basepoints[EFFECT_INDEX_0] = trigEntry->CalculateSimpleValue(EFFECT_INDEX_0) * triggeredByAura->GetStackAmount();

                    break;
                }
                case 67702:                                 // Death's Choice, Item - Coliseum 25 Normal Melee Trinket
                {
                    float stat = 0.0f;
                    // strength
                    if (GetStat(STAT_STRENGTH) > stat) { trigger_spell_id = 67708;stat = GetStat(STAT_STRENGTH); }
                    // agility
                    if (GetStat(STAT_AGILITY)  > stat) { trigger_spell_id = 67703;                               }
                    break;
                }
                case 67771:                                 // Death's Choice (heroic), Item - Coliseum 25 Heroic Melee Trinket
                {
                    float stat = 0.0f;
                    // strength
                    if (GetStat(STAT_STRENGTH) > stat) { trigger_spell_id = 67773;stat = GetStat(STAT_STRENGTH); }
                    // agility
                    if (GetStat(STAT_AGILITY)  > stat) { trigger_spell_id = 67772;                               }
                    break;
                }
                case 72178:                                 // Blood link Saurfang aura
                {
                    target = this;
                    trigger_spell_id = 72195;
                    break;
                }
            }
            break;
        case SPELLFAMILY_MAGE:
            if (auraSpellInfo->SpellIconID == 2127)         // Blazing Speed
            {
                switch (auraSpellInfo->Id)
                {
                    case 31641:  // Rank 1
                    case 31642:  // Rank 2
                        trigger_spell_id = 31643;
                        break;
                    default:
                        sLog.outError("Unit::HandleProcTriggerSpellAuraProc: Spell %u miss possibly Blazing Speed",auraSpellInfo->Id);
                        return SPELL_AURA_PROC_FAILED;
                }
            }
            else if(auraSpellInfo->Id == 26467)             // Persistent Shield (Scarab Brooch trinket)
            {
                // This spell originally trigger 13567 - Dummy Trigger (vs dummy effect)
                basepoints[0] = damage * 15 / 100;
                target = pVictim;
                trigger_spell_id = 26470;
            }
            else if(auraSpellInfo->Id == 71761)             // Deep Freeze Immunity State
            {
                // spell applied only to permanent immunes to stun targets (bosses)
                if (pVictim->GetTypeId() != TYPEID_UNIT ||
                    (((Creature*)pVictim)->GetCreatureInfo()->MechanicImmuneMask & (1 << (MECHANIC_STUN - 1))) == 0)
                    return SPELL_AURA_PROC_FAILED;
            }
            else if (auraSpellInfo->SpellIconID == 3261)
            {
                if (HasAura(44401) || HasAura(57761))
                    return SPELL_AURA_PROC_FAILED;
            }
            break;
        case SPELLFAMILY_WARRIOR:
            // Deep Wounds (replace triggered spells to directly apply DoT), dot spell have familyflags
            if (!auraSpellInfo->SpellFamilyFlags.Flags && auraSpellInfo->SpellIconID == 243)
            {
                float weaponDamage;
                // DW should benefit of attack power, damage percent mods etc.
                // TODO: check if using offhand damage is correct and if it should be divided by 2
                if (haveOffhandWeapon() && getAttackTimer(BASE_ATTACK) > getAttackTimer(OFF_ATTACK))
                    weaponDamage = (GetFloatValue(UNIT_FIELD_MINOFFHANDDAMAGE) + GetFloatValue(UNIT_FIELD_MAXOFFHANDDAMAGE))/2;
                else
                    weaponDamage = (GetFloatValue(UNIT_FIELD_MINDAMAGE) + GetFloatValue(UNIT_FIELD_MAXDAMAGE))/2;

                switch (auraSpellInfo->Id)
                {
                    case 12834: basepoints[0] = int32(weaponDamage * 16 / 100); break;
                    case 12849: basepoints[0] = int32(weaponDamage * 32 / 100); break;
                    case 12867: basepoints[0] = int32(weaponDamage * 48 / 100); break;
                    // Impossible case
                    default:
                        sLog.outError("Unit::HandleProcTriggerSpellAuraProc: DW unknown spell rank %u",auraSpellInfo->Id);
                        return SPELL_AURA_PROC_FAILED;
                }

                // 1 tick/sec * 6 sec = 6 ticks
                basepoints[0] /= 6;

                trigger_spell_id = 12721;
                break;
            }
            else if (auraSpellInfo->SpellIconID == 2961)    // Taste for Blood
            {
                // only at real damage
                if (!damage)
                    return SPELL_AURA_PROC_FAILED;
            }
            else if (auraSpellInfo->Id == 50421)            // Scent of Blood
                trigger_spell_id = 50422;
            break;
        case SPELLFAMILY_WARLOCK:
        {
            // Drain Soul
            if (auraSpellInfo->SpellFamilyFlags.test<CF_WARLOCK_DRAIN_SOUL>())
            {
                // search for "Improved Drain Soul" dummy aura
                Unit::AuraList const& mDummyAura = GetAurasByType(SPELL_AURA_DUMMY);
                for(Unit::AuraList::const_iterator i = mDummyAura.begin(); i != mDummyAura.end(); ++i)
                {
                    if ((*i)->GetSpellProto()->SpellFamilyName == SPELLFAMILY_WARLOCK && (*i)->GetSpellProto()->SpellIconID == 113)
                    {
                        // basepoints of trigger spell stored in dummyeffect of spellProto
                        int32 basepoints = GetMaxPower(POWER_MANA) * (*i)->GetSpellProto()->CalculateSimpleValue(EFFECT_INDEX_2) / 100;
                        CastCustomSpell(this, 18371, &basepoints, NULL, NULL, true, castItem, triggeredByAura);
                        break;
                    }
                }
                // Not remove charge (aura removed on death in any cases)
                // Need for correct work Drain Soul SPELL_AURA_CHANNEL_DEATH_ITEM aura
                return SPELL_AURA_PROC_FAILED;
            }
            // Consume Shadows
            else if (auraSpellInfo->SpellFamilyFlags.test<CF_WARLOCK_VOIDWALKER_SPELLS>())
            {
                Aura* heal = triggeredByAura->GetHolder()->GetAuraByEffectIndex(EFFECT_INDEX_0);
                if (!heal || heal->GetAuraTicks() > 1)
                    return SPELL_AURA_PROC_FAILED;
            }
            // Nether Protection
            else if (auraSpellInfo->SpellIconID == 1985)
            {
                if (!procSpell)
                    return SPELL_AURA_PROC_FAILED;
                switch(GetFirstSchoolInMask(GetSpellSchoolMask(procSpell)))
                {
                    case SPELL_SCHOOL_NORMAL:
                        return SPELL_AURA_PROC_FAILED;                   // ignore
                    case SPELL_SCHOOL_HOLY:   trigger_spell_id = 54370; break;
                    case SPELL_SCHOOL_FIRE:   trigger_spell_id = 54371; break;
                    case SPELL_SCHOOL_NATURE: trigger_spell_id = 54375; break;
                    case SPELL_SCHOOL_FROST:  trigger_spell_id = 54372; break;
                    case SPELL_SCHOOL_SHADOW: trigger_spell_id = 54374; break;
                    case SPELL_SCHOOL_ARCANE: trigger_spell_id = 54373; break;
                    default:
                        return SPELL_AURA_PROC_FAILED;
                }
            }
            // Cheat Death
            else if (auraSpellInfo->Id == 28845)
            {
                // When your health drops below 20% ....
                int32 health20 = int32(GetMaxHealth()) / 5;
                if (int32(GetHealth()) - int32(damage) >= health20 || int32(GetHealth()) < health20)
                    return SPELL_AURA_PROC_FAILED;
            }
            // Decimation
            else if (auraSpellInfo->Id == 63156 || auraSpellInfo->Id == 63158)
            {
                // Looking for dummy effect
                Aura *aur = GetAura(auraSpellInfo->Id, EFFECT_INDEX_1);
                if (!aur)
                    return SPELL_AURA_PROC_FAILED;

                // If target's health is not below equal certain value (35%) not proc
                if (int32(pVictim->GetHealth() * 100 / pVictim->GetMaxHealth()) > aur->GetModifier()->m_amount)
                    return SPELL_AURA_PROC_FAILED;
            }
            break;
        }
        case SPELLFAMILY_PRIEST:
        {
            // Greater Heal Refund (Avatar Raiment set)
            if (auraSpellInfo->Id==37594)
            {
                // Not give if target already have full health
                if (pVictim->GetHealth() == pVictim->GetMaxHealth())
                    return SPELL_AURA_PROC_FAILED;
                // If your Greater Heal brings the target to full health, you gain $37595s1 mana.
                if (pVictim->GetHealth() + damage < pVictim->GetMaxHealth())
                    return SPELL_AURA_PROC_FAILED;
                trigger_spell_id = 37595;
            }
            // Blessed Recovery
            else if (auraSpellInfo->SpellIconID == 1875)
            {
                switch (auraSpellInfo->Id)
                {
                    case 27811: trigger_spell_id = 27813; break;
                    case 27815: trigger_spell_id = 27817; break;
                    case 27816: trigger_spell_id = 27818; break;
                    default:
                        sLog.outError("Unit::HandleProcTriggerSpellAuraProc: Spell %u not handled in BR", auraSpellInfo->Id);
                    return SPELL_AURA_PROC_FAILED;
                }
                basepoints[0] = damage * triggerAmount / 100 / 3;
                target = this;
            }
            break;
        }
        case SPELLFAMILY_DRUID:
        {
            // Druid Forms Trinket
            if (auraSpellInfo->Id==37336)
            {
                switch(GetShapeshiftForm())
                {
                    case FORM_NONE:     trigger_spell_id = 37344;break;
                    case FORM_CAT:      trigger_spell_id = 37341;break;
                    case FORM_BEAR:
                    case FORM_DIREBEAR: trigger_spell_id = 37340;break;
                    case FORM_TREE:     trigger_spell_id = 37342;break;
                    case FORM_MOONKIN:  trigger_spell_id = 37343;break;
                    default:
                        return SPELL_AURA_PROC_FAILED;
                }
            }
            // Druid T9 Feral Relic (Lacerate, Swipe, Mangle, and Shred)
            else if (auraSpellInfo->Id==67353)
            {
                switch(GetShapeshiftForm())
                {
                    case FORM_CAT:      trigger_spell_id = 67355; break;
                    case FORM_BEAR:
                    case FORM_DIREBEAR: trigger_spell_id = 67354; break;
                    default:
                        return SPELL_AURA_PROC_FAILED;
                }
            }
            break;
        }
        case SPELLFAMILY_ROGUE:
        {
            if (auraSpellInfo->SpellIconID == 2260)         // Combat Potency
            {
                if (!(procFlags & PROC_FLAG_SUCCESSFUL_OFFHAND_HIT))
                    return SPELL_AURA_PROC_FAILED;
            }
            // Item - Rogue T10 2P Bonus
            else if (auraSpellInfo->Id == 70805)
            {
                if (pVictim != this)
                    return SPELL_AURA_PROC_FAILED;
            }
            // Item - Rogue T10 4P Bonus 
            else if (auraSpellInfo->Id == 70803) 
            { 
                if (!procSpell) 
                    return SPELL_AURA_PROC_FAILED; 
                // only allow melee finishing move to proc 
                if (!(procSpell->AttributesEx & SPELL_ATTR_EX_REQ_TARGET_COMBO_POINTS) || procSpell->Id == 26679) 
                    return SPELL_AURA_PROC_FAILED; 
                trigger_spell_id = 70802; 
                target = this; 
            }
            break;
        }
        case SPELLFAMILY_HUNTER:
        {
            // Piercing Shots
            if (auraSpellInfo->SpellIconID == 3247 && auraSpellInfo->SpellVisual[0] == 0)
            {
                basepoints[0] = damage * triggerAmount / 100 / 8;
                trigger_spell_id = 63468;
                target = pVictim;
            }
            // Rapid Recuperation
            else if (auraSpellInfo->Id == 53228 || auraSpellInfo->Id == 53232)
            {
                // This effect only from Rapid Fire (ability cast)
                if (!procSpell->SpellFamilyFlags.test<CF_HUNTER_RAPID_FIRE>())
                    return SPELL_AURA_PROC_FAILED;
            }
            // Entrapment correction
            else if ((auraSpellInfo->Id == 19184 || auraSpellInfo->Id == 19387 || auraSpellInfo->Id == 19388) &&
                !procSpell->SpellFamilyFlags.test<CF_HUNTER_SNAKE_TRAP_EFFECT, CF_HUNTER_FROST_TRAP>())
                    return SPELL_AURA_PROC_FAILED;
            // Lock and Load
            else if (auraSpellInfo->SpellIconID == 3579)
            {
                // Check for Lock and Load Marker
                if (HasAura(67544))
                    return SPELL_AURA_PROC_FAILED;
            }
            // Item - Hunter T9 4P Bonus
            else if (auraSpellInfo->Id == 67151)
            {
                trigger_spell_id = 68130;
                break;
            }
            break;
        }
        case SPELLFAMILY_PALADIN:
        {
            /*
            // Blessed Life
            if (auraSpellInfo->SpellIconID == 2137)
            {
                switch (auraSpellInfo->Id)
                {
                    case 31828:                         // Rank 1
                    case 31829:                         // Rank 2
                    case 31830:                         // Rank 3
                        break;
                    default:
                        sLog.outError("Unit::HandleProcTriggerSpellAuraProc: Spell %u miss posibly Blessed Life", auraSpellInfo->Id);
                        return SPELL_AURA_PROC_FAILED;
                }
            }
            */
            // Healing Discount
            if (auraSpellInfo->Id==37705)
            {
                trigger_spell_id = 37706;
                target = this;
            }
            // Soul Preserver
            if (auraSpellInfo->Id==60510)
            {
                trigger_spell_id = 60515;
                target = this;
            }
            // Illumination
            else if (auraSpellInfo->SpellIconID==241)
            {
                if(!procSpell)
                    return SPELL_AURA_PROC_FAILED;
                // procspell is triggered spell but we need mana cost of original casted spell
                uint32 originalSpellId = procSpell->Id;
                // Holy Shock heal
                if (procSpell->SpellFamilyFlags.test<CF_PALADIN_HOLY_SHOCK>())
                {
                    switch(procSpell->Id)
                    {
                        case 25914: originalSpellId = 20473; break;
                        case 25913: originalSpellId = 20929; break;
                        case 25903: originalSpellId = 20930; break;
                        case 27175: originalSpellId = 27174; break;
                        case 33074: originalSpellId = 33072; break;
                        case 48820: originalSpellId = 48824; break;
                        case 48821: originalSpellId = 48825; break;
                        default:
                            sLog.outError("Unit::HandleProcTriggerSpellAuraProc: Spell %u not handled in HShock",procSpell->Id);
                           return SPELL_AURA_PROC_FAILED;
                    }
                }
                SpellEntry const *originalSpell = sSpellStore.LookupEntry(originalSpellId);
                if(!originalSpell)
                {
                    sLog.outError("Unit::HandleProcTriggerSpellAuraProc: Spell %u unknown but selected as original in Illu",originalSpellId);
                    return SPELL_AURA_PROC_FAILED;
                }
                // percent stored in effect 1 (class scripts) base points
                int32 cost = originalSpell->manaCost + originalSpell->ManaCostPercentage * GetCreateMana() / 100;
                basepoints[0] = cost*auraSpellInfo->CalculateSimpleValue(EFFECT_INDEX_1)/100;
                trigger_spell_id = 20272;
                target = this;
            }
            // Lightning Capacitor
            else if (auraSpellInfo->Id==37657)
            {
                if(!pVictim || !pVictim->isAlive())
                    return SPELL_AURA_PROC_FAILED;
                // stacking
                CastSpell(this, 37658, true, NULL, triggeredByAura);

                Aura * dummy = GetDummyAura(37658);
                // release at 3 aura in stack (cont contain in basepoint of trigger aura)
                if(!dummy || dummy->GetStackAmount() < uint32(triggerAmount))
                    return SPELL_AURA_PROC_FAILED;

                RemoveAurasDueToSpell(37658);
                trigger_spell_id = 37661;
                target = pVictim;
            }
            // Bonus Healing (Crystal Spire of Karabor mace)
            else if (auraSpellInfo->Id == 40971)
            {
                // If your target is below $s1% health
                if (pVictim->GetHealth() > pVictim->GetMaxHealth() * triggerAmount / 100)
                    return SPELL_AURA_PROC_FAILED;
            }
            // Thunder Capacitor
            else if (auraSpellInfo->Id == 54841)
            {
                if(!pVictim || !pVictim->isAlive())
                    return SPELL_AURA_PROC_FAILED;
                // stacking
                CastSpell(this, 54842, true, NULL, triggeredByAura);

                // counting
                Aura * dummy = GetDummyAura(54842);
                // release at 3 aura in stack (cont contain in basepoint of trigger aura)
                if(!dummy || dummy->GetStackAmount() < uint32(triggerAmount))
                    return SPELL_AURA_PROC_FAILED;

                RemoveAurasDueToSpell(54842);
                trigger_spell_id = 54843;
                target = pVictim;
            }
            break;
        }
        case SPELLFAMILY_SHAMAN:
        {
            // Lightning Shield (overwrite non existing triggered spell call in spell.dbc
            if (auraSpellInfo->SpellFamilyFlags.test<CF_SHAMAN_LIGHTNING_SHIELD>() && auraSpellInfo->SpellVisual[0] == 37)
            {
                switch(auraSpellInfo->Id)
                {
                    case 324:                           // Rank 1
                        trigger_spell_id = 26364; break;
                    case 325:                           // Rank 2
                        trigger_spell_id = 26365; break;
                    case 905:                           // Rank 3
                        trigger_spell_id = 26366; break;
                    case 945:                           // Rank 4
                        trigger_spell_id = 26367; break;
                    case 8134:                          // Rank 5
                        trigger_spell_id = 26369; break;
                    case 10431:                         // Rank 6
                        trigger_spell_id = 26370; break;
                    case 10432:                         // Rank 7
                        trigger_spell_id = 26363; break;
                    case 25469:                         // Rank 8
                        trigger_spell_id = 26371; break;
                    case 25472:                         // Rank 9
                        trigger_spell_id = 26372; break;
                    case 49280:                         // Rank 10
                        trigger_spell_id = 49278; break;
                    case 49281:                         // Rank 11
                        trigger_spell_id = 49279; break;
                    default:
                        sLog.outError("Unit::HandleProcTriggerSpellAuraProc: Spell %u not handled in LShield", auraSpellInfo->Id);
                    return SPELL_AURA_PROC_FAILED;
                }
            }
            // Lightning Shield (The Ten Storms set)
            else if (auraSpellInfo->Id == 23551)
            {
                trigger_spell_id = 23552;
                target = pVictim;
            }
            // Damage from Lightning Shield (The Ten Storms set)
            else if (auraSpellInfo->Id == 23552)
                trigger_spell_id = 27635;
            // Mana Surge (The Earthfury set)
            else if (auraSpellInfo->Id == 23572)
            {
                if(!procSpell)
                    return SPELL_AURA_PROC_FAILED;
                basepoints[0] = procSpell->manaCost * 35 / 100;
                trigger_spell_id = 23571;
                target = this;
            }
            // Nature's Guardian
            else if (auraSpellInfo->SpellIconID == 2013)
            {
                // Check health condition - should drop to less 30% (trigger at any attack with result health less 30%, independent original health state)
                int32 health30 = int32(GetMaxHealth()) * 3 / 10;
                if (int32(GetHealth()) - int32(damage) >= health30)
                    return SPELL_AURA_PROC_FAILED;

                if(pVictim && pVictim->isAlive())
                    pVictim->getThreatManager().modifyThreatPercent(this,-10);

                basepoints[0] = triggerAmount * GetMaxHealth() / 100;
                trigger_spell_id = 31616;
                target = this;
            }
            // Item - Shaman T10 Restoration 2P Bonus 
            else if (auraSpellInfo->Id == 70807) 
            { 
                if (!procSpell) 
                    return SPELL_AURA_PROC_FAILED; 
                // only allow Riptide to proc 
                switch(procSpell->Id) 
                { 
                    case 61295: // Rank 1 
                    case 61299: // Rank 2 
                    case 61300: // Rank 3 
                    case 61301: // Rank 4 
                        break; 
                    default: 
                        return SPELL_AURA_PROC_FAILED; 
                } 
                trigger_spell_id = 70806; 
                target = this; 
            }
            break;
        }
        case SPELLFAMILY_DEATHKNIGHT:
        {
            // Acclimation
            if (auraSpellInfo->SpellIconID == 1930)
            {
                if (!procSpell)
                    return SPELL_AURA_PROC_FAILED;
                switch(GetFirstSchoolInMask(GetSpellSchoolMask(procSpell)))
                {
                    case SPELL_SCHOOL_NORMAL:
                        return SPELL_AURA_PROC_FAILED;                   // ignore
                    case SPELL_SCHOOL_HOLY:   trigger_spell_id = 50490; break;
                    case SPELL_SCHOOL_FIRE:   trigger_spell_id = 50362; break;
                    case SPELL_SCHOOL_NATURE: trigger_spell_id = 50488; break;
                    case SPELL_SCHOOL_FROST:  trigger_spell_id = 50485; break;
                    case SPELL_SCHOOL_SHADOW: trigger_spell_id = 50489; break;
                    case SPELL_SCHOOL_ARCANE: trigger_spell_id = 50486; break;
                    default:
                        return SPELL_AURA_PROC_FAILED;
                }
            }
            // Glyph of Death's Embrace
            else if (auraSpellInfo->Id == 58677)
            {
                if (procSpell->Id != 47633)
                    return SPELL_AURA_PROC_FAILED;
            }
            // Glyph of Death Grip 
            if (auraSpellInfo->Id == 62259) 
            { 
                // remove cooldown of Death Grip 
                if (GetTypeId()==TYPEID_PLAYER) 
                    ((Player*)this)->RemoveSpellCooldown(49576, true); 
                return SPELL_AURA_PROC_OK; 
            }
            // Item - Death Knight T10 Melee 4P Bonus
            else if (auraSpellInfo->Id == 70656)
            {
                if (GetTypeId() != TYPEID_PLAYER || getClass() != CLASS_DEATH_KNIGHT)
                    return SPELL_AURA_PROC_FAILED;

                for(uint32 i = 0; i < MAX_RUNES; ++i)
                    if (((Player*)this)->GetRuneCooldown(i) == 0)
                        return SPELL_AURA_PROC_FAILED;
            }
            // Blade Barrier
            else if (auraSpellInfo->SpellIconID == 85)
            {
                if (GetTypeId() != TYPEID_PLAYER || getClass() != CLASS_DEATH_KNIGHT ||
                    !((Player*)this)->IsBaseRuneSlotsOnCooldown(RUNE_BLOOD))
                    return SPELL_AURA_PROC_FAILED;
            }
            // Improved Blood Presence
            else if (auraSpellInfo->Id == 63611)
            {
                if (!damage)
                    return SPELL_AURA_PROC_FAILED;
                basepoints[0] = triggerAmount * damage / 100;
                trigger_spell_id = 50475;
            }
            break;
        }
        default:
             break;
    }

    // All ok. Check current trigger spell
    SpellEntry const* triggerEntry = sSpellStore.LookupEntry(trigger_spell_id);
    if (!triggerEntry)
    {
        // Not cast unknown spell
        // sLog.outError("Unit::HandleProcTriggerSpellAuraProc: Spell %u have 0 in EffectTriggered[%d], not handled custom case?",auraSpellInfo->Id,triggeredByAura->GetEffIndex());
        return SPELL_AURA_PROC_FAILED;
    }

    // not allow proc extra attack spell at extra attack
    if (m_extraAttacks && IsSpellHaveEffect(triggerEntry, SPELL_EFFECT_ADD_EXTRA_ATTACKS))
        return SPELL_AURA_PROC_FAILED;

    // Custom basepoints/target for exist spell
    // dummy basepoints or other customs
    switch(trigger_spell_id)
    {
        // Cast positive spell on enemy target
        case 7099:  // Curse of Mending
        case 39647: // Curse of Mending
        case 29494: // Temptation
        case 20233: // Improved Lay on Hands (cast on target)
        {
            target = pVictim;
            break;
        }
        // Combo points add triggers (need add combopoint only for main target, and after possible combopoints reset)
        case 15250: // Rogue Setup
        {
            if(!pVictim || pVictim != getVictim())   // applied only for main target
                return SPELL_AURA_PROC_FAILED;
            break;                                   // continue normal case
        }
        // Finishing moves that add combo points
        case 14189: // Seal Fate (Netherblade set)
        case 14157: // Ruthlessness
        case 70802: // Mayhem (Shadowblade sets)
        {
            // Need add combopoint AFTER finishing move (or they get dropped in finish phase)
            if (Spell* spell = GetCurrentSpell(CURRENT_GENERIC_SPELL))
            {
                spell->AddTriggeredSpell(trigger_spell_id);
                return SPELL_AURA_PROC_OK;
            }
            return SPELL_AURA_PROC_FAILED;
        }
        // Bloodthirst (($m/100)% of max health)
        case 23880:
        {
            basepoints[0] = int32(GetMaxHealth() * triggerAmount / 100);
            break;
        }
        // Shamanistic Rage triggered spell
        case 30824:
        {
            basepoints[0] = int32(GetTotalAttackPowerValue(BASE_ATTACK) * triggerAmount / 100);
            break;
        }
        // Enlightenment (trigger only from mana cost spells)
        case 35095:
        {
            if(!procSpell || procSpell->powerType!=POWER_MANA || procSpell->manaCost==0 && procSpell->ManaCostPercentage==0 && procSpell->manaCostPerlevel==0)
                return SPELL_AURA_PROC_FAILED;
            break;
        }
        // Demonic Pact
        case 48090:
        {
            // As the spell is proced from pet's attack - find owner
            Unit* owner = GetOwner();
            if (!owner || owner->GetTypeId() != TYPEID_PLAYER)
                return SPELL_AURA_PROC_FAILED;

            // This spell doesn't stack, but refreshes duration. So we receive current bonuses to minus them later.
            int32 curBonus = 0;
            if (Aura* aur = owner->GetAura(48090, EFFECT_INDEX_0))
                curBonus = aur->GetModifier()->m_amount;
            int32 spellDamage  = owner->SpellBaseDamageBonusDone(SPELL_SCHOOL_MASK_MAGIC) - curBonus;
            if(spellDamage <= 0)
                return SPELL_AURA_PROC_FAILED;

            // percent stored in owner talent dummy
            AuraList const& dummyAuras = owner->GetAurasByType(SPELL_AURA_DUMMY);
            for (AuraList::const_iterator i = dummyAuras.begin(); i != dummyAuras.end(); ++i)
            {
                if ((*i)->GetSpellProto()->SpellIconID == 3220)
                {
                    basepoints[0] = basepoints[1] = int32(spellDamage * (*i)->GetModifier()->m_amount / 100);
                    break;
                }
            }
            break;
        }
        // Sword and Board
        case 50227:
        {
            // Remove cooldown on Shield Slam
            if (GetTypeId() == TYPEID_PLAYER)
                ((Player*)this)->RemoveSpellCategoryCooldown(1209, true);
            break;
        }
        // Maelstrom Weapon
        case 53817:
        {
            // Item - Shaman T10 Enhancement 4P Bonus
            // Calculate before roll_chance of ranks
            if (Aura * dummy = GetDummyAura(70832))
            {
              if (SpellAuraHolder *aurHolder = GetSpellAuraHolder(53817))
                if ((aurHolder->GetStackAmount() == aurHolder->GetSpellProto()->StackAmount) && roll_chance_i(dummy->GetBasePoints()))               
                    CastSpell(this,70831,true,castItem,triggeredByAura);
            }

            // have rank dependent proc chance, ignore too often cases
            // PPM = 2.5 * (rank of talent),
            uint32 rank = sSpellMgr.GetSpellRank(auraSpellInfo->Id);
            // 5 rank -> 100% 4 rank -> 80% and etc from full rate
            if(!roll_chance_i(20*rank))
                return SPELL_AURA_PROC_FAILED;
            break;
        }
        // Brain Freeze
        case 57761:
        {
            if(!procSpell)
                return SPELL_AURA_PROC_FAILED;
            // For trigger from Blizzard need exist Improved Blizzard
            if (procSpell->SpellFamilyName==SPELLFAMILY_MAGE && procSpell->SpellFamilyFlags.test<CF_MAGE_BLIZZARD>())
            {
                bool found = false;
                AuraList const& mOverrideClassScript = GetAurasByType(SPELL_AURA_OVERRIDE_CLASS_SCRIPTS);
                for(AuraList::const_iterator i = mOverrideClassScript.begin(); i != mOverrideClassScript.end(); ++i)
                {
                    int32 script = (*i)->GetModifier()->m_miscvalue;
                    if(script==836 || script==988 || script==989)
                    {
                        found=true;
                        break;
                    }
                }
                if(!found)
                    return SPELL_AURA_PROC_FAILED;
            }
            break;
        }
        // Astral Shift
        case 52179:
        {
            if (procSpell == 0 || !(procEx & (PROC_EX_NORMAL_HIT|PROC_EX_CRITICAL_HIT)) || this == pVictim)
                return SPELL_AURA_PROC_FAILED;

            // Need stun, fear or silence mechanic
            if (!(GetAllSpellMechanicMask(procSpell) & IMMUNE_TO_SILENCE_AND_STUN_AND_FEAR_MASK))
                return SPELL_AURA_PROC_FAILED;
            break;
        }
        // Burning Determination
        case 54748:
        {
            if(!procSpell)
                return SPELL_AURA_PROC_FAILED;
            // Need Interrupt or Silenced mechanic
            if (!(GetAllSpellMechanicMask(procSpell) & IMMUNE_TO_INTERRUPT_AND_SILENCE_MASK))
                return SPELL_AURA_PROC_FAILED;
            break;
        }
        // Lock and Load
        case 56453:
        {
            // Proc only from trap activation (from periodic proc another aura of this spell)
            // because some spells have both flags (ON_TRAP_ACTIVATION and ON_PERIODIC), but should only proc ON_PERIODIC!!
            if (!(procFlags & PROC_FLAG_ON_TRAP_ACTIVATION) || !procSpell ||
                !(procSpell->SchoolMask & SPELL_SCHOOL_MASK_FROST) || !roll_chance_i(triggerAmount))
                return SPELL_AURA_PROC_FAILED;
            break;
        }
        // Freezing Fog (Rime triggered)
        case 59052:
        {
            // Howling Blast cooldown reset
            if (GetTypeId() == TYPEID_PLAYER)
                ((Player*)this)->RemoveSpellCategoryCooldown(1248, true);
            break;
        }
        // Druid - Savage Defense
        case 62606:
        {
            basepoints[0] = int32(GetTotalAttackPowerValue(BASE_ATTACK) * triggerAmount / 100);
            break;
        }
        // Hack for Blood mark (ICC Saurfang)
        case 72255:
        case 72444:
        case 72445:
        case 72446:
        {
            float radius = GetSpellRadius(sSpellRadiusStore.LookupEntry(auraSpellInfo->EffectRadiusIndex[EFFECT_INDEX_0]));
            Map::PlayerList const& pList = GetMap()->GetPlayers();
            for (Map::PlayerList::const_iterator itr = pList.begin(); itr != pList.end(); ++itr)
                if (itr->getSource() && itr->getSource()->IsWithinDistInMap(this,radius) && itr->getSource()->HasAura(triggerEntry->targetAuraSpell))
                {
                    target = itr->getSource();
                    break;
                }
            break;
        }
    }

    if (cooldown && GetTypeId()==TYPEID_PLAYER && ((Player*)this)->HasSpellCooldown(trigger_spell_id))
        return SPELL_AURA_PROC_FAILED;

    // try detect target manually if not set
    if (target == NULL)
        target = !(procFlags & PROC_FLAG_SUCCESSFUL_POSITIVE_SPELL) && IsPositiveSpell(trigger_spell_id) ? this : pVictim;

    // default case
    if (!target || (target != this && !target->isAlive()))
        return SPELL_AURA_PROC_FAILED;

    if (SpellEntry const* triggeredSpellInfo = sSpellStore.LookupEntry(trigger_spell_id))
    {
        if (basepoints[EFFECT_INDEX_0] || basepoints[EFFECT_INDEX_1] || basepoints[EFFECT_INDEX_2])
            CastCustomSpell(target,triggeredSpellInfo,
                basepoints[EFFECT_INDEX_0] ? &basepoints[EFFECT_INDEX_0] : NULL,
                basepoints[EFFECT_INDEX_1] ? &basepoints[EFFECT_INDEX_1] : NULL,
                basepoints[EFFECT_INDEX_2] ? &basepoints[EFFECT_INDEX_2] : NULL,
                true, castItem, triggeredByAura);
        else
            CastSpell(target,triggeredSpellInfo,true,castItem,triggeredByAura);
    }
    else
    {
        sLog.outError("HandleProcTriggerSpellAuraProc: unknown spell id %u by caster: %s triggered by aura %u (eff %u)", trigger_spell_id, GetGuidStr().c_str(), triggeredByAura->GetId(), triggeredByAura->GetEffIndex());
        return SPELL_AURA_PROC_FAILED;
    }

    if (cooldown && GetTypeId()==TYPEID_PLAYER)
        ((Player*)this)->AddSpellCooldown(trigger_spell_id,0,time(NULL) + cooldown);

    return SPELL_AURA_PROC_OK;
}

SpellAuraProcResult Unit::HandleProcTriggerDamageAuraProc(Unit *pVictim, uint32 damage, Aura* triggeredByAura, SpellEntry const *procSpell, uint32 procFlags, uint32 procEx, uint32 cooldown)
{
    SpellEntry const *spellInfo = triggeredByAura->GetSpellProto();
    DEBUG_FILTER_LOG(LOG_FILTER_SPELL_CAST, "ProcDamageAndSpell: doing %u damage from spell id %u (triggered by auratype %u of spell %u)",
        triggeredByAura->GetModifier()->m_amount, spellInfo->Id, triggeredByAura->GetModifier()->m_auraname, triggeredByAura->GetId());
    SpellNonMeleeDamage damageInfo(this, pVictim, spellInfo->Id, SpellSchoolMask(spellInfo->SchoolMask));
    CalculateSpellDamage(&damageInfo, triggeredByAura->GetModifier()->m_amount, spellInfo);
    damageInfo.target->CalculateAbsorbResistBlock(this, &damageInfo, spellInfo);
    DealDamageMods(damageInfo.target,damageInfo.damage,&damageInfo.absorb);
    SendSpellNonMeleeDamageLog(&damageInfo);
    DealSpellDamage(&damageInfo, true);
    return SPELL_AURA_PROC_OK;
}

SpellAuraProcResult Unit::HandleOverrideClassScriptAuraProc(Unit *pVictim, uint32 /*damage*/, Aura *triggeredByAura, SpellEntry const *procSpell, uint32 /*procFlag*/, uint32 /*procEx*/ ,uint32 cooldown)
{
    int32 scriptId = triggeredByAura->GetModifier()->m_miscvalue;

    if(!pVictim || !pVictim->isAlive())
        return SPELL_AURA_PROC_FAILED;

    Item* castItem = triggeredByAura->GetCastItemGuid() && GetTypeId()==TYPEID_PLAYER
        ? ((Player*)this)->GetItemByGuid(triggeredByAura->GetCastItemGuid()) : NULL;

    // Basepoints of trigger aura
    int32 triggerAmount = triggeredByAura->GetModifier()->m_amount;

    uint32 triggered_spell_id = 0;

    switch(scriptId)
    {
        case 836:                                           // Improved Blizzard (Rank 1)
        {
            if (!procSpell || procSpell->SpellVisual[0]!=9487)
                return SPELL_AURA_PROC_FAILED;
            triggered_spell_id = 12484;
            break;
        }
        case 988:                                           // Improved Blizzard (Rank 2)
        {
            if (!procSpell || procSpell->SpellVisual[0]!=9487)
                return SPELL_AURA_PROC_FAILED;
            triggered_spell_id = 12485;
            break;
        }
        case 989:                                           // Improved Blizzard (Rank 3)
        {
            if (!procSpell || procSpell->SpellVisual[0]!=9487)
                return SPELL_AURA_PROC_FAILED;
            triggered_spell_id = 12486;
            break;
        }
        case 4086:                                          // Improved Mend Pet (Rank 1)
        case 4087:                                          // Improved Mend Pet (Rank 2)
        {
            if(!roll_chance_i(triggerAmount))
                return SPELL_AURA_PROC_FAILED;

            triggered_spell_id = 24406;
            break;
        }
        case 4533:                                          // Dreamwalker Raiment 2 pieces bonus
        {
            // Chance 50%
            if (!roll_chance_i(50))
                return SPELL_AURA_PROC_FAILED;

            switch (pVictim->getPowerType())
            {
                case POWER_MANA:   triggered_spell_id = 28722; break;
                case POWER_RAGE:   triggered_spell_id = 28723; break;
                case POWER_ENERGY: triggered_spell_id = 28724; break;
                default:
                    return SPELL_AURA_PROC_FAILED;
            }
            break;
        }
        case 4537:                                          // Dreamwalker Raiment 6 pieces bonus
            triggered_spell_id = 28750;                     // Blessing of the Claw
            break;
        case 5497:                                          // Improved Mana Gems (Serpent-Coil Braid)
            triggered_spell_id = 37445;                     // Mana Surge
            break;
        case 6953:                                          // Warbringer
            RemoveAurasAtMechanicImmunity(IMMUNE_TO_ROOT_AND_SNARE_MASK,0,true);
            return SPELL_AURA_PROC_OK;
        case 7010:                                          // Revitalize (rank 1)
        case 7011:                                          // Revitalize (rank 2)
        case 7012:                                          // Revitalize (rank 3)
        {
            if(!roll_chance_i(triggerAmount))
                return SPELL_AURA_PROC_FAILED;

            switch( pVictim->getPowerType() )
            {
                case POWER_MANA:        triggered_spell_id = 48542; break;
                case POWER_RAGE:        triggered_spell_id = 48541; break;
                case POWER_ENERGY:      triggered_spell_id = 48540; break;
                case POWER_RUNIC_POWER: triggered_spell_id = 48543; break;
                default: return SPELL_AURA_PROC_FAILED;
            }
            break;
        }
        case 7282:                                          // Crypt Fever & Ebon Plaguebringer
        {
            if (!procSpell || pVictim == this)
                return SPELL_AURA_PROC_FAILED;

            bool HasEP = false;
            Unit::AuraList const& scriptAuras = GetAurasByType(SPELL_AURA_OVERRIDE_CLASS_SCRIPTS);
            for(Unit::AuraList::const_iterator i = scriptAuras.begin(); i != scriptAuras.end(); ++i)
            {
                if ((*i)->GetSpellProto()->SpellIconID == 1766)
                {
                    HasEP = true;
                    break;
                }
            }

            if (!HasEP)
                switch(triggeredByAura->GetId())
                {
                    case 49032: triggered_spell_id = 50508; break;
                    case 49631: triggered_spell_id = 50509; break;
                    case 49632: triggered_spell_id = 50510; break;
                    default: return SPELL_AURA_PROC_FAILED;
                }
            else
                switch(triggeredByAura->GetId())
                {
                    case 51099: triggered_spell_id = 51726; break;
                    case 51160: triggered_spell_id = 51734; break;
                    case 51161: triggered_spell_id = 51735; break;
                    default: return SPELL_AURA_PROC_FAILED;
                }
            break;
        }
    }

    // not processed
    if(!triggered_spell_id)
        return SPELL_AURA_PROC_FAILED;

    // standard non-dummy case
    SpellEntry const* triggerEntry = sSpellStore.LookupEntry(triggered_spell_id);

    if(!triggerEntry)
    {
        sLog.outError("Unit::HandleOverrideClassScriptAuraProc: Spell %u triggering for class script id %u",triggered_spell_id,scriptId);
        return SPELL_AURA_PROC_FAILED;
    }

    if( cooldown && GetTypeId()==TYPEID_PLAYER && ((Player*)this)->HasSpellCooldown(triggered_spell_id))
        return SPELL_AURA_PROC_FAILED;

    CastSpell(pVictim, triggered_spell_id, true, castItem, triggeredByAura);

    if( cooldown && GetTypeId()==TYPEID_PLAYER )
        ((Player*)this)->AddSpellCooldown(triggered_spell_id,0,time(NULL) + cooldown);

    return SPELL_AURA_PROC_OK;
}

SpellAuraProcResult Unit::HandleMendingAuraProc( Unit* /*pVictim*/, uint32 /*damage*/, Aura* triggeredByAura, SpellEntry const* /*procSpell*/, uint32 /*procFlag*/, uint32 /*procEx*/, uint32 /*cooldown*/ )
{
    // aura can be deleted at casts
    SpellEntry const* spellProto = triggeredByAura->GetSpellProto();
    SpellEffectIndex effIdx = triggeredByAura->GetEffIndex();
    int32 heal = triggeredByAura->GetModifier()->m_amount;
    ObjectGuid caster_guid = triggeredByAura->GetCasterGuid();

    // jumps
    int32 jumps = triggeredByAura->GetHolder()->GetAuraCharges()-1;

    // current aura expire
    triggeredByAura->GetHolder()->SetAuraCharges(1);             // will removed at next charges decrease

    // next target selection
    if (jumps > 0 && GetTypeId()==TYPEID_PLAYER && caster_guid.IsPlayer())
    {
        float radius;
        if (spellProto->EffectRadiusIndex[effIdx])
            radius = GetSpellRadius(sSpellRadiusStore.LookupEntry(spellProto->EffectRadiusIndex[effIdx]));
        else
            radius = GetSpellMaxRange(sSpellRangeStore.LookupEntry(spellProto->rangeIndex));

        if(Player* caster = ((Player*)triggeredByAura->GetCaster()))
        {
            caster->ApplySpellMod(spellProto->Id, SPELLMOD_RADIUS, radius,NULL);

            if(Player* target = ((Player*)this)->GetNextRandomRaidMember(radius))
            {
                // aura will applied from caster, but spell casted from current aura holder
                SpellModifier *mod = new SpellModifier(SPELLMOD_CHARGES,SPELLMOD_FLAT,jumps-5,spellProto->Id,spellProto->SpellFamilyFlags);

                // remove before apply next (locked against deleted)
                triggeredByAura->SetInUse(true);
                RemoveAurasByCasterSpell(spellProto->Id,caster->GetObjectGuid());

                caster->AddSpellMod(mod, true);
                CastCustomSpell(target, spellProto->Id, &heal, NULL, NULL, true, NULL, triggeredByAura, caster->GetObjectGuid());
                caster->AddSpellMod(mod, false);
                triggeredByAura->SetInUse(false);
            }
        }
    }

    // heal
    CastCustomSpell(this,33110,&heal,NULL,NULL,true,NULL,NULL,caster_guid);
    return SPELL_AURA_PROC_OK;
}

SpellAuraProcResult Unit::HandleModCastingSpeedNotStackAuraProc(Unit* /*pVictim*/, uint32 /*damage*/, Aura* /*triggeredByAura*/, SpellEntry const* procSpell, uint32 /*procFlag*/, uint32 /*procEx*/, uint32 /*cooldown*/)
{
    // Skip melee hits or instant cast spells
    return !(procSpell == NULL || GetSpellCastTime(procSpell) == 0) ? SPELL_AURA_PROC_OK : SPELL_AURA_PROC_FAILED;
}

SpellAuraProcResult Unit::HandleReflectSpellsSchoolAuraProc(Unit* /*pVictim*/, uint32 /*damage*/, Aura* triggeredByAura, SpellEntry const* procSpell, uint32 /*procFlag*/, uint32 /*procEx*/, uint32 /*cooldown*/)
{
    // Skip Melee hits and spells ws wrong school
    return !(procSpell == NULL || (triggeredByAura->GetModifier()->m_miscvalue & procSpell->SchoolMask) == 0) ? SPELL_AURA_PROC_OK : SPELL_AURA_PROC_FAILED;
}

SpellAuraProcResult Unit::HandleModPowerCostSchoolAuraProc(Unit* /*pVictim*/, uint32 /*damage*/, Aura* triggeredByAura, SpellEntry const* procSpell, uint32 /*procFlag*/, uint32 /*procEx*/, uint32 /*cooldown*/)
{
    // Skip melee hits and spells ws wrong school or zero cost
    return !(procSpell == NULL ||
            (procSpell->manaCost == 0 && procSpell->ManaCostPercentage == 0) ||           // Cost check
            (triggeredByAura->GetModifier()->m_miscvalue & procSpell->SchoolMask) == 0) ? SPELL_AURA_PROC_OK : SPELL_AURA_PROC_FAILED;  // School check
}

SpellAuraProcResult Unit::HandleMechanicImmuneResistanceAuraProc(Unit* /*pVictim*/, uint32 /*damage*/, Aura* triggeredByAura, SpellEntry const* procSpell, uint32 /*procFlag*/, uint32 /*procEx*/, uint32 /*cooldown*/)
{
    // Compare mechanic
   return !(procSpell==NULL || int32(procSpell->Mechanic) != triggeredByAura->GetModifier()->m_miscvalue)
       ? SPELL_AURA_PROC_OK : SPELL_AURA_PROC_FAILED;
}

SpellAuraProcResult Unit::HandleModDamageFromCasterAuraProc(Unit* pVictim, uint32 /*damage*/, Aura* triggeredByAura, SpellEntry const* /*procSpell*/, uint32 /*procFlag*/, uint32 /*procEx*/, uint32 /*cooldown*/)
{
    // Compare casters
    return triggeredByAura->GetCasterGuid() == pVictim->GetObjectGuid() ? SPELL_AURA_PROC_OK : SPELL_AURA_PROC_FAILED;
}

SpellAuraProcResult Unit::HandleAddFlatModifierAuraProc(Unit* pVictim, uint32 /*damage*/, Aura* triggeredByAura, SpellEntry const * procSpell, uint32 /*procFlag*/, uint32 /*procEx*/, uint32 /*cooldown*/)
{
    SpellEntry const *spellInfo = triggeredByAura->GetSpellProto();

<<<<<<< HEAD
    switch (spellInfo->Id)
=======
    if (spellInfo->Id == 55166)                                 // Tidal Force
>>>>>>> 914f1395
    {
        case 53257:                             // Cobra strike
        case 55166:                             // Tidal Force
            // Remove only single aura from stack
            if (triggeredByAura->GetStackAmount() > 1 && !triggeredByAura->GetHolder()->ModStackAmount(-1))
                return SPELL_AURA_PROC_CANT_TRIGGER;
            break;
        default:
            break;
    }
    else if (spellInfo->Id == 53695 || spellInfo->Id == 53696)   // Judgements of the Just
    {
        if (!procSpell)
            return SPELL_AURA_PROC_FAILED;

        if (GetSpellSpecific(procSpell->Id) != SPELL_JUDGEMENT)
            return SPELL_AURA_PROC_FAILED;

        int bp = triggeredByAura->GetModifier()->m_amount;
        CastCustomSpell(pVictim, 68055, &bp, NULL, NULL, true, NULL, triggeredByAura);
    }

    return SPELL_AURA_PROC_OK;
}

SpellAuraProcResult Unit::HandleAddPctModifierAuraProc(Unit* /*pVictim*/, uint32 /*damage*/, Aura* triggeredByAura, SpellEntry const *procSpell, uint32 /*procFlag*/, uint32 procEx, uint32 /*cooldown*/)
{
    SpellEntry const *spellInfo = triggeredByAura->GetSpellProto();
    Item* castItem = triggeredByAura->GetCastItemGuid() && GetTypeId()==TYPEID_PLAYER
        ? ((Player*)this)->GetItemByGuid(triggeredByAura->GetCastItemGuid()) : NULL;

    switch(spellInfo->SpellFamilyName)
    {
        case SPELLFAMILY_MAGE:
        {
            // Combustion
            if (spellInfo->Id == 11129)
            {
                //last charge and crit
                if (triggeredByAura->GetHolder()->GetAuraCharges() <= 1 && (procEx & PROC_EX_CRITICAL_HIT) )
                    return SPELL_AURA_PROC_OK;                        // charge counting (will removed)

                CastSpell(this, 28682, true, castItem, triggeredByAura);
                return (procEx & PROC_EX_CRITICAL_HIT) ? SPELL_AURA_PROC_OK : SPELL_AURA_PROC_FAILED; // charge update only at crit hits, no hidden cooldowns
            }
            break;
        }
        case SPELLFAMILY_PRIEST:
        {
            // Serendipity
            if (spellInfo->SpellIconID == 2900)
            {
                RemoveAurasDueToSpell(spellInfo->Id);
                return SPELL_AURA_PROC_OK;
            }
            break;
        }
        case SPELLFAMILY_PALADIN:
        {
            // Glyph of Divinity
            if (spellInfo->Id == 54939)
            {
                // Lookup base amount mana restore
                for (int i = 0; i < MAX_EFFECT_INDEX; ++i)
                {
                    if (procSpell->Effect[i] == SPELL_EFFECT_ENERGIZE)
                    {
                        int32 mana = procSpell->CalculateSimpleValue(SpellEffectIndex(i));
                        CastCustomSpell(this, 54986, NULL, &mana, NULL, true, castItem, triggeredByAura);
                        break;
                    }
                }
                return SPELL_AURA_PROC_OK;
            }
            break;
        }
    }
    return SPELL_AURA_PROC_OK;
}

SpellAuraProcResult Unit::HandleModDamagePercentDoneAuraProc(Unit* /*pVictim*/, uint32 /*damage*/, Aura* triggeredByAura, SpellEntry const *procSpell, uint32 /*procFlag*/, uint32 procEx, uint32 cooldown)
{
    SpellEntry const *spellInfo = triggeredByAura->GetSpellProto();
    Item* castItem = triggeredByAura->GetCastItemGuid() && GetTypeId()==TYPEID_PLAYER
        ? ((Player*)this)->GetItemByGuid(triggeredByAura->GetCastItemGuid()) : NULL;

    // Aspect of the Viper
    if (spellInfo->SpellFamilyName == SPELLFAMILY_HUNTER && spellInfo->SpellFamilyFlags.test<CF_HUNTER_ASPECT_OF_THE_VIPER>())
    {
        uint32 maxmana = GetMaxPower(POWER_MANA);
        int32 bp = int32(maxmana* GetAttackTime(RANGED_ATTACK)/1000.0f/100.0f);

        if(cooldown && GetTypeId()==TYPEID_PLAYER && ((Player*)this)->HasSpellCooldown(34075))
            return SPELL_AURA_PROC_FAILED;

        CastCustomSpell(this, 34075, &bp, NULL, NULL, true, castItem, triggeredByAura);
    }
    // Arcane Blast
    else if (spellInfo->Id == 36032 && procSpell->SpellFamilyName == SPELLFAMILY_MAGE && procSpell->SpellIconID == 2294)
        // prevent proc from self(spell that triggered this aura)
        return SPELL_AURA_PROC_FAILED;

    return SPELL_AURA_PROC_OK;
}

SpellAuraProcResult Unit::HandlePeriodicDummyAuraProc(Unit* /*pVictim*/, uint32 /*damage*/, Aura* triggeredByAura, SpellEntry const *procSpell, uint32 /*procFlag*/, uint32 /*procEx*/, uint32 /*cooldown*/)
{
    if (!triggeredByAura)
        return SPELL_AURA_PROC_FAILED;

    SpellEntry const *spellProto = triggeredByAura->GetSpellProto();
    if (!spellProto)
        return SPELL_AURA_PROC_FAILED;

    switch (spellProto->SpellFamilyName)
    {
        case SPELLFAMILY_GENERIC:
        {
            switch (spellProto->Id)
            {
                case 66334:                                 // Mistress' Kiss (Trial of the Crusader, ->
                case 67905:                                 // -> Lord Jaraxxus encounter, all difficulties)
                case 67906:                                 // ----- // -----
                case 67907:                                 // ----- // -----
                {
                    CastSpell(this, 66359, true, NULL, triggeredByAura);
                    break;
                }
            }
            break;
        }
        case SPELLFAMILY_DEATHKNIGHT:
        {
            switch (spellProto->SpellIconID)
            {
                // Reaping
                // Death Rune Mastery
                // Blood of the North
                case 22:
                case 2622:
                case 3041:
                {
                    if(!procSpell)
                        return SPELL_AURA_PROC_FAILED;

                    if (getClass() != CLASS_DEATH_KNIGHT)
                        return SPELL_AURA_PROC_FAILED;

                    Player * plr = GetTypeId() == TYPEID_PLAYER? ((Player*)this) : NULL;
                    if (!plr)
                        return SPELL_AURA_PROC_FAILED;

                    //get spell rune cost
                    SpellRuneCostEntry const *runeCost = sSpellRuneCostStore.LookupEntry(procSpell->runeCostID);
                    if (!runeCost)
                        return SPELL_AURA_PROC_FAILED;

                    //convert runes to death
                    for (uint32 i = 0; i < NUM_RUNE_TYPES -1/*don't count death rune*/; ++i)
                    {
                        uint32 remainingCost = runeCost->RuneCost[i];

                        while(remainingCost)
                        {
                            int32  convertedRuneCooldown = -1;
                            uint32 convertedRune = i;
                            for(uint32 j = 0; j < MAX_RUNES; ++j)
                            {
                                // convert only valid runes
                                if (RuneType(i) != plr->GetCurrentRune(j) && 
                                    RuneType(i) != plr->GetBaseRune(j))
                                    continue;

                                // select rune with longest cooldown
                                if (convertedRuneCooldown < plr->GetRuneCooldown(j))
                                {
                                    convertedRuneCooldown = int32(plr->GetRuneCooldown(j));
                                    convertedRune = j;
                                }
                            }
                            if (convertedRuneCooldown >= 0)
                                plr->ConvertRune(convertedRune, RUNE_DEATH);
                            --remainingCost;
                        }
                    }
                    return SPELL_AURA_PROC_OK;
                }
                default:
                    break;
            }
            break;
        }
        default:
            break;
    }
    return SPELL_AURA_PROC_OK;
}

SpellAuraProcResult Unit::HandleModRating(Unit* /*pVictim*/, uint32 /*damage*/, Aura* triggeredByAura, SpellEntry const * /*procSpell*/, uint32 /*procFlag*/, uint32 /*procEx*/, uint32 /*cooldown*/)
{
    SpellEntry const *spellInfo = triggeredByAura->GetSpellProto();

    if (spellInfo->Id == 71564)                             // Deadly Precision
    {
        // Remove only single aura from stack
        if (triggeredByAura->GetStackAmount() > 1 && !triggeredByAura->GetHolder()->ModStackAmount(-1))
            return SPELL_AURA_PROC_CANT_TRIGGER;
    }

    return SPELL_AURA_PROC_OK;
}

SpellAuraProcResult Unit::HandleRemoveByDamageProc(Unit* pVictim, uint32 damage, Aura* triggeredByAura, SpellEntry const *procSpell, uint32 procFlag, uint32 procEx, uint32 cooldown)
{
    triggeredByAura->SetInUse(true);
    RemoveAurasByCasterSpell(triggeredByAura->GetSpellProto()->Id, triggeredByAura->GetCasterGuid());
    triggeredByAura->SetInUse(false);

    return SPELL_AURA_PROC_OK;
}

SpellAuraProcResult Unit::HandleRemoveByDamageChanceProc(Unit* pVictim, uint32 damage, Aura* triggeredByAura, SpellEntry const *procSpell, uint32 procFlag, uint32 procEx, uint32 cooldown)
{
    SpellEntry const* spellInfo = triggeredByAura->GetSpellProto();

    if (!spellInfo || spellInfo == procSpell)
        return SPELL_AURA_PROC_FAILED;

    // The chance to dispel an aura depends on the damage taken with respect to the casters level.
    uint32 max_dmg = getLevel() > 8 ? 25 * getLevel() - 150 : 50;
    float chance = float(damage) / max_dmg * 100.0f;
    if (roll_chance_f(chance))
        return HandleRemoveByDamageProc(pVictim, damage, triggeredByAura, procSpell, procFlag, procEx, cooldown);

    return SPELL_AURA_PROC_FAILED;
}

SpellAuraProcResult Unit::HandleManaShieldAuraProc(Unit *pVictim, uint32 damage, Aura* triggeredByAura, SpellEntry const * procSpell, uint32 procFlag, uint32 procEx, uint32 cooldown)
{
    SpellEntry const *dummySpell = triggeredByAura->GetSpellProto ();

    Item* castItem = triggeredByAura->GetCastItemGuid() && GetTypeId()==TYPEID_PLAYER
        ? ((Player*)this)->GetItemByGuid(triggeredByAura->GetCastItemGuid()) : NULL;

    uint32 triggered_spell_id = 0;
    Unit* target = pVictim;

    switch(dummySpell->SpellFamilyName)
    {
        case SPELLFAMILY_MAGE:
        {
            // Incanter's Regalia set (add trigger chance to Mana Shield)
            if (dummySpell->SpellFamilyFlags.test<CF_MAGE_MANA_SHIELD>())
            {
                if (GetTypeId() != TYPEID_PLAYER)
                    return SPELL_AURA_PROC_FAILED;

                target = this;
                triggered_spell_id = 37436;
                break;
            }
            break;
        }
        default:
            break;
    }

    // processed charge only counting case
    if (!triggered_spell_id)
        return SPELL_AURA_PROC_OK;

    SpellEntry const* triggerEntry = sSpellStore.LookupEntry(triggered_spell_id);

    if (!triggerEntry)
    {
        sLog.outError("Unit::HandleManaShieldAuraProc: Spell %u have nonexistent triggered spell %u",dummySpell->Id,triggered_spell_id);
        return SPELL_AURA_PROC_FAILED;
    }

    // default case
    if (!target || (target != this && !target->isAlive()))
        return SPELL_AURA_PROC_FAILED;

    if (cooldown && GetTypeId()==TYPEID_PLAYER && ((Player*)this)->HasSpellCooldown(triggered_spell_id))
        return SPELL_AURA_PROC_FAILED;

    CastSpell(target, triggered_spell_id, true, castItem, triggeredByAura);

    if (cooldown && GetTypeId()==TYPEID_PLAYER)
        ((Player*)this)->AddSpellCooldown(triggered_spell_id,0,time(NULL) + cooldown);

    return SPELL_AURA_PROC_OK;
}

SpellAuraProcResult Unit::HandleModResistanceAuraProc(Unit* /*pVictim*/, uint32 damage, Aura* triggeredByAura, SpellEntry const* /*procSpell*/, uint32 /*procFlag*/, uint32 /*procEx*/, uint32 /*cooldown*/)
{
    SpellEntry const *spellInfo = triggeredByAura->GetSpellProto();

    // Inner Fire
    if (spellInfo->IsFitToFamily<SPELLFAMILY_PRIEST, CF_PRIEST_INNER_FIRE>())
    {
        // only at real damage
        if (!damage)
            return SPELL_AURA_PROC_FAILED;
    }

    return SPELL_AURA_PROC_OK;
}

bool Unit::IsTriggeredAtCustomProcEvent(Unit *pVictim, SpellAuraHolder* holder, SpellEntry const* procSpell, uint32 procFlag, uint32 procExtra, WeaponAttackType attType, bool isVictim, SpellProcEventEntry const*& spellProcEvent )
{
    if (!holder || holder->IsDeleted())
        return false;

    SpellEntry const* spellProto = holder->GetSpellProto();

    if (procSpell == spellProto)
        return false;

    for (int32 i = 0; i < MAX_EFFECT_INDEX; ++i)
    {
        if (Aura* aura = holder->GetAuraByEffectIndex(SpellEffectIndex(i)))
        {
            AuraType auraName = AuraType(spellProto->EffectApplyAuraName[i]);

            switch (auraName)
            {
                case SPELL_AURA_DAMAGE_SHIELD:
                    if (procFlag & PROC_FLAG_TAKEN_MELEE_HIT)
                        return true;
                    break;
                case SPELL_AURA_MOD_STEALTH:
                case SPELL_AURA_MOD_INVISIBILITY:
                {
                    uint32 anydamageMask = (PROC_FLAG_TAKEN_MELEE_HIT |
                                        PROC_FLAG_TAKEN_MELEE_SPELL_HIT |
                                        PROC_FLAG_TAKEN_RANGED_HIT |
                                        PROC_FLAG_TAKEN_AOE_SPELL_HIT |
                                        PROC_FLAG_TAKEN_NEGATIVE_SPELL_HIT |
                                        PROC_FLAG_TAKEN_ANY_DAMAGE |
                                        PROC_FLAG_ON_TRAP_ACTIVATION);
                    if (procFlag & anydamageMask &&
                        spellProto->AuraInterruptFlags & AURA_INTERRUPT_FLAG_DAMAGE)
                        return true;
                    break;
                }
                default:
                    break;
            }

        }
    }
    return false;
}

SpellAuraProcResult Unit::HandleDamageShieldAuraProc(Unit* pVictim, uint32 damage, Aura* triggeredByAura, SpellEntry const *procSpell, uint32 procFlag, uint32 procEx, uint32 cooldown)
{
    if (!triggeredByAura)
        return SPELL_AURA_PROC_FAILED;

    SpellEntry const *spellProto = triggeredByAura->GetSpellProto();

    if (!spellProto)
        return SPELL_AURA_PROC_FAILED;

    uint32 retdamage = triggeredByAura->GetModifier()->m_amount;

    // Thorns
    if (spellProto && spellProto->IsFitToFamily<SPELLFAMILY_DRUID, CF_DRUID_THORNS>())
    {
        Unit::AuraList const& dummyList = GetAurasByType(SPELL_AURA_DUMMY);
        for(Unit::AuraList::const_iterator iter = dummyList.begin(); iter != dummyList.end(); ++iter)
        {
            // Brambles
            if((*iter)->GetSpellProto()->SpellFamilyName == SPELLFAMILY_DRUID &&
                (*iter)->GetSpellProto()->SpellIconID == 53)
                {
                    damage += uint32(damage * (*iter)->GetModifier()->m_amount / 100);
                    break;
                }
        }
    }

    int32 DoneAdvertisedBenefit = SpellBaseDamageBonusDone(GetSpellSchoolMask(spellProto));
    int32 realBenefit = int32(float(DoneAdvertisedBenefit)*3.3f/100.0f);
    retdamage += realBenefit;

    DealDamageMods(pVictim,retdamage,NULL);

    uint32 targetHealth = pVictim->GetHealth();
    uint32 overkill = retdamage > targetHealth ? retdamage - targetHealth : 0;

    WorldPacket data(SMSG_SPELLDAMAGESHIELD,(8+8+4+4+4+4));
    data << GetObjectGuid();
    data << pVictim->GetObjectGuid();
    data << uint32(spellProto->Id);
    data << uint32(retdamage);                  // Damage
    data << uint32(overkill);                // Overkill
    data << uint32(spellProto->SchoolMask);
    SendMessageToSet(&data, true );

    DealDamage(pVictim, retdamage, 0, SPELL_DIRECT_DAMAGE, GetSpellSchoolMask(spellProto), spellProto, true);

    return SPELL_AURA_PROC_OK;
}

SpellAuraProcResult Unit::HandleDropChargeByDamageProc(Unit* pVictim, uint32 damage, Aura* triggeredByAura, SpellEntry const *procSpell, uint32 procFlag, uint32 procEx, uint32 cooldown)
{
    if (!triggeredByAura)
        return SPELL_AURA_PROC_FAILED;

    if (SpellAuraHolder *holder = triggeredByAura->GetHolder())
    {
        triggeredByAura->SetInUse(true);
        if (holder->DropAuraCharge())
            RemoveSpellAuraHolder(holder);
        triggeredByAura->SetInUse(false);
        if (!damage && pVictim && GetTypeId() == TYPEID_UNIT)
        {
            if (((Creature*)this)->IsTotem())
                pVictim->DealDamage(this, GetHealth(), 0, SPELL_DIRECT_DAMAGE, GetSpellSchoolMask(procSpell), procSpell, true);
        }
    }
    else
        return SPELL_AURA_PROC_FAILED;

    return SPELL_AURA_PROC_OK;
}<|MERGE_RESOLUTION|>--- conflicted
+++ resolved
@@ -4535,11 +4535,7 @@
 {
     SpellEntry const *spellInfo = triggeredByAura->GetSpellProto();
 
-<<<<<<< HEAD
     switch (spellInfo->Id)
-=======
-    if (spellInfo->Id == 55166)                                 // Tidal Force
->>>>>>> 914f1395
     {
         case 53257:                             // Cobra strike
         case 55166:                             // Tidal Force
@@ -4547,19 +4543,20 @@
             if (triggeredByAura->GetStackAmount() > 1 && !triggeredByAura->GetHolder()->ModStackAmount(-1))
                 return SPELL_AURA_PROC_CANT_TRIGGER;
             break;
+        case 53695:
+        case 53696:                             // Judgements of the Just
+        {
+            if (!procSpell)
+                return SPELL_AURA_PROC_FAILED;
+
+            if (GetSpellSpecific(procSpell->Id) != SPELL_JUDGEMENT)
+                return SPELL_AURA_PROC_FAILED;
+
+            int bp = triggeredByAura->GetModifier()->m_amount;
+            CastCustomSpell(pVictim, 68055, &bp, NULL, NULL, true, NULL, triggeredByAura);
+        }
         default:
             break;
-    }
-    else if (spellInfo->Id == 53695 || spellInfo->Id == 53696)   // Judgements of the Just
-    {
-        if (!procSpell)
-            return SPELL_AURA_PROC_FAILED;
-
-        if (GetSpellSpecific(procSpell->Id) != SPELL_JUDGEMENT)
-            return SPELL_AURA_PROC_FAILED;
-
-        int bp = triggeredByAura->GetModifier()->m_amount;
-        CastCustomSpell(pVictim, 68055, &bp, NULL, NULL, true, NULL, triggeredByAura);
     }
 
     return SPELL_AURA_PROC_OK;
