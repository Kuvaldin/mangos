/*
 * Copyright (C) 2005-2011 MaNGOS <http://getmangos.com/>
 *
 * This program is free software; you can redistribute it and/or modify
 * it under the terms of the GNU General Public License as published by
 * the Free Software Foundation; either version 2 of the License, or
 * (at your option) any later version.
 *
 * This program is distributed in the hope that it will be useful,
 * but WITHOUT ANY WARRANTY; without even the implied warranty of
 * MERCHANTABILITY or FITNESS FOR A PARTICULAR PURPOSE.  See the
 * GNU General Public License for more details.
 *
 * You should have received a copy of the GNU General Public License
 * along with this program; if not, write to the Free Software
 * Foundation, Inc., 59 Temple Place, Suite 330, Boston, MA  02111-1307  USA
 */

#include "Common.h"
#include "Log.h"
#include "ObjectMgr.h"
#include "SpellMgr.h"
#include "Player.h"
#include "Unit.h"
#include "Spell.h"
#include "SpellAuras.h"
#include "Totem.h"
#include "Creature.h"
#include "Formulas.h"
#include "CreatureAI.h"
#include "Util.h"

pAuraProcHandler AuraProcHandler[TOTAL_AURAS]=
{
    &Unit::HandleNULLProc,                                  //  0 SPELL_AURA_NONE
    &Unit::HandleNULLProc,                                  //  1 SPELL_AURA_BIND_SIGHT
    &Unit::HandleNULLProc,                                  //  2 SPELL_AURA_MOD_POSSESS
    &Unit::HandleNULLProc,                                  //  3 SPELL_AURA_PERIODIC_DAMAGE
    &Unit::HandleDummyAuraProc,                             //  4 SPELL_AURA_DUMMY
    &Unit::HandleRemoveByDamageProc,                        //  5 SPELL_AURA_MOD_CONFUSE
    &Unit::HandleNULLProc,                                  //  6 SPELL_AURA_MOD_CHARM
    &Unit::HandleRemoveByDamageChanceProc,                  //  7 SPELL_AURA_MOD_FEAR
    &Unit::HandleNULLProc,                                  //  8 SPELL_AURA_PERIODIC_HEAL
    &Unit::HandleNULLProc,                                  //  9 SPELL_AURA_MOD_ATTACKSPEED
    &Unit::HandleNULLProc,                                  // 10 SPELL_AURA_MOD_THREAT
    &Unit::HandleNULLProc,                                  // 11 SPELL_AURA_MOD_TAUNT
    &Unit::HandleNULLProc,                                  // 12 SPELL_AURA_MOD_STUN
    &Unit::HandleNULLProc,                                  // 13 SPELL_AURA_MOD_DAMAGE_DONE
    &Unit::HandleNULLProc,                                  // 14 SPELL_AURA_MOD_DAMAGE_TAKEN
    &Unit::HandleDamageShieldAuraProc,                      // 15 SPELL_AURA_DAMAGE_SHIELD
    &Unit::HandleRemoveByDamageProc,                        // 16 SPELL_AURA_MOD_STEALTH
    &Unit::HandleNULLProc,                                  // 17 SPELL_AURA_MOD_STEALTH_DETECT
    &Unit::HandleRemoveByDamageProc,                        // 18 SPELL_AURA_MOD_INVISIBILITY
    &Unit::HandleNULLProc,                                  // 19 SPELL_AURA_MOD_INVISIBILITY_DETECTION
    &Unit::HandleNULLProc,                                  // 20 SPELL_AURA_OBS_MOD_HEALTH
    &Unit::HandleNULLProc,                                  // 21 SPELL_AURA_OBS_MOD_MANA
    &Unit::HandleModResistanceAuraProc,                     // 22 SPELL_AURA_MOD_RESISTANCE
    &Unit::HandleNULLProc,                                  // 23 SPELL_AURA_PERIODIC_TRIGGER_SPELL
    &Unit::HandleNULLProc,                                  // 24 SPELL_AURA_PERIODIC_ENERGIZE
    &Unit::HandleNULLProc,                                  // 25 SPELL_AURA_MOD_PACIFY
    &Unit::HandleRemoveByDamageChanceProc,                  // 26 SPELL_AURA_MOD_ROOT
    &Unit::HandleNULLProc,                                  // 27 SPELL_AURA_MOD_SILENCE
    &Unit::HandleNULLProc,                                  // 28 SPELL_AURA_REFLECT_SPELLS
    &Unit::HandleNULLProc,                                  // 29 SPELL_AURA_MOD_STAT
    &Unit::HandleNULLProc,                                  // 30 SPELL_AURA_MOD_SKILL
    &Unit::HandleNULLProc,                                  // 31 SPELL_AURA_MOD_INCREASE_SPEED
    &Unit::HandleNULLProc,                                  // 32 SPELL_AURA_MOD_INCREASE_MOUNTED_SPEED
    &Unit::HandleNULLProc,                                  // 33 SPELL_AURA_MOD_DECREASE_SPEED
    &Unit::HandleNULLProc,                                  // 34 SPELL_AURA_MOD_INCREASE_HEALTH
    &Unit::HandleNULLProc,                                  // 35 SPELL_AURA_MOD_INCREASE_ENERGY
    &Unit::HandleNULLProc,                                  // 36 SPELL_AURA_MOD_SHAPESHIFT
    &Unit::HandleNULLProc,                                  // 37 SPELL_AURA_EFFECT_IMMUNITY
    &Unit::HandleNULLProc,                                  // 38 SPELL_AURA_STATE_IMMUNITY
    &Unit::HandleNULLProc,                                  // 39 SPELL_AURA_SCHOOL_IMMUNITY
    &Unit::HandleNULLProc,                                  // 40 SPELL_AURA_DAMAGE_IMMUNITY
    &Unit::HandleNULLProc,                                  // 41 SPELL_AURA_DISPEL_IMMUNITY
    &Unit::HandleProcTriggerSpellAuraProc,                  // 42 SPELL_AURA_PROC_TRIGGER_SPELL
    &Unit::HandleProcTriggerDamageAuraProc,                 // 43 SPELL_AURA_PROC_TRIGGER_DAMAGE
    &Unit::HandleNULLProc,                                  // 44 SPELL_AURA_TRACK_CREATURES
    &Unit::HandleNULLProc,                                  // 45 SPELL_AURA_TRACK_RESOURCES
    &Unit::HandleNULLProc,                                  // 46 SPELL_AURA_46 (used in test spells 54054 and 54058, and spell 48050) (3.0.8a-3.2.2a)
    &Unit::HandleNULLProc,                                  // 47 SPELL_AURA_MOD_PARRY_PERCENT
    &Unit::HandleNULLProc,                                  // 48 SPELL_AURA_48 spell Napalm (area damage spell with additional delayed damage effect)
    &Unit::HandleNULLProc,                                  // 49 SPELL_AURA_MOD_DODGE_PERCENT
    &Unit::HandleNULLProc,                                  // 50 SPELL_AURA_MOD_CRITICAL_HEALING_AMOUNT
    &Unit::HandleNULLProc,                                  // 51 SPELL_AURA_MOD_BLOCK_PERCENT
    &Unit::HandleNULLProc,                                  // 52 SPELL_AURA_MOD_CRIT_PERCENT
    &Unit::HandleNULLProc,                                  // 53 SPELL_AURA_PERIODIC_LEECH
    &Unit::HandleNULLProc,                                  // 54 SPELL_AURA_MOD_HIT_CHANCE
    &Unit::HandleNULLProc,                                  // 55 SPELL_AURA_MOD_SPELL_HIT_CHANCE
    &Unit::HandleNULLProc,                                  // 56 SPELL_AURA_TRANSFORM
    &Unit::HandleSpellCritChanceAuraProc,                   // 57 SPELL_AURA_MOD_SPELL_CRIT_CHANCE
    &Unit::HandleNULLProc,                                  // 58 SPELL_AURA_MOD_INCREASE_SWIM_SPEED
    &Unit::HandleNULLProc,                                  // 59 SPELL_AURA_MOD_DAMAGE_DONE_CREATURE
    &Unit::HandleRemoveByDamageChanceProc,                  // 60 SPELL_AURA_MOD_PACIFY_SILENCE
    &Unit::HandleNULLProc,                                  // 61 SPELL_AURA_MOD_SCALE
    &Unit::HandleNULLProc,                                  // 62 SPELL_AURA_PERIODIC_HEALTH_FUNNEL
    &Unit::HandleNULLProc,                                  // 63 unused (3.0.8a-3.2.2a) old SPELL_AURA_PERIODIC_MANA_FUNNEL
    &Unit::HandleNULLProc,                                  // 64 SPELL_AURA_PERIODIC_MANA_LEECH
    &Unit::HandleModCastingSpeedNotStackAuraProc,           // 65 SPELL_AURA_MOD_CASTING_SPEED_NOT_STACK
    &Unit::HandleNULLProc,                                  // 66 SPELL_AURA_FEIGN_DEATH
    &Unit::HandleNULLProc,                                  // 67 SPELL_AURA_MOD_DISARM
    &Unit::HandleNULLProc,                                  // 68 SPELL_AURA_MOD_STALKED
    &Unit::HandleNULLProc,                                  // 69 SPELL_AURA_SCHOOL_ABSORB
    &Unit::HandleNULLProc,                                  // 70 SPELL_AURA_EXTRA_ATTACKS      Useless, used by only one spell 41560 that has only visual effect (3.2.2a)
    &Unit::HandleNULLProc,                                  // 71 SPELL_AURA_MOD_SPELL_CRIT_CHANCE_SCHOOL
    &Unit::HandleModPowerCostSchoolAuraProc,                // 72 SPELL_AURA_MOD_POWER_COST_SCHOOL_PCT
    &Unit::HandleModPowerCostSchoolAuraProc,                // 73 SPELL_AURA_MOD_POWER_COST_SCHOOL
    &Unit::HandleReflectSpellsSchoolAuraProc,               // 74 SPELL_AURA_REFLECT_SPELLS_SCHOOL
    &Unit::HandleNULLProc,                                  // 75 SPELL_AURA_MOD_LANGUAGE
    &Unit::HandleNULLProc,                                  // 76 SPELL_AURA_FAR_SIGHT
    &Unit::HandleMechanicImmuneResistanceAuraProc,          // 77 SPELL_AURA_MECHANIC_IMMUNITY
    &Unit::HandleNULLProc,                                  // 78 SPELL_AURA_MOUNTED
    &Unit::HandleModDamagePercentDoneAuraProc,              // 79 SPELL_AURA_MOD_DAMAGE_PERCENT_DONE
    &Unit::HandleNULLProc,                                  // 80 SPELL_AURA_MOD_PERCENT_STAT
    &Unit::HandleNULLProc,                                  // 81 SPELL_AURA_SPLIT_DAMAGE_PCT
    &Unit::HandleNULLProc,                                  // 82 SPELL_AURA_WATER_BREATHING
    &Unit::HandleNULLProc,                                  // 83 SPELL_AURA_MOD_BASE_RESISTANCE
    &Unit::HandleNULLProc,                                  // 84 SPELL_AURA_MOD_REGEN
    &Unit::HandleCantTrigger,                               // 85 SPELL_AURA_MOD_POWER_REGEN
    &Unit::HandleNULLProc,                                  // 86 SPELL_AURA_CHANNEL_DEATH_ITEM
    &Unit::HandleNULLProc,                                  // 87 SPELL_AURA_MOD_DAMAGE_PERCENT_TAKEN
    &Unit::HandleNULLProc,                                  // 88 SPELL_AURA_MOD_HEALTH_REGEN_PERCENT
    &Unit::HandleNULLProc,                                  // 89 SPELL_AURA_PERIODIC_DAMAGE_PERCENT
    &Unit::HandleNULLProc,                                  // 90 unused (3.0.8a-3.2.2a) old SPELL_AURA_MOD_RESIST_CHANCE
    &Unit::HandleNULLProc,                                  // 91 SPELL_AURA_MOD_DETECT_RANGE
    &Unit::HandleNULLProc,                                  // 92 SPELL_AURA_PREVENTS_FLEEING
    &Unit::HandleNULLProc,                                  // 93 SPELL_AURA_MOD_UNATTACKABLE
    &Unit::HandleNULLProc,                                  // 94 SPELL_AURA_INTERRUPT_REGEN
    &Unit::HandleNULLProc,                                  // 95 SPELL_AURA_GHOST
    &Unit::HandleDropChargeByDamageProc,                    // 96 SPELL_AURA_SPELL_MAGNET
    &Unit::HandleManaShieldAuraProc,                        // 97 SPELL_AURA_MANA_SHIELD
    &Unit::HandleNULLProc,                                  // 98 SPELL_AURA_MOD_SKILL_TALENT
    &Unit::HandleNULLProc,                                  // 99 SPELL_AURA_MOD_ATTACK_POWER
    &Unit::HandleNULLProc,                                  //100 SPELL_AURA_AURAS_VISIBLE obsolete 3.x? all player can see all auras now, but still have 2 spells including GM-spell (1852,2855)
    &Unit::HandleNULLProc,                                  //101 SPELL_AURA_MOD_RESISTANCE_PCT
    &Unit::HandleNULLProc,                                  //102 SPELL_AURA_MOD_MELEE_ATTACK_POWER_VERSUS
    &Unit::HandleNULLProc,                                  //103 SPELL_AURA_MOD_TOTAL_THREAT
    &Unit::HandleNULLProc,                                  //104 SPELL_AURA_WATER_WALK
    &Unit::HandleNULLProc,                                  //105 SPELL_AURA_FEATHER_FALL
    &Unit::HandleNULLProc,                                  //106 SPELL_AURA_HOVER
    &Unit::HandleAddFlatModifierAuraProc,                   //107 SPELL_AURA_ADD_FLAT_MODIFIER
    &Unit::HandleAddPctModifierAuraProc,                    //108 SPELL_AURA_ADD_PCT_MODIFIER
    &Unit::HandleNULLProc,                                  //109 SPELL_AURA_ADD_TARGET_TRIGGER
    &Unit::HandleNULLProc,                                  //110 SPELL_AURA_MOD_POWER_REGEN_PERCENT
    &Unit::HandleDropChargeByDamageProc,                    //111 SPELL_AURA_ADD_CASTER_HIT_TRIGGER
    &Unit::HandleOverrideClassScriptAuraProc,               //112 SPELL_AURA_OVERRIDE_CLASS_SCRIPTS
    &Unit::HandleNULLProc,                                  //113 SPELL_AURA_MOD_RANGED_DAMAGE_TAKEN
    &Unit::HandleNULLProc,                                  //114 SPELL_AURA_MOD_RANGED_DAMAGE_TAKEN_PCT
    &Unit::HandleNULLProc,                                  //115 SPELL_AURA_MOD_HEALING
    &Unit::HandleNULLProc,                                  //116 SPELL_AURA_MOD_REGEN_DURING_COMBAT
    &Unit::HandleMechanicImmuneResistanceAuraProc,          //117 SPELL_AURA_MOD_MECHANIC_RESISTANCE
    &Unit::HandleNULLProc,                                  //118 SPELL_AURA_MOD_HEALING_PCT
    &Unit::HandleNULLProc,                                  //119 unused (3.0.8a-3.2.2a) old SPELL_AURA_SHARE_PET_TRACKING
    &Unit::HandleNULLProc,                                  //120 SPELL_AURA_UNTRACKABLE
    &Unit::HandleNULLProc,                                  //121 SPELL_AURA_EMPATHY
    &Unit::HandleNULLProc,                                  //122 SPELL_AURA_MOD_OFFHAND_DAMAGE_PCT
    &Unit::HandleNULLProc,                                  //123 SPELL_AURA_MOD_TARGET_RESISTANCE
    &Unit::HandleNULLProc,                                  //124 SPELL_AURA_MOD_RANGED_ATTACK_POWER
    &Unit::HandleNULLProc,                                  //125 SPELL_AURA_MOD_MELEE_DAMAGE_TAKEN
    &Unit::HandleNULLProc,                                  //126 SPELL_AURA_MOD_MELEE_DAMAGE_TAKEN_PCT
    &Unit::HandleNULLProc,                                  //127 SPELL_AURA_RANGED_ATTACK_POWER_ATTACKER_BONUS
    &Unit::HandleNULLProc,                                  //128 SPELL_AURA_MOD_POSSESS_PET
    &Unit::HandleNULLProc,                                  //129 SPELL_AURA_MOD_SPEED_ALWAYS
    &Unit::HandleNULLProc,                                  //130 SPELL_AURA_MOD_MOUNTED_SPEED_ALWAYS
    &Unit::HandleNULLProc,                                  //131 SPELL_AURA_MOD_RANGED_ATTACK_POWER_VERSUS
    &Unit::HandleNULLProc,                                  //132 SPELL_AURA_MOD_INCREASE_ENERGY_PERCENT
    &Unit::HandleNULLProc,                                  //133 SPELL_AURA_MOD_INCREASE_HEALTH_PERCENT
    &Unit::HandleNULLProc,                                  //134 SPELL_AURA_MOD_MANA_REGEN_INTERRUPT
    &Unit::HandleNULLProc,                                  //135 SPELL_AURA_MOD_HEALING_DONE
    &Unit::HandleNULLProc,                                  //136 SPELL_AURA_MOD_HEALING_DONE_PERCENT
    &Unit::HandleNULLProc,                                  //137 SPELL_AURA_MOD_TOTAL_STAT_PERCENTAGE
    &Unit::HandleHasteAuraProc,                             //138 SPELL_AURA_MOD_MELEE_HASTE
    &Unit::HandleNULLProc,                                  //139 SPELL_AURA_FORCE_REACTION
    &Unit::HandleNULLProc,                                  //140 SPELL_AURA_MOD_RANGED_HASTE
    &Unit::HandleNULLProc,                                  //141 SPELL_AURA_MOD_RANGED_AMMO_HASTE
    &Unit::HandleNULLProc,                                  //142 SPELL_AURA_MOD_BASE_RESISTANCE_PCT
    &Unit::HandleNULLProc,                                  //143 SPELL_AURA_MOD_RESISTANCE_EXCLUSIVE
    &Unit::HandleNULLProc,                                  //144 SPELL_AURA_SAFE_FALL
    &Unit::HandleNULLProc,                                  //145 SPELL_AURA_MOD_PET_TALENT_POINTS
    &Unit::HandleNULLProc,                                  //146 SPELL_AURA_ALLOW_TAME_PET_TYPE
    &Unit::HandleNULLProc,                                  //147 SPELL_AURA_MECHANIC_IMMUNITY_MASK
    &Unit::HandleNULLProc,                                  //148 SPELL_AURA_RETAIN_COMBO_POINTS
    &Unit::HandleCantTrigger,                               //149 SPELL_AURA_REDUCE_PUSHBACK
    &Unit::HandleNULLProc,                                  //150 SPELL_AURA_MOD_SHIELD_BLOCKVALUE_PCT
    &Unit::HandleNULLProc,                                  //151 SPELL_AURA_TRACK_STEALTHED
    &Unit::HandleNULLProc,                                  //152 SPELL_AURA_MOD_DETECTED_RANGE
    &Unit::HandleNULLProc,                                  //153 SPELL_AURA_SPLIT_DAMAGE_FLAT
    &Unit::HandleNULLProc,                                  //154 SPELL_AURA_MOD_STEALTH_LEVEL
    &Unit::HandleNULLProc,                                  //155 SPELL_AURA_MOD_WATER_BREATHING
    &Unit::HandleNULLProc,                                  //156 SPELL_AURA_MOD_REPUTATION_GAIN
    &Unit::HandleNULLProc,                                  //157 SPELL_AURA_PET_DAMAGE_MULTI (single test like spell 20782, also single for 214 aura)
    &Unit::HandleNULLProc,                                  //158 SPELL_AURA_MOD_SHIELD_BLOCKVALUE
    &Unit::HandleNULLProc,                                  //159 SPELL_AURA_NO_PVP_CREDIT
    &Unit::HandleNULLProc,                                  //160 SPELL_AURA_MOD_AOE_AVOIDANCE
    &Unit::HandleNULLProc,                                  //161 SPELL_AURA_MOD_HEALTH_REGEN_IN_COMBAT
    &Unit::HandleNULLProc,                                  //162 SPELL_AURA_POWER_BURN_MANA
    &Unit::HandleNULLProc,                                  //163 SPELL_AURA_MOD_CRIT_DAMAGE_BONUS
    &Unit::HandleNULLProc,                                  //164 unused (3.0.8a-3.2.2a), only one test spell 10654
    &Unit::HandleNULLProc,                                  //165 SPELL_AURA_MELEE_ATTACK_POWER_ATTACKER_BONUS
    &Unit::HandleNULLProc,                                  //166 SPELL_AURA_MOD_ATTACK_POWER_PCT
    &Unit::HandleNULLProc,                                  //167 SPELL_AURA_MOD_RANGED_ATTACK_POWER_PCT
    &Unit::HandleNULLProc,                                  //168 SPELL_AURA_MOD_DAMAGE_DONE_VERSUS
    &Unit::HandleNULLProc,                                  //169 SPELL_AURA_MOD_CRIT_PERCENT_VERSUS
    &Unit::HandleNULLProc,                                  //170 SPELL_AURA_DETECT_AMORE       different spells that ignore transformation effects
    &Unit::HandleNULLProc,                                  //171 SPELL_AURA_MOD_SPEED_NOT_STACK
    &Unit::HandleNULLProc,                                  //172 SPELL_AURA_MOD_MOUNTED_SPEED_NOT_STACK
    &Unit::HandleNULLProc,                                  //173 unused (3.0.8a-3.2.2a) no spells, old SPELL_AURA_ALLOW_CHAMPION_SPELLS  only for Proclaim Champion spell
    &Unit::HandleNULLProc,                                  //174 SPELL_AURA_MOD_SPELL_DAMAGE_OF_STAT_PERCENT
    &Unit::HandleNULLProc,                                  //175 SPELL_AURA_MOD_SPELL_HEALING_OF_STAT_PERCENT
    &Unit::HandleNULLProc,                                  //176 SPELL_AURA_SPIRIT_OF_REDEMPTION   only for Spirit of Redemption spell, die at aura end
    &Unit::HandleNULLProc,                                  //177 SPELL_AURA_AOE_CHARM (22 spells)
    &Unit::HandleNULLProc,                                  //178 SPELL_AURA_MOD_DEBUFF_RESISTANCE
    &Unit::HandleNULLProc,                                  //179 SPELL_AURA_MOD_ATTACKER_SPELL_CRIT_CHANCE
    &Unit::HandleNULLProc,                                  //180 SPELL_AURA_MOD_FLAT_SPELL_DAMAGE_VERSUS
    &Unit::HandleNULLProc,                                  //181 unused (3.0.8a-3.2.2a) old SPELL_AURA_MOD_FLAT_SPELL_CRIT_DAMAGE_VERSUS
    &Unit::HandleNULLProc,                                  //182 SPELL_AURA_MOD_RESISTANCE_OF_STAT_PERCENT
    &Unit::HandleNULLProc,                                  //183 SPELL_AURA_MOD_CRITICAL_THREAT only used in 28746
    &Unit::HandleNULLProc,                                  //184 SPELL_AURA_MOD_ATTACKER_MELEE_HIT_CHANCE
    &Unit::HandleNULLProc,                                  //185 SPELL_AURA_MOD_ATTACKER_RANGED_HIT_CHANCE
    &Unit::HandleNULLProc,                                  //186 SPELL_AURA_MOD_ATTACKER_SPELL_HIT_CHANCE
    &Unit::HandleNULLProc,                                  //187 SPELL_AURA_MOD_ATTACKER_MELEE_CRIT_CHANCE
    &Unit::HandleNULLProc,                                  //188 SPELL_AURA_MOD_ATTACKER_RANGED_CRIT_CHANCE
    &Unit::HandleModRating,                                 //189 SPELL_AURA_MOD_RATING
    &Unit::HandleNULLProc,                                  //190 SPELL_AURA_MOD_FACTION_REPUTATION_GAIN
    &Unit::HandleNULLProc,                                  //191 SPELL_AURA_USE_NORMAL_MOVEMENT_SPEED
    &Unit::HandleNULLProc,                                  //192 SPELL_AURA_HASTE_MELEE
    &Unit::HandleNULLProc,                                  //193 SPELL_AURA_HASTE_ALL (in fact combat (any type attack) speed pct)
    &Unit::HandleNULLProc,                                  //194 SPELL_AURA_MOD_IGNORE_ABSORB_SCHOOL
    &Unit::HandleNULLProc,                                  //195 SPELL_AURA_MOD_IGNORE_ABSORB_FOR_SPELL
    &Unit::HandleNULLProc,                                  //196 SPELL_AURA_MOD_COOLDOWN (single spell 24818 in 3.2.2a)
    &Unit::HandleNULLProc,                                  //197 SPELL_AURA_MOD_ATTACKER_SPELL_AND_WEAPON_CRIT_CHANCEe
    &Unit::HandleNULLProc,                                  //198 unused (3.0.8a-3.2.2a) old SPELL_AURA_MOD_ALL_WEAPON_SKILLS
    &Unit::HandleNULLProc,                                  //199 SPELL_AURA_MOD_INCREASES_SPELL_PCT_TO_HIT
    &Unit::HandleNULLProc,                                  //200 SPELL_AURA_MOD_KILL_XP_PCT
    &Unit::HandleNULLProc,                                  //201 SPELL_AURA_FLY                             this aura enable flight mode...
    &Unit::HandleNULLProc,                                  //202 SPELL_AURA_CANNOT_BE_DODGED
    &Unit::HandleNULLProc,                                  //203 SPELL_AURA_MOD_ATTACKER_MELEE_CRIT_DAMAGE
    &Unit::HandleNULLProc,                                  //204 SPELL_AURA_MOD_ATTACKER_RANGED_CRIT_DAMAGE
    &Unit::HandleNULLProc,                                  //205 SPELL_AURA_MOD_ATTACKER_SPELL_CRIT_DAMAGE
    &Unit::HandleNULLProc,                                  //206 SPELL_AURA_MOD_FLIGHT_SPEED
    &Unit::HandleNULLProc,                                  //207 SPELL_AURA_MOD_FLIGHT_SPEED_MOUNTED
    &Unit::HandleNULLProc,                                  //208 SPELL_AURA_MOD_FLIGHT_SPEED_STACKING
    &Unit::HandleNULLProc,                                  //209 SPELL_AURA_MOD_FLIGHT_SPEED_MOUNTED_STACKING
    &Unit::HandleNULLProc,                                  //210 SPELL_AURA_MOD_FLIGHT_SPEED_NOT_STACKING
    &Unit::HandleNULLProc,                                  //211 SPELL_AURA_MOD_FLIGHT_SPEED_MOUNTED_NOT_STACKING
    &Unit::HandleNULLProc,                                  //212 SPELL_AURA_MOD_RANGED_ATTACK_POWER_OF_STAT_PERCENT
    &Unit::HandleNULLProc,                                  //213 SPELL_AURA_MOD_RAGE_FROM_DAMAGE_DEALT implemented in Player::RewardRage
    &Unit::HandleNULLProc,                                  //214 Tamed Pet Passive (single test like spell 20782, also single for 157 aura)
    &Unit::HandleNULLProc,                                  //215 SPELL_AURA_ARENA_PREPARATION
    &Unit::HandleNULLProc,                                  //216 SPELL_AURA_HASTE_SPELLS
    &Unit::HandleNULLProc,                                  //217 unused (3.0.8a-3.2.2a)
    &Unit::HandleNULLProc,                                  //218 SPELL_AURA_HASTE_RANGED
    &Unit::HandleNULLProc,                                  //219 SPELL_AURA_MOD_MANA_REGEN_FROM_STAT
    &Unit::HandleNULLProc,                                  //220 SPELL_AURA_MOD_RATING_FROM_STAT
    &Unit::HandleNULLProc,                                  //221 ignored
    &Unit::HandleNULLProc,                                  //222 unused (3.0.8a-3.2.2a) only for spell 44586 that not used in real spell cast
    &Unit::HandleNULLProc,                                  //223 dummy code (cast damage spell to attacker) and another dymmy (jump to another nearby raid member)
    &Unit::HandleNULLProc,                                  //224 unused (3.0.8a-3.2.2a)
    &Unit::HandleMendingAuraProc,                           //225 SPELL_AURA_PRAYER_OF_MENDING
    &Unit::HandlePeriodicDummyAuraProc,                     //226 SPELL_AURA_PERIODIC_DUMMY
    &Unit::HandleNULLProc,                                  //227 SPELL_AURA_PERIODIC_TRIGGER_SPELL_WITH_VALUE
    &Unit::HandleNULLProc,                                  //228 SPELL_AURA_DETECT_STEALTH
    &Unit::HandleNULLProc,                                  //229 SPELL_AURA_MOD_AOE_DAMAGE_AVOIDANCE
    &Unit::HandleNULLProc,                                  //230 Commanding Shout
    &Unit::HandleProcTriggerSpellAuraProc,                  //231 SPELL_AURA_PROC_TRIGGER_SPELL_WITH_VALUE
    &Unit::HandleNULLProc,                                  //232 SPELL_AURA_MECHANIC_DURATION_MOD
    &Unit::HandleNULLProc,                                  //233 set model id to the one of the creature with id m_modifier.m_miscvalue
    &Unit::HandleNULLProc,                                  //234 SPELL_AURA_MECHANIC_DURATION_MOD_NOT_STACK
    &Unit::HandleNULLProc,                                  //235 SPELL_AURA_MOD_DISPEL_RESIST
    &Unit::HandleNULLProc,                                  //236 SPELL_AURA_CONTROL_VEHICLE
    &Unit::HandleNULLProc,                                  //237 SPELL_AURA_MOD_SPELL_DAMAGE_OF_ATTACK_POWER
    &Unit::HandleNULLProc,                                  //238 SPELL_AURA_MOD_SPELL_HEALING_OF_ATTACK_POWER
    &Unit::HandleNULLProc,                                  //239 SPELL_AURA_MOD_SCALE_2 only in Noggenfogger Elixir (16595) before 2.3.0 aura 61
    &Unit::HandleNULLProc,                                  //240 SPELL_AURA_MOD_EXPERTISE
    &Unit::HandleNULLProc,                                  //241 Forces the player to move forward
    &Unit::HandleNULLProc,                                  //242 SPELL_AURA_MOD_SPELL_DAMAGE_FROM_HEALING (only 2 test spels in 3.2.2a)
    &Unit::HandleNULLProc,                                  //243 faction reaction override spells
    &Unit::HandleNULLProc,                                  //244 SPELL_AURA_COMPREHEND_LANGUAGE
    &Unit::HandleNULLProc,                                  //245 SPELL_AURA_MOD_DURATION_OF_MAGIC_EFFECTS
    &Unit::HandleNULLProc,                                  //246 SPELL_AURA_MOD_DURATION_OF_EFFECTS_BY_DISPEL
    &Unit::HandleNULLProc,                                  //247 target to become a clone of the caster
    &Unit::HandleNULLProc,                                  //248 SPELL_AURA_MOD_COMBAT_RESULT_CHANCE
    &Unit::HandleNULLProc,                                  //249 SPELL_AURA_CONVERT_RUNE
    &Unit::HandleNULLProc,                                  //250 SPELL_AURA_MOD_INCREASE_HEALTH_2
    &Unit::HandleNULLProc,                                  //251 SPELL_AURA_MOD_ENEMY_DODGE
    &Unit::HandleNULLProc,                                  //252 SPELL_AURA_SLOW_ALL
    &Unit::HandleNULLProc,                                  //253 SPELL_AURA_MOD_BLOCK_CRIT_CHANCE
    &Unit::HandleNULLProc,                                  //254 SPELL_AURA_MOD_DISARM_SHIELD disarm Shield
    &Unit::HandleNULLProc,                                  //255 SPELL_AURA_MOD_MECHANIC_DAMAGE_TAKEN_PERCENT
    &Unit::HandleNULLProc,                                  //256 SPELL_AURA_NO_REAGENT_USE Use SpellClassMask for spell select
    &Unit::HandleNULLProc,                                  //257 SPELL_AURA_MOD_TARGET_RESIST_BY_SPELL_CLASS Use SpellClassMask for spell select
    &Unit::HandleNULLProc,                                  //258 SPELL_AURA_MOD_SPELL_VISUAL
    &Unit::HandleNULLProc,                                  //259 corrupt healing over time spell
    &Unit::HandleNULLProc,                                  //260 SPELL_AURA_SCREEN_EFFECT (miscvalue = id in ScreenEffect.dbc) not required any code
    &Unit::HandleNULLProc,                                  //261 SPELL_AURA_PHASE undetectable invisibility?
    &Unit::HandleNULLProc,                                  //262 SPELL_AURA_IGNORE_UNIT_STATE
    &Unit::HandleNULLProc,                                  //263 SPELL_AURA_ALLOW_ONLY_ABILITY player can use only abilities set in SpellClassMask
    &Unit::HandleNULLProc,                                  //264 unused (3.0.8a-3.2.2a)
    &Unit::HandleNULLProc,                                  //265 unused (3.0.8a-3.2.2a)
    &Unit::HandleNULLProc,                                  //266 unused (3.0.8a-3.2.2a)
    &Unit::HandleNULLProc,                                  //267 SPELL_AURA_MOD_IMMUNE_AURA_APPLY_SCHOOL
    &Unit::HandleNULLProc,                                  //268 SPELL_AURA_MOD_ATTACK_POWER_OF_STAT_PERCENT
    &Unit::HandleNULLProc,                                  //269 SPELL_AURA_MOD_IGNORE_DAMAGE_REDUCTION_SCHOOL
    &Unit::HandleNULLProc,                                  //270 SPELL_AURA_MOD_IGNORE_TARGET_RESIST (unused in 3.2.2a)
    &Unit::HandleModDamageFromCasterAuraProc,               //271 SPELL_AURA_MOD_DAMAGE_FROM_CASTER
    &Unit::HandleNULLProc,                                  //272 SPELL_AURA_MAELSTROM_WEAPON (unclear use for aura, it used in (3.2.2a...3.3.0) in single spell 53817 that spellmode stacked and charged spell expected to be drop as stack
    &Unit::HandleNULLProc,                                  //273 SPELL_AURA_X_RAY (client side implementation)
    &Unit::HandleNULLProc,                                  //274 proc free shot?
    &Unit::HandleNULLProc,                                  //275 SPELL_AURA_MOD_IGNORE_SHAPESHIFT Use SpellClassMask for spell select
    &Unit::HandleNULLProc,                                  //276 mod damage % mechanic?
    &Unit::HandleNULLProc,                                  //277 SPELL_AURA_MOD_MAX_AFFECTED_TARGETS Use SpellClassMask for spell select
    &Unit::HandleNULLProc,                                  //278 SPELL_AURA_MOD_DISARM_RANGED disarm ranged weapon
    &Unit::HandleNULLProc,                                  //279 visual effects? 58836 and 57507
    &Unit::HandleNULLProc,                                  //280 SPELL_AURA_MOD_TARGET_ARMOR_PCT
    &Unit::HandleNULLProc,                                  //281 SPELL_AURA_MOD_HONOR_GAIN
    &Unit::HandleNULLProc,                                  //282 SPELL_AURA_INCREASE_BASE_HEALTH_PERCENT
    &Unit::HandleNULLProc,                                  //283 SPELL_AURA_MOD_HEALING_RECEIVED
    &Unit::HandleNULLProc,                                  //284 51 spells
    &Unit::HandleNULLProc,                                  //285 SPELL_AURA_MOD_ATTACK_POWER_OF_ARMOR
    &Unit::HandleNULLProc,                                  //286 SPELL_AURA_ABILITY_PERIODIC_CRIT
    &Unit::HandleNULLProc,                                  //287 SPELL_AURA_DEFLECT_SPELLS
    &Unit::HandleNULLProc,                                  //288 increase parry/deflect, prevent attack (single spell used 67801)
    &Unit::HandleNULLProc,                                  //289 unused (3.2.2a)
    &Unit::HandleNULLProc,                                  //290 SPELL_AURA_MOD_ALL_CRIT_CHANCE
    &Unit::HandleNULLProc,                                  //291 SPELL_AURA_MOD_QUEST_XP_PCT
    &Unit::HandleNULLProc,                                  //292 call stabled pet
    &Unit::HandleNULLProc,                                  //293 3 spells
    &Unit::HandleNULLProc,                                  //294 2 spells, possible prevent mana regen
    &Unit::HandleNULLProc,                                  //295 unused (3.2.2a)
    &Unit::HandleNULLProc,                                  //296 2 spells
    &Unit::HandleNULLProc,                                  //297 1 spell (counter spell school?)
    &Unit::HandleNULLProc,                                  //298 unused (3.2.2a)
    &Unit::HandleNULLProc,                                  //299 unused (3.2.2a)
    &Unit::HandleNULLProc,                                  //300 3 spells (share damage?)
    &Unit::HandleNULLProc,                                  //301 5 spells
    &Unit::HandleNULLProc,                                  //302 unused (3.2.2a)
    &Unit::HandleNULLProc,                                  //303 17 spells
    &Unit::HandleNULLProc,                                  //304 2 spells (alcohol effect?)
    &Unit::HandleNULLProc,                                  //305 SPELL_AURA_MOD_MINIMUM_SPEED
    &Unit::HandleNULLProc,                                  //306 1 spell
    &Unit::HandleNULLProc,                                  //307 absorb healing?
    &Unit::HandleNULLProc,                                  //308 new aura for hunter traps
    &Unit::HandleNULLProc,                                  //309 absorb healing?
    &Unit::HandleNULLProc,                                  //310 pet avoidance passive?
    &Unit::HandleNULLProc,                                  //311 0 spells in 3.3
    &Unit::HandleNULLProc,                                  //312 0 spells in 3.3
    &Unit::HandleNULLProc,                                  //313 0 spells in 3.3
    &Unit::HandleNULLProc,                                  //314 1 test spell (reduce duration of silince/magic)
    &Unit::HandleNULLProc,                                  //315 underwater walking
    &Unit::HandleNULLProc                                   //316 makes haste affect HOT/DOT ticks
};

bool Unit::IsTriggeredAtSpellProcEvent(Unit *pVictim, SpellAuraHolder* holder, SpellEntry const* procSpell, uint32 procFlag, uint32 procExtra, WeaponAttackType attType, bool isVictim, SpellProcEventEntry const*& spellProcEvent )
{

    if (IsTriggeredAtCustomProcEvent(pVictim, holder, procSpell, procFlag, procExtra, attType, isVictim, spellProcEvent))
        return true;

    SpellEntry const* spellProto = holder->GetSpellProto();

    // Get proc Event Entry
    spellProcEvent = sSpellMgr.GetSpellProcEvent(spellProto->Id);

    // Get EventProcFlag
    uint32 EventProcFlag;
    if (spellProcEvent && spellProcEvent->procFlags) // if exist get custom spellProcEvent->procFlags
        EventProcFlag = spellProcEvent->procFlags;
    else
        EventProcFlag = spellProto->procFlags;       // else get from spell proto
    // Continue if no trigger exist
    if (!EventProcFlag)
        return false;

    // Check spellProcEvent data requirements
    if(!SpellMgr::IsSpellProcEventCanTriggeredBy(spellProcEvent, EventProcFlag, procSpell, procFlag, procExtra))
        return false;

    // In most cases req get honor or XP from kill
    if (EventProcFlag & PROC_FLAG_KILL && GetTypeId() == TYPEID_PLAYER)
    {
        bool allow = ((Player*)this)->isHonorOrXPTarget(pVictim);
        // Shadow Word: Death - can trigger from every kill
        if (holder->GetId() == 32409)
            allow = true;
        if (!allow)
            return false;
    }
    // Aura added by spell can`t trigger from self (prevent drop charges/do triggers)
    // But except periodic triggers (can triggered from self)
    if(procSpell && procSpell->Id == spellProto->Id && !(EventProcFlag & PROC_FLAG_ON_TAKE_PERIODIC))
        return false;

    // Check if current equipment allows aura to proc
    if(!isVictim && GetTypeId() == TYPEID_PLAYER)
    {
        if(spellProto->EquippedItemClass == ITEM_CLASS_WEAPON)
        {
            Item *item = NULL;
            if(attType == BASE_ATTACK)
                item = ((Player*)this)->GetItemByPos(INVENTORY_SLOT_BAG_0, EQUIPMENT_SLOT_MAINHAND);
            else if (attType == OFF_ATTACK)
                item = ((Player*)this)->GetItemByPos(INVENTORY_SLOT_BAG_0, EQUIPMENT_SLOT_OFFHAND);
            else
                item = ((Player*)this)->GetItemByPos(INVENTORY_SLOT_BAG_0, EQUIPMENT_SLOT_RANGED);

            if(!item || item->IsBroken() || item->GetProto()->Class != ITEM_CLASS_WEAPON || !((1<<item->GetProto()->SubClass) & spellProto->EquippedItemSubClassMask))
                return false;
        }
        else if(spellProto->EquippedItemClass == ITEM_CLASS_ARMOR)
        {
            // Check if player is wearing shield
            Item *item = ((Player*)this)->GetItemByPos(INVENTORY_SLOT_BAG_0, EQUIPMENT_SLOT_OFFHAND);
            if(!item || item->IsBroken() || !CanUseEquippedWeapon(OFF_ATTACK) || item->GetProto()->Class != ITEM_CLASS_ARMOR || !((1<<item->GetProto()->SubClass) & spellProto->EquippedItemSubClassMask))
                return false;
        }
    }
    // Get chance from spell
    float chance = (float)spellProto->procChance;
    // If in spellProcEvent exist custom chance, chance = spellProcEvent->customChance;
    if(spellProcEvent && spellProcEvent->customChance)
        chance = spellProcEvent->customChance;
    // If PPM exist calculate chance from PPM
    if(!isVictim && spellProcEvent && spellProcEvent->ppmRate != 0)
    {
        uint32 WeaponSpeed = GetAttackTime(attType);
        chance = GetPPMProcChance(WeaponSpeed, spellProcEvent->ppmRate);
    }
    // Apply chance modifier aura
    if(Player* modOwner = GetSpellModOwner())
    {
        modOwner->ApplySpellMod(spellProto->Id,SPELLMOD_CHANCE_OF_SUCCESS,chance);
        modOwner->ApplySpellMod(spellProto->Id,SPELLMOD_FREQUENCY_OF_SUCCESS,chance);
    }

    return roll_chance_f(chance);
}

SpellAuraProcResult Unit::HandleHasteAuraProc(Unit *pVictim, uint32 damage, Aura* triggeredByAura, SpellEntry const * /*procSpell*/, uint32 /*procFlag*/, uint32 /*procEx*/, uint32 cooldown)
{
    SpellEntry const *hasteSpell = triggeredByAura->GetSpellProto();

    Item* castItem = triggeredByAura->GetCastItemGuid() && GetTypeId()==TYPEID_PLAYER
        ? ((Player*)this)->GetItemByGuid(triggeredByAura->GetCastItemGuid()) : NULL;

    uint32 triggered_spell_id = 0;
    Unit* target = pVictim;
    int32 basepoints0 = 0;

    switch(hasteSpell->SpellFamilyName)
    {
        case SPELLFAMILY_ROGUE:
        {
            switch(hasteSpell->Id)
            {
                // Blade Flurry
                case 13877:
                case 33735:
                {
                    target = SelectRandomUnfriendlyTarget(pVictim);
                    if(!target)
                        return SPELL_AURA_PROC_FAILED;
                    basepoints0 = damage;
                    triggered_spell_id = 22482;
                    break;
                }
            }
            break;
        }
    }

    // processed charge only counting case
    if(!triggered_spell_id)
        return SPELL_AURA_PROC_OK;

    SpellEntry const* triggerEntry = sSpellStore.LookupEntry(triggered_spell_id);

    if(!triggerEntry)
    {
        sLog.outError("Unit::HandleHasteAuraProc: Spell %u have nonexistent triggered spell %u",hasteSpell->Id,triggered_spell_id);
        return SPELL_AURA_PROC_FAILED;
    }

    // default case
    if (!target || (target != this && !target->isAlive()))
        return SPELL_AURA_PROC_FAILED;

    if (cooldown && GetTypeId()==TYPEID_PLAYER && ((Player*)this)->HasSpellCooldown(triggered_spell_id))
        return SPELL_AURA_PROC_FAILED;

    if (basepoints0)
        CastCustomSpell(target,triggered_spell_id,&basepoints0,NULL,NULL,true,castItem,triggeredByAura);
    else
        CastSpell(target,triggered_spell_id,true,castItem,triggeredByAura);

    if (cooldown && GetTypeId()==TYPEID_PLAYER)
        ((Player*)this)->AddSpellCooldown(triggered_spell_id,0,time(NULL) + cooldown);

    return SPELL_AURA_PROC_OK;
}

SpellAuraProcResult Unit::HandleSpellCritChanceAuraProc(Unit *pVictim, uint32 /*damage*/, Aura* triggeredByAura, SpellEntry const * procSpell, uint32 /*procFlag*/, uint32 /*procEx*/, uint32 cooldown)
{
    if (!procSpell)
        return SPELL_AURA_PROC_FAILED;

    SpellEntry const *triggeredByAuraSpell = triggeredByAura->GetSpellProto();

    Item* castItem = triggeredByAura->GetCastItemGuid() && GetTypeId()==TYPEID_PLAYER
        ? ((Player*)this)->GetItemByGuid(triggeredByAura->GetCastItemGuid()) : NULL;

    uint32 triggered_spell_id = 0;
    Unit* target = pVictim;
    int32 basepoints0 = 0;

    switch(triggeredByAuraSpell->SpellFamilyName)
    {
        case SPELLFAMILY_MAGE:
        {
            switch(triggeredByAuraSpell->Id)
            {
                // Focus Magic
                case 54646:
                {
                    Unit* caster = triggeredByAura->GetCaster();
                    if (!caster)
                        return SPELL_AURA_PROC_FAILED;

                    triggered_spell_id = 54648;
                    target = caster;
                    break;
                }
            }
        }
    }

    // processed charge only counting case
    if (!triggered_spell_id)
        return SPELL_AURA_PROC_OK;

    SpellEntry const* triggerEntry = sSpellStore.LookupEntry(triggered_spell_id);

    if(!triggerEntry)
    {
        sLog.outError("Unit::HandleHasteAuraProc: Spell %u have nonexistent triggered spell %u",triggeredByAuraSpell->Id,triggered_spell_id);
        return SPELL_AURA_PROC_FAILED;
    }

    // default case
    if (!target || (target != this && !target->isAlive()))
        return SPELL_AURA_PROC_FAILED;

    if (cooldown && GetTypeId()==TYPEID_PLAYER && ((Player*)this)->HasSpellCooldown(triggered_spell_id))
        return SPELL_AURA_PROC_FAILED;

    if (basepoints0)
        CastCustomSpell(target,triggered_spell_id,&basepoints0,NULL,NULL,true,castItem,triggeredByAura);
    else
        CastSpell(target,triggered_spell_id,true,castItem,triggeredByAura);

    if (cooldown && GetTypeId()==TYPEID_PLAYER)
        ((Player*)this)->AddSpellCooldown(triggered_spell_id,0,time(NULL) + cooldown);

    return SPELL_AURA_PROC_OK;
}

SpellAuraProcResult Unit::HandleDummyAuraProc(Unit *pVictim, uint32 damage, Aura* triggeredByAura, SpellEntry const * procSpell, uint32 procFlag, uint32 procEx, uint32 cooldown)
{
    SpellEntry const *dummySpell = triggeredByAura->GetSpellProto ();
    SpellEffectIndex effIndex = triggeredByAura->GetEffIndex();
    int32  triggerAmount = triggeredByAura->GetModifier()->m_amount;

    Item* castItem = triggeredByAura->GetCastItemGuid() && GetTypeId()==TYPEID_PLAYER
        ? ((Player*)this)->GetItemByGuid(triggeredByAura->GetCastItemGuid()) : NULL;

    // some dummy spells have trigger spell in spell data already (from 3.0.3)
    uint32 triggered_spell_id = dummySpell->EffectApplyAuraName[effIndex] == SPELL_AURA_DUMMY ? dummySpell->EffectTriggerSpell[effIndex] : 0;
    Unit* target = pVictim;
    int32  basepoints[MAX_EFFECT_INDEX] = {0, 0, 0};
    ObjectGuid originalCaster = ObjectGuid();

    switch(dummySpell->SpellFamilyName)
    {
        case SPELLFAMILY_GENERIC:
        {
            switch (dummySpell->Id)
            {
                // Eye for an Eye
                case 9799:
                case 25988:
                {
                    // return damage % to attacker but < 50% own total health
                    basepoints[0] = triggerAmount*int32(damage)/100;
                    if (basepoints[0] > (int32)GetMaxHealth()/2)
                        basepoints[0] = (int32)GetMaxHealth()/2;

                    triggered_spell_id = 25997;
                    break;
                }
                // Sweeping Strikes (NPC spells may be)
                case 18765:
                case 35429:
                {
                    // prevent chain of triggered spell from same triggered spell
                    if (procSpell && procSpell->Id == 26654)
                        return SPELL_AURA_PROC_FAILED;

                    target = SelectRandomUnfriendlyTarget(pVictim);
                    if(!target)
                        return SPELL_AURA_PROC_FAILED;

                    triggered_spell_id = 26654;
                    break;
                }
                // Twisted Reflection (boss spell)
                case 21063:
                    triggered_spell_id = 21064;
                    break;
                // Unstable Power
                case 24658:
                {
                    if (!procSpell || procSpell->Id == 24659)
                        return SPELL_AURA_PROC_FAILED;
                    // Need remove one 24659 aura
                    RemoveAuraHolderFromStack(24659);
                    return SPELL_AURA_PROC_OK;
                }
                // Restless Strength
                case 24661:
                {
                    // Need remove one 24662 aura
                    RemoveAuraHolderFromStack(24662);
                    return SPELL_AURA_PROC_OK;
                }
                // Adaptive Warding (Frostfire Regalia set)
                case 28764:
                {
                    if(!procSpell)
                        return SPELL_AURA_PROC_FAILED;

                    // find Mage Armor
                    bool found = false;
                    AuraList const& mRegenInterupt = GetAurasByType(SPELL_AURA_MOD_MANA_REGEN_INTERRUPT);
                    for(AuraList::const_iterator iter = mRegenInterupt.begin(); iter != mRegenInterupt.end(); ++iter)
                    {
                        if(SpellEntry const* iterSpellProto = (*iter)->GetSpellProto())
                        {
                            if(iterSpellProto->SpellFamilyName==SPELLFAMILY_MAGE && iterSpellProto->SpellFamilyFlags.test<CF_MAGE_MAGE_ARMOR>())
                            {
                                found=true;
                                break;
                            }
                        }
                    }
                    if(!found)
                        return SPELL_AURA_PROC_FAILED;

                    switch(GetFirstSchoolInMask(GetSpellSchoolMask(procSpell)))
                    {
                        case SPELL_SCHOOL_NORMAL:
                        case SPELL_SCHOOL_HOLY:
                            return SPELL_AURA_PROC_FAILED;                   // ignored
                        case SPELL_SCHOOL_FIRE:   triggered_spell_id = 28765; break;
                        case SPELL_SCHOOL_NATURE: triggered_spell_id = 28768; break;
                        case SPELL_SCHOOL_FROST:  triggered_spell_id = 28766; break;
                        case SPELL_SCHOOL_SHADOW: triggered_spell_id = 28769; break;
                        case SPELL_SCHOOL_ARCANE: triggered_spell_id = 28770; break;
                        default:
                            return SPELL_AURA_PROC_FAILED;
                    }

                    target = this;
                    break;
                }
                // Obsidian Armor (Justice Bearer`s Pauldrons shoulder)
                case 27539:
                {
                    if(!procSpell)
                        return SPELL_AURA_PROC_FAILED;

                    switch(GetFirstSchoolInMask(GetSpellSchoolMask(procSpell)))
                    {
                        case SPELL_SCHOOL_NORMAL:
                            return SPELL_AURA_PROC_FAILED;                   // ignore
                        case SPELL_SCHOOL_HOLY:   triggered_spell_id = 27536; break;
                        case SPELL_SCHOOL_FIRE:   triggered_spell_id = 27533; break;
                        case SPELL_SCHOOL_NATURE: triggered_spell_id = 27538; break;
                        case SPELL_SCHOOL_FROST:  triggered_spell_id = 27534; break;
                        case SPELL_SCHOOL_SHADOW: triggered_spell_id = 27535; break;
                        case SPELL_SCHOOL_ARCANE: triggered_spell_id = 27540; break;
                        default:
                            return SPELL_AURA_PROC_FAILED;
                    }

                    target = this;
                    break;
                }
                // Mana Leech (Passive) (Priest Pet Aura)
                case 28305:
                {
                    // Cast on owner
                    target = GetOwner();
                    if(!target)
                        return SPELL_AURA_PROC_FAILED;

                    triggered_spell_id = 34650;
                    break;
                }
                // Divine purpose
                case 31871:
                case 31872:
                {
                    // Roll chance
                    if (!roll_chance_i(triggerAmount))
                        return SPELL_AURA_PROC_FAILED;

                    // Remove any stun effect on target
                    SpellAuraHolderMap& Auras = pVictim->GetSpellAuraHolderMap();
                    for(SpellAuraHolderMap::const_iterator iter = Auras.begin(); iter != Auras.end();)
                    {
                        if (iter->second->HasMechanic(MECHANIC_STUN))
                        {
                            pVictim->RemoveAurasDueToSpell(iter->second->GetId());
                            iter = Auras.begin();
                        }
                        else
                            ++iter;
                    }
                    return SPELL_AURA_PROC_OK;
                }
                // Mark of Malice
                case 33493:
                {
                    // Cast finish spell at last charge
                    if (triggeredByAura->GetHolder()->GetAuraCharges() > 1)
                        return SPELL_AURA_PROC_FAILED;

                    target = this;
                    triggered_spell_id = 33494;
                    break;
                }
                // Vampiric Aura (boss spell)
                case 38196:
                {
                    basepoints[0] = 3 * damage;               // 300%
                    if (basepoints[0] < 0)
                        return SPELL_AURA_PROC_FAILED;

                    triggered_spell_id = 31285;
                    target = this;
                    break;
                }
                // Aura of Madness (Darkmoon Card: Madness trinket)
                //=====================================================
                // 39511 Sociopath: +35 strength (Paladin, Rogue, Druid, Warrior)
                // 40997 Delusional: +70 attack power (Rogue, Hunter, Paladin, Warrior, Druid)
                // 40998 Kleptomania: +35 agility (Warrior, Rogue, Paladin, Hunter, Druid)
                // 40999 Megalomania: +41 damage/healing (Druid, Shaman, Priest, Warlock, Mage, Paladin)
                // 41002 Paranoia: +35 spell/melee/ranged crit strike rating (All classes)
                // 41005 Manic: +35 haste (spell, melee and ranged) (All classes)
                // 41009 Narcissism: +35 intellect (Druid, Shaman, Priest, Warlock, Mage, Paladin, Hunter)
                // 41011 Martyr Complex: +35 stamina (All classes)
                // 41406 Dementia: Every 5 seconds either gives you +5% damage/healing. (Druid, Shaman, Priest, Warlock, Mage, Paladin)
                // 41409 Dementia: Every 5 seconds either gives you -5% damage/healing. (Druid, Shaman, Priest, Warlock, Mage, Paladin)
                case 39446:
                {
                    if(GetTypeId() != TYPEID_PLAYER)
                        return SPELL_AURA_PROC_FAILED;

                    // Select class defined buff
                    switch (getClass())
                    {
                        case CLASS_PALADIN:                 // 39511,40997,40998,40999,41002,41005,41009,41011,41409
                        case CLASS_DRUID:                   // 39511,40997,40998,40999,41002,41005,41009,41011,41409
                        {
                            uint32 RandomSpell[]={39511,40997,40998,40999,41002,41005,41009,41011,41409};
                            triggered_spell_id = RandomSpell[urand(0, countof(RandomSpell)-1)];
                            break;
                        }
                        case CLASS_ROGUE:                   // 39511,40997,40998,41002,41005,41011
                        case CLASS_WARRIOR:                 // 39511,40997,40998,41002,41005,41011
                        {
                            uint32 RandomSpell[]={39511,40997,40998,41002,41005,41011};
                            triggered_spell_id = RandomSpell[urand(0, countof(RandomSpell)-1)];
                            break;
                        }
                        case CLASS_PRIEST:                  // 40999,41002,41005,41009,41011,41406,41409
                        case CLASS_SHAMAN:                  // 40999,41002,41005,41009,41011,41406,41409
                        case CLASS_MAGE:                    // 40999,41002,41005,41009,41011,41406,41409
                        case CLASS_WARLOCK:                 // 40999,41002,41005,41009,41011,41406,41409
                        {
                            uint32 RandomSpell[]={40999,41002,41005,41009,41011,41406,41409};
                            triggered_spell_id = RandomSpell[urand(0, countof(RandomSpell)-1)];
                            break;
                        }
                        case CLASS_HUNTER:                  // 40997,40999,41002,41005,41009,41011,41406,41409
                        {
                            uint32 RandomSpell[]={40997,40999,41002,41005,41009,41011,41406,41409};
                            triggered_spell_id = RandomSpell[urand(0, countof(RandomSpell)-1)];
                            break;
                        }
                        default:
                            return SPELL_AURA_PROC_FAILED;
                    }

                    target = this;
                    if (roll_chance_i(10))
                        ((Player*)this)->Say("This is Madness!", LANG_UNIVERSAL);
                    break;
                }
                // Sunwell Exalted Caster Neck (Shattered Sun Pendant of Acumen neck)
                // cast 45479 Light's Wrath if Exalted by Aldor
                // cast 45429 Arcane Bolt if Exalted by Scryers
                case 45481:
                {
                    if(GetTypeId() != TYPEID_PLAYER)
                        return SPELL_AURA_PROC_FAILED;

                    // Get Aldor reputation rank
                    if (((Player *)this)->GetReputationRank(932) == REP_EXALTED)
                    {
                        target = this;
                        triggered_spell_id = 45479;
                        break;
                    }
                    // Get Scryers reputation rank
                    if (((Player *)this)->GetReputationRank(934) == REP_EXALTED)
                    {
                        // triggered at positive/self casts also, current attack target used then
                        if(IsFriendlyTo(target))
                        {
                            target = getVictim();
                            if(!target)
                            {
                                target = ObjectAccessor::GetUnit(*this,((Player *)this)->GetSelectionGuid());
                                if(!target)
                                    return SPELL_AURA_PROC_FAILED;
                            }
                            if(IsFriendlyTo(target))
                                return SPELL_AURA_PROC_FAILED;
                        }

                        triggered_spell_id = 45429;
                        break;
                    }
                    return SPELL_AURA_PROC_FAILED;
                }
                // Sunwell Exalted Melee Neck (Shattered Sun Pendant of Might neck)
                // cast 45480 Light's Strength if Exalted by Aldor
                // cast 45428 Arcane Strike if Exalted by Scryers
                case 45482:
                {
                    if(GetTypeId() != TYPEID_PLAYER)
                        return SPELL_AURA_PROC_FAILED;

                    // Get Aldor reputation rank
                    if (((Player *)this)->GetReputationRank(932) == REP_EXALTED)
                    {
                        target = this;
                        triggered_spell_id = 45480;
                        break;
                    }
                    // Get Scryers reputation rank
                    if (((Player *)this)->GetReputationRank(934) == REP_EXALTED)
                    {
                        triggered_spell_id = 45428;
                        break;
                    }
                    return SPELL_AURA_PROC_FAILED;
                }
                // Sunwell Exalted Tank Neck (Shattered Sun Pendant of Resolve neck)
                // cast 45431 Arcane Insight if Exalted by Aldor
                // cast 45432 Light's Ward if Exalted by Scryers
                case 45483:
                {
                    if(GetTypeId() != TYPEID_PLAYER)
                        return SPELL_AURA_PROC_FAILED;

                    // Get Aldor reputation rank
                    if (((Player *)this)->GetReputationRank(932) == REP_EXALTED)
                    {
                        target = this;
                        triggered_spell_id = 45432;
                        break;
                    }
                    // Get Scryers reputation rank
                    if (((Player *)this)->GetReputationRank(934) == REP_EXALTED)
                    {
                        target = this;
                        triggered_spell_id = 45431;
                        break;
                    }
                    return SPELL_AURA_PROC_FAILED;
                }
                // Sunwell Exalted Healer Neck (Shattered Sun Pendant of Restoration neck)
                // cast 45478 Light's Salvation if Exalted by Aldor
                // cast 45430 Arcane Surge if Exalted by Scryers
                case 45484:
                {
                    if(GetTypeId() != TYPEID_PLAYER)
                        return SPELL_AURA_PROC_FAILED;

                    // Get Aldor reputation rank
                    if (((Player *)this)->GetReputationRank(932) == REP_EXALTED)
                    {
                        target = this;
                        triggered_spell_id = 45478;
                        break;
                    }
                    // Get Scryers reputation rank
                    if (((Player *)this)->GetReputationRank(934) == REP_EXALTED)
                    {
                        triggered_spell_id = 45430;
                        break;
                    }
                    return SPELL_AURA_PROC_FAILED;
                }
                /*
                // Sunwell Exalted Caster Neck (??? neck)
                // cast ??? Light's Wrath if Exalted by Aldor
                // cast ??? Arcane Bolt if Exalted by Scryers*/
                case 46569:
                    return SPELL_AURA_PROC_FAILED;                           // old unused version
                // Living Seed
                case 48504:
                {
                    triggered_spell_id = 48503;
                    basepoints[0] = triggerAmount;
                    target = this;
                    break;
                }
                // Health Leech (used by Bloodworms)
                case 50453:
                {
                    Unit *owner = GetOwner();
                    if (!owner)
                        return SPELL_AURA_PROC_FAILED;

                    triggered_spell_id = 50454;
                    basepoints[0] = int32(damage*1.69);
                    target = owner;
                    break;
                }
                // Vampiric Touch (generic, used by some boss)
                case 52723:
                case 60501:
                {
                    triggered_spell_id = 52724;
                    basepoints[0] = damage / 2;
                    target = this;
                    break;
                }
                // Shadowfiend Death (Gain mana if pet dies with Glyph of Shadowfiend)
                case 57989:
                {
                    Unit *owner = GetOwner();
                    if (!owner || owner->GetTypeId() != TYPEID_PLAYER)
                        return SPELL_AURA_PROC_FAILED;

                    // Glyph of Shadowfiend (need cast as self cast for owner, no hidden cooldown)
                    owner->CastSpell(owner,58227,true,castItem,triggeredByAura);
                    return SPELL_AURA_PROC_OK;
                }
                // Kill Command, pet aura
                case 58914:
                {
                    // also decrease owner buff stack
                    if (Unit* owner = GetOwner())
                        owner->RemoveAuraHolderFromStack(34027);

                    // Remove only single aura from stack
                    if (triggeredByAura->GetStackAmount() > 1 && !triggeredByAura->GetHolder()->ModStackAmount(-1))
                        return SPELL_AURA_PROC_CANT_TRIGGER;
                }
                // Glyph of Life Tap
                case 63320:
                    triggered_spell_id = 63321;
                    break;
                // Meteor Fists
                case 66725:
                case 68161:
                    triggered_spell_id = 66765;
                    break;
                // Meteor Fists
                case 66808:
                case 68160:
                    triggered_spell_id = 66809;
                    break;
                // Shiny Shard of the Scale - Equip Effect
                case 69739:
                    // Cauterizing Heal or Searing Flame
                    triggered_spell_id = (procFlag & PROC_FLAG_SUCCESSFUL_POSITIVE_SPELL) ? 69734 : 69730;
                    break;
                // Purified Shard of the Scale - Equip Effect
                case 69755:
                    // Cauterizing Heal or Searing Flame
                    triggered_spell_id = (procFlag & PROC_FLAG_SUCCESSFUL_POSITIVE_SPELL) ? 69733 : 69729;
                    break;
                case 70871:
                    // Soul of Blood qween
                    triggered_spell_id = 70872;
                    basepoints[0] = int32(triggerAmount* damage /100);
                    if (basepoints[0] < 0)
                        return SPELL_AURA_PROC_FAILED;
                    break;
                case 71169:
                {
                    // Shadow's Fate
                    if (GetTypeId() != TYPEID_UNIT)
                        return SPELL_AURA_PROC_FAILED;
                    switch (((Creature*)this)->GetCreatureInfo()->Entry)
                    {
                        case 38431:  // Puthricide 25
                        case 38586:
                            CastSpell(this, 71518, true);
                            break;
                        case 38434:  // Lanathel 25
                        case 38436:
                            CastSpell(this, 72934, true);
                            break;
                        case 38265:  // Sindragosa 25
                        case 38267:
                            CastSpell(this, 72289, true);
                            break;
                        default:
                            break;
                    }
                    CastSpell(triggeredByAura->GetCaster(), 71203, true);
                    return SPELL_AURA_PROC_OK;
                }
                // Item - Shadowmourne Legendary
                case 71903:
                {
                    if (!roll_chance_i(triggerAmount))
                        return SPELL_AURA_PROC_FAILED;

                    triggered_spell_id = 71905;             // Soul Fragment

                    SpellAuraHolder *aurHolder = GetSpellAuraHolder(triggered_spell_id);

                    // will added first to stack
                    if (!aurHolder)
                        CastSpell(this, 72521, true);       // Shadowmourne Visual Low
                    // half stack
                    else if (aurHolder->GetStackAmount() + 1 == 6)
                        CastSpell(this, 72523, true);       // Shadowmourne Visual High
                    // full stack
                    else if (aurHolder->GetStackAmount() + 1 >= aurHolder->GetSpellProto()->StackAmount)
                    {
                        RemoveAurasDueToSpell(triggered_spell_id);
                        CastSpell(this, 71904, true);       // Chaos Bane
                        return SPELL_AURA_PROC_OK;
                    }
                    break;
                }
                // Deathbringer's Will (Item - Icecrown 25 Normal Melee Trinket)
                //=====================================================
                // 71492 Speed of the Vrykul: +600 haste rating (Death Knight, Druid, Paladin, Rogue, Warrior, Shaman)
                // 71485 Agility of the Vrykul: +600 agility (Druid, Hunter, Rogue, Shaman)
                // 71486 Power of the Taunka: +1200 attack power (Hunter, Rogue, Shaman)
                // 71484 Strength of the Taunka: +600 strength (Death Knight, Druid, Paladin, Warrior)
                // 71491 Aim of the Iron Dwarves: +600 critical strike rating (Death Knight, Hunter, Paladin, Warrior)
                case 71519:
                {
                    if(GetTypeId() != TYPEID_PLAYER)
                        return SPELL_AURA_PROC_FAILED;
                    
                    if(HasAura(71491) || HasAura(71484) || HasAura(71492) || HasAura(71486) || HasAura(71485))
                        return SPELL_AURA_PROC_FAILED;

                    // Select class defined buff
                    switch (getClass())
                    {
                        case CLASS_PALADIN:
                        {
                            uint32 RandomSpell[]={71492,71484,71491};
                            triggered_spell_id = RandomSpell[ irand(0, sizeof(RandomSpell)/sizeof(uint32) - 1) ];
                            break;
                        }
                        case CLASS_DRUID:                   
                        {
                            uint32 RandomSpell[]={71492,71485,71484};
                            triggered_spell_id = RandomSpell[ irand(0, sizeof(RandomSpell)/sizeof(uint32) - 1) ];
                            break;
                        }
                        case CLASS_ROGUE:    
                        {
                            uint32 RandomSpell[]={71492,71485,71486};
                            triggered_spell_id = RandomSpell[ irand(0, sizeof(RandomSpell)/sizeof(uint32) - 1) ];
                            break;
                        }
                        case CLASS_WARRIOR:                 
                        {
                            uint32 RandomSpell[]={71492,71484,71491};
                            triggered_spell_id = RandomSpell[ irand(0, sizeof(RandomSpell)/sizeof(uint32) - 1) ];
                            break;
                        }
                        case CLASS_SHAMAN:
						{
                            uint32 RandomSpell[]={71485,71486,71492};
                            triggered_spell_id = RandomSpell[ irand(0, sizeof(RandomSpell)/sizeof(uint32) - 1) ];
                            break;
                        }
                        case CLASS_HUNTER:
                        {
                            uint32 RandomSpell[]={71485,71486,71491};
                            triggered_spell_id = RandomSpell[ irand(0, sizeof(RandomSpell)/sizeof(uint32) - 1) ];
                            break;
                        }
                        case CLASS_DEATH_KNIGHT:
                        {
                            uint32 RandomSpell[]={71484,71492,71491};
                            triggered_spell_id = RandomSpell[ irand(0, sizeof(RandomSpell)/sizeof(uint32) - 1) ];
                            break;
                        }
                        default:
                            return SPELL_AURA_PROC_FAILED;
                    }
                    break;
                }
                // Deathbringer's Will (Item - Icecrown 25 Heroic Melee Trinket)
                //=====================================================
                // 71560 Speed of the Vrykul: +700 haste rating (Death Knight, Druid, Paladin, Rogue, Warrior, Shaman)
                // 71556 Agility of the Vrykul: +700 agility (Druid, Hunter, Rogue, Shaman)
                // 71558 Power of the Taunka: +1400 attack power (Hunter, Rogue, Shaman)
                // 71561 Strength of the Taunka: +700 strength (Death Knight, Druid, Paladin, Warrior)
                // 71559 Aim of the Iron Dwarves: +700 critical strike rating (Death Knight, Hunter, Paladin, Warrior)
                case 71562:
                {
                    if(GetTypeId() != TYPEID_PLAYER)
                        return SPELL_AURA_PROC_FAILED;
						
                    if(HasAura(71559) || HasAura(71561) || HasAura(71560) || HasAura(71556) || HasAura(71558))
                        return SPELL_AURA_PROC_FAILED;

                    // Select class defined buff
                    switch (getClass())
                    {
                        case CLASS_PALADIN:
                        {
                            uint32 RandomSpell[]={71560,71561,71559};
                            triggered_spell_id = RandomSpell[ irand(0, sizeof(RandomSpell)/sizeof(uint32) - 1) ];
                            break;
                        }
                        case CLASS_DRUID:                   
                        {
                            uint32 RandomSpell[]={71560,71556,71561};
                            triggered_spell_id = RandomSpell[ irand(0, sizeof(RandomSpell)/sizeof(uint32) - 1) ];
                            break;
                        }
                        case CLASS_ROGUE:    
                        {
                            uint32 RandomSpell[]={71560,71556,71558,};
                            triggered_spell_id = RandomSpell[ irand(0, sizeof(RandomSpell)/sizeof(uint32) - 1) ];
                            break;
                        }
                        case CLASS_WARRIOR:                 
                        {
                            uint32 RandomSpell[]={71560,71561,71559,};
                            triggered_spell_id = RandomSpell[ irand(0, sizeof(RandomSpell)/sizeof(uint32) - 1) ];
                            break;
                        }
                        case CLASS_SHAMAN:
						{
                            uint32 RandomSpell[]={71556,71558,71560};
                            triggered_spell_id = RandomSpell[ irand(0, sizeof(RandomSpell)/sizeof(uint32) - 1) ];
                            break;
                        }
                        case CLASS_HUNTER:
                        {
                            uint32 RandomSpell[]={71556,71558,71559};
                            triggered_spell_id = RandomSpell[ irand(0, sizeof(RandomSpell)/sizeof(uint32) - 1) ];
                            break;
                        }
                        case CLASS_DEATH_KNIGHT:
                        {
                            uint32 RandomSpell[]={71561,71560,71559};
                            triggered_spell_id = RandomSpell[ irand(0, sizeof(RandomSpell)/sizeof(uint32) - 1) ];
                            break;
                        }
                        default:
                            return SPELL_AURA_PROC_FAILED;
                    }
                    break;
                }
                // Necrotic Touch item 50692
                case 71875:
                case 71877:
                {
                    basepoints[0] = damage * triggerAmount / 100;
                    target = pVictim;
                    triggered_spell_id = 71879;
                    break;
                }
            }
            break;
        }
        case SPELLFAMILY_MAGE:
        {
            // Magic Absorption
            if (dummySpell->SpellIconID == 459)             // only this spell have SpellIconID == 459 and dummy aura
            {
                if (getPowerType() != POWER_MANA)
                    return SPELL_AURA_PROC_FAILED;

                // mana reward
                basepoints[0] = (triggerAmount * GetMaxPower(POWER_MANA) / 100);
                target = this;
                triggered_spell_id = 29442;
                break;
            }
            // Master of Elements
            if (dummySpell->SpellIconID == 1920)
            {
                if(!procSpell)
                    return SPELL_AURA_PROC_FAILED;

                // mana cost save
                int32 cost = procSpell->manaCost + procSpell->ManaCostPercentage * GetCreateMana() / 100;
                basepoints[0] = cost * triggerAmount/100;
                if (basepoints[0] <=0)
                    return SPELL_AURA_PROC_FAILED;

                target = this;
                triggered_spell_id = 29077;
                break;
            }

            // Arcane Potency
            if (dummySpell->SpellIconID == 2120)
            {
                if(!procSpell || procSpell->Id == 44401)
                    return SPELL_AURA_PROC_FAILED;

                target = this;
                switch (dummySpell->Id)
                {
                    case 31571: triggered_spell_id = 57529; break;
                    case 31572: triggered_spell_id = 57531; break;
                    default:
                        sLog.outError("Unit::HandleDummyAuraProc: non handled spell id: %u",dummySpell->Id);
                        return SPELL_AURA_PROC_FAILED;
                }
                break;
            }

            // Hot Streak
            if (dummySpell->SpellIconID == 2999)
            {
                if (effIndex != EFFECT_INDEX_0)
                    return SPELL_AURA_PROC_OK;
                Aura *counter = GetAura(triggeredByAura->GetId(), EFFECT_INDEX_1);
                if (!counter)
                    return SPELL_AURA_PROC_OK;

                // Count spell criticals in a row in second aura
                Modifier *mod = counter->GetModifier();
                if (procEx & PROC_EX_CRITICAL_HIT)
                {
                    mod->m_amount *=2;
                    if (mod->m_amount < 100) // not enough
                        return SPELL_AURA_PROC_OK;
                    // Critical counted -> roll chance
                    if (roll_chance_i(triggerAmount))
                        CastSpell(this, 48108, true, castItem, triggeredByAura);
                }
                mod->m_amount = 25;
                return SPELL_AURA_PROC_OK;
            }
            // Burnout
            if (dummySpell->SpellIconID == 2998)
            {
                if(!procSpell)
                    return SPELL_AURA_PROC_FAILED;

                int32 cost = procSpell->manaCost + procSpell->ManaCostPercentage * GetCreateMana() / 100;
                basepoints[0] = cost * triggerAmount/100;
                if (basepoints[0] <=0)
                    return SPELL_AURA_PROC_FAILED;
                triggered_spell_id = 44450;
                target = this;
                break;
            }
            switch(dummySpell->Id)
            {
                // Ignite
                case 11119:
                case 11120:
                case 12846:
                case 12847:
                case 12848:
                {
                    switch (dummySpell->Id)
                    {
                        case 11119: basepoints[0] = int32(0.04f*damage); break;
                        case 11120: basepoints[0] = int32(0.08f*damage); break;
                        case 12846: basepoints[0] = int32(0.12f*damage); break;
                        case 12847: basepoints[0] = int32(0.16f*damage); break;
                        case 12848: basepoints[0] = int32(0.20f*damage); break;
                        default:
                            sLog.outError("Unit::HandleDummyAuraProc: non handled spell id: %u (IG)",dummySpell->Id);
                            return SPELL_AURA_PROC_FAILED;
                    }

                    triggered_spell_id = 12654;
                    break;
                }
                // Empowered Fire (mana regen)
                case 12654:
                {
                    Unit* caster = triggeredByAura->GetCaster();
                    // it should not be triggered from other ignites
                    if (caster && pVictim && caster->GetObjectGuid() == pVictim->GetObjectGuid())
                    {
                        Unit::AuraList const& auras = caster->GetAurasByType(SPELL_AURA_ADD_FLAT_MODIFIER);
                        for (Unit::AuraList::const_iterator i = auras.begin(); i != auras.end(); i++)
                        {
                            switch((*i)->GetId())
                            {
                                case 31656:
                                case 31657:
                                case 31658:
                                {
                                    if(roll_chance_i(int32((*i)->GetSpellProto()->procChance)))
                                    {
                                        caster->CastSpell(caster, 67545, true);
                                        return SPELL_AURA_PROC_OK;
                                    }
                                    else
                                        return SPELL_AURA_PROC_FAILED;
                                }
                            }
                        } 
                    }
                    return SPELL_AURA_PROC_FAILED;
                }
                // Glyph of Ice Block
                case 56372:
                {
                    if (GetTypeId() != TYPEID_PLAYER)
                        return SPELL_AURA_PROC_FAILED;

                    // not 100% safe with client version switches but for 3.1.3 no spells with cooldown that can have mage player except Frost Nova.
                    ((Player*)this)->RemoveSpellCategoryCooldown(35, true);
                    return SPELL_AURA_PROC_OK;
                }
                // Glyph of Icy Veins
                case 56374:
                {
                    Unit::AuraList const& hasteAuras = GetAurasByType(SPELL_AURA_MOD_CASTING_SPEED_NOT_STACK);
                    for(Unit::AuraList::const_iterator i = hasteAuras.begin(); i != hasteAuras.end();)
                    {
                        if (!IsPositiveSpell((*i)->GetId()))
                        {
                            RemoveAurasDueToSpell((*i)->GetId());
                            i = hasteAuras.begin();
                        }
                        else
                            ++i;
                    }
                    RemoveSpellsCausingAura(SPELL_AURA_HASTE_SPELLS);
                    RemoveSpellsCausingAura(SPELL_AURA_MOD_DECREASE_SPEED);
                    return SPELL_AURA_PROC_OK;
                }
                // Glyph of Polymorph
                case 56375:
                {
                    if (!pVictim || !pVictim->isAlive())
                        return SPELL_AURA_PROC_FAILED;

                    pVictim->RemoveSpellsCausingAura(SPELL_AURA_PERIODIC_DAMAGE);
                    pVictim->RemoveSpellsCausingAura(SPELL_AURA_PERIODIC_DAMAGE_PERCENT);
                    return SPELL_AURA_PROC_OK;
                }
                // Blessing of Ancient Kings
                case 64411:
                {
                    // for DOT procs
                    if (!IsPositiveSpell(procSpell->Id))
                        return SPELL_AURA_PROC_FAILED;

                    triggered_spell_id = 64413;
                    basepoints[0] = damage * 15 / 100;
                    break;
                }
            }
            break;
        }
        case SPELLFAMILY_WARRIOR:
        {
            // Retaliation
            if (dummySpell->SpellFamilyFlags.test<CF_WARRIOR_RETALIATION2>())
            {
                // check attack comes not from behind
                if (!HasInArc(M_PI_F, pVictim))
                    return SPELL_AURA_PROC_FAILED;

                triggered_spell_id = 22858;
                break;
            }
            // Second Wind
            if (dummySpell->SpellIconID == 1697)
            {
                // only for spells and hit/crit (trigger start always) and not start from self casted spells (5530 Mace Stun Effect for example)
                if (procSpell == 0 || !(procEx & (PROC_EX_NORMAL_HIT|PROC_EX_CRITICAL_HIT)) || this == pVictim)
                    return SPELL_AURA_PROC_FAILED;
                // Need stun or root mechanic
                if (!(GetAllSpellMechanicMask(procSpell) & IMMUNE_TO_ROOT_AND_STUN_MASK))
                    return SPELL_AURA_PROC_FAILED;

                switch (dummySpell->Id)
                {
                    case 29838: triggered_spell_id=29842; break;
                    case 29834: triggered_spell_id=29841; break;
                    case 42770: triggered_spell_id=42771; break;
                    default:
                        sLog.outError("Unit::HandleDummyAuraProc: non handled spell id: %u (SW)",dummySpell->Id);
                    return SPELL_AURA_PROC_FAILED;
                }

                target = this;
                break;
            }
            // Damage Shield
            if (dummySpell->SpellIconID == 3214)
            {
                triggered_spell_id = 59653;
                basepoints[0] = GetShieldBlockValue() * triggerAmount / 100;
                break;
            }
            // Sweeping Strikes
            if (dummySpell->Id == 12328)
            {
                // prevent chain of triggered spell from same triggered spell
                if(procSpell && procSpell->Id == 26654)
                    return SPELL_AURA_PROC_FAILED;

                target = SelectRandomUnfriendlyTarget(pVictim);
                if(!target)
                    return SPELL_AURA_PROC_FAILED;

                triggered_spell_id = 26654;
                break;
            }
            // Glyph of Sunder Armor
            if (dummySpell->Id == 58387)
            {
                if (!procSpell)
                    return SPELL_AURA_PROC_FAILED;
                target = SelectRandomUnfriendlyTarget(pVictim);
                if (!target)
                    return SPELL_AURA_PROC_FAILED;
                triggered_spell_id = 58567;
                break;
            }
            break;
        }
        case SPELLFAMILY_WARLOCK:
        {
            // Seed of Corruption
            if (dummySpell->SpellFamilyFlags.test<CF_WARLOCK_SEED_OF_CORRUPTION1>())
            {
                Modifier* mod = triggeredByAura->GetModifier();
                // if damage is more than need or target die from damage deal finish spell
                if( mod->m_amount <= (int32)damage || GetHealth() <= damage )
                {
                    // remember guid before aura delete
                    ObjectGuid casterGuid = triggeredByAura->GetCasterGuid();

                    // Remove aura (before cast for prevent infinite loop handlers)
                    RemoveAurasDueToSpell(triggeredByAura->GetId());

                    // Cast finish spell (triggeredByAura already not exist!)
                    CastSpell(this, 27285, true, castItem, NULL, casterGuid);
                    return SPELL_AURA_PROC_OK;                            // no hidden cooldown
                }

                // Damage counting
                mod->m_amount-=damage;
                return SPELL_AURA_PROC_OK;
            }
            // Seed of Corruption (Mobs cast) - no die req
            if (!dummySpell->SpellFamilyFlags.Flags && dummySpell->SpellIconID == 1932)
            {
                Modifier* mod = triggeredByAura->GetModifier();
                // if damage is more than need deal finish spell
                if( mod->m_amount <= (int32)damage )
                {
                    // remember guid before aura delete
                    ObjectGuid casterGuid = triggeredByAura->GetCasterGuid();

                    // Remove aura (before cast for prevent infinite loop handlers)
                    RemoveAurasDueToSpell(triggeredByAura->GetId());

                    // Cast finish spell (triggeredByAura already not exist!)
                    CastSpell(this, 32865, true, castItem, NULL, casterGuid);
                    return SPELL_AURA_PROC_OK;                            // no hidden cooldown
                }
                // Damage counting
                mod->m_amount-=damage;
                return SPELL_AURA_PROC_OK;
            }
            // Fel Synergy
            if (dummySpell->SpellIconID == 3222)
            {
                target = GetPet();
                if (!target)
                    return SPELL_AURA_PROC_FAILED;
                basepoints[0] = damage * triggerAmount / 100;
                triggered_spell_id = 54181;
                break;
            }
            switch(dummySpell->Id)
            {
                // Nightfall & Glyph of Corruption
                case 18094:
                case 18095:
                case 56218:
                {
                    target = this;
                    triggered_spell_id = 17941;
                    break;
                }
                //Soul Leech
                case 30293:
                case 30295:
                case 30296:
                {
                    // health
                    basepoints[0] = int32(damage*triggerAmount/100);
                    target = this;
                    triggered_spell_id = 30294;

                    // check for Improved Soul Leech
                    AuraList const& pDummyAuras = GetAurasByType(SPELL_AURA_DUMMY);
                    for (AuraList::const_iterator itr = pDummyAuras.begin(); itr != pDummyAuras.end(); ++itr)
                    {
                       SpellEntry const* spellInfo = (*itr)->GetSpellProto();
                       if (spellInfo->SpellFamilyName != SPELLFAMILY_WARLOCK || (*itr)->GetSpellProto()->SpellIconID != 3176)
                            continue;
                       if ((*itr)->GetEffIndex() == SpellEffectIndex(0))
                       {
                           // energize Proc pet (implicit target is pet)
                           CastCustomSpell(this, 59118, &((*itr)->GetModifier()->m_amount), NULL, NULL, true, NULL, (*itr));
                           // energize Proc master
                           CastCustomSpell(this, 59117, &((*itr)->GetModifier()->m_amount), NULL, NULL, true, NULL, (*itr));
                       }
                       else if (roll_chance_i((*itr)->GetModifier()->m_amount))
                       {
                       // Replenishment proc
                            CastSpell(this, 57669, true, NULL, (*itr));
                        }
                    }
                    break;
                }
                // Shadowflame (Voidheart Raiment set bonus)
                case 37377:
                {
                    triggered_spell_id = 37379;
                    break;
                }
                // Pet Healing (Corruptor Raiment or Rift Stalker Armor)
                case 37381:
                {
                    target = GetPet();
                    if (!target)
                        return SPELL_AURA_PROC_FAILED;

                    // heal amount
                    basepoints[0] = damage * triggerAmount/100;
                    triggered_spell_id = 37382;
                    break;
                }
                // Shadowflame Hellfire (Voidheart Raiment set bonus)
                case 39437:
                {
                    triggered_spell_id = 37378;
                    break;
                }
                // Siphon Life
                case 63108:
                {
                    // Glyph of Siphon Life
                    if (Aura *aur = GetAura(56216, EFFECT_INDEX_0))
                        triggerAmount += triggerAmount * aur->GetModifier()->m_amount / 100;

                    basepoints[0] = int32(damage * triggerAmount / 100);
                    triggered_spell_id = 63106;
                    break;
                }
            }
            break;
        }
        case SPELLFAMILY_PRIEST:
        {
            // Vampiric Touch
            if (dummySpell->SpellFamilyFlags.test<CF_PRIEST_VAMPIRIC_TOUCH>())
            {
                if (!pVictim || !pVictim->isAlive())
                    return SPELL_AURA_PROC_FAILED;

                // pVictim is caster of aura
                if (triggeredByAura->GetCasterGuid() != pVictim->GetObjectGuid())
                    return SPELL_AURA_PROC_FAILED;

                // Energize 0.25% of max. mana
                pVictim->CastSpell(pVictim, 57669, true, castItem, triggeredByAura);
                return SPELL_AURA_PROC_OK;                                // no hidden cooldown
            }

            switch(dummySpell->SpellIconID)
            {
                // Improved Shadowform
                case 217:
                {
                    if(!roll_chance_i(triggerAmount))
                        return SPELL_AURA_PROC_FAILED;

                    RemoveSpellsCausingAura(SPELL_AURA_MOD_ROOT);
                    RemoveSpellsCausingAura(SPELL_AURA_MOD_DECREASE_SPEED);
                    break;
                }
                // Divine Aegis
                case 2820:
                {
                    if(!pVictim || !pVictim->isAlive())
                        return SPELL_AURA_PROC_FAILED;

                    // find Divine Aegis on the target and get absorb amount
                    Aura* DivineAegis = pVictim->GetAura(47753,EFFECT_INDEX_0);
                    if (DivineAegis)
                        basepoints[0] = DivineAegis->GetModifier()->m_amount;
                    basepoints[0] += damage * triggerAmount/100;

                    // limit absorb amount
                    int32 levelbonus = pVictim->getLevel()*125;
                    if (basepoints[0] > levelbonus)
                        basepoints[0] = levelbonus;
                    triggered_spell_id = 47753;
                    break;
                }
                // Empowered Renew
                case 3021:
                {
                    if (!procSpell)
                        return SPELL_AURA_PROC_FAILED;

                    // Renew
                    Aura* healingAura = pVictim->GetAura<SPELL_AURA_PERIODIC_HEAL, SPELLFAMILY_PRIEST, CF_PRIEST_RENEW>(GetObjectGuid());
                    if (!healingAura)
                        return SPELL_AURA_PROC_FAILED;

                    int32 healingfromticks = healingAura->GetModifier()->m_amount * GetSpellAuraMaxTicks(procSpell);

                    basepoints[0] = healingfromticks * triggerAmount / 100;
                    triggered_spell_id = 63544;
                    break;
                }
                // Improved Devouring Plague
                case 3790:
                {
                    if (!procSpell)
                        return SPELL_AURA_PROC_FAILED;

                    Aura* leachAura = pVictim->GetAura<SPELL_AURA_PERIODIC_LEECH, SPELLFAMILY_PRIEST, CF_PRIEST_DEVOURING_PLAGUE>(GetObjectGuid());
                    if (!leachAura)
                        return SPELL_AURA_PROC_FAILED;

                    int32 damagefromticks = leachAura->GetModifier()->m_amount * GetSpellAuraMaxTicks(procSpell);
                    basepoints[0] = damagefromticks * triggerAmount / 100;
                    triggered_spell_id = 63675;
                    break;
                }
            }

            switch(dummySpell->Id)
            {
                // Vampiric Embrace
                case 15286:
                {
                    // Return if self damage
                    if (this == pVictim)
                        return SPELL_AURA_PROC_FAILED;

                    // Heal amount - Self/Team
                    int32 team = triggerAmount*damage/500;
                    int32 self = triggerAmount*damage/100 - team;
                    CastCustomSpell(this,15290,&team,&self,NULL,true,castItem,triggeredByAura);
                    return SPELL_AURA_PROC_OK;                                // no hidden cooldown
                }
                // Priest Tier 6 Trinket (Ashtongue Talisman of Acumen)
                case 40438:
                {
                    // Shadow Word: Pain
                    if (procSpell->SpellFamilyFlags.test<CF_PRIEST_SHADOW_WORD_PAIN>())
                        triggered_spell_id = 40441;
                    // Renew
                    else if (procSpell->SpellFamilyFlags.test<CF_PRIEST_RENEW>())
                        triggered_spell_id = 40440;
                    else
                        return SPELL_AURA_PROC_FAILED;

                    target = this;
                    break;
                }
                // Oracle Healing Bonus ("Garments of the Oracle" set)
                case 26169:
                {
                    // heal amount
                    basepoints[0] = int32(damage * 10/100);
                    target = this;
                    triggered_spell_id = 26170;
                    break;
                }
                // Frozen Shadoweave (Shadow's Embrace set) warning! its not only priest set
                case 39372:
                {
                    if(!procSpell || (GetSpellSchoolMask(procSpell) & (SPELL_SCHOOL_MASK_FROST | SPELL_SCHOOL_MASK_SHADOW))==0 )
                        return SPELL_AURA_PROC_FAILED;

                    // heal amount
                    basepoints[0] = damage * triggerAmount/100;
                    target = this;
                    triggered_spell_id = 39373;
                    break;
                }
                // Greater Heal (Vestments of Faith (Priest Tier 3) - 4 pieces bonus)
                case 28809:
                {
                    triggered_spell_id = 28810;
                    break;
                }
                // Glyph of Dispel Magic
                case 55677:
                {
                    if(!target->IsFriendlyTo(this))
                        return SPELL_AURA_PROC_FAILED;

                    if (target->GetTypeId() == TYPEID_PLAYER)
                        basepoints[0] = int32(target->GetMaxHealth() * triggerAmount / 100);
                    else if (Unit* caster = triggeredByAura->GetCaster())
                        basepoints[0] = int32(caster->GetMaxHealth() * triggerAmount / 100);
                    // triggered_spell_id in spell data
                    break;
                }
                // Glyph of Prayer of Healing
                case 55680:
                {
                    basepoints[0] = int32(damage * triggerAmount  / 200);   // 10% each tick
                    triggered_spell_id = 56161;
                    break;
                }
                // Priest T10 Healer 2P Bonus
                case 70770:
                {
<<<<<<< HEAD
                    basepoints[0] = triggerAmount*damage/100/3;
=======
                    basepoints[0] = int32(triggerAmount * damage / 100);
>>>>>>> 57433be2
                    triggered_spell_id = 70772;
                    break;
                }
            }
            break;
        }
        case SPELLFAMILY_DRUID:
        {
            switch(dummySpell->Id)
            {
                // Leader of the Pack
                case 24932:
                {
                    // dummy m_amount store health percent (!=0 if Improved Leader of the Pack applied)
                    int32 heal_percent = triggeredByAura->GetModifier()->m_amount;
                    if (!heal_percent)
                        return SPELL_AURA_PROC_FAILED;

                    // check explicitly only to prevent mana cast when halth cast cooldown
                    if (cooldown && ((Player*)this)->HasSpellCooldown(34299))
                        return SPELL_AURA_PROC_FAILED;

                    // health
                    triggered_spell_id = 34299;
                    basepoints[0] = GetMaxHealth() * heal_percent / 100;
                    target = this;

                    // mana to caster
                    if (triggeredByAura->GetCasterGuid() == GetObjectGuid())
                    {
                        if (SpellEntry const* manaCastEntry = sSpellStore.LookupEntry(60889))
                        {
                            int32 mana_percent = manaCastEntry->CalculateSimpleValue(EFFECT_INDEX_0) * heal_percent;
                            CastCustomSpell(this, manaCastEntry, &mana_percent, NULL, NULL, true, castItem, triggeredByAura);
                        }
                    }
                    break;
                }
                // Healing Touch (Dreamwalker Raiment set)
                case 28719:
                {
                    // mana back
                    basepoints[0] = int32(procSpell->manaCost * 30 / 100);
                    target = this;
                    triggered_spell_id = 28742;
                    break;
                }
                // Healing Touch Refund (Idol of Longevity trinket)
                case 28847:
                {
                    target = this;
                    triggered_spell_id = 28848;
                    break;
                }
                // Mana Restore (Malorne Raiment set / Malorne Regalia set)
                case 37288:
                case 37295:
                {
                    target = this;
                    triggered_spell_id = 37238;
                    break;
                }
                // Druid Tier 6 Trinket
                case 40442:
                {
                    float  chance;

                    // Starfire
                    if (procSpell->SpellFamilyFlags.test<CF_DRUID_STARFIRE>())
                    {
                        triggered_spell_id = 40445;
                        chance = 25.0f;
                    }
                    // Rejuvenation
                    else if (procSpell->SpellFamilyFlags.test<CF_DRUID_REJUVENATION>())
                    {
                        triggered_spell_id = 40446;
                        chance = 25.0f;
                    }
                    // Mangle (Bear) and Mangle (Cat)
                    else if (procSpell->SpellFamilyFlags.test<CF_DRUID_MANGLE_BEAR, CF_DRUID_MANGLE_CAT>())
                    {
                        triggered_spell_id = 40452;
                        chance = 40.0f;
                    }
                    else
                        return SPELL_AURA_PROC_FAILED;

                    if (!roll_chance_f(chance))
                        return SPELL_AURA_PROC_FAILED;

                    target = this;
                    break;
                }
                // Maim Interrupt
                case 44835:
                {
                    // Deadly Interrupt Effect
                    triggered_spell_id = 32747;
                    break;
                }
                // Glyph of Starfire
                case 54845:
                {
                    triggered_spell_id = 54846;
                    break;
                }
                // Glyph of Shred
                case 54815:
                {
                    triggered_spell_id = 63974;
                    break;
                }
                // Glyph of Rake
                case 54821:
                {
                    triggered_spell_id = 54820;
                    break;
                }
                // Item - Druid T10 Restoration 4P Bonus (Rejuvenation)
                case 70664:
                {
                    if (!procSpell || GetTypeId() != TYPEID_PLAYER)
                        return SPELL_AURA_PROC_FAILED;

                    float radius;
                    if (procSpell->EffectRadiusIndex[EFFECT_INDEX_0])
                        radius = GetSpellRadius(sSpellRadiusStore.LookupEntry(procSpell->EffectRadiusIndex[EFFECT_INDEX_0]));
                    else
                        radius = GetSpellMaxRange(sSpellRangeStore.LookupEntry(procSpell->rangeIndex));

                    ((Player*)this)->ApplySpellMod(procSpell->Id, SPELLMOD_RADIUS, radius,NULL);

                    Unit *second = pVictim->SelectRandomFriendlyTarget(pVictim, radius);

                    if (!second)
                        return SPELL_AURA_PROC_FAILED;

                    pVictim->CastSpell(second, procSpell, true, NULL, triggeredByAura, GetObjectGuid());
                    return SPELL_AURA_PROC_OK;
                }
                // Item - Druid T10 Balance 4P Bonus
                case 70723:
                {
                    basepoints[0] = int32(triggerAmount * damage / 100);
                    basepoints[0] = int32(basepoints[0] / 2);   // 2 ticks
                    triggered_spell_id = 71023;
                    break;
                } 
            }
            // King of the Jungle
            if (dummySpell->SpellIconID == 2850)
            {
                if (!procSpell)
                    return SPELL_AURA_PROC_FAILED;

                // Enrage (bear) - single rank - the aura for the bear form from the 2 existing kotj auras has a miscValue == 126
                if (procSpell->Id == 5229 && triggeredByAura->GetMiscValue() == 126)
                {
                    // note : the remove part is done in spellAuras/HandlePeriodicEnergize as RemoveAurasDueToSpell
                    basepoints[0] = triggerAmount;
                    triggered_spell_id = 51185;
                    target = this;
                    break;
                }
                // Tiger Fury (cat) - all ranks - the aura for the cat form from the 2 existing kotj auras has a miscValue != 126
                if (procSpell->SpellFamilyFlags.test<CF_DRUID_TIGERS_FURY>()  && triggeredByAura->GetMiscValue() != 126)
                {
                    basepoints[0] = triggerAmount;
                    triggered_spell_id = 51178;
                    target = this;
                    break;
                }
                return SPELL_AURA_PROC_FAILED;
            }
            // King of the Jungle
            if (dummySpell->SpellIconID == 2850)
            {
                switch (effIndex)
                {
                    case EFFECT_INDEX_0:    // Enrage (bear)
                    {
                        // note : aura removal is done in SpellAuraHolder::HandleSpellSpecificBoosts
                        basepoints[0] = triggerAmount;
                        triggered_spell_id = 51185;
                        break;
                    }
                    case EFFECT_INDEX_1:    // Tiger's Fury (cat)
                    {
                        basepoints[0] = triggerAmount;
                        triggered_spell_id = 51178;
                        break;
                    }
                    default:
                        return SPELL_AURA_PROC_FAILED;
                }
            }
            // Eclipse
            else if (dummySpell->SpellIconID == 2856)
            {
                if (!procSpell)
                    return SPELL_AURA_PROC_FAILED;

                // Wrath crit
                if (procSpell->SpellFamilyFlags.test<CF_DRUID_WRATH>())
                {
                    if (HasAura(48517))
                        return SPELL_AURA_PROC_FAILED;
                    if (!roll_chance_i(60))
                        return SPELL_AURA_PROC_FAILED;
                    triggered_spell_id = 48518;
                    target = this;
                    break;
                }
                // Starfire crit
                if (procSpell->SpellFamilyFlags.test<CF_DRUID_STARFIRE>())
                {
                    if (HasAura(48518))
                        return SPELL_AURA_PROC_FAILED;
                    triggered_spell_id = 48517;
                    target = this;
                    break;
                }
                return SPELL_AURA_PROC_FAILED;
            }
            // Living Seed
            else if (dummySpell->SpellIconID == 2860)
            {
                triggered_spell_id = 48504;
                basepoints[0] = triggerAmount * damage / 100;
                break;
            }
            break;
        }
        case SPELLFAMILY_ROGUE:
        {
            switch(dummySpell->Id)
            {
                // Clean Escape
                case 23582:
                    // triggered spell have same masks and etc with main Vanish spell
                    if (!procSpell || procSpell->Effect[EFFECT_INDEX_0] == SPELL_EFFECT_NONE)
                        return SPELL_AURA_PROC_FAILED;
                    triggered_spell_id = 23583;
                    break;
                // Deadly Throw Interrupt
                case 32748:
                {
                    // Prevent cast Deadly Throw Interrupt on self from last effect (apply dummy) of Deadly Throw
                    if (this == pVictim)
                        return SPELL_AURA_PROC_FAILED;

                    triggered_spell_id = 32747;
                    break;
                }
                // Tricks of the trade
                case 57934:
                {
                    triggered_spell_id = 57933;             // Tricks of the Trade, increased damage buff
                    target = getHostileRefManager().GetThreatRedirectionTarget();
                    if (!target)
                        return SPELL_AURA_PROC_FAILED;

                    CastSpell(this, 59628, true);           // Tricks of the Trade (caster timer)
                    break;
                }
            }
            // Cut to the Chase
            if (dummySpell->SpellIconID == 2909)
            {
                // "refresh your Slice and Dice duration to its 5 combo point maximum"
                // lookup Slice and Dice
                AuraList const& sd = GetAurasByType(SPELL_AURA_MOD_MELEE_HASTE);
                for(AuraList::const_iterator itr = sd.begin(); itr != sd.end(); ++itr)
                {
                    SpellEntry const *spellProto = (*itr)->GetSpellProto();
                    if (spellProto->SpellFamilyName == SPELLFAMILY_ROGUE &&
                        spellProto->SpellFamilyFlags.test<CF_ROGUE_SLICE_AND_DICE>())
                    {
                        int32 duration = GetSpellMaxDuration(spellProto);
                        if(GetTypeId() == TYPEID_PLAYER)
                            static_cast<Player*>(this)->ApplySpellMod(spellProto->Id, SPELLMOD_DURATION, duration);
                        (*itr)->GetHolder()->SetAuraMaxDuration(duration);
                        (*itr)->GetHolder()->RefreshHolder();
                        return SPELL_AURA_PROC_OK;
                    }
                }
                return SPELL_AURA_PROC_FAILED;
            }
            // Deadly Brew
            if (dummySpell->SpellIconID == 2963)
            {
                triggered_spell_id = 44289;
                break;
            }
            // Quick Recovery
            if (dummySpell->SpellIconID == 2116)
            {
                if(!procSpell)
                    return SPELL_AURA_PROC_FAILED;

                // energy cost save
                basepoints[0] = procSpell->manaCost * triggerAmount/100;
                if (basepoints[0] <= 0)
                    return SPELL_AURA_PROC_FAILED;

                target = this;
                triggered_spell_id = 31663;
                break;
            }
            break;
        }
        case SPELLFAMILY_HUNTER:
        {
            // Thrill of the Hunt
            if (dummySpell->SpellIconID == 2236)
            {
                if (!procSpell)
                    return SPELL_AURA_PROC_FAILED;

                // mana cost save
                int32 mana = procSpell->manaCost + procSpell->ManaCostPercentage * GetCreateMana() / 100;
                basepoints[0] = mana * 40/100;
                if (basepoints[0] <= 0)
                    return SPELL_AURA_PROC_FAILED;

                target = this;
                triggered_spell_id = 34720;
                break;
            }
            // Hunting Party
            if (dummySpell->SpellIconID == 3406)
            {
                triggered_spell_id = 57669;
                target = this;
                break;
            }
            // Lock and Load
            if ( dummySpell->SpellIconID == 3579 )
            {
                // Proc only from periodic (from trap activation proc another aura of this spell)
                if (!(procFlag & PROC_FLAG_ON_DO_PERIODIC) || !roll_chance_i(triggerAmount))
                    return SPELL_AURA_PROC_FAILED;
                triggered_spell_id = 56453;
                target = this;
                break;
            }
            // Rapid Recuperation
            if ( dummySpell->SpellIconID == 3560 )
            {
                // This effect only from Rapid Killing (mana regen)
                if (!procSpell->SpellFamilyFlags.test<CF_HUNTER_RAPID_KILLING>())
                    return SPELL_AURA_PROC_FAILED;

                target = this;

                switch(dummySpell->Id)
                {
                    case 53228:                             // Rank 1
                        triggered_spell_id = 56654;
                        break;
                    case 53232:                             // Rank 2
                        triggered_spell_id = 58882;
                        break;
                }
                break;
            }
            // Glyph of Mend Pet
            if(dummySpell->Id == 57870)
            {
                pVictim->CastSpell(pVictim, 57894, true, NULL, NULL, GetObjectGuid());
                return SPELL_AURA_PROC_OK;
            }
            // Misdirection
            else if(dummySpell->Id == 34477)
            {
                triggered_spell_id = 35079;                 // 4 sec buff on self
                target = this;
                break;
            }
            // Guard Dog
            else if (dummySpell->SpellIconID == 201 && procSpell->SpellIconID == 201)
            {
                triggered_spell_id = 54445;
                target = this;
                if (pVictim)
                    pVictim->AddThreat(this,procSpell->EffectBasePoints[0] * triggerAmount / 100.0f);
                break;
            }
            break;
        }
        case SPELLFAMILY_PALADIN:
        {
            // Seal of Righteousness - melee proc dummy (addition ${$MWS*(0.022*$AP+0.044*$SPH)} damage)
            if (dummySpell->SpellFamilyFlags.test<CF_PALADIN_SEAL_OF_JUST_RIGHT>() && effIndex == EFFECT_INDEX_0)
            {
                triggered_spell_id = 25742;
                float ap = GetTotalAttackPowerValue(BASE_ATTACK);
                int32 holy = SpellBaseDamageBonusDone(SPELL_SCHOOL_MASK_HOLY);
                if (holy < 0)
                    holy = 0;
                basepoints[0] = GetAttackTime(BASE_ATTACK) * int32(ap*0.022f + 0.044f * holy) / 1000;
                break;
            }
            // Righteous Vengeance
            if (dummySpell->SpellIconID == 3025)
            {
                // 4 damage tick
                basepoints[0] = triggerAmount*damage/400;
                triggered_spell_id = 61840;
                break;
            }
            // Sheath of Light
            if (dummySpell->SpellIconID == 3030)
            {
                // 4 healing tick
                basepoints[0] = triggerAmount*damage/400;
                triggered_spell_id = 54203;
                break;
            }
            switch(dummySpell->Id)
            {
                // Judgement of Light
                case 20185:
                {
                    if (pVictim == this)
                       return SPELL_AURA_PROC_FAILED;

                    // only at real damage
                    if (!damage)
                        return SPELL_AURA_PROC_FAILED;

                    basepoints[0] = int32( pVictim->GetMaxHealth() * triggeredByAura->GetModifier()->m_amount / 100 );
                    pVictim->CastCustomSpell(pVictim, 20267, &basepoints[0], NULL, NULL, true, NULL, triggeredByAura);
                    return SPELL_AURA_PROC_OK;
                }
                // Judgement of Wisdom
                case 20186:
                {
                    // only at real damage
                    if (!damage)
                        return SPELL_AURA_PROC_FAILED;

                    if (pVictim->getPowerType() == POWER_MANA)
                    {
                        // 2% of maximum base mana
                        basepoints[0] = int32(pVictim->GetCreateMana() * 2 / 100);
                        pVictim->CastCustomSpell(pVictim, 20268, &basepoints[0], NULL, NULL, true, NULL, triggeredByAura);
                    }
                    return SPELL_AURA_PROC_OK;
                }
                // Heart of the Crusader (Rank 1)
                case 20335:
                    triggered_spell_id = 21183;
                    break;
                // Heart of the Crusader (Rank 2)
                case 20336:
                    triggered_spell_id = 54498;
                    break;
                // Heart of the Crusader (Rank 3)
                case 20337:
                    triggered_spell_id = 54499;
                    break;
                case 20911:                                 // Blessing of Sanctuary
                case 25899:                                 // Greater Blessing of Sanctuary
                {
                    target = this;
                    switch (target->getPowerType())
                    {
                        case POWER_MANA:
                            triggered_spell_id = 57319;
                            break;
                        default:
                            return SPELL_AURA_PROC_FAILED;
                    }
                    break;
                }
                // Holy Power (Redemption Armor set)
                case 28789:
                {
                    if(!pVictim)
                        return SPELL_AURA_PROC_FAILED;

                    // Set class defined buff
                    switch (pVictim->getClass())
                    {
                        case CLASS_PALADIN:
                        case CLASS_PRIEST:
                        case CLASS_SHAMAN:
                        case CLASS_DRUID:
                            triggered_spell_id = 28795;     // Increases the friendly target's mana regeneration by $s1 per 5 sec. for $d.
                            break;
                        case CLASS_MAGE:
                        case CLASS_WARLOCK:
                            triggered_spell_id = 28793;     // Increases the friendly target's spell damage and healing by up to $s1 for $d.
                            break;
                        case CLASS_HUNTER:
                        case CLASS_ROGUE:
                            triggered_spell_id = 28791;     // Increases the friendly target's attack power by $s1 for $d.
                            break;
                        case CLASS_WARRIOR:
                            triggered_spell_id = 28790;     // Increases the friendly target's armor
                            break;
                        default:
                            return SPELL_AURA_PROC_FAILED;
                    }
                    break;
                }
                // Spiritual Attunement
                case 31785:
                case 33776:
                {
                    // if healed by another unit (pVictim)
                    if (this == pVictim)
                        return SPELL_AURA_PROC_FAILED;

                    // dont count overhealing
                    uint32 diff = GetMaxHealth()-GetHealth();
                    if (!diff)
                        return SPELL_AURA_PROC_FAILED;
                    if (damage > diff)
                        basepoints[0] = triggerAmount*diff/100;
                    else
                        basepoints[0] = triggerAmount*damage/100;
                    target = this;
                    triggered_spell_id = 31786;
                    break;
                }
                // Seal of Vengeance (damage calc on apply aura)
                case 31801:
                {
                    if (effIndex != EFFECT_INDEX_0)         // effect 1,2 used by seal unleashing code
                        return SPELL_AURA_PROC_FAILED;

                    // At melee attack or Hammer of the Righteous spell damage considered as melee attack
                    if ((procFlag & PROC_FLAG_SUCCESSFUL_MELEE_HIT) || (procSpell && procSpell->Id == 53595) )
                        triggered_spell_id = 31803;         // Holy Vengeance

                    // Add 5-stack effect from Holy Vengeance
                    uint32 stacks = 0;
                    AuraList const& auras = target->GetAurasByType(SPELL_AURA_PERIODIC_DAMAGE);
                    for(AuraList::const_iterator itr = auras.begin(); itr!=auras.end(); ++itr)
                    {
                        if (((*itr)->GetId() == 31803) && (*itr)->GetCasterGuid() == GetObjectGuid())
                        {
                            stacks = (*itr)->GetStackAmount();
                            break;
                        }
                    }
                    if (stacks >= 5)
                        CastSpell(target,42463,true,NULL,triggeredByAura);
                    break;
                }
                // Judgements of the Wise
                case 31876:
                case 31877:
                case 31878:
                    // triggered only at casted Judgement spells, not at additional Judgement effects
                    if(!procSpell || procSpell->Category != 1210)
                        return SPELL_AURA_PROC_FAILED;

                    target = this;
                    triggered_spell_id = 31930;

                    // Replenishment
                    CastSpell(this, 57669, true, NULL, triggeredByAura);
                    break;
                // Paladin Tier 6 Trinket (Ashtongue Talisman of Zeal)
                case 40470:
                {
                    if (!procSpell)
                        return SPELL_AURA_PROC_FAILED;

                    float  chance;

                    // Flash of light/Holy light
                    if (procSpell->SpellFamilyFlags.test<CF_PALADIN_FLASH_OF_LIGHT, CF_PALADIN_HOLY_LIGHT>())
                    {
                        triggered_spell_id = 40471;
                        chance = 15.0f;
                    }
                    // Judgement (any)
                    else if (GetSpellSpecific(procSpell->Id)==SPELL_JUDGEMENT)
                    {
                        triggered_spell_id = 40472;
                        chance = 50.0f;
                    }
                    else
                        return SPELL_AURA_PROC_FAILED;

                    if (!roll_chance_f(chance))
                        return SPELL_AURA_PROC_FAILED;

                    break;
                }
                // Light's Beacon (heal target area aura)
                case 53651:
                {
                    // not do bonus heal for explicit beacon focus healing
                    if (GetObjectGuid() == triggeredByAura->GetCasterGuid())
                        return SPELL_AURA_PROC_FAILED;

                    // beacon
                    Unit* beacon = triggeredByAura->GetCaster();
                    if (!beacon)
                        return SPELL_AURA_PROC_FAILED;

                    if (procSpell->Id == 20267)
                        return SPELL_AURA_PROC_FAILED;

                    // find caster main aura at beacon
                    Aura* dummy = NULL;
                    Unit::AuraList const& baa = beacon->GetAurasByType(SPELL_AURA_PERIODIC_TRIGGER_SPELL);
                    for(Unit::AuraList::const_iterator i = baa.begin(); i != baa.end(); ++i)
                    {
                        if ((*i)->GetId() == 53563 && (*i)->GetCasterGuid() == pVictim->GetObjectGuid())
                        {
                            dummy = (*i);
                            break;
                        }
                    }

                    // original heal must be form beacon caster
                    if (!dummy)
                        return SPELL_AURA_PROC_FAILED;

                    triggered_spell_id = 53652;             // Beacon of Light
                    basepoints[0] = triggeredByAura->GetModifier()->m_amount*damage/100;

                    // cast with original caster set but beacon to beacon for apply caster mods and avoid LoS check
                    beacon->CastCustomSpell(beacon,triggered_spell_id,&basepoints[0],NULL,NULL,true,castItem,triggeredByAura,pVictim->GetObjectGuid());
                    return SPELL_AURA_PROC_OK;
                }
                // Seal of Corruption (damage calc on apply aura)
                case 53736:
                {
                    if (effIndex != EFFECT_INDEX_0)         // effect 1,2 used by seal unleashing code
                        return SPELL_AURA_PROC_FAILED;

                    // At melee attack or Hammer of the Righteous spell damage considered as melee attack
                    if ((procFlag & PROC_FLAG_SUCCESSFUL_MELEE_HIT) || (procSpell && procSpell->Id == 53595))
                        triggered_spell_id = 53742;         // Blood Corruption

                    // Add 5-stack effect from Blood Corruption
                    uint32 stacks = 0;
                    AuraList const& auras = target->GetAurasByType(SPELL_AURA_PERIODIC_DAMAGE);
                    for(AuraList::const_iterator itr = auras.begin(); itr!=auras.end(); ++itr)
                    {
                        if (((*itr)->GetId() == 53742) && (*itr)->GetCasterGuid() == GetObjectGuid())
                        {
                            stacks = (*itr)->GetStackAmount();
                            break;
                        }
                    }
                    if (stacks >= 5)
                        CastSpell(target,53739,true,NULL,triggeredByAura);
                    break;
                }
                // Glyph of Holy Light
                case 54937:
                {
                    triggered_spell_id = 54968;
                    basepoints[0] = triggerAmount*damage/100;
                    break;
                }
                // Sacred Shield (buff)
                case 58597:
                {
                    triggered_spell_id = 66922;
                    SpellEntry const* triggeredEntry = sSpellStore.LookupEntry(triggered_spell_id);
                    if (!triggeredEntry)
                        return SPELL_AURA_PROC_FAILED;

                    basepoints[0] = int32(damage / (GetSpellDuration(triggeredEntry) / triggeredEntry->EffectAmplitude[EFFECT_INDEX_0]));
                    target = this;
                    break;
                }
                // Sacred Shield (talent rank)
                case 53601:
                {
                    // triggered_spell_id in spell data
                    target = this;
                    break;
                }
                // Item - Paladin T8 Holy 2P Bonus
                case 64890:
                {
                    basepoints[0] = int32(triggerAmount * damage / 100);
                    triggered_spell_id = 64891;             // Holy Mending
                    break;
                }
                // Item - Paladin T10 Holy 2P Bonus
                case 70755:
                {
                    triggered_spell_id = 71166;
                    break;
                }
                // Item - Paladin T10 Retribution 2P Bonus
                case 70765:
                {
                    if (GetTypeId() != TYPEID_PLAYER)
                        return SPELL_AURA_PROC_FAILED;

                    triggered_spell_id = 70769;
                    break;
                }
                // Anger Capacitor
                case 71406:                                 // normal
                case 71545:                                 // heroic
                {
                    if (!pVictim)
                        return SPELL_AURA_PROC_FAILED;

                    SpellEntry const* mote = sSpellStore.LookupEntry(71432);
                    if (!mote)
                        return SPELL_AURA_PROC_FAILED;
                    uint32 maxStack = mote->StackAmount - (dummySpell->Id == 71545 ? 1 : 0);

                    SpellAuraHolder *aurHolder = GetSpellAuraHolder(71432);
                    if (aurHolder && uint32(aurHolder->GetStackAmount() +1) >= maxStack)
                    {
                        RemoveAurasDueToSpell(71432);       // Mote of Anger

                        // Manifest Anger (main hand/off hand)
                        CastSpell(pVictim, !haveOffhandWeapon() || roll_chance_i(50) ? 71433 : 71434, true);
                        return SPELL_AURA_PROC_OK;
                    }
                    else
                        triggered_spell_id = 71432;

                    break;
                }
                // Heartpierce, Item - Icecrown 25 Normal Dagger Proc
                case 71880:
                {
                    if(GetTypeId() != TYPEID_PLAYER)
                        return SPELL_AURA_PROC_FAILED;

                    switch (this->getPowerType())
                    {
                        case POWER_ENERGY: triggered_spell_id = 71882; break;
                        case POWER_RAGE:   triggered_spell_id = 71883; break;
                        case POWER_MANA:   triggered_spell_id = 71881; break;
                        case POWER_RUNIC_POWER:   triggered_spell_id = 71884; break;
                        default:
                            return SPELL_AURA_PROC_FAILED;
                    }
                    break;
                }
                // Heartpierce, Item - Icecrown 25 Heroic Dagger Proc
                case 71892:
                {
                    if(GetTypeId() != TYPEID_PLAYER)
                        return SPELL_AURA_PROC_FAILED;

                    switch (this->getPowerType())
                    {
                        case POWER_ENERGY: triggered_spell_id = 71887; break;
                        case POWER_RAGE:   triggered_spell_id = 71886; break;
                        case POWER_MANA:   triggered_spell_id = 71888; break;
                        case POWER_RUNIC_POWER:   triggered_spell_id = 71885; break;
                        default:
                            return SPELL_AURA_PROC_FAILED;
                    }
                    break;
                }
            }
            break;
        }
        case SPELLFAMILY_SHAMAN:
        {
            switch(dummySpell->Id)
            {
                // Totemic Power (The Earthshatterer set)
                case 28823:
                {
                    if( !pVictim )
                        return SPELL_AURA_PROC_FAILED;

                    // Set class defined buff
                    switch (pVictim->getClass())
                    {
                        case CLASS_PALADIN:
                        case CLASS_PRIEST:
                        case CLASS_SHAMAN:
                        case CLASS_DRUID:
                            triggered_spell_id = 28824;     // Increases the friendly target's mana regeneration by $s1 per 5 sec. for $d.
                            break;
                        case CLASS_MAGE:
                        case CLASS_WARLOCK:
                            triggered_spell_id = 28825;     // Increases the friendly target's spell damage and healing by up to $s1 for $d.
                            break;
                        case CLASS_HUNTER:
                        case CLASS_ROGUE:
                            triggered_spell_id = 28826;     // Increases the friendly target's attack power by $s1 for $d.
                            break;
                        case CLASS_WARRIOR:
                            triggered_spell_id = 28827;     // Increases the friendly target's armor
                            break;
                        default:
                            return SPELL_AURA_PROC_FAILED;
                    }
                    break;
                }
                // Lesser Healing Wave (Totem of Flowing Water Relic)
                case 28849:
                {
                    target = this;
                    triggered_spell_id = 28850;
                    break;
                }
                // Windfury Weapon (Passive) 1-5 Ranks
                case 33757:
                {
                    if(GetTypeId()!=TYPEID_PLAYER)
                        return SPELL_AURA_PROC_FAILED;

                    if(!castItem || !castItem->IsEquipped())
                        return SPELL_AURA_PROC_FAILED;

                    // custom cooldown processing case
                    if( cooldown && ((Player*)this)->HasSpellCooldown(dummySpell->Id))
                        return SPELL_AURA_PROC_FAILED;

                    // Now amount of extra power stored in 1 effect of Enchant spell
                    // Get it by item enchant id
                    uint32 spellId;
                    switch (castItem->GetEnchantmentId(EnchantmentSlot(TEMP_ENCHANTMENT_SLOT)))
                    {
                        case 283: spellId =  8232; break;   // 1 Rank
                        case 284: spellId =  8235; break;   // 2 Rank
                        case 525: spellId = 10486; break;   // 3 Rank
                        case 1669:spellId = 16362; break;   // 4 Rank
                        case 2636:spellId = 25505; break;   // 5 Rank
                        case 3785:spellId = 58801; break;   // 6 Rank
                        case 3786:spellId = 58803; break;   // 7 Rank
                        case 3787:spellId = 58804; break;   // 8 Rank
                        default:
                        {
                            sLog.outError("Unit::HandleDummyAuraProc: non handled item enchantment (rank?) %u for spell id: %u (Windfury)",
                                castItem->GetEnchantmentId(EnchantmentSlot(TEMP_ENCHANTMENT_SLOT)),dummySpell->Id);
                            return SPELL_AURA_PROC_FAILED;
                        }
                    }

                    SpellEntry const* windfurySpellEntry = sSpellStore.LookupEntry(spellId);
                    if(!windfurySpellEntry)
                    {
                        sLog.outError("Unit::HandleDummyAuraProc: nonexistent spell id: %u (Windfury)",spellId);
                        return SPELL_AURA_PROC_FAILED;
                    }

                    int32 extra_attack_power = CalculateSpellDamage(pVictim, windfurySpellEntry, EFFECT_INDEX_1);

                    // Totem of Splintering
                    if (Aura* aura = GetAura(60764, EFFECT_INDEX_0))
                        extra_attack_power += aura->GetModifier()->m_amount;

                    // Off-Hand case
                    if (castItem->GetSlot() == EQUIPMENT_SLOT_OFFHAND)
                    {
                        // Value gained from additional AP
                        basepoints[0] = int32(extra_attack_power/14.0f * GetAttackTime(OFF_ATTACK)/1000/2);
                        triggered_spell_id = 33750;
                    }
                    // Main-Hand case
                    else
                    {
                        // Value gained from additional AP
                        basepoints[0] = int32(extra_attack_power/14.0f * GetAttackTime(BASE_ATTACK)/1000);
                        triggered_spell_id = 25504;
                    }

                    // apply cooldown before cast to prevent processing itself
                    if( cooldown )
                        ((Player*)this)->AddSpellCooldown(dummySpell->Id,0,time(NULL) + cooldown);

                    // Attack Twice
                    for ( uint32 i = 0; i<2; ++i )
                        CastCustomSpell(pVictim,triggered_spell_id,&basepoints[0],NULL,NULL,true,castItem,triggeredByAura);

                    return SPELL_AURA_PROC_OK;
                }
                // Shaman Tier 6 Trinket
                case 40463:
                {
                    if( !procSpell )
                        return SPELL_AURA_PROC_FAILED;

                    float  chance;
                    if (procSpell->SpellFamilyFlags.test<CF_SHAMAN_LIGHTNING_BOLT>())
                    {
                        triggered_spell_id = 40465;         // Lightning Bolt
                        chance = 15.0f;
                    }
                    else if (procSpell->SpellFamilyFlags.test<CF_SHAMAN_LESSER_HEALING_WAVE>())
                    {
                        triggered_spell_id = 40465;         // Lesser Healing Wave
                        chance = 10.0f;
                    }
                    else if (procSpell->SpellFamilyFlags.test<CF_SHAMAN_STORMSTRIKE1>())
                    {
                        triggered_spell_id = 40466;         // Stormstrike
                        chance = 50.0f;
                    }
                    else
                        return SPELL_AURA_PROC_FAILED;

                    if (!roll_chance_f(chance))
                        return SPELL_AURA_PROC_FAILED;

                    target = this;
                    break;
                }
                // Earthen Power
                case 51523:
                case 51524:
                {
                    triggered_spell_id = 63532;
                    break;
                }
                // Glyph of Healing Wave
                case 55440:
                {
                    // Not proc from self heals
                    if (this==pVictim)
                        return SPELL_AURA_PROC_FAILED;
                    basepoints[0] = triggerAmount * damage / 100;
                    target = this;
                    triggered_spell_id = 55533;
                    break;
                }
                // Spirit Hunt
                case 58877:
                {
                    // Cast on owner
                    target = GetOwner();
                    if (!target)
                        return SPELL_AURA_PROC_FAILED;
                    basepoints[0] = triggerAmount * damage / 100;
                    triggered_spell_id = 58879;
                    break;
                }
                // Glyph of Totem of Wrath
                case 63280:
                {
                    Totem* totem = GetTotem(TOTEM_SLOT_FIRE);
                    if (!totem)
                        return SPELL_AURA_PROC_FAILED;

                    // find totem aura bonus
                    AuraList const& spellPower = totem->GetAurasByType(SPELL_AURA_NONE);
                    for(AuraList::const_iterator i = spellPower.begin();i != spellPower.end(); ++i)
                    {
                        // select proper aura for format aura type in spell proto
                        if ((*i)->GetTarget()==totem && (*i)->GetSpellProto()->EffectApplyAuraName[(*i)->GetEffIndex()] == SPELL_AURA_MOD_HEALING_DONE &&
                            (*i)->GetSpellProto()->SpellFamilyName == SPELLFAMILY_SHAMAN && (*i)->GetSpellProto()->SpellFamilyFlags.test<CF_SHAMAN_MISC_TOTEM_EFFECTS>())
                        {
                            basepoints[0] = triggerAmount * (*i)->GetModifier()->m_amount / 100;
                            break;
                        }
                    }

                    if (!basepoints[0])
                        return SPELL_AURA_PROC_FAILED;

                    basepoints[1] = basepoints[0];
                    triggered_spell_id = 63283;             // Totem of Wrath, caster bonus
                    target = this;
                    break;
                }
                // Shaman T8 Elemental 4P Bonus
                case 64928:
                {
                    basepoints[0] = int32( triggerAmount * damage / 100 );
                    triggered_spell_id = 64930;            // Electrified
                    break;
                }
                // Shaman T9 Elemental 4P Bonus
                case 67228:
                {
                    basepoints[0] = int32( triggerAmount * damage / 100 );
                    triggered_spell_id = 71824;
                    break;
                }
                // Item - Shaman T10 Restoration 4P Bonus
                case 70808:
                {
                    basepoints[0] = int32( triggerAmount * damage / 100 );
                    basepoints[0] = int32( basepoints[0] / 3); // basepoints is for 1 tick, not all DoT amount
                    triggered_spell_id = 70809;
                    break;
                }
                // Item - Shaman T10 Elemental 4P Bonus
                case 70817:
                {
                    if (Aura *aur = pVictim->GetAura<SPELL_AURA_PERIODIC_DAMAGE, SPELLFAMILY_SHAMAN, CF_SHAMAN_FLAME_SHOCK>(GetObjectGuid()))
                    {
                        SpellAuraHolder *aurHolder = GetSpellAuraHolder(aur->GetId());
                        if (aurHolder)
                        {
                            int32 amount = aur->GetAuraDuration() + triggerAmount * IN_MILLISECONDS;
                            aurHolder->SetAuraDuration(amount);
                            aurHolder->SendAuraUpdate(false);
                            return SPELL_AURA_PROC_OK;
                        }
                    }
                    return SPELL_AURA_PROC_FAILED;
                }
            }
            // Storm, Earth and Fire
            if (dummySpell->SpellIconID == 3063)
            {
                // Earthbind Totem summon only
                if(procSpell->Id != 2484)
                    return SPELL_AURA_PROC_FAILED;

                if (!roll_chance_i(triggerAmount))
                    return SPELL_AURA_PROC_FAILED;

                triggered_spell_id = 64695;
                break;
            }
            // Ancestral Awakening
            if (dummySpell->SpellIconID == 3065)
            {
                triggered_spell_id = 52759;
                basepoints[0] = triggerAmount * damage / 100;
                target = this;
                break;
            }
            // Flametongue Weapon (Passive), Ranks
            if (dummySpell->SpellFamilyFlags.test<CF_SHAMAN_FLAMETONGUE_WEAPON>())
            {
                if (GetTypeId()!=TYPEID_PLAYER || !castItem)
                    return SPELL_AURA_PROC_FAILED;

                // Only proc for enchanted weapon
                Item *usedWeapon = ((Player *)this)->GetWeaponForAttack(procFlag & PROC_FLAG_SUCCESSFUL_OFFHAND_HIT ? OFF_ATTACK : BASE_ATTACK, true, true);
                if (usedWeapon != castItem)
                    return SPELL_AURA_PROC_FAILED;

                switch (dummySpell->Id)
                {
                    case 10400: triggered_spell_id =  8026; break; // Rank 1
                    case 15567: triggered_spell_id =  8028; break; // Rank 2
                    case 15568: triggered_spell_id =  8029; break; // Rank 3
                    case 15569: triggered_spell_id = 10445; break; // Rank 4
                    case 16311: triggered_spell_id = 16343; break; // Rank 5
                    case 16312: triggered_spell_id = 16344; break; // Rank 6
                    case 16313: triggered_spell_id = 25488; break; // Rank 7
                    case 58784: triggered_spell_id = 58786; break; // Rank 8
                    case 58791: triggered_spell_id = 58787; break; // Rank 9
                    case 58792: triggered_spell_id = 58788; break; // Rank 10
                    default:
                        return SPELL_AURA_PROC_FAILED;
                }
                break;
            }
            // Earth Shield
            if (dummySpell->SpellFamilyFlags.test<CF_SHAMAN_EARTH_SHIELD>())
            {
                originalCaster = triggeredByAura->GetCasterGuid();
                target = this;
                basepoints[0] = triggerAmount;

                // Glyph of Earth Shield
                if (Aura* aur = GetDummyAura(63279))
                {
                    int32 aur_mod = aur->GetModifier()->m_amount;
                    basepoints[0] = int32(basepoints[0] * (aur_mod + 100.0f) / 100.0f);
                }

                triggered_spell_id = 379;
                break;
            }
            // Improved Water Shield
            if (dummySpell->SpellIconID == 2287)
            {
                // Lesser Healing Wave need aditional 60% roll
                if (procSpell->SpellFamilyFlags.test<CF_SHAMAN_LESSER_HEALING_WAVE>() && !roll_chance_i(60))
                    return SPELL_AURA_PROC_FAILED;
                // Chain Heal needs additional 30% roll
                if (procSpell->SpellFamilyFlags.test<CF_SHAMAN_CHAIN_HEAL>() && !roll_chance_i(30))
                    return SPELL_AURA_PROC_FAILED;
                // lookup water shield
                AuraList const& vs = GetAurasByType(SPELL_AURA_PROC_TRIGGER_SPELL);
                for(AuraList::const_iterator itr = vs.begin(); itr != vs.end(); ++itr)
                {
                    if ((*itr)->GetSpellProto()->SpellFamilyName == SPELLFAMILY_SHAMAN &&
                        (*itr)->GetSpellProto()->SpellFamilyFlags.test<CF_SHAMAN_WATER_SHIELD>())
                    {
                        uint32 spell = (*itr)->GetSpellProto()->EffectTriggerSpell[(*itr)->GetEffIndex()];
                        CastSpell(this, spell, true, castItem, triggeredByAura);
                        return SPELL_AURA_PROC_OK;
                    }
                }
                return SPELL_AURA_PROC_FAILED;
            }
            // Lightning Overload
            if (dummySpell->SpellIconID == 2018)            // only this spell have SpellFamily Shaman SpellIconID == 2018 and dummy aura
            {
                if(!procSpell || GetTypeId() != TYPEID_PLAYER || !pVictim )
                    return SPELL_AURA_PROC_FAILED;

                // custom cooldown processing case
                if( cooldown && GetTypeId()==TYPEID_PLAYER && ((Player*)this)->HasSpellCooldown(dummySpell->Id))
                    return SPELL_AURA_PROC_FAILED;

                uint32 spellId = 0;
                // Every Lightning Bolt and Chain Lightning spell have duplicate vs half damage and zero cost
                switch (procSpell->Id)
                {
                    // Lightning Bolt
                    case   403: spellId = 45284; break;     // Rank  1
                    case   529: spellId = 45286; break;     // Rank  2
                    case   548: spellId = 45287; break;     // Rank  3
                    case   915: spellId = 45288; break;     // Rank  4
                    case   943: spellId = 45289; break;     // Rank  5
                    case  6041: spellId = 45290; break;     // Rank  6
                    case 10391: spellId = 45291; break;     // Rank  7
                    case 10392: spellId = 45292; break;     // Rank  8
                    case 15207: spellId = 45293; break;     // Rank  9
                    case 15208: spellId = 45294; break;     // Rank 10
                    case 25448: spellId = 45295; break;     // Rank 11
                    case 25449: spellId = 45296; break;     // Rank 12
                    case 49237: spellId = 49239; break;     // Rank 13
                    case 49238: spellId = 49240; break;     // Rank 14
                    // Chain Lightning
                    case   421: spellId = 45297; break;     // Rank  1
                    case   930: spellId = 45298; break;     // Rank  2
                    case  2860: spellId = 45299; break;     // Rank  3
                    case 10605: spellId = 45300; break;     // Rank  4
                    case 25439: spellId = 45301; break;     // Rank  5
                    case 25442: spellId = 45302; break;     // Rank  6
                    case 49270: spellId = 49268; break;     // Rank  7
                    case 49271: spellId = 49269; break;     // Rank  8
                    default:
                        sLog.outError("Unit::HandleDummyAuraProc: non handled spell id: %u (LO)", procSpell->Id);
                        return SPELL_AURA_PROC_FAILED;
                }

                // Remove cooldown (Chain Lightning - have Category Recovery time)
                if (procSpell->SpellFamilyFlags.test<CF_SHAMAN_CHAIN_LIGHTNING>())
                    ((Player*)this)->RemoveSpellCooldown(spellId);

                CastSpell(pVictim, spellId, true, castItem, triggeredByAura);

                if (cooldown && GetTypeId() == TYPEID_PLAYER)
                    ((Player*)this)->AddSpellCooldown(dummySpell->Id, 0, time(NULL) + cooldown);

                return SPELL_AURA_PROC_OK;
            }
            // Static Shock
            if(dummySpell->SpellIconID == 3059)
            {
                // lookup Lightning Shield
                AuraList const& vs = GetAurasByType(SPELL_AURA_PROC_TRIGGER_SPELL);
                for(AuraList::const_iterator itr = vs.begin(); itr != vs.end(); ++itr)
                {
                    if ((*itr)->GetSpellProto()->SpellFamilyName == SPELLFAMILY_SHAMAN &&
                        ((*itr)->GetSpellProto()->SpellFamilyFlags.test<CF_SHAMAN_LIGHTNING_SHIELD>()))
                    {
                        uint32 spell = 0;
                        switch ((*itr)->GetId())
                        {
                            case   324: spell = 26364; break;
                            case   325: spell = 26365; break;
                            case   905: spell = 26366; break;
                            case   945: spell = 26367; break;
                            case  8134: spell = 26369; break;
                            case 10431: spell = 26370; break;
                            case 10432: spell = 26363; break;
                            case 25469: spell = 26371; break;
                            case 25472: spell = 26372; break;
                            case 49280: spell = 49278; break;
                            case 49281: spell = 49279; break;
                            default:
                                return SPELL_AURA_PROC_FAILED;
                        }
                        CastSpell(target, spell, true, castItem, triggeredByAura);
                        if ((*itr)->GetHolder()->DropAuraCharge())
                            RemoveAuraHolderFromStack((*itr)->GetId());
                        return SPELL_AURA_PROC_OK;
                    }
                }
                return SPELL_AURA_PROC_FAILED;
            }
            // Frozen Power
            if (dummySpell->SpellIconID == 3780)
            {
                Unit *caster = triggeredByAura->GetCaster();

                if (!procSpell || !caster)
                    return SPELL_AURA_PROC_FAILED;

                float distance = caster->GetDistance(pVictim);
                int32 chance = triggerAmount;

                if (distance < 15.0f || !roll_chance_i(chance))
                    return SPELL_AURA_PROC_FAILED;

                // make triggered cast apply after current damage spell processing for prevent remove by it
                if(Spell* spell = GetCurrentSpell(CURRENT_GENERIC_SPELL))
                    spell->AddTriggeredSpell(63685);
                return SPELL_AURA_PROC_OK;
            }
            break;
        }
        case SPELLFAMILY_DEATHKNIGHT:
        {
            // Butchery
            if (dummySpell->SpellIconID == 2664)
            {
                basepoints[0] = triggerAmount;
                triggered_spell_id = 50163;
                target = this;
                break;
            }
            // Dancing Rune Weapon
            if (dummySpell->Id == 49028)
            {
                // 1 dummy aura for dismiss rune blade
                if (effIndex != EFFECT_INDEX_1)
                    return SPELL_AURA_PROC_FAILED;

                Pet* runeBlade = FindGuardianWithEntry(27893);

                if (runeBlade && pVictim && damage && procSpell)
                {
                    int32 procDmg = damage * 0.5;
                    runeBlade->CastCustomSpell(pVictim, procSpell->Id, &procDmg, NULL, NULL, true, NULL, NULL, runeBlade->GetObjectGuid());
                    SendSpellNonMeleeDamageLog(pVictim, procSpell->Id, procDmg, SPELL_SCHOOL_MASK_NORMAL, 0, 0, false, 0, false);
                    break;
                }
                else
                    return SPELL_AURA_PROC_FAILED;
            }
            // Mark of Blood
            if (dummySpell->Id == 49005)
            {
                if (target->GetTypeId() != TYPEID_PLAYER)
                    return SPELL_AURA_PROC_FAILED;
                // TODO: need more info (cooldowns/PPM)
                target->CastSpell(target, 61607, true, NULL, triggeredByAura);
                return SPELL_AURA_PROC_OK;
            }
            // Unholy Blight
            if (dummySpell->Id == 49194)
            {
                basepoints[0] = damage * triggerAmount / 100;

                // Glyph of Unholy Blight
                if (Aura *aura = GetDummyAura(63332))
                    basepoints[0] += basepoints[0] * aura->GetModifier()->m_amount / 100;

                // Split between 10 ticks
                basepoints[0] /= 10;
                triggered_spell_id = 50536;
                break;
            }
            // Vendetta
            if (dummySpell->SpellFamilyFlags.test<CF_DEATHKNIGHT_VENDETTA1>())
            {
                basepoints[0] = triggerAmount * GetMaxHealth() / 100;
                triggered_spell_id = 50181;
                target = this;
                break;
            }
            // Necrosis
            if (dummySpell->SpellIconID == 2709)
            {
                // only melee auto attack affected and Rune Strike
                if (procSpell && procSpell->Id != 56815)
                    return SPELL_AURA_PROC_FAILED;

                basepoints[0] = triggerAmount * damage / 100;
                triggered_spell_id = 51460;
                break;
            }
            // Threat of Thassarian
            if (dummySpell->SpellIconID == 2023)
            {
                // Must Dual Wield
                if (!procSpell || !haveOffhandWeapon())
                    return SPELL_AURA_PROC_FAILED;
                // Chance as basepoints for dummy aura
                if (!roll_chance_i(triggerAmount))
                    return SPELL_AURA_PROC_FAILED;

                switch (procSpell->Id)
                {
                    // Obliterate
                    case 49020:                             // Rank 1
                        triggered_spell_id = 66198; break;
                    case 51423:                             // Rank 2
                        triggered_spell_id = 66972; break;
                    case 51424:                             // Rank 3
                        triggered_spell_id = 66973; break;
                    case 51425:                             // Rank 4
                        triggered_spell_id = 66974; break;
                    // Frost Strike
                    case 49143:                             // Rank 1
                        triggered_spell_id = 66196; break;
                    case 51416:                             // Rank 2
                        triggered_spell_id = 66958; break;
                    case 51417:                             // Rank 3
                        triggered_spell_id = 66959; break;
                    case 51418:                             // Rank 4
                        triggered_spell_id = 66960; break;
                    case 51419:                             // Rank 5
                        triggered_spell_id = 66961; break;
                    case 55268:                             // Rank 6
                        triggered_spell_id = 66962; break;
                    // Plague Strike
                    case 45462:                             // Rank 1
                        triggered_spell_id = 66216; break;
                    case 49917:                             // Rank 2
                        triggered_spell_id = 66988; break;
                    case 49918:                             // Rank 3
                        triggered_spell_id = 66989; break;
                    case 49919:                             // Rank 4
                        triggered_spell_id = 66990; break;
                    case 49920:                             // Rank 5
                        triggered_spell_id = 66991; break;
                    case 49921:                             // Rank 6
                        triggered_spell_id = 66992; break;
                    // Death Strike
                    case 49998:                             // Rank 1
                        triggered_spell_id = 66188; break;
                    case 49999:                             // Rank 2
                        triggered_spell_id = 66950; break;
                    case 45463:                             // Rank 3
                        triggered_spell_id = 66951; break;
                    case 49923:                             // Rank 4
                        triggered_spell_id = 66952; break;
                    case 49924:                             // Rank 5
                        triggered_spell_id = 66953; break;
                    // Rune Strike
                    case 56815:
                        triggered_spell_id = 66217; break;
                    // Blood Strike
                    case 45902:                             // Rank 1
                        triggered_spell_id = 66215; break;
                    case 49926:                             // Rank 2
                        triggered_spell_id = 66975; break;
                    case 49927:                             // Rank 3
                        triggered_spell_id = 66976; break;
                    case 49928:                             // Rank 4
                        triggered_spell_id = 66977; break;
                    case 49929:                             // Rank 5
                        triggered_spell_id = 66978; break;
                    case 49930:                             // Rank 6
                        triggered_spell_id = 66979; break;
                    default:
                        return SPELL_AURA_PROC_FAILED;
                }
                break;
            }
            // Runic Power Back on Snare/Root
            if (dummySpell->Id == 61257)
            {
                // only for spells and hit/crit (trigger start always) and not start from self casted spells
                if (procSpell == 0 || !(procEx & (PROC_EX_NORMAL_HIT|PROC_EX_CRITICAL_HIT)) || this == pVictim)
                    return SPELL_AURA_PROC_FAILED;
                // Need snare or root mechanic
                if (!(GetAllSpellMechanicMask(procSpell) & IMMUNE_TO_ROOT_AND_SNARE_MASK))
                    return SPELL_AURA_PROC_FAILED;
                triggered_spell_id = 61258;
                target = this;
                break;
            }
            // Sudden Doom
            if (dummySpell->SpellIconID == 1939)
            {
                if (!target || !target->isAlive() || this->GetTypeId() != TYPEID_PLAYER)
                    return SPELL_AURA_PROC_FAILED;

                // get highest rank of Death Coil spell
                const PlayerSpellMap& sp_list = ((Player*)this)->GetSpellMap();
                for (PlayerSpellMap::const_iterator itr = sp_list.begin(); itr != sp_list.end(); ++itr)
                {
                    if(!itr->second.active || itr->second.disabled || itr->second.state == PLAYERSPELL_REMOVED)
                        continue;

                    SpellEntry const *spellInfo = sSpellStore.LookupEntry(itr->first);
                    if (!spellInfo)
                        continue;

                    if (spellInfo->SpellFamilyName == SPELLFAMILY_DEATHKNIGHT && spellInfo->SpellFamilyFlags.test<CF_DEATHKNIGHT_DEATH_COIL>())
                    {
                        triggered_spell_id = spellInfo->Id;
                        break;
                    }
                }
                break;
            }
            // Wandering Plague
            if (dummySpell->SpellIconID == 1614)
            {
                if (!roll_chance_f(GetUnitCriticalChance(BASE_ATTACK, pVictim)))
                    return SPELL_AURA_PROC_FAILED;
                basepoints[0] = triggerAmount * damage / 100;
                triggered_spell_id = 50526;
                break;
            }
            // Blood of the North and Reaping
            if (dummySpell->SpellIconID == 3041 || dummySpell->SpellIconID == 22)
            {
                if(GetTypeId()!=TYPEID_PLAYER)
                    return SPELL_AURA_PROC_FAILED;

                Player *player = (Player*)this;
                for (uint32 i = 0; i < MAX_RUNES; ++i)
                {
                    if (player->GetCurrentRune(i) == RUNE_BLOOD)
                    {
                        if(!player->GetRuneCooldown(i))
                            player->ConvertRune(i, RUNE_DEATH, dummySpell->Id);
                        else
                        {
                            // search for another rune that might be available
                            for (uint32 iter = i; iter < MAX_RUNES; ++iter)
                            {
                                if(player->GetCurrentRune(iter) == RUNE_BLOOD && !player->GetRuneCooldown(iter))
                                {
                                    player->ConvertRune(iter, RUNE_DEATH, dummySpell->Id);
                                    triggeredByAura->SetAuraPeriodicTimer(0);
                                    return SPELL_AURA_PROC_OK;
                                }
                            }
                            player->SetNeedConvertRune(i, true, dummySpell->Id);
                        }
                        triggeredByAura->SetAuraPeriodicTimer(0);
                        return SPELL_AURA_PROC_OK;
                    }
                }
                return SPELL_AURA_PROC_FAILED;
            }
            // Death Rune Mastery
            if (dummySpell->SpellIconID == 2622)
            {
                if(GetTypeId()!=TYPEID_PLAYER)
                    return SPELL_AURA_PROC_FAILED;

                Player *player = (Player*)this;
                for (uint32 i = 0; i < MAX_RUNES; ++i)
                {
                    RuneType currRune = player->GetCurrentRune(i);
                    if (currRune == RUNE_UNHOLY || currRune == RUNE_FROST)
                    {
                        uint16 cd = player->GetRuneCooldown(i);
                        if(!cd)
                            player->ConvertRune(i, RUNE_DEATH, dummySpell->Id);
                        else // there is a cd
                            player->SetNeedConvertRune(i, true, dummySpell->Id);
                        // no break because it converts all
                    }
                }
                triggeredByAura->SetAuraPeriodicTimer(0);
                return SPELL_AURA_PROC_OK;
            }
            // Hungering Cold - not break from diseases
            if (dummySpell->SpellIconID == 2797)
            {
                if (procSpell && procSpell->Dispel == DISPEL_DISEASE)
                    return SPELL_AURA_PROC_FAILED;
            }
            // Blood-Caked Blade
            if (dummySpell->SpellIconID == 138)
            {
                // only main hand melee auto attack affected and Rune Strike
                if ((procFlag & PROC_FLAG_SUCCESSFUL_OFFHAND_HIT) || procSpell && procSpell->Id != 56815)
                    return SPELL_AURA_PROC_FAILED;

                // triggered_spell_id in spell data
                break;
            }
            break;
        }
        case SPELLFAMILY_PET:
        {
            // Improved Cower
            if (dummySpell->SpellIconID == 958 && procSpell->SpellIconID == 958)
            {
                triggered_spell_id = dummySpell->Id == 53180 ? 54200 : 54201;
                target = this;
                break;
            }
            // Silverback
            if (dummySpell->SpellIconID == 1582 && procSpell->SpellIconID == 201)
            {
                triggered_spell_id = dummySpell->Id == 62764 ? 62800 : 62801;
                target = this;
                break;
            }
            break;
        }
        default:
            break;
    }

    // processed charge only counting case
    if (!triggered_spell_id)
        return SPELL_AURA_PROC_OK;

    SpellEntry const* triggerEntry = sSpellStore.LookupEntry(triggered_spell_id);

    if (!triggerEntry)
    {
        sLog.outError("Unit::HandleDummyAuraProc: Spell %u have nonexistent triggered spell %u",dummySpell->Id,triggered_spell_id);
        return SPELL_AURA_PROC_FAILED;
    }

    // default case
    if (!target || (target != this && !target->isAlive()))
        return SPELL_AURA_PROC_FAILED;

    if (cooldown && GetTypeId()==TYPEID_PLAYER && ((Player*)this)->HasSpellCooldown(triggered_spell_id))
        return SPELL_AURA_PROC_FAILED;

    if (basepoints[EFFECT_INDEX_0] || basepoints[EFFECT_INDEX_1] || basepoints[EFFECT_INDEX_2])
        CastCustomSpell(target, triggerEntry,
            basepoints[EFFECT_INDEX_0] ? &basepoints[EFFECT_INDEX_0] : NULL,
            basepoints[EFFECT_INDEX_1] ? &basepoints[EFFECT_INDEX_1] : NULL,
            basepoints[EFFECT_INDEX_2] ? &basepoints[EFFECT_INDEX_2] : NULL,
            true, castItem, triggeredByAura, originalCaster);
    else
        CastSpell(target, triggerEntry, true, castItem, triggeredByAura);

    if (cooldown && GetTypeId()==TYPEID_PLAYER)
        ((Player*)this)->AddSpellCooldown(triggered_spell_id,0,time(NULL) + cooldown);

    return SPELL_AURA_PROC_OK;
}

SpellAuraProcResult Unit::HandleProcTriggerSpellAuraProc(Unit *pVictim, uint32 damage, Aura* triggeredByAura, SpellEntry const *procSpell, uint32 procFlags, uint32 procEx, uint32 cooldown)
{
    // Get triggered aura spell info
    SpellEntry const* auraSpellInfo = triggeredByAura->GetSpellProto();

    // Basepoints of trigger aura
    int32 triggerAmount = triggeredByAura->GetModifier()->m_amount;

    // Set trigger spell id, target, custom basepoints
    uint32 trigger_spell_id = auraSpellInfo->EffectTriggerSpell[triggeredByAura->GetEffIndex()];
    Unit*  target = NULL;
    int32  basepoints[MAX_EFFECT_INDEX] = {0, 0, 0};

    if(triggeredByAura->GetModifier()->m_auraname == SPELL_AURA_PROC_TRIGGER_SPELL_WITH_VALUE)
        basepoints[0] = triggerAmount;

    Item* castItem = triggeredByAura->GetCastItemGuid() && GetTypeId()==TYPEID_PLAYER
        ? ((Player*)this)->GetItemByGuid(triggeredByAura->GetCastItemGuid()) : NULL;

    // Try handle unknown trigger spells
    // Custom requirements (not listed in procEx) Warning! damage dealing after this
    // Custom triggered spells
    switch (auraSpellInfo->SpellFamilyName)
    {
        case SPELLFAMILY_GENERIC:
            switch(auraSpellInfo->Id)
            {
                //case 191:                               // Elemental Response
                //    switch (procSpell->School)
                //    {
                //        case SPELL_SCHOOL_FIRE:  trigger_spell_id = 34192; break;
                //        case SPELL_SCHOOL_FROST: trigger_spell_id = 34193; break;
                //        case SPELL_SCHOOL_ARCANE:trigger_spell_id = 34194; break;
                //        case SPELL_SCHOOL_NATURE:trigger_spell_id = 34195; break;
                //        case SPELL_SCHOOL_SHADOW:trigger_spell_id = 34196; break;
                //        case SPELL_SCHOOL_HOLY:  trigger_spell_id = 34197; break;
                //        case SPELL_SCHOOL_NORMAL:trigger_spell_id = 34198; break;
                //    }
                //    break;
                //case 5301:  break;                        // Defensive State (DND)
                //case 7137:  break:                        // Shadow Charge (Rank 1)
                //case 7377:  break:                        // Take Immune Periodic Damage <Not Working>
                //case 13358: break;                        // Defensive State (DND)
                //case 16092: break;                        // Defensive State (DND)
                //case 18943: break;                        // Double Attack
                //case 19194: break;                        // Double Attack
                //case 19817: break;                        // Double Attack
                //case 19818: break;                        // Double Attack
                //case 22835: break;                        // Drunken Rage
                //    trigger_spell_id = 14822; break;
                case 23780:                                 // Aegis of Preservation (Aegis of Preservation trinket)
                    trigger_spell_id = 23781;
                    break;
                //case 24949: break;                        // Defensive State 2 (DND)
                case 27522:                                 // Mana Drain Trigger
                case 40336:                                 // Mana Drain Trigger
                case 46939:                                 // Black Bow of the Betrayer
                    // On successful melee or ranged attack gain 8 mana and if possible drain 8 mana from the target.
                    if (isAlive())
                        CastSpell(this, 29471, true, castItem, triggeredByAura);
                    if (pVictim && pVictim->isAlive())
                        CastSpell(pVictim, 27526, true, castItem, triggeredByAura);
                    return SPELL_AURA_PROC_OK;
                case 31255:                                 // Deadly Swiftness (Rank 1)
                    // whenever you deal damage to a target who is below 20% health.
                    if (pVictim->GetHealth() > pVictim->GetMaxHealth() / 5)
                        return SPELL_AURA_PROC_FAILED;

                    target = this;
                    trigger_spell_id = 22588;
                    break;
                //case 33207: break;                        // Gossip NPC Periodic - Fidget
                case 33896:                                 // Desperate Defense (Stonescythe Whelp, Stonescythe Alpha, Stonescythe Ambusher)
                    trigger_spell_id = 33898;
                    break;
                //case 34082: break;                        // Advantaged State (DND)
                //case 34783: break:                        // Spell Reflection
                //case 35205: break:                        // Vanish
                //case 35321: break;                        // Gushing Wound
                //case 36096: break:                        // Spell Reflection
                //case 36207: break:                        // Steal Weapon
                //case 36576: break:                        // Shaleskin (Shaleskin Flayer, Shaleskin Ripper) 30023 trigger
                //case 37030: break;                        // Chaotic Temperament
                case 38164:                                 // Unyielding Knights
                    if (pVictim->GetEntry() != 19457)
                        return SPELL_AURA_PROC_FAILED;
                    break;
                //case 38363: break;                        // Gushing Wound
                //case 39215: break;                        // Gushing Wound
                //case 40250: break;                        // Improved Duration
                //case 40329: break;                        // Demo Shout Sensor
                //case 40364: break;                        // Entangling Roots Sensor
                //case 41054: break;                        // Copy Weapon
                //    trigger_spell_id = 41055; break;
                //case 41248: break;                        // Consuming Strikes
                //    trigger_spell_id = 41249; break;
                //case 42730: break:                        // Woe Strike
                //case 43453: break:                        // Rune Ward
                //case 43504: break;                        // Alterac Valley OnKill Proc Aura
                //case 44326: break:                        // Pure Energy Passive
                //case 44526: break;                        // Hate Monster (Spar) (30 sec)
                //case 44527: break;                        // Hate Monster (Spar Buddy) (30 sec)
                //case 44819: break;                        // Hate Monster (Spar Buddy) (>30% Health)
                //case 44820: break;                        // Hate Monster (Spar) (<30%)
                case 45057:                                 // Evasive Maneuvers (Commendation of Kael`thas trinket)
                    // reduce you below $s1% health (in fact in this specific case can proc from any attack while health in result less $s1%)
                    if (int32(GetHealth()) - int32(damage) >= int32(GetMaxHealth() * triggerAmount / 100))
                        return SPELL_AURA_PROC_FAILED;
                    break;
                //case 45903: break:                        // Offensive State
                //case 46146: break:                        // [PH] Ahune  Spanky Hands
                case 43820:                                 // Charm of the Witch Doctor (Amani Charm of the Witch Doctor trinket)
                    // Pct value stored in dummy
                    basepoints[0] = pVictim->GetCreateHealth() * auraSpellInfo->CalculateSimpleValue(EFFECT_INDEX_1) / 100;
                    target = pVictim;
                    break;
                //case 45205: break;                        // Copy Offhand Weapon
                //case 45343: break;                        // Dark Flame Aura
                //case 47300: break;                        // Dark Flame Aura
                //case 48876: break;                        // Beast's Mark
                //    trigger_spell_id = 48877; break;
                //case 49059: break;                        // Horde, Hate Monster (Spar Buddy) (>30% Health)
                //case 50051: break;                        // Ethereal Pet Aura
                //case 50689: break;                        // Blood Presence (Rank 1)
                //case 50844: break;                        // Blood Mirror
                //case 52856: break;                        // Charge
                //case 54072: break;                        // Knockback Ball Passive
                //case 54476: break;                        // Blood Presence
                //case 54775: break;                        // Abandon Vehicle on Poly
                case 56702:                                 //
                {
                    trigger_spell_id = 56701;
                    break;
                }
                case 57345:                                 // Darkmoon Card: Greatness
                {
                    float stat = 0.0f;
                    // strength
                    if (GetStat(STAT_STRENGTH) > stat) { trigger_spell_id = 60229;stat = GetStat(STAT_STRENGTH); }
                    // agility
                    if (GetStat(STAT_AGILITY)  > stat) { trigger_spell_id = 60233;stat = GetStat(STAT_AGILITY);  }
                    // intellect
                    if (GetStat(STAT_INTELLECT)> stat) { trigger_spell_id = 60234;stat = GetStat(STAT_INTELLECT);}
                    // spirit
                    if (GetStat(STAT_SPIRIT)   > stat) { trigger_spell_id = 60235;                               }
                    break;
                }
                //case 55580: break:                        // Mana Link
                //case 57587: break:                        // Steal Ranged ()
                //case 57594: break;                        // Copy Ranged Weapon
                //case 59237: break;                        // Beast's Mark
                //    trigger_spell_id = 59233; break;
                //case 59288: break;                        // Infra-Green Shield
                //case 59532: break;                        // Abandon Passengers on Poly
                //case 59735: break:                        // Woe Strike
                case 64415:                                 // // Val'anyr Hammer of Ancient Kings - Equip Effect
                {
                    // for DOT procs
                    if (!IsPositiveSpell(procSpell->Id))
                        return SPELL_AURA_PROC_FAILED;
                    break;
                }
                case 64440:                                 // Blade Warding
                {
                    trigger_spell_id = 64442;

                    // need scale damage base at stack size
                    if (SpellEntry const* trigEntry = sSpellStore.LookupEntry(trigger_spell_id))
                        basepoints[EFFECT_INDEX_0] = trigEntry->CalculateSimpleValue(EFFECT_INDEX_0) * triggeredByAura->GetStackAmount();

                    break;
                }
                case 64568:                                 // Blood Reserve
                {
                    // When your health drops below 35% ....
                    int32 health35 = int32(GetMaxHealth() * 35 / 100);
                    if (int32(GetHealth()) - int32(damage) >= health35 || int32(GetHealth()) < health35)
                        return SPELL_AURA_PROC_FAILED;

                    trigger_spell_id = 64569;

                    // need scale damage base at stack size
                    if (SpellEntry const* trigEntry = sSpellStore.LookupEntry(trigger_spell_id))
                        basepoints[EFFECT_INDEX_0] = trigEntry->CalculateSimpleValue(EFFECT_INDEX_0) * triggeredByAura->GetStackAmount();

                    break;
                }
                case 67702:                                 // Death's Choice, Item - Coliseum 25 Normal Melee Trinket
                {
                    float stat = 0.0f;
                    // strength
                    if (GetStat(STAT_STRENGTH) > stat) { trigger_spell_id = 67708;stat = GetStat(STAT_STRENGTH); }
                    // agility
                    if (GetStat(STAT_AGILITY)  > stat) { trigger_spell_id = 67703;                               }
                    break;
                }
                case 67771:                                 // Death's Choice (heroic), Item - Coliseum 25 Heroic Melee Trinket
                {
                    float stat = 0.0f;
                    // strength
                    if (GetStat(STAT_STRENGTH) > stat) { trigger_spell_id = 67773;stat = GetStat(STAT_STRENGTH); }
                    // agility
                    if (GetStat(STAT_AGILITY)  > stat) { trigger_spell_id = 67772;                               }
                    break;
                }
                case 72178:                                 // Blood link Saurfang aura
                {
                    target = this;
                    trigger_spell_id = 72195;
                    break;
                }
            }
            break;
        case SPELLFAMILY_MAGE:
            if (auraSpellInfo->SpellIconID == 2127)         // Blazing Speed
            {
                switch (auraSpellInfo->Id)
                {
                    case 31641:  // Rank 1
                    case 31642:  // Rank 2
                        trigger_spell_id = 31643;
                        break;
                    default:
                        sLog.outError("Unit::HandleProcTriggerSpellAuraProc: Spell %u miss possibly Blazing Speed",auraSpellInfo->Id);
                        return SPELL_AURA_PROC_FAILED;
                }
            }
            else if(auraSpellInfo->Id == 26467)             // Persistent Shield (Scarab Brooch trinket)
            {
                // This spell originally trigger 13567 - Dummy Trigger (vs dummy effect)
                basepoints[0] = damage * 15 / 100;
                target = pVictim;
                trigger_spell_id = 26470;
            }
            else if(auraSpellInfo->Id == 71761)             // Deep Freeze Immunity State
            {
                // spell applied only to permanent immunes to stun targets (bosses)
                if (pVictim->GetTypeId() != TYPEID_UNIT ||
                    (((Creature*)pVictim)->GetCreatureInfo()->MechanicImmuneMask & (1 << (MECHANIC_STUN - 1))) == 0)
                    return SPELL_AURA_PROC_FAILED;
            }
            else if (auraSpellInfo->SpellIconID == 3261)
            {
                if (HasAura(44401) || HasAura(57761))
                    return SPELL_AURA_PROC_FAILED;
            }
            break;
        case SPELLFAMILY_WARRIOR:
            // Deep Wounds (replace triggered spells to directly apply DoT), dot spell have familyflags
            if (!auraSpellInfo->SpellFamilyFlags.Flags && auraSpellInfo->SpellIconID == 243)
            {
                float weaponDamage;
                // DW should benefit of attack power, damage percent mods etc.
                // TODO: check if using offhand damage is correct and if it should be divided by 2
                if (haveOffhandWeapon() && getAttackTimer(BASE_ATTACK) > getAttackTimer(OFF_ATTACK))
                    weaponDamage = (GetFloatValue(UNIT_FIELD_MINOFFHANDDAMAGE) + GetFloatValue(UNIT_FIELD_MAXOFFHANDDAMAGE))/2;
                else
                    weaponDamage = (GetFloatValue(UNIT_FIELD_MINDAMAGE) + GetFloatValue(UNIT_FIELD_MAXDAMAGE))/2;

                switch (auraSpellInfo->Id)
                {
                    case 12834: basepoints[0] = int32(weaponDamage * 16 / 100); break;
                    case 12849: basepoints[0] = int32(weaponDamage * 32 / 100); break;
                    case 12867: basepoints[0] = int32(weaponDamage * 48 / 100); break;
                    // Impossible case
                    default:
                        sLog.outError("Unit::HandleProcTriggerSpellAuraProc: DW unknown spell rank %u",auraSpellInfo->Id);
                        return SPELL_AURA_PROC_FAILED;
                }

                // 1 tick/sec * 6 sec = 6 ticks
                basepoints[0] /= 6;

                trigger_spell_id = 12721;
                break;
            }
            else if (auraSpellInfo->SpellIconID == 2961)    // Taste for Blood
            {
                // only at real damage
                if (!damage)
                    return SPELL_AURA_PROC_FAILED;
            }
            else if (auraSpellInfo->Id == 50421)            // Scent of Blood
                trigger_spell_id = 50422;
            break;
        case SPELLFAMILY_WARLOCK:
        {
            // Drain Soul
            if (auraSpellInfo->SpellFamilyFlags.test<CF_WARLOCK_DRAIN_SOUL>())
            {
                // search for "Improved Drain Soul" dummy aura
                Unit::AuraList const& mDummyAura = GetAurasByType(SPELL_AURA_DUMMY);
                for(Unit::AuraList::const_iterator i = mDummyAura.begin(); i != mDummyAura.end(); ++i)
                {
                    if ((*i)->GetSpellProto()->SpellFamilyName == SPELLFAMILY_WARLOCK && (*i)->GetSpellProto()->SpellIconID == 113)
                    {
                        // basepoints of trigger spell stored in dummyeffect of spellProto
                        int32 basepoints = GetMaxPower(POWER_MANA) * (*i)->GetSpellProto()->CalculateSimpleValue(EFFECT_INDEX_2) / 100;
                        CastCustomSpell(this, 18371, &basepoints, NULL, NULL, true, castItem, triggeredByAura);
                        break;
                    }
                }
                // Not remove charge (aura removed on death in any cases)
                // Need for correct work Drain Soul SPELL_AURA_CHANNEL_DEATH_ITEM aura
                return SPELL_AURA_PROC_FAILED;
            }
            // Consume Shadows
            else if (auraSpellInfo->SpellFamilyFlags.test<CF_WARLOCK_VOIDWALKER_SPELLS>())
            {
                Aura* heal = triggeredByAura->GetHolder()->GetAuraByEffectIndex(EFFECT_INDEX_0);
                if (!heal || heal->GetAuraTicks() > 1)
                    return SPELL_AURA_PROC_FAILED;
            }
            // Nether Protection
            else if (auraSpellInfo->SpellIconID == 1985)
            {
                if (!procSpell)
                    return SPELL_AURA_PROC_FAILED;
                switch(GetFirstSchoolInMask(GetSpellSchoolMask(procSpell)))
                {
                    case SPELL_SCHOOL_NORMAL:
                        return SPELL_AURA_PROC_FAILED;                   // ignore
                    case SPELL_SCHOOL_HOLY:   trigger_spell_id = 54370; break;
                    case SPELL_SCHOOL_FIRE:   trigger_spell_id = 54371; break;
                    case SPELL_SCHOOL_NATURE: trigger_spell_id = 54375; break;
                    case SPELL_SCHOOL_FROST:  trigger_spell_id = 54372; break;
                    case SPELL_SCHOOL_SHADOW: trigger_spell_id = 54374; break;
                    case SPELL_SCHOOL_ARCANE: trigger_spell_id = 54373; break;
                    default:
                        return SPELL_AURA_PROC_FAILED;
                }
            }
            // Cheat Death
            else if (auraSpellInfo->Id == 28845)
            {
                // When your health drops below 20% ....
                int32 health20 = int32(GetMaxHealth()) / 5;
                if (int32(GetHealth()) - int32(damage) >= health20 || int32(GetHealth()) < health20)
                    return SPELL_AURA_PROC_FAILED;
            }
            // Decimation
            else if (auraSpellInfo->Id == 63156 || auraSpellInfo->Id == 63158)
            {
                // Looking for dummy effect
                Aura *aur = GetAura(auraSpellInfo->Id, EFFECT_INDEX_1);
                if (!aur)
                    return SPELL_AURA_PROC_FAILED;

                // If target's health is not below equal certain value (35%) not proc
                if (int32(pVictim->GetHealth() * 100 / pVictim->GetMaxHealth()) > aur->GetModifier()->m_amount)
                    return SPELL_AURA_PROC_FAILED;
            }
            break;
        }
        case SPELLFAMILY_PRIEST:
        {
            // Greater Heal Refund (Avatar Raiment set)
            if (auraSpellInfo->Id==37594)
            {
                // Not give if target already have full health
                if (pVictim->GetHealth() == pVictim->GetMaxHealth())
                    return SPELL_AURA_PROC_FAILED;
                // If your Greater Heal brings the target to full health, you gain $37595s1 mana.
                if (pVictim->GetHealth() + damage < pVictim->GetMaxHealth())
                    return SPELL_AURA_PROC_FAILED;
                trigger_spell_id = 37595;
            }
            // Blessed Recovery
            else if (auraSpellInfo->SpellIconID == 1875)
            {
                switch (auraSpellInfo->Id)
                {
                    case 27811: trigger_spell_id = 27813; break;
                    case 27815: trigger_spell_id = 27817; break;
                    case 27816: trigger_spell_id = 27818; break;
                    default:
                        sLog.outError("Unit::HandleProcTriggerSpellAuraProc: Spell %u not handled in BR", auraSpellInfo->Id);
                    return SPELL_AURA_PROC_FAILED;
                }
                basepoints[0] = damage * triggerAmount / 100 / 3;
                target = this;
            }
            break;
        }
        case SPELLFAMILY_DRUID:
        {
            // Druid Forms Trinket
            if (auraSpellInfo->Id==37336)
            {
                switch(GetShapeshiftForm())
                {
                    case FORM_NONE:     trigger_spell_id = 37344;break;
                    case FORM_CAT:      trigger_spell_id = 37341;break;
                    case FORM_BEAR:
                    case FORM_DIREBEAR: trigger_spell_id = 37340;break;
                    case FORM_TREE:     trigger_spell_id = 37342;break;
                    case FORM_MOONKIN:  trigger_spell_id = 37343;break;
                    default:
                        return SPELL_AURA_PROC_FAILED;
                }
            }
            // Druid T9 Feral Relic (Lacerate, Swipe, Mangle, and Shred)
            else if (auraSpellInfo->Id==67353)
            {
                switch(GetShapeshiftForm())
                {
                    case FORM_CAT:      trigger_spell_id = 67355; break;
                    case FORM_BEAR:
                    case FORM_DIREBEAR: trigger_spell_id = 67354; break;
                    default:
                        return SPELL_AURA_PROC_FAILED;
                }
            }
            break;
        }
        case SPELLFAMILY_ROGUE:
        {
            if (auraSpellInfo->SpellIconID == 2260)         // Combat Potency
            {
                if (!(procFlags & PROC_FLAG_SUCCESSFUL_OFFHAND_HIT))
                    return SPELL_AURA_PROC_FAILED;
            }
            // Item - Rogue T10 2P Bonus
            else if (auraSpellInfo->Id == 70805)
            {
                if (pVictim != this)
                    return SPELL_AURA_PROC_FAILED;
            }
            break;
        }
        case SPELLFAMILY_HUNTER:
        {
            // Piercing Shots
            if (auraSpellInfo->SpellIconID == 3247 && auraSpellInfo->SpellVisual[0] == 0)
            {
                basepoints[0] = damage * triggerAmount / 100 / 8;
                trigger_spell_id = 63468;
                target = pVictim;
            }
            // Rapid Recuperation
            else if (auraSpellInfo->Id == 53228 || auraSpellInfo->Id == 53232)
            {
                // This effect only from Rapid Fire (ability cast)
                if (!procSpell->SpellFamilyFlags.test<CF_HUNTER_RAPID_FIRE>())
                    return SPELL_AURA_PROC_FAILED;
            }
            // Entrapment correction
            else if ((auraSpellInfo->Id == 19184 || auraSpellInfo->Id == 19387 || auraSpellInfo->Id == 19388) &&
                !procSpell->SpellFamilyFlags.test<CF_HUNTER_SNAKE_TRAP_EFFECT, CF_HUNTER_FROST_TRAP>())
                    return SPELL_AURA_PROC_FAILED;
            // Lock and Load
            else if (auraSpellInfo->SpellIconID == 3579)
            {
                // Check for Lock and Load Marker
                if (HasAura(67544))
                    return SPELL_AURA_PROC_FAILED;
            }
            // Item - Hunter T9 4P Bonus
            else if (auraSpellInfo->Id == 67151)
            {
                trigger_spell_id = 68130;
                break;
            }
            break;
        }
        case SPELLFAMILY_PALADIN:
        {
            /*
            // Blessed Life
            if (auraSpellInfo->SpellIconID == 2137)
            {
                switch (auraSpellInfo->Id)
                {
                    case 31828:                         // Rank 1
                    case 31829:                         // Rank 2
                    case 31830:                         // Rank 3
                        break;
                    default:
                        sLog.outError("Unit::HandleProcTriggerSpellAuraProc: Spell %u miss posibly Blessed Life", auraSpellInfo->Id);
                        return SPELL_AURA_PROC_FAILED;
                }
            }
            */
            // Healing Discount
            if (auraSpellInfo->Id==37705)
            {
                trigger_spell_id = 37706;
                target = this;
            }
            // Soul Preserver
            if (auraSpellInfo->Id==60510)
            {
                trigger_spell_id = 60515;
                target = this;
            }
            // Illumination
            else if (auraSpellInfo->SpellIconID==241)
            {
                if(!procSpell)
                    return SPELL_AURA_PROC_FAILED;
                // procspell is triggered spell but we need mana cost of original casted spell
                uint32 originalSpellId = procSpell->Id;
                // Holy Shock heal
                if (procSpell->SpellFamilyFlags.test<CF_PALADIN_HOLY_SHOCK>())
                {
                    switch(procSpell->Id)
                    {
                        case 25914: originalSpellId = 20473; break;
                        case 25913: originalSpellId = 20929; break;
                        case 25903: originalSpellId = 20930; break;
                        case 27175: originalSpellId = 27174; break;
                        case 33074: originalSpellId = 33072; break;
                        case 48820: originalSpellId = 48824; break;
                        case 48821: originalSpellId = 48825; break;
                        default:
                            sLog.outError("Unit::HandleProcTriggerSpellAuraProc: Spell %u not handled in HShock",procSpell->Id);
                           return SPELL_AURA_PROC_FAILED;
                    }
                }
                SpellEntry const *originalSpell = sSpellStore.LookupEntry(originalSpellId);
                if(!originalSpell)
                {
                    sLog.outError("Unit::HandleProcTriggerSpellAuraProc: Spell %u unknown but selected as original in Illu",originalSpellId);
                    return SPELL_AURA_PROC_FAILED;
                }
                // percent stored in effect 1 (class scripts) base points
                int32 cost = originalSpell->manaCost + originalSpell->ManaCostPercentage * GetCreateMana() / 100;
                basepoints[0] = cost*auraSpellInfo->CalculateSimpleValue(EFFECT_INDEX_1)/100;
                trigger_spell_id = 20272;
                target = this;
            }
            // Lightning Capacitor
            else if (auraSpellInfo->Id==37657)
            {
                if(!pVictim || !pVictim->isAlive())
                    return SPELL_AURA_PROC_FAILED;
                // stacking
                CastSpell(this, 37658, true, NULL, triggeredByAura);

                Aura * dummy = GetDummyAura(37658);
                // release at 3 aura in stack (cont contain in basepoint of trigger aura)
                if(!dummy || dummy->GetStackAmount() < uint32(triggerAmount))
                    return SPELL_AURA_PROC_FAILED;

                RemoveAurasDueToSpell(37658);
                trigger_spell_id = 37661;
                target = pVictim;
            }
            // Bonus Healing (Crystal Spire of Karabor mace)
            else if (auraSpellInfo->Id == 40971)
            {
                // If your target is below $s1% health
                if (pVictim->GetHealth() > pVictim->GetMaxHealth() * triggerAmount / 100)
                    return SPELL_AURA_PROC_FAILED;
            }
            // Thunder Capacitor
            else if (auraSpellInfo->Id == 54841)
            {
                if(!pVictim || !pVictim->isAlive())
                    return SPELL_AURA_PROC_FAILED;
                // stacking
                CastSpell(this, 54842, true, NULL, triggeredByAura);

                // counting
                Aura * dummy = GetDummyAura(54842);
                // release at 3 aura in stack (cont contain in basepoint of trigger aura)
                if(!dummy || dummy->GetStackAmount() < uint32(triggerAmount))
                    return SPELL_AURA_PROC_FAILED;

                RemoveAurasDueToSpell(54842);
                trigger_spell_id = 54843;
                target = pVictim;
            }
            break;
        }
        case SPELLFAMILY_SHAMAN:
        {
            // Lightning Shield (overwrite non existing triggered spell call in spell.dbc
            if (auraSpellInfo->SpellFamilyFlags.test<CF_SHAMAN_LIGHTNING_SHIELD>() && auraSpellInfo->SpellVisual[0] == 37)
            {
                switch(auraSpellInfo->Id)
                {
                    case 324:                           // Rank 1
                        trigger_spell_id = 26364; break;
                    case 325:                           // Rank 2
                        trigger_spell_id = 26365; break;
                    case 905:                           // Rank 3
                        trigger_spell_id = 26366; break;
                    case 945:                           // Rank 4
                        trigger_spell_id = 26367; break;
                    case 8134:                          // Rank 5
                        trigger_spell_id = 26369; break;
                    case 10431:                         // Rank 6
                        trigger_spell_id = 26370; break;
                    case 10432:                         // Rank 7
                        trigger_spell_id = 26363; break;
                    case 25469:                         // Rank 8
                        trigger_spell_id = 26371; break;
                    case 25472:                         // Rank 9
                        trigger_spell_id = 26372; break;
                    case 49280:                         // Rank 10
                        trigger_spell_id = 49278; break;
                    case 49281:                         // Rank 11
                        trigger_spell_id = 49279; break;
                    default:
                        sLog.outError("Unit::HandleProcTriggerSpellAuraProc: Spell %u not handled in LShield", auraSpellInfo->Id);
                    return SPELL_AURA_PROC_FAILED;
                }
            }
            // Lightning Shield (The Ten Storms set)
            else if (auraSpellInfo->Id == 23551)
            {
                trigger_spell_id = 23552;
                target = pVictim;
            }
            // Damage from Lightning Shield (The Ten Storms set)
            else if (auraSpellInfo->Id == 23552)
                trigger_spell_id = 27635;
            // Mana Surge (The Earthfury set)
            else if (auraSpellInfo->Id == 23572)
            {
                if(!procSpell)
                    return SPELL_AURA_PROC_FAILED;
                basepoints[0] = procSpell->manaCost * 35 / 100;
                trigger_spell_id = 23571;
                target = this;
            }
            // Nature's Guardian
            else if (auraSpellInfo->SpellIconID == 2013)
            {
                // Check health condition - should drop to less 30% (trigger at any attack with result health less 30%, independent original health state)
                int32 health30 = int32(GetMaxHealth()) * 3 / 10;
                if (int32(GetHealth()) - int32(damage) >= health30)
                    return SPELL_AURA_PROC_FAILED;

                if(pVictim && pVictim->isAlive())
                    pVictim->getThreatManager().modifyThreatPercent(this,-10);

                basepoints[0] = triggerAmount * GetMaxHealth() / 100;
                trigger_spell_id = 31616;
                target = this;
            }
            break;
        }
        case SPELLFAMILY_DEATHKNIGHT:
        {
            // Acclimation
            if (auraSpellInfo->SpellIconID == 1930)
            {
                if (!procSpell)
                    return SPELL_AURA_PROC_FAILED;
                switch(GetFirstSchoolInMask(GetSpellSchoolMask(procSpell)))
                {
                    case SPELL_SCHOOL_NORMAL:
                        return SPELL_AURA_PROC_FAILED;                   // ignore
                    case SPELL_SCHOOL_HOLY:   trigger_spell_id = 50490; break;
                    case SPELL_SCHOOL_FIRE:   trigger_spell_id = 50362; break;
                    case SPELL_SCHOOL_NATURE: trigger_spell_id = 50488; break;
                    case SPELL_SCHOOL_FROST:  trigger_spell_id = 50485; break;
                    case SPELL_SCHOOL_SHADOW: trigger_spell_id = 50489; break;
                    case SPELL_SCHOOL_ARCANE: trigger_spell_id = 50486; break;
                    default:
                        return SPELL_AURA_PROC_FAILED;
                }
            }
            // Glyph of Death's Embrace
            else if (auraSpellInfo->Id == 58677)
            {
                if (procSpell->Id != 47633)
                    return SPELL_AURA_PROC_FAILED;
            }
            // Blade Barrier
            else if (auraSpellInfo->SpellIconID == 85)
            {
                if (GetTypeId() != TYPEID_PLAYER || getClass() != CLASS_DEATH_KNIGHT ||
                    !((Player*)this)->IsBaseRuneSlotsOnCooldown(RUNE_BLOOD))
                    return SPELL_AURA_PROC_FAILED;
            }
            // Improved Blood Presence
            else if (auraSpellInfo->Id == 63611)
            {
                if (!damage)
                    return SPELL_AURA_PROC_FAILED;
                basepoints[0] = triggerAmount * damage / 100;
                trigger_spell_id = 50475;
            }
            break;
        }
        default:
             break;
    }

    // All ok. Check current trigger spell
    SpellEntry const* triggerEntry = sSpellStore.LookupEntry(trigger_spell_id);
    if (!triggerEntry)
    {
        // Not cast unknown spell
        // sLog.outError("Unit::HandleProcTriggerSpellAuraProc: Spell %u have 0 in EffectTriggered[%d], not handled custom case?",auraSpellInfo->Id,triggeredByAura->GetEffIndex());
        return SPELL_AURA_PROC_FAILED;
    }

    // not allow proc extra attack spell at extra attack
    if (m_extraAttacks && IsSpellHaveEffect(triggerEntry, SPELL_EFFECT_ADD_EXTRA_ATTACKS))
        return SPELL_AURA_PROC_FAILED;

    // Custom basepoints/target for exist spell
    // dummy basepoints or other customs
    switch(trigger_spell_id)
    {
        // Cast positive spell on enemy target
        case 7099:  // Curse of Mending
        case 39647: // Curse of Mending
        case 29494: // Temptation
        case 20233: // Improved Lay on Hands (cast on target)
        {
            target = pVictim;
            break;
        }
        // Combo points add triggers (need add combopoint only for main target, and after possible combopoints reset)
        case 15250: // Rogue Setup
        {
            if(!pVictim || pVictim != getVictim())   // applied only for main target
                return SPELL_AURA_PROC_FAILED;
            break;                                   // continue normal case
        }
        // Finishing moves that add combo points
        case 14189: // Seal Fate (Netherblade set)
        case 14157: // Ruthlessness
        case 70802: // Mayhem (Shadowblade sets)
        {
            // Need add combopoint AFTER finishing move (or they get dropped in finish phase)
            if (Spell* spell = GetCurrentSpell(CURRENT_GENERIC_SPELL))
            {
                spell->AddTriggeredSpell(trigger_spell_id);
                return SPELL_AURA_PROC_OK;
            }
            return SPELL_AURA_PROC_FAILED;
        }
        // Bloodthirst (($m/100)% of max health)
        case 23880:
        {
            basepoints[0] = int32(GetMaxHealth() * triggerAmount / 100);
            break;
        }
        // Shamanistic Rage triggered spell
        case 30824:
        {
            basepoints[0] = int32(GetTotalAttackPowerValue(BASE_ATTACK) * triggerAmount / 100);
            break;
        }
        // Enlightenment (trigger only from mana cost spells)
        case 35095:
        {
            if(!procSpell || procSpell->powerType!=POWER_MANA || procSpell->manaCost==0 && procSpell->ManaCostPercentage==0 && procSpell->manaCostPerlevel==0)
                return SPELL_AURA_PROC_FAILED;
            break;
        }
        // Demonic Pact
        case 48090:
        {
            // As the spell is proced from pet's attack - find owner
            Unit* owner = GetOwner();
            if (!owner || owner->GetTypeId() != TYPEID_PLAYER)
                return SPELL_AURA_PROC_FAILED;

            // This spell doesn't stack, but refreshes duration. So we receive current bonuses to minus them later.
            int32 curBonus = 0;
            if (Aura* aur = owner->GetAura(48090, EFFECT_INDEX_0))
                curBonus = aur->GetModifier()->m_amount;
            int32 spellDamage  = owner->SpellBaseDamageBonusDone(SPELL_SCHOOL_MASK_MAGIC) - curBonus;
            if(spellDamage <= 0)
                return SPELL_AURA_PROC_FAILED;

            // percent stored in owner talent dummy
            AuraList const& dummyAuras = owner->GetAurasByType(SPELL_AURA_DUMMY);
            for (AuraList::const_iterator i = dummyAuras.begin(); i != dummyAuras.end(); ++i)
            {
                if ((*i)->GetSpellProto()->SpellIconID == 3220)
                {
                    basepoints[0] = basepoints[1] = int32(spellDamage * (*i)->GetModifier()->m_amount / 100);
                    break;
                }
            }
            break;
        }
        // Sword and Board
        case 50227:
        {
            // Remove cooldown on Shield Slam
            if (GetTypeId() == TYPEID_PLAYER)
                ((Player*)this)->RemoveSpellCategoryCooldown(1209, true);
            break;
        }
        // Maelstrom Weapon
        case 53817:
        {
            // Item - Shaman T10 Enhancement 4P Bonus
            // Calculate before roll_chance of ranks
            if (Aura * dummy = GetDummyAura(70832))
            {
              if (SpellAuraHolder *aurHolder = GetSpellAuraHolder(53817))
                if ((aurHolder->GetStackAmount() == aurHolder->GetSpellProto()->StackAmount) && roll_chance_i(dummy->GetBasePoints()))               
                    CastSpell(this,70831,true,castItem,triggeredByAura);
            }

            // have rank dependent proc chance, ignore too often cases
            // PPM = 2.5 * (rank of talent),
            uint32 rank = sSpellMgr.GetSpellRank(auraSpellInfo->Id);
            // 5 rank -> 100% 4 rank -> 80% and etc from full rate
            if(!roll_chance_i(20*rank))
                return SPELL_AURA_PROC_FAILED;
            break;
        }
        // Brain Freeze
        case 57761:
        {
            if(!procSpell)
                return SPELL_AURA_PROC_FAILED;
            // For trigger from Blizzard need exist Improved Blizzard
            if (procSpell->SpellFamilyName==SPELLFAMILY_MAGE && procSpell->SpellFamilyFlags.test<CF_MAGE_BLIZZARD>())
            {
                bool found = false;
                AuraList const& mOverrideClassScript = GetAurasByType(SPELL_AURA_OVERRIDE_CLASS_SCRIPTS);
                for(AuraList::const_iterator i = mOverrideClassScript.begin(); i != mOverrideClassScript.end(); ++i)
                {
                    int32 script = (*i)->GetModifier()->m_miscvalue;
                    if(script==836 || script==988 || script==989)
                    {
                        found=true;
                        break;
                    }
                }
                if(!found)
                    return SPELL_AURA_PROC_FAILED;
            }
            break;
        }
        // Astral Shift
        case 52179:
        {
            if (procSpell == 0 || !(procEx & (PROC_EX_NORMAL_HIT|PROC_EX_CRITICAL_HIT)) || this == pVictim)
                return SPELL_AURA_PROC_FAILED;

            // Need stun, fear or silence mechanic
            if (!(GetAllSpellMechanicMask(procSpell) & IMMUNE_TO_SILENCE_AND_STUN_AND_FEAR_MASK))
                return SPELL_AURA_PROC_FAILED;
            break;
        }
        // Burning Determination
        case 54748:
        {
            if(!procSpell)
                return SPELL_AURA_PROC_FAILED;
            // Need Interrupt or Silenced mechanic
            if (!(GetAllSpellMechanicMask(procSpell) & IMMUNE_TO_INTERRUPT_AND_SILENCE_MASK))
                return SPELL_AURA_PROC_FAILED;
            break;
        }
        // Lock and Load
        case 56453:
        {
            // Proc only from trap activation (from periodic proc another aura of this spell)
            // because some spells have both flags (ON_TRAP_ACTIVATION and ON_PERIODIC), but should only proc ON_PERIODIC!!
            if (!(procFlags & PROC_FLAG_ON_TRAP_ACTIVATION) || !procSpell ||
                !(procSpell->SchoolMask & SPELL_SCHOOL_MASK_FROST) || !roll_chance_i(triggerAmount))
                return SPELL_AURA_PROC_FAILED;
            break;
        }
        // Freezing Fog (Rime triggered)
        case 59052:
        {
            // Howling Blast cooldown reset
            if (GetTypeId() == TYPEID_PLAYER)
                ((Player*)this)->RemoveSpellCategoryCooldown(1248, true);
            break;
        }
        // Druid - Savage Defense
        case 62606:
        {
            basepoints[0] = int32(GetTotalAttackPowerValue(BASE_ATTACK) * triggerAmount / 100);
            break;
        }
        // Hack for Blood mark (ICC Saurfang)
        case 72255:
        case 72444:
        case 72445:
        case 72446:
        {
            float radius = GetSpellRadius(sSpellRadiusStore.LookupEntry(auraSpellInfo->EffectRadiusIndex[EFFECT_INDEX_0]));
            Map::PlayerList const& pList = GetMap()->GetPlayers();
            for (Map::PlayerList::const_iterator itr = pList.begin(); itr != pList.end(); ++itr)
                if (itr->getSource() && itr->getSource()->IsWithinDistInMap(this,radius) && itr->getSource()->HasAura(triggerEntry->targetAuraSpell))
                {
                    target = itr->getSource();
                    break;
                }
            break;
        }
    }

    if (cooldown && GetTypeId()==TYPEID_PLAYER && ((Player*)this)->HasSpellCooldown(trigger_spell_id))
        return SPELL_AURA_PROC_FAILED;

    // try detect target manually if not set
    if (target == NULL)
        target = !(procFlags & PROC_FLAG_SUCCESSFUL_POSITIVE_SPELL) && IsPositiveSpell(trigger_spell_id) ? this : pVictim;

    // default case
    if (!target || (target != this && !target->isAlive()))
        return SPELL_AURA_PROC_FAILED;

    if (SpellEntry const* triggeredSpellInfo = sSpellStore.LookupEntry(trigger_spell_id))
    {
        if (basepoints[EFFECT_INDEX_0] || basepoints[EFFECT_INDEX_1] || basepoints[EFFECT_INDEX_2])
            CastCustomSpell(target,triggeredSpellInfo,
                basepoints[EFFECT_INDEX_0] ? &basepoints[EFFECT_INDEX_0] : NULL,
                basepoints[EFFECT_INDEX_1] ? &basepoints[EFFECT_INDEX_1] : NULL,
                basepoints[EFFECT_INDEX_2] ? &basepoints[EFFECT_INDEX_2] : NULL,
                true, castItem, triggeredByAura);
        else
            CastSpell(target,triggeredSpellInfo,true,castItem,triggeredByAura);
    }
    else
    {
        sLog.outError("HandleProcTriggerSpellAuraProc: unknown spell id %u by caster: %s triggered by aura %u (eff %u)", trigger_spell_id, GetGuidStr().c_str(), triggeredByAura->GetId(), triggeredByAura->GetEffIndex());
        return SPELL_AURA_PROC_FAILED;
    }

    if (cooldown && GetTypeId()==TYPEID_PLAYER)
        ((Player*)this)->AddSpellCooldown(trigger_spell_id,0,time(NULL) + cooldown);

    return SPELL_AURA_PROC_OK;
}

SpellAuraProcResult Unit::HandleProcTriggerDamageAuraProc(Unit *pVictim, uint32 damage, Aura* triggeredByAura, SpellEntry const *procSpell, uint32 procFlags, uint32 procEx, uint32 cooldown)
{
    SpellEntry const *spellInfo = triggeredByAura->GetSpellProto();
    DEBUG_FILTER_LOG(LOG_FILTER_SPELL_CAST, "ProcDamageAndSpell: doing %u damage from spell id %u (triggered by auratype %u of spell %u)",
        triggeredByAura->GetModifier()->m_amount, spellInfo->Id, triggeredByAura->GetModifier()->m_auraname, triggeredByAura->GetId());
    SpellNonMeleeDamage damageInfo(this, pVictim, spellInfo->Id, SpellSchoolMask(spellInfo->SchoolMask));
    CalculateSpellDamage(&damageInfo, triggeredByAura->GetModifier()->m_amount, spellInfo);
    damageInfo.target->CalculateAbsorbResistBlock(this, &damageInfo, spellInfo);
    DealDamageMods(damageInfo.target,damageInfo.damage,&damageInfo.absorb);
    SendSpellNonMeleeDamageLog(&damageInfo);
    DealSpellDamage(&damageInfo, true);
    return SPELL_AURA_PROC_OK;
}

SpellAuraProcResult Unit::HandleOverrideClassScriptAuraProc(Unit *pVictim, uint32 /*damage*/, Aura *triggeredByAura, SpellEntry const *procSpell, uint32 /*procFlag*/, uint32 /*procEx*/ ,uint32 cooldown)
{
    int32 scriptId = triggeredByAura->GetModifier()->m_miscvalue;

    if(!pVictim || !pVictim->isAlive())
        return SPELL_AURA_PROC_FAILED;

    Item* castItem = triggeredByAura->GetCastItemGuid() && GetTypeId()==TYPEID_PLAYER
        ? ((Player*)this)->GetItemByGuid(triggeredByAura->GetCastItemGuid()) : NULL;

    // Basepoints of trigger aura
    int32 triggerAmount = triggeredByAura->GetModifier()->m_amount;

    uint32 triggered_spell_id = 0;

    switch(scriptId)
    {
        case 836:                                           // Improved Blizzard (Rank 1)
        {
            if (!procSpell || procSpell->SpellVisual[0]!=9487)
                return SPELL_AURA_PROC_FAILED;
            triggered_spell_id = 12484;
            break;
        }
        case 988:                                           // Improved Blizzard (Rank 2)
        {
            if (!procSpell || procSpell->SpellVisual[0]!=9487)
                return SPELL_AURA_PROC_FAILED;
            triggered_spell_id = 12485;
            break;
        }
        case 989:                                           // Improved Blizzard (Rank 3)
        {
            if (!procSpell || procSpell->SpellVisual[0]!=9487)
                return SPELL_AURA_PROC_FAILED;
            triggered_spell_id = 12486;
            break;
        }
        case 4086:                                          // Improved Mend Pet (Rank 1)
        case 4087:                                          // Improved Mend Pet (Rank 2)
        {
            if(!roll_chance_i(triggerAmount))
                return SPELL_AURA_PROC_FAILED;

            triggered_spell_id = 24406;
            break;
        }
        case 4533:                                          // Dreamwalker Raiment 2 pieces bonus
        {
            // Chance 50%
            if (!roll_chance_i(50))
                return SPELL_AURA_PROC_FAILED;

            switch (pVictim->getPowerType())
            {
                case POWER_MANA:   triggered_spell_id = 28722; break;
                case POWER_RAGE:   triggered_spell_id = 28723; break;
                case POWER_ENERGY: triggered_spell_id = 28724; break;
                default:
                    return SPELL_AURA_PROC_FAILED;
            }
            break;
        }
        case 4537:                                          // Dreamwalker Raiment 6 pieces bonus
            triggered_spell_id = 28750;                     // Blessing of the Claw
            break;
        case 5497:                                          // Improved Mana Gems (Serpent-Coil Braid)
            triggered_spell_id = 37445;                     // Mana Surge
            break;
        case 6953:                                          // Warbringer
            RemoveAurasAtMechanicImmunity(IMMUNE_TO_ROOT_AND_SNARE_MASK,0,true);
            return SPELL_AURA_PROC_OK;
        case 7010:                                          // Revitalize (rank 1)
        case 7011:                                          // Revitalize (rank 2)
        case 7012:                                          // Revitalize (rank 3)
        {
            if(!roll_chance_i(triggerAmount))
                return SPELL_AURA_PROC_FAILED;

            switch( pVictim->getPowerType() )
            {
                case POWER_MANA:        triggered_spell_id = 48542; break;
                case POWER_RAGE:        triggered_spell_id = 48541; break;
                case POWER_ENERGY:      triggered_spell_id = 48540; break;
                case POWER_RUNIC_POWER: triggered_spell_id = 48543; break;
                default: return SPELL_AURA_PROC_FAILED;
            }
            break;
        }
        case 7282:                                          // Crypt Fever & Ebon Plaguebringer
        {
            if (!procSpell || pVictim == this)
                return SPELL_AURA_PROC_FAILED;

            bool HasEP = false;
            Unit::AuraList const& scriptAuras = GetAurasByType(SPELL_AURA_OVERRIDE_CLASS_SCRIPTS);
            for(Unit::AuraList::const_iterator i = scriptAuras.begin(); i != scriptAuras.end(); ++i)
            {
                if ((*i)->GetSpellProto()->SpellIconID == 1766)
                {
                    HasEP = true;
                    break;
                }
            }

            if (!HasEP)
                switch(triggeredByAura->GetId())
                {
                    case 49032: triggered_spell_id = 50508; break;
                    case 49631: triggered_spell_id = 50509; break;
                    case 49632: triggered_spell_id = 50510; break;
                    default: return SPELL_AURA_PROC_FAILED;
                }
            else
                switch(triggeredByAura->GetId())
                {
                    case 51099: triggered_spell_id = 51726; break;
                    case 51160: triggered_spell_id = 51734; break;
                    case 51161: triggered_spell_id = 51735; break;
                    default: return SPELL_AURA_PROC_FAILED;
                }
            break;
        }
    }

    // not processed
    if(!triggered_spell_id)
        return SPELL_AURA_PROC_FAILED;

    // standard non-dummy case
    SpellEntry const* triggerEntry = sSpellStore.LookupEntry(triggered_spell_id);

    if(!triggerEntry)
    {
        sLog.outError("Unit::HandleOverrideClassScriptAuraProc: Spell %u triggering for class script id %u",triggered_spell_id,scriptId);
        return SPELL_AURA_PROC_FAILED;
    }

    if( cooldown && GetTypeId()==TYPEID_PLAYER && ((Player*)this)->HasSpellCooldown(triggered_spell_id))
        return SPELL_AURA_PROC_FAILED;

    CastSpell(pVictim, triggered_spell_id, true, castItem, triggeredByAura);

    if( cooldown && GetTypeId()==TYPEID_PLAYER )
        ((Player*)this)->AddSpellCooldown(triggered_spell_id,0,time(NULL) + cooldown);

    return SPELL_AURA_PROC_OK;
}

SpellAuraProcResult Unit::HandleMendingAuraProc( Unit* /*pVictim*/, uint32 /*damage*/, Aura* triggeredByAura, SpellEntry const* /*procSpell*/, uint32 /*procFlag*/, uint32 /*procEx*/, uint32 /*cooldown*/ )
{
    // aura can be deleted at casts
    SpellEntry const* spellProto = triggeredByAura->GetSpellProto();
    SpellEffectIndex effIdx = triggeredByAura->GetEffIndex();
    int32 heal = triggeredByAura->GetModifier()->m_amount;
    ObjectGuid caster_guid = triggeredByAura->GetCasterGuid();

    // jumps
    int32 jumps = triggeredByAura->GetHolder()->GetAuraCharges()-1;

    // current aura expire
    triggeredByAura->GetHolder()->SetAuraCharges(1);             // will removed at next charges decrease

    // next target selection
    if (jumps > 0 && GetTypeId()==TYPEID_PLAYER && caster_guid.IsPlayer())
    {
        float radius;
        if (spellProto->EffectRadiusIndex[effIdx])
            radius = GetSpellRadius(sSpellRadiusStore.LookupEntry(spellProto->EffectRadiusIndex[effIdx]));
        else
            radius = GetSpellMaxRange(sSpellRangeStore.LookupEntry(spellProto->rangeIndex));

        if(Player* caster = ((Player*)triggeredByAura->GetCaster()))
        {
            caster->ApplySpellMod(spellProto->Id, SPELLMOD_RADIUS, radius,NULL);

            if(Player* target = ((Player*)this)->GetNextRandomRaidMember(radius))
            {
                // aura will applied from caster, but spell casted from current aura holder
                SpellModifier *mod = new SpellModifier(SPELLMOD_CHARGES,SPELLMOD_FLAT,jumps-5,spellProto->Id,spellProto->SpellFamilyFlags);

                // remove before apply next (locked against deleted)
                triggeredByAura->SetInUse(true);
                RemoveAurasByCasterSpell(spellProto->Id,caster->GetObjectGuid());

                caster->AddSpellMod(mod, true);
                CastCustomSpell(target, spellProto->Id, &heal, NULL, NULL, true, NULL, triggeredByAura, caster->GetObjectGuid());
                caster->AddSpellMod(mod, false);
                triggeredByAura->SetInUse(false);
            }
        }
    }

    // heal
    CastCustomSpell(this,33110,&heal,NULL,NULL,true,NULL,NULL,caster_guid);
    return SPELL_AURA_PROC_OK;
}

SpellAuraProcResult Unit::HandleModCastingSpeedNotStackAuraProc(Unit* /*pVictim*/, uint32 /*damage*/, Aura* /*triggeredByAura*/, SpellEntry const* procSpell, uint32 /*procFlag*/, uint32 /*procEx*/, uint32 /*cooldown*/)
{
    // Skip melee hits or instant cast spells
    return !(procSpell == NULL || GetSpellCastTime(procSpell) == 0) ? SPELL_AURA_PROC_OK : SPELL_AURA_PROC_FAILED;
}

SpellAuraProcResult Unit::HandleReflectSpellsSchoolAuraProc(Unit* /*pVictim*/, uint32 /*damage*/, Aura* triggeredByAura, SpellEntry const* procSpell, uint32 /*procFlag*/, uint32 /*procEx*/, uint32 /*cooldown*/)
{
    // Skip Melee hits and spells ws wrong school
    return !(procSpell == NULL || (triggeredByAura->GetModifier()->m_miscvalue & procSpell->SchoolMask) == 0) ? SPELL_AURA_PROC_OK : SPELL_AURA_PROC_FAILED;
}

SpellAuraProcResult Unit::HandleModPowerCostSchoolAuraProc(Unit* /*pVictim*/, uint32 /*damage*/, Aura* triggeredByAura, SpellEntry const* procSpell, uint32 /*procFlag*/, uint32 /*procEx*/, uint32 /*cooldown*/)
{
    // Skip melee hits and spells ws wrong school or zero cost
    return !(procSpell == NULL ||
            (procSpell->manaCost == 0 && procSpell->ManaCostPercentage == 0) ||           // Cost check
            (triggeredByAura->GetModifier()->m_miscvalue & procSpell->SchoolMask) == 0) ? SPELL_AURA_PROC_OK : SPELL_AURA_PROC_FAILED;  // School check
}

SpellAuraProcResult Unit::HandleMechanicImmuneResistanceAuraProc(Unit* /*pVictim*/, uint32 /*damage*/, Aura* triggeredByAura, SpellEntry const* procSpell, uint32 /*procFlag*/, uint32 /*procEx*/, uint32 /*cooldown*/)
{
    // Compare mechanic
   return !(procSpell==NULL || int32(procSpell->Mechanic) != triggeredByAura->GetModifier()->m_miscvalue)
       ? SPELL_AURA_PROC_OK : SPELL_AURA_PROC_FAILED;
}

SpellAuraProcResult Unit::HandleModDamageFromCasterAuraProc(Unit* pVictim, uint32 /*damage*/, Aura* triggeredByAura, SpellEntry const* /*procSpell*/, uint32 /*procFlag*/, uint32 /*procEx*/, uint32 /*cooldown*/)
{
    // Compare casters
    return triggeredByAura->GetCasterGuid() == pVictim->GetObjectGuid() ? SPELL_AURA_PROC_OK : SPELL_AURA_PROC_FAILED;
}

SpellAuraProcResult Unit::HandleAddFlatModifierAuraProc(Unit* /*pVictim*/, uint32 /*damage*/, Aura* triggeredByAura, SpellEntry const * /*procSpell*/, uint32 /*procFlag*/, uint32 /*procEx*/, uint32 /*cooldown*/)
{
    SpellEntry const *spellInfo = triggeredByAura->GetSpellProto();

    if (spellInfo->Id == 55166)                             // Tidal Force
    {
        // Remove only single aura from stack
        if (triggeredByAura->GetStackAmount() > 1 && !triggeredByAura->GetHolder()->ModStackAmount(-1))
            return SPELL_AURA_PROC_CANT_TRIGGER;
    }

    return SPELL_AURA_PROC_OK;
}

SpellAuraProcResult Unit::HandleAddPctModifierAuraProc(Unit* /*pVictim*/, uint32 /*damage*/, Aura* triggeredByAura, SpellEntry const *procSpell, uint32 /*procFlag*/, uint32 procEx, uint32 /*cooldown*/)
{
    SpellEntry const *spellInfo = triggeredByAura->GetSpellProto();
    Item* castItem = triggeredByAura->GetCastItemGuid() && GetTypeId()==TYPEID_PLAYER
        ? ((Player*)this)->GetItemByGuid(triggeredByAura->GetCastItemGuid()) : NULL;

    switch(spellInfo->SpellFamilyName)
    {
        case SPELLFAMILY_MAGE:
        {
            // Combustion
            if (spellInfo->Id == 11129)
            {
                //last charge and crit
                if (triggeredByAura->GetHolder()->GetAuraCharges() <= 1 && (procEx & PROC_EX_CRITICAL_HIT) )
                    return SPELL_AURA_PROC_OK;                        // charge counting (will removed)

                CastSpell(this, 28682, true, castItem, triggeredByAura);
                return (procEx & PROC_EX_CRITICAL_HIT) ? SPELL_AURA_PROC_OK : SPELL_AURA_PROC_FAILED; // charge update only at crit hits, no hidden cooldowns
            }
            break;
        }
        case SPELLFAMILY_PRIEST:
        {
            // Serendipity
            if (spellInfo->SpellIconID == 2900)
            {
                RemoveAurasDueToSpell(spellInfo->Id);
                return SPELL_AURA_PROC_OK;
            }
            break;
        }
        case SPELLFAMILY_PALADIN:
        {
            // Glyph of Divinity
            if (spellInfo->Id == 54939)
            {
                // Lookup base amount mana restore
                for (int i = 0; i < MAX_EFFECT_INDEX; ++i)
                {
                    if (procSpell->Effect[i] == SPELL_EFFECT_ENERGIZE)
                    {
                        int32 mana = procSpell->CalculateSimpleValue(SpellEffectIndex(i));
                        CastCustomSpell(this, 54986, NULL, &mana, NULL, true, castItem, triggeredByAura);
                        break;
                    }
                }
                return SPELL_AURA_PROC_OK;
            }
            break;
        }
    }
    return SPELL_AURA_PROC_OK;
}

SpellAuraProcResult Unit::HandleModDamagePercentDoneAuraProc(Unit* /*pVictim*/, uint32 /*damage*/, Aura* triggeredByAura, SpellEntry const *procSpell, uint32 /*procFlag*/, uint32 procEx, uint32 cooldown)
{
    SpellEntry const *spellInfo = triggeredByAura->GetSpellProto();
    Item* castItem = triggeredByAura->GetCastItemGuid() && GetTypeId()==TYPEID_PLAYER
        ? ((Player*)this)->GetItemByGuid(triggeredByAura->GetCastItemGuid()) : NULL;

    // Aspect of the Viper
    if (spellInfo->SpellFamilyName == SPELLFAMILY_HUNTER && spellInfo->SpellFamilyFlags.test<CF_HUNTER_ASPECT_OF_THE_VIPER>())
    {
        uint32 maxmana = GetMaxPower(POWER_MANA);
        int32 bp = int32(maxmana* GetAttackTime(RANGED_ATTACK)/1000.0f/100.0f);

        if(cooldown && GetTypeId()==TYPEID_PLAYER && ((Player*)this)->HasSpellCooldown(34075))
            return SPELL_AURA_PROC_FAILED;

        CastCustomSpell(this, 34075, &bp, NULL, NULL, true, castItem, triggeredByAura);
    }
    // Arcane Blast
    else if (spellInfo->Id == 36032 && procSpell->SpellFamilyName == SPELLFAMILY_MAGE && procSpell->SpellIconID == 2294)
        // prevent proc from self(spell that triggered this aura)
        return SPELL_AURA_PROC_FAILED;

    return SPELL_AURA_PROC_OK;
}

SpellAuraProcResult Unit::HandlePeriodicDummyAuraProc(Unit* /*pVictim*/, uint32 /*damage*/, Aura* triggeredByAura, SpellEntry const *procSpell, uint32 /*procFlag*/, uint32 /*procEx*/, uint32 /*cooldown*/)
{
    if (!triggeredByAura)
        return SPELL_AURA_PROC_FAILED;

    SpellEntry const *spellProto = triggeredByAura->GetSpellProto();
    if (!spellProto)
        return SPELL_AURA_PROC_FAILED;

    switch (spellProto->SpellFamilyName)
    {
        case SPELLFAMILY_GENERIC:
        {
            switch (spellProto->Id)
            {
                case 66334:                                 // Mistress' Kiss (Trial of the Crusader, ->
                case 67905:                                 // -> Lord Jaraxxus encounter, all difficulties)
                case 67906:                                 // ----- // -----
                case 67907:                                 // ----- // -----
                {
                    CastSpell(this, 66359, true, NULL, triggeredByAura);
                    break;
                }
            }
            break;
        }
        case SPELLFAMILY_DEATHKNIGHT:
        {
            switch (spellProto->SpellIconID)
            {
                // Reaping
                // Death Rune Mastery
                // Blood of the North
                case 22:
                case 2622:
                case 3041:
                {
                    if(!procSpell)
                        return SPELL_AURA_PROC_FAILED;

                    if (getClass() != CLASS_DEATH_KNIGHT)
                        return SPELL_AURA_PROC_FAILED;

                    Player * plr = GetTypeId() == TYPEID_PLAYER? ((Player*)this) : NULL;
                    if (!plr)
                        return SPELL_AURA_PROC_FAILED;

                    //get spell rune cost
                    SpellRuneCostEntry const *runeCost = sSpellRuneCostStore.LookupEntry(procSpell->runeCostID);
                    if (!runeCost)
                        return SPELL_AURA_PROC_FAILED;

                    //convert runes to death
                    for (uint32 i = 0; i < NUM_RUNE_TYPES -1/*don't count death rune*/; ++i)
                    {
                        uint32 remainingCost = runeCost->RuneCost[i];

                        while(remainingCost)
                        {
                            int32  convertedRuneCooldown = -1;
                            uint32 convertedRune = i;
                            for(uint32 j = 0; j < MAX_RUNES; ++j)
                            {
                                // convert only valid runes
                                if (RuneType(i) != plr->GetCurrentRune(j) && 
                                    RuneType(i) != plr->GetBaseRune(j))
                                    continue;

                                // select rune with longest cooldown
                                if (convertedRuneCooldown < plr->GetRuneCooldown(j))
                                {
                                    convertedRuneCooldown = int32(plr->GetRuneCooldown(j));
                                    convertedRune = j;
                                }
                            }
                            if (convertedRuneCooldown >= 0)
                                plr->ConvertRune(convertedRune, RUNE_DEATH);
                            --remainingCost;
                        }
                    }
                    return SPELL_AURA_PROC_OK;
                }
                default:
                    break;
            }
            break;
        }
        default:
            break;
    }
    return SPELL_AURA_PROC_OK;
}

SpellAuraProcResult Unit::HandleModRating(Unit* /*pVictim*/, uint32 /*damage*/, Aura* triggeredByAura, SpellEntry const * /*procSpell*/, uint32 /*procFlag*/, uint32 /*procEx*/, uint32 /*cooldown*/)
{
    SpellEntry const *spellInfo = triggeredByAura->GetSpellProto();

    if (spellInfo->Id == 71564)                             // Deadly Precision
    {
        // Remove only single aura from stack
        if (triggeredByAura->GetStackAmount() > 1 && !triggeredByAura->GetHolder()->ModStackAmount(-1))
            return SPELL_AURA_PROC_CANT_TRIGGER;
    }

    return SPELL_AURA_PROC_OK;
}

SpellAuraProcResult Unit::HandleRemoveByDamageProc(Unit* pVictim, uint32 damage, Aura* triggeredByAura, SpellEntry const *procSpell, uint32 procFlag, uint32 procEx, uint32 cooldown)
{
    triggeredByAura->SetInUse(true);
    RemoveAurasByCasterSpell(triggeredByAura->GetSpellProto()->Id, triggeredByAura->GetCasterGuid());
    triggeredByAura->SetInUse(false);

    return SPELL_AURA_PROC_OK;
}

SpellAuraProcResult Unit::HandleRemoveByDamageChanceProc(Unit* pVictim, uint32 damage, Aura* triggeredByAura, SpellEntry const *procSpell, uint32 procFlag, uint32 procEx, uint32 cooldown)
{
    SpellEntry const* spellInfo = triggeredByAura->GetSpellProto();

    if (!spellInfo || spellInfo == procSpell)
        return SPELL_AURA_PROC_FAILED;

    // The chance to dispel an aura depends on the damage taken with respect to the casters level.
    uint32 max_dmg = getLevel() > 8 ? 25 * getLevel() - 150 : 50;
    float chance = float(damage) / max_dmg * 100.0f;
    if (roll_chance_f(chance))
        return HandleRemoveByDamageProc(pVictim, damage, triggeredByAura, procSpell, procFlag, procEx, cooldown);

    return SPELL_AURA_PROC_FAILED;
}

SpellAuraProcResult Unit::HandleManaShieldAuraProc(Unit *pVictim, uint32 damage, Aura* triggeredByAura, SpellEntry const * procSpell, uint32 procFlag, uint32 procEx, uint32 cooldown)
{
    SpellEntry const *dummySpell = triggeredByAura->GetSpellProto ();

    Item* castItem = triggeredByAura->GetCastItemGuid() && GetTypeId()==TYPEID_PLAYER
        ? ((Player*)this)->GetItemByGuid(triggeredByAura->GetCastItemGuid()) : NULL;

    uint32 triggered_spell_id = 0;
    Unit* target = pVictim;

    switch(dummySpell->SpellFamilyName)
    {
        case SPELLFAMILY_MAGE:
        {
            // Incanter's Regalia set (add trigger chance to Mana Shield)
            if (dummySpell->SpellFamilyFlags.test<CF_MAGE_MANA_SHIELD>())
            {
                if (GetTypeId() != TYPEID_PLAYER)
                    return SPELL_AURA_PROC_FAILED;

                target = this;
                triggered_spell_id = 37436;
                break;
            }
            break;
        }
        default:
            break;
    }

    // processed charge only counting case
    if (!triggered_spell_id)
        return SPELL_AURA_PROC_OK;

    SpellEntry const* triggerEntry = sSpellStore.LookupEntry(triggered_spell_id);

    if (!triggerEntry)
    {
        sLog.outError("Unit::HandleManaShieldAuraProc: Spell %u have nonexistent triggered spell %u",dummySpell->Id,triggered_spell_id);
        return SPELL_AURA_PROC_FAILED;
    }

    // default case
    if (!target || (target != this && !target->isAlive()))
        return SPELL_AURA_PROC_FAILED;

    if (cooldown && GetTypeId()==TYPEID_PLAYER && ((Player*)this)->HasSpellCooldown(triggered_spell_id))
        return SPELL_AURA_PROC_FAILED;

    CastSpell(target, triggered_spell_id, true, castItem, triggeredByAura);

    if (cooldown && GetTypeId()==TYPEID_PLAYER)
        ((Player*)this)->AddSpellCooldown(triggered_spell_id,0,time(NULL) + cooldown);

    return SPELL_AURA_PROC_OK;
}

SpellAuraProcResult Unit::HandleModResistanceAuraProc(Unit* /*pVictim*/, uint32 damage, Aura* triggeredByAura, SpellEntry const* /*procSpell*/, uint32 /*procFlag*/, uint32 /*procEx*/, uint32 /*cooldown*/)
{
    SpellEntry const *spellInfo = triggeredByAura->GetSpellProto();

    // Inner Fire
    if (spellInfo->IsFitToFamily<SPELLFAMILY_PRIEST, CF_PRIEST_INNER_FIRE>())
    {
        // only at real damage
        if (!damage)
            return SPELL_AURA_PROC_FAILED;
    }

    return SPELL_AURA_PROC_OK;
}

bool Unit::IsTriggeredAtCustomProcEvent(Unit *pVictim, SpellAuraHolder* holder, SpellEntry const* procSpell, uint32 procFlag, uint32 procExtra, WeaponAttackType attType, bool isVictim, SpellProcEventEntry const*& spellProcEvent )
{
    if (!holder || holder->IsDeleted())
        return false;

    SpellEntry const* spellProto = holder->GetSpellProto();

    if (procSpell == spellProto)
        return false;

    for (int32 i = 0; i < MAX_EFFECT_INDEX; ++i)
    {
        if (Aura* aura = holder->GetAuraByEffectIndex(SpellEffectIndex(i)))
        {
            AuraType auraName = AuraType(spellProto->EffectApplyAuraName[i]);

            switch (auraName)
            {
                case SPELL_AURA_DAMAGE_SHIELD:
                    if (procFlag & PROC_FLAG_TAKEN_MELEE_HIT)
                        return true;
                    break;
                case SPELL_AURA_MOD_STEALTH:
                case SPELL_AURA_MOD_INVISIBILITY:
                {
                    uint32 anydamageMask = (PROC_FLAG_TAKEN_MELEE_HIT |
                                        PROC_FLAG_TAKEN_MELEE_SPELL_HIT |
                                        PROC_FLAG_TAKEN_RANGED_HIT |
                                        PROC_FLAG_TAKEN_AOE_SPELL_HIT |
                                        PROC_FLAG_TAKEN_NEGATIVE_SPELL_HIT |
                                        PROC_FLAG_TAKEN_ANY_DAMAGE |
                                        PROC_FLAG_ON_TRAP_ACTIVATION);
                    if (procFlag & anydamageMask &&
                        spellProto->AuraInterruptFlags & AURA_INTERRUPT_FLAG_DAMAGE)
                        return true;
                    break;
                }
                default:
                    break;
            }

        }
    }
    return false;
}

SpellAuraProcResult Unit::HandleDamageShieldAuraProc(Unit* pVictim, uint32 damage, Aura* triggeredByAura, SpellEntry const *procSpell, uint32 procFlag, uint32 procEx, uint32 cooldown)
{
    if (!triggeredByAura)
        return SPELL_AURA_PROC_FAILED;

    SpellEntry const *spellProto = triggeredByAura->GetSpellProto();

    if (!spellProto)
        return SPELL_AURA_PROC_FAILED;

    uint32 retdamage = triggeredByAura->GetModifier()->m_amount;

    // Thorns
    if (spellProto && spellProto->IsFitToFamily<SPELLFAMILY_DRUID, CF_DRUID_THORNS>())
    {
        Unit::AuraList const& dummyList = GetAurasByType(SPELL_AURA_DUMMY);
        for(Unit::AuraList::const_iterator iter = dummyList.begin(); iter != dummyList.end(); ++iter)
        {
            // Brambles
            if((*iter)->GetSpellProto()->SpellFamilyName == SPELLFAMILY_DRUID &&
                (*iter)->GetSpellProto()->SpellIconID == 53)
                {
                    damage += uint32(damage * (*iter)->GetModifier()->m_amount / 100);
                    break;
                }
        }
    }

    int32 DoneAdvertisedBenefit = SpellBaseDamageBonusDone(GetSpellSchoolMask(spellProto));
    int32 realBenefit = int32(float(DoneAdvertisedBenefit)*3.3f/100.0f);
    retdamage += realBenefit;

    DealDamageMods(pVictim,retdamage,NULL);

    uint32 targetHealth = pVictim->GetHealth();
    uint32 overkill = retdamage > targetHealth ? retdamage - targetHealth : 0;

    WorldPacket data(SMSG_SPELLDAMAGESHIELD,(8+8+4+4+4+4));
    data << GetObjectGuid();
    data << pVictim->GetObjectGuid();
    data << uint32(spellProto->Id);
    data << uint32(retdamage);                  // Damage
    data << uint32(overkill);                // Overkill
    data << uint32(spellProto->SchoolMask);
    SendMessageToSet(&data, true );

    DealDamage(pVictim, retdamage, 0, SPELL_DIRECT_DAMAGE, GetSpellSchoolMask(spellProto), spellProto, true);

    return SPELL_AURA_PROC_OK;
}

SpellAuraProcResult Unit::HandleDropChargeByDamageProc(Unit* pVictim, uint32 damage, Aura* triggeredByAura, SpellEntry const *procSpell, uint32 procFlag, uint32 procEx, uint32 cooldown)
{
    if (!triggeredByAura)
        return SPELL_AURA_PROC_FAILED;

    if (SpellAuraHolder *holder = triggeredByAura->GetHolder())
    {
        triggeredByAura->SetInUse(true);
        if (holder->DropAuraCharge())
            RemoveSpellAuraHolder(holder);
        triggeredByAura->SetInUse(false);
    }
    else
        return SPELL_AURA_PROC_FAILED;

    return SPELL_AURA_PROC_OK;
}<|MERGE_RESOLUTION|>--- conflicted
+++ resolved
@@ -1753,11 +1753,7 @@
                 // Priest T10 Healer 2P Bonus
                 case 70770:
                 {
-<<<<<<< HEAD
-                    basepoints[0] = triggerAmount*damage/100/3;
-=======
                     basepoints[0] = int32(triggerAmount * damage / 100);
->>>>>>> 57433be2
                     triggered_spell_id = 70772;
                     break;
                 }
