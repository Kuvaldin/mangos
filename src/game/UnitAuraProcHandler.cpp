--- conflicted
+++ resolved
@@ -1815,31 +1815,6 @@
                 }
                 return SPELL_AURA_PROC_FAILED;
             }
-            // King of the Jungle
-            if (dummySpell->SpellIconID == 2850)
-            {
-                if (!procSpell)
-                    return SPELL_AURA_PROC_FAILED;
-
-                // Enrage (bear) - single rank - the aura for the bear form from the 2 existing kotj auras has a miscValue == 126
-                if (procSpell->Id == 5229 && triggeredByAura->GetMiscValue() == 126)
-                {
-                    // note : the remove part is done in spellAuras/HandlePeriodicEnergize as RemoveAurasDueToSpell
-                    basepoints[0] = triggerAmount;
-                    triggered_spell_id = 51185;
-                    target = this;
-                    break;
-                }
-                // Tiger Fury (cat) - all ranks - the aura for the cat form from the 2 existing kotj auras has a miscValue != 126
-                if (procSpell->SpellFamilyFlags2 & UI64LIT(0x00000800)  && triggeredByAura->GetMiscValue() != 126)
-                {
-                    basepoints[0] = triggerAmount;
-                    triggered_spell_id = 51178;
-                    target = this;
-                    break;
-                }
-                return SPELL_AURA_PROC_FAILED;
-            }
             // Eclipse
             else if (dummySpell->SpellIconID == 2856)
             {
@@ -2957,7 +2932,6 @@
                 // TODO: need more info (cooldowns/PPM)
                 target->CastSpell(target, 61607, true, NULL, triggeredByAura);
                 return SPELL_AURA_PROC_OK;
-<<<<<<< HEAD
             }
             // Unholy Blight
             if (dummySpell->Id == 49194)
@@ -2972,8 +2946,6 @@
                 basepoints[0] /= 10;
                 triggered_spell_id = 50536;
                 break;
-=======
->>>>>>> 1db673f6
             }
             // Vendetta
             if (dummySpell->SpellFamilyFlags & UI64LIT(0x0000000000010000))
