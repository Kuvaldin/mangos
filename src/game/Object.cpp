/*
 * Copyright (C) 2005-2012 MaNGOS <http://getmangos.com/>
 *
 * This program is free software; you can redistribute it and/or modify
 * it under the terms of the GNU General Public License as published by
 * the Free Software Foundation; either version 2 of the License, or
 * (at your option) any later version.
 *
 * This program is distributed in the hope that it will be useful,
 * but WITHOUT ANY WARRANTY; without even the implied warranty of
 * MERCHANTABILITY or FITNESS FOR A PARTICULAR PURPOSE.  See the
 * GNU General Public License for more details.
 *
 * You should have received a copy of the GNU General Public License
 * along with this program; if not, write to the Free Software
 * Foundation, Inc., 59 Temple Place, Suite 330, Boston, MA  02111-1307  USA
 */

#include "Object.h"
#include "SharedDefines.h"
#include "WorldPacket.h"
#include "Opcodes.h"
#include "Log.h"
#include "World.h"
#include "Creature.h"
#include "Player.h"
#include "Vehicle.h"
#include "ObjectMgr.h"
#include "ObjectGuid.h"
#include "UpdateData.h"
#include "UpdateMask.h"
#include "Util.h"
#include "MapManager.h"
#include "Log.h"
#include "Transports.h"
#include "TargetedMovementGenerator.h"
#include "WaypointMovementGenerator.h"
#include "VMapFactory.h"
#include "CellImpl.h"
#include "GridNotifiers.h"
#include "GridNotifiersImpl.h"
#include "ObjectPosSelector.h"
#include "TemporarySummon.h"
#include "WorldPvP/WorldPvPMgr.h"
#include "movement/packet_builder.h"

#define TERRAIN_LOS_STEP_DISTANCE   3.0f        // sample distance for terrain LoS

Object::Object( )
{
    m_objectTypeId      = TYPEID_OBJECT;
    m_objectType        = TYPEMASK_OBJECT;

    m_uint32Values      = 0;
    m_uint32Values_mirror = 0;
    m_valuesCount       = 0;

    m_inWorld           = false;
    m_objectUpdated     = false;
}

Object::~Object( )
{
    if (IsInWorld())
    {
        ///- Do NOT call RemoveFromWorld here, if the object is a player it will crash
        sLog.outError("Object::~Object (GUID: %u TypeId: %u) deleted but still in world!!", GetGUIDLow(), GetTypeId());
        MANGOS_ASSERT(false);
    }

    if (m_objectUpdated)
    {
        sLog.outError("Object::~Object (GUID: %u TypeId: %u) deleted but still have updated status!!", GetGUIDLow(), GetTypeId());
        MANGOS_ASSERT(false);
    }

    if (m_uint32Values)
    {
        //DEBUG_LOG("Object desctr 1 check (%p)",(void*)this);
        delete [] m_uint32Values;
        delete [] m_uint32Values_mirror;
        //DEBUG_LOG("Object desctr 2 check (%p)",(void*)this);
    }
}

void Object::_InitValues()
{
    m_uint32Values = new uint32[ m_valuesCount ];
    memset(m_uint32Values, 0, m_valuesCount*sizeof(uint32));

    m_uint32Values_mirror = new uint32[ m_valuesCount ];
    memset(m_uint32Values_mirror, 0, m_valuesCount*sizeof(uint32));

    m_objectUpdated = false;
}

void Object::_Create(ObjectGuid guid)
{
    if(!m_uint32Values)
        _InitValues();

    SetGuidValue(OBJECT_FIELD_GUID, guid);
    SetUInt32Value(OBJECT_FIELD_TYPE, m_objectType);
    m_PackGUID.Set(guid);
}

void Object::SetObjectScale(float newScale)
{
    SetFloatValue(OBJECT_FIELD_SCALE_X, newScale);
}

void Object::SendForcedObjectUpdate()
{
    if (!m_inWorld || !m_objectUpdated)
        return;

    UpdateDataMapType update_players;

    BuildUpdateData(update_players);
//    RemoveFromClientUpdateList();

    WorldPacket packet;                                     // here we allocate a std::vector with a size of 0x10000
    for(UpdateDataMapType::iterator iter = update_players.begin(); iter != update_players.end(); ++iter)
    {
        iter->second.BuildPacket(&packet);
        iter->first->GetSession()->SendPacket(&packet);
        packet.clear();                                     // clean the string
    }
}

void Object::BuildMovementUpdateBlock(UpdateData * data, uint16 flags ) const
{
    ByteBuffer buf(500);

    buf << uint8(UPDATETYPE_MOVEMENT);
    buf << GetPackGUID();

    BuildMovementUpdate(&buf, flags);

    data->AddUpdateBlock(buf);
}

void Object::BuildCreateUpdateBlockForPlayer(UpdateData *data, Player *target) const
{
    if(!target)
        return;

    uint8  updatetype   = UPDATETYPE_CREATE_OBJECT;
    uint16 updateFlags  = m_updateFlag;

    /** lower flag1 **/
    if (target == this)                                      // building packet for yourself
        updateFlags |= UPDATEFLAG_SELF;

    if (updateFlags & UPDATEFLAG_HAS_POSITION)
    {
        // UPDATETYPE_CREATE_OBJECT2 dynamic objects, corpses...
        if (isType(TYPEMASK_DYNAMICOBJECT) || isType(TYPEMASK_CORPSE) || isType(TYPEMASK_PLAYER))
            updatetype = UPDATETYPE_CREATE_OBJECT2;

        // UPDATETYPE_CREATE_OBJECT2 for pets...
        if (target->GetPetGuid() == GetObjectGuid())
            updatetype = UPDATETYPE_CREATE_OBJECT2;

        // UPDATETYPE_CREATE_OBJECT2 for some gameobject types...
        if (isType(TYPEMASK_GAMEOBJECT))
        {
            switch(((GameObject*)this)->GetGoType())
            {
                case GAMEOBJECT_TYPE_TRAP:
                case GAMEOBJECT_TYPE_DUEL_ARBITER:
                case GAMEOBJECT_TYPE_FLAGSTAND:
                case GAMEOBJECT_TYPE_FLAGDROP:
                    updatetype = UPDATETYPE_CREATE_OBJECT2;
                    break;
                case GAMEOBJECT_TYPE_TRANSPORT:
                    updateFlags |= UPDATEFLAG_TRANSPORT;
                    break;
                default:
                    break;
            }
        }

        if (isType(TYPEMASK_UNIT))
        {
            if(((Unit*)this)->getVictim())
                updateFlags |= UPDATEFLAG_HAS_ATTACKING_TARGET;
        }
    }

    //DEBUG_LOG("BuildCreateUpdate: update-type: %u, object-type: %u got updateFlags: %X", updatetype, m_objectTypeId, updateFlags);

    ByteBuffer buf(500);
    buf << uint8(updatetype);
    buf << GetPackGUID();
    buf << uint8(m_objectTypeId);

    BuildMovementUpdate(&buf, updateFlags);

    UpdateMask updateMask;
    updateMask.SetCount(m_valuesCount);
    _SetCreateBits(&updateMask, target);
    BuildValuesUpdate(updatetype, &buf, &updateMask, target);
    data->AddUpdateBlock(buf);
}

void Object::SendCreateUpdateToPlayer(Player* player)
{
    // send create update to player
    UpdateData upd;
    WorldPacket packet;

    BuildCreateUpdateBlockForPlayer(&upd, player);
    upd.BuildPacket(&packet);
    player->GetSession()->SendPacket(&packet);
}

void Object::BuildValuesUpdateBlockForPlayer(UpdateData *data, Player *target) const
{
    ByteBuffer buf(500);

    buf << uint8(UPDATETYPE_VALUES);
    buf << GetPackGUID();

    UpdateMask updateMask;
    updateMask.SetCount(m_valuesCount);

    _SetUpdateBits(&updateMask, target);
    BuildValuesUpdate(UPDATETYPE_VALUES, &buf, &updateMask, target);

    data->AddUpdateBlock(buf);
}

void Object::BuildOutOfRangeUpdateBlock(UpdateData * data) const
{
    data->AddOutOfRangeGUID(GetObjectGuid());
}

void Object::DestroyForPlayer( Player *target, bool anim ) const
{
    MANGOS_ASSERT(target);

    WorldPacket data(SMSG_DESTROY_OBJECT, 9);
    data << GetObjectGuid();
    data << uint8(anim ? 1 : 0);                            // WotLK (bool), may be despawn animation
    target->GetSession()->SendPacket(&data);
}

void Object::BuildMovementUpdate(ByteBuffer * data, uint16 updateFlags) const
{
/* removed by zergtmn. strange...
    uint16 moveFlags2 = (isType(TYPEMASK_UNIT) ? ((Unit*)this)->m_movementInfo.GetMovementFlags2() : MOVEFLAG2_NONE);

    if (GetTypeId() == TYPEID_UNIT)
        if(((Creature*)this)->GetVehicleKit())
            moveFlags2 |= MOVEFLAG2_ALLOW_PITCHING;         // always allow pitch
*/

    *data << uint16(updateFlags);                           // update flags

    // 0x20
    if (updateFlags & UPDATEFLAG_LIVING)
    {
        Unit *unit = ((Unit*)this);

        if (GetTypeId() == TYPEID_PLAYER)
        {
            Player *player = ((Player*)unit);
            if (player->GetTransport())
                player->m_movementInfo.AddMovementFlag(MOVEFLAG_ONTRANSPORT);
            else
                player->m_movementInfo.RemoveMovementFlag(MOVEFLAG_ONTRANSPORT);
        }

        if (unit->GetTransport() || unit->GetVehicle())
            unit->m_movementInfo.AddMovementFlag(MOVEFLAG_ONTRANSPORT);
        else
            unit->m_movementInfo.RemoveMovementFlag(MOVEFLAG_ONTRANSPORT);

        // Update movement info time
        unit->m_movementInfo.UpdateTime(WorldTimer::getMSTime());
        // Write movement info
        unit->m_movementInfo.Write(*data);

        // Unit speeds
        *data << float(unit->GetSpeed(MOVE_WALK));
        *data << float(unit->GetSpeed(MOVE_RUN));
        *data << float(unit->GetSpeed(MOVE_RUN_BACK));
        *data << float(unit->GetSpeed(MOVE_SWIM));
        *data << float(unit->GetSpeed(MOVE_SWIM_BACK));
        *data << float(unit->GetSpeed(MOVE_FLIGHT));
        *data << float(unit->GetSpeed(MOVE_FLIGHT_BACK));
        *data << float(unit->GetSpeed(MOVE_TURN_RATE));
        *data << float(unit->GetSpeed(MOVE_PITCH_RATE));

        // 0x08000000
        if (unit->m_movementInfo.GetMovementFlags() & MOVEFLAG_SPLINE_ENABLED)
            Movement::PacketBuilder::WriteCreate(*unit->movespline, *data);
    }
    else
    {
        if (updateFlags & UPDATEFLAG_POSITION)
        {
            *data << uint8(0);                              // unk PGUID!
            *data << float(((WorldObject*)this)->GetPositionX());
            *data << float(((WorldObject*)this)->GetPositionY());
            *data << float(((WorldObject*)this)->GetPositionZ());
            *data << float(((WorldObject*)this)->GetPositionX());
            *data << float(((WorldObject*)this)->GetPositionY());
            *data << float(((WorldObject*)this)->GetPositionZ());
            *data << float(((WorldObject*)this)->GetOrientation());

            if (GetTypeId() == TYPEID_CORPSE)
                *data << float(((WorldObject*)this)->GetOrientation());
            else
                *data << float(0);
        }
        else
        {
            // 0x40
            if (updateFlags & UPDATEFLAG_HAS_POSITION)
            {
                // 0x02
                if (updateFlags & UPDATEFLAG_TRANSPORT && ((GameObject*)this)->GetGoType() == GAMEOBJECT_TYPE_MO_TRANSPORT)
                {
                    *data << float(0);
                    *data << float(0);
                    *data << float(0);
                    *data << float(((WorldObject *)this)->GetOrientation());
                }
                else
                {
                    *data << float(((WorldObject *)this)->GetPositionX());
                    *data << float(((WorldObject *)this)->GetPositionY());
                    *data << float(((WorldObject *)this)->GetPositionZ());
                    *data << float(((WorldObject *)this)->GetOrientation());
                }
            }
        }
    }

    // 0x8
    if (updateFlags & UPDATEFLAG_LOWGUID)
    {
        switch(GetTypeId())
        {
            case TYPEID_OBJECT:
            case TYPEID_ITEM:
            case TYPEID_CONTAINER:
            case TYPEID_GAMEOBJECT:
            case TYPEID_DYNAMICOBJECT:
            case TYPEID_CORPSE:
                *data << uint32(GetGUIDLow());              // GetGUIDLow()
                break;
            case TYPEID_UNIT:
                *data << uint32(0x0000000B);                // unk, can be 0xB or 0xC
                break;
            case TYPEID_PLAYER:
                if (updateFlags & UPDATEFLAG_SELF)
                    *data << uint32(0x0000002F);            // unk, can be 0x15 or 0x22
                else
                    *data << uint32(0x00000008);            // unk, can be 0x7 or 0x8
                break;
            default:
                *data << uint32(0x00000000);                // unk
                break;
        }
    }

    // 0x10
    if (updateFlags & UPDATEFLAG_HIGHGUID)
    {
        switch(GetTypeId())
        {
            case TYPEID_OBJECT:
            case TYPEID_ITEM:
            case TYPEID_CONTAINER:
            case TYPEID_GAMEOBJECT:
            case TYPEID_DYNAMICOBJECT:
            case TYPEID_CORPSE:
                *data << uint32(GetObjectGuid().GetHigh()); // GetGUIDHigh()
                break;
            case TYPEID_UNIT:
                *data << uint32(0x0000000B);                // unk, can be 0xB or 0xC
                break;
            case TYPEID_PLAYER:
                if (updateFlags & UPDATEFLAG_SELF)
                    *data << uint32(0x0000002F);            // unk, can be 0x15 or 0x22
                else
                    *data << uint32(0x00000008);            // unk, can be 0x7 or 0x8
                break;
            default:
                *data << uint32(0x00000000);                // unk
                break;
        }
    }

    // 0x4
    if (updateFlags & UPDATEFLAG_HAS_ATTACKING_TARGET)       // packed guid (current target guid)
    {
        if (((Unit*)this)->getVictim())
            *data << ((Unit*)this)->getVictim()->GetPackGUID();
        else
            data->appendPackGUID(0);
    }

    // 0x2
    if (updateFlags & UPDATEFLAG_TRANSPORT)
    {
        *data << uint32(WorldTimer::getMSTime());                       // ms time
    }

    // 0x80
    if (updateFlags & UPDATEFLAG_VEHICLE)
    {
        *data << uint32(((Unit*)this)->GetVehicleInfo()->GetEntry()->m_ID); // vehicle id
        *data << float(((WorldObject*)this)->GetOrientation());
    }

    // 0x200
    if (updateFlags & UPDATEFLAG_ROTATION)
    {
        *data << int64(((GameObject*)this)->GetPackedWorldRotation());
    }
}

void Object::BuildValuesUpdate(uint8 updatetype, ByteBuffer * data, UpdateMask *updateMask, Player *target) const
{
    if (!target)
        return;

    bool IsActivateToQuest = false;
    bool IsPerCasterAuraState = false;

    if (updatetype == UPDATETYPE_CREATE_OBJECT || updatetype == UPDATETYPE_CREATE_OBJECT2)
    {
        if (isType(TYPEMASK_GAMEOBJECT) && !((GameObject*)this)->IsDynTransport())
        {
            if (((GameObject*)this)->ActivateToQuest(target) || target->isGameMaster())
                IsActivateToQuest = true;

            updateMask->SetBit(GAMEOBJECT_DYNAMIC);
        }
        else if (isType(TYPEMASK_UNIT))
        {
            if (((Unit*)this)->HasAuraState(AURA_STATE_CONFLAGRATE))
            {
                IsPerCasterAuraState = true;
                updateMask->SetBit(UNIT_FIELD_AURASTATE);
            }
        }
    }
    else                                                    // case UPDATETYPE_VALUES
    {
        if (isType(TYPEMASK_GAMEOBJECT) && !((GameObject*)this)->IsDynTransport())
        {
            if (((GameObject*)this)->ActivateToQuest(target) || target->isGameMaster())
                IsActivateToQuest = true;

            updateMask->SetBit(GAMEOBJECT_DYNAMIC);
            updateMask->SetBit(GAMEOBJECT_BYTES_1);         // why do we need this here?
        }
        else if (isType(TYPEMASK_UNIT))
        {
            if (((Unit*)this)->HasAuraState(AURA_STATE_CONFLAGRATE))
            {
                IsPerCasterAuraState = true;
                updateMask->SetBit(UNIT_FIELD_AURASTATE);
            }
        }
    }

    MANGOS_ASSERT(updateMask && updateMask->GetCount() == m_valuesCount);

    *data << (uint8)updateMask->GetBlockCount();
    data->append(updateMask->GetMask(), updateMask->GetLength());

    // 2 specialized loops for speed optimization in non-unit case
    if (isType(TYPEMASK_UNIT))                              // unit (creature/player) case
    {
        for(uint16 index = 0; index < m_valuesCount; ++index)
        {
            if (updateMask->GetBit(index))
            {
                if (index == UNIT_NPC_FLAGS)
                {
                    uint32 appendValue = m_uint32Values[index];

                    if (GetTypeId() == TYPEID_UNIT)
                    {
                        if (!target->canSeeSpellClickOn((Creature*)this))
                            appendValue &= ~UNIT_NPC_FLAG_SPELLCLICK;

                        if (appendValue & UNIT_NPC_FLAG_TRAINER)
                        {
                            if (!((Creature*)this)->IsTrainerOf(target, false))
                                appendValue &= ~(UNIT_NPC_FLAG_TRAINER | UNIT_NPC_FLAG_TRAINER_CLASS | UNIT_NPC_FLAG_TRAINER_PROFESSION);
                        }

                        if (appendValue & UNIT_NPC_FLAG_STABLEMASTER)
                        {
                            if (target->getClass() != CLASS_HUNTER)
                                appendValue &= ~UNIT_NPC_FLAG_STABLEMASTER;
                        }
                    }

                    *data << uint32(appendValue);
                }
                else if (index == UNIT_FIELD_AURASTATE)
                {
                    if (IsPerCasterAuraState)
                    {
                        // IsPerCasterAuraState set if related pet caster aura state set already
                        if (((Unit*)this)->HasAuraStateForCaster(AURA_STATE_CONFLAGRATE, target->GetObjectGuid()))
                            *data << m_uint32Values[index];
                        else
                            *data << (m_uint32Values[index] & ~(1 << (AURA_STATE_CONFLAGRATE-1)));
                    }
                    else
                        *data << m_uint32Values[index];
                }
                // FIXME: Some values at server stored in float format but must be sent to client in uint32 format
                else if (index >= UNIT_FIELD_BASEATTACKTIME && index <= UNIT_FIELD_RANGEDATTACKTIME)
                {
                    // convert from float to uint32 and send
                    *data << uint32(m_floatValues[index] < 0 ? 0 : m_floatValues[index]);
                }

                // there are some float values which may be negative or can't get negative due to other checks
                else if ((index >= UNIT_FIELD_NEGSTAT0 && index <= UNIT_FIELD_NEGSTAT4) ||
                    (index >= UNIT_FIELD_RESISTANCEBUFFMODSPOSITIVE  && index <= (UNIT_FIELD_RESISTANCEBUFFMODSPOSITIVE + 6)) ||
                    (index >= UNIT_FIELD_RESISTANCEBUFFMODSNEGATIVE  && index <= (UNIT_FIELD_RESISTANCEBUFFMODSNEGATIVE + 6)) ||
                    (index >= UNIT_FIELD_POSSTAT0 && index <= UNIT_FIELD_POSSTAT4))
                {
                    *data << uint32(m_floatValues[index]);
                }

                // Gamemasters should be always able to select units - remove not selectable flag
                else if (index == UNIT_FIELD_FLAGS && target->isGameMaster())
                {
                    *data << (m_uint32Values[index] & ~UNIT_FLAG_NOT_SELECTABLE);
                }
                // hide lootable animation for unallowed players
                else if (index == UNIT_DYNAMIC_FLAGS && GetTypeId() == TYPEID_UNIT)
                {
                    if (!target->isAllowedToLoot((Creature*)this))
                        *data << (m_uint32Values[index] & ~(UNIT_DYNFLAG_LOOTABLE | UNIT_DYNFLAG_TAPPED_BY_PLAYER));
                    else
                    {
                        // flag only for original loot recipent
                        if (target->GetObjectGuid() == ((Creature*)this)->GetLootRecipientGuid())
                            *data << m_uint32Values[index];
                        else
                            *data << (m_uint32Values[index] & ~(UNIT_DYNFLAG_TAPPED | UNIT_DYNFLAG_TAPPED_BY_PLAYER));
                    }
                }
                // hide RAF flag if need
                else if (index == UNIT_DYNAMIC_FLAGS && GetTypeId() == TYPEID_PLAYER)
                {
                    if (!((Player*)this)->IsReferAFriendLinked(target))
                        *data << (m_uint32Values[index] & ~UNIT_DYNFLAG_REFER_A_FRIEND);
                    else
                        *data << m_uint32Values[index];
                }
                // Frozen Mod
                else if (index == UNIT_FIELD_BYTES_2 || index == UNIT_FIELD_FACTIONTEMPLATE)
                {
                    bool ch = false;

                    if((GetTypeId() == TYPEID_PLAYER || GetTypeId() == TYPEID_UNIT) && target != this)
                    {
                        bool forcefriendly = false; // bool for pets/totems to offload more code from the big if below

                        if (GetTypeId() == TYPEID_UNIT && ((Creature*)this)->GetOwner())
                        {
                            forcefriendly = (((Creature*)this)->IsTotem() || ((Creature*)this)->IsPet())
                            && (((Creature*)this)->GetOwner()->GetTypeId() == TYPEID_PLAYER
                                && ((Creature*)this)->GetOwner()->IsFriendlyTo(target)
                                && ((Creature*)this)->GetOwner() != target
                                && (target->IsInSameGroupWith((Player*)((Creature*)this)->GetOwner()) || target->IsInSameRaidWith((Player*)((Creature*)this)->GetOwner())));
                        }

                        if(((Unit*)this)->IsSpoofSamePlayerFaction() || forcefriendly || (target->GetTypeId() == TYPEID_PLAYER && GetTypeId() == TYPEID_PLAYER && (target->IsInSameGroupWith((Player*)this) || target->IsInSameRaidWith((Player*)this))))
                        {
                            if (index == UNIT_FIELD_BYTES_2)
                            {
                                DEBUG_LOG("-- VALUES_UPDATE: Sending '%s' the blue-group-fix from '%s' (flag)", target->GetName(), ((Unit*)this)->GetName());
                                *data << ( m_uint32Values[ index ] & (UNIT_BYTE2_FLAG_SANCTUARY << 8) ); // this flag is at uint8 offset 1 !!
                                ch = true;
                            }
                            else if (index == UNIT_FIELD_FACTIONTEMPLATE)
                            {
                                FactionTemplateEntry const *ft1, *ft2;
                                ft1 = ((Unit*)this)->getFactionTemplateEntry();
                                ft2 = ((Unit*)target)->getFactionTemplateEntry();

                                if (ft1 && ft2 && (!ft1->IsFriendlyTo(*ft2) || ((Unit*)this)->IsSpoofSamePlayerFaction()))
                                {
                                    uint32 faction = ((Player*)target)->getFaction(); // pretend that all other HOSTILE players have own faction, to allow follow, heal, rezz (trade wont work)
                                    DEBUG_LOG("-- VALUES_UPDATE: Sending '%s' the blue-group-fix from '%s' (faction %u)", target->GetName(), ((Unit*)this)->GetName(), faction);
                                    *data << uint32(faction);
                                    ch = true;
                                }
                            }
                        }
                    }

                    if(!ch)
                        *data << m_uint32Values[ index ];
                }
                // Frozen Mod
                else
                {
                    // send in current format (float as float, uint32 as uint32)
                    *data << m_uint32Values[index];
                }
            }
        }
    }
    else if (isType(TYPEMASK_GAMEOBJECT))                   // gameobject case
    {
        for(uint16 index = 0; index < m_valuesCount; ++index)
        {
            if (updateMask->GetBit(index))
            {
                // send in current format (float as float, uint32 as uint32)
                if (index == GAMEOBJECT_DYNAMIC)
                {
                    // GAMEOBJECT_TYPE_DUNGEON_DIFFICULTY can have lo flag = 2
                    //      most likely related to "can enter map" and then should be 0 if can not enter

                    if (IsActivateToQuest)
                    {
                        switch(((GameObject*)this)->GetGoType())
                        {
                            case GAMEOBJECT_TYPE_QUESTGIVER:
                                // GO also seen with GO_DYNFLAG_LO_SPARKLE explicit, relation/reason unclear (192861)
                                *data << uint16(GO_DYNFLAG_LO_ACTIVATE);
                                *data << uint16(-1);
                                break;
                            case GAMEOBJECT_TYPE_CHEST:
                            case GAMEOBJECT_TYPE_GENERIC:
                            case GAMEOBJECT_TYPE_SPELL_FOCUS:
                            case GAMEOBJECT_TYPE_GOOBER:
                                *data << uint16(GO_DYNFLAG_LO_ACTIVATE | GO_DYNFLAG_LO_SPARKLE);
                                *data << uint16(-1);
                                break;
                            default:
                                // unknown, not happen.
                                *data << uint16(0);
                                *data << uint16(-1);
                                break;
                        }
                    }
                    else
                    {
                        // disable quest object
                        *data << uint16(0);
                        *data << uint16(-1);
                    }
                }
                else
                    *data << m_uint32Values[index];         // other cases
            }
        }
    }
    else                                                    // other objects case (no special index checks)
    {
        for(uint16 index = 0; index < m_valuesCount; ++index)
        {
            if (updateMask->GetBit(index))
            {
                // send in current format (float as float, uint32 as uint32)
                *data << m_uint32Values[index];
            }
        }
    }
}

void Object::ClearUpdateMask(bool remove)
{
    if (m_uint32Values)
    {
        for( uint16 index = 0; index < m_valuesCount; ++index )
        {
            if (m_uint32Values_mirror[index]!= m_uint32Values[index])
                m_uint32Values_mirror[index] = m_uint32Values[index];
        }
    }

    if (m_objectUpdated)
    {
        if (remove)
            RemoveFromClientUpdateList();
        m_objectUpdated = false;
    }
}

bool Object::LoadValues(const char* data)
{
    if(!m_uint32Values) _InitValues();

    Tokens tokens(data, ' ');

    if (tokens.size() != m_valuesCount)
        return false;

    for (uint16 index = 0; index < m_valuesCount; ++index)
    {
        m_uint32Values[index] = atol(tokens[index]);
    }

    return true;
}

void Object::_SetUpdateBits(UpdateMask *updateMask, Player* /*target*/) const
{
    for( uint16 index = 0; index < m_valuesCount; ++index )
    {
        if (m_uint32Values_mirror[index]!= m_uint32Values[index])
            updateMask->SetBit(index);
    }
}

void Object::_SetCreateBits(UpdateMask *updateMask, Player* /*target*/) const
{
    for( uint16 index = 0; index < m_valuesCount; ++index )
    {
        if (GetUInt32Value(index) != 0)
            updateMask->SetBit(index);
    }
}

void Object::SetInt32Value( uint16 index, int32 value )
{
    MANGOS_ASSERT( index < m_valuesCount || PrintIndexError( index, true ) );

    if (m_int32Values[ index ] != value)
    {
        m_int32Values[ index ] = value;
        MarkForClientUpdate();
    }
}

void Object::SetUInt32Value( uint16 index, uint32 value )
{
    MANGOS_ASSERT( index < m_valuesCount || PrintIndexError( index, true ) );

    if (m_uint32Values[ index ] != value)
    {
        m_uint32Values[ index ] = value;
        MarkForClientUpdate();
    }
}

void Object::SetUInt64Value( uint16 index, const uint64 &value )
{
    MANGOS_ASSERT( index + 1 < m_valuesCount || PrintIndexError( index, true ) );
    if(*((uint64*)&(m_uint32Values[ index ])) != value)
    {
        m_uint32Values[ index ] = *((uint32*)&value);
        m_uint32Values[ index + 1 ] = *(((uint32*)&value) + 1);
        MarkForClientUpdate();
    }
}

void Object::SetFloatValue( uint16 index, float value )
{
    MANGOS_ASSERT( index < m_valuesCount || PrintIndexError( index, true ) );

    if (m_floatValues[ index ] != value)
    {
        m_floatValues[ index ] = value;
        MarkForClientUpdate();
    }
}

void Object::SetByteValue( uint16 index, uint8 offset, uint8 value )
{
    MANGOS_ASSERT( index < m_valuesCount || PrintIndexError( index, true ) );

    if (offset > 4)
    {
        sLog.outError("Object::SetByteValue: wrong offset %u", offset);
        return;
    }

    if (uint8(m_uint32Values[ index ] >> (offset * 8)) != value)
    {
        m_uint32Values[ index ] &= ~uint32(uint32(0xFF) << (offset * 8));
        m_uint32Values[ index ] |= uint32(uint32(value) << (offset * 8));
        MarkForClientUpdate();
    }
}

void Object::SetUInt16Value( uint16 index, uint8 offset, uint16 value )
{
    MANGOS_ASSERT( index < m_valuesCount || PrintIndexError( index, true ) );

    if (offset > 2)
    {
        sLog.outError("Object::SetUInt16Value: wrong offset %u", offset);
        return;
    }

    if (uint16(m_uint32Values[ index ] >> (offset * 16)) != value)
    {
        m_uint32Values[ index ] &= ~uint32(uint32(0xFFFF) << (offset * 16));
        m_uint32Values[ index ] |= uint32(uint32(value) << (offset * 16));
        MarkForClientUpdate();
    }
}

void Object::SetStatFloatValue( uint16 index, float value)
{
    if (value < 0)
        value = 0.0f;

    SetFloatValue(index, value);
}

void Object::SetStatInt32Value( uint16 index, int32 value)
{
    if (value < 0)
        value = 0;

    SetUInt32Value(index, uint32(value));
}

void Object::ApplyModUInt32Value(uint16 index, int32 val, bool apply)
{
    int32 cur = GetUInt32Value(index);
    cur += (apply ? val : -val);
    if (cur < 0)
        cur = 0;
    SetUInt32Value(index, cur);
}

void Object::ApplyModInt32Value(uint16 index, int32 val, bool apply)
{
    int32 cur = GetInt32Value(index);
    cur += (apply ? val : -val);
    SetInt32Value(index, cur);
}

void Object::ApplyModSignedFloatValue(uint16 index, float  val, bool apply)
{
    float cur = GetFloatValue(index);
    cur += (apply ? val : -val);
    SetFloatValue(index, cur);
}

void Object::ApplyModPositiveFloatValue(uint16 index, float  val, bool apply)
{
    float cur = GetFloatValue(index);
    cur += (apply ? val : -val);
    if (cur < 0)
        cur = 0;
    SetFloatValue(index, cur);
}

void Object::SetFlag( uint16 index, uint32 newFlag )
{
    MANGOS_ASSERT( index < m_valuesCount || PrintIndexError( index, true ) );
    uint32 oldval = m_uint32Values[ index ];
    uint32 newval = oldval | newFlag;

    if (oldval != newval)
    {
        m_uint32Values[ index ] = newval;
        MarkForClientUpdate();
    }
}

void Object::RemoveFlag( uint16 index, uint32 oldFlag )
{
    MANGOS_ASSERT( index < m_valuesCount || PrintIndexError( index, true ) );
    uint32 oldval = m_uint32Values[ index ];
    uint32 newval = oldval & ~oldFlag;

    if (oldval != newval)
    {
        m_uint32Values[ index ] = newval;
        MarkForClientUpdate();
    }
}

void Object::SetByteFlag( uint16 index, uint8 offset, uint8 newFlag )
{
    MANGOS_ASSERT( index < m_valuesCount || PrintIndexError( index, true ) );

    if (offset > 4)
    {
        sLog.outError("Object::SetByteFlag: wrong offset %u", offset);
        return;
    }

    if(!(uint8(m_uint32Values[ index ] >> (offset * 8)) & newFlag))
    {
        m_uint32Values[ index ] |= uint32(uint32(newFlag) << (offset * 8));
        MarkForClientUpdate();
    }
}

void Object::RemoveByteFlag( uint16 index, uint8 offset, uint8 oldFlag )
{
    MANGOS_ASSERT( index < m_valuesCount || PrintIndexError( index, true ) );

    if (offset > 4)
    {
        sLog.outError("Object::RemoveByteFlag: wrong offset %u", offset);
        return;
    }

    if (uint8(m_uint32Values[ index ] >> (offset * 8)) & oldFlag)
    {
        m_uint32Values[ index ] &= ~uint32(uint32(oldFlag) << (offset * 8));
        MarkForClientUpdate();
    }
}

void Object::SetShortFlag(uint16 index, bool highpart, uint16 newFlag)
{
    MANGOS_ASSERT(index < m_valuesCount || PrintIndexError(index, true));

    if (!(uint16(m_uint32Values[index] >> (highpart ? 16 : 0)) & newFlag))
    {
        m_uint32Values[index] |= uint32(uint32(newFlag) << (highpart ? 16 : 0));
        MarkForClientUpdate();
    }
}

void Object::RemoveShortFlag(uint16 index, bool highpart, uint16 oldFlag)
{
    MANGOS_ASSERT(index < m_valuesCount || PrintIndexError(index, true));

    if (uint16(m_uint32Values[index] >> (highpart ? 16 : 0)) & oldFlag)
    {
        m_uint32Values[index] &= ~uint32(uint32(oldFlag) << (highpart ? 16 : 0));
        MarkForClientUpdate();
    }
}

bool Object::PrintIndexError(uint32 index, bool set) const
{
    sLog.outError("Attempt %s nonexistent value field: %u (count: %u) for object typeid: %u type mask: %u",(set ? "set value to" : "get value from"),index,m_valuesCount,GetTypeId(),m_objectType);

    // ASSERT must fail after function call
    return false;
}

bool Object::PrintEntryError(char const* descr) const
{
    sLog.outError("Object Type %u, Entry %u (lowguid %u) with invalid call for %s", GetTypeId(), GetEntry(), GetObjectGuid().GetCounter(), descr);

    // always false for continue assert fail
    return false;
}


void Object::BuildUpdateDataForPlayer(Player* pl, UpdateDataMapType& update_players)
{
    UpdateDataMapType::iterator iter = update_players.find(pl);

    if (iter == update_players.end())
    {
        std::pair<UpdateDataMapType::iterator, bool> p = update_players.insert( UpdateDataMapType::value_type(pl, UpdateData()) );
        MANGOS_ASSERT(p.second);
        iter = p.first;
    }

    BuildValuesUpdateBlockForPlayer(&iter->second, iter->first);
}

void Object::AddToClientUpdateList()
{
    sLog.outError("Unexpected call of Object::AddToClientUpdateList for object (TypeId: %u Update fields: %u)",GetTypeId(), m_valuesCount);
    MANGOS_ASSERT(false);
}

void Object::RemoveFromClientUpdateList()
{
    sLog.outError("Unexpected call of Object::RemoveFromClientUpdateList for object (TypeId: %u Update fields: %u)",GetTypeId(), m_valuesCount);
    MANGOS_ASSERT(false);
}

void Object::BuildUpdateData( UpdateDataMapType& /*update_players */)
{
    sLog.outError("Unexpected call of Object::BuildUpdateData for object (TypeId: %u Update fields: %u)",GetTypeId(), m_valuesCount);
    MANGOS_ASSERT(false);
}

void Object::MarkForClientUpdate()
{
    if (m_inWorld)
    {
        if(!m_objectUpdated)
        {
            AddToClientUpdateList();
            m_objectUpdated = true;
        }
    }
}

WorldObject::WorldObject()
    : m_groupLootTimer(0), m_groupLootId(0), m_lootGroupRecipientId(0),
    m_isActiveObject(false), m_currMap(NULL), m_mapId(0), m_InstanceId(0), m_phaseMask(PHASEMASK_NORMAL), m_zoneScript(NULL)
{
}

void WorldObject::CleanupsBeforeDelete()
{
    RemoveFromWorld();
}

void WorldObject::_Create(ObjectGuid guid, uint32 phaseMask)
{
    Object::_Create(guid);
    m_phaseMask = phaseMask;
}

ObjectLockType& WorldObject::GetLock(MapLockType _lockType)
{
    return GetMap() ? GetMap()->GetLock(_lockType) : sWorld.GetLock(_lockType);
}

void WorldObject::Relocate(float x, float y, float z, float orientation)
{
    m_position.x = x;
    m_position.y = y;
    m_position.z = z;
    m_position.o = orientation;

    if (isType(TYPEMASK_UNIT))
        ((Unit*)this)->m_movementInfo.ChangePosition(x, y, z, orientation);
}

void WorldObject::Relocate(float x, float y, float z)
{
    m_position.x = x;
    m_position.y = y;
    m_position.z = z;

    if (isType(TYPEMASK_UNIT))
        ((Unit*)this)->m_movementInfo.ChangePosition(x, y, z, GetOrientation());
}

void WorldObject::SetOrientation(float orientation)
{
    m_position.o = orientation;

    if (isType(TYPEMASK_UNIT))
        ((Unit*)this)->m_movementInfo.ChangeOrientation(orientation);
}

uint32 WorldObject::GetZoneId() const
{
    return GetTerrain()->GetZoneId(m_position.x, m_position.y, m_position.z);
}

uint32 WorldObject::GetAreaId() const
{
    return GetTerrain()->GetAreaId(m_position.x, m_position.y, m_position.z);
}

void WorldObject::GetZoneAndAreaId(uint32& zoneid, uint32& areaid) const
{
    GetTerrain()->GetZoneAndAreaId(zoneid, areaid, m_position.x, m_position.y, m_position.z);
}

InstanceData* WorldObject::GetInstanceData() const
{
    return GetMap()->GetInstanceData();
}

                                                            //slow
float WorldObject::GetDistance(const WorldObject* obj) const
{
    float dx = GetPositionX() - obj->GetPositionX();
    float dy = GetPositionY() - obj->GetPositionY();
    float dz = GetPositionZ() - obj->GetPositionZ();
    float sizefactor = GetObjectBoundingRadius() + obj->GetObjectBoundingRadius();
    float dist = sqrt((dx*dx) + (dy*dy) + (dz*dz)) - sizefactor;
    return ( dist > 0 ? dist : 0);
}

float WorldObject::GetDistance2d(float x, float y) const
{
    float dx = GetPositionX() - x;
    float dy = GetPositionY() - y;
    float sizefactor = GetObjectBoundingRadius();
    float dist = sqrt((dx*dx) + (dy*dy)) - sizefactor;
    return ( dist > 0 ? dist : 0);
}

float WorldObject::GetDistance(float x, float y, float z) const
{
    float dx = GetPositionX() - x;
    float dy = GetPositionY() - y;
    float dz = GetPositionZ() - z;
    float sizefactor = GetObjectBoundingRadius();
    float dist = sqrt((dx*dx) + (dy*dy) + (dz*dz)) - sizefactor;
    return ( dist > 0 ? dist : 0);
}

float WorldObject::GetDistance2d(const WorldObject* obj) const
{
    float dx = GetPositionX() - obj->GetPositionX();
    float dy = GetPositionY() - obj->GetPositionY();
    float sizefactor = GetObjectBoundingRadius() + obj->GetObjectBoundingRadius();
    float dist = sqrt((dx*dx) + (dy*dy)) - sizefactor;
    return ( dist > 0 ? dist : 0);
}

float WorldObject::GetDistanceZ(const WorldObject* obj) const
{
    float dz = fabs(GetPositionZ() - obj->GetPositionZ());
    float sizefactor = GetObjectBoundingRadius() + obj->GetObjectBoundingRadius();
    float dist = dz - sizefactor;
    return ( dist > 0 ? dist : 0);
}

bool WorldObject::IsWithinDist3d(float x, float y, float z, float dist2compare) const
{
    float dx = GetPositionX() - x;
    float dy = GetPositionY() - y;
    float dz = GetPositionZ() - z;
    float distsq = dx*dx + dy*dy + dz*dz;

    float sizefactor = GetObjectBoundingRadius();
    float maxdist = dist2compare + sizefactor;

    return distsq < maxdist * maxdist;
}

bool WorldObject::IsWithinDist2d(float x, float y, float dist2compare) const
{
    float dx = GetPositionX() - x;
    float dy = GetPositionY() - y;
    float distsq = dx*dx + dy*dy;

    float sizefactor = GetObjectBoundingRadius();
    float maxdist = dist2compare + sizefactor;

    return distsq < maxdist * maxdist;
}

bool WorldObject::_IsWithinDist(WorldObject const* obj, float dist2compare, bool is3D) const
{
    float dx = GetPositionX() - obj->GetPositionX();
    float dy = GetPositionY() - obj->GetPositionY();
    float distsq = dx*dx + dy*dy;
    if (is3D)
    {
        float dz = GetPositionZ() - obj->GetPositionZ();
        distsq += dz*dz;
    }
    float sizefactor = GetObjectBoundingRadius() + obj->GetObjectBoundingRadius();
    float maxdist = dist2compare + sizefactor;

    return distsq < maxdist * maxdist;
}

bool WorldObject::IsWithinLOSInMap(const WorldObject* obj, bool strict) const
{
    if (!IsInMap(obj))
        return false;

    float ox,oy,oz;
    obj->GetPosition(ox,oy,oz);

    return(IsWithinLOS(ox, oy, oz, strict ));
}

bool WorldObject::IsWithinLOS(float ox, float oy, float oz, bool strict) const
{
    float x,y,z;
    GetPosition(x,y,z);

    Unit* searcher = GetObjectGuid().IsUnit() ? (Unit*)this : NULL;

    VMAP::IVMapManager* vMapManager = VMAP::VMapFactory::createOrGetVMapManager();
    return vMapManager->isInLineOfSight(GetMapId(), x, y, z + 2.0f, ox, oy, oz + 2.0f) ?
            (strict ? GetTerrain()->CheckPathAccurate(x,y,z, ox, oy, oz, sWorld.getConfig(CONFIG_BOOL_CHECK_GO_IN_PATH) ? searcher : NULL ) : true) :
            false;
}

bool WorldObject::GetDistanceOrder(WorldObject const* obj1, WorldObject const* obj2, bool is3D /* = true */) const
{
    float dx1 = GetPositionX() - obj1->GetPositionX();
    float dy1 = GetPositionY() - obj1->GetPositionY();
    float distsq1 = dx1*dx1 + dy1*dy1;
    if (is3D)
    {
        float dz1 = GetPositionZ() - obj1->GetPositionZ();
        distsq1 += dz1*dz1;
    }

    float dx2 = GetPositionX() - obj2->GetPositionX();
    float dy2 = GetPositionY() - obj2->GetPositionY();
    float distsq2 = dx2*dx2 + dy2*dy2;
    if (is3D)
    {
        float dz2 = GetPositionZ() - obj2->GetPositionZ();
        distsq2 += dz2*dz2;
    }

    return distsq1 < distsq2;
}

bool WorldObject::IsInRange(WorldObject const* obj, float minRange, float maxRange, bool is3D /* = true */) const
{
    float dx = GetPositionX() - obj->GetPositionX();
    float dy = GetPositionY() - obj->GetPositionY();
    float distsq = dx*dx + dy*dy;
    if (is3D)
    {
        float dz = GetPositionZ() - obj->GetPositionZ();
        distsq += dz*dz;
    }

    float sizefactor = GetObjectBoundingRadius() + obj->GetObjectBoundingRadius();

    // check only for real range
    if (minRange > 0.0f)
    {
        float mindist = minRange + sizefactor;
        if (distsq < mindist * mindist)
            return false;
    }

    float maxdist = maxRange + sizefactor;
    return distsq < maxdist * maxdist;
}

bool WorldObject::IsInRange2d(float x, float y, float minRange, float maxRange) const
{
    float dx = GetPositionX() - x;
    float dy = GetPositionY() - y;
    float distsq = dx*dx + dy*dy;

    float sizefactor = GetObjectBoundingRadius();

    // check only for real range
    if (minRange > 0.0f)
    {
        float mindist = minRange + sizefactor;
        if (distsq < mindist * mindist)
            return false;
    }

    float maxdist = maxRange + sizefactor;
    return distsq < maxdist * maxdist;
}

bool WorldObject::IsInRange3d(float x, float y, float z, float minRange, float maxRange) const
{
    float dx = GetPositionX() - x;
    float dy = GetPositionY() - y;
    float dz = GetPositionZ() - z;
    float distsq = dx*dx + dy*dy + dz*dz;

    float sizefactor = GetObjectBoundingRadius();

    // check only for real range
    if (minRange > 0.0f)
    {
        float mindist = minRange + sizefactor;
        if (distsq < mindist * mindist)
            return false;
    }

    float maxdist = maxRange + sizefactor;
    return distsq < maxdist * maxdist;
}

bool WorldObject::IsInBetween(const WorldObject *obj1, const WorldObject *obj2, float size) const
{
    if (GetPositionX() > std::max(obj1->GetPositionX(), obj2->GetPositionX())
        || GetPositionX() < std::min(obj1->GetPositionX(), obj2->GetPositionX())
        || GetPositionY() > std::max(obj1->GetPositionY(), obj2->GetPositionY())
        || GetPositionY() < std::min(obj1->GetPositionY(), obj2->GetPositionY()))
        return false;

    if (!size)
        size = GetObjectBoundingRadius() / 2;

    float angle = obj1->GetAngle(this) - obj1->GetAngle(obj2);
    return abs(sin(angle)) * GetExactDist2d(obj1->GetPositionX(), obj1->GetPositionY()) < size;
}

float WorldObject::GetAngle(const WorldObject* obj) const
{
    if (!obj)
        return 0.0f;

<<<<<<< HEAD
//    MANGOS_ASSERT(obj != this || PrintEntryError("GetAngle (for self)"));

    if (obj == this)
        return 0.0f;

=======
    // Rework the assert, when more cases where such a call can happen have been fixed
    //MANGOS_ASSERT(obj != this || PrintEntryError("GetAngle (for self)"));
    if (obj == this)
    {
        sLog.outError("INVALID CALL for GetAngle for %s", obj->GetGuidStr().c_str());
        return 0.0f;
    }
>>>>>>> 7027c03e
    return GetAngle(obj->GetPositionX(), obj->GetPositionY());
}

// Return angle in range 0..2*pi
float WorldObject::GetAngle(const float x, const float y) const
{
    float dx = x - GetPositionX();
    float dy = y - GetPositionY();

    float ang = atan2(dy, dx);                              // returns value between -Pi..Pi
    ang = (ang >= 0) ? ang : 2 * M_PI_F + ang;
    return MapManager::NormalizeOrientation(ang);
}

bool WorldObject::HasInArc(const float arcangle, const WorldObject* obj) const
{
    // always have self in arc
    if (obj == this)
        return true;

    float arc = arcangle;

    // move arc to range 0.. 2*pi
    arc = MapManager::NormalizeOrientation(arc);

    float angle = GetAngle(obj);
    angle -= m_position.o;

    // move angle to range -pi ... +pi
    angle = MapManager::NormalizeOrientation(angle);
    if (angle > M_PI_F)
        angle -= 2.0f*M_PI_F;

    float lborder =  -1 * (arc/2.0f);                       // in range -pi..0
    float rborder = (arc/2.0f);                             // in range 0..pi
    return (( angle >= lborder ) && ( angle <= rborder ));
}

bool WorldObject::isInFrontInMap(WorldObject const* target, float distance,  float arc) const
{
    return IsWithinDistInMap(target, distance) && HasInArc( arc, target );
}

bool WorldObject::isInBackInMap(WorldObject const* target, float distance, float arc) const
{
    return IsWithinDistInMap(target, distance) && !HasInArc( 2 * M_PI_F - arc, target );
}

bool WorldObject::isInFront(WorldObject const* target, float distance,  float arc) const
{
    return IsWithinDist(target, distance) && HasInArc( arc, target );
}

bool WorldObject::isInBack(WorldObject const* target, float distance, float arc) const
{
    return IsWithinDist(target, distance) && !HasInArc( 2 * M_PI_F - arc, target );
}

void WorldObject::GetRandomPoint( float x, float y, float z, float distance, float &rand_x, float &rand_y, float &rand_z) const
{
    if (distance == 0)
    {
        rand_x = x;
        rand_y = y;
        rand_z = z;
        return;
    }

    // angle to face `obj` to `this`
    float angle = rand_norm_f()*2*M_PI_F;
    float new_dist = rand_norm_f()*distance;

    rand_x = x + new_dist * cos(angle);
    rand_y = y + new_dist * sin(angle);
    rand_z = z;

    MaNGOS::NormalizeMapCoord(rand_x);
    MaNGOS::NormalizeMapCoord(rand_y);
    UpdateGroundPositionZ(rand_x,rand_y,rand_z);            // update to LOS height if available
}

void WorldObject::UpdateGroundPositionZ(float x, float y, float &z) const
{
    float new_z = GetTerrain()->GetHeight(x,y,z,true);
    if (new_z > INVALID_HEIGHT)
        z = new_z+ 0.05f;                                   // just to be sure that we are not a few pixel under the surface
}

void WorldObject::UpdateAllowedPositionZ(float x, float y, float &z) const
{
    switch (GetTypeId())
    {
        case TYPEID_UNIT:
        {
            Unit* pVictim = ((Creature const*)this)->getVictim();
            if (pVictim)
            {
                // anyway creature move to victim for thinly Z distance (shun some VMAP wrong ground calculating)
                if (fabs(GetPositionZ() - pVictim->GetPositionZ()) < 5.0f)
                    return;
            }
            // non fly unit don't must be in air
            // non swim unit must be at ground (mostly speedup, because it don't must be in water and water level check less fast
            if (!((Creature const*)this)->CanFly())
            {
                bool canSwim = ((Creature const*)this)->CanSwim();
                float ground_z = z;
                float max_z = GetTerrain()->GetWaterOrGroundLevel(x, y, z, &ground_z, (canSwim && !((Unit const*)this)->HasAuraType(SPELL_AURA_WATER_WALK)));

                if (max_z > INVALID_HEIGHT)
                {
                    if (z > max_z)
                        z = max_z;
                    else if (z < ground_z)
                        z = ground_z;
                }
            }
            else
            {
                float ground_z = GetTerrain()->GetHeight(x, y, z, true);
                if (z < ground_z)
                    z = ground_z;
            }
            break;
        }
        case TYPEID_PLAYER:
        {
            // for server controlled moves playr work same as creature (but it can always swim)
            if (!((Player const*)this)->CanFly())
            {
                float ground_z = z;
                float max_z = GetTerrain()->GetWaterOrGroundLevel(x, y, z, &ground_z, !((Unit const*)this)->HasAuraType(SPELL_AURA_WATER_WALK));
                if (max_z > INVALID_HEIGHT)
                {
                    if (max_z != ground_z && z > max_z)
                        z = max_z;
                    else if (z < ground_z)
                        z = ground_z;
                }
            }
            else
            {
                float ground_z = GetTerrain()->GetHeight(x, y, z, true);
                if (z < ground_z)
                    z = ground_z;
            }
            break;
        }
        default:
        {
            float ground_z = GetTerrain()->GetHeight(x, y, z, true);
            if (ground_z > INVALID_HEIGHT)
                z = ground_z;
            break;
        }
    }
}

bool WorldObject::IsPositionValid() const
{
    return MaNGOS::IsValidMapCoord(m_position.x,m_position.y,m_position.z,m_position.o);
}

void WorldObject::MonsterSay(const char* text, uint32 language, Unit* target)
{
    WorldPacket data(SMSG_MESSAGECHAT, 200);
    BuildMonsterChat(&data, GetObjectGuid(), CHAT_MSG_MONSTER_SAY, text, language, GetName(), target ? target->GetObjectGuid() : ObjectGuid(), target ? target->GetName() : "");
    SendMessageToSetInRange(&data,sWorld.getConfig(CONFIG_FLOAT_LISTEN_RANGE_SAY),true);
}

void WorldObject::MonsterYell(const char* text, uint32 language, Unit* target)
{
    WorldPacket data(SMSG_MESSAGECHAT, 200);
    BuildMonsterChat(&data, GetObjectGuid(), CHAT_MSG_MONSTER_YELL, text, language, GetName(), target ? target->GetObjectGuid() : ObjectGuid(), target ? target->GetName() : "");
    SendMessageToSetInRange(&data,sWorld.getConfig(CONFIG_FLOAT_LISTEN_RANGE_YELL),true);
}

void WorldObject::MonsterTextEmote(const char* text, Unit* target, bool IsBossEmote)
{
    WorldPacket data(SMSG_MESSAGECHAT, 200);
    BuildMonsterChat(&data, GetObjectGuid(), IsBossEmote ? CHAT_MSG_RAID_BOSS_EMOTE : CHAT_MSG_MONSTER_EMOTE, text, LANG_UNIVERSAL,
        GetName(), target ? target->GetObjectGuid() : ObjectGuid(), target ? target->GetName() : "");
    SendMessageToSetInRange(&data, sWorld.getConfig(IsBossEmote ? CONFIG_FLOAT_LISTEN_RANGE_YELL : CONFIG_FLOAT_LISTEN_RANGE_TEXTEMOTE), true);
}

void WorldObject::MonsterWhisper(const char* text, Unit* target, bool IsBossWhisper)
{
    if (!target || target->GetTypeId() != TYPEID_PLAYER)
        return;

    WorldPacket data(SMSG_MESSAGECHAT, 200);
    BuildMonsterChat(&data, GetObjectGuid(), IsBossWhisper ? CHAT_MSG_RAID_BOSS_WHISPER : CHAT_MSG_MONSTER_WHISPER, text, LANG_UNIVERSAL,
        GetName(), target->GetObjectGuid(), target->GetName());
    ((Player*)target)->GetSession()->SendPacket(&data);
}

namespace MaNGOS
{
    class MonsterChatBuilder
    {
        public:
            MonsterChatBuilder(WorldObject const& obj, ChatMsg msgtype, int32 textId, uint32 language, Unit* target)
                : i_object(obj), i_msgtype(msgtype), i_textId(textId), i_language(language), i_target(target) {}
            void operator()(WorldPacket& data, int32 loc_idx)
            {
                char const* text = sObjectMgr.GetMangosString(i_textId,loc_idx);

                WorldObject::BuildMonsterChat(&data, i_object.GetObjectGuid(), i_msgtype, text, i_language, i_object.GetNameForLocaleIdx(loc_idx), i_target ? i_target->GetObjectGuid() : ObjectGuid(), i_target ? i_target->GetNameForLocaleIdx(loc_idx) : "");
            }

        private:
            WorldObject const& i_object;
            ChatMsg i_msgtype;
            int32 i_textId;
            uint32 i_language;
            Unit* i_target;
    };
}                                                           // namespace MaNGOS

void WorldObject::MonsterSay(int32 textId, uint32 language, Unit* target)
{
    float range = sWorld.getConfig(CONFIG_FLOAT_LISTEN_RANGE_SAY);
    MaNGOS::MonsterChatBuilder say_build(*this, CHAT_MSG_MONSTER_SAY, textId, language, target);
    MaNGOS::LocalizedPacketDo<MaNGOS::MonsterChatBuilder> say_do(say_build);
    MaNGOS::CameraDistWorker<MaNGOS::LocalizedPacketDo<MaNGOS::MonsterChatBuilder> > say_worker(this, range, say_do);
    Cell::VisitWorldObjects(this, say_worker, range);
}

void WorldObject::MonsterYell(int32 textId, uint32 language, Unit* target)
{
    float range = sWorld.getConfig(CONFIG_FLOAT_LISTEN_RANGE_YELL);
    MaNGOS::MonsterChatBuilder say_build(*this, CHAT_MSG_MONSTER_YELL, textId, language, target);
    MaNGOS::LocalizedPacketDo<MaNGOS::MonsterChatBuilder> say_do(say_build);
    MaNGOS::CameraDistWorker<MaNGOS::LocalizedPacketDo<MaNGOS::MonsterChatBuilder> > say_worker(this,range,say_do);
    Cell::VisitWorldObjects(this, say_worker, range);
}

void WorldObject::MonsterYellToZone(int32 textId, uint32 language, Unit* target)
{
    MaNGOS::MonsterChatBuilder say_build(*this, CHAT_MSG_MONSTER_YELL, textId, language, target);
    MaNGOS::LocalizedPacketDo<MaNGOS::MonsterChatBuilder> say_do(say_build);

    uint32 zoneid = GetZoneId();

    Map::PlayerList const& pList = GetMap()->GetPlayers();
    for(Map::PlayerList::const_iterator itr = pList.begin(); itr != pList.end(); ++itr)
        if (itr->getSource()->GetZoneId()==zoneid)
            say_do(itr->getSource());
}

void WorldObject::MonsterTextEmote(int32 textId, Unit* target, bool IsBossEmote)
{
    float range = sWorld.getConfig(IsBossEmote ? CONFIG_FLOAT_LISTEN_RANGE_YELL : CONFIG_FLOAT_LISTEN_RANGE_TEXTEMOTE);

    MaNGOS::MonsterChatBuilder say_build(*this, IsBossEmote ? CHAT_MSG_RAID_BOSS_EMOTE : CHAT_MSG_MONSTER_EMOTE, textId, LANG_UNIVERSAL, target);
    MaNGOS::LocalizedPacketDo<MaNGOS::MonsterChatBuilder> say_do(say_build);
    MaNGOS::CameraDistWorker<MaNGOS::LocalizedPacketDo<MaNGOS::MonsterChatBuilder> > say_worker(this,range,say_do);
    Cell::VisitWorldObjects(this, say_worker, range);
}

void WorldObject::MonsterWhisper(int32 textId, Unit* target, bool IsBossWhisper)
{
    if (!target || target->GetTypeId() != TYPEID_PLAYER)
        return;

    uint32 loc_idx = ((Player*)target)->GetSession()->GetSessionDbLocaleIndex();
    char const* text = sObjectMgr.GetMangosString(textId, loc_idx);

    WorldPacket data(SMSG_MESSAGECHAT, 200);
    BuildMonsterChat(&data, GetObjectGuid(), IsBossWhisper ? CHAT_MSG_RAID_BOSS_WHISPER : CHAT_MSG_MONSTER_WHISPER, text, LANG_UNIVERSAL,
        GetNameForLocaleIdx(loc_idx), target->GetObjectGuid(), "");

    ((Player*)target)->GetSession()->SendPacket(&data);
}

void WorldObject::BuildMonsterChat(WorldPacket *data, ObjectGuid senderGuid, uint8 msgtype, char const* text, uint32 language, char const* name, ObjectGuid targetGuid, char const* targetName)
{
    *data << uint8(msgtype);
    *data << uint32(language);
    *data << ObjectGuid(senderGuid);
    *data << uint32(0);                                     // 2.1.0
    *data << uint32(strlen(name)+1);
    *data << name;
    *data << ObjectGuid(targetGuid);                        // Unit Target
    if (targetGuid && !targetGuid.IsPlayer())
    {
        *data << uint32(strlen(targetName)+1);              // target name length
        *data << targetName;                                // target name
    }
    *data << uint32(strlen(text)+1);
    *data << text;
    *data << uint8(0);                                      // ChatTag
}

void WorldObject::SendMessageToSet(WorldPacket *data, bool /*bToSelf*/)
{
    //if object is in world, map for it already created!
    if (IsInWorld())
        GetMap()->MessageBroadcast(this, data);
}

void WorldObject::SendMessageToSetInRange(WorldPacket *data, float dist, bool /*bToSelf*/)
{
    //if object is in world, map for it already created!
    if (IsInWorld())
        GetMap()->MessageDistBroadcast(this, data, dist);
}

void WorldObject::SendMessageToSetExcept(WorldPacket *data, Player const* skipped_receiver)
{
    //if object is in world, map for it already created!
    if (IsInWorld())
    {
        MaNGOS::MessageDelivererExcept notifier(this, data, skipped_receiver);
        Cell::VisitWorldObjects(this, notifier, GetMap()->GetVisibilityDistance(this));
    }
}

void WorldObject::SendObjectDeSpawnAnim(ObjectGuid guid)
{
    WorldPacket data(SMSG_GAMEOBJECT_DESPAWN_ANIM, 8);
    data << ObjectGuid(guid);
    SendMessageToSet(&data, true);
}

void WorldObject::SendGameObjectCustomAnim(ObjectGuid guid, uint32 animId /*= 0*/)
{
    WorldPacket data(SMSG_GAMEOBJECT_CUSTOM_ANIM, 8+4);
    data << ObjectGuid(guid);
    data << uint32(animId);
    SendMessageToSet(&data, true);
}

void WorldObject::SetMap(Map * map)
{
    MANGOS_ASSERT(map);
    m_currMap = map;
    //lets save current map's Id/instanceId
    m_mapId = map->GetId();
    m_InstanceId = map->GetInstanceId();
}

TerrainInfo const* WorldObject::GetTerrain() const
{
    MANGOS_ASSERT(m_currMap);
    return m_currMap ? m_currMap->GetTerrain() : NULL;
}

void WorldObject::AddObjectToRemoveList()
{
    GetMap()->AddObjectToRemoveList(this);
}

void WorldObject::SetZoneScript()
{
    if (Map *map = GetMap())
    {
        if (!map->IsBattleGroundOrArena() && !map->IsDungeon())
            m_zoneScript = sWorldPvPMgr.GetZoneScript(GetZoneId());
    }
}

Creature* WorldObject::SummonCreature(uint32 id, float x, float y, float z, float ang,TempSummonType spwtype,uint32 despwtime, bool asActiveObject)
{
    CreatureInfo const *cinfo = ObjectMgr::GetCreatureTemplate(id);
    if(!cinfo)
    {
        sLog.outErrorDb("WorldObject::SummonCreature: Creature (Entry: %u) not existed for summoner: %s. ", id, GetGuidStr().c_str());
        return NULL;
    }

    TemporarySummon* pCreature = new TemporarySummon(GetObjectGuid());

    Team team = TEAM_NONE;
    if (GetTypeId()==TYPEID_PLAYER)
        team = ((Player*)this)->GetTeam();

    CreatureCreatePos pos(GetMap(), x, y, z, ang, GetPhaseMask());

    if (fabs(x) < M_NULL_F && fabs(y) < M_NULL_F && fabs(z) < M_NULL_F)
        pos = CreatureCreatePos(this, GetOrientation(), CONTACT_DISTANCE, ang);

    if (!pCreature->Create(GetMap()->GenerateLocalLowGuid(cinfo->GetHighGuid()), pos, cinfo, team))
    {
        delete pCreature;
        return NULL;
    }

    pCreature->SetSummonPoint(pos);

    // Active state set before added to map
    pCreature->SetActiveObjectState(asActiveObject);

    pCreature->Summon(spwtype, despwtime);

    if (GetTypeId()==TYPEID_UNIT && ((Creature*)this)->AI())
        ((Creature*)this)->AI()->JustSummoned(pCreature);

    // return the creature therewith the summoner has access to it
    return pCreature;
}

GameObject* WorldObject::SummonGameobject(uint32 id, float x, float y, float z, float angle, uint32 despwtime)
{
    GameObject* pGameObj = new GameObject;

    Map *map = GetMap();

    if (!map)
        return NULL;

    if(!pGameObj->Create(map->GenerateLocalLowGuid(HIGHGUID_GAMEOBJECT), id, map,
        GetPhaseMask(), x, y, z, angle))
    {
        delete pGameObj;
        return NULL;
    }

    pGameObj->SetRespawnTime(despwtime/IN_MILLISECONDS);

    map->Add(pGameObj);

    return pGameObj;
}

namespace MaNGOS
{
    class NearUsedPosDo
    {
        public:
            NearUsedPosDo(WorldObject const& obj, WorldObject const* searcher, float absAngle, ObjectPosSelector& selector)
                : i_object(obj), i_searcher(searcher), i_absAngle(MapManager::NormalizeOrientation(absAngle)), i_selector(selector) {}

            void operator()(Corpse*) const {}
            void operator()(DynamicObject*) const {}

            void operator()(Creature* c) const
            {
                // skip self or target
                if (c == i_searcher || c == &i_object)
                    return;

                float x, y, z;

                if (c->IsStopped() || !c->GetMotionMaster()->GetDestination(x, y, z))
                {
                    x = c->GetPositionX();
                    y = c->GetPositionY();
                }

                add(c,x,y);
            }

            template<class T>
            void operator()(T* u) const
            {
                // skip self or target
                if (u == i_searcher || u == &i_object)
                    return;

                float x,y;

                x = u->GetPositionX();
                y = u->GetPositionY();

                add(u,x,y);
            }

            // we must add used pos that can fill places around center
            void add(WorldObject* u, float x, float y) const
            {
                // dist include size of u and i_object
                float dx = i_object.GetPositionX() - x;
                float dy = i_object.GetPositionY() - y;
                float dist2d = sqrt((dx * dx) + (dy * dy));

                float delta = i_selector.m_searcherSize + u->GetObjectBoundingRadius();

                // u is too nearest/far away to i_object
                if (dist2d < i_selector.m_searcherDist - delta ||
                    dist2d >= i_selector.m_searcherDist + delta)
                    return;

                float angle = i_object.GetAngle(u) - i_absAngle;

                // move angle to range -pi ... +pi, range before is -2Pi..2Pi
                if (angle > M_PI_F)
                    angle -= 2.0f * M_PI_F;
                else if (angle < -M_PI_F)
                    angle += 2.0f * M_PI_F;

                i_selector.AddUsedArea(u->GetObjectBoundingRadius(), angle, dist2d);
            }
        private:
            WorldObject const& i_object;
            WorldObject const* i_searcher;
            float              i_absAngle;
            ObjectPosSelector& i_selector;
    };
}                                                           // namespace MaNGOS

//===================================================================================================

void WorldObject::GetNearPoint2D(float &x, float &y, float distance2d, float absAngle ) const
{
    x = GetPositionX() + (GetObjectBoundingRadius() + distance2d) * cos(absAngle);
    y = GetPositionY() + (GetObjectBoundingRadius() + distance2d) * sin(absAngle);

    MaNGOS::NormalizeMapCoord(x);
    MaNGOS::NormalizeMapCoord(y);
}

void WorldObject::GetNearPoint(WorldObject const* searcher, float &x, float &y, float &z, float searcher_bounding_radius, float distance2d, float absAngle) const
{
    GetNearPoint2D(x, y, distance2d + searcher_bounding_radius, absAngle);
    const float init_z = z = GetPositionZ();

    // if detection disabled, return first point
    if(!sWorld.getConfig(CONFIG_BOOL_DETECT_POS_COLLISION))
    {
        if (searcher)
            searcher->UpdateAllowedPositionZ(x, y, z);      // update to LOS height if available
        else
            UpdateGroundPositionZ(x, y, z);
        return;
    }

    // or remember first point
    float first_x = x;
    float first_y = y;
    bool first_los_conflict = false;                        // first point LOS problems

    const float dist = distance2d + searcher_bounding_radius + GetObjectBoundingRadius();

    // prepare selector for work
    ObjectPosSelector selector(GetPositionX(), GetPositionY(), dist, searcher_bounding_radius);

    // adding used positions around object
    {
        MaNGOS::NearUsedPosDo u_do(*this, searcher, absAngle, selector);
        MaNGOS::WorldObjectWorker<MaNGOS::NearUsedPosDo> worker(this, u_do);

        Cell::VisitAllObjects(this, worker, distance2d + searcher_bounding_radius);
    }

    // maybe can just place in primary position
    if (selector.CheckOriginalAngle())
    {
        if (searcher)
            searcher->UpdateAllowedPositionZ(x, y, z);      // update to LOS height if available
        else
            UpdateGroundPositionZ(x, y, z);

        if (fabs(init_z - z) < dist && IsWithinLOS(x, y, z))
            return;

        first_los_conflict = true;                          // first point have LOS problems
    }

    // set first used pos in lists
    selector.InitializeAngle();

    float angle;                                            // candidate of angle for free pos

    // select in positions after current nodes (selection one by one)
    while (selector.NextAngle(angle))                        // angle for free pos
    {
        GetNearPoint2D(x, y, distance2d + searcher_bounding_radius, absAngle + angle);
        z = GetPositionZ();

        if (searcher)
            searcher->UpdateAllowedPositionZ(x, y, z);      // update to LOS height if available
        else
            UpdateGroundPositionZ(x, y, z);

        if (fabs(init_z - z) < dist && IsWithinLOS(x, y, z))
            return;
    }

    // BAD NEWS: not free pos (or used or have LOS problems)
    // Attempt find _used_ pos without LOS problem
    if (!first_los_conflict)
    {
        x = first_x;
        y = first_y;

        if (searcher)
            searcher->UpdateAllowedPositionZ(x, y, z);      // update to LOS height if available
        else
            UpdateGroundPositionZ(x, y, z);
        return;
    }

    // set first used pos in lists
    selector.InitializeAngle();

    // select in positions after current nodes (selection one by one)
    while (selector.NextUsedAngle(angle))                   // angle for used pos but maybe without LOS problem
    {
        GetNearPoint2D(x, y, distance2d + searcher_bounding_radius, absAngle + angle);
        z = GetPositionZ();

        if (searcher)
            searcher->UpdateAllowedPositionZ(x, y, z);      // update to LOS height if available
        else
            UpdateGroundPositionZ(x, y, z);

        if (fabs(init_z - z) < dist && IsWithinLOS(x, y, z))
            return;
    }

    // BAD BAD NEWS: all found pos (free and used) have LOS problem :(
    x = first_x;
    y = first_y;

    if (searcher)
        searcher->UpdateAllowedPositionZ(x, y, z);          // update to LOS height if available
    else
        UpdateGroundPositionZ(x, y, z);
}

void WorldObject::SetPhaseMask(uint32 newPhaseMask, bool update)
{
    m_phaseMask = newPhaseMask;

    if (update && IsInWorld())
        UpdateVisibilityAndView();
}

void WorldObject::PlayDistanceSound( uint32 sound_id, Player* target /*= NULL*/ )
{
    WorldPacket data(SMSG_PLAY_OBJECT_SOUND,4+8);
    data << uint32(sound_id);
    data << GetObjectGuid();
    if (target)
        target->SendDirectMessage( &data );
    else
        SendMessageToSet( &data, true );
}

void WorldObject::PlayDirectSound( uint32 sound_id, Player* target /*= NULL*/ )
{
    WorldPacket data(SMSG_PLAY_SOUND, 4);
    data << uint32(sound_id);
    if (target)
        target->SendDirectMessage( &data );
    else
        SendMessageToSet( &data, true );
}

GameObject* WorldObject::GetClosestGameObjectWithEntry(const WorldObject* pSource, uint32 uiEntry, float fMaxSearchRange)
{
    //return closest gameobject in grid, with range from pSource
    GameObject* pGameObject = NULL;

    CellPair p(MaNGOS::ComputeCellPair(pSource->GetPositionX(), pSource->GetPositionY()));
    Cell cell(p);
    cell.SetNoCreate();

    MaNGOS::NearestGameObjectEntryInObjectRangeCheck gobject_check(*pSource, uiEntry, fMaxSearchRange);
    MaNGOS::GameObjectLastSearcher<MaNGOS::NearestGameObjectEntryInObjectRangeCheck> searcher(pGameObject, gobject_check);

    TypeContainerVisitor<MaNGOS::GameObjectLastSearcher<MaNGOS::NearestGameObjectEntryInObjectRangeCheck>, GridTypeMapContainer> grid_gobject_searcher(searcher);

    cell.Visit(p, grid_gobject_searcher,*(pSource->GetMap()), *this, fMaxSearchRange);

    return pGameObject;
}

void WorldObject::GetGameObjectListWithEntryInGrid(std::list<GameObject*>& lList, uint32 uiEntry, float fMaxSearchRange)
{
    CellPair pair(MaNGOS::ComputeCellPair(this->GetPositionX(), this->GetPositionY()));
    Cell cell(pair);
    cell.SetNoCreate();

    MaNGOS::AllGameObjectsWithEntryInRange check(this, uiEntry, fMaxSearchRange);
    MaNGOS::GameObjectListSearcher<MaNGOS::AllGameObjectsWithEntryInRange> searcher(lList, check);
    TypeContainerVisitor<MaNGOS::GameObjectListSearcher<MaNGOS::AllGameObjectsWithEntryInRange>, GridTypeMapContainer> visitor(searcher);

    GetMap()->Visit(cell, visitor);
}

void WorldObject::UpdateVisibilityAndView()
{
    GetViewPoint().Call_UpdateVisibilityForOwner();
    UpdateObjectVisibility();
    GetViewPoint().Event_ViewPointVisibilityChanged();
}

Creature* WorldObject::GetClosestCreatureWithEntry(WorldObject* pSource, uint32 uiEntry, float fMaxSearchRange)
{
   Creature *p_Creature = NULL;
   CellPair p(MaNGOS::ComputeCellPair(pSource->GetPositionX(), pSource->GetPositionY()));

   Cell cell(p);
   cell.SetNoCreate();
   MaNGOS::NearestCreatureEntryWithLiveStateInObjectRangeCheck u_check(*pSource,uiEntry,true,false,fMaxSearchRange);
   MaNGOS::CreatureLastSearcher<MaNGOS::NearestCreatureEntryWithLiveStateInObjectRangeCheck> searcher(p_Creature, u_check);
   TypeContainerVisitor<MaNGOS::CreatureLastSearcher<MaNGOS::NearestCreatureEntryWithLiveStateInObjectRangeCheck>, GridTypeMapContainer >  grid_creature_searcher(searcher);
   cell.Visit(p, grid_creature_searcher, *pSource->GetMap(), *this, fMaxSearchRange);
   return p_Creature;
}

void WorldObject::UpdateObjectVisibility()
{
    CellPair p = MaNGOS::ComputeCellPair(GetPositionX(), GetPositionY());
    Cell cell(p);

    GetMap()->UpdateObjectVisibility(this, cell, p);
}

void WorldObject::AddToClientUpdateList()
{
    GetMap()->AddUpdateObject(this);
}

void WorldObject::RemoveFromClientUpdateList()
{
    GetMap()->RemoveUpdateObject(this);
}

struct WorldObjectChangeAccumulator
{
    UpdateDataMapType &i_updateDatas;
    WorldObject &i_object;
    WorldObjectChangeAccumulator(WorldObject &obj, UpdateDataMapType &d) : i_updateDatas(d), i_object(obj)
    {
        // send self fields changes in another way, otherwise
        // with new camera system when player's camera too far from player, camera wouldn't receive packets and changes from player
        if (i_object.isType(TYPEMASK_PLAYER))
            i_object.BuildUpdateDataForPlayer((Player*)&i_object, i_updateDatas);
    }

    void Visit(CameraMapType &m)
    {
        for(CameraMapType::iterator iter = m.begin(); iter != m.end(); ++iter)
        {
            Player* owner = iter->getSource()->GetOwner();
            if (owner != &i_object && owner->HaveAtClient(&i_object))
                i_object.BuildUpdateDataForPlayer(owner, i_updateDatas);
        }
    }

    template<class SKIP> void Visit(GridRefManager<SKIP> &) {}
};

void WorldObject::BuildUpdateData( UpdateDataMapType & update_players)
{
    WorldObjectChangeAccumulator notifier(*this, update_players);
    Cell::VisitWorldObjects(this, notifier, GetMap()->GetVisibilityDistance(this));

    ClearUpdateMask(false);
}

bool WorldObject::IsControlledByPlayer() const
{
    switch (GetTypeId())
    {
        case TYPEID_GAMEOBJECT:
            return ((GameObject*)this)->GetOwnerGuid().IsPlayer();
        case TYPEID_UNIT:
        case TYPEID_PLAYER:
            return ((Unit*)this)->IsCharmerOrOwnerPlayerOrPlayerItself();
        case TYPEID_DYNAMICOBJECT:
            return ((DynamicObject*)this)->GetCasterGuid().IsPlayer();
        case TYPEID_CORPSE:
            return true;
        default:
            return false;
    }
}

void WorldObject::StartGroupLoot( Group* group, uint32 timer )
{
    m_groupLootId = group->GetId();
    m_groupLootTimer = timer;
}

void WorldObject::StopGroupLoot()
{
    if (!m_groupLootId)
        return;

    if (Group* group = sObjectMgr.GetGroupById(m_groupLootId))
        group->EndRoll();

    m_groupLootTimer = 0;
    m_groupLootId = 0;
}

/**
 * Return original player who tap creature, it can be different from player/group allowed to loot so not use it for loot code
 */
Player* WorldObject::GetOriginalLootRecipient() const
{
    return !m_lootRecipientGuid.IsEmpty() ? ObjectAccessor::FindPlayer(m_lootRecipientGuid) : NULL;
}

/**
 * Return group if player tap creature as group member, independent is player after leave group or stil be group member
 */
Group* WorldObject::GetGroupLootRecipient() const
{
    // original recipient group if set and not disbanded
    return m_lootGroupRecipientId ? sObjectMgr.GetGroupById(m_lootGroupRecipientId) : NULL;
}

/**
 * Return player who can loot tapped creature (member of group or single player)
 *
 * In case when original player tap creature as group member then group tap prefered.
 * This is for example important if player after tap leave group.
 * If group not exist or disbanded or player tap creature not as group member return player
 */
Player* WorldObject::GetLootRecipient() const
{
    // original recipient group if set and not disbanded
    Group* group = GetGroupLootRecipient();

    // original recipient player if online
    Player* player = GetOriginalLootRecipient();

    // if group not set or disbanded return original recipient player if any
    if (!group)
        return player;

    // group case

    // return player if it still be in original recipient group
    if (player && player->GetGroup() == group)
        return player;

    // find any in group
    for(GroupReference *itr = group->GetFirstMember(); itr != NULL; itr = itr->next())
        if (Player *p = itr->getSource())
            return p;

    return NULL;
}

/**
 * Set player and group (if player group member) who tap creature
 */
void WorldObject::SetLootRecipient(Unit *unit)
{
    // set the player whose group should receive the right
    // to loot the creature after it dies
    // should be set to NULL after the loot disappears

    if (!unit)
    {
        m_lootRecipientGuid.Clear();
        m_lootGroupRecipientId = 0;
        return;
    }

    Player* player = unit->GetCharmerOrOwnerPlayerOrPlayerItself();
    if(!player)                                             // normal creature, no player involved
        return;

    // set player for non group case or if group will disbanded
    m_lootRecipientGuid = player->GetObjectGuid();

    // set group for group existed case including if player will leave group at loot time
    if (Group* group = player->GetGroup())
        m_lootGroupRecipientId = group->GetId();

}

// Frozen Mod
void Object::ForceValuesUpdateAtIndex(uint16 index)
{
    MANGOS_ASSERT( index < m_valuesCount || PrintIndexError( index, true ) );

    m_uint32Values_mirror[index] = m_uint32Values[index] + 1; // makes server think the field changed
    MarkForClientUpdate();
}
// Frozen Mod

bool WorldObject::PrintCoordinatesError(float x, float y, float z, char const* descr) const
{
    sLog.outError("%s with invalid %s coordinates: mapid = %uu, x = %f, y = %f, z = %f", GetGuidStr().c_str(), descr, GetMapId(), x, y, z);
    return false;                                           // always false for continue assert fail
}

void WorldObject::SetActiveObjectState(bool active)
{
    if (m_isActiveObject == active || (isType(TYPEMASK_PLAYER) && !active))  // player shouldn't became inactive, never
        return;

    if (IsInWorld() && !isType(TYPEMASK_PLAYER))
        // player's update implemented in a different from other active worldobject's way
        // it's considired to use generic way in future
    {
        if (isActiveObject() && !active)
            GetMap()->RemoveFromActive(this);
        else if (!isActiveObject() && active)
            GetMap()->AddToActive(this);
    }
    m_isActiveObject = active;
}<|MERGE_RESOLUTION|>--- conflicted
+++ resolved
@@ -1294,21 +1294,13 @@
     if (!obj)
         return 0.0f;
 
-<<<<<<< HEAD
-//    MANGOS_ASSERT(obj != this || PrintEntryError("GetAngle (for self)"));
-
-    if (obj == this)
-        return 0.0f;
-
-=======
     // Rework the assert, when more cases where such a call can happen have been fixed
     //MANGOS_ASSERT(obj != this || PrintEntryError("GetAngle (for self)"));
     if (obj == this)
     {
-        sLog.outError("INVALID CALL for GetAngle for %s", obj->GetGuidStr().c_str());
+        sLog.outError("WorldObject::GetAngle INVALID CALL for GetAngle for %s", obj->GetGuidStr().c_str());
         return 0.0f;
     }
->>>>>>> 7027c03e
     return GetAngle(obj->GetPositionX(), obj->GetPositionY());
 }
 
