--- conflicted
+++ resolved
@@ -1317,12 +1317,9 @@
 {
     if (!obj)
         return 0.0f;
-<<<<<<< HEAD
-=======
 
     MANGOS_ASSERT(obj != this);
 
->>>>>>> 307ea606
     return GetAngle(obj->GetPositionX(), obj->GetPositionY());
 }
 
@@ -1792,22 +1789,13 @@
 
                 float angle = i_object.GetAngle(u) - i_absAngle;
 
-<<<<<<< HEAD
-                // move angle to range -pi ... +pi
-                float f_angle = MapManager::NormalizeOrientation(angle);
-                if (f_angle > M_PI_F)
-                    f_angle -= 2.0f * M_PI_F;
-                else if (f_angle < -M_PI_F)
-                    f_angle += 2.0f * M_PI_F;
-=======
                 // move angle to range -pi ... +pi, range before is -2Pi..2Pi
                 if (angle > M_PI_F)
                     angle -= 2.0f * M_PI_F;
                 else if (angle < -M_PI_F)
                     angle += 2.0f * M_PI_F;
->>>>>>> 307ea606
-
-                i_selector.AddUsedArea(u->GetObjectBoundingRadius(), f_angle, dist2d);
+
+                i_selector.AddUsedArea(u->GetObjectBoundingRadius(), angle, dist2d);
             }
         private:
             WorldObject const& i_object;
