/*
 * Copyright (C) 2005-2011 MaNGOS <http://getmangos.com/>
 *
 * This program is free software; you can redistribute it and/or modify
 * it under the terms of the GNU General Public License as published by
 * the Free Software Foundation; either version 2 of the License, or
 * (at your option) any later version.
 *
 * This program is distributed in the hope that it will be useful,
 * but WITHOUT ANY WARRANTY; without even the implied warranty of
 * MERCHANTABILITY or FITNESS FOR A PARTICULAR PURPOSE.  See the
 * GNU General Public License for more details.
 *
 * You should have received a copy of the GNU General Public License
 * along with this program; if not, write to the Free Software
 * Foundation, Inc., 59 Temple Place, Suite 330, Boston, MA  02111-1307  USA
 */

#include "Object.h"
#include "SharedDefines.h"
#include "WorldPacket.h"
#include "Opcodes.h"
#include "Log.h"
#include "World.h"
#include "Creature.h"
#include "Player.h"
#include "Vehicle.h"
#include "ObjectMgr.h"
#include "ObjectGuid.h"
#include "UpdateData.h"
#include "UpdateMask.h"
#include "Util.h"
#include "MapManager.h"
#include "Log.h"
#include "Transports.h"
#include "TargetedMovementGenerator.h"
#include "WaypointMovementGenerator.h"
#include "VMapFactory.h"
#include "CellImpl.h"
#include "GridNotifiers.h"
#include "GridNotifiersImpl.h"
#include "ObjectPosSelector.h"
#include "TemporarySummon.h"
#include "movement/packet_builder.h"

Object::Object( )
{
    m_objectTypeId      = TYPEID_OBJECT;
    m_objectType        = TYPEMASK_OBJECT;

    m_uint32Values      = 0;
    m_uint32Values_mirror = 0;
    m_valuesCount       = 0;

    m_inWorld           = false;
    m_objectUpdated     = false;
}

Object::~Object( )
{
    if(IsInWorld())
    {
        ///- Do NOT call RemoveFromWorld here, if the object is a player it will crash
        sLog.outError("Object::~Object (GUID: %u TypeId: %u) deleted but still in world!!", GetGUIDLow(), GetTypeId());
        MANGOS_ASSERT(false);
    }

    if(m_objectUpdated)
    {
        sLog.outError("Object::~Object (GUID: %u TypeId: %u) deleted but still have updated status!!", GetGUIDLow(), GetTypeId());
        MANGOS_ASSERT(false);
    }

    if(m_uint32Values)
    {
        //DEBUG_LOG("Object desctr 1 check (%p)",(void*)this);
        delete [] m_uint32Values;
        delete [] m_uint32Values_mirror;
        //DEBUG_LOG("Object desctr 2 check (%p)",(void*)this);
    }
}

void Object::_InitValues()
{
    m_uint32Values = new uint32[ m_valuesCount ];
    memset(m_uint32Values, 0, m_valuesCount*sizeof(uint32));

    m_uint32Values_mirror = new uint32[ m_valuesCount ];
    memset(m_uint32Values_mirror, 0, m_valuesCount*sizeof(uint32));

    m_objectUpdated = false;
}

void Object::_Create(ObjectGuid guid)
{
    if(!m_uint32Values)
        _InitValues();

    SetGuidValue(OBJECT_FIELD_GUID, guid);
    SetUInt32Value(OBJECT_FIELD_TYPE, m_objectType);
    m_PackGUID.Set(guid);
}

void Object::SetObjectScale(float newScale)
{
    SetFloatValue(OBJECT_FIELD_SCALE_X, newScale);
}

void Object::SendForcedObjectUpdate()
{
    if (!m_inWorld || !m_objectUpdated)
        return;

    UpdateDataMapType update_players;

    BuildUpdateData(update_players);
//    RemoveFromClientUpdateList();

    WorldPacket packet;                                     // here we allocate a std::vector with a size of 0x10000
    for(UpdateDataMapType::iterator iter = update_players.begin(); iter != update_players.end(); ++iter)
    {
        iter->second.BuildPacket(&packet);
        iter->first->GetSession()->SendPacket(&packet);
        packet.clear();                                     // clean the string
    }
}

void Object::BuildMovementUpdateBlock(UpdateData * data, uint16 flags ) const
{
    ByteBuffer buf(500);

    buf << uint8(UPDATETYPE_MOVEMENT);
    buf << GetPackGUID();

    BuildMovementUpdate(&buf, flags);

    data->AddUpdateBlock(buf);
}

void Object::BuildCreateUpdateBlockForPlayer(UpdateData *data, Player *target) const
{
    if(!target)
        return;

    uint8  updatetype   = UPDATETYPE_CREATE_OBJECT;
    uint16 updateFlags  = m_updateFlag;

    /** lower flag1 **/
    if(target == this)                                      // building packet for yourself
        updateFlags |= UPDATEFLAG_SELF;

    if(updateFlags & UPDATEFLAG_HAS_POSITION)
    {
        // UPDATETYPE_CREATE_OBJECT2 dynamic objects, corpses...
        if (isType(TYPEMASK_DYNAMICOBJECT) || isType(TYPEMASK_CORPSE) || isType(TYPEMASK_PLAYER))
            updatetype = UPDATETYPE_CREATE_OBJECT2;

        // UPDATETYPE_CREATE_OBJECT2 for pets...
        if (target->GetPetGuid() == GetObjectGuid())
            updatetype = UPDATETYPE_CREATE_OBJECT2;

        // UPDATETYPE_CREATE_OBJECT2 for some gameobject types...
        if (isType(TYPEMASK_GAMEOBJECT))
        {
            switch(((GameObject*)this)->GetGoType())
            {
                case GAMEOBJECT_TYPE_TRAP:
                case GAMEOBJECT_TYPE_DUEL_ARBITER:
                case GAMEOBJECT_TYPE_FLAGSTAND:
                case GAMEOBJECT_TYPE_FLAGDROP:
                    updatetype = UPDATETYPE_CREATE_OBJECT2;
                    break;
                case GAMEOBJECT_TYPE_TRANSPORT:
                    updateFlags |= UPDATEFLAG_TRANSPORT;
                    break;
                default:
                    break;
            }
        }

        if(isType(TYPEMASK_UNIT))
        {
            if(((Unit*)this)->getVictim())
                updateFlags |= UPDATEFLAG_HAS_ATTACKING_TARGET;
        }
    }

    //DEBUG_LOG("BuildCreateUpdate: update-type: %u, object-type: %u got updateFlags: %X", updatetype, m_objectTypeId, updateFlags);

    ByteBuffer buf(500);
    buf << uint8(updatetype);
    buf << GetPackGUID();
    buf << uint8(m_objectTypeId);

    BuildMovementUpdate(&buf, updateFlags);

    UpdateMask updateMask;
    updateMask.SetCount(m_valuesCount);
    _SetCreateBits(&updateMask, target);
    BuildValuesUpdate(updatetype, &buf, &updateMask, target);
    data->AddUpdateBlock(buf);
}

void Object::SendCreateUpdateToPlayer(Player* player)
{
    // send create update to player
    UpdateData upd;
    WorldPacket packet;

    BuildCreateUpdateBlockForPlayer(&upd, player);
    upd.BuildPacket(&packet);
    player->GetSession()->SendPacket(&packet);
}

void Object::BuildValuesUpdateBlockForPlayer(UpdateData *data, Player *target) const
{
    ByteBuffer buf(500);

    buf << uint8(UPDATETYPE_VALUES);
    buf << GetPackGUID();

    UpdateMask updateMask;
    updateMask.SetCount(m_valuesCount);

    _SetUpdateBits(&updateMask, target);
    BuildValuesUpdate(UPDATETYPE_VALUES, &buf, &updateMask, target);

    data->AddUpdateBlock(buf);
}

void Object::BuildOutOfRangeUpdateBlock(UpdateData * data) const
{
    data->AddOutOfRangeGUID(GetObjectGuid());
}

void Object::DestroyForPlayer( Player *target, bool anim ) const
{
    MANGOS_ASSERT(target);

    WorldPacket data(SMSG_DESTROY_OBJECT, 9);
    data << GetObjectGuid();
    data << uint8(anim ? 1 : 0);                            // WotLK (bool), may be despawn animation
    target->GetSession()->SendPacket(&data);
}

void Object::BuildMovementUpdate(ByteBuffer * data, uint16 updateFlags) const
{
/* removed by zergtmn. strange...
    uint16 moveFlags2 = (isType(TYPEMASK_UNIT) ? ((Unit*)this)->m_movementInfo.GetMovementFlags2() : MOVEFLAG2_NONE);

    if(GetTypeId() == TYPEID_UNIT)
        if(((Creature*)this)->GetVehicleKit())
            moveFlags2 |= MOVEFLAG2_ALLOW_PITCHING;         // always allow pitch
*/

    *data << uint16(updateFlags);                           // update flags

    // 0x20
    if (updateFlags & UPDATEFLAG_LIVING)
    {
        Unit *unit = ((Unit*)this);

        if (GetTypeId() == TYPEID_PLAYER)
        {
<<<<<<< HEAD
            case TYPEID_UNIT:
            {
                unit->m_movementInfo.SetMovementFlags(MOVEFLAG_NONE);

                // disabled, makes them run-in-same-place before movement generator updated once.
                /*if (((Creature*)unit)->hasUnitState(UNIT_STAT_MOVING))
                    unit->m_movementInfo.SetMovementFlags(MOVEFLAG_FORWARD);*/

                if (((Creature*)unit)->CanFly())
                {
                    // (ok) most seem to have this
                    unit->m_movementInfo.AddMovementFlag(MOVEFLAG_LEVITATING);

                    /*if (!((Creature*)unit)->hasUnitState(UNIT_STAT_MOVING))
                    {
                        // (ok) possibly some "hover" mode
                        unit->m_movementInfo.AddMovementFlag(MOVEFLAG_ROOT);
                    }
                    else*/
                    {
                        if (((Creature*)unit)->IsMounted())
                        {
                            // seems to be often when mounted
                            unit->m_movementInfo.AddMovementFlag(MOVEFLAG_FLYING);
                        }
                    }
                }

                if (unit->GetVehicle())
                   unit->m_movementInfo.AddMovementFlag(MOVEFLAG_ONTRANSPORT);
            }
            break;
            case TYPEID_PLAYER:
            {
                Player *player = ((Player*)unit);

                if (player->GetTransport() || player->GetVehicle())
                    player->m_movementInfo.AddMovementFlag(MOVEFLAG_ONTRANSPORT);
                else
                    player->m_movementInfo.RemoveMovementFlag(MOVEFLAG_ONTRANSPORT);

                // remove unknown, unused etc flags for now
                player->m_movementInfo.RemoveMovementFlag(MOVEFLAG_SPLINE_ENABLED);

                if(player->IsTaxiFlying())
                {
                    MANGOS_ASSERT(player->GetMotionMaster()->GetCurrentMovementGeneratorType() == FLIGHT_MOTION_TYPE);
                    player->m_movementInfo.AddMovementFlag(MOVEFLAG_FORWARD);
                    player->m_movementInfo.AddMovementFlag(MOVEFLAG_SPLINE_ENABLED);
                }
            }
            break;
=======
            Player *player = ((Player*)unit);
            if(player->GetTransport())
                player->m_movementInfo.AddMovementFlag(MOVEFLAG_ONTRANSPORT);
            else
                player->m_movementInfo.RemoveMovementFlag(MOVEFLAG_ONTRANSPORT);
>>>>>>> 70fe2e92
        }

        if (unit->GetTransport() || unit->GetVehicle())
            unit->m_movementInfo.AddMovementFlag(MOVEFLAG_ONTRANSPORT);
        else
            unit->m_movementInfo.RemoveMovementFlag(MOVEFLAG_ONTRANSPORT);

        // Update movement info time
        unit->m_movementInfo.UpdateTime(WorldTimer::getMSTime());
        // Write movement info
        unit->m_movementInfo.Write(*data);

        // Unit speeds
        *data << float(unit->GetSpeed(MOVE_WALK));
        *data << float(unit->GetSpeed(MOVE_RUN));
        *data << float(unit->GetSpeed(MOVE_SWIM_BACK));
        *data << float(unit->GetSpeed(MOVE_SWIM));
        *data << float(unit->GetSpeed(MOVE_RUN_BACK));
        *data << float(unit->GetSpeed(MOVE_FLIGHT));
        *data << float(unit->GetSpeed(MOVE_FLIGHT_BACK));
        *data << float(unit->GetSpeed(MOVE_TURN_RATE));
        *data << float(unit->GetSpeed(MOVE_PITCH_RATE));

        // 0x08000000
        if (unit->m_movementInfo.GetMovementFlags() & MOVEFLAG_SPLINE_ENABLED)
            Movement::PacketBuilder::WriteCreate(*unit->movespline, *data);
    }
    else
    {
        if(updateFlags & UPDATEFLAG_POSITION)
        {
            *data << uint8(0);                              // unk PGUID!
            *data << float(((WorldObject*)this)->GetPositionX());
            *data << float(((WorldObject*)this)->GetPositionY());
            *data << float(((WorldObject*)this)->GetPositionZ());
            *data << float(((WorldObject*)this)->GetPositionX());
            *data << float(((WorldObject*)this)->GetPositionY());
            *data << float(((WorldObject*)this)->GetPositionZ());
            *data << float(((WorldObject*)this)->GetOrientation());

            if(GetTypeId() == TYPEID_CORPSE)
                *data << float(((WorldObject*)this)->GetOrientation());
            else
                *data << float(0);
        }
        else
        {
            // 0x40
            if (updateFlags & UPDATEFLAG_HAS_POSITION)
            {
                // 0x02
                if(updateFlags & UPDATEFLAG_TRANSPORT && ((GameObject*)this)->GetGoType() == GAMEOBJECT_TYPE_MO_TRANSPORT)
                {
                    *data << float(0);
                    *data << float(0);
                    *data << float(0);
                    *data << float(((WorldObject *)this)->GetOrientation());
                }
                else
                {
                    *data << float(((WorldObject *)this)->GetPositionX());
                    *data << float(((WorldObject *)this)->GetPositionY());
                    *data << float(((WorldObject *)this)->GetPositionZ());
                    *data << float(((WorldObject *)this)->GetOrientation());
                }
            }
        }
    }

    // 0x8
    if(updateFlags & UPDATEFLAG_LOWGUID)
    {
        switch(GetTypeId())
        {
            case TYPEID_OBJECT:
            case TYPEID_ITEM:
            case TYPEID_CONTAINER:
            case TYPEID_GAMEOBJECT:
            case TYPEID_DYNAMICOBJECT:
            case TYPEID_CORPSE:
                *data << uint32(GetGUIDLow());              // GetGUIDLow()
                break;
            case TYPEID_UNIT:
                *data << uint32(0x0000000B);                // unk, can be 0xB or 0xC
                break;
            case TYPEID_PLAYER:
                if(updateFlags & UPDATEFLAG_SELF)
                    *data << uint32(0x0000002F);            // unk, can be 0x15 or 0x22
                else
                    *data << uint32(0x00000008);            // unk, can be 0x7 or 0x8
                break;
            default:
                *data << uint32(0x00000000);                // unk
                break;
        }
    }

    // 0x10
    if(updateFlags & UPDATEFLAG_HIGHGUID)
    {
        switch(GetTypeId())
        {
            case TYPEID_OBJECT:
            case TYPEID_ITEM:
            case TYPEID_CONTAINER:
            case TYPEID_GAMEOBJECT:
            case TYPEID_DYNAMICOBJECT:
            case TYPEID_CORPSE:
                *data << uint32(GetObjectGuid().GetHigh()); // GetGUIDHigh()
                break;
            case TYPEID_UNIT:
                *data << uint32(0x0000000B);                // unk, can be 0xB or 0xC
                break;
            case TYPEID_PLAYER:
                if(updateFlags & UPDATEFLAG_SELF)
                    *data << uint32(0x0000002F);            // unk, can be 0x15 or 0x22
                else
                    *data << uint32(0x00000008);            // unk, can be 0x7 or 0x8
                break;
            default:
                *data << uint32(0x00000000);                // unk
                break;
        }
    }

    // 0x4
    if(updateFlags & UPDATEFLAG_HAS_ATTACKING_TARGET)       // packed guid (current target guid)
    {
        if (((Unit*)this)->getVictim())
            *data << ((Unit*)this)->getVictim()->GetPackGUID();
        else
            data->appendPackGUID(0);
    }

    // 0x2
    if(updateFlags & UPDATEFLAG_TRANSPORT)
    {
        *data << uint32(WorldTimer::getMSTime());                       // ms time
    }

    // 0x80
    if (updateFlags & UPDATEFLAG_VEHICLE)
    {
        *data << uint32(((Unit*)this)->GetVehicleInfo()->GetEntry()->m_ID); // vehicle id
        *data << float(((WorldObject*)this)->GetOrientation());
    }

    // 0x200
    if(updateFlags & UPDATEFLAG_ROTATION)
    {
        *data << int64(((GameObject*)this)->GetRotation());
    }
}

void Object::BuildValuesUpdate(uint8 updatetype, ByteBuffer * data, UpdateMask *updateMask, Player *target) const
{
    if (!target)
        return;

    bool IsActivateToQuest = false;
    bool IsPerCasterAuraState = false;

    if (updatetype == UPDATETYPE_CREATE_OBJECT || updatetype == UPDATETYPE_CREATE_OBJECT2)
    {
        if (isType(TYPEMASK_GAMEOBJECT) && !((GameObject*)this)->IsDynTransport())
        {
            if (((GameObject*)this)->ActivateToQuest(target) || target->isGameMaster())
                IsActivateToQuest = true;

            updateMask->SetBit(GAMEOBJECT_DYNAMIC);
        }
        else if (isType(TYPEMASK_UNIT))
        {
            if (((Unit*)this)->HasAuraState(AURA_STATE_CONFLAGRATE))
            {
                IsPerCasterAuraState = true;
                updateMask->SetBit(UNIT_FIELD_AURASTATE);
            }
        }
    }
    else                                                    // case UPDATETYPE_VALUES
    {
        if (isType(TYPEMASK_GAMEOBJECT) && !((GameObject*)this)->IsDynTransport())
        {
            if (((GameObject*)this)->ActivateToQuest(target) || target->isGameMaster())
                IsActivateToQuest = true;

            updateMask->SetBit(GAMEOBJECT_DYNAMIC);
            updateMask->SetBit(GAMEOBJECT_BYTES_1);         // why do we need this here?
        }
        else if (isType(TYPEMASK_UNIT))
        {
            if (((Unit*)this)->HasAuraState(AURA_STATE_CONFLAGRATE))
            {
                IsPerCasterAuraState = true;
                updateMask->SetBit(UNIT_FIELD_AURASTATE);
            }
        }
    }

    MANGOS_ASSERT(updateMask && updateMask->GetCount() == m_valuesCount);

    *data << (uint8)updateMask->GetBlockCount();
    data->append(updateMask->GetMask(), updateMask->GetLength());

    // 2 specialized loops for speed optimization in non-unit case
    if (isType(TYPEMASK_UNIT))                              // unit (creature/player) case
    {
        for(uint16 index = 0; index < m_valuesCount; ++index)
        {
            if (updateMask->GetBit(index))
            {
                if (index == UNIT_NPC_FLAGS)
                {
                    uint32 appendValue = m_uint32Values[index];

                    if (GetTypeId() == TYPEID_UNIT)
                    {
                        if (!target->canSeeSpellClickOn((Creature*)this))
                            appendValue &= ~UNIT_NPC_FLAG_SPELLCLICK;

                        if (appendValue & UNIT_NPC_FLAG_TRAINER)
                        {
                            if (!((Creature*)this)->IsTrainerOf(target, false))
                                appendValue &= ~(UNIT_NPC_FLAG_TRAINER | UNIT_NPC_FLAG_TRAINER_CLASS | UNIT_NPC_FLAG_TRAINER_PROFESSION);
                        }

                        if (appendValue & UNIT_NPC_FLAG_STABLEMASTER)
                        {
                            if (target->getClass() != CLASS_HUNTER)
                                appendValue &= ~UNIT_NPC_FLAG_STABLEMASTER;
                        }
                    }

                    *data << uint32(appendValue);
                }
                else if (index == UNIT_FIELD_AURASTATE)
                {
                    if (IsPerCasterAuraState)
                    {
                        // IsPerCasterAuraState set if related pet caster aura state set already
                        if (((Unit*)this)->HasAuraStateForCaster(AURA_STATE_CONFLAGRATE, target->GetObjectGuid()))
                            *data << m_uint32Values[index];
                        else
                            *data << (m_uint32Values[index] & ~(1 << (AURA_STATE_CONFLAGRATE-1)));
                    }
                    else
                        *data << m_uint32Values[index];
                }
                // FIXME: Some values at server stored in float format but must be sent to client in uint32 format
                else if (index >= UNIT_FIELD_BASEATTACKTIME && index <= UNIT_FIELD_RANGEDATTACKTIME)
                {
                    // convert from float to uint32 and send
                    *data << uint32(m_floatValues[index] < 0 ? 0 : m_floatValues[index]);
                }

                // there are some float values which may be negative or can't get negative due to other checks
                else if ((index >= UNIT_FIELD_NEGSTAT0 && index <= UNIT_FIELD_NEGSTAT4) ||
                    (index >= UNIT_FIELD_RESISTANCEBUFFMODSPOSITIVE  && index <= (UNIT_FIELD_RESISTANCEBUFFMODSPOSITIVE + 6)) ||
                    (index >= UNIT_FIELD_RESISTANCEBUFFMODSNEGATIVE  && index <= (UNIT_FIELD_RESISTANCEBUFFMODSNEGATIVE + 6)) ||
                    (index >= UNIT_FIELD_POSSTAT0 && index <= UNIT_FIELD_POSSTAT4))
                {
                    *data << uint32(m_floatValues[index]);
                }

                // Gamemasters should be always able to select units - remove not selectable flag
                else if (index == UNIT_FIELD_FLAGS && target->isGameMaster())
                {
                    *data << (m_uint32Values[index] & ~UNIT_FLAG_NOT_SELECTABLE);
                }
                // hide lootable animation for unallowed players
                else if (index == UNIT_DYNAMIC_FLAGS && GetTypeId() == TYPEID_UNIT)
                {
                    if (!target->isAllowedToLoot((Creature*)this))
                        *data << (m_uint32Values[index] & ~(UNIT_DYNFLAG_LOOTABLE | UNIT_DYNFLAG_TAPPED_BY_PLAYER));
                    else
                    {
                        // flag only for original loot recipent
                        if (target->GetObjectGuid() == ((Creature*)this)->GetLootRecipientGuid())
                            *data << m_uint32Values[index];
                        else
                            *data << (m_uint32Values[index] & ~(UNIT_DYNFLAG_TAPPED | UNIT_DYNFLAG_TAPPED_BY_PLAYER));
                    }
                }
                // Frozen Mod
                else if(index == UNIT_FIELD_BYTES_2 || index == UNIT_FIELD_FACTIONTEMPLATE)
                {
                    bool ch = false;

                    if((GetTypeId() == TYPEID_PLAYER || GetTypeId() == TYPEID_UNIT) && target != this)
                    {
                        bool forcefriendly = false; // bool for pets/totems to offload more code from the big if below

                        if(GetTypeId() == TYPEID_UNIT && ((Creature*)this)->GetOwner())
                        {
                            forcefriendly = (((Creature*)this)->IsTotem() || ((Creature*)this)->IsPet())
                            && (((Creature*)this)->GetOwner()->GetTypeId() == TYPEID_PLAYER
                                && ((Creature*)this)->GetOwner()->IsFriendlyTo(target)
                                && ((Creature*)this)->GetOwner() != target
                                && (target->IsInSameGroupWith((Player*)((Creature*)this)->GetOwner()) || target->IsInSameRaidWith((Player*)((Creature*)this)->GetOwner())));
                        }

                        if(((Unit*)this)->IsSpoofSamePlayerFaction() || forcefriendly || (target->GetTypeId() == TYPEID_PLAYER && GetTypeId() == TYPEID_PLAYER && (target->IsInSameGroupWith((Player*)this) || target->IsInSameRaidWith((Player*)this))))
                        {
                            if(index == UNIT_FIELD_BYTES_2)
                            {
                                DEBUG_LOG("-- VALUES_UPDATE: Sending '%s' the blue-group-fix from '%s' (flag)", target->GetName(), ((Unit*)this)->GetName());
                                *data << ( m_uint32Values[ index ] & (UNIT_BYTE2_FLAG_SANCTUARY << 8) ); // this flag is at uint8 offset 1 !!
                                ch = true;
                            }
                            else if(index == UNIT_FIELD_FACTIONTEMPLATE)
                            {
                                FactionTemplateEntry const *ft1, *ft2;
                                ft1 = ((Unit*)this)->getFactionTemplateEntry();
                                ft2 = ((Unit*)target)->getFactionTemplateEntry();

                                if(ft1 && ft2 && (!ft1->IsFriendlyTo(*ft2) || ((Unit*)this)->IsSpoofSamePlayerFaction()))
                                {
                                    uint32 faction = ((Player*)target)->getFaction(); // pretend that all other HOSTILE players have own faction, to allow follow, heal, rezz (trade wont work)
                                    DEBUG_LOG("-- VALUES_UPDATE: Sending '%s' the blue-group-fix from '%s' (faction %u)", target->GetName(), ((Unit*)this)->GetName(), faction);
                                    *data << uint32(faction);
                                    ch = true;
                                }
                            }
                        }
                    }

                    if(!ch)
                        *data << m_uint32Values[ index ];
                }
                // Frozen Mod
                else
                {
                    // send in current format (float as float, uint32 as uint32)
                    *data << m_uint32Values[index];
                }
            }
        }
    }
    else if (isType(TYPEMASK_GAMEOBJECT))                   // gameobject case
    {
        for(uint16 index = 0; index < m_valuesCount; ++index)
        {
            if (updateMask->GetBit(index))
            {
                // send in current format (float as float, uint32 as uint32)
                if (index == GAMEOBJECT_DYNAMIC)
                {
                    // GAMEOBJECT_TYPE_DUNGEON_DIFFICULTY can have lo flag = 2
                    //      most likely related to "can enter map" and then should be 0 if can not enter

                    if (IsActivateToQuest)
                    {
                        switch(((GameObject*)this)->GetGoType())
                        {
                            case GAMEOBJECT_TYPE_QUESTGIVER:
                                // GO also seen with GO_DYNFLAG_LO_SPARKLE explicit, relation/reason unclear (192861)
                                *data << uint16(GO_DYNFLAG_LO_ACTIVATE);
                                *data << uint16(-1);
                                break;
                            case GAMEOBJECT_TYPE_CHEST:
                            case GAMEOBJECT_TYPE_GENERIC:
                            case GAMEOBJECT_TYPE_SPELL_FOCUS:
                            case GAMEOBJECT_TYPE_GOOBER:
                                *data << uint16(GO_DYNFLAG_LO_ACTIVATE | GO_DYNFLAG_LO_SPARKLE);
                                *data << uint16(-1);
                                break;
                            default:
                                // unknown, not happen.
                                *data << uint16(0);
                                *data << uint16(-1);
                                break;
                        }
                    }
                    else
                    {
                        // disable quest object
                        *data << uint16(0);
                        *data << uint16(-1);
                    }
                }
                else
                    *data << m_uint32Values[index];         // other cases
            }
        }
    }
    else                                                    // other objects case (no special index checks)
    {
        for(uint16 index = 0; index < m_valuesCount; ++index)
        {
            if (updateMask->GetBit(index))
            {
                // send in current format (float as float, uint32 as uint32)
                *data << m_uint32Values[index];
            }
        }
    }
}

void Object::ClearUpdateMask(bool remove)
{
    if(m_uint32Values)
    {
        for( uint16 index = 0; index < m_valuesCount; ++index )
        {
            if(m_uint32Values_mirror[index]!= m_uint32Values[index])
                m_uint32Values_mirror[index] = m_uint32Values[index];
        }
    }

    if(m_objectUpdated)
    {
        if(remove)
            RemoveFromClientUpdateList();
        m_objectUpdated = false;
    }
}

bool Object::LoadValues(const char* data)
{
    if(!m_uint32Values) _InitValues();

    Tokens tokens = StrSplit(data, " ");

    if(tokens.size() != m_valuesCount)
        return false;

    Tokens::iterator iter;
    int index;
    for (iter = tokens.begin(), index = 0; index < m_valuesCount; ++iter, ++index)
    {
        m_uint32Values[index] = atol((*iter).c_str());
    }

    return true;
}

void Object::_SetUpdateBits(UpdateMask *updateMask, Player* /*target*/) const
{
    for( uint16 index = 0; index < m_valuesCount; ++index )
    {
        if(m_uint32Values_mirror[index]!= m_uint32Values[index])
            updateMask->SetBit(index);
    }
}

void Object::_SetCreateBits(UpdateMask *updateMask, Player* /*target*/) const
{
    for( uint16 index = 0; index < m_valuesCount; ++index )
    {
        if(GetUInt32Value(index) != 0)
            updateMask->SetBit(index);
    }
}

void Object::SetInt32Value( uint16 index, int32 value )
{
    MANGOS_ASSERT( index < m_valuesCount || PrintIndexError( index, true ) );

    if(m_int32Values[ index ] != value)
    {
        m_int32Values[ index ] = value;
        MarkForClientUpdate();
    }
}

void Object::SetUInt32Value( uint16 index, uint32 value )
{
    MANGOS_ASSERT( index < m_valuesCount || PrintIndexError( index, true ) );

    if(m_uint32Values[ index ] != value)
    {
        m_uint32Values[ index ] = value;
        MarkForClientUpdate();
    }
}

void Object::SetUInt64Value( uint16 index, const uint64 &value )
{
    MANGOS_ASSERT( index + 1 < m_valuesCount || PrintIndexError( index, true ) );
    if(*((uint64*)&(m_uint32Values[ index ])) != value)
    {
        m_uint32Values[ index ] = *((uint32*)&value);
        m_uint32Values[ index + 1 ] = *(((uint32*)&value) + 1);
        MarkForClientUpdate();
    }
}

void Object::SetFloatValue( uint16 index, float value )
{
    MANGOS_ASSERT( index < m_valuesCount || PrintIndexError( index, true ) );

    if(m_floatValues[ index ] != value)
    {
        m_floatValues[ index ] = value;
        MarkForClientUpdate();
    }
}

void Object::SetByteValue( uint16 index, uint8 offset, uint8 value )
{
    MANGOS_ASSERT( index < m_valuesCount || PrintIndexError( index, true ) );

    if(offset > 4)
    {
        sLog.outError("Object::SetByteValue: wrong offset %u", offset);
        return;
    }

    if(uint8(m_uint32Values[ index ] >> (offset * 8)) != value)
    {
        m_uint32Values[ index ] &= ~uint32(uint32(0xFF) << (offset * 8));
        m_uint32Values[ index ] |= uint32(uint32(value) << (offset * 8));
        MarkForClientUpdate();
    }
}

void Object::SetUInt16Value( uint16 index, uint8 offset, uint16 value )
{
    MANGOS_ASSERT( index < m_valuesCount || PrintIndexError( index, true ) );

    if(offset > 2)
    {
        sLog.outError("Object::SetUInt16Value: wrong offset %u", offset);
        return;
    }

    if(uint16(m_uint32Values[ index ] >> (offset * 16)) != value)
    {
        m_uint32Values[ index ] &= ~uint32(uint32(0xFFFF) << (offset * 16));
        m_uint32Values[ index ] |= uint32(uint32(value) << (offset * 16));
        MarkForClientUpdate();
    }
}

void Object::SetStatFloatValue( uint16 index, float value)
{
    if(value < 0)
        value = 0.0f;

    SetFloatValue(index, value);
}

void Object::SetStatInt32Value( uint16 index, int32 value)
{
    if(value < 0)
        value = 0;

    SetUInt32Value(index, uint32(value));
}

void Object::ApplyModUInt32Value(uint16 index, int32 val, bool apply)
{
    int32 cur = GetUInt32Value(index);
    cur += (apply ? val : -val);
    if(cur < 0)
        cur = 0;
    SetUInt32Value(index, cur);
}

void Object::ApplyModInt32Value(uint16 index, int32 val, bool apply)
{
    int32 cur = GetInt32Value(index);
    cur += (apply ? val : -val);
    SetInt32Value(index, cur);
}

void Object::ApplyModSignedFloatValue(uint16 index, float  val, bool apply)
{
    float cur = GetFloatValue(index);
    cur += (apply ? val : -val);
    SetFloatValue(index, cur);
}

void Object::ApplyModPositiveFloatValue(uint16 index, float  val, bool apply)
{
    float cur = GetFloatValue(index);
    cur += (apply ? val : -val);
    if(cur < 0)
        cur = 0;
    SetFloatValue(index, cur);
}

void Object::SetFlag( uint16 index, uint32 newFlag )
{
    MANGOS_ASSERT( index < m_valuesCount || PrintIndexError( index, true ) );
    uint32 oldval = m_uint32Values[ index ];
    uint32 newval = oldval | newFlag;

    if(oldval != newval)
    {
        m_uint32Values[ index ] = newval;
        MarkForClientUpdate();
    }
}

void Object::RemoveFlag( uint16 index, uint32 oldFlag )
{
    MANGOS_ASSERT( index < m_valuesCount || PrintIndexError( index, true ) );
    uint32 oldval = m_uint32Values[ index ];
    uint32 newval = oldval & ~oldFlag;

    if(oldval != newval)
    {
        m_uint32Values[ index ] = newval;
        MarkForClientUpdate();
    }
}

void Object::SetByteFlag( uint16 index, uint8 offset, uint8 newFlag )
{
    MANGOS_ASSERT( index < m_valuesCount || PrintIndexError( index, true ) );

    if(offset > 4)
    {
        sLog.outError("Object::SetByteFlag: wrong offset %u", offset);
        return;
    }

    if(!(uint8(m_uint32Values[ index ] >> (offset * 8)) & newFlag))
    {
        m_uint32Values[ index ] |= uint32(uint32(newFlag) << (offset * 8));
        MarkForClientUpdate();
    }
}

void Object::RemoveByteFlag( uint16 index, uint8 offset, uint8 oldFlag )
{
    MANGOS_ASSERT( index < m_valuesCount || PrintIndexError( index, true ) );

    if(offset > 4)
    {
        sLog.outError("Object::RemoveByteFlag: wrong offset %u", offset);
        return;
    }

    if(uint8(m_uint32Values[ index ] >> (offset * 8)) & oldFlag)
    {
        m_uint32Values[ index ] &= ~uint32(uint32(oldFlag) << (offset * 8));
        MarkForClientUpdate();
    }
}

void Object::SetShortFlag(uint16 index, bool highpart, uint16 newFlag)
{
    MANGOS_ASSERT(index < m_valuesCount || PrintIndexError(index, true));

    if (!(uint16(m_uint32Values[index] >> (highpart ? 16 : 0)) & newFlag))
    {
        m_uint32Values[index] |= uint32(uint32(newFlag) << (highpart ? 16 : 0));
        MarkForClientUpdate();
    }
}

void Object::RemoveShortFlag(uint16 index, bool highpart, uint16 oldFlag)
{
    MANGOS_ASSERT(index < m_valuesCount || PrintIndexError(index, true));

    if (uint16(m_uint32Values[index] >> (highpart ? 16 : 0)) & oldFlag)
    {
        m_uint32Values[index] &= ~uint32(uint32(oldFlag) << (highpart ? 16 : 0));
        MarkForClientUpdate();
    }
}

bool Object::PrintIndexError(uint32 index, bool set) const
{
    sLog.outError("Attempt %s nonexistent value field: %u (count: %u) for object typeid: %u type mask: %u",(set ? "set value to" : "get value from"),index,m_valuesCount,GetTypeId(),m_objectType);

    // ASSERT must fail after function call
    return false;
}

void Object::BuildUpdateDataForPlayer(Player* pl, UpdateDataMapType& update_players)
{
    UpdateDataMapType::iterator iter = update_players.find(pl);

    if (iter == update_players.end())
    {
        std::pair<UpdateDataMapType::iterator, bool> p = update_players.insert( UpdateDataMapType::value_type(pl, UpdateData()) );
        MANGOS_ASSERT(p.second);
        iter = p.first;
    }

    BuildValuesUpdateBlockForPlayer(&iter->second, iter->first);
}

void Object::AddToClientUpdateList()
{
    sLog.outError("Unexpected call of Object::AddToClientUpdateList for object (TypeId: %u Update fields: %u)",GetTypeId(), m_valuesCount);
    MANGOS_ASSERT(false);
}

void Object::RemoveFromClientUpdateList()
{
    sLog.outError("Unexpected call of Object::RemoveFromClientUpdateList for object (TypeId: %u Update fields: %u)",GetTypeId(), m_valuesCount);
    MANGOS_ASSERT(false);
}

void Object::BuildUpdateData( UpdateDataMapType& /*update_players */)
{
    sLog.outError("Unexpected call of Object::BuildUpdateData for object (TypeId: %u Update fields: %u)",GetTypeId(), m_valuesCount);
    MANGOS_ASSERT(false);
}

void Object::MarkForClientUpdate()
{
    if(m_inWorld)
    {
        if(!m_objectUpdated)
        {
            AddToClientUpdateList();
            m_objectUpdated = true;
        }
    }
}

WorldObject::WorldObject()
    : m_groupLootTimer(0), m_groupLootId(0), m_lootGroupRecipientId(0),
    m_isActiveObject(false), m_currMap(NULL), m_mapId(0), m_InstanceId(0), m_phaseMask(PHASEMASK_NORMAL)
{
}

void WorldObject::CleanupsBeforeDelete()
{
    RemoveFromWorld();
}

void WorldObject::_Create(ObjectGuid guid, uint32 phaseMask)
{
    Object::_Create(guid);
    m_phaseMask = phaseMask;
}

void WorldObject::Relocate(float x, float y, float z, float orientation)
{
    m_position.x = x;
    m_position.y = y;
    m_position.z = z;
    m_position.o = orientation;

    if(isType(TYPEMASK_UNIT))
        ((Unit*)this)->m_movementInfo.ChangePosition(x, y, z, orientation);
}

void WorldObject::Relocate(float x, float y, float z)
{
    m_position.x = x;
    m_position.y = y;
    m_position.z = z;

    if(isType(TYPEMASK_UNIT))
        ((Unit*)this)->m_movementInfo.ChangePosition(x, y, z, GetOrientation());
}

void WorldObject::SetOrientation(float orientation)
{
    m_position.o = orientation;

    if(isType(TYPEMASK_UNIT))
        ((Unit*)this)->m_movementInfo.ChangeOrientation(orientation);
}

uint32 WorldObject::GetZoneId() const
{
    return GetTerrain()->GetZoneId(m_position.x, m_position.y, m_position.z);
}

uint32 WorldObject::GetAreaId() const
{
    return GetTerrain()->GetAreaId(m_position.x, m_position.y, m_position.z);
}

void WorldObject::GetZoneAndAreaId(uint32& zoneid, uint32& areaid) const
{
    GetTerrain()->GetZoneAndAreaId(zoneid, areaid, m_position.x, m_position.y, m_position.z);
}

InstanceData* WorldObject::GetInstanceData() const
{
    return GetMap()->GetInstanceData();
}

                                                            //slow
float WorldObject::GetDistance(const WorldObject* obj) const
{
    float dx = GetPositionX() - obj->GetPositionX();
    float dy = GetPositionY() - obj->GetPositionY();
    float dz = GetPositionZ() - obj->GetPositionZ();
    float sizefactor = GetObjectBoundingRadius() + obj->GetObjectBoundingRadius();
    float dist = sqrt((dx*dx) + (dy*dy) + (dz*dz)) - sizefactor;
    return ( dist > 0 ? dist : 0);
}

float WorldObject::GetDistance2d(float x, float y) const
{
    float dx = GetPositionX() - x;
    float dy = GetPositionY() - y;
    float sizefactor = GetObjectBoundingRadius();
    float dist = sqrt((dx*dx) + (dy*dy)) - sizefactor;
    return ( dist > 0 ? dist : 0);
}

float WorldObject::GetDistance(float x, float y, float z) const
{
    float dx = GetPositionX() - x;
    float dy = GetPositionY() - y;
    float dz = GetPositionZ() - z;
    float sizefactor = GetObjectBoundingRadius();
    float dist = sqrt((dx*dx) + (dy*dy) + (dz*dz)) - sizefactor;
    return ( dist > 0 ? dist : 0);
}

float WorldObject::GetDistance2d(const WorldObject* obj) const
{
    float dx = GetPositionX() - obj->GetPositionX();
    float dy = GetPositionY() - obj->GetPositionY();
    float sizefactor = GetObjectBoundingRadius() + obj->GetObjectBoundingRadius();
    float dist = sqrt((dx*dx) + (dy*dy)) - sizefactor;
    return ( dist > 0 ? dist : 0);
}

float WorldObject::GetDistanceZ(const WorldObject* obj) const
{
    float dz = fabs(GetPositionZ() - obj->GetPositionZ());
    float sizefactor = GetObjectBoundingRadius() + obj->GetObjectBoundingRadius();
    float dist = dz - sizefactor;
    return ( dist > 0 ? dist : 0);
}

bool WorldObject::IsWithinDist3d(float x, float y, float z, float dist2compare) const
{
    float dx = GetPositionX() - x;
    float dy = GetPositionY() - y;
    float dz = GetPositionZ() - z;
    float distsq = dx*dx + dy*dy + dz*dz;

    float sizefactor = GetObjectBoundingRadius();
    float maxdist = dist2compare + sizefactor;

    return distsq < maxdist * maxdist;
}

bool WorldObject::IsWithinDist2d(float x, float y, float dist2compare) const
{
    float dx = GetPositionX() - x;
    float dy = GetPositionY() - y;
    float distsq = dx*dx + dy*dy;

    float sizefactor = GetObjectBoundingRadius();
    float maxdist = dist2compare + sizefactor;

    return distsq < maxdist * maxdist;
}

bool WorldObject::_IsWithinDist(WorldObject const* obj, float dist2compare, bool is3D) const
{
    float dx = GetPositionX() - obj->GetPositionX();
    float dy = GetPositionY() - obj->GetPositionY();
    float distsq = dx*dx + dy*dy;
    if(is3D)
    {
        float dz = GetPositionZ() - obj->GetPositionZ();
        distsq += dz*dz;
    }
    float sizefactor = GetObjectBoundingRadius() + obj->GetObjectBoundingRadius();
    float maxdist = dist2compare + sizefactor;

    return distsq < maxdist * maxdist;
}

bool WorldObject::IsWithinLOSInMap(const WorldObject* obj) const
{
    if (!IsInMap(obj)) return false;
    float ox,oy,oz;
    obj->GetPosition(ox,oy,oz);
    return(IsWithinLOS(ox, oy, oz ));
}

bool WorldObject::IsWithinLOS(float ox, float oy, float oz) const
{
    float x,y,z;
    GetPosition(x,y,z);
    VMAP::IVMapManager *vMapManager = VMAP::VMapFactory::createOrGetVMapManager();
    return vMapManager->isInLineOfSight(GetMapId(), x, y, z+2.0f, ox, oy, oz+2.0f);
}

bool WorldObject::GetDistanceOrder(WorldObject const* obj1, WorldObject const* obj2, bool is3D /* = true */) const
{
    float dx1 = GetPositionX() - obj1->GetPositionX();
    float dy1 = GetPositionY() - obj1->GetPositionY();
    float distsq1 = dx1*dx1 + dy1*dy1;
    if(is3D)
    {
        float dz1 = GetPositionZ() - obj1->GetPositionZ();
        distsq1 += dz1*dz1;
    }

    float dx2 = GetPositionX() - obj2->GetPositionX();
    float dy2 = GetPositionY() - obj2->GetPositionY();
    float distsq2 = dx2*dx2 + dy2*dy2;
    if(is3D)
    {
        float dz2 = GetPositionZ() - obj2->GetPositionZ();
        distsq2 += dz2*dz2;
    }

    return distsq1 < distsq2;
}

bool WorldObject::IsInRange(WorldObject const* obj, float minRange, float maxRange, bool is3D /* = true */) const
{
    float dx = GetPositionX() - obj->GetPositionX();
    float dy = GetPositionY() - obj->GetPositionY();
    float distsq = dx*dx + dy*dy;
    if(is3D)
    {
        float dz = GetPositionZ() - obj->GetPositionZ();
        distsq += dz*dz;
    }

    float sizefactor = GetObjectBoundingRadius() + obj->GetObjectBoundingRadius();

    // check only for real range
    if(minRange > 0.0f)
    {
        float mindist = minRange + sizefactor;
        if(distsq < mindist * mindist)
            return false;
    }

    float maxdist = maxRange + sizefactor;
    return distsq < maxdist * maxdist;
}

bool WorldObject::IsInRange2d(float x, float y, float minRange, float maxRange) const
{
    float dx = GetPositionX() - x;
    float dy = GetPositionY() - y;
    float distsq = dx*dx + dy*dy;

    float sizefactor = GetObjectBoundingRadius();

    // check only for real range
    if(minRange > 0.0f)
    {
        float mindist = minRange + sizefactor;
        if(distsq < mindist * mindist)
            return false;
    }

    float maxdist = maxRange + sizefactor;
    return distsq < maxdist * maxdist;
}

bool WorldObject::IsInRange3d(float x, float y, float z, float minRange, float maxRange) const
{
    float dx = GetPositionX() - x;
    float dy = GetPositionY() - y;
    float dz = GetPositionZ() - z;
    float distsq = dx*dx + dy*dy + dz*dz;

    float sizefactor = GetObjectBoundingRadius();

    // check only for real range
    if(minRange > 0.0f)
    {
        float mindist = minRange + sizefactor;
        if(distsq < mindist * mindist)
            return false;
    }

    float maxdist = maxRange + sizefactor;
    return distsq < maxdist * maxdist;
}

float WorldObject::GetAngle(const WorldObject* obj) const
{
    if(!obj) return 0;
    return GetAngle( obj->GetPositionX(), obj->GetPositionY() );
}

// Return angle in range 0..2*pi
float WorldObject::GetAngle( const float x, const float y ) const
{
    float dx = x - GetPositionX();
    float dy = y - GetPositionY();

    float ang = atan2(dy, dx);
    ang = (ang >= 0) ? ang : 2 * M_PI_F + ang;
    return ang;
}

bool WorldObject::HasInArc(const float arcangle, const WorldObject* obj) const
{
    // always have self in arc
    if(obj == this)
        return true;

    float arc = arcangle;

    // move arc to range 0.. 2*pi
    arc = MapManager::NormalizeOrientation(arc);

    float angle = GetAngle( obj );
    angle -= m_position.o;

    // move angle to range -pi ... +pi
    angle = MapManager::NormalizeOrientation(angle);
    if(angle > M_PI_F)
        angle -= 2.0f*M_PI_F;

    float lborder =  -1 * (arc/2.0f);                       // in range -pi..0
    float rborder = (arc/2.0f);                             // in range 0..pi
    return (( angle >= lborder ) && ( angle <= rborder ));
}

bool WorldObject::isInFrontInMap(WorldObject const* target, float distance,  float arc) const
{
    return IsWithinDistInMap(target, distance) && HasInArc( arc, target );
}

bool WorldObject::isInBackInMap(WorldObject const* target, float distance, float arc) const
{
    return IsWithinDistInMap(target, distance) && !HasInArc( 2 * M_PI_F - arc, target );
}

bool WorldObject::isInFront(WorldObject const* target, float distance,  float arc) const
{
    return IsWithinDist(target, distance) && HasInArc( arc, target );
}

bool WorldObject::isInBack(WorldObject const* target, float distance, float arc) const
{
    return IsWithinDist(target, distance) && !HasInArc( 2 * M_PI_F - arc, target );
}

void WorldObject::GetRandomPoint( float x, float y, float z, float distance, float &rand_x, float &rand_y, float &rand_z) const
{
    if(distance == 0)
    {
        rand_x = x;
        rand_y = y;
        rand_z = z;
        return;
    }

    // angle to face `obj` to `this`
    float angle = rand_norm_f()*2*M_PI_F;
    float new_dist = rand_norm_f()*distance;

    rand_x = x + new_dist * cos(angle);
    rand_y = y + new_dist * sin(angle);
    rand_z = z;

    MaNGOS::NormalizeMapCoord(rand_x);
    MaNGOS::NormalizeMapCoord(rand_y);
    UpdateGroundPositionZ(rand_x,rand_y,rand_z);            // update to LOS height if available
}

void WorldObject::UpdateGroundPositionZ(float x, float y, float &z) const
{
    float new_z = GetTerrain()->GetHeight(x,y,z,true);
    if(new_z > INVALID_HEIGHT)
        z = new_z+ 0.05f;                                   // just to be sure that we are not a few pixel under the surface
}

void WorldObject::UpdateAllowedPositionZ(float x, float y, float &z) const
{
    switch (GetTypeId())
    {
        case TYPEID_UNIT:
        {
            // non fly unit don't must be in air
            // non swim unit must be at ground (mostly speedup, because it don't must be in water and water level check less fast
            if (!((Creature const*)this)->CanFly())
            {
                bool canSwim = ((Creature const*)this)->CanSwim();
                float ground_z = z;
                float max_z = canSwim
                    ? GetTerrain()->GetWaterOrGroundLevel(x, y, z, &ground_z, !((Unit const*)this)->HasAuraType(SPELL_AURA_WATER_WALK))
                    : ((ground_z = GetTerrain()->GetHeight(x, y, z, true)));
                if (max_z > INVALID_HEIGHT)
                {
                    if (z > max_z)
                        z = max_z;
                    else if (z < ground_z)
                        z = ground_z;
                }
            }
            else
            {
                float ground_z = GetTerrain()->GetHeight(x, y, z, true);
                if (z < ground_z)
                    z = ground_z;
            }
            break;
        }
        case TYPEID_PLAYER:
        {
            // for server controlled moves playr work same as creature (but it can always swim)
            if (!((Player const*)this)->CanFly())
            {
                float ground_z = z;
                float max_z = GetTerrain()->GetWaterOrGroundLevel(x, y, z, &ground_z, !((Unit const*)this)->HasAuraType(SPELL_AURA_WATER_WALK));
                if (max_z > INVALID_HEIGHT)
                {
                    if (max_z != ground_z && z > max_z)
                        z = max_z;
                    else if (z < ground_z)
                        z = ground_z;
                }
            }
            else
            {
                float ground_z = GetTerrain()->GetHeight(x, y, z, true);
                if (z < ground_z)
                    z = ground_z;
            }
            break;
        }
        default:
        {
            float ground_z = GetTerrain()->GetHeight(x, y, z, true);
            if(ground_z > INVALID_HEIGHT)
                z = ground_z;
            break;
        }
    }
}

bool WorldObject::IsPositionValid() const
{
    return MaNGOS::IsValidMapCoord(m_position.x,m_position.y,m_position.z,m_position.o);
}

void WorldObject::MonsterSay(const char* text, uint32 language, Unit* target)
{
    WorldPacket data(SMSG_MESSAGECHAT, 200);
    BuildMonsterChat(&data, GetObjectGuid(), CHAT_MSG_MONSTER_SAY, text, language, GetName(), target ? target->GetObjectGuid() : ObjectGuid(), target ? target->GetName() : "");
    SendMessageToSetInRange(&data,sWorld.getConfig(CONFIG_FLOAT_LISTEN_RANGE_SAY),true);
}

void WorldObject::MonsterYell(const char* text, uint32 language, Unit* target)
{
    WorldPacket data(SMSG_MESSAGECHAT, 200);
    BuildMonsterChat(&data, GetObjectGuid(), CHAT_MSG_MONSTER_YELL, text, language, GetName(), target ? target->GetObjectGuid() : ObjectGuid(), target ? target->GetName() : "");
    SendMessageToSetInRange(&data,sWorld.getConfig(CONFIG_FLOAT_LISTEN_RANGE_YELL),true);
}

void WorldObject::MonsterTextEmote(const char* text, Unit* target, bool IsBossEmote)
{
    WorldPacket data(SMSG_MESSAGECHAT, 200);
    BuildMonsterChat(&data, GetObjectGuid(), IsBossEmote ? CHAT_MSG_RAID_BOSS_EMOTE : CHAT_MSG_MONSTER_EMOTE, text, LANG_UNIVERSAL,
        GetName(), target ? target->GetObjectGuid() : ObjectGuid(), target ? target->GetName() : "");
    SendMessageToSetInRange(&data, sWorld.getConfig(IsBossEmote ? CONFIG_FLOAT_LISTEN_RANGE_YELL : CONFIG_FLOAT_LISTEN_RANGE_TEXTEMOTE), true);
}

void WorldObject::MonsterWhisper(const char* text, Unit* target, bool IsBossWhisper)
{
    if (!target || target->GetTypeId() != TYPEID_PLAYER)
        return;

    WorldPacket data(SMSG_MESSAGECHAT, 200);
    BuildMonsterChat(&data, GetObjectGuid(), IsBossWhisper ? CHAT_MSG_RAID_BOSS_WHISPER : CHAT_MSG_MONSTER_WHISPER, text, LANG_UNIVERSAL,
        GetName(), target->GetObjectGuid(), target->GetName());
    ((Player*)target)->GetSession()->SendPacket(&data);
}

namespace MaNGOS
{
    class MonsterChatBuilder
    {
        public:
            MonsterChatBuilder(WorldObject const& obj, ChatMsg msgtype, int32 textId, uint32 language, Unit* target)
                : i_object(obj), i_msgtype(msgtype), i_textId(textId), i_language(language), i_target(target) {}
            void operator()(WorldPacket& data, int32 loc_idx)
            {
                char const* text = sObjectMgr.GetMangosString(i_textId,loc_idx);

                WorldObject::BuildMonsterChat(&data, i_object.GetObjectGuid(), i_msgtype, text, i_language, i_object.GetNameForLocaleIdx(loc_idx), i_target ? i_target->GetObjectGuid() : ObjectGuid(), i_target ? i_target->GetNameForLocaleIdx(loc_idx) : "");
            }

        private:
            WorldObject const& i_object;
            ChatMsg i_msgtype;
            int32 i_textId;
            uint32 i_language;
            Unit* i_target;
    };
}                                                           // namespace MaNGOS

void WorldObject::MonsterSay(int32 textId, uint32 language, Unit* target)
{
    float range = sWorld.getConfig(CONFIG_FLOAT_LISTEN_RANGE_SAY);
    MaNGOS::MonsterChatBuilder say_build(*this, CHAT_MSG_MONSTER_SAY, textId, language, target);
    MaNGOS::LocalizedPacketDo<MaNGOS::MonsterChatBuilder> say_do(say_build);
    MaNGOS::CameraDistWorker<MaNGOS::LocalizedPacketDo<MaNGOS::MonsterChatBuilder> > say_worker(this, range, say_do);
    Cell::VisitWorldObjects(this, say_worker, range);
}

void WorldObject::MonsterYell(int32 textId, uint32 language, Unit* target)
{
    float range = sWorld.getConfig(CONFIG_FLOAT_LISTEN_RANGE_YELL);
    MaNGOS::MonsterChatBuilder say_build(*this, CHAT_MSG_MONSTER_YELL, textId, language, target);
    MaNGOS::LocalizedPacketDo<MaNGOS::MonsterChatBuilder> say_do(say_build);
    MaNGOS::CameraDistWorker<MaNGOS::LocalizedPacketDo<MaNGOS::MonsterChatBuilder> > say_worker(this,range,say_do);
    Cell::VisitWorldObjects(this, say_worker, range);
}

void WorldObject::MonsterYellToZone(int32 textId, uint32 language, Unit* target)
{
    MaNGOS::MonsterChatBuilder say_build(*this, CHAT_MSG_MONSTER_YELL, textId, language, target);
    MaNGOS::LocalizedPacketDo<MaNGOS::MonsterChatBuilder> say_do(say_build);

    uint32 zoneid = GetZoneId();

    Map::PlayerList const& pList = GetMap()->GetPlayers();
    for(Map::PlayerList::const_iterator itr = pList.begin(); itr != pList.end(); ++itr)
        if(itr->getSource()->GetZoneId()==zoneid)
            say_do(itr->getSource());
}

void WorldObject::MonsterTextEmote(int32 textId, Unit* target, bool IsBossEmote)
{
    float range = sWorld.getConfig(IsBossEmote ? CONFIG_FLOAT_LISTEN_RANGE_YELL : CONFIG_FLOAT_LISTEN_RANGE_TEXTEMOTE);

    MaNGOS::MonsterChatBuilder say_build(*this, IsBossEmote ? CHAT_MSG_RAID_BOSS_EMOTE : CHAT_MSG_MONSTER_EMOTE, textId, LANG_UNIVERSAL, target);
    MaNGOS::LocalizedPacketDo<MaNGOS::MonsterChatBuilder> say_do(say_build);
    MaNGOS::CameraDistWorker<MaNGOS::LocalizedPacketDo<MaNGOS::MonsterChatBuilder> > say_worker(this,range,say_do);
    Cell::VisitWorldObjects(this, say_worker, range);
}

void WorldObject::MonsterWhisper(int32 textId, Unit* target, bool IsBossWhisper)
{
    if (!target || target->GetTypeId() != TYPEID_PLAYER)
        return;

    uint32 loc_idx = ((Player*)target)->GetSession()->GetSessionDbLocaleIndex();
    char const* text = sObjectMgr.GetMangosString(textId, loc_idx);

    WorldPacket data(SMSG_MESSAGECHAT, 200);
    BuildMonsterChat(&data, GetObjectGuid(), IsBossWhisper ? CHAT_MSG_RAID_BOSS_WHISPER : CHAT_MSG_MONSTER_WHISPER, text, LANG_UNIVERSAL,
        GetNameForLocaleIdx(loc_idx), target->GetObjectGuid(), "");

    ((Player*)target)->GetSession()->SendPacket(&data);
}

void WorldObject::BuildMonsterChat(WorldPacket *data, ObjectGuid senderGuid, uint8 msgtype, char const* text, uint32 language, char const* name, ObjectGuid targetGuid, char const* targetName)
{
    *data << uint8(msgtype);
    *data << uint32(language);
    *data << ObjectGuid(senderGuid);
    *data << uint32(0);                                     // 2.1.0
    *data << uint32(strlen(name)+1);
    *data << name;
    *data << ObjectGuid(targetGuid);                        // Unit Target
    if (targetGuid && !targetGuid.IsPlayer())
    {
        *data << uint32(strlen(targetName)+1);              // target name length
        *data << targetName;                                // target name
    }
    *data << uint32(strlen(text)+1);
    *data << text;
    *data << uint8(0);                                      // ChatTag
}

void WorldObject::SendMessageToSet(WorldPacket *data, bool /*bToSelf*/)
{
    //if object is in world, map for it already created!
    if (IsInWorld())
        GetMap()->MessageBroadcast(this, data);
}

void WorldObject::SendMessageToSetInRange(WorldPacket *data, float dist, bool /*bToSelf*/)
{
    //if object is in world, map for it already created!
    if (IsInWorld())
        GetMap()->MessageDistBroadcast(this, data, dist);
}

void WorldObject::SendMessageToSetExcept(WorldPacket *data, Player const* skipped_receiver)
{
    //if object is in world, map for it already created!
    if (IsInWorld())
    {
        MaNGOS::MessageDelivererExcept notifier(this, data, skipped_receiver);
        Cell::VisitWorldObjects(this, notifier, GetMap()->GetVisibilityDistance());
    }
}

void WorldObject::SendObjectDeSpawnAnim(ObjectGuid guid)
{
    WorldPacket data(SMSG_GAMEOBJECT_DESPAWN_ANIM, 8);
    data << ObjectGuid(guid);
    SendMessageToSet(&data, true);
}

void WorldObject::SendGameObjectCustomAnim(ObjectGuid guid, uint32 animprogress)
{
    WorldPacket data(SMSG_GAMEOBJECT_CUSTOM_ANIM, 8+4);
    data << ObjectGuid(guid);
    data << uint32(animprogress);
    SendMessageToSet(&data, true);
}

void WorldObject::SetMap(Map * map)
{
    MANGOS_ASSERT(map);
    m_currMap = map;
    //lets save current map's Id/instanceId
    m_mapId = map->GetId();
    m_InstanceId = map->GetInstanceId();
}

TerrainInfo const* WorldObject::GetTerrain() const
{
    MANGOS_ASSERT(m_currMap);
    return m_currMap->GetTerrain();
}

void WorldObject::AddObjectToRemoveList()
{
    GetMap()->AddObjectToRemoveList(this);
}

Creature* WorldObject::SummonCreature(uint32 id, float x, float y, float z, float ang,TempSummonType spwtype,uint32 despwtime, bool asActiveObject)
{
    CreatureInfo const *cinfo = ObjectMgr::GetCreatureTemplate(id);
    if(!cinfo)
    {
        sLog.outErrorDb("WorldObject::SummonCreature: Creature (Entry: %u) not existed for summoner: %s. ", id, GetGuidStr().c_str());
        return NULL;
    }

    TemporarySummon* pCreature = new TemporarySummon(GetObjectGuid());

    Team team = TEAM_NONE;
    if (GetTypeId()==TYPEID_PLAYER)
        team = ((Player*)this)->GetTeam();

    CreatureCreatePos pos(GetMap(), x, y, z, ang, GetPhaseMask());

    if (x == 0.0f && y == 0.0f && z == 0.0f)
        pos = CreatureCreatePos(this, GetOrientation(), CONTACT_DISTANCE, ang);

    if (!pCreature->Create(GetMap()->GenerateLocalLowGuid(cinfo->GetHighGuid()), pos, cinfo, team))
    {
        delete pCreature;
        return NULL;
    }

    pCreature->SetSummonPoint(pos);

    // Active state set before added to map
    pCreature->SetActiveObjectState(asActiveObject);

    pCreature->Summon(spwtype, despwtime);

    if(GetTypeId()==TYPEID_UNIT && ((Creature*)this)->AI())
        ((Creature*)this)->AI()->JustSummoned(pCreature);

    // return the creature therewith the summoner has access to it
    return pCreature;
}

GameObject* WorldObject::SummonGameobject(uint32 id, float x, float y, float z, float angle, uint32 despwtime)
{
    GameObject* pGameObj = new GameObject;

    Map *map = GetMap();

    if (!map)
        return NULL;

    if(!pGameObj->Create(map->GenerateLocalLowGuid(HIGHGUID_GAMEOBJECT), id, map,
        GetPhaseMask(), x, y, z, angle, 0.0f, 0.0f, 0.0f, 0.0f, 100, GO_STATE_READY))
    {
        delete pGameObj;
        return NULL;
    }

    pGameObj->SetRespawnTime(despwtime/IN_MILLISECONDS);

    map->Add(pGameObj);

    return pGameObj;
}

namespace MaNGOS
{
    class NearUsedPosDo
    {
        public:
            NearUsedPosDo(WorldObject const& obj, WorldObject const* searcher, float absAngle, ObjectPosSelector& selector)
                : i_object(obj), i_searcher(searcher), i_absAngle(absAngle), i_selector(selector) {}

            void operator()(Corpse*) const {}
            void operator()(DynamicObject*) const {}

            void operator()(Creature* c) const
            {
                // skip self or target
                if (c == i_searcher || c == &i_object)
                    return;

                float x, y, z;

                if (c->IsStopped() || !c->GetMotionMaster()->GetDestination(x, y, z))
                {
                    x = c->GetPositionX();
                    y = c->GetPositionY();
                }

                add(c,x,y);
            }

            template<class T>
            void operator()(T* u) const
            {
                // skip self or target
                if (u == i_searcher || u == &i_object)
                    return;

                float x,y;

                x = u->GetPositionX();
                y = u->GetPositionY();

                add(u,x,y);
            }

            // we must add used pos that can fill places around center
            void add(WorldObject* u, float x, float y) const
            {
                // dist include size of u and i_object
                float dx = i_object.GetPositionX() - x;
                float dy = i_object.GetPositionY() - y;
                float dist2d = sqrt((dx * dx) + (dy * dy));

                float delta = i_selector.m_searcherSize + u->GetObjectBoundingRadius();

                // u is too nearest/far away to i_object
                if (dist2d < i_selector.m_searcherDist - delta ||
                    dist2d >= i_selector.m_searcherDist + delta)
                    return;

                float angle = i_object.GetAngle(u) - i_absAngle;

                // move angle to range -pi ... +pi
                while (angle > M_PI_F)
                    angle -= 2.0f * M_PI_F;
                while (angle < -M_PI_F)
                    angle += 2.0f * M_PI_F;

                i_selector.AddUsedArea(u->GetObjectBoundingRadius(), angle, dist2d);
            }
        private:
            WorldObject const& i_object;
            WorldObject const* i_searcher;
            float              i_absAngle;
            ObjectPosSelector& i_selector;
    };
}                                                           // namespace MaNGOS

//===================================================================================================

void WorldObject::GetNearPoint2D(float &x, float &y, float distance2d, float absAngle ) const
{
    x = GetPositionX() + (GetObjectBoundingRadius() + distance2d) * cos(absAngle);
    y = GetPositionY() + (GetObjectBoundingRadius() + distance2d) * sin(absAngle);

    MaNGOS::NormalizeMapCoord(x);
    MaNGOS::NormalizeMapCoord(y);
}

void WorldObject::GetNearPoint(WorldObject const* searcher, float &x, float &y, float &z, float searcher_bounding_radius, float distance2d, float absAngle) const
{
    GetNearPoint2D(x, y, distance2d + searcher_bounding_radius, absAngle);
    z = GetPositionZ();

    // if detection disabled, return first point
    if(!sWorld.getConfig(CONFIG_BOOL_DETECT_POS_COLLISION))
    {
        if (searcher)
            searcher->UpdateAllowedPositionZ(x, y, z);      // update to LOS height if available
        else
            UpdateGroundPositionZ(x, y, z);
        return;
    }

    // or remember first point
    float first_x = x;
    float first_y = y;
    bool first_los_conflict = false;                        // first point LOS problems

    // prepare selector for work
    ObjectPosSelector selector(GetPositionX(), GetPositionY(), distance2d + searcher_bounding_radius + GetObjectBoundingRadius(), searcher_bounding_radius);

    // adding used positions around object
    {
        MaNGOS::NearUsedPosDo u_do(*this, searcher, absAngle, selector);
        MaNGOS::WorldObjectWorker<MaNGOS::NearUsedPosDo> worker(this, u_do);

        Cell::VisitAllObjects(this, worker, distance2d + searcher_bounding_radius);
    }

    // maybe can just place in primary position
    if (selector.CheckOriginalAngle())
    {
        if (searcher)
            searcher->UpdateAllowedPositionZ(x, y, z);      // update to LOS height if available
        else
            UpdateGroundPositionZ(x, y, z);

        if (IsWithinLOS(x, y, z))
            return;

        first_los_conflict = true;                          // first point have LOS problems
    }

    // set first used pos in lists
    selector.InitializeAngle();

    float angle;                                            // candidate of angle for free pos

    // select in positions after current nodes (selection one by one)
    while (selector.NextAngle(angle))                        // angle for free pos
    {
        GetNearPoint2D(x, y, distance2d + searcher_bounding_radius, absAngle + angle);
        z = GetPositionZ();

        if (searcher)
            searcher->UpdateAllowedPositionZ(x, y, z);      // update to LOS height if available
        else
            UpdateGroundPositionZ(x, y, z);

        if (IsWithinLOS(x, y, z))
            return;
    }

    // BAD NEWS: not free pos (or used or have LOS problems)
    // Attempt find _used_ pos without LOS problem
    if (!first_los_conflict)
    {
        x = first_x;
        y = first_y;

        if (searcher)
            searcher->UpdateAllowedPositionZ(x, y, z);      // update to LOS height if available
        else
            UpdateGroundPositionZ(x, y, z);
        return;
    }

    // set first used pos in lists
    selector.InitializeAngle();

    // select in positions after current nodes (selection one by one)
    while (selector.NextUsedAngle(angle))                   // angle for used pos but maybe without LOS problem
    {
        GetNearPoint2D(x, y, distance2d + searcher_bounding_radius, absAngle + angle);
        z = GetPositionZ();

        if (searcher)
            searcher->UpdateAllowedPositionZ(x, y, z);      // update to LOS height if available
        else
            UpdateGroundPositionZ(x, y, z);

        if (IsWithinLOS(x, y, z))
            return;
    }

    // BAD BAD NEWS: all found pos (free and used) have LOS problem :(
    x = first_x;
    y = first_y;

    if (searcher)
        searcher->UpdateAllowedPositionZ(x, y, z);          // update to LOS height if available
    else
        UpdateGroundPositionZ(x, y, z);
}

void WorldObject::SetPhaseMask(uint32 newPhaseMask, bool update)
{
    m_phaseMask = newPhaseMask;

    if(update && IsInWorld())
        UpdateVisibilityAndView();
}

void WorldObject::PlayDistanceSound( uint32 sound_id, Player* target /*= NULL*/ )
{
    WorldPacket data(SMSG_PLAY_OBJECT_SOUND,4+8);
    data << uint32(sound_id);
    data << GetObjectGuid();
    if (target)
        target->SendDirectMessage( &data );
    else
        SendMessageToSet( &data, true );
}

void WorldObject::PlayDirectSound( uint32 sound_id, Player* target /*= NULL*/ )
{
    WorldPacket data(SMSG_PLAY_SOUND, 4);
    data << uint32(sound_id);
    if (target)
        target->SendDirectMessage( &data );
    else
        SendMessageToSet( &data, true );
}

void WorldObject::UpdateVisibilityAndView()
{
    GetViewPoint().Call_UpdateVisibilityForOwner();
    UpdateObjectVisibility();
    GetViewPoint().Event_ViewPointVisibilityChanged();
}

void WorldObject::UpdateObjectVisibility()
{
    CellPair p = MaNGOS::ComputeCellPair(GetPositionX(), GetPositionY());
    Cell cell(p);

    GetMap()->UpdateObjectVisibility(this, cell, p);
}

void WorldObject::AddToClientUpdateList()
{
    GetMap()->AddUpdateObject(this);
}

void WorldObject::RemoveFromClientUpdateList()
{
    GetMap()->RemoveUpdateObject(this);
}

struct WorldObjectChangeAccumulator
{
    UpdateDataMapType &i_updateDatas;
    WorldObject &i_object;
    WorldObjectChangeAccumulator(WorldObject &obj, UpdateDataMapType &d) : i_updateDatas(d), i_object(obj)
    {
        // send self fields changes in another way, otherwise
        // with new camera system when player's camera too far from player, camera wouldn't receive packets and changes from player
        if(i_object.isType(TYPEMASK_PLAYER))
            i_object.BuildUpdateDataForPlayer((Player*)&i_object, i_updateDatas);
    }

    void Visit(CameraMapType &m)
    {
        for(CameraMapType::iterator iter = m.begin(); iter != m.end(); ++iter)
        {
            Player* owner = iter->getSource()->GetOwner();
            if(owner != &i_object && owner->HaveAtClient(&i_object))
                i_object.BuildUpdateDataForPlayer(owner, i_updateDatas);
        }
    }

    template<class SKIP> void Visit(GridRefManager<SKIP> &) {}
};

void WorldObject::BuildUpdateData( UpdateDataMapType & update_players)
{
    WorldObjectChangeAccumulator notifier(*this, update_players);
    Cell::VisitWorldObjects(this, notifier, GetMap()->GetVisibilityDistance());

    ClearUpdateMask(false);
}

bool WorldObject::IsControlledByPlayer() const
{
    switch (GetTypeId())
    {
        case TYPEID_GAMEOBJECT:
            return ((GameObject*)this)->GetOwnerGuid().IsPlayer();
        case TYPEID_UNIT:
        case TYPEID_PLAYER:
            return ((Unit*)this)->IsCharmerOrOwnerPlayerOrPlayerItself();
        case TYPEID_DYNAMICOBJECT:
            return ((DynamicObject*)this)->GetCasterGuid().IsPlayer();
        case TYPEID_CORPSE:
            return true;
        default:
            return false;
    }
}

void WorldObject::StartGroupLoot( Group* group, uint32 timer )
{
    m_groupLootId = group->GetId();
    m_groupLootTimer = timer;
}

void WorldObject::StopGroupLoot()
{
    if (!m_groupLootId)
        return;

    if (Group* group = sObjectMgr.GetGroupById(m_groupLootId))
        group->EndRoll();

    m_groupLootTimer = 0;
    m_groupLootId = 0;
}

/**
 * Return original player who tap creature, it can be different from player/group allowed to loot so not use it for loot code
 */
Player* WorldObject::GetOriginalLootRecipient() const
{
    return !m_lootRecipientGuid.IsEmpty() ? ObjectAccessor::FindPlayer(m_lootRecipientGuid) : NULL;
}

/**
 * Return group if player tap creature as group member, independent is player after leave group or stil be group member
 */
Group* WorldObject::GetGroupLootRecipient() const
{
    // original recipient group if set and not disbanded
    return m_lootGroupRecipientId ? sObjectMgr.GetGroupById(m_lootGroupRecipientId) : NULL;
}

/**
 * Return player who can loot tapped creature (member of group or single player)
 *
 * In case when original player tap creature as group member then group tap prefered.
 * This is for example important if player after tap leave group.
 * If group not exist or disbanded or player tap creature not as group member return player
 */
Player* WorldObject::GetLootRecipient() const
{
    // original recipient group if set and not disbanded
    Group* group = GetGroupLootRecipient();

    // original recipient player if online
    Player* player = GetOriginalLootRecipient();

    // if group not set or disbanded return original recipient player if any
    if (!group)
        return player;

    // group case

    // return player if it still be in original recipient group
    if (player && player->GetGroup() == group)
        return player;

    // find any in group
    for(GroupReference *itr = group->GetFirstMember(); itr != NULL; itr = itr->next())
        if (Player *p = itr->getSource())
            return p;

    return NULL;
}

/**
 * Set player and group (if player group member) who tap creature
 */
void WorldObject::SetLootRecipient(Unit *unit)
{
    // set the player whose group should receive the right
    // to loot the creature after it dies
    // should be set to NULL after the loot disappears

    if (!unit)
    {
        m_lootRecipientGuid.Clear();
        m_lootGroupRecipientId = 0;
        return;
    }

    Player* player = unit->GetCharmerOrOwnerPlayerOrPlayerItself();
    if(!player)                                             // normal creature, no player involved
        return;

    // set player for non group case or if group will disbanded
    m_lootRecipientGuid = player->GetObjectGuid();

    // set group for group existed case including if player will leave group at loot time
    if (Group* group = player->GetGroup())
        m_lootGroupRecipientId = group->GetId();

}

// Frozen Mod
void Object::ForceValuesUpdateAtIndex(uint16 index)
{
    MANGOS_ASSERT( index < m_valuesCount || PrintIndexError( index, true ) );

    m_uint32Values_mirror[index] = m_uint32Values[index] + 1; // makes server think the field changed
    MarkForClientUpdate();
}
// Frozen Mod

bool WorldObject::PrintCoordinatesError(float x, float y, float z, char const* descr) const
{
    sLog.outError("%s with invalid %s coordinates: mapid = %uu, x = %f, y = %f, z = %f", GetGuidStr().c_str(), descr, GetMapId(), x, y, z);
    return false;                                           // always false for continue assert fail
}<|MERGE_RESOLUTION|>--- conflicted
+++ resolved
@@ -262,66 +262,11 @@
 
         if (GetTypeId() == TYPEID_PLAYER)
         {
-<<<<<<< HEAD
-            case TYPEID_UNIT:
-            {
-                unit->m_movementInfo.SetMovementFlags(MOVEFLAG_NONE);
-
-                // disabled, makes them run-in-same-place before movement generator updated once.
-                /*if (((Creature*)unit)->hasUnitState(UNIT_STAT_MOVING))
-                    unit->m_movementInfo.SetMovementFlags(MOVEFLAG_FORWARD);*/
-
-                if (((Creature*)unit)->CanFly())
-                {
-                    // (ok) most seem to have this
-                    unit->m_movementInfo.AddMovementFlag(MOVEFLAG_LEVITATING);
-
-                    /*if (!((Creature*)unit)->hasUnitState(UNIT_STAT_MOVING))
-                    {
-                        // (ok) possibly some "hover" mode
-                        unit->m_movementInfo.AddMovementFlag(MOVEFLAG_ROOT);
-                    }
-                    else*/
-                    {
-                        if (((Creature*)unit)->IsMounted())
-                        {
-                            // seems to be often when mounted
-                            unit->m_movementInfo.AddMovementFlag(MOVEFLAG_FLYING);
-                        }
-                    }
-                }
-
-                if (unit->GetVehicle())
-                   unit->m_movementInfo.AddMovementFlag(MOVEFLAG_ONTRANSPORT);
-            }
-            break;
-            case TYPEID_PLAYER:
-            {
-                Player *player = ((Player*)unit);
-
-                if (player->GetTransport() || player->GetVehicle())
-                    player->m_movementInfo.AddMovementFlag(MOVEFLAG_ONTRANSPORT);
-                else
-                    player->m_movementInfo.RemoveMovementFlag(MOVEFLAG_ONTRANSPORT);
-
-                // remove unknown, unused etc flags for now
-                player->m_movementInfo.RemoveMovementFlag(MOVEFLAG_SPLINE_ENABLED);
-
-                if(player->IsTaxiFlying())
-                {
-                    MANGOS_ASSERT(player->GetMotionMaster()->GetCurrentMovementGeneratorType() == FLIGHT_MOTION_TYPE);
-                    player->m_movementInfo.AddMovementFlag(MOVEFLAG_FORWARD);
-                    player->m_movementInfo.AddMovementFlag(MOVEFLAG_SPLINE_ENABLED);
-                }
-            }
-            break;
-=======
             Player *player = ((Player*)unit);
             if(player->GetTransport())
                 player->m_movementInfo.AddMovementFlag(MOVEFLAG_ONTRANSPORT);
             else
                 player->m_movementInfo.RemoveMovementFlag(MOVEFLAG_ONTRANSPORT);
->>>>>>> 70fe2e92
         }
 
         if (unit->GetTransport() || unit->GetVehicle())
