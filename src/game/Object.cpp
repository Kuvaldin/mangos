--- conflicted
+++ resolved
@@ -2101,7 +2101,6 @@
         default:
             return false;
     }
-<<<<<<< HEAD
 }
 
 void WorldObject::StartGroupLoot( Group* group, uint32 timer )
@@ -2199,6 +2198,4 @@
     if (Group* group = player->GetGroup())
         m_lootGroupRecipientId = group->GetId();
 
-=======
->>>>>>> 9f95d33d
 }