--- conflicted
+++ resolved
@@ -248,11 +248,7 @@
     uint16 moveFlags2 = (isType(TYPEMASK_UNIT) ? ((Unit*)this)->m_movementInfo.GetMovementFlags2() : MOVEFLAG2_NONE);
 
     if(GetTypeId() == TYPEID_UNIT)
-<<<<<<< HEAD
         if(((Creature*)this)->GetVehicleKit())
-=======
-        if(((Creature*)this)->IsVehicle())
->>>>>>> 24920ccf
             moveFlags2 |= MOVEFLAG2_ALLOW_PITCHING;         // always allow pitch
 
     *data << uint16(updateFlags);                           // update flags
@@ -689,7 +685,7 @@
 
                         if(GetTypeId() == TYPEID_UNIT && ((Creature*)this)->GetOwner())
                         {
-                            forcefriendly = (((Creature*)this)->isTotem() || ((Creature*)this)->isPet())
+                            forcefriendly = (((Creature*)this)->IsTotem() || ((Creature*)this)->IsPet())
                             && (((Creature*)this)->GetOwner()->GetTypeId() == TYPEID_PLAYER
                                 && ((Creature*)this)->GetOwner()->IsFriendlyTo(target)
                                 && ((Creature*)this)->GetOwner() != target
