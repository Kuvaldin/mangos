/*
 * Copyright (C) 2005-2011 MaNGOS <http://getmangos.com/>
 *
 * This program is free software; you can redistribute it and/or modify
 * it under the terms of the GNU General Public License as published by
 * the Free Software Foundation; either version 2 of the License, or
 * (at your option) any later version.
 *
 * This program is distributed in the hope that it will be useful,
 * but WITHOUT ANY WARRANTY; without even the implied warranty of
 * MERCHANTABILITY or FITNESS FOR A PARTICULAR PURPOSE.  See the
 * GNU General Public License for more details.
 *
 * You should have received a copy of the GNU General Public License
 * along with this program; if not, write to the Free Software
 * Foundation, Inc., 59 Temple Place, Suite 330, Boston, MA  02111-1307  USA
 */

#include "Object.h"
#include "SharedDefines.h"
#include "WorldPacket.h"
#include "Opcodes.h"
#include "Log.h"
#include "World.h"
#include "Creature.h"
#include "Player.h"
#include "Vehicle.h"
#include "ObjectMgr.h"
#include "ObjectGuid.h"
#include "UpdateData.h"
#include "UpdateMask.h"
#include "Util.h"
#include "MapManager.h"
#include "Log.h"
#include "Transports.h"
#include "TargetedMovementGenerator.h"
#include "WaypointMovementGenerator.h"
#include "VMapFactory.h"
#include "CellImpl.h"
#include "GridNotifiers.h"
#include "GridNotifiersImpl.h"

#include "ObjectPosSelector.h"

#include "TemporarySummon.h"

Object::Object( )
{
    m_objectTypeId      = TYPEID_OBJECT;
    m_objectType        = TYPEMASK_OBJECT;

    m_uint32Values      = 0;
    m_uint32Values_mirror = 0;
    m_valuesCount       = 0;

    m_inWorld           = false;
    m_objectUpdated     = false;
}

Object::~Object( )
{
    if(IsInWorld())
    {
        ///- Do NOT call RemoveFromWorld here, if the object is a player it will crash
        sLog.outError("Object::~Object (GUID: %u TypeId: %u) deleted but still in world!!", GetGUIDLow(), GetTypeId());
        MANGOS_ASSERT(false);
    }

    if(m_objectUpdated)
    {
        sLog.outError("Object::~Object (GUID: %u TypeId: %u) deleted but still have updated status!!", GetGUIDLow(), GetTypeId());
        MANGOS_ASSERT(false);
    }

    if(m_uint32Values)
    {
        //DEBUG_LOG("Object desctr 1 check (%p)",(void*)this);
        delete [] m_uint32Values;
        delete [] m_uint32Values_mirror;
        //DEBUG_LOG("Object desctr 2 check (%p)",(void*)this);
    }
}

void Object::_InitValues()
{
    m_uint32Values = new uint32[ m_valuesCount ];
    memset(m_uint32Values, 0, m_valuesCount*sizeof(uint32));

    m_uint32Values_mirror = new uint32[ m_valuesCount ];
    memset(m_uint32Values_mirror, 0, m_valuesCount*sizeof(uint32));

    m_objectUpdated = false;
}

void Object::_Create(uint32 guidlow, uint32 entry, HighGuid guidhigh)
{
    if(!m_uint32Values)
        _InitValues();

    ObjectGuid guid = ObjectGuid(guidhigh, entry, guidlow);
    _Create(guid);
}

void Object::_Create(ObjectGuid guid)
{
    if(!m_uint32Values)
        _InitValues();

    SetGuidValue(OBJECT_FIELD_GUID, guid);
    SetUInt32Value(OBJECT_FIELD_TYPE, m_objectType);
    m_PackGUID.Set(guid);
}

void Object::SetObjectScale(float newScale)
{
    SetFloatValue(OBJECT_FIELD_SCALE_X, newScale);
}

void Object::BuildMovementUpdateBlock(UpdateData * data, uint16 flags ) const
{
    ByteBuffer buf(500);

    buf << uint8(UPDATETYPE_MOVEMENT);
    buf << GetPackGUID();

    BuildMovementUpdate(&buf, flags);

    data->AddUpdateBlock(buf);
}

void Object::BuildCreateUpdateBlockForPlayer(UpdateData *data, Player *target) const
{
    if(!target)
        return;

    uint8  updatetype   = UPDATETYPE_CREATE_OBJECT;
    uint16 updateFlags  = m_updateFlag;

    /** lower flag1 **/
    if(target == this)                                      // building packet for yourself
        updateFlags |= UPDATEFLAG_SELF;

    if(updateFlags & UPDATEFLAG_HAS_POSITION)
    {
        // UPDATETYPE_CREATE_OBJECT2 dynamic objects, corpses...
        if (isType(TYPEMASK_DYNAMICOBJECT) || isType(TYPEMASK_CORPSE) || isType(TYPEMASK_PLAYER))
            updatetype = UPDATETYPE_CREATE_OBJECT2;

        // UPDATETYPE_CREATE_OBJECT2 for pets...
        if (target->GetPetGuid() == GetObjectGuid())
            updatetype = UPDATETYPE_CREATE_OBJECT2;

        // UPDATETYPE_CREATE_OBJECT2 for some gameobject types...
        if (isType(TYPEMASK_GAMEOBJECT))
        {
            switch(((GameObject*)this)->GetGoType())
            {
                case GAMEOBJECT_TYPE_TRAP:
                case GAMEOBJECT_TYPE_DUEL_ARBITER:
                case GAMEOBJECT_TYPE_FLAGSTAND:
                case GAMEOBJECT_TYPE_FLAGDROP:
                    updatetype = UPDATETYPE_CREATE_OBJECT2;
                    break;
                case GAMEOBJECT_TYPE_TRANSPORT:
                    updateFlags |= UPDATEFLAG_TRANSPORT;
                    break;
                default:
                    break;
            }
        }

        if(isType(TYPEMASK_UNIT))
        {
            if(((Unit*)this)->getVictim())
                updateFlags |= UPDATEFLAG_HAS_ATTACKING_TARGET;
        }
    }

    //DEBUG_LOG("BuildCreateUpdate: update-type: %u, object-type: %u got updateFlags: %X", updatetype, m_objectTypeId, updateFlags);

    ByteBuffer buf(500);
    buf << uint8(updatetype);
    buf << GetPackGUID();
    buf << uint8(m_objectTypeId);

    BuildMovementUpdate(&buf, updateFlags);

    UpdateMask updateMask;
    updateMask.SetCount(m_valuesCount);
    _SetCreateBits(&updateMask, target);
    BuildValuesUpdate(updatetype, &buf, &updateMask, target);
    data->AddUpdateBlock(buf);
}

void Object::SendCreateUpdateToPlayer(Player* player)
{
    // send create update to player
    UpdateData upd;
    WorldPacket packet;

    BuildCreateUpdateBlockForPlayer(&upd, player);
    upd.BuildPacket(&packet);
    player->GetSession()->SendPacket(&packet);
}

void Object::BuildValuesUpdateBlockForPlayer(UpdateData *data, Player *target) const
{
    ByteBuffer buf(500);

    buf << uint8(UPDATETYPE_VALUES);
    buf << GetPackGUID();

    UpdateMask updateMask;
    updateMask.SetCount(m_valuesCount);

    _SetUpdateBits(&updateMask, target);
    BuildValuesUpdate(UPDATETYPE_VALUES, &buf, &updateMask, target);

    data->AddUpdateBlock(buf);
}

void Object::BuildOutOfRangeUpdateBlock(UpdateData * data) const
{
    data->AddOutOfRangeGUID(GetGUID());
}

void Object::DestroyForPlayer( Player *target, bool anim ) const
{
    MANGOS_ASSERT(target);

    WorldPacket data(SMSG_DESTROY_OBJECT, 9);
    data << GetObjectGuid();
    data << uint8(anim ? 1 : 0);                            // WotLK (bool), may be despawn animation
    target->GetSession()->SendPacket(&data);
}

void Object::BuildMovementUpdate(ByteBuffer * data, uint16 updateFlags) const
{
    uint16 moveFlags2 = (isType(TYPEMASK_UNIT) ? ((Unit*)this)->m_movementInfo.GetMovementFlags2() : MOVEFLAG2_NONE);

<<<<<<< HEAD
    if(GetTypeId() == TYPEID_UNIT)
        if(((Creature*)this)->GetVehicleKit())
            moveFlags2 |= MOVEFLAG2_ALLOW_PITCHING;         // always allow pitch

=======
>>>>>>> 4c82c86e
    *data << uint16(updateFlags);                           // update flags

    // 0x20
    if (updateFlags & UPDATEFLAG_LIVING)
    {
        Unit *unit = ((Unit*)this);

        switch(GetTypeId())
        {
            case TYPEID_UNIT:
            {
                unit->m_movementInfo.SetMovementFlags(MOVEFLAG_NONE);

                // disabled, makes them run-in-same-place before movement generator updated once.
                /*if (((Creature*)unit)->hasUnitState(UNIT_STAT_MOVING))
                    unit->m_movementInfo.SetMovementFlags(MOVEFLAG_FORWARD);*/

                if (((Creature*)unit)->CanFly())
                {
                    // (ok) most seem to have this
                    unit->m_movementInfo.AddMovementFlag(MOVEFLAG_LEVITATING);

                    if (!unit->hasUnitState(UNIT_STAT_ROOT))
                    {
                        // (ok) possibly some "hover" mode
                        unit->m_movementInfo.AddMovementFlag(MOVEFLAG_ROOT);
                    }
                    else
                    {
                        if (((Creature*)unit)->IsMounted())
                        {
                            // seems to be often when mounted
                            unit->m_movementInfo.AddMovementFlag(MOVEFLAG_FLYING);
                        }
                    }
                }

                if (unit->GetVehicle())
                   unit->m_movementInfo.AddMovementFlag(MOVEFLAG_ONTRANSPORT);
            }
            break;
            case TYPEID_PLAYER:
            {
                Player *player = ((Player*)unit);

                if (player->GetTransport() || player->GetVehicle())
                    player->m_movementInfo.AddMovementFlag(MOVEFLAG_ONTRANSPORT);
                else
                    player->m_movementInfo.RemoveMovementFlag(MOVEFLAG_ONTRANSPORT);

                // remove unknown, unused etc flags for now
                player->m_movementInfo.RemoveMovementFlag(MOVEFLAG_SPLINE_ENABLED);

                if(player->IsTaxiFlying())
                {
                    MANGOS_ASSERT(player->GetMotionMaster()->GetCurrentMovementGeneratorType() == FLIGHT_MOTION_TYPE);
                    player->m_movementInfo.AddMovementFlag(MOVEFLAG_FORWARD);
                    player->m_movementInfo.AddMovementFlag(MOVEFLAG_SPLINE_ENABLED);
                }
            }
            break;
        }

        if (unit->GetTransport() || unit->GetVehicle())
            unit->m_movementInfo.AddMovementFlag(MOVEFLAG_ONTRANSPORT);
        else
            unit->m_movementInfo.RemoveMovementFlag(MOVEFLAG_ONTRANSPORT);

        // Update movement info time
        unit->m_movementInfo.UpdateTime(WorldTimer::getMSTime());
        // Write movement info
        unit->m_movementInfo.Write(*data);

        // Unit speeds
        *data << float(unit->GetSpeed(MOVE_WALK));
        *data << float(unit->GetSpeed(MOVE_RUN));
        *data << float(unit->GetSpeed(MOVE_SWIM_BACK));
        *data << float(unit->GetSpeed(MOVE_SWIM));
        *data << float(unit->GetSpeed(MOVE_RUN_BACK));
        *data << float(unit->GetSpeed(MOVE_FLIGHT));
        *data << float(unit->GetSpeed(MOVE_FLIGHT_BACK));
        *data << float(unit->GetSpeed(MOVE_TURN_RATE));
        *data << float(unit->GetSpeed(MOVE_PITCH_RATE));

        // 0x08000000
        if(unit->m_movementInfo.GetMovementFlags() & MOVEFLAG_SPLINE_ENABLED)
        {
            if(GetTypeId() != TYPEID_PLAYER)
            {
                DEBUG_LOG("_BuildMovementUpdate: MOVEFLAG_SPLINE_ENABLED for non-player");
                return;
            }

            Player *player = ((Player*)unit);

            if(!player->IsTaxiFlying())
            {
                DEBUG_LOG("_BuildMovementUpdate: MOVEFLAG_SPLINE_ENABLED but not in flight");
                return;
            }

            MANGOS_ASSERT(player->GetMotionMaster()->GetCurrentMovementGeneratorType() == FLIGHT_MOTION_TYPE);

            FlightPathMovementGenerator *fmg = (FlightPathMovementGenerator*)(player->GetMotionMaster()->top());

            uint32 flags3 = SPLINEFLAG_WALKMODE | SPLINEFLAG_FLYING;

            *data << uint32(flags3);                        // splines flag?

            if(flags3 & SPLINEFLAG_FINALFACING)             // may be orientation
            {
                *data << float(0);
            }
            else
            {
                if(flags3 & SPLINEFLAG_FINALTARGET)         // probably guid there
                {
                    *data << uint64(0);
                }
                else
                {
                    if(flags3 & SPLINEFLAG_FINALPOINT)      // probably x,y,z coords there
                    {
                        *data << float(0);
                        *data << float(0);
                        *data << float(0);
                    }
                }
            }

            TaxiPathNodeList const& path = fmg->GetPath();

            float x, y, z;
            player->GetPosition(x, y, z);

            uint32 inflighttime = uint32(path.GetPassedLength(fmg->GetCurrentNode(), x, y, z) * 32);
            uint32 traveltime = uint32(path.GetTotalLength() * 32);

            *data << uint32(inflighttime);                  // passed move time?
            *data << uint32(traveltime);                    // full move time?
            *data << uint32(0);                             // sequenceId

            *data << float(0);                              // added in 3.1
            *data << float(0);                              // added in 3.1

            // data as in SMSG_MONSTER_MOVE with flag SPLINEFLAG_TRAJECTORY
            *data << float(0);                              // parabolic speed, added in 3.1
            *data << uint32(0);                             // parabolic time, added in 3.1

            uint32 poscount = uint32(path.size());
            *data << uint32(poscount);                      // points count

            for(uint32 i = 0; i < poscount; ++i)
            {
                *data << float(path[i].x);
                *data << float(path[i].y);
                *data << float(path[i].z);
            }

            *data << uint8(0);                              // splineMode

            *data << float(path[poscount-1].x);
            *data << float(path[poscount-1].y);
            *data << float(path[poscount-1].z);
        }
    }
    else
    {
        if(updateFlags & UPDATEFLAG_POSITION)
        {
            *data << uint8(0);                              // unk PGUID!
            *data << float(((WorldObject*)this)->GetPositionX());
            *data << float(((WorldObject*)this)->GetPositionY());
            *data << float(((WorldObject*)this)->GetPositionZ());
            *data << float(((WorldObject*)this)->GetPositionX());
            *data << float(((WorldObject*)this)->GetPositionY());
            *data << float(((WorldObject*)this)->GetPositionZ());
            *data << float(((WorldObject*)this)->GetOrientation());

            if(GetTypeId() == TYPEID_CORPSE)
                *data << float(((WorldObject*)this)->GetOrientation());
            else
                *data << float(0);
        }
        else
        {
            // 0x40
            if (updateFlags & UPDATEFLAG_HAS_POSITION)
            {
                // 0x02
                if(updateFlags & UPDATEFLAG_TRANSPORT && ((GameObject*)this)->GetGoType() == GAMEOBJECT_TYPE_MO_TRANSPORT)
                {
                    *data << float(0);
                    *data << float(0);
                    *data << float(0);
                    *data << float(((WorldObject *)this)->GetOrientation());
                }
                else
                {
                    *data << float(((WorldObject *)this)->GetPositionX());
                    *data << float(((WorldObject *)this)->GetPositionY());
                    *data << float(((WorldObject *)this)->GetPositionZ());
                    *data << float(((WorldObject *)this)->GetOrientation());
                }
            }
        }
    }

    // 0x8
    if(updateFlags & UPDATEFLAG_LOWGUID)
    {
        switch(GetTypeId())
        {
            case TYPEID_OBJECT:
            case TYPEID_ITEM:
            case TYPEID_CONTAINER:
            case TYPEID_GAMEOBJECT:
            case TYPEID_DYNAMICOBJECT:
            case TYPEID_CORPSE:
                *data << uint32(GetGUIDLow());              // GetGUIDLow()
                break;
            case TYPEID_UNIT:
                *data << uint32(0x0000000B);                // unk, can be 0xB or 0xC
                break;
            case TYPEID_PLAYER:
                if(updateFlags & UPDATEFLAG_SELF)
                    *data << uint32(0x0000002F);            // unk, can be 0x15 or 0x22
                else
                    *data << uint32(0x00000008);            // unk, can be 0x7 or 0x8
                break;
            default:
                *data << uint32(0x00000000);                // unk
                break;
        }
    }

    // 0x10
    if(updateFlags & UPDATEFLAG_HIGHGUID)
    {
        switch(GetTypeId())
        {
            case TYPEID_OBJECT:
            case TYPEID_ITEM:
            case TYPEID_CONTAINER:
            case TYPEID_GAMEOBJECT:
            case TYPEID_DYNAMICOBJECT:
            case TYPEID_CORPSE:
                *data << uint32(GetObjectGuid().GetHigh()); // GetGUIDHigh()
                break;
            case TYPEID_UNIT:
                *data << uint32(0x0000000B);                // unk, can be 0xB or 0xC
                break;
            case TYPEID_PLAYER:
                if(updateFlags & UPDATEFLAG_SELF)
                    *data << uint32(0x0000002F);            // unk, can be 0x15 or 0x22
                else
                    *data << uint32(0x00000008);            // unk, can be 0x7 or 0x8
                break;
            default:
                *data << uint32(0x00000000);                // unk
                break;
        }
    }

    // 0x4
    if(updateFlags & UPDATEFLAG_HAS_ATTACKING_TARGET)       // packed guid (current target guid)
    {
        if (((Unit*)this)->getVictim())
            *data << ((Unit*)this)->getVictim()->GetPackGUID();
        else
            data->appendPackGUID(0);
    }

    // 0x2
    if(updateFlags & UPDATEFLAG_TRANSPORT)
    {
        *data << uint32(WorldTimer::getMSTime());                       // ms time
    }

    // 0x80
<<<<<<< HEAD
    if(updateFlags & UPDATEFLAG_VEHICLE)
    {
        *data << uint32(((Unit*)this)->GetVehicleKit()->GetVehicleId());  // vehicle id
=======
    if (updateFlags & UPDATEFLAG_VEHICLE)
    {
        *data << uint32(((Unit*)this)->GetVehicleInfo()->GetEntry()->m_ID); // vehicle id
>>>>>>> 4c82c86e
        *data << float(((WorldObject*)this)->GetOrientation());
    }

    // 0x200
    if(updateFlags & UPDATEFLAG_ROTATION)
    {
        *data << uint64(((GameObject*)this)->GetRotation());
    }
}

void Object::BuildValuesUpdate(uint8 updatetype, ByteBuffer * data, UpdateMask *updateMask, Player *target) const
{
    if (!target)
        return;

    bool IsActivateToQuest = false;
    bool IsPerCasterAuraState = false;

    if (updatetype == UPDATETYPE_CREATE_OBJECT || updatetype == UPDATETYPE_CREATE_OBJECT2)
    {
        if (isType(TYPEMASK_GAMEOBJECT) && !((GameObject*)this)->IsDynTransport())
        {
            if (((GameObject*)this)->ActivateToQuest(target) || target->isGameMaster())
                IsActivateToQuest = true;

            updateMask->SetBit(GAMEOBJECT_DYNAMIC);
        }
        else if (isType(TYPEMASK_UNIT))
        {
            if (((Unit*)this)->HasAuraState(AURA_STATE_CONFLAGRATE))
            {
                IsPerCasterAuraState = true;
                updateMask->SetBit(UNIT_FIELD_AURASTATE);
            }
        }
    }
    else                                                    // case UPDATETYPE_VALUES
    {
        if (isType(TYPEMASK_GAMEOBJECT) && !((GameObject*)this)->IsDynTransport())
        {
            if (((GameObject*)this)->ActivateToQuest(target) || target->isGameMaster())
                IsActivateToQuest = true;

            updateMask->SetBit(GAMEOBJECT_DYNAMIC);
            updateMask->SetBit(GAMEOBJECT_BYTES_1);         // why do we need this here?
        }
        else if (isType(TYPEMASK_UNIT))
        {
            if (((Unit*)this)->HasAuraState(AURA_STATE_CONFLAGRATE))
            {
                IsPerCasterAuraState = true;
                updateMask->SetBit(UNIT_FIELD_AURASTATE);
            }
        }
    }

    MANGOS_ASSERT(updateMask && updateMask->GetCount() == m_valuesCount);

    *data << (uint8)updateMask->GetBlockCount();
    data->append(updateMask->GetMask(), updateMask->GetLength());

    // 2 specialized loops for speed optimization in non-unit case
    if (isType(TYPEMASK_UNIT))                              // unit (creature/player) case
    {
        for(uint16 index = 0; index < m_valuesCount; ++index)
        {
            if (updateMask->GetBit(index))
            {
                if (index == UNIT_NPC_FLAGS)
                {
                    // remove custom flag before sending
                    uint32 appendValue = m_uint32Values[index] & ~UNIT_NPC_FLAG_GUARD;

                    if (GetTypeId() == TYPEID_UNIT)
                    {
                        if (!target->canSeeSpellClickOn((Creature*)this))
                            appendValue &= ~UNIT_NPC_FLAG_SPELLCLICK;

                        if (appendValue & UNIT_NPC_FLAG_TRAINER)
                        {
                            if (!((Creature*)this)->IsTrainerOf(target, false))
                                appendValue &= ~(UNIT_NPC_FLAG_TRAINER | UNIT_NPC_FLAG_TRAINER_CLASS | UNIT_NPC_FLAG_TRAINER_PROFESSION);
                        }

                        if (appendValue & UNIT_NPC_FLAG_STABLEMASTER)
                        {
                            if (target->getClass() != CLASS_HUNTER)
                                appendValue &= ~UNIT_NPC_FLAG_STABLEMASTER;
                        }
                    }

                    *data << uint32(appendValue);
                }
                else if (index == UNIT_FIELD_AURASTATE)
                {
                    if (IsPerCasterAuraState)
                    {
                        // IsPerCasterAuraState set if related pet caster aura state set already
                        if (((Unit*)this)->HasAuraStateForCaster(AURA_STATE_CONFLAGRATE,target->GetGUID()))
                            *data << m_uint32Values[index];
                        else
                            *data << (m_uint32Values[index] & ~(1 << (AURA_STATE_CONFLAGRATE-1)));
                    }
                    else
                        *data << m_uint32Values[index];
                }
                // FIXME: Some values at server stored in float format but must be sent to client in uint32 format
                else if (index >= UNIT_FIELD_BASEATTACKTIME && index <= UNIT_FIELD_RANGEDATTACKTIME)
                {
                    // convert from float to uint32 and send
                    *data << uint32(m_floatValues[index] < 0 ? 0 : m_floatValues[index]);
                }

                // there are some float values which may be negative or can't get negative due to other checks
                else if ((index >= UNIT_FIELD_NEGSTAT0 && index <= UNIT_FIELD_NEGSTAT4) ||
                    (index >= UNIT_FIELD_RESISTANCEBUFFMODSPOSITIVE  && index <= (UNIT_FIELD_RESISTANCEBUFFMODSPOSITIVE + 6)) ||
                    (index >= UNIT_FIELD_RESISTANCEBUFFMODSNEGATIVE  && index <= (UNIT_FIELD_RESISTANCEBUFFMODSNEGATIVE + 6)) ||
                    (index >= UNIT_FIELD_POSSTAT0 && index <= UNIT_FIELD_POSSTAT4))
                {
                    *data << uint32(m_floatValues[index]);
                }

                // Gamemasters should be always able to select units - remove not selectable flag
                else if (index == UNIT_FIELD_FLAGS && target->isGameMaster())
                {
                    *data << (m_uint32Values[index] & ~UNIT_FLAG_NOT_SELECTABLE);
                }
                // hide lootable animation for unallowed players
                else if (index == UNIT_DYNAMIC_FLAGS && GetTypeId() == TYPEID_UNIT)
                {
                    if (!target->isAllowedToLoot((Creature*)this))
                        *data << (m_uint32Values[index] & ~(UNIT_DYNFLAG_LOOTABLE | UNIT_DYNFLAG_TAPPED_BY_PLAYER));
                    else
                    {
                        // flag only for original loot recipent
                        if (target->GetObjectGuid() == ((Creature*)this)->GetLootRecipientGuid())
                            *data << m_uint32Values[index];
                        else
                            *data << (m_uint32Values[index] & ~(UNIT_DYNFLAG_TAPPED | UNIT_DYNFLAG_TAPPED_BY_PLAYER));
                    }
                }
                // Frozen Mod
                else if(index == UNIT_FIELD_BYTES_2 || index == UNIT_FIELD_FACTIONTEMPLATE)
                {
                    bool ch = false;

                    if((GetTypeId() == TYPEID_PLAYER || GetTypeId() == TYPEID_UNIT) && target != this)
                    {
                        bool forcefriendly = false; // bool for pets/totems to offload more code from the big if below

                        if(GetTypeId() == TYPEID_UNIT && ((Creature*)this)->GetOwner())
                        {
                            forcefriendly = (((Creature*)this)->IsTotem() || ((Creature*)this)->IsPet())
                            && (((Creature*)this)->GetOwner()->GetTypeId() == TYPEID_PLAYER
                                && ((Creature*)this)->GetOwner()->IsFriendlyTo(target)
                                && ((Creature*)this)->GetOwner() != target
                                && (target->IsInSameGroupWith((Player*)((Creature*)this)->GetOwner()) || target->IsInSameRaidWith((Player*)((Creature*)this)->GetOwner())));
                        }

                        if(((Unit*)this)->IsSpoofSamePlayerFaction() || forcefriendly || (target->GetTypeId() == TYPEID_PLAYER && GetTypeId() == TYPEID_PLAYER && (target->IsInSameGroupWith((Player*)this) || target->IsInSameRaidWith((Player*)this))))
                        {
                            if(index == UNIT_FIELD_BYTES_2)
                            {
                                DEBUG_LOG("-- VALUES_UPDATE: Sending '%s' the blue-group-fix from '%s' (flag)", target->GetName(), ((Unit*)this)->GetName());
                                *data << ( m_uint32Values[ index ] & (UNIT_BYTE2_FLAG_SANCTUARY << 8) ); // this flag is at uint8 offset 1 !!
                                ch = true;
                            }
                            else if(index == UNIT_FIELD_FACTIONTEMPLATE)
                            {
                                FactionTemplateEntry const *ft1, *ft2;
                                ft1 = ((Unit*)this)->getFactionTemplateEntry();
                                ft2 = ((Unit*)target)->getFactionTemplateEntry();

                                if(ft1 && ft2 && (!ft1->IsFriendlyTo(*ft2) || ((Unit*)this)->IsSpoofSamePlayerFaction()))
                                {
                                    uint32 faction = ((Player*)target)->getFaction(); // pretend that all other HOSTILE players have own faction, to allow follow, heal, rezz (trade wont work)
                                    DEBUG_LOG("-- VALUES_UPDATE: Sending '%s' the blue-group-fix from '%s' (faction %u)", target->GetName(), ((Unit*)this)->GetName(), faction);
                                    *data << uint32(faction);
                                    ch = true;
                                }
                            }
                        }
                    }

                    if(!ch)
                        *data << m_uint32Values[ index ];
                }
                // Frozen Mod
                else
                {
                    // send in current format (float as float, uint32 as uint32)
                    *data << m_uint32Values[index];
                }
            }
        }
    }
    else if (isType(TYPEMASK_GAMEOBJECT))                   // gameobject case
    {
        for(uint16 index = 0; index < m_valuesCount; ++index)
        {
            if (updateMask->GetBit(index))
            {
                // send in current format (float as float, uint32 as uint32)
                if (index == GAMEOBJECT_DYNAMIC)
                {
                    // GAMEOBJECT_TYPE_DUNGEON_DIFFICULTY can have lo flag = 2
                    //      most likely related to "can enter map" and then should be 0 if can not enter

                    if (IsActivateToQuest)
                    {
                        switch(((GameObject*)this)->GetGoType())
                        {
                            case GAMEOBJECT_TYPE_QUESTGIVER:
                                // GO also seen with GO_DYNFLAG_LO_SPARKLE explicit, relation/reason unclear (192861)
                                *data << uint16(GO_DYNFLAG_LO_ACTIVATE);
                                *data << uint16(-1);
                                break;
                            case GAMEOBJECT_TYPE_CHEST:
                            case GAMEOBJECT_TYPE_GENERIC:
                            case GAMEOBJECT_TYPE_SPELL_FOCUS:
                            case GAMEOBJECT_TYPE_GOOBER:
                                *data << uint16(GO_DYNFLAG_LO_ACTIVATE | GO_DYNFLAG_LO_SPARKLE);
                                *data << uint16(-1);
                                break;
                            default:
                                // unknown, not happen.
                                *data << uint16(0);
                                *data << uint16(-1);
                                break;
                        }
                    }
                    else
                    {
                        // disable quest object
                        *data << uint16(0);
                        *data << uint16(-1);
                    }
                }
                else
                    *data << m_uint32Values[index];         // other cases
            }
        }
    }
    else                                                    // other objects case (no special index checks)
    {
        for(uint16 index = 0; index < m_valuesCount; ++index)
        {
            if (updateMask->GetBit(index))
            {
                // send in current format (float as float, uint32 as uint32)
                *data << m_uint32Values[index];
            }
        }
    }
}

void Object::ClearUpdateMask(bool remove)
{
    if(m_uint32Values)
    {
        for( uint16 index = 0; index < m_valuesCount; ++index )
        {
            if(m_uint32Values_mirror[index]!= m_uint32Values[index])
                m_uint32Values_mirror[index] = m_uint32Values[index];
        }
    }

    if(m_objectUpdated)
    {
        if(remove)
            RemoveFromClientUpdateList();
        m_objectUpdated = false;
    }
}

bool Object::LoadValues(const char* data)
{
    if(!m_uint32Values) _InitValues();

    Tokens tokens = StrSplit(data, " ");

    if(tokens.size() != m_valuesCount)
        return false;

    Tokens::iterator iter;
    int index;
    for (iter = tokens.begin(), index = 0; index < m_valuesCount; ++iter, ++index)
    {
        m_uint32Values[index] = atol((*iter).c_str());
    }

    return true;
}

void Object::_SetUpdateBits(UpdateMask *updateMask, Player* /*target*/) const
{
    for( uint16 index = 0; index < m_valuesCount; ++index )
    {
        if(m_uint32Values_mirror[index]!= m_uint32Values[index])
            updateMask->SetBit(index);
    }
}

void Object::_SetCreateBits(UpdateMask *updateMask, Player* /*target*/) const
{
    for( uint16 index = 0; index < m_valuesCount; ++index )
    {
        if(GetUInt32Value(index) != 0)
            updateMask->SetBit(index);
    }
}

void Object::SetInt32Value( uint16 index, int32 value )
{
    MANGOS_ASSERT( index < m_valuesCount || PrintIndexError( index, true ) );

    if(m_int32Values[ index ] != value)
    {
        m_int32Values[ index ] = value;
        MarkForClientUpdate();
    }
}

void Object::SetUInt32Value( uint16 index, uint32 value )
{
    MANGOS_ASSERT( index < m_valuesCount || PrintIndexError( index, true ) );

    if(m_uint32Values[ index ] != value)
    {
        m_uint32Values[ index ] = value;
        MarkForClientUpdate();
    }
}

void Object::SetUInt64Value( uint16 index, const uint64 &value )
{
    MANGOS_ASSERT( index + 1 < m_valuesCount || PrintIndexError( index, true ) );
    if(*((uint64*)&(m_uint32Values[ index ])) != value)
    {
        m_uint32Values[ index ] = *((uint32*)&value);
        m_uint32Values[ index + 1 ] = *(((uint32*)&value) + 1);
        MarkForClientUpdate();
    }
}

void Object::SetFloatValue( uint16 index, float value )
{
    MANGOS_ASSERT( index < m_valuesCount || PrintIndexError( index, true ) );

    if(m_floatValues[ index ] != value)
    {
        m_floatValues[ index ] = value;
        MarkForClientUpdate();
    }
}

void Object::SetByteValue( uint16 index, uint8 offset, uint8 value )
{
    MANGOS_ASSERT( index < m_valuesCount || PrintIndexError( index, true ) );

    if(offset > 4)
    {
        sLog.outError("Object::SetByteValue: wrong offset %u", offset);
        return;
    }

    if(uint8(m_uint32Values[ index ] >> (offset * 8)) != value)
    {
        m_uint32Values[ index ] &= ~uint32(uint32(0xFF) << (offset * 8));
        m_uint32Values[ index ] |= uint32(uint32(value) << (offset * 8));
        MarkForClientUpdate();
    }
}

void Object::SetUInt16Value( uint16 index, uint8 offset, uint16 value )
{
    MANGOS_ASSERT( index < m_valuesCount || PrintIndexError( index, true ) );

    if(offset > 2)
    {
        sLog.outError("Object::SetUInt16Value: wrong offset %u", offset);
        return;
    }

    if(uint16(m_uint32Values[ index ] >> (offset * 16)) != value)
    {
        m_uint32Values[ index ] &= ~uint32(uint32(0xFFFF) << (offset * 16));
        m_uint32Values[ index ] |= uint32(uint32(value) << (offset * 16));
        MarkForClientUpdate();
    }
}

void Object::SetStatFloatValue( uint16 index, float value)
{
    if(value < 0)
        value = 0.0f;

    SetFloatValue(index, value);
}

void Object::SetStatInt32Value( uint16 index, int32 value)
{
    if(value < 0)
        value = 0;

    SetUInt32Value(index, uint32(value));
}

void Object::ApplyModUInt32Value(uint16 index, int32 val, bool apply)
{
    int32 cur = GetUInt32Value(index);
    cur += (apply ? val : -val);
    if(cur < 0)
        cur = 0;
    SetUInt32Value(index, cur);
}

void Object::ApplyModInt32Value(uint16 index, int32 val, bool apply)
{
    int32 cur = GetInt32Value(index);
    cur += (apply ? val : -val);
    SetInt32Value(index, cur);
}

void Object::ApplyModSignedFloatValue(uint16 index, float  val, bool apply)
{
    float cur = GetFloatValue(index);
    cur += (apply ? val : -val);
    SetFloatValue(index, cur);
}

void Object::ApplyModPositiveFloatValue(uint16 index, float  val, bool apply)
{
    float cur = GetFloatValue(index);
    cur += (apply ? val : -val);
    if(cur < 0)
        cur = 0;
    SetFloatValue(index, cur);
}

void Object::SetFlag( uint16 index, uint32 newFlag )
{
    MANGOS_ASSERT( index < m_valuesCount || PrintIndexError( index, true ) );
    uint32 oldval = m_uint32Values[ index ];
    uint32 newval = oldval | newFlag;

    if(oldval != newval)
    {
        m_uint32Values[ index ] = newval;
        MarkForClientUpdate();
    }
}

void Object::RemoveFlag( uint16 index, uint32 oldFlag )
{
    MANGOS_ASSERT( index < m_valuesCount || PrintIndexError( index, true ) );
    uint32 oldval = m_uint32Values[ index ];
    uint32 newval = oldval & ~oldFlag;

    if(oldval != newval)
    {
        m_uint32Values[ index ] = newval;
        MarkForClientUpdate();
    }
}

void Object::SetByteFlag( uint16 index, uint8 offset, uint8 newFlag )
{
    MANGOS_ASSERT( index < m_valuesCount || PrintIndexError( index, true ) );

    if(offset > 4)
    {
        sLog.outError("Object::SetByteFlag: wrong offset %u", offset);
        return;
    }

    if(!(uint8(m_uint32Values[ index ] >> (offset * 8)) & newFlag))
    {
        m_uint32Values[ index ] |= uint32(uint32(newFlag) << (offset * 8));
        MarkForClientUpdate();
    }
}

void Object::RemoveByteFlag( uint16 index, uint8 offset, uint8 oldFlag )
{
    MANGOS_ASSERT( index < m_valuesCount || PrintIndexError( index, true ) );

    if(offset > 4)
    {
        sLog.outError("Object::RemoveByteFlag: wrong offset %u", offset);
        return;
    }

    if(uint8(m_uint32Values[ index ] >> (offset * 8)) & oldFlag)
    {
        m_uint32Values[ index ] &= ~uint32(uint32(oldFlag) << (offset * 8));
        MarkForClientUpdate();
    }
}

void Object::SetShortFlag(uint16 index, bool highpart, uint16 newFlag)
{
    MANGOS_ASSERT(index < m_valuesCount || PrintIndexError(index, true));

    if (!(uint16(m_uint32Values[index] >> (highpart ? 16 : 0)) & newFlag))
    {
        m_uint32Values[index] |= uint32(uint32(newFlag) << (highpart ? 16 : 0));
        MarkForClientUpdate();
    }
}

void Object::RemoveShortFlag(uint16 index, bool highpart, uint16 oldFlag)
{
    MANGOS_ASSERT(index < m_valuesCount || PrintIndexError(index, true));

    if (uint16(m_uint32Values[index] >> (highpart ? 16 : 0)) & oldFlag)
    {
        m_uint32Values[index] &= ~uint32(uint32(oldFlag) << (highpart ? 16 : 0));
        MarkForClientUpdate();
    }
}

bool Object::PrintIndexError(uint32 index, bool set) const
{
    sLog.outError("Attempt %s nonexistent value field: %u (count: %u) for object typeid: %u type mask: %u",(set ? "set value to" : "get value from"),index,m_valuesCount,GetTypeId(),m_objectType);

    // ASSERT must fail after function call
    return false;
}

void Object::BuildUpdateDataForPlayer(Player* pl, UpdateDataMapType& update_players)
{
    UpdateDataMapType::iterator iter = update_players.find(pl);

    if (iter == update_players.end())
    {
        std::pair<UpdateDataMapType::iterator, bool> p = update_players.insert( UpdateDataMapType::value_type(pl, UpdateData()) );
        MANGOS_ASSERT(p.second);
        iter = p.first;
    }

    BuildValuesUpdateBlockForPlayer(&iter->second, iter->first);
}

void Object::AddToClientUpdateList()
{
    sLog.outError("Unexpected call of Object::AddToClientUpdateList for object (TypeId: %u Update fields: %u)",GetTypeId(), m_valuesCount);
    MANGOS_ASSERT(false);
}

void Object::RemoveFromClientUpdateList()
{
    sLog.outError("Unexpected call of Object::RemoveFromClientUpdateList for object (TypeId: %u Update fields: %u)",GetTypeId(), m_valuesCount);
    MANGOS_ASSERT(false);
}

void Object::BuildUpdateData( UpdateDataMapType& /*update_players */)
{
    sLog.outError("Unexpected call of Object::BuildUpdateData for object (TypeId: %u Update fields: %u)",GetTypeId(), m_valuesCount);
    MANGOS_ASSERT(false);
}

void Object::MarkForClientUpdate()
{
    if(m_inWorld)
    {
        if(!m_objectUpdated)
        {
            AddToClientUpdateList();
            m_objectUpdated = true;
        }
    }
}

WorldObject::WorldObject()
    : m_isActiveObject(false), m_currMap(NULL), m_mapId(0), m_InstanceId(0), m_phaseMask(PHASEMASK_NORMAL),
    m_groupLootTimer(0), m_groupLootId(0), m_lootGroupRecipientId(0), m_name("")
{
}

void WorldObject::CleanupsBeforeDelete()
{
    RemoveFromWorld();
}

void WorldObject::_Create(ObjectGuid guid, uint32 phaseMask)
{
    Object::_Create(guid);
    m_phaseMask = phaseMask;
}

void WorldObject::Relocate(float x, float y, float z, float orientation)
{
    m_position.x = x;
    m_position.y = y;
    m_position.z = z;
    m_position.o = orientation;

    if(isType(TYPEMASK_UNIT))
        ((Unit*)this)->m_movementInfo.ChangePosition(x, y, z, orientation);
}

void WorldObject::Relocate(float x, float y, float z)
{
    m_position.x = x;
    m_position.y = y;
    m_position.z = z;

    if(isType(TYPEMASK_UNIT))
        ((Unit*)this)->m_movementInfo.ChangePosition(x, y, z, GetOrientation());
}

void WorldObject::SetOrientation(float orientation)
{
    m_position.o = orientation;

    if(isType(TYPEMASK_UNIT))
        ((Unit*)this)->m_movementInfo.ChangeOrientation(orientation);
}

uint32 WorldObject::GetZoneId() const
{
    return GetTerrain()->GetZoneId(m_position.x, m_position.y, m_position.z);
}

uint32 WorldObject::GetAreaId() const
{
    return GetTerrain()->GetAreaId(m_position.x, m_position.y, m_position.z);
}

void WorldObject::GetZoneAndAreaId(uint32& zoneid, uint32& areaid) const
{
    GetTerrain()->GetZoneAndAreaId(zoneid, areaid, m_position.x, m_position.y, m_position.z);
}

InstanceData* WorldObject::GetInstanceData() const
{
    return GetMap()->GetInstanceData();
}

                                                            //slow
float WorldObject::GetDistance(const WorldObject* obj) const
{
    float dx = GetPositionX() - obj->GetPositionX();
    float dy = GetPositionY() - obj->GetPositionY();
    float dz = GetPositionZ() - obj->GetPositionZ();
    float sizefactor = GetObjectBoundingRadius() + obj->GetObjectBoundingRadius();
    float dist = sqrt((dx*dx) + (dy*dy) + (dz*dz)) - sizefactor;
    return ( dist > 0 ? dist : 0);
}

float WorldObject::GetDistance2d(float x, float y) const
{
    float dx = GetPositionX() - x;
    float dy = GetPositionY() - y;
    float sizefactor = GetObjectBoundingRadius();
    float dist = sqrt((dx*dx) + (dy*dy)) - sizefactor;
    return ( dist > 0 ? dist : 0);
}

float WorldObject::GetDistance(float x, float y, float z) const
{
    float dx = GetPositionX() - x;
    float dy = GetPositionY() - y;
    float dz = GetPositionZ() - z;
    float sizefactor = GetObjectBoundingRadius();
    float dist = sqrt((dx*dx) + (dy*dy) + (dz*dz)) - sizefactor;
    return ( dist > 0 ? dist : 0);
}

float WorldObject::GetDistance2d(const WorldObject* obj) const
{
    float dx = GetPositionX() - obj->GetPositionX();
    float dy = GetPositionY() - obj->GetPositionY();
    float sizefactor = GetObjectBoundingRadius() + obj->GetObjectBoundingRadius();
    float dist = sqrt((dx*dx) + (dy*dy)) - sizefactor;
    return ( dist > 0 ? dist : 0);
}

float WorldObject::GetDistanceZ(const WorldObject* obj) const
{
    float dz = fabs(GetPositionZ() - obj->GetPositionZ());
    float sizefactor = GetObjectBoundingRadius() + obj->GetObjectBoundingRadius();
    float dist = dz - sizefactor;
    return ( dist > 0 ? dist : 0);
}

bool WorldObject::IsWithinDist3d(float x, float y, float z, float dist2compare) const
{
    float dx = GetPositionX() - x;
    float dy = GetPositionY() - y;
    float dz = GetPositionZ() - z;
    float distsq = dx*dx + dy*dy + dz*dz;

    float sizefactor = GetObjectBoundingRadius();
    float maxdist = dist2compare + sizefactor;

    return distsq < maxdist * maxdist;
}

bool WorldObject::IsWithinDist2d(float x, float y, float dist2compare) const
{
    float dx = GetPositionX() - x;
    float dy = GetPositionY() - y;
    float distsq = dx*dx + dy*dy;

    float sizefactor = GetObjectBoundingRadius();
    float maxdist = dist2compare + sizefactor;

    return distsq < maxdist * maxdist;
}

bool WorldObject::_IsWithinDist(WorldObject const* obj, float dist2compare, bool is3D) const
{
    float dx = GetPositionX() - obj->GetPositionX();
    float dy = GetPositionY() - obj->GetPositionY();
    float distsq = dx*dx + dy*dy;
    if(is3D)
    {
        float dz = GetPositionZ() - obj->GetPositionZ();
        distsq += dz*dz;
    }
    float sizefactor = GetObjectBoundingRadius() + obj->GetObjectBoundingRadius();
    float maxdist = dist2compare + sizefactor;

    return distsq < maxdist * maxdist;
}

bool WorldObject::IsWithinLOSInMap(const WorldObject* obj) const
{
    if (!IsInMap(obj)) return false;
    float ox,oy,oz;
    obj->GetPosition(ox,oy,oz);
    return(IsWithinLOS(ox, oy, oz ));
}

bool WorldObject::IsWithinLOS(float ox, float oy, float oz) const
{
    float x,y,z;
    GetPosition(x,y,z);
    VMAP::IVMapManager *vMapManager = VMAP::VMapFactory::createOrGetVMapManager();
    return vMapManager->isInLineOfSight(GetMapId(), x, y, z+2.0f, ox, oy, oz+2.0f);
}

bool WorldObject::GetDistanceOrder(WorldObject const* obj1, WorldObject const* obj2, bool is3D /* = true */) const
{
    float dx1 = GetPositionX() - obj1->GetPositionX();
    float dy1 = GetPositionY() - obj1->GetPositionY();
    float distsq1 = dx1*dx1 + dy1*dy1;
    if(is3D)
    {
        float dz1 = GetPositionZ() - obj1->GetPositionZ();
        distsq1 += dz1*dz1;
    }

    float dx2 = GetPositionX() - obj2->GetPositionX();
    float dy2 = GetPositionY() - obj2->GetPositionY();
    float distsq2 = dx2*dx2 + dy2*dy2;
    if(is3D)
    {
        float dz2 = GetPositionZ() - obj2->GetPositionZ();
        distsq2 += dz2*dz2;
    }

    return distsq1 < distsq2;
}

bool WorldObject::IsInRange(WorldObject const* obj, float minRange, float maxRange, bool is3D /* = true */) const
{
    float dx = GetPositionX() - obj->GetPositionX();
    float dy = GetPositionY() - obj->GetPositionY();
    float distsq = dx*dx + dy*dy;
    if(is3D)
    {
        float dz = GetPositionZ() - obj->GetPositionZ();
        distsq += dz*dz;
    }

    float sizefactor = GetObjectBoundingRadius() + obj->GetObjectBoundingRadius();

    // check only for real range
    if(minRange > 0.0f)
    {
        float mindist = minRange + sizefactor;
        if(distsq < mindist * mindist)
            return false;
    }

    float maxdist = maxRange + sizefactor;
    return distsq < maxdist * maxdist;
}

bool WorldObject::IsInRange2d(float x, float y, float minRange, float maxRange) const
{
    float dx = GetPositionX() - x;
    float dy = GetPositionY() - y;
    float distsq = dx*dx + dy*dy;

    float sizefactor = GetObjectBoundingRadius();

    // check only for real range
    if(minRange > 0.0f)
    {
        float mindist = minRange + sizefactor;
        if(distsq < mindist * mindist)
            return false;
    }

    float maxdist = maxRange + sizefactor;
    return distsq < maxdist * maxdist;
}

bool WorldObject::IsInRange3d(float x, float y, float z, float minRange, float maxRange) const
{
    float dx = GetPositionX() - x;
    float dy = GetPositionY() - y;
    float dz = GetPositionZ() - z;
    float distsq = dx*dx + dy*dy + dz*dz;

    float sizefactor = GetObjectBoundingRadius();

    // check only for real range
    if(minRange > 0.0f)
    {
        float mindist = minRange + sizefactor;
        if(distsq < mindist * mindist)
            return false;
    }

    float maxdist = maxRange + sizefactor;
    return distsq < maxdist * maxdist;
}

float WorldObject::GetAngle(const WorldObject* obj) const
{
    if(!obj) return 0;
    return GetAngle( obj->GetPositionX(), obj->GetPositionY() );
}

// Return angle in range 0..2*pi
float WorldObject::GetAngle( const float x, const float y ) const
{
    float dx = x - GetPositionX();
    float dy = y - GetPositionY();

    float ang = atan2(dy, dx);
    ang = (ang >= 0) ? ang : 2 * M_PI_F + ang;
    return ang;
}

bool WorldObject::HasInArc(const float arcangle, const WorldObject* obj) const
{
    // always have self in arc
    if(obj == this)
        return true;

    float arc = arcangle;

    // move arc to range 0.. 2*pi
    arc = MapManager::NormalizeOrientation(arc);

    float angle = GetAngle( obj );
    angle -= m_position.o;

    // move angle to range -pi ... +pi
    angle = MapManager::NormalizeOrientation(angle);
    if(angle > M_PI_F)
        angle -= 2.0f*M_PI_F;

    float lborder =  -1 * (arc/2.0f);                       // in range -pi..0
    float rborder = (arc/2.0f);                             // in range 0..pi
    return (( angle >= lborder ) && ( angle <= rborder ));
}

bool WorldObject::isInFrontInMap(WorldObject const* target, float distance,  float arc) const
{
    return IsWithinDistInMap(target, distance) && HasInArc( arc, target );
}

bool WorldObject::isInBackInMap(WorldObject const* target, float distance, float arc) const
{
    return IsWithinDistInMap(target, distance) && !HasInArc( 2 * M_PI_F - arc, target );
}

bool WorldObject::isInFront(WorldObject const* target, float distance,  float arc) const
{
    return IsWithinDist(target, distance) && HasInArc( arc, target );
}

bool WorldObject::isInBack(WorldObject const* target, float distance, float arc) const
{
    return IsWithinDist(target, distance) && !HasInArc( 2 * M_PI_F - arc, target );
}

void WorldObject::GetRandomPoint( float x, float y, float z, float distance, float &rand_x, float &rand_y, float &rand_z) const
{
    if(distance == 0)
    {
        rand_x = x;
        rand_y = y;
        rand_z = z;
        return;
    }

    // angle to face `obj` to `this`
    float angle = rand_norm_f()*2*M_PI_F;
    float new_dist = rand_norm_f()*distance;

    rand_x = x + new_dist * cos(angle);
    rand_y = y + new_dist * sin(angle);
    rand_z = z;

    MaNGOS::NormalizeMapCoord(rand_x);
    MaNGOS::NormalizeMapCoord(rand_y);
    UpdateGroundPositionZ(rand_x,rand_y,rand_z);            // update to LOS height if available
}

void WorldObject::UpdateGroundPositionZ(float x, float y, float &z, float maxDiff) const
{
    maxDiff = maxDiff >= 100.0f ? 10.0f : sqrtf(maxDiff);
    bool useVmaps = false;
    if( GetTerrain()->GetHeight(x, y, z, false) <  GetTerrain()->GetHeight(x, y, z, true) ) // check use of vmaps
        useVmaps = true;

    float normalizedZ = GetTerrain()->GetHeight(x, y, z, useVmaps);
    // check if its reacheable
    if(normalizedZ <= INVALID_HEIGHT || fabs(normalizedZ-z) > maxDiff)
    {
        useVmaps = !useVmaps;                                // try change vmap use
        normalizedZ = GetTerrain()->GetHeight(x, y, z, useVmaps);
        if(normalizedZ <= INVALID_HEIGHT || fabs(normalizedZ-z) > maxDiff)
            return;                                        // Do nothing in case of another bad result 
    }
    z = normalizedZ + 0.1f;                                // just to be sure that we are not a few pixel under the surface
}

void WorldObject::UpdateAllowedPositionZ(float x, float y, float &z) const
{
    switch (GetTypeId())
    {
        case TYPEID_UNIT:
        {
            // non fly unit don't must be in air
            // non swim unit must be at ground (mostly speedup, because it don't must be in water and water level check less fast
            if (!((Creature const*)this)->CanFly())
            {
                bool canSwim = ((Creature const*)this)->CanSwim();
                float ground_z = z;
                float max_z = canSwim
                    ? GetTerrain()->GetWaterOrGroundLevel(x, y, z, &ground_z, !((Unit const*)this)->HasAuraType(SPELL_AURA_WATER_WALK))
                    : ((ground_z = GetTerrain()->GetHeight(x, y, z, true)));
                if (max_z > INVALID_HEIGHT)
                {
                    if (z > max_z)
                        z = max_z;
                    else if (z < ground_z)
                        z = ground_z;
                }
            }
            else
            {
                float ground_z = GetTerrain()->GetHeight(x, y, z, true);
                if (z < ground_z)
                    z = ground_z;
            }
            break;
        }
        case TYPEID_PLAYER:
        {
            // for server controlled moves playr work same as creature (but it can always swim)
            if (!((Player const*)this)->CanFly())
            {
                float ground_z = z;
                float max_z = GetTerrain()->GetWaterOrGroundLevel(x, y, z, &ground_z, !((Unit const*)this)->HasAuraType(SPELL_AURA_WATER_WALK));
                if (max_z > INVALID_HEIGHT)
                {
                    if (z > max_z)
                        z = max_z;
                    else if (z < ground_z)
                        z = ground_z;
                }
            }
            else
            {
                float ground_z = GetTerrain()->GetHeight(x, y, z, true);
                if (z < ground_z)
                    z = ground_z;
            }
            break;
        }
        default:
        {
            float ground_z = GetTerrain()->GetHeight(x, y, z, true);
            if(ground_z > INVALID_HEIGHT)
                z = ground_z;
            break;
        }
    }
}

bool WorldObject::IsPositionValid() const
{
    return MaNGOS::IsValidMapCoord(m_position.x,m_position.y,m_position.z,m_position.o);
}

void WorldObject::MonsterSay(const char* text, uint32 language, Unit* target)
{
    WorldPacket data(SMSG_MESSAGECHAT, 200);
    BuildMonsterChat(&data, CHAT_MSG_MONSTER_SAY, text, language, GetName(), target ? target->GetObjectGuid() : ObjectGuid(), target ? target->GetName() : "");
    SendMessageToSetInRange(&data,sWorld.getConfig(CONFIG_FLOAT_LISTEN_RANGE_SAY),true);
}

void WorldObject::MonsterYell(const char* text, uint32 language, Unit* target)
{
    WorldPacket data(SMSG_MESSAGECHAT, 200);
    BuildMonsterChat(&data, CHAT_MSG_MONSTER_YELL, text, language, GetName(), target ? target->GetObjectGuid() : ObjectGuid(), target ? target->GetName() : "");
    SendMessageToSetInRange(&data,sWorld.getConfig(CONFIG_FLOAT_LISTEN_RANGE_YELL),true);
}

void WorldObject::MonsterTextEmote(const char* text, Unit* target, bool IsBossEmote)
{
    WorldPacket data(SMSG_MESSAGECHAT, 200);
    BuildMonsterChat(&data, IsBossEmote ? CHAT_MSG_RAID_BOSS_EMOTE : CHAT_MSG_MONSTER_EMOTE, text, LANG_UNIVERSAL,
        GetName(), target ? target->GetObjectGuid() : ObjectGuid(), target ? target->GetName() : "");
    SendMessageToSetInRange(&data, sWorld.getConfig(IsBossEmote ? CONFIG_FLOAT_LISTEN_RANGE_YELL : CONFIG_FLOAT_LISTEN_RANGE_TEXTEMOTE), true);
}

void WorldObject::MonsterWhisper(const char* text, Unit* target, bool IsBossWhisper)
{
    if (!target || target->GetTypeId() != TYPEID_PLAYER)
        return;

    WorldPacket data(SMSG_MESSAGECHAT, 200);
    BuildMonsterChat(&data, IsBossWhisper ? CHAT_MSG_RAID_BOSS_WHISPER : CHAT_MSG_MONSTER_WHISPER, text, LANG_UNIVERSAL,
        GetName(), target->GetObjectGuid(), target->GetName());
    ((Player*)target)->GetSession()->SendPacket(&data);
}

namespace MaNGOS
{
    class MonsterChatBuilder
    {
        public:
            MonsterChatBuilder(WorldObject const& obj, ChatMsg msgtype, int32 textId, uint32 language, Unit* target)
                : i_object(obj), i_msgtype(msgtype), i_textId(textId), i_language(language), i_target(target) {}
            void operator()(WorldPacket& data, int32 loc_idx)
            {
                char const* text = sObjectMgr.GetMangosString(i_textId,loc_idx);

                i_object.BuildMonsterChat(&data, i_msgtype, text, i_language, i_object.GetNameForLocaleIdx(loc_idx), i_target ? i_target->GetObjectGuid() : ObjectGuid(), i_target ? i_target->GetNameForLocaleIdx(loc_idx) : "");
            }

        private:
            WorldObject const& i_object;
            ChatMsg i_msgtype;
            int32 i_textId;
            uint32 i_language;
            Unit* i_target;
    };
}                                                           // namespace MaNGOS

void WorldObject::MonsterSay(int32 textId, uint32 language, Unit* target)
{
    float range = sWorld.getConfig(CONFIG_FLOAT_LISTEN_RANGE_SAY);
    MaNGOS::MonsterChatBuilder say_build(*this, CHAT_MSG_MONSTER_SAY, textId, language, target);
    MaNGOS::LocalizedPacketDo<MaNGOS::MonsterChatBuilder> say_do(say_build);
    MaNGOS::CameraDistWorker<MaNGOS::LocalizedPacketDo<MaNGOS::MonsterChatBuilder> > say_worker(this, range, say_do);
    Cell::VisitWorldObjects(this, say_worker, range);
}

void WorldObject::MonsterYell(int32 textId, uint32 language, Unit* target)
{
    float range = sWorld.getConfig(CONFIG_FLOAT_LISTEN_RANGE_YELL);
    MaNGOS::MonsterChatBuilder say_build(*this, CHAT_MSG_MONSTER_YELL, textId, language, target);
    MaNGOS::LocalizedPacketDo<MaNGOS::MonsterChatBuilder> say_do(say_build);
    MaNGOS::CameraDistWorker<MaNGOS::LocalizedPacketDo<MaNGOS::MonsterChatBuilder> > say_worker(this,range,say_do);
    Cell::VisitWorldObjects(this, say_worker, range);
}

void WorldObject::MonsterYellToZone(int32 textId, uint32 language, Unit* target)
{
    MaNGOS::MonsterChatBuilder say_build(*this, CHAT_MSG_MONSTER_YELL, textId, language, target);
    MaNGOS::LocalizedPacketDo<MaNGOS::MonsterChatBuilder> say_do(say_build);

    uint32 zoneid = GetZoneId();

    Map::PlayerList const& pList = GetMap()->GetPlayers();
    for(Map::PlayerList::const_iterator itr = pList.begin(); itr != pList.end(); ++itr)
        if(itr->getSource()->GetZoneId()==zoneid)
            say_do(itr->getSource());
}

void WorldObject::MonsterTextEmote(int32 textId, Unit* target, bool IsBossEmote)
{
    float range = sWorld.getConfig(IsBossEmote ? CONFIG_FLOAT_LISTEN_RANGE_YELL : CONFIG_FLOAT_LISTEN_RANGE_TEXTEMOTE);

    MaNGOS::MonsterChatBuilder say_build(*this, IsBossEmote ? CHAT_MSG_RAID_BOSS_EMOTE : CHAT_MSG_MONSTER_EMOTE, textId, LANG_UNIVERSAL, target);
    MaNGOS::LocalizedPacketDo<MaNGOS::MonsterChatBuilder> say_do(say_build);
    MaNGOS::CameraDistWorker<MaNGOS::LocalizedPacketDo<MaNGOS::MonsterChatBuilder> > say_worker(this,range,say_do);
    Cell::VisitWorldObjects(this, say_worker, range);
}

void WorldObject::MonsterWhisper(int32 textId, Unit* target, bool IsBossWhisper)
{
    if (!target || target->GetTypeId() != TYPEID_PLAYER)
        return;

    uint32 loc_idx = ((Player*)target)->GetSession()->GetSessionDbLocaleIndex();
    char const* text = sObjectMgr.GetMangosString(textId, loc_idx);

    WorldPacket data(SMSG_MESSAGECHAT, 200);
    BuildMonsterChat(&data, IsBossWhisper ? CHAT_MSG_RAID_BOSS_WHISPER : CHAT_MSG_MONSTER_WHISPER, text, LANG_UNIVERSAL,
        GetNameForLocaleIdx(loc_idx), target->GetObjectGuid(), "");

    ((Player*)target)->GetSession()->SendPacket(&data);
}

void WorldObject::BuildMonsterChat(WorldPacket *data, uint8 msgtype, char const* text, uint32 language, char const* name, ObjectGuid targetGuid, char const* targetName) const
{
    *data << uint8(msgtype);
    *data << uint32(language);
    *data << ObjectGuid(GetObjectGuid());
    *data << uint32(0);                                     // 2.1.0
    *data << uint32(strlen(name)+1);
    *data << name;
    *data << ObjectGuid(targetGuid);                        // Unit Target
    if (!targetGuid.IsEmpty() && !targetGuid.IsPlayer())
    {
        *data << uint32(strlen(targetName)+1);              // target name length
        *data << targetName;                                // target name
    }
    *data << uint32(strlen(text)+1);
    *data << text;
    *data << uint8(0);                                      // ChatTag
}

void WorldObject::SendMessageToSet(WorldPacket *data, bool /*bToSelf*/)
{
    //if object is in world, map for it already created!
    if (IsInWorld())
        GetMap()->MessageBroadcast(this, data);
}

void WorldObject::SendMessageToSetInRange(WorldPacket *data, float dist, bool /*bToSelf*/)
{
    //if object is in world, map for it already created!
    if (IsInWorld())
        GetMap()->MessageDistBroadcast(this, data, dist);
}

void WorldObject::SendMessageToSetExcept(WorldPacket *data, Player const* skipped_receiver)
{
    //if object is in world, map for it already created!
    if (IsInWorld())
    {
        MaNGOS::MessageDelivererExcept notifier(this, data, skipped_receiver);
        Cell::VisitWorldObjects(this, notifier, GetMap()->GetVisibilityDistance());
    }
}

void WorldObject::SendObjectDeSpawnAnim(uint64 guid)
{
    WorldPacket data(SMSG_GAMEOBJECT_DESPAWN_ANIM, 8);
    data << uint64(guid);
    SendMessageToSet(&data, true);
}

void WorldObject::SendGameObjectCustomAnim(uint64 guid, uint32 animprogress)
{
    WorldPacket data(SMSG_GAMEOBJECT_CUSTOM_ANIM, 8+4);
    data << uint64(guid);
    data << uint32(animprogress);
    SendMessageToSet(&data, true);
}

void WorldObject::SetMap(Map * map)
{
    MANGOS_ASSERT(map);
    m_currMap = map;
    //lets save current map's Id/instanceId
    m_mapId = map->GetId();
    m_InstanceId = map->GetInstanceId();
}

TerrainInfo const* WorldObject::GetTerrain() const
{
    MANGOS_ASSERT(m_currMap);
    return m_currMap->GetTerrain();
}

void WorldObject::AddObjectToRemoveList()
{
    GetMap()->AddObjectToRemoveList(this);
}

Creature* WorldObject::SummonCreature(uint32 id, float x, float y, float z, float ang,TempSummonType spwtype,uint32 despwtime, bool asActiveObject)
{
    CreatureInfo const *cinfo = ObjectMgr::GetCreatureTemplate(id);
    if(!cinfo)
    {
        sLog.outErrorDb("WorldObject::SummonCreature: Creature (Entry: %u) not existed for summoner: %s. ", id, GetGuidStr().c_str());
        return NULL;
    }

    TemporarySummon* pCreature = new TemporarySummon(GetObjectGuid());

    Team team = TEAM_NONE;
    if (GetTypeId()==TYPEID_PLAYER)
        team = ((Player*)this)->GetTeam();

    CreatureCreatePos pos(GetMap(), x, y, z, ang, GetPhaseMask());

    if (x == 0.0f && y == 0.0f && z == 0.0f)
        pos = CreatureCreatePos(this, GetOrientation(), CONTACT_DISTANCE, ang);

    if (!pCreature->Create(GetMap()->GenerateLocalLowGuid(cinfo->GetHighGuid()), pos, cinfo, team))
    {
        delete pCreature;
        return NULL;
    }

    pCreature->SetSummonPoint(pos);

    // Active state set before added to map
    pCreature->SetActiveObjectState(asActiveObject);

    pCreature->Summon(spwtype, despwtime);

    if(GetTypeId()==TYPEID_UNIT && ((Creature*)this)->AI())
        ((Creature*)this)->AI()->JustSummoned(pCreature);

    // return the creature therewith the summoner has access to it
    return pCreature;
}

GameObject* WorldObject::SummonGameobject(uint32 id, float x, float y, float z, float angle, uint32 despwtime)
{
    GameObject* pGameObj = new GameObject;

    Map *map = GetMap();

    if (!map)
        return NULL;

    if(!pGameObj->Create(map->GenerateLocalLowGuid(HIGHGUID_GAMEOBJECT), id, map,
        GetPhaseMask(), x, y, z, angle, 0.0f, 0.0f, 0.0f, 0.0f, 100, GO_STATE_READY))
    {
        delete pGameObj;
        return NULL;
    }

    pGameObj->SetRespawnTime(despwtime/IN_MILLISECONDS);

    map->Add(pGameObj);

    return pGameObj;
}

namespace MaNGOS
{
    class NearUsedPosDo
    {
        public:
            NearUsedPosDo(WorldObject const& obj, WorldObject const* searcher, float angle, ObjectPosSelector& selector)
                : i_object(obj), i_searcher(searcher), i_angle(angle), i_selector(selector) {}

            void operator()(Corpse*) const {}
            void operator()(DynamicObject*) const {}

            void operator()(Creature* c) const
            {
                // skip self or target
                if(c==i_searcher || c==&i_object)
                    return;

                float x,y,z;

                if( !c->isAlive() || c->hasUnitState(UNIT_STAT_NOT_MOVE) ||
                    !c->GetMotionMaster()->GetDestination(x,y,z) )
                {
                    x = c->GetPositionX();
                    y = c->GetPositionY();

                    add(c,x,y);
                }
            }

            template<class T>
                void operator()(T* u) const
            {
                // skip self or target
                if(u==i_searcher || u==&i_object)
                    return;

                float x,y;

                x = u->GetPositionX();
                y = u->GetPositionY();

                add(u,x,y);
            }

            // we must add used pos that can fill places around center
            void add(WorldObject* u, float x, float y) const
            {
                // u is too nearest/far away to i_object
                if(!i_object.IsInRange2d(x,y,i_selector.m_dist - i_selector.m_size,i_selector.m_dist + i_selector.m_size))
                    return;

                float angle = i_object.GetAngle(u)-i_angle;

                // move angle to range -pi ... +pi
                while( angle > M_PI_F)
                    angle -= 2.0f * M_PI_F;
                while(angle < -M_PI_F)
                    angle += 2.0f * M_PI_F;

                // dist include size of u
                float dist2d = i_object.GetDistance2d(x,y);
                i_selector.AddUsedPos(u->GetObjectBoundingRadius(), angle, dist2d + i_object.GetObjectBoundingRadius());
            }
        private:
            WorldObject const& i_object;
            WorldObject const* i_searcher;
            float              i_angle;
            ObjectPosSelector& i_selector;
    };
}                                                           // namespace MaNGOS

//===================================================================================================

void WorldObject::GetNearPoint2D(float &x, float &y, float distance2d, float absAngle ) const
{
    x = GetPositionX() + (GetObjectBoundingRadius() + distance2d) * cos(absAngle);
    y = GetPositionY() + (GetObjectBoundingRadius() + distance2d) * sin(absAngle);

    MaNGOS::NormalizeMapCoord(x);
    MaNGOS::NormalizeMapCoord(y);
}

void WorldObject::GetNearPoint(WorldObject const* searcher, float &x, float &y, float &z, float searcher_bounding_radius, float distance2d, float absAngle) const
{
    GetNearPoint2D(x, y, distance2d+searcher_bounding_radius, absAngle);
    z = GetPositionZ();

    // if detection disabled, return first point
    if(!sWorld.getConfig(CONFIG_BOOL_DETECT_POS_COLLISION))
    {
        if (searcher)
            searcher->UpdateAllowedPositionZ(x,y,z);        // update to LOS height if available
        else
            UpdateGroundPositionZ(x,y,z);
        return;
    }

    // or remember first point
    float first_x = x;
    float first_y = y;
    bool first_los_conflict = false;                        // first point LOS problems

    // prepare selector for work
    ObjectPosSelector selector(GetPositionX(), GetPositionY(), GetObjectBoundingRadius(), distance2d+searcher_bounding_radius);

    // adding used positions around object
    {
        MaNGOS::NearUsedPosDo u_do(*this,searcher,absAngle,selector);
        MaNGOS::WorldObjectWorker<MaNGOS::NearUsedPosDo> worker(this,u_do);

        Cell::VisitAllObjects(this, worker, distance2d);
    }

    // maybe can just place in primary position
    if( selector.CheckOriginal() )
    {
        if (searcher)
            searcher->UpdateAllowedPositionZ(x,y,z);        // update to LOS height if available
        else
            UpdateGroundPositionZ(x,y,z);

        if(IsWithinLOS(x,y,z))
            return;

        first_los_conflict = true;                          // first point have LOS problems
    }

    float angle;                                            // candidate of angle for free pos

    // special case when one from list empty and then empty side preferred
    if(selector.FirstAngle(angle))
    {
        GetNearPoint2D(x,y,distance2d,absAngle+angle);
        z = GetPositionZ();

        if (searcher)
            searcher->UpdateAllowedPositionZ(x,y,z);        // update to LOS height if available
        else
            UpdateGroundPositionZ(x,y,z);

        if(IsWithinLOS(x,y,z))
            return;
    }

    // set first used pos in lists
    selector.InitializeAngle();

    // select in positions after current nodes (selection one by one)
    while(selector.NextAngle(angle))                        // angle for free pos
    {
        GetNearPoint2D(x,y,distance2d,absAngle+angle);
        z = GetPositionZ();

        if (searcher)
            searcher->UpdateAllowedPositionZ(x,y,z);        // update to LOS height if available
        else
            UpdateGroundPositionZ(x,y,z);

        if(IsWithinLOS(x,y,z))
            return;
    }

    // BAD NEWS: not free pos (or used or have LOS problems)
    // Attempt find _used_ pos without LOS problem

    if(!first_los_conflict)
    {
        x = first_x;
        y = first_y;

        if (searcher)
            searcher->UpdateAllowedPositionZ(x,y,z);        // update to LOS height if available
        else
            UpdateGroundPositionZ(x,y,z);
        return;
    }

    // special case when one from list empty and then empty side preferred
    if( selector.IsNonBalanced() )
    {
        if(!selector.FirstAngle(angle))                     // _used_ pos
        {
            GetNearPoint2D(x,y,distance2d,absAngle+angle);
            z = GetPositionZ();

            if (searcher)
                searcher->UpdateAllowedPositionZ(x,y,z);        // update to LOS height if available
            else
                UpdateGroundPositionZ(x,y,z);

            if(IsWithinLOS(x,y,z))
                return;
        }
    }

    // set first used pos in lists
    selector.InitializeAngle();

    // select in positions after current nodes (selection one by one)
    while(selector.NextUsedAngle(angle))                    // angle for used pos but maybe without LOS problem
    {
        GetNearPoint2D(x,y,distance2d,absAngle+angle);
        z = GetPositionZ();

        if (searcher)
            searcher->UpdateAllowedPositionZ(x,y,z);        // update to LOS height if available
        else
            UpdateGroundPositionZ(x,y,z);

        if(IsWithinLOS(x,y,z))
            return;
    }

    // BAD BAD NEWS: all found pos (free and used) have LOS problem :(
    x = first_x;
    y = first_y;

    if (searcher)
        searcher->UpdateAllowedPositionZ(x,y,z);            // update to LOS height if available
    else
        UpdateGroundPositionZ(x,y,z);
}

void WorldObject::SetPhaseMask(uint32 newPhaseMask, bool update)
{
    m_phaseMask = newPhaseMask;

    if(update && IsInWorld())
        UpdateVisibilityAndView();
}

void WorldObject::PlayDistanceSound( uint32 sound_id, Player* target /*= NULL*/ )
{
    WorldPacket data(SMSG_PLAY_OBJECT_SOUND,4+8);
    data << uint32(sound_id);
    data << GetObjectGuid();
    if (target)
        target->SendDirectMessage( &data );
    else
        SendMessageToSet( &data, true );
}

void WorldObject::PlayDirectSound( uint32 sound_id, Player* target /*= NULL*/ )
{
    WorldPacket data(SMSG_PLAY_SOUND, 4);
    data << uint32(sound_id);
    if (target)
        target->SendDirectMessage( &data );
    else
        SendMessageToSet( &data, true );
}

void WorldObject::UpdateVisibilityAndView()
{
    GetViewPoint().Call_UpdateVisibilityForOwner();
    UpdateObjectVisibility();
    GetViewPoint().Event_ViewPointVisibilityChanged();
}

void WorldObject::UpdateObjectVisibility()
{
    CellPair p = MaNGOS::ComputeCellPair(GetPositionX(), GetPositionY());
    Cell cell(p);

    GetMap()->UpdateObjectVisibility(this, cell, p);
}

void WorldObject::AddToClientUpdateList()
{
    GetMap()->AddUpdateObject(this);
}

void WorldObject::RemoveFromClientUpdateList()
{
    GetMap()->RemoveUpdateObject(this);
}

struct WorldObjectChangeAccumulator
{
    UpdateDataMapType &i_updateDatas;
    WorldObject &i_object;
    WorldObjectChangeAccumulator(WorldObject &obj, UpdateDataMapType &d) : i_updateDatas(d), i_object(obj)
    {
        // send self fields changes in another way, otherwise
        // with new camera system when player's camera too far from player, camera wouldn't receive packets and changes from player
        if(i_object.isType(TYPEMASK_PLAYER))
            i_object.BuildUpdateDataForPlayer((Player*)&i_object, i_updateDatas);
    }

    void Visit(CameraMapType &m)
    {
        for(CameraMapType::iterator iter = m.begin(); iter != m.end(); ++iter)
        {
            Player* owner = iter->getSource()->GetOwner();
            if(owner != &i_object && owner->HaveAtClient(&i_object))
                i_object.BuildUpdateDataForPlayer(owner, i_updateDatas);
        }
    }

    template<class SKIP> void Visit(GridRefManager<SKIP> &) {}
};

void WorldObject::BuildUpdateData( UpdateDataMapType & update_players)
{
    WorldObjectChangeAccumulator notifier(*this, update_players);
    Cell::VisitWorldObjects(this, notifier, GetMap()->GetVisibilityDistance());

    ClearUpdateMask(false);
}

bool WorldObject::IsControlledByPlayer() const
{
    switch (GetTypeId())
    {
        case TYPEID_GAMEOBJECT:
            return ((GameObject*)this)->GetOwnerGuid().IsPlayer();
        case TYPEID_UNIT:
        case TYPEID_PLAYER:
            return ((Unit*)this)->IsCharmerOrOwnerPlayerOrPlayerItself();
        case TYPEID_DYNAMICOBJECT:
            return ((DynamicObject*)this)->GetCasterGuid().IsPlayer();
        case TYPEID_CORPSE:
            return true;
        default:
            return false;
    }
}

void WorldObject::StartGroupLoot( Group* group, uint32 timer )
{
    m_groupLootId = group->GetId();
    m_groupLootTimer = timer;
}

void WorldObject::StopGroupLoot()
{
    if (!m_groupLootId)
        return;

    if (Group* group = sObjectMgr.GetGroupById(m_groupLootId))
        group->EndRoll();

    m_groupLootTimer = 0;
    m_groupLootId = 0;
}

/**
 * Return original player who tap creature, it can be different from player/group allowed to loot so not use it for loot code
 */
Player* WorldObject::GetOriginalLootRecipient() const
{
    return !m_lootRecipientGuid.IsEmpty() ? ObjectAccessor::FindPlayer(m_lootRecipientGuid) : NULL;
}

/**
 * Return group if player tap creature as group member, independent is player after leave group or stil be group member
 */
Group* WorldObject::GetGroupLootRecipient() const
{
    // original recipient group if set and not disbanded
    return m_lootGroupRecipientId ? sObjectMgr.GetGroupById(m_lootGroupRecipientId) : NULL;
}

/**
 * Return player who can loot tapped creature (member of group or single player)
 *
 * In case when original player tap creature as group member then group tap prefered.
 * This is for example important if player after tap leave group.
 * If group not exist or disbanded or player tap creature not as group member return player
 */
Player* WorldObject::GetLootRecipient() const
{
    // original recipient group if set and not disbanded
    Group* group = GetGroupLootRecipient();

    // original recipient player if online
    Player* player = GetOriginalLootRecipient();

    // if group not set or disbanded return original recipient player if any
    if (!group)
        return player;

    // group case

    // return player if it still be in original recipient group
    if (player && player->GetGroup() == group)
        return player;

    // find any in group
    for(GroupReference *itr = group->GetFirstMember(); itr != NULL; itr = itr->next())
        if (Player *p = itr->getSource())
            return p;

    return NULL;
}

/**
 * Set player and group (if player group member) who tap creature
 */
void WorldObject::SetLootRecipient(Unit *unit)
{
    // set the player whose group should receive the right
    // to loot the creature after it dies
    // should be set to NULL after the loot disappears

    if (!unit)
    {
        m_lootRecipientGuid.Clear();
        m_lootGroupRecipientId = 0;
        return;
    }

    Player* player = unit->GetCharmerOrOwnerPlayerOrPlayerItself();
    if(!player)                                             // normal creature, no player involved
        return;

    // set player for non group case or if group will disbanded
    m_lootRecipientGuid = player->GetObjectGuid();

    // set group for group existed case including if player will leave group at loot time
    if (Group* group = player->GetGroup())
        m_lootGroupRecipientId = group->GetId();

}

// Frozen Mod
void Object::ForceValuesUpdateAtIndex(uint32 i)
{
    m_uint32Values_mirror[i] = GetUInt32Value(i) + 1; // makes server think the field changed
    if(m_inWorld)
    {
        if(!m_objectUpdated)
        {
            AddToClientUpdateList();
            m_objectUpdated = true;
        }
    }
}
// Frozen Mod

bool WorldObject::PrintCoordinatesError(float x, float y, float z, char const* descr) const
{
    sLog.outError("%s with invalid %s coordinates: mapid = %uu, x = %f, y = %f, z = %f", GetGuidStr().c_str(), descr, GetMapId(), x, y, z);
    return false;                                           // always false for continue assert fail
}<|MERGE_RESOLUTION|>--- conflicted
+++ resolved
@@ -238,13 +238,12 @@
 {
     uint16 moveFlags2 = (isType(TYPEMASK_UNIT) ? ((Unit*)this)->m_movementInfo.GetMovementFlags2() : MOVEFLAG2_NONE);
 
-<<<<<<< HEAD
+/* removed by zergtmn. strange...
     if(GetTypeId() == TYPEID_UNIT)
         if(((Creature*)this)->GetVehicleKit())
             moveFlags2 |= MOVEFLAG2_ALLOW_PITCHING;         // always allow pitch
-
-=======
->>>>>>> 4c82c86e
+*/
+
     *data << uint16(updateFlags);                           // update flags
 
     // 0x20
@@ -525,15 +524,9 @@
     }
 
     // 0x80
-<<<<<<< HEAD
-    if(updateFlags & UPDATEFLAG_VEHICLE)
-    {
-        *data << uint32(((Unit*)this)->GetVehicleKit()->GetVehicleId());  // vehicle id
-=======
     if (updateFlags & UPDATEFLAG_VEHICLE)
     {
         *data << uint32(((Unit*)this)->GetVehicleInfo()->GetEntry()->m_ID); // vehicle id
->>>>>>> 4c82c86e
         *data << float(((WorldObject*)this)->GetOrientation());
     }
 
