--- conflicted
+++ resolved
@@ -1288,17 +1288,10 @@
     if (!obj)
         return 0.0f;
 
-<<<<<<< HEAD
+//    MANGOS_ASSERT(obj != this || PrintEntryError("GetAngle (for self)"));
+
     if (obj == this)
         return 0.0f;
-
-    MANGOS_ASSERT(obj != this || PrintEntryError("GetAngle (for self)"));
-=======
-//    MANGOS_ASSERT(obj != this || PrintEntryError("GetAngle (for self)"));
-
-    if (obj == this)
-        return 0.0f;
->>>>>>> a6bb84b5
 
     return GetAngle(obj->GetPositionX(), obj->GetPositionY());
 }
