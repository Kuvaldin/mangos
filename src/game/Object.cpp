--- conflicted
+++ resolved
@@ -1085,13 +1085,8 @@
 }
 
 WorldObject::WorldObject()
-<<<<<<< HEAD
-    : m_groupLootTimer(0), loot(this), m_groupLootId(0), m_lootGroupRecipientId(0), m_transportInfo(NULL), movespline(new Movement::MoveSpline()),
-    m_currMap(NULL), m_position(WorldLocation()), m_phaseMask(PHASEMASK_NORMAL), m_viewPoint(*this), m_isActiveObject(false),
-=======
     : m_groupLootTimer(0), loot(this), m_groupLootId(0), m_lootGroupRecipientId(0), m_transportInfo(NULL),
     m_currMap(NULL), m_position(WorldLocation()), m_viewPoint(*this), m_isActiveObject(false),
->>>>>>> 35c9525b
     m_LastUpdateTime(WorldTimer::getMSTime())
 {
 }
@@ -1170,22 +1165,6 @@
 void WorldObject::SetOrientation(float orientation)
 {
     Relocate(WorldLocation(GetMapId(), GetPositionX(), GetPositionY(), GetPositionZ(), orientation));
-}
-
-void WorldObject::Relocate(WorldLocation const& location)
-{
-    bool locationChanged    = !bool(location == m_position);
-    bool orientationChanged = bool(fabs(location.o - m_position.o) > M_NULL_F);
-
-    m_position = location;
-
-    if (isType(TYPEMASK_UNIT))
-    {
-        if (locationChanged)
-            ((Unit*)this)->m_movementInfo.ChangePosition(m_position.x, m_position.y, m_position.z, m_position.o);
-        else if (orientationChanged)
-            ((Unit*)this)->m_movementInfo.ChangeOrientation(m_position.o);
-    }
 }
 
 uint32 WorldObject::GetZoneId() const
