--- conflicted
+++ resolved
@@ -38,13 +38,8 @@
     // TODO: calendar event output
     data << (uint32) 0;                                     // event count
 
-<<<<<<< HEAD
     data << uint32(cur_time);                               // current time, unix timestamp
-    data << uint32(secsToTimeBitFields(cur_time));          // current time, time bit fields
-=======
-    data << (uint32) 0;                                     // Current Unix Time?
     data << (uint32) secsToTimeBitFields(cur_time);         // current packed time
->>>>>>> f8c0aece
 
     uint32 counter = 0;
     size_t p_counter = data.wpos();
@@ -67,7 +62,6 @@
     }
     data.put<uint32>(p_counter,counter);
 
-<<<<<<< HEAD
     data << uint32(INSTANCE_RESET_SCHEDULE_START_TIME + sWorld.getConfig(CONFIG_UINT32_INSTANCE_RESET_TIME_HOUR) * HOUR);
     counter = 0;
     p_counter = data.wpos();
@@ -95,10 +89,6 @@
     data.put<uint32>(p_counter,counter);
 
     data << (uint32) 0;                                     // unk counter 5
-=======
-    data << (uint32) 1135753200;                            // base date (28.12.2005 12:00)
-    data << (uint32) 0;                                     //  raid reset count
-    data << (uint32) 0;                                     // holidays count
 /*
     for(uint32 i = 0; i < holidays_count; ++i)
     {
@@ -120,7 +110,6 @@
         data << "";                                          // Holidays.dbc field texture
     }
 */
->>>>>>> f8c0aece
     //DEBUG_LOG("Sending calendar");
     //data.hexlike();
     SendPacket(&data);
