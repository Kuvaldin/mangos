/*
 * Copyright (C) 2005-2011 MaNGOS <http://getmangos.com/>
 *
 * This program is free software; you can redistribute it and/or modify
 * it under the terms of the GNU General Public License as published by
 * the Free Software Foundation; either version 2 of the License, or
 * (at your option) any later version.
 *
 * This program is distributed in the hope that it will be useful,
 * but WITHOUT ANY WARRANTY; without even the implied warranty of
 * MERCHANTABILITY or FITNESS FOR A PARTICULAR PURPOSE.  See the
 * GNU General Public License for more details.
 *
 * You should have received a copy of the GNU General Public License
 * along with this program; if not, write to the Free Software
 * Foundation, Inc., 59 Temple Place, Suite 330, Boston, MA  02111-1307  USA
 */

#include "Pet.h"
#include "Database/DatabaseEnv.h"
#include "Log.h"
#include "WorldPacket.h"
#include "ObjectMgr.h"
#include "SpellMgr.h"
#include "Formulas.h"
#include "SpellAuras.h"
#include "CreatureAI.h"
#include "Unit.h"
#include "Util.h"

Pet::Pet(PetType type) :
Creature(CREATURE_SUBTYPE_PET),
m_resetTalentsCost(0), m_resetTalentsTime(0), m_usedTalentCount(0),
m_removed(false), m_happinessTimer(7500), m_petType(type), m_duration(0),
m_auraUpdateMask(0), m_loading(true),
m_declinedname(NULL), m_petModeFlags(PET_MODE_DEFAULT),
m_petFollowAngle(PET_FOLLOW_ANGLE), m_needSave(true), m_petCounter(0), m_PetScalingData(NULL), m_createSpellID(0),m_HappinessState(0)
{
    SetName("Pet");
    m_regenTimer = 2000;

    m_baseBonusData = new PetScalingData;

    // pets always have a charminfo, even if they are not actually charmed
    if (!GetCharmInfo())
        InitCharmInfo(this);

    if (type == MINI_PET)                                    // always passive
        GetCharmInfo()->SetReactState(REACT_PASSIVE);
    else if(type == PROTECTOR_PET)                           // always defensive
        GetCharmInfo()->SetReactState(REACT_DEFENSIVE);
    else if (type == GUARDIAN_PET)                           // always aggressive
        GetCharmInfo()->SetReactState(REACT_AGGRESSIVE);

}

Pet::~Pet()
{
    delete m_declinedname;

    if (m_PetScalingData)
        delete m_PetScalingData;

    if (m_baseBonusData)
        delete m_baseBonusData;
}

void Pet::AddToWorld()
{
    ///- Register the pet for guid lookup
    if (!((Creature*)this)->IsInWorld())
    {
        GetMap()->GetObjectsStore().insert<Pet>(GetGUID(), (Pet*)this);
        sObjectAccessor.AddObject(this);
    }

    Unit::AddToWorld();
}

void Pet::RemoveFromWorld()
{
    ///- Remove the pet from the accessor
    if (((Creature*)this)->IsInWorld())
    {
        GetMap()->GetObjectsStore().erase<Pet>(GetGUID(), (Pet*)NULL);
        sObjectAccessor.RemoveObject(this);
    }

    ///- Don't call the function for Creature, normal mobs + totems go in a different storage
    Unit::RemoveFromWorld();
}

bool Pet::LoadPetFromDB( Player* owner, uint32 petentry, uint32 petnumber, bool current,  float x, float y, float z )
{
    m_loading = true;

    uint32 ownerid = owner->GetGUIDLow();

    QueryResult *result;

    if (petnumber)
        // known petnumber entry                  0   1      2(?)   3        4      5    6           7     8     9        10         11       12            13      14        15                 16                 17              18
        result = CharacterDatabase.PQuery("SELECT id, entry, owner, modelid, level, exp, Reactstate, slot, name, renamed, curhealth, curmana, curhappiness, abdata, savetime, resettalents_cost, resettalents_time, CreatedBySpell, PetType "
            "FROM character_pet WHERE owner = '%u' AND id = '%u'",
            ownerid, petnumber);
    else if (current)
        // current pet (slot 0)                   0   1      2(?)   3        4      5    6           7     8     9        10         11       12            13      14        15                 16                 17              18
        result = CharacterDatabase.PQuery("SELECT id, entry, owner, modelid, level, exp, Reactstate, slot, name, renamed, curhealth, curmana, curhappiness, abdata, savetime, resettalents_cost, resettalents_time, CreatedBySpell, PetType "
            "FROM character_pet WHERE owner = '%u' AND slot = '%u'",
            ownerid, PET_SAVE_AS_CURRENT );
    else if (petentry)
        // known petentry entry (unique for summoned pet, but non unique for hunter pet (only from current or not stabled pets)
        //                                        0   1      2(?)   3        4      5    6           7     8     9        10         11       12           13       14        15                 16                 17              18
        result = CharacterDatabase.PQuery("SELECT id, entry, owner, modelid, level, exp, Reactstate, slot, name, renamed, curhealth, curmana, curhappiness, abdata, savetime, resettalents_cost, resettalents_time, CreatedBySpell, PetType "
            "FROM character_pet WHERE owner = '%u' AND entry = '%u' AND (slot = '%u' OR slot > '%u') ",
            ownerid, petentry,PET_SAVE_AS_CURRENT,PET_SAVE_LAST_STABLE_SLOT);
    else
        // any current or other non-stabled pet (for hunter "call pet")
        //                                        0   1      2(?)   3        4      5    6           7     8     9        10         11       12            13      14        15                 16                 17              18
        result = CharacterDatabase.PQuery("SELECT id, entry, owner, modelid, level, exp, Reactstate, slot, name, renamed, curhealth, curmana, curhappiness, abdata, savetime, resettalents_cost, resettalents_time, CreatedBySpell, PetType "
            "FROM character_pet WHERE owner = '%u' AND (slot = '%u' OR slot > '%u') ",
            ownerid,PET_SAVE_AS_CURRENT,PET_SAVE_LAST_STABLE_SLOT);

    if(!result)
        return false;

    Field *fields = result->Fetch();

    uint32 pet_number = fields[0].GetUInt32();

    // update for case of current pet "slot = 0"
    petentry = fields[1].GetUInt32();

    if (!petentry)
    {
        delete result;
        return false;
    }

    setPetType(PetType(fields[18].GetUInt8()));

    if(getPetType() == HUNTER_PET)
    {
        CreatureInfo const* creatureInfo = ObjectMgr::GetCreatureTemplate(petentry);
        if(!creatureInfo || !creatureInfo->isTameable(owner->CanTameExoticPets()))
        {
            delete result;
            return false;
        }
    }

    if (!GetCreateSpellID())
        SetCreateSpellID(fields[17].GetUInt32());

    SpellEntry const* spellInfo = sSpellStore.LookupEntry(GetCreateSpellID());

    if (spellInfo && GetSpellDuration(spellInfo) > 0 )
        SetDuration(GetSpellDuration(spellInfo));

    if (current && owner->IsPetNeedBeTemporaryUnsummoned())
    {
        owner->SetTemporaryUnsummonedPetNumber(pet_number);
        delete result;
        return false;
    }

<<<<<<< HEAD
    if (!Create(owner->GetMap()->GenerateLocalLowGuid(HIGHGUID_PET), owner->GetMap(), owner->GetPhaseMask(), petentry, pet_number, owner))
=======
    // FIXME: Setup near to finish point because GetObjectBoundingRadius set in Create but some Create calls can be dependent from proper position
    // if pet have creature_template_addon.auras with persistent point for example or script call
    float px, py, pz;
    owner->GetClosePoint(px, py, pz, 0, PET_FOLLOW_DIST, PET_FOLLOW_ANGLE, this);

    Relocate(px, py, pz, owner->GetOrientation());

    Map *map = owner->GetMap();
    uint32 guid = map->GenerateLocalLowGuid(HIGHGUID_PET);
    if (!Create(guid, map, owner->GetPhaseMask(), petentry, pet_number))
>>>>>>> 2902c34f
    {
        delete result;
        return false;
    }

<<<<<<< HEAD
    SetDisplayId(fields[3].GetUInt32());
    SetNativeDisplayId(fields[3].GetUInt32());
    uint32 petlevel = fields[4].GetUInt32();
    SetUInt32Value(UNIT_NPC_FLAGS, UNIT_NPC_FLAG_NONE);
    SetName(std::string(fields[8].GetCppString()));
    SetUInt32Value(UNIT_FIELD_PETEXPERIENCE, fields[5].GetUInt32());
    m_charmInfo->SetReactState(ReactStates(fields[6].GetUInt8()));
=======
    owner->GetClosePoint(px, py, pz, GetObjectBoundingRadius(), PET_FOLLOW_DIST, PET_FOLLOW_ANGLE, this);

    Relocate(px, py, pz, owner->GetOrientation());
>>>>>>> 2902c34f

    if (!SetSummonPosition( x, y, z))
    {
        sLog.outError("Pet (guidlow %d, entry %d) not loaded. Suggested coordinates isn't valid (X: %f Y: %f)",
            GetGUIDLow(), GetEntry(), GetPositionX(), GetPositionY());
        delete result;
        return false;
    }

    CreatureInfo const *cinfo = GetCreatureInfo();

    if (cinfo->type == CREATURE_TYPE_CRITTER)
    {
        AIM_Initialize();
        GetMap()->Add((Creature*)this);
        delete result;
        return true;
    }

    switch (getPetType())
    {
        case SUMMON_PET:
            petlevel=owner->getLevel();
            SetByteValue(UNIT_FIELD_BYTES_0, 1, CLASS_MAGE);
            SetUInt32Value(UNIT_FIELD_FLAGS, UNIT_FLAG_PVP_ATTACKABLE);
            break;
        case HUNTER_PET:
            SetByteValue(UNIT_FIELD_BYTES_0, 1, CLASS_WARRIOR);
            SetByteValue(UNIT_FIELD_BYTES_0, 2, GENDER_NONE);
            SetByteValue(UNIT_FIELD_BYTES_0, 3, POWER_FOCUS);
            SetSheath(SHEATH_STATE_MELEE);
            SetByteFlag(UNIT_FIELD_BYTES_2, 2, (fields[9].GetUInt8() == 0) ? UNIT_CAN_BE_ABANDONED : UNIT_CAN_BE_RENAMED | UNIT_CAN_BE_ABANDONED);
            SetUInt32Value(UNIT_FIELD_FLAGS, UNIT_FLAG_PVP_ATTACKABLE);
                                                            // this enables popup window (pet abandon, cancel)
            SetMaxPower(POWER_HAPPINESS, GetCreatePowers(POWER_HAPPINESS));
            SetPower(POWER_HAPPINESS, fields[12].GetUInt32());
            setPowerType(POWER_FOCUS);
            break;
        default:
            sLog.outError("Pet have incorrect type (%u) for pet loading.", getPetType());
    }

    if(owner->IsPvP())
        SetPvP(true);

    if(owner->IsFFAPvP())
        SetFFAPvP(true);

    SetCanModifyStats(true);
    InitStatsForLevel(petlevel);
    InitTalentForLevel();                                   // set original talents points before spell loading

    SetUInt32Value(UNIT_FIELD_PET_NAME_TIMESTAMP, uint32(time(NULL)));

    uint32 savedhealth = fields[10].GetUInt32();
    uint32 savedmana = fields[11].GetUInt32();

    // set current pet as current
    // 0=current
    // 1..MAX_PET_STABLES in stable slot
    // PET_SAVE_NOT_IN_SLOT(100) = not stable slot (summoning))
    if (fields[7].GetUInt32() != 0)
    {
        CharacterDatabase.BeginTransaction();
        CharacterDatabase.PExecute("UPDATE character_pet SET slot = '%u' WHERE owner = '%u' AND slot = '%u' AND id <> '%u'",
            PET_SAVE_NOT_IN_SLOT, ownerid, PET_SAVE_AS_CURRENT, m_charmInfo->GetPetNumber());
        CharacterDatabase.PExecute("UPDATE character_pet SET slot = '%u' WHERE owner = '%u' AND id = '%u'",
            PET_SAVE_AS_CURRENT, ownerid, m_charmInfo->GetPetNumber());
        CharacterDatabase.CommitTransaction();
    }


    // load action bar, if data broken will fill later by default spells.
    m_charmInfo->LoadPetActionBar(fields[13].GetCppString());
    // since last save (in seconds)
    uint32 timediff = uint32(time(NULL) - fields[14].GetUInt64());

    m_resetTalentsCost = fields[15].GetUInt32();
    m_resetTalentsTime = fields[16].GetUInt64();

    delete result;

    //load spells/cooldowns/auras
    _LoadAuras(timediff);
    _LoadSpells();
    SynchronizeLevelWithOwner();
    InitLevelupSpellsForLevel();
    LearnPetPassives();
    _LoadSpellCooldowns();

    if (getPetType() == SUMMON_PET)
        CastPetAuras(true);
    else
        CastPetAuras(current);

    CastPetPassiveAuras(true);
    CalculateScalingData(true);
    ApplyAllScalingBonuses(true);

    if (isControlled())
     //all (?) summon pets come with full health when called, note by virusav
    {
        SetHealth(GetMaxHealth());
        SetPower(getPowerType(), GetMaxPower(getPowerType()));
        LoadCreatureAddon(true);
    }

    UpdateWalkMode(owner);
    AIM_Initialize();

    GetMap()->Add((Creature*)this);

    owner->SetPet(this);                                    // in DB stored only full controlled creature

    DEBUG_LOG("New pet (loaded from DB) has guid %u", GetGUIDLow());

    m_loading = false;

    if (owner->GetTypeId() == TYPEID_PLAYER)
    {
        CleanupActionBar();                                     // remove unknown spells from action bar after load
        if (isControlled() && !GetPetCounter())
        {
            ((Player*)owner)->PetSpellInitialize();
            ((Player*)owner)->SendTalentsInfoData(true);
        }

    }

    if (owner->GetTypeId() == TYPEID_PLAYER && getPetType() == HUNTER_PET)
    {
        result = CharacterDatabase.PQuery("SELECT genitive, dative, accusative, instrumental, prepositional FROM character_pet_declinedname WHERE owner = '%u' AND id = '%u'", owner->GetGUIDLow(), GetCharmInfo()->GetPetNumber());

        if(result)
        {
            if(m_declinedname)
                delete m_declinedname;

            m_declinedname = new DeclinedName;
            Field *fields2 = result->Fetch();
            for(int i = 0; i < MAX_DECLINED_NAME_CASES; ++i)
                m_declinedname->name[i] = fields2[i].GetCppString();

            delete result;
        }
    }

    return true;
}

void Pet::SavePetToDB(PetSaveMode mode)
{
    if (!GetEntry())
        return;

    // save only fully controlled creature
    if (!isControlled())
        return;

    // not save not player pets
    if (!GetOwnerGuid().IsPlayer())
        return;

    Player* pOwner = (Player*)GetOwner();
    if (!pOwner)
        return;

    // current/stable/not_in_slot
    if (mode >= PET_SAVE_AS_CURRENT)
    {
        // reagents must be returned before save call
        if (mode == PET_SAVE_REAGENTS)
            mode = PET_SAVE_NOT_IN_SLOT;
        // not save pet as current if another pet temporary unsummoned
        else if (mode == PET_SAVE_AS_CURRENT && pOwner->GetTemporaryUnsummonedPetNumber() &&
            pOwner->GetTemporaryUnsummonedPetNumber() != m_charmInfo->GetPetNumber())
        {
            // pet will lost anyway at restore temporary unsummoned
            if(getPetType()==HUNTER_PET)
                return;

            // for warlock case
            mode = PET_SAVE_NOT_IN_SLOT;
        }

        uint32 curhealth = GetHealth();
        uint32 curmana = GetPower(POWER_MANA);

        // stable and not in slot saves
        if (getPetType() == HUNTER_PET && mode != PET_SAVE_AS_CURRENT)
            RemoveAllAuras();

        //save pet's data as one single transaction
        CharacterDatabase.BeginTransaction();
        _SaveSpells();
        _SaveSpellCooldowns();
        _SaveAuras();

        uint32 ownerLow = GetOwnerGuid().GetCounter();
        std::string name = m_name;
        CharacterDatabase.escape_string(name);
        // remove current data
        CharacterDatabase.PExecute("DELETE FROM character_pet WHERE owner = '%u' AND id = '%u'", ownerLow, m_charmInfo->GetPetNumber());

        // prevent duplicate using slot (except PET_SAVE_NOT_IN_SLOT)
        if (mode <= PET_SAVE_LAST_STABLE_SLOT)
            CharacterDatabase.PExecute("UPDATE character_pet SET slot = '%u' WHERE owner = '%u' AND slot = '%u'",
                PET_SAVE_NOT_IN_SLOT, ownerLow, uint32(mode) );

        // prevent existence another hunter pet in PET_SAVE_AS_CURRENT and PET_SAVE_NOT_IN_SLOT
        if (getPetType()==HUNTER_PET && (mode==PET_SAVE_AS_CURRENT||mode > PET_SAVE_LAST_STABLE_SLOT))
            CharacterDatabase.PExecute("DELETE FROM character_pet WHERE owner = '%u' AND (slot = '%u' OR slot > '%u')",
                ownerLow, PET_SAVE_AS_CURRENT, PET_SAVE_LAST_STABLE_SLOT);
        // save pet
        std::ostringstream ss;
        ss  << "INSERT INTO character_pet ( id, entry,  owner, modelid, level, exp, Reactstate, slot, name, renamed, curhealth, curmana, curhappiness, abdata, savetime, resettalents_cost, resettalents_time, CreatedBySpell, PetType) "
            << "VALUES ("
            << m_charmInfo->GetPetNumber() << ", "
            << GetEntry() << ", "
            << ownerLow << ", "
            << GetNativeDisplayId() << ", "
            << getLevel() << ", "
            << GetUInt32Value(UNIT_FIELD_PETEXPERIENCE) << ", "
            << uint32(m_charmInfo->GetReactState()) << ", "
            << uint32(mode) << ", '"
            << name.c_str() << "', "
            << uint32(HasByteFlag(UNIT_FIELD_BYTES_2, 2, UNIT_CAN_BE_RENAMED) ? 0 : 1) << ", "
            << (curhealth < 1 ? 1 : curhealth) << ", "
            << curmana << ", "
            << GetPower(POWER_HAPPINESS) << ", '";

        for(uint32 i = ACTION_BAR_INDEX_START; i < ACTION_BAR_INDEX_END; ++i)
        {
            ss << uint32(m_charmInfo->GetActionBarEntry(i)->GetType()) << " "
               << uint32(m_charmInfo->GetActionBarEntry(i)->GetAction()) << " ";
        };

        ss  << "', "
            << time(NULL) << ", "
            << uint32(m_resetTalentsCost) << ", "
            << uint64(m_resetTalentsTime) << ", "
            << GetUInt32Value(UNIT_CREATED_BY_SPELL) << ", "
            << uint32(getPetType()) << ")";

        CharacterDatabase.Execute( ss.str().c_str() );
        CharacterDatabase.CommitTransaction();
    }
    // delete
    else
    {
        RemoveAllAuras(AURA_REMOVE_BY_DELETE);
        DeleteFromDB(m_charmInfo->GetPetNumber());
    }
}

void Pet::DeleteFromDB(uint32 guidlow, bool separate_transaction)
{
    if(separate_transaction)
        CharacterDatabase.BeginTransaction();

    CharacterDatabase.PExecute("DELETE FROM character_pet WHERE id = '%u'", guidlow);
    CharacterDatabase.PExecute("DELETE FROM character_pet_declinedname WHERE id = '%u'", guidlow);
    CharacterDatabase.PExecute("DELETE FROM pet_aura WHERE guid = '%u'", guidlow);
    CharacterDatabase.PExecute("DELETE FROM pet_spell WHERE guid = '%u'", guidlow);
    CharacterDatabase.PExecute("DELETE FROM pet_spell_cooldown WHERE guid = '%u'", guidlow);

    if(separate_transaction)
        CharacterDatabase.CommitTransaction();
}

void Pet::SetDeathState(DeathState s)                       // overwrite virtual Creature::SetDeathState and Unit::SetDeathState
{
    Creature::SetDeathState(s);
    if(getDeathState()==CORPSE)
    {
        //remove summoned pet (no corpse)
        if(getPetType()==SUMMON_PET)
            Unsummon(PET_SAVE_NOT_IN_SLOT);
        // other will despawn at corpse desppawning (Pet::Update code)
        else
        {
            // pet corpse non lootable and non skinnable
            SetUInt32Value( UNIT_DYNAMIC_FLAGS, 0x00 );
            RemoveFlag (UNIT_FIELD_FLAGS, UNIT_FLAG_SKINNABLE);

            //lose happiness when died and not in BG/Arena
            MapEntry const* mapEntry = sMapStore.LookupEntry(GetMapId());
            if(!mapEntry || (mapEntry->map_type != MAP_ARENA && mapEntry->map_type != MAP_BATTLEGROUND))
                ModifyPower(POWER_HAPPINESS, -HAPPINESS_LEVEL_SIZE);

            if( HasSpell(55709) && GetOwner() && GetOwner()->GetTypeId() == TYPEID_PLAYER)
                GetOwner()->CastSpell(GetOwner(), 54114, false);

            SetFlag(UNIT_FIELD_FLAGS, UNIT_FLAG_STUNNED);
        }
    }
    else if(getDeathState()==ALIVE)
    {
        RemoveFlag(UNIT_FIELD_FLAGS, UNIT_FLAG_STUNNED);
        CastPetAuras(true);
    }
}

void Pet::Update(uint32 update_diff, uint32 diff)
{
    if (!IsInWorld())                               // pet already removed, just wait in remove queue, no updates
        return;

    switch( m_deathState )
    {
        case CORPSE:
        {
            if (m_corpseDecayTimer <= update_diff)
            {
                MANGOS_ASSERT(getPetType()!=SUMMON_PET && "Must be already removed.");
                Unsummon(PET_SAVE_NOT_IN_SLOT);             //hunters' pets never get removed because of death, NEVER!
                return;
            }
            break;
        }
        case ALIVE:
        {
            // unsummon pet that lost owner
            Unit* owner = GetOwner();
            if (!owner)
            {
                sLog.outError("Pet %d lost owner, removed. ", GetGUID());
                Unsummon(PET_SAVE_NOT_IN_SLOT);
                return;
            }

            if ((!IsWithinDistInMap(owner, GetMap()->GetVisibilityDistance()) && !owner->GetCharmGuid().IsEmpty()) || (isControlled() && owner->GetPetGuid().IsEmpty()))
            {
                DEBUG_LOG("Pet %d lost control, removed. Owner = %d, distance = %d, pet GUID = ", GetGUID(),owner->GetGUID(), GetDistance2d(owner), owner->GetPetGuid().GetCounter());
                Unsummon(PET_SAVE_REAGENTS);
                return;
            }

            if (isControlled())
            {
                GroupPetList m_groupPets = owner->GetPets();
                if (m_groupPets.find(GetObjectGuid().GetRawValue()) == m_groupPets.end())
                {
                    sLog.outError("Pet %d controlled, but not in list, removed.", GetGUID());
                    Unsummon(getPetType() == HUNTER_PET ? PET_SAVE_AS_DELETED : PET_SAVE_NOT_IN_SLOT, owner);
                    return;
                }
            }
            else 
                if (!IsWithinDistInMap(owner, GetMap()->GetVisibilityDistance()))
                {
                    sLog.outError("Not controlled pet %d lost view from owner, removed. Owner = %d, distance = %d, pet GUID = ", GetGUID(),owner->GetGUID(), GetDistance2d(owner), owner->GetPetGuid().GetCounter());
                    Unsummon(PET_SAVE_AS_DELETED);
                    return;
                }

            if (m_duration > 0)
            {
                if(m_duration > (int32)update_diff)
                    m_duration -= (int32)update_diff;
                else
                {
                    DEBUG_LOG("Pet %d removed with duration expired.", GetGUID());
                    Unsummon(PET_SAVE_AS_DELETED, owner);
                    return;
                }
            }

            //regenerate focus for hunter pets or energy for deathknight's ghoul
            if(m_regenTimer <= update_diff)
            {
                Regenerate(getPowerType(), REGEN_TIME_FULL);
                m_regenTimer = REGEN_TIME_FULL;

                if(getPetType() == HUNTER_PET)
                    Regenerate(POWER_HAPPINESS, REGEN_TIME_FULL);

                if (!isInCombat() || IsPolymorphed())
                    RegenerateHealth(REGEN_TIME_FULL);
            }
            else
                m_regenTimer -= update_diff;

            break;
        }
        default:
            break;
    }
    // Update scaling auras from queue
    while (!m_scalingQueue.empty())
    {
        ApplyScalingBonus(&m_scalingQueue.front());
        m_scalingQueue.pop();
    };

    if (IsInWorld())
        Creature::Update(update_diff, diff);
}

HappinessState Pet::GetHappinessState()
{
    if(GetPower(POWER_HAPPINESS) < HAPPINESS_LEVEL_SIZE)
        return UNHAPPY;
    else if(GetPower(POWER_HAPPINESS) >= HAPPINESS_LEVEL_SIZE * 2)
        return HAPPY;
    else
        return CONTENT;
}

bool Pet::CanTakeMoreActiveSpells(uint32 spellid)
{
    uint8  activecount = 1;
    uint32 chainstartstore[ACTIVE_SPELLS_MAX];

    if(IsPassiveSpell(spellid))
        return true;

    chainstartstore[0] = sSpellMgr.GetFirstSpellInChain(spellid);

    for (PetSpellMap::const_iterator itr = m_spells.begin(); itr != m_spells.end(); ++itr)
    {
        if(itr->second.state == PETSPELL_REMOVED)
            continue;

        if(IsPassiveSpell(itr->first))
            continue;

        uint32 chainstart = sSpellMgr.GetFirstSpellInChain(itr->first);

        uint8 x;

        for(x = 0; x < activecount; x++)
        {
            if(chainstart == chainstartstore[x])
                break;
        }

        if(x == activecount)                                //spellchain not yet saved -> add active count
        {
            ++activecount;
            if(activecount > ACTIVE_SPELLS_MAX)
                return false;
            chainstartstore[x] = chainstart;
        }
    }
    return true;
}

void Pet::Unsummon(PetSaveMode mode, Unit* owner /*= NULL*/)
{

    if (!owner)
        owner = GetOwner();

    m_removed = true;

    CombatStop();

    if (owner)
    {
        if (GetOwnerGuid() != owner->GetObjectGuid())
            return;

        Player* p_owner = owner->GetTypeId()==TYPEID_PLAYER ? (Player*)owner : NULL;

        if (p_owner)
        {

            // not save secondary permanent pet as current
            if (mode == PET_SAVE_AS_CURRENT && p_owner->GetTemporaryUnsummonedPetNumber() &&
                p_owner->GetTemporaryUnsummonedPetNumber() != GetCharmInfo()->GetPetNumber())
                mode = PET_SAVE_NOT_IN_SLOT;

            SpellEntry const *spellInfo = sSpellStore.LookupEntry(GetCreateSpellID());

            if (mode == PET_SAVE_REAGENTS)
            {
                //returning of reagents only for players, so best done here

                if (spellInfo)
                {
                    for(uint32 i = 0; i < MAX_SPELL_REAGENTS; ++i)
                    {
                        if (spellInfo->Reagent[i] > 0)
                        {
                            ItemPosCountVec dest;           //for succubus, voidwalker, felhunter and felguard credit soulshard when despawn reason other than death (out of range, logout)
                            uint8 msg = p_owner->CanStoreNewItem(NULL_BAG, NULL_SLOT, dest, spellInfo->Reagent[i], spellInfo->ReagentCount[i]);
                            if (msg == EQUIP_ERR_OK)
                            {
                                Item* item = p_owner->StoreNewItem(dest, spellInfo->Reagent[i], true);
                                if (p_owner->IsInWorld())
                                    p_owner->SendNewItem(item, spellInfo->ReagentCount[i], true, false);
                            }
                        }
                    }
                }
            }

            if (isControlled()  && !GetPetCounter())
            {
                p_owner->RemovePetActionBar();

                if (p_owner->GetGroup())
                    p_owner->SetGroupUpdateFlag(GROUP_UPDATE_PET);

                // Special way for remove cooldown if SPELL_ATTR_DISABLED_WHILE_ACTIVE
                if (spellInfo && spellInfo->Attributes & SPELL_ATTR_DISABLED_WHILE_ACTIVE)
                    if (p_owner->GetTemporaryUnsummonedPetNumber() != GetCharmInfo()->GetPetNumber())
                        p_owner->SendCooldownEvent(spellInfo);
            }
        }

        // only if current pet in slot
        switch(getPetType())
        {
            case MINI_PET:
                if (p_owner)
                    p_owner->SetMiniPet(NULL);
                break;
            case PROTECTOR_PET:
            case GUARDIAN_PET:
                owner->RemoveGuardian(this);
                break;
            default:
                if (owner->GetPetGuid() == GetObjectGuid())
                    owner->SetPet(NULL);
                break;
        }

        if (GetNeedSave())
            SavePetToDB(mode);
    }

    AddObjectToRemoveList();

}

void Pet::GivePetXP(uint32 xp)
{
    if(getPetType() != HUNTER_PET)
        return;

    if ( xp < 1 )
        return;

    if(!isAlive())
        return;

    uint32 level = getLevel();
    uint32 maxlevel = std::min(sWorld.getConfig(CONFIG_UINT32_MAX_PLAYER_LEVEL), GetOwner()->getLevel());

    // pet not receive xp for level equal to owner level
    if (level >= maxlevel)
        return;

    uint32 nextLvlXP = GetUInt32Value(UNIT_FIELD_PETNEXTLEVELEXP);
    uint32 curXP = GetUInt32Value(UNIT_FIELD_PETEXPERIENCE);
    uint32 newXP = curXP + xp;

    while( newXP >= nextLvlXP && level < maxlevel)
    {
        newXP -= nextLvlXP;
        ++level;

        GivePetLevel(level);                              // also update UNIT_FIELD_PETNEXTLEVELEXP and UNIT_FIELD_PETEXPERIENCE to level start

        nextLvlXP = GetUInt32Value(UNIT_FIELD_PETNEXTLEVELEXP);
    }

    SetUInt32Value(UNIT_FIELD_PETEXPERIENCE, level < maxlevel ? newXP : 0);
}

void Pet::GivePetLevel(uint32 level)
{
    if (!level || level == getLevel())
        return;

    if (getPetType()==HUNTER_PET)
    {
        SetUInt32Value(UNIT_FIELD_PETEXPERIENCE, 0);
        SetUInt32Value(UNIT_FIELD_PETNEXTLEVELEXP, sObjectMgr.GetXPForPetLevel(level));
    }

    InitStatsForLevel(level);
    InitLevelupSpellsForLevel();
    InitTalentForLevel();
}

bool Pet::CreateBaseAtCreature(Creature* creature, Unit* owner)
{
    if(!creature || !owner)
    {
        sLog.outError("CRITICAL: NULL pointer passed into CreateBaseAtCreature()");
        return false;
    }

<<<<<<< HEAD
    CreatureInfo const *cinfo = creature->GetCreatureInfo();
    if(!cinfo)
    {
        sLog.outError("CreateBaseAtCreature() failed, creatureInfo is missing!");
        return false;
    }

    BASIC_LOG("Create new pet from creature %d ", creature->GetEntry());

    if (!Create(owner, creature->GetEntry()))
        return false;
=======
    Relocate(creature->GetPositionX(), creature->GetPositionY(), creature->GetPositionZ(), creature->GetOrientation());
>>>>>>> 2902c34f

    if (!SetSummonPosition(creature->GetPositionX(), creature->GetPositionY(), creature->GetPositionZ()))
    {
        sLog.outError("Pet (guidlow %d, entry %d) not created base at creature. Suggested coordinates isn't valid (X: %f Y: %f)",
            GetGUIDLow(), GetEntry(), GetPositionX(), GetPositionY());
        return false;
    }

<<<<<<< HEAD
    if(CreatureFamilyEntry const* cFamily = sCreatureFamilyStore.LookupEntry(cinfo->family))
        SetName(cFamily->Name[sWorld.GetDefaultDbcLocale()]);
    else
        SetName(creature->GetNameForLocaleIdx(sObjectMgr.GetDBCLocaleIndex()));
=======
    uint32 guid = creature->GetMap()->GenerateLocalLowGuid(HIGHGUID_PET);

    BASIC_LOG("Create pet");
    uint32 pet_number = sObjectMgr.GeneratePetNumber();
    if(!Create(guid, creature->GetMap(), creature->GetPhaseMask(), creature->GetEntry(), pet_number))
        return false;

    CreatureInfo const *cinfo = GetCreatureInfo();
    if(!cinfo)
    {
        sLog.outError("CreateBaseAtCreature() failed, creatureInfo is missing!");
        return false;
    }
>>>>>>> 2902c34f

    if(cinfo->type == CREATURE_TYPE_CRITTER)
    {
        setPetType(MINI_PET);
        return true;
    }

    if(cinfo->type == CREATURE_TYPE_BEAST)
    {
        SetUInt32Value(UNIT_MOD_CAST_SPEED, creature->GetUInt32Value(UNIT_MOD_CAST_SPEED));
    }

    SetDisplayId(creature->GetDisplayId());
    SetNativeDisplayId(creature->GetNativeDisplayId());

    return true;
}

bool Pet::InitStatsForLevel(uint32 petlevel, Unit* owner)
{

    CreatureInfo const *cinfo = GetCreatureInfo();
    MANGOS_ASSERT(cinfo);

    if(!owner)
    {
        owner = GetOwner();
        if(!owner)
        {
            sLog.outError("attempt to summon pet (Entry %u) without owner! Attempt terminated.", cinfo->Entry);
            return false;
        }
    }

    if (!petlevel)
        petlevel = owner->getLevel();

    SetLevel(petlevel);

    PetLevelInfo const* pInfo = sObjectMgr.GetPetLevelInfo(cinfo->Entry, petlevel);

    SetMeleeDamageSchool(SpellSchools(cinfo->dmgschool));

    int32 createStats[MAX_STATS+7] =  {22,     // STAT_STRENGTH
                                       22,     // STAT_AGILITY
                                       25,     // STAT_STAMINA
                                       28,     // STAT_INTELLECT
                                       27,     // STAT_SPIRIT
                                       42,     // Base HEALTH
                                       20,     // Base POWER/MANA
                                       10,     // Base AttackPower
                                       5,      // Base MinDamage
                                       10,     // Base MaxDamage
                                       1,      // Base MinRangeDamage
                                       3};     // Base MaxRangeDamage

    uint32 createResistance[MAX_SPELL_SCHOOL] = {0,0,0,0,0,0,0};

    if(cinfo) // Default create values (from creature_template)
    {
        createResistance[SPELL_SCHOOL_HOLY]   = cinfo->resistance1;
        createResistance[SPELL_SCHOOL_FIRE]   = cinfo->resistance2;
        createResistance[SPELL_SCHOOL_NATURE] = cinfo->resistance3;
        createResistance[SPELL_SCHOOL_FROST]  = cinfo->resistance4;
        createResistance[SPELL_SCHOOL_SHADOW] = cinfo->resistance5;
        createResistance[SPELL_SCHOOL_ARCANE] = cinfo->resistance6;
        // Armor
        createResistance[SPELL_SCHOOL_NORMAL] = int32(cinfo->armor  * petlevel / cinfo->maxlevel / (1 +  cinfo->rank));

        for (int i = 0; i < MAX_STATS; ++i)
            createStats[i] *= petlevel/10;

        createStats[MAX_STATS]    = int32(cinfo->maxhealth * petlevel / cinfo->maxlevel / (1 +  cinfo->rank));
        createStats[MAX_STATS+1]  = int32(cinfo->maxmana * petlevel / cinfo->maxlevel / (1 +  cinfo->rank));
        createStats[MAX_STATS+2]  = int32(cinfo->attackpower * petlevel / cinfo->maxlevel / (1 +  cinfo->rank));
        createStats[MAX_STATS+3]  = int32( cinfo->mindmg * petlevel / cinfo->maxlevel / (1 + cinfo->rank));
        createStats[MAX_STATS+4]  = int32( cinfo->maxdmg * petlevel / cinfo->maxlevel / (1 + cinfo->rank));
        createStats[MAX_STATS+5]  = int32(cinfo->minrangedmg * petlevel / cinfo->maxlevel/ (1 + cinfo->rank));
        createStats[MAX_STATS+6]  = int32(cinfo->maxrangedmg * petlevel / cinfo->maxlevel/ (1 + cinfo->rank));
        SetFloatValue(UNIT_FIELD_MAXRANGEDDAMAGE, float(cinfo->maxrangedmg * petlevel / cinfo->maxlevel));
        setPowerType(Powers(cinfo->powerType));
        SetAttackTime(BASE_ATTACK, cinfo->baseattacktime);
        SetAttackTime(RANGED_ATTACK, cinfo->rangeattacktime);
    }
    else
    {
        SetAttackTime(BASE_ATTACK, BASE_ATTACK_TIME);
        SetAttackTime(RANGED_ATTACK, BASE_ATTACK_TIME);

        for (int i = 0; i < MAX_STATS+7; ++i)
            createStats[i] *= petlevel/10;
        // Armor
        createResistance[SPELL_SCHOOL_NORMAL] = petlevel*50;
    }

    switch(getPetType())
    {
        case SUMMON_PET:
        {
            if (cinfo->family == CREATURE_FAMILY_GHOUL)
                setPowerType(POWER_ENERGY);
            break;
        }
        case HUNTER_PET:
        {
            if (!pInfo)         //If no pet levelstats in DB - use 1 for default hunter pet
                pInfo = sObjectMgr.GetPetLevelInfo(1, petlevel);

            CreatureFamilyEntry const* cFamily = sCreatureFamilyStore.LookupEntry(cinfo->family);
            if(cFamily && cFamily->minScale > 0.0f && getPetType()==HUNTER_PET)
            {
                float scale;
                if (getLevel() >= cFamily->maxScaleLevel)
                    scale = cFamily->maxScale;
                else if (getLevel() <= cFamily->minScaleLevel)
                    scale = cFamily->minScale;
                else
                    scale = cFamily->minScale + float(getLevel() - cFamily->minScaleLevel) / cFamily->maxScaleLevel * (cFamily->maxScale - cFamily->minScale);

                SetObjectScale(scale);
                UpdateModelData();
            }

            SetUInt32Value(UNIT_FIELD_PETNEXTLEVELEXP, sObjectMgr.GetXPForPetLevel(petlevel));
            setPowerType(POWER_FOCUS);
            break;
        }
        case GUARDIAN_PET:
        case PROTECTOR_PET:
        {
            SetUInt32Value(UNIT_FIELD_PETEXPERIENCE, 0);
            SetUInt32Value(UNIT_FIELD_PETNEXTLEVELEXP, 1000);
            // DK ghouls have energy
            if (cinfo->family == CREATURE_FAMILY_GHOUL)
                setPowerType(POWER_ENERGY);
            break;
        }
        default:
        {
            sLog.outError("Pet have incorrect type (%u) for levelup.", getPetType());
            return true;
            break;
        }
    }

    if(pInfo)                                       // exist in DB
    {
        if (pInfo->health)
            SetCreateHealth(pInfo->health);
        else
            SetCreateHealth(createStats[MAX_STATS]);

        if (pInfo->mana)
            SetCreateMana(pInfo->mana);
        else
            SetCreateMana(createStats[MAX_STATS+1]);

        if (pInfo->armor)
            SetModifierValue(UNIT_MOD_ARMOR, BASE_VALUE, float(pInfo->armor));
        else
            SetModifierValue(UNIT_MOD_ARMOR, BASE_VALUE,  float(createResistance[SPELL_SCHOOL_NORMAL]));

        for( int i = STAT_STRENGTH; i < MAX_STATS; ++i)
            if (pInfo->stats[i])
               SetCreateStat(Stats(i), float(pInfo->stats[i]));
            else
               SetCreateStat(Stats(i), float(createStats[i]));

        if (pInfo->attackpower)
            SetModifierValue(UNIT_MOD_ATTACK_POWER, BASE_VALUE, float(pInfo->attackpower));
        else
            SetModifierValue(UNIT_MOD_ATTACK_POWER, BASE_VALUE, float(createStats[MAX_STATS+2]));

        if (pInfo->mindmg)
            SetBaseWeaponDamage(BASE_ATTACK, MINDAMAGE, float(pInfo->mindmg));
        else
            SetBaseWeaponDamage(BASE_ATTACK, MINDAMAGE, float(createStats[MAX_STATS+3]));

        if (pInfo->maxdmg)
            SetBaseWeaponDamage(BASE_ATTACK, MAXDAMAGE, float(pInfo->maxdmg));
        else
            SetBaseWeaponDamage(BASE_ATTACK, MAXDAMAGE, float(createStats[MAX_STATS+4]));

        SetFloatValue(UNIT_FIELD_MINRANGEDDAMAGE,float(createStats[MAX_STATS+5]));
        SetFloatValue(UNIT_FIELD_MAXRANGEDDAMAGE,float(createStats[MAX_STATS+6]));

        DEBUG_LOG("Pet %u stats for level initialized (from pet_levelstat values)", cinfo->Entry);
    }
    else                                            // not exist in DB, use some default fake data
    {
        DEBUG_LOG("Summoned pet (Entry: %u) not have pet stats data in DB. Use hardcoded values.",cinfo->Entry);
        for (int i = STAT_STRENGTH; i < MAX_STATS; ++i)
            SetCreateStat(Stats(i),float(createStats[i]));

        SetCreateHealth(createStats[MAX_STATS]);
        SetCreateMana(createStats[MAX_STATS+1]);
        SetModifierValue(UNIT_MOD_ARMOR, BASE_VALUE,  float(createResistance[SPELL_SCHOOL_NORMAL]));

        SetModifierValue(UNIT_MOD_ATTACK_POWER, BASE_VALUE, float(createStats[MAX_STATS+2]));

        SetBaseWeaponDamage(BASE_ATTACK, MINDAMAGE, float(createStats[MAX_STATS+3]));
        SetBaseWeaponDamage(BASE_ATTACK, MAXDAMAGE, float(createStats[MAX_STATS+4]));

        SetFloatValue(UNIT_FIELD_MINRANGEDDAMAGE, float(createStats[MAX_STATS+5]));
        SetFloatValue(UNIT_FIELD_MAXRANGEDDAMAGE, float(createStats[MAX_STATS+6]));

        DEBUG_LOG("Pet %u stats for level initialized (from creature_template values)", cinfo->Entry);
    }

    for (int i = SPELL_SCHOOL_HOLY; i < MAX_SPELL_SCHOOL; ++i)
            SetModifierValue(UnitMods(UNIT_MOD_RESISTANCE_START + i), BASE_VALUE, float(createResistance[i]));

    SetModifierValue(UNIT_MOD_ATTACK_POWER, BASE_PCT, 1.0f);
    SetAttackTime(OFF_ATTACK, BASE_ATTACK_TIME);
    SetFloatValue(UNIT_MOD_CAST_SPEED, 1.0f);


    UpdateAllStats();

    SetHealth(GetMaxHealth());
    SetPower(getPowerType(), GetMaxPower(getPowerType()));

    return true;
}

bool Pet::HaveInDiet(ItemPrototype const* item) const
{
    if (!item->FoodType)
        return false;

    CreatureInfo const* cInfo = GetCreatureInfo();
    if(!cInfo)
        return false;

    CreatureFamilyEntry const* cFamily = sCreatureFamilyStore.LookupEntry(cInfo->family);
    if(!cFamily)
        return false;

    uint32 diet = cFamily->petFoodMask;
    uint32 FoodMask = 1 << (item->FoodType-1);
    return diet & FoodMask;
}

uint32 Pet::GetCurrentFoodBenefitLevel(uint32 itemlevel)
{
    // -5 or greater food level
    if(getLevel() <= itemlevel + 5)                         //possible to feed level 60 pet with level 55 level food for full effect
        return 35000;
    // -10..-6
    else if(getLevel() <= itemlevel + 10)                   //pure guess, but sounds good
        return 17000;
    // -14..-11
    else if(getLevel() <= itemlevel + 14)                   //level 55 food gets green on 70, makes sense to me
        return 8000;
    // -15 or less
    else
        return 0;                                           //food too low level
}

void Pet::_LoadSpellCooldowns()
{
    m_CreatureSpellCooldowns.clear();
    m_CreatureCategoryCooldowns.clear();

    QueryResult *result = CharacterDatabase.PQuery("SELECT spell,time FROM pet_spell_cooldown WHERE guid = '%u'",m_charmInfo->GetPetNumber());

    if(result)
    {
        time_t curTime = time(NULL);

        WorldPacket data(SMSG_SPELL_COOLDOWN, (8+1+size_t(result->GetRowCount())*8));
        data << GetGUID();
        data << uint8(0x0);                                 // flags (0x1, 0x2)

        do
        {
            Field *fields = result->Fetch();

            uint32 spell_id = fields[0].GetUInt32();
            time_t db_time  = (time_t)fields[1].GetUInt64();

            if(!sSpellStore.LookupEntry(spell_id))
            {
                sLog.outError("Pet %u have unknown spell %u in `pet_spell_cooldown`, skipping.",m_charmInfo->GetPetNumber(),spell_id);
                continue;
            }

            // skip outdated cooldown
            if(db_time <= curTime)
                continue;

            data << uint32(spell_id);
            data << uint32(uint32(db_time-curTime)*IN_MILLISECONDS);

            _AddCreatureSpellCooldown(spell_id,db_time);

            DEBUG_LOG("Pet (Number: %u) spell %u cooldown loaded (%u secs).", m_charmInfo->GetPetNumber(), spell_id, uint32(db_time-curTime));
        }
        while( result->NextRow() );

        delete result;

        if(!m_CreatureSpellCooldowns.empty() && GetOwner())
        {
            ((Player*)GetOwner())->GetSession()->SendPacket(&data);
        }
    }
}

void Pet::_SaveSpellCooldowns()
{
    CharacterDatabase.PExecute("DELETE FROM pet_spell_cooldown WHERE guid = '%u'", m_charmInfo->GetPetNumber());

    time_t curTime = time(NULL);

    // remove oudated and save active
    for(CreatureSpellCooldowns::iterator itr = m_CreatureSpellCooldowns.begin();itr != m_CreatureSpellCooldowns.end();)
    {
        if(itr->second <= curTime)
            m_CreatureSpellCooldowns.erase(itr++);
        else
        {
            CharacterDatabase.PExecute("INSERT INTO pet_spell_cooldown (guid,spell,time) VALUES ('%u', '%u', '" UI64FMTD "')", m_charmInfo->GetPetNumber(), itr->first, uint64(itr->second));
            ++itr;
        }
    }
}

void Pet::_LoadSpells()
{
    QueryResult *result = CharacterDatabase.PQuery("SELECT spell,active FROM pet_spell WHERE guid = '%u'",m_charmInfo->GetPetNumber());

    if(result)
    {
        do
        {
            Field *fields = result->Fetch();

            addSpell(fields[0].GetUInt32(), ActiveStates(fields[1].GetUInt8()), PETSPELL_UNCHANGED);
        }
        while( result->NextRow() );

        delete result;
    }
}

void Pet::_SaveSpells()
{
    for (PetSpellMap::iterator itr = m_spells.begin(), next = m_spells.begin(); itr != m_spells.end(); itr = next)
    {
        ++next;

        // prevent saving family passives to DB
        if (itr->second.type == PETSPELL_FAMILY)
            continue;

        switch(itr->second.state)
        {
            case PETSPELL_REMOVED:
                CharacterDatabase.PExecute("DELETE FROM pet_spell WHERE guid = '%u' and spell = '%u'", m_charmInfo->GetPetNumber(), itr->first);
                m_spells.erase(itr);
                continue;
            case PETSPELL_CHANGED:
                CharacterDatabase.PExecute("DELETE FROM pet_spell WHERE guid = '%u' and spell = '%u'", m_charmInfo->GetPetNumber(), itr->first);
                CharacterDatabase.PExecute("INSERT INTO pet_spell (guid,spell,active) VALUES ('%u', '%u', '%u')", m_charmInfo->GetPetNumber(), itr->first, itr->second.active);
                break;
            case PETSPELL_NEW:
                CharacterDatabase.PExecute("INSERT INTO pet_spell (guid,spell,active) VALUES ('%u', '%u', '%u')", m_charmInfo->GetPetNumber(), itr->first, itr->second.active);
                break;
            case PETSPELL_UNCHANGED:
                continue;
        }

        itr->second.state = PETSPELL_UNCHANGED;
    }
}

void Pet::_LoadAuras(uint32 timediff)
{
    RemoveAllAuras();

    QueryResult *result = CharacterDatabase.PQuery("SELECT caster_guid,item_guid,spell,stackcount,remaincharges,basepoints0,basepoints1,basepoints2,maxduration0,maxduration1,maxduration2,remaintime0,remaintime1,remaintime2,effIndexMask FROM pet_aura WHERE guid = '%u'",m_charmInfo->GetPetNumber());

    if(result)
    {
        do
        {
            Field *fields = result->Fetch();
            uint64 caster_guid = fields[0].GetUInt64();
            uint32 item_lowguid = fields[1].GetUInt32();
            uint32 spellid = fields[2].GetUInt32();
            uint32 stackcount= fields[3].GetUInt32();
            int32 remaincharges = (int32)fields[4].GetUInt32();
            int32 damage[MAX_EFFECT_INDEX];
            int32 maxduration[MAX_EFFECT_INDEX];
            int32 remaintime[MAX_EFFECT_INDEX];
            for (int32 i = 0; i < MAX_EFFECT_INDEX; ++i)
            {
                damage[i]  = (int32)fields[i+5].GetUInt32();
                maxduration[i] = (int32)fields[i+8].GetUInt32();
                remaintime[i] = (int32)fields[i+11].GetUInt32();
            }
            uint32 effIndexMask = (int32)fields[14].GetUInt32();

            SpellEntry const* spellproto = sSpellStore.LookupEntry(spellid);
            if(!spellproto)
            {
                sLog.outError("Unknown spell (spellid %u), ignore.",spellid);
                continue;
            }

            // do not load single target auras (unless they were cast by the player)
            if (caster_guid != GetGUID() && IsSingleTargetSpell(spellproto))
                continue;

            // prevent wrong values of remaincharges
            uint32 procCharges = spellproto->procCharges;
            if(procCharges)
            {
                if(remaincharges <= 0 || remaincharges > (int32)procCharges)
                    remaincharges = procCharges;
            }
            else
                remaincharges = 0;

            if (spellproto->StackAmount < stackcount)
                stackcount = spellproto->StackAmount;

            SpellAuraHolder *holder = CreateSpellAuraHolder(spellproto, this, NULL);
            for (int32 i = 0; i < MAX_EFFECT_INDEX; ++i)
            {
                if ((effIndexMask & (1 << i)) == 0)
                    continue;

                if (remaintime[i] != -1 && !IsPositiveEffect(spellid, SpellEffectIndex(i)))
                {
                    if (remaintime[i]/IN_MILLISECONDS <= int32(timediff))
                    continue;

                    remaintime[i] -= timediff*IN_MILLISECONDS;
                }

                Aura* aura = CreateAura(spellproto, SpellEffectIndex(i), NULL, holder, this);
                if (!damage[i])
                    damage[i] = aura->GetModifier()->m_amount;

                aura->SetLoadedState(damage[i], maxduration[i], remaintime[i]);
                holder->AddAura(aura, SpellEffectIndex(i));
            }

            if (!holder->IsEmptyHolder())
            {
                holder->SetLoadedState(caster_guid, ObjectGuid(HIGHGUID_ITEM, item_lowguid), stackcount, remaincharges);
                AddSpellAuraHolder(holder);
            }
            else
                delete holder;
        }
        while( result->NextRow() );

        delete result;
    }
}

void Pet::_SaveAuras()
{
    CharacterDatabase.PExecute("DELETE FROM pet_aura WHERE guid = '%u'", m_charmInfo->GetPetNumber());

    SpellAuraHolderMap const& auraHolders = GetSpellAuraHolderMap();

    if (auraHolders.empty())
        return;

    for(SpellAuraHolderMap::const_iterator itr = auraHolders.begin(); itr != auraHolders.end(); ++itr)
    {
        SpellAuraHolder *holder = itr->second;

        bool save = true;
        for (int32 j = 0; j < MAX_EFFECT_INDEX; ++j)
        {
            SpellEntry const* spellInfo = holder->GetSpellProto();
            if (spellInfo->EffectApplyAuraName[j] == SPELL_AURA_MOD_STEALTH ||
                        spellInfo->Effect[j] == SPELL_EFFECT_APPLY_AREA_AURA_OWNER ||
                        spellInfo->Effect[j] == SPELL_EFFECT_APPLY_AREA_AURA_PET )
            {
                save = false;
                break;
            }
        }

        //skip all holders from spells that are passive or channeled
        //do not save single target holders (unless they were cast by the player)
        if (save && !holder->IsPassive() && !IsChanneledSpell(holder->GetSpellProto()) && (holder->GetCasterGUID() == GetGUID() || !holder->IsSingleTarget()))
        {
            int32 damage[MAX_EFFECT_INDEX];
            int32 remaintime[MAX_EFFECT_INDEX];
            int32 maxduration[MAX_EFFECT_INDEX];
            uint32 effIndexMask = 0;

            for (int32 i = 0; i < MAX_EFFECT_INDEX; ++i)
            {
                damage[i] = 0;
                remaintime[i] = 0;
                maxduration[i] = 0;

                if (Aura *aur = holder->GetAuraByEffectIndex(SpellEffectIndex(i)))
                {
                    // don't save not own area auras
                    if (aur->IsAreaAura() && holder->GetCasterGUID() != GetGUID())
                        continue;

                    damage[i] = aur->GetModifier()->m_amount;
                    remaintime[i] = aur->GetAuraDuration();
                    maxduration[i] = aur->GetAuraMaxDuration();
                    effIndexMask |= (1 << i);
                }
            }

            if (!effIndexMask)
                continue;

            CharacterDatabase.PExecute("INSERT INTO pet_aura (guid, caster_guid, item_guid, spell, stackcount, remaincharges, basepoints0, basepoints1, basepoints2, maxduration0, maxduration1, maxduration2, remaintime0, remaintime1, remaintime2, effIndexMask) VALUES "
                "('%u', '" UI64FMTD "', '%u', '%u', '%u', '%u', '%i', '%i', '%i', '%i', '%i', '%i', '%i', '%i', '%i', '%u')",
                m_charmInfo->GetPetNumber(), holder->GetCasterGuid().GetRawValue(), holder->GetCastItemGuid().GetCounter(), holder->GetId(), holder->GetStackAmount(), holder->GetAuraCharges(),
                damage[EFFECT_INDEX_0], damage[EFFECT_INDEX_1], damage[EFFECT_INDEX_2],
                maxduration[EFFECT_INDEX_0], maxduration[EFFECT_INDEX_1], maxduration[EFFECT_INDEX_2],
                remaintime[EFFECT_INDEX_0], remaintime[EFFECT_INDEX_1], remaintime[EFFECT_INDEX_2],
                effIndexMask);
        }
    }
}

bool Pet::addSpell(uint32 spell_id,ActiveStates active /*= ACT_DECIDE*/, PetSpellState state /*= PETSPELL_NEW*/, PetSpellType type /*= PETSPELL_NORMAL*/)
{
    SpellEntry const *spellInfo = sSpellStore.LookupEntry(spell_id);
    if (!spellInfo)
    {
        // do pet spell book cleanup
        if(state == PETSPELL_UNCHANGED)                     // spell load case
        {
            sLog.outError("Pet::addSpell: nonexistent in SpellStore spell #%u request, deleting for all pets in `pet_spell`.",spell_id);
            CharacterDatabase.PExecute("DELETE FROM pet_spell WHERE spell = '%u'",spell_id);
        }
        else
            sLog.outError("Pet::addSpell: nonexistent in SpellStore spell #%u request.",spell_id);

        return false;
    }

    PetSpellMap::iterator itr = m_spells.find(spell_id);
    if (itr != m_spells.end())
    {
        if (itr->second.state == PETSPELL_REMOVED)
        {
            m_spells.erase(itr);
            state = PETSPELL_CHANGED;
        }
        else if (state == PETSPELL_UNCHANGED && itr->second.state != PETSPELL_UNCHANGED)
        {
            // can be in case spell loading but learned at some previous spell loading
            itr->second.state = PETSPELL_UNCHANGED;

            if(active == ACT_ENABLED)
                ToggleAutocast(spell_id, true);
            else if(active == ACT_DISABLED)
                ToggleAutocast(spell_id, false);

            return false;
        }
        else
            return false;
    }

    uint32 oldspell_id = 0;

    PetSpell newspell;
    newspell.state = state;
    newspell.type = type;

    if(active == ACT_DECIDE)                                //active was not used before, so we save it's autocast/passive state here
    {
        if(IsPassiveSpell(spellInfo))
            newspell.active = ACT_PASSIVE;
        else
            newspell.active = ACT_DISABLED;
    }
    else
        newspell.active = active;

    // talent: unlearn all other talent ranks (high and low)
    if(TalentSpellPos const* talentPos = GetTalentSpellPos(spell_id))
    {
        if(TalentEntry const *talentInfo = sTalentStore.LookupEntry( talentPos->talent_id ))
        {
            for(int i=0; i < MAX_TALENT_RANK; ++i)
            {
                // skip learning spell and no rank spell case
                uint32 rankSpellId = talentInfo->RankID[i];
                if(!rankSpellId || rankSpellId==spell_id)
                    continue;

                // skip unknown ranks
                if(!HasSpell(rankSpellId))
                    continue;
                removeSpell(rankSpellId,false,false);
            }
        }
    }
    else if(sSpellMgr.GetSpellRank(spell_id)!=0)
    {
        for (PetSpellMap::const_iterator itr2 = m_spells.begin(); itr2 != m_spells.end(); ++itr2)
        {
            if(itr2->second.state == PETSPELL_REMOVED) continue;

            if( sSpellMgr.IsRankSpellDueToSpell(spellInfo,itr2->first) )
            {
                // replace by new high rank
                if(sSpellMgr.IsHighRankOfSpell(spell_id,itr2->first))
                {
                    newspell.active = itr2->second.active;

                    if(newspell.active == ACT_ENABLED)
                        ToggleAutocast(itr2->first, false);

                    oldspell_id = itr2->first;
                    unlearnSpell(itr2->first,false,false);
                    break;
                }
                // ignore new lesser rank
                else if(sSpellMgr.IsHighRankOfSpell(itr2->first,spell_id))
                    return false;
            }
        }
    }

    m_spells[spell_id] = newspell;

    if (IsPassiveSpell(spellInfo))
        CastSpell(this, spell_id, true);
    else
        m_charmInfo->AddSpellToActionBar(spell_id, ActiveStates(newspell.active));

    if(newspell.active == ACT_ENABLED || !isControlled())
        ToggleAutocast(spell_id, true);

    uint32 talentCost = GetTalentSpellCost(spell_id);
    if (talentCost)
    {
        m_usedTalentCount+=talentCost;
        UpdateFreeTalentPoints(false);
    }
    return true;
}

bool Pet::learnSpell(uint32 spell_id)
{
    // prevent duplicated entires in spell book
    if (!addSpell(spell_id))
        return false;

    if(!m_loading)
    {
        Unit* owner = GetOwner();
        if(owner && owner->GetTypeId() == TYPEID_PLAYER)
        {
            WorldPacket data(SMSG_PET_LEARNED_SPELL, 4);
            data << uint32(spell_id);
            ((Player*)owner)->GetSession()->SendPacket(&data);

            ((Player*)owner)->PetSpellInitialize();
        }
    }
    return true;
}

void Pet::InitLevelupSpellsForLevel()
{
    uint32 level = getLevel();

    if(PetLevelupSpellSet const *levelupSpells = GetCreatureInfo()->family ? sSpellMgr.GetPetLevelupSpellList(GetCreatureInfo()->family) : NULL)
    {
        // PetLevelupSpellSet ordered by levels, process in reversed order
        for(PetLevelupSpellSet::const_reverse_iterator itr = levelupSpells->rbegin(); itr != levelupSpells->rend(); ++itr)
        {
            // will called first if level down
            if(itr->first > level)
                unlearnSpell(itr->second,true);                 // will learn prev rank if any
            // will called if level up
            else
                learnSpell(itr->second);                        // will unlearn prev rank if any
        }
    }

    int32 petSpellsId = GetCreatureInfo()->PetSpellDataId ? -(int32)GetCreatureInfo()->PetSpellDataId : GetEntry();

    // default spells (can be not learned if pet level (as owner level decrease result for example) less first possible in normal game)
    if(PetDefaultSpellsEntry const *defSpells = sSpellMgr.GetPetDefaultSpellsEntry(petSpellsId))
    {
        for(int i = 0; i < MAX_CREATURE_SPELL_DATA_SLOT; ++i)
        {
            SpellEntry const* spellEntry = sSpellStore.LookupEntry(defSpells->spellid[i]);
            if(!spellEntry)
                continue;

            // will called first if level down
            if(spellEntry->spellLevel > level)
                unlearnSpell(spellEntry->Id,true);
            // will called if level up
            else
                learnSpell(spellEntry->Id);
        }
    }
}

bool Pet::unlearnSpell(uint32 spell_id, bool learn_prev, bool clear_ab)
{
    if(removeSpell(spell_id,learn_prev,clear_ab))
    {
        if(!m_loading)
        {
            if (Unit* owner = GetOwner())
            {
                if(owner->GetTypeId() == TYPEID_PLAYER)
                {
                    WorldPacket data(SMSG_PET_REMOVED_SPELL, 4);
                    data << uint32(spell_id);
                    ((Player*)owner)->GetSession()->SendPacket(&data);
                }
            }
        }
        return true;
    }
    return false;
}

bool Pet::removeSpell(uint32 spell_id, bool learn_prev, bool clear_ab)
{
    PetSpellMap::iterator itr = m_spells.find(spell_id);
    if (itr == m_spells.end())
        return false;

    if(itr->second.state == PETSPELL_REMOVED)
        return false;

    if(itr->second.state == PETSPELL_NEW)
        m_spells.erase(itr);
    else
        itr->second.state = PETSPELL_REMOVED;

    RemoveAurasDueToSpell(spell_id);

    uint32 talentCost = GetTalentSpellCost(spell_id);
    if (talentCost > 0)
    {
        if (m_usedTalentCount > talentCost)
            m_usedTalentCount-=talentCost;
        else
            m_usedTalentCount = 0;

        UpdateFreeTalentPoints(false);
    }

    if (learn_prev)
    {
        if (uint32 prev_id = sSpellMgr.GetPrevSpellInChain (spell_id))
            learnSpell(prev_id);
        else
            learn_prev = false;
    }

    // if remove last rank or non-ranked then update action bar at server and client if need
    if (clear_ab && !learn_prev && m_charmInfo->RemoveSpellFromActionBar(spell_id))
    {
        if(IsInWorld())
        {
            // need update action bar for last removed rank
            if (Unit* owner = GetOwner())
                if (owner->GetTypeId() == TYPEID_PLAYER && !GetPetCounter())
                    ((Player*)owner)->PetSpellInitialize();
        }
    }

    return true;
}


void Pet::CleanupActionBar()
{
    for(int i = 0; i < MAX_UNIT_ACTION_BAR_INDEX; ++i)
        if(UnitActionBarEntry const* ab = m_charmInfo->GetActionBarEntry(i))
            if(uint32 action = ab->GetAction())
                if(ab->IsActionBarForSpell() && !HasSpell(action))
                    m_charmInfo->SetActionBar(i,0,ACT_DISABLED);
}

void Pet::InitPetCreateSpells()
{
    m_charmInfo->InitPetActionBar();
    m_spells.clear();

    LearnPetPassives();

    CastPetAuras(false);
}

bool Pet::resetTalents(bool no_cost)
{
    Unit *owner = GetOwner();
    if (!owner || owner->GetTypeId()!=TYPEID_PLAYER)
        return false;

    // not need after this call
    if(((Player*)owner)->HasAtLoginFlag(AT_LOGIN_RESET_PET_TALENTS))
        ((Player*)owner)->RemoveAtLoginFlag(AT_LOGIN_RESET_PET_TALENTS,true);

    CreatureInfo const * ci = GetCreatureInfo();
    if(!ci)
        return false;
    // Check pet talent type
    CreatureFamilyEntry const *pet_family = sCreatureFamilyStore.LookupEntry(ci->family);
    if(!pet_family || pet_family->petTalentType < 0)
        return false;

    Player *player = (Player *)owner;

    if (m_usedTalentCount == 0)
    {
        UpdateFreeTalentPoints(false);                      // for fix if need counter
        return false;
    }

    uint32 cost = 0;

    if(!no_cost)
    {
        cost = resetTalentsCost();

        if (player->GetMoney() < cost)
        {
            player->SendBuyError( BUY_ERR_NOT_ENOUGHT_MONEY, 0, 0, 0);
            return false;
        }
    }

    for (unsigned int i = 0; i < sTalentStore.GetNumRows(); ++i)
    {
        TalentEntry const *talentInfo = sTalentStore.LookupEntry(i);

        if (!talentInfo) continue;

        TalentTabEntry const *talentTabInfo = sTalentTabStore.LookupEntry( talentInfo->TalentTab );

        if(!talentTabInfo)
            continue;

        // unlearn only talents for pets family talent type
        if(!((1 << pet_family->petTalentType) & talentTabInfo->petTalentMask))
            continue;

        for (int j = 0; j < MAX_TALENT_RANK; j++)
            if (talentInfo->RankID[j])
                removeSpell(talentInfo->RankID[j],!IsPassiveSpell(talentInfo->RankID[j]),false);
    }

    UpdateFreeTalentPoints(false);

    if(!no_cost)
    {
        player->ModifyMoney(-(int32)cost);

        m_resetTalentsCost = cost;
        m_resetTalentsTime = time(NULL);
    }
    player->PetSpellInitialize();
    return true;
}

void Pet::resetTalentsForAllPetsOf(Player* owner, Pet* online_pet /*= NULL*/)
{
    // not need after this call
    if(((Player*)owner)->HasAtLoginFlag(AT_LOGIN_RESET_PET_TALENTS))
        ((Player*)owner)->RemoveAtLoginFlag(AT_LOGIN_RESET_PET_TALENTS,true);

    // reset for online
    if(online_pet)
        online_pet->resetTalents(true);

    // now need only reset for offline pets (all pets except online case)
    uint32 except_petnumber = online_pet ? online_pet->GetCharmInfo()->GetPetNumber() : 0;

    QueryResult *resultPets = CharacterDatabase.PQuery(
        "SELECT id FROM character_pet WHERE owner = '%u' AND id <> '%u'",
        owner->GetGUIDLow(),except_petnumber);

    // no offline pets
    if(!resultPets)
        return;

    QueryResult *result = CharacterDatabase.PQuery(
        "SELECT DISTINCT pet_spell.spell FROM pet_spell, character_pet "
        "WHERE character_pet.owner = '%u' AND character_pet.id = pet_spell.guid AND character_pet.id <> %u",
        owner->GetGUIDLow(),except_petnumber);

    if(!result)
    {
        delete resultPets;
        return;
    }

    bool need_comma = false;
    std::ostringstream ss;
    ss << "DELETE FROM pet_spell WHERE guid IN (";

    do
    {
        Field *fields = resultPets->Fetch();

        uint32 id = fields[0].GetUInt32();

        if(need_comma)
            ss << ",";

        ss << id;

        need_comma = true;
    }
    while( resultPets->NextRow() );

    delete resultPets;

    ss << ") AND spell IN (";

    bool need_execute = false;
    do
    {
        Field *fields = result->Fetch();

        uint32 spell = fields[0].GetUInt32();

        if(!GetTalentSpellCost(spell))
            continue;

        if(need_execute)
            ss << ",";

        ss << spell;

        need_execute = true;
    }
    while( result->NextRow() );

    delete result;

    if(!need_execute)
        return;

    ss << ")";

    CharacterDatabase.Execute(ss.str().c_str());
}

void Pet::UpdateFreeTalentPoints(bool resetIfNeed)
{
    uint32 level = getLevel();
    uint32 talentPointsForLevel = GetMaxTalentPointsForLevel(level);
    // Reset talents in case low level (on level down) or wrong points for level (hunter can unlearn TP increase talent)
    if (talentPointsForLevel == 0 || m_usedTalentCount > talentPointsForLevel)
    {
        // Remove all talent points (except for admin pets)
        if (resetIfNeed)
        {
            Unit *owner = GetOwner();
            if (!owner || owner->GetTypeId() != TYPEID_PLAYER || ((Player*)owner)->GetSession()->GetSecurity() < SEC_ADMINISTRATOR)
                resetTalents(true);
            else
                SetFreeTalentPoints(0);
        }
        else
            SetFreeTalentPoints(0);
    }
    else
        SetFreeTalentPoints(talentPointsForLevel - m_usedTalentCount);
}


void Pet::InitTalentForLevel()
{
    UpdateFreeTalentPoints();

    Unit *owner = GetOwner();
    if (!owner || owner->GetTypeId() != TYPEID_PLAYER)
        return;

    if(!m_loading)
        ((Player*)owner)->SendTalentsInfoData(true);
}

uint32 Pet::resetTalentsCost() const
{
    uint32 days = uint32(sWorld.GetGameTime() - m_resetTalentsTime)/DAY;

    // The first time reset costs 10 silver; after 1 day cost is reset to 10 silver
    if(m_resetTalentsCost < 10*SILVER || days > 0)
        return 10*SILVER;
    // then 50 silver
    else if(m_resetTalentsCost < 50*SILVER)
        return 50*SILVER;
    // then 1 gold
    else if(m_resetTalentsCost < 1*GOLD)
        return 1*GOLD;
    // then increasing at a rate of 1 gold; cap 10 gold
    else
        return (m_resetTalentsCost + 1*GOLD > 10*GOLD ? 10*GOLD : m_resetTalentsCost + 1*GOLD);
}

uint8 Pet::GetMaxTalentPointsForLevel(uint32 level)
{
    uint8 points = (level >= 20) ? ((level - 16) / 4) : 0;
    // Mod points from owner SPELL_AURA_MOD_PET_TALENT_POINTS
    if (Unit *owner = GetOwner())
        points+=owner->GetTotalAuraModifier(SPELL_AURA_MOD_PET_TALENT_POINTS);
    return points;
}

void Pet::ToggleAutocast(uint32 spellid, bool apply)
{
    if(IsPassiveSpell(spellid) || !isControlled())
        return;

    PetSpellMap::iterator itr = m_spells.find(spellid);

    if (itr == m_spells.end())
        return;

    uint32 i;

    if(apply)
    {
        for (i = 0; i < m_autospells.size() && m_autospells[i] != spellid; ++i)
            ;                                               // just search

        if (i == m_autospells.size())
        {
            m_autospells.push_back(spellid);

            if(itr->second.active != ACT_ENABLED)
            {
                itr->second.active = ACT_ENABLED;
                if(itr->second.state != PETSPELL_NEW)
                    itr->second.state = PETSPELL_CHANGED;
            }
        }
    }
    else
    {
        AutoSpellList::iterator itr2 = m_autospells.begin();
        for (i = 0; i < m_autospells.size() && m_autospells[i] != spellid; ++i, itr2++)
            ;                                               // just search

        if (i < m_autospells.size())
        {
            m_autospells.erase(itr2);
            if(itr->second.active != ACT_DISABLED)
            {
                itr->second.active = ACT_DISABLED;
                if(itr->second.state != PETSPELL_NEW)
                    itr->second.state = PETSPELL_CHANGED;
            }
        }
    }
}

bool Pet::IsPermanentPetFor(Player* owner)
{
    switch(getPetType())
    {
        case SUMMON_PET:
            switch(owner->getClass())
            {
                // oddly enough, Mage's Water Elemental is still treated as temporary pet with Glyph of Eternal Water
                // i.e. does not unsummon at mounting, gets dismissed at teleport etc.
                case CLASS_WARLOCK:
                    return GetCreatureInfo()->type == CREATURE_TYPE_DEMON;
                case CLASS_DEATH_KNIGHT:
                    return GetCreatureInfo()->type == CREATURE_TYPE_UNDEAD;
                default:
                    return false;
            }
        case HUNTER_PET:
            return true;
        default:
            return false;
    }
}

bool Pet::Create(Unit* owner, uint32 Entry)
{
    return Create(owner->GetMap()->GenerateLocalLowGuid(HIGHGUID_PET), owner->GetMap(),
            owner->GetPhaseMask(), Entry, sObjectMgr.GeneratePetNumber(), owner);
}

bool Pet::Create(uint32 guidlow, Map *map, uint32 phaseMask, uint32 Entry, uint32 pet_number, Unit* owner)
{

    if (!owner)
        return false;

    if (map)
        SetMap(map);
    else
        return false;

    m_loading = true;

    if (!guidlow)
        guidlow = map->GenerateLocalLowGuid(HIGHGUID_PET);

    if (!pet_number)
        pet_number = sObjectMgr.GeneratePetNumber();

    Object::_Create(ObjectGuid(HIGHGUID_PET, pet_number, guidlow));

    m_originalEntry = Entry;

    if(!InitEntry(Entry))
        return false;

    SetPhaseMask(phaseMask,false);

    if(owner->GetTypeId() == TYPEID_PLAYER)
        m_charmInfo->SetPetNumber(pet_number, IsPermanentPetFor((Player*)owner));
    else
        m_charmInfo->SetPetNumber(pet_number, false);

    setFaction(owner->getFaction());
                                   // Faction be owerwritten later, if ForceFaction present

    SetOwnerGuid(owner->GetObjectGuid());
    SetCreatorGuid(owner->GetObjectGuid());

    if (GetCreateSpellID())
        SetUInt32Value(UNIT_CREATED_BY_SPELL, GetCreateSpellID());


    SetSheath(SHEATH_STATE_MELEE);

    if(getPetType() == MINI_PET)                            // always non-attackable
        SetFlag(UNIT_FIELD_FLAGS, UNIT_FLAG_NON_ATTACKABLE);

    return true;
}

bool Pet::HasSpell(uint32 spell) const
{
    PetSpellMap::const_iterator itr = m_spells.find(spell);
    return (itr != m_spells.end() && itr->second.state != PETSPELL_REMOVED );
}

// Get all passive spells in our skill line
void Pet::LearnPetPassives()
{
    CreatureInfo const* cInfo = GetCreatureInfo();
    if(!cInfo)
        return;

    CreatureFamilyEntry const* cFamily = sCreatureFamilyStore.LookupEntry(cInfo->family);
    if(!cFamily)
        return;

    PetFamilySpellsStore::const_iterator petStore = sPetFamilySpellsStore.find(cFamily->ID);
    if(petStore != sPetFamilySpellsStore.end())
    {
        for(PetFamilySpellsSet::const_iterator petSet = petStore->second.begin(); petSet != petStore->second.end(); ++petSet)
            addSpell(*petSet, ACT_DECIDE, PETSPELL_NEW, PETSPELL_FAMILY);
    }
}

void Pet::CastPetAuras(bool current)
{
    Unit* owner = GetOwner();
    if(!owner || owner->GetTypeId()!=TYPEID_PLAYER)
        return;

    for(PetAuraSet::const_iterator itr = owner->m_petAuras.begin(); itr != owner->m_petAuras.end();)
    {
        PetAura const* pa = *itr;
        ++itr;

        if(!current && pa->IsRemovedOnChangePet())
            owner->RemovePetAura(pa);
        else
            CastPetAura(pa);
    }
}

void Pet::CastPetAura(PetAura const* aura)
{
    uint32 auraId = aura->GetAura(GetEntry());
    if(!auraId)
        return;

    if(auraId == 35696)                                       // Demonic Knowledge
    {
        int32 basePoints = int32(aura->GetDamage() * (GetStat(STAT_STAMINA) + GetStat(STAT_INTELLECT)) / 100);
        CastCustomSpell(this, auraId, &basePoints, NULL, NULL, true);
    }
    else
        CastSpell(this, auraId, true);
}

struct DoPetLearnSpell
{
    DoPetLearnSpell(Pet& _pet) : pet(_pet) {}
    void operator() (uint32 spell_id) { pet.learnSpell(spell_id); }
    Pet& pet;
};

void Pet::learnSpellHighRank(uint32 spellid)
{
    learnSpell(spellid);

    DoPetLearnSpell worker(*this);
    sSpellMgr.doForHighRanks(spellid,worker);
}

void Pet::SynchronizeLevelWithOwner()
{
    Unit* owner = GetOwner();
    if (!owner)
        return;

    if (owner->GetTypeId() != TYPEID_PLAYER)
    {
        GivePetLevel(owner->getLevel());
        return;
    }

    switch(getPetType())
    {
        // always same level
        case SUMMON_PET:
            GivePetLevel(owner->getLevel());
            break;
        // can't be greater owner level
        case HUNTER_PET:
            if (getLevel() > owner->getLevel())
                GivePetLevel(owner->getLevel());
            else if (getLevel() + 5 < owner->getLevel())
                GivePetLevel(owner->getLevel() - 5);
            break;
        default:
            break;
    }
}

void Pet::ApplyModeFlags(PetModeFlags mode, bool apply)
{
    if (apply)
        m_petModeFlags = PetModeFlags(m_petModeFlags | mode);
    else
        m_petModeFlags = PetModeFlags(m_petModeFlags & ~mode);

    Unit* owner = GetOwner();
    if(!owner || owner->GetTypeId()!=TYPEID_PLAYER)
        return;

    WorldPacket data(SMSG_PET_MODE, 12);
    data << GetObjectGuid();
    data << uint32(m_petModeFlags);
    ((Player*)owner)->GetSession()->SendPacket(&data);
}

bool Pet::SetSummonPosition(float x, float y, float z)
{
    Unit* owner = GetOwner();

    if (!owner)
        return false;

    float px, py, pz;

    // Summon location setting
    if (GetPetCounter() == 1)
        SetPetFollowAngle(PET_FOLLOW_ANGLE*3);
    else if (GetPetCounter() == 2)
        SetPetFollowAngle(PET_FOLLOW_ANGLE*2);
    else
        SetPetFollowAngle(PET_FOLLOW_ANGLE);

    if (getPetType() == MINI_PET)
        SetPetFollowAngle(M_PI_F*1.25f);


    if ( x == 0.0f && y == 0.0f )
        owner->GetClosePoint(x, y, z, GetObjectBoundingRadius()*4, PET_FOLLOW_DIST, GetPetFollowAngle());

    GetRandomPoint(x, y, z, GetObjectBoundingRadius()*4, px, py, pz);

    UpdateAllowedPositionZ(px, py, pz);

    Relocate(px, py, pz, -owner->GetOrientation());
    SetSummonPoint(px, py, pz, -owner->GetOrientation());

    if (!IsPositionValid()) 
        return false;
    else
        return true;
}

void Pet::ApplyStatScalingBonus(Stats stat, bool apply)
{
    if(stat > STAT_SPIRIT || stat < STAT_STRENGTH )
        return;

    Unit* owner = GetOwner();

    // Don't apply scaling bonuses if no owner or owner is not player
    if (!owner || owner->GetTypeId() != TYPEID_PLAYER || m_removed)
        return;

    UnitMods unitMod = UnitMods(stat);

    int32 newStat = owner->GetTotalStatValue(stat);

    if (m_baseBonusData->statScale[stat] == newStat && !apply)
        return;

    m_baseBonusData->statScale[stat] = newStat;

    int32 basePoints = int32(m_baseBonusData->statScale[stat] * (CalculateScalingData()->statScale[stat] / 100.0f));

    bool needRecalculateStat = false;

    if (basePoints == 0)
        needRecalculateStat = true;

    AuraList const& scalingAuras = GetAurasByType(SPELL_AURA_MOD_STAT);

    for (AuraList::const_iterator itr = scalingAuras.begin(); itr != scalingAuras.end(); ++itr)
    {
        Aura* _aura = (*itr);
        if (!_aura || _aura->IsInUse())
            continue;

        SpellAuraHolder* holder = _aura->GetHolder();

        if (!holder || holder->IsDeleted() || holder->IsEmptyHolder() || holder->GetCasterGUID() != GetGUID())
            continue;

        SpellEntry const *spellproto = holder->GetSpellProto();

        if (!spellproto)
            continue;

        SpellEffectIndex i = _aura->GetEffIndex();

        if (Stats(spellproto->EffectMiscValue[i]) == stat
                && spellproto->EffectBasePoints[i] == 0)
        {
            SetCanModifyStats(false);
            if (ReapplyScalingAura(holder, spellproto, i, basePoints))
                needRecalculateStat = true;
            SetCanModifyStats(true);
            break;
        }
    }
    if(needRecalculateStat)
        UpdateStats(stat);
}

void Pet::ApplyResistanceScalingBonus(uint32 school, bool apply)
{
    if(school < SPELL_SCHOOL_NORMAL || school > SPELL_SCHOOL_ARCANE)
        return;

    Unit* owner = GetOwner();

    // Don't apply scaling bonuses if no owner or owner is not player
    if (!owner || owner->GetTypeId() != TYPEID_PLAYER || m_removed)
        return;

    int32 newResistance;

    if (school == SPELL_SCHOOL_NORMAL)
        newResistance = owner->GetArmor();
    else
        newResistance = owner->GetResistance(SpellSchools(school));

    if (m_baseBonusData->resistanceScale[school] == newResistance && !apply)
        return;

    m_baseBonusData->resistanceScale[school] = newResistance;

    int32 basePoints = int32(m_baseBonusData->resistanceScale[school] * (CalculateScalingData()->resistanceScale[school] / 100.0f));

    bool needRecalculateStat = false;

    if (basePoints == 0)
        needRecalculateStat = true;

    AuraList const& scalingAuras = GetAurasByType(SPELL_AURA_MOD_RESISTANCE);

    for(AuraList::const_iterator itr = scalingAuras.begin(); itr != scalingAuras.end(); ++itr)
    {
        Aura* _aura = (*itr);
        if (!_aura || _aura->IsInUse())
            continue;

        SpellAuraHolder* holder = _aura->GetHolder();

        if (!holder || holder->IsDeleted() || holder->IsEmptyHolder() || holder->GetCasterGUID() != GetGUID())
            continue;

        SpellEntry const *spellproto = holder->GetSpellProto();

        if (!spellproto)
            continue;

        SpellEffectIndex i = _aura->GetEffIndex();

        if (spellproto->EffectBasePoints[i] == 0
            && (spellproto->EffectMiscValue[i] & (1 << SpellSchools(school))))
        {
            SetCanModifyStats(false);
            if (ReapplyScalingAura(holder, spellproto, i, basePoints))
                needRecalculateStat = true;
            SetCanModifyStats(true);
            break;
        }
    }

    if(needRecalculateStat)
    {
        if (school == SPELL_SCHOOL_NORMAL)
            UpdateArmor();
        else
            UpdateResistances(school);
    }
}

void Pet::ApplyAttackPowerScalingBonus(bool apply)
{
    Unit* owner = GetOwner();

    // Don't apply scaling bonuses if no owner or owner is not player
    if (!owner || owner->GetTypeId() != TYPEID_PLAYER || m_removed)
        return;

    int32 newAPBonus;

    switch(getPetType())
    {
        case GUARDIAN_PET:
        case PROTECTOR_PET:
        {
            if (owner->getClass() == CLASS_SHAMAN)
            {
                newAPBonus = owner->SpellBaseDamageBonusDone(SPELL_SCHOOL_MASK_NATURE);
                break;
            }
                             // No break another case!
        }
        case SUMMON_PET:
        {
            switch(owner->getClass())
            {
                case CLASS_WARLOCK:
                {
                    newAPBonus = std::max(owner->SpellBaseDamageBonusDone(SPELL_SCHOOL_MASK_SHADOW),owner->SpellBaseDamageBonusDone(SPELL_SCHOOL_MASK_FIRE));
                    break;
                }
                case CLASS_DEATH_KNIGHT:
                    newAPBonus = owner->GetTotalAttackPowerValue(BASE_ATTACK);
                    break;
                case CLASS_PRIEST:
                    newAPBonus = owner->SpellBaseDamageBonusDone(SPELL_SCHOOL_MASK_SHADOW);
                    break;
                case CLASS_SHAMAN:
                    newAPBonus = owner->GetTotalAttackPowerValue(BASE_ATTACK);
                    break;
                case CLASS_MAGE:
                {
                   newAPBonus = std::max(owner->SpellBaseDamageBonusDone(SPELL_SCHOOL_MASK_FROST),owner->SpellBaseDamageBonusDone(SPELL_SCHOOL_MASK_FIRE));
                   break;
                }
                default:
                    newAPBonus = 0;
                    break;
            }
            break;
        }
        case HUNTER_PET:
            newAPBonus = owner->GetTotalAttackPowerValue(RANGED_ATTACK);
            break;
        default:
            newAPBonus = 0;
            break;
    }

    if(newAPBonus < 0)
        newAPBonus = 0;

    if (m_baseBonusData->attackpowerScale == newAPBonus && !apply)
        return;

    m_baseBonusData->attackpowerScale = newAPBonus;

    int32 basePoints = int32(m_baseBonusData->attackpowerScale * (CalculateScalingData()->attackpowerScale / 100.0f));

    bool needRecalculateStat = false;

    if (basePoints == 0)
        needRecalculateStat = true;

    AuraList const& scalingAuras = GetAurasByType(SPELL_AURA_MOD_ATTACK_POWER);

    for(AuraList::const_iterator itr = scalingAuras.begin(); itr != scalingAuras.end(); ++itr)
    {
        Aura* _aura = (*itr);
        if (!_aura || _aura->IsInUse())
            continue;

        SpellAuraHolder* holder = _aura->GetHolder();

        if (!holder || holder->IsDeleted() || holder->IsEmptyHolder() || holder->GetCasterGUID() != GetGUID())
            continue;

        SpellEntry const *spellproto = holder->GetSpellProto();

        if (!spellproto)
            continue;

        SpellEffectIndex i = _aura->GetEffIndex();

        if (spellproto->EffectBasePoints[i] == 0)
        {
            SetCanModifyStats(false);
            if (ReapplyScalingAura(holder, spellproto, i, basePoints))
                needRecalculateStat = true;
            SetCanModifyStats(true);
            break;
        }
    }

    if(needRecalculateStat)
    {
        UpdateAttackPowerAndDamage();
        UpdateAttackPowerAndDamage(true);
    }
}

void Pet::ApplyDamageScalingBonus(bool apply)
{
    // SpellPower for pets exactly same DamageBonus.
    //    m_baseBonusData->damageScale
    Unit* owner = GetOwner();

    // Don't apply scaling bonuses if no owner or owner is not player
    if (!owner || owner->GetTypeId() != TYPEID_PLAYER || m_removed)
        return;

    int32 newDamageBonus;

    switch(getPetType())
    {
        case SUMMON_PET:
        case GUARDIAN_PET:
        case PROTECTOR_PET:
        case HUNTER_PET:
        {
            switch(owner->getClass())
            {
                case CLASS_DEATH_KNIGHT:
                    newDamageBonus = owner->GetTotalAttackPowerValue(BASE_ATTACK);
                    break;
                case CLASS_PRIEST:
                    newDamageBonus = owner->SpellBaseDamageBonusDone(SPELL_SCHOOL_MASK_SHADOW);
                    break;
                default:
                    newDamageBonus = 0;
                    break;
            }
            break;
        }
        default:
            newDamageBonus = 0;
            break;
    }

    if (newDamageBonus < 0)
        newDamageBonus = 0;

    if (m_baseBonusData->damageScale == newDamageBonus && !apply)
        return;

    m_baseBonusData->damageScale = newDamageBonus;

    int32 basePoints = int32(m_baseBonusData->damageScale * (CalculateScalingData()->damageScale / 100.0f));

    bool needRecalculateStat = false;

    if (basePoints == 0)
        needRecalculateStat = true;

    AuraList const& scalingAuras = GetAurasByType(SPELL_AURA_MOD_DAMAGE_DONE);

    for(AuraList::const_iterator itr = scalingAuras.begin(); itr != scalingAuras.end(); ++itr)
    {
        Aura* _aura = (*itr);
        if (!_aura || _aura->IsInUse())
            continue;

        SpellAuraHolder* holder = _aura->GetHolder();

        if (!holder || holder->IsDeleted() || holder->IsEmptyHolder() || holder->GetCasterGUID() != GetGUID())
            continue;

        SpellEntry const *spellproto = holder->GetSpellProto();

        if (!spellproto)
            continue;

        SpellEffectIndex i = _aura->GetEffIndex();
                                                                            // First scan aura with 127 mask
        if (spellproto->EffectBasePoints[i] == 0
                && spellproto->EffectMiscValue[i] == SPELL_SCHOOL_MASK_ALL)
        {
            SetCanModifyStats(false);
            if (ReapplyScalingAura(holder, spellproto, i, basePoints))
                needRecalculateStat = true;
            SetCanModifyStats(true);
            break;
        }
    }

    if (needRecalculateStat)
    {
        UpdateDamagePhysical(BASE_ATTACK);
        UpdateDamagePhysical(RANGED_ATTACK);
    }
}

void Pet::ApplySpellDamageScalingBonus(bool apply)
{
    Unit* owner = GetOwner();

    // Don't apply scaling bonuses if no owner or owner is not player
    if (!owner || owner->GetTypeId() != TYPEID_PLAYER || m_removed)
        return;

    int32 newDamageBonus;

    switch(getPetType())
    {
        case GUARDIAN_PET:
        case PROTECTOR_PET:
        {
            if (owner->getClass() == CLASS_SHAMAN)
            {
                newDamageBonus = owner->SpellBaseDamageBonusDone(SPELL_SCHOOL_MASK_NATURE);
                break;
            }
                             // No break another case!
        }
        case SUMMON_PET:
        {
            switch(owner->getClass())
            {
                case CLASS_WARLOCK:
                    newDamageBonus = std::max(owner->SpellBaseDamageBonusDone(SPELL_SCHOOL_MASK_SHADOW),owner->SpellBaseDamageBonusDone(SPELL_SCHOOL_MASK_FIRE));
                    break;
                case CLASS_PRIEST:
                    newDamageBonus = owner->SpellBaseDamageBonusDone(SPELL_SCHOOL_MASK_SHADOW);
                    break;
                case CLASS_DEATH_KNIGHT:
                    newDamageBonus = owner->GetTotalAttackPowerValue(BASE_ATTACK);
                    break;
                case CLASS_SHAMAN:
                    newDamageBonus = owner->GetTotalAttackPowerValue(BASE_ATTACK);
                    break;
                case CLASS_MAGE:
                    newDamageBonus = std::max(owner->SpellBaseDamageBonusDone(SPELL_SCHOOL_MASK_FROST),owner->SpellBaseDamageBonusDone(SPELL_SCHOOL_MASK_FIRE));
                    break;
                default:
                    newDamageBonus = 0;
                    break;
            }
            break;
        }
        case HUNTER_PET:
            newDamageBonus = owner->GetTotalAttackPowerValue(RANGED_ATTACK);
            break;
        default:
            newDamageBonus = 0;
            break;
    }

    if (newDamageBonus < 0)
        newDamageBonus = 0;

    if (m_baseBonusData->damageScale == newDamageBonus && !apply)
        return;

    m_baseBonusData->spelldamageScale = newDamageBonus;

    int32 basePoints = int32(m_baseBonusData->spelldamageScale * (CalculateScalingData()->spelldamageScale / 100.0f));

    bool needRecalculateStat = false;

    if (basePoints == 0)
        needRecalculateStat = true;

    AuraList const& scalingAuras = GetAurasByType(SPELL_AURA_MOD_DAMAGE_DONE);

    for(AuraList::const_iterator itr = scalingAuras.begin(); itr != scalingAuras.end(); ++itr)
    {
        Aura* _aura = (*itr);
        if (!_aura || _aura->IsInUse())
            continue;

        SpellAuraHolder* holder = _aura->GetHolder();

        if (!holder || holder->IsDeleted() || holder->IsEmptyHolder() || holder->GetCasterGUID() != GetGUID())
            continue;

        SpellEntry const *spellproto = holder->GetSpellProto();

        if (!spellproto)
            continue;

        SpellEffectIndex i = _aura->GetEffIndex();

        if (spellproto->EffectBasePoints[i] == 0
            && spellproto->EffectMiscValue[i] == SPELL_SCHOOL_MASK_MAGIC)
        {
            SetCanModifyStats(false);
            if (ReapplyScalingAura(holder, spellproto, i, basePoints))
                needRecalculateStat = true;
            SetCanModifyStats(true);
            break;
        }
    }

    if (needRecalculateStat)
        UpdateSpellPower();
}


void Pet::ApplyAllScalingBonuses(bool apply)
{
    for (int i = STAT_STRENGTH; i < MAX_STATS; ++i)
        ApplyStatScalingBonus(Stats(i),apply);

    for (int i = SPELL_SCHOOL_NORMAL; i < MAX_SPELL_SCHOOL; ++i)
        ApplyResistanceScalingBonus(SpellSchools(i), apply);

    ApplyAttackPowerScalingBonus(apply);
    ApplySpellDamageScalingBonus(apply);
    ApplyDamageScalingBonus(apply);
    ApplyHitScalingBonus(apply);
    ApplySpellHitScalingBonus(apply);
    ApplyExpertizeScalingBonus(apply);
    ApplyPowerregenScalingBonus(apply);
}

void Pet::ApplyHitScalingBonus(bool apply)
{
    Unit* owner = GetOwner();

    // Don't apply scaling bonuses if no owner or owner is not player
    if (!owner || owner->GetTypeId() != TYPEID_PLAYER || m_removed)
        return;
    int32 m_MeleeHitChance = owner->GetTotalAuraModifier(SPELL_AURA_MOD_HIT_CHANCE);
    m_MeleeHitChance +=  ((Player*)owner)->GetRatingBonusValue(CR_HIT_MELEE);

    if (m_baseBonusData->meleeHitScale == m_MeleeHitChance && !apply)
        return;

    m_baseBonusData->meleeHitScale = m_MeleeHitChance;

    int32 basePoints = int32(m_baseBonusData->meleeHitScale * (CalculateScalingData()->meleeHitScale / 100.0f));

    bool needRecalculateStat = false;

    if (basePoints == 0)
        needRecalculateStat = true;

    AuraList const& scalingAuras = GetAurasByType(SPELL_AURA_MOD_HIT_CHANCE);

    for(AuraList::const_iterator itr = scalingAuras.begin(); itr != scalingAuras.end(); ++itr)
    {
        Aura* _aura = (*itr);
        if (!_aura || _aura->IsInUse())
            continue;

        SpellAuraHolder* holder = _aura->GetHolder();

        if (!holder || holder->IsDeleted() || holder->IsEmptyHolder() || holder->GetCasterGUID() != GetGUID())
            continue;

        SpellEntry const *spellproto = holder->GetSpellProto();

        if (!spellproto)
            continue;

        SpellEffectIndex i = _aura->GetEffIndex();

        if (spellproto->EffectBasePoints[i] == 0)
        {
            SetCanModifyStats(false);
            if (ReapplyScalingAura(holder, spellproto, i, basePoints))
                needRecalculateStat = true;
            SetCanModifyStats(true);
            break;
        }
    }
}

void Pet::ApplySpellHitScalingBonus(bool apply)
{
    Unit* owner = GetOwner();

    // Don't apply scaling bonuses if no owner or owner is not player
    if (!owner || owner->GetTypeId() != TYPEID_PLAYER || m_removed)
        return;

    int32 m_SpellHitChance = owner->GetTotalAuraModifier(SPELL_AURA_MOD_SPELL_HIT_CHANCE);
    m_SpellHitChance += ((Player*)owner)->GetRatingBonusValue(CR_HIT_SPELL);

    if (m_baseBonusData->spellHitScale == m_SpellHitChance && !apply)
        return;

    m_baseBonusData->spellHitScale = m_SpellHitChance;

    int32 basePoints = int32(m_baseBonusData->spellHitScale * (CalculateScalingData()->spellHitScale / 100.0f));

    bool needRecalculateStat = false;

    if (basePoints == 0)
        needRecalculateStat = true;

    AuraList const& scalingAuras = GetAurasByType(SPELL_AURA_MOD_SPELL_HIT_CHANCE);

    for(AuraList::const_iterator itr = scalingAuras.begin(); itr != scalingAuras.end(); ++itr)
    {
        Aura* _aura = (*itr);
        if (!_aura || _aura->IsInUse())
            continue;

        SpellAuraHolder* holder = _aura->GetHolder();

        if (!holder || holder->IsDeleted() || holder->IsEmptyHolder() || holder->GetCasterGUID() != GetGUID())
            continue;

        SpellEntry const *spellproto = holder->GetSpellProto();

        if (!spellproto)
            continue;

        SpellEffectIndex i = _aura->GetEffIndex();

        if (spellproto->EffectBasePoints[i] == 0)
        {
            SetCanModifyStats(false);
            if (ReapplyScalingAura(holder, spellproto, i, basePoints))
                needRecalculateStat = true;
            SetCanModifyStats(true);
            break;
        }
    }
}

void Pet::ApplyExpertizeScalingBonus(bool apply)
{
    Unit* owner = GetOwner();

    // Don't apply scaling bonuses if no owner or owner is not player
    if (!owner || owner->GetTypeId() != TYPEID_PLAYER || m_removed)
        return;
    int32 m_expertize = owner->GetUInt32Value(PLAYER_EXPERTISE);

    if (m_baseBonusData->expertizeScale == m_expertize && !apply)
        return;

    m_baseBonusData->expertizeScale = m_expertize;

    int32 basePoints = int32(m_baseBonusData->expertizeScale * (CalculateScalingData()->expertizeScale / 100.0f));

    bool needRecalculateStat = false;

    if (basePoints == 0)
        needRecalculateStat = true;

    AuraList const& scalingAuras = GetAurasByType(SPELL_AURA_MOD_EXPERTISE);

    for(AuraList::const_iterator itr = scalingAuras.begin(); itr != scalingAuras.end(); ++itr)
    {
        Aura* _aura = (*itr);
        if (!_aura || _aura->IsInUse())
            continue;

        SpellAuraHolder* holder = _aura->GetHolder();

        if (!holder || holder->IsDeleted() || holder->IsEmptyHolder() || holder->GetCasterGUID() != GetGUID())
            continue;

        SpellEntry const *spellproto = holder->GetSpellProto();

        if (!spellproto)
            continue;

        SpellEffectIndex i = _aura->GetEffIndex();

        if (spellproto->EffectBasePoints[i] == 0)
        {
            SetCanModifyStats(false);
            if (ReapplyScalingAura(holder, spellproto, i, basePoints))
                needRecalculateStat = true;
            SetCanModifyStats(true);
            break;
        }
    }

}

void Pet::ApplyPowerregenScalingBonus(bool apply)
{
    Unit* owner = GetOwner();

    // Don't apply scaling bonuses if no owner or owner is not player
    if (!owner || owner->GetTypeId() != TYPEID_PLAYER || m_removed)
        return;

    int32 m_manaregen = int32(owner->GetFloatValue(UNIT_FIELD_POWER_REGEN_FLAT_MODIFIER));

    if (m_baseBonusData->powerregenScale == m_manaregen && !apply)
        return;

    m_baseBonusData->powerregenScale = m_manaregen;

    int32 basePoints = int32(m_baseBonusData->powerregenScale * (CalculateScalingData()->powerregenScale / 100.0f));

    bool needRecalculateStat = false;

    if (basePoints == 0)
        needRecalculateStat = true;

    AuraList const& scalingAuras = GetAurasByType(SPELL_AURA_MOD_POWER_REGEN);

    for(AuraList::const_iterator itr = scalingAuras.begin(); itr != scalingAuras.end(); ++itr)
    {
        Aura* _aura = (*itr);
        if (!_aura || _aura->IsInUse())
            continue;

        SpellAuraHolder* holder = _aura->GetHolder();

        if (!holder || holder->IsDeleted() || holder->IsEmptyHolder() || holder->GetCasterGUID() != GetGUID())
            continue;

        SpellEntry const *spellproto = holder->GetSpellProto();

        if (!spellproto)
            continue;

        SpellEffectIndex i = _aura->GetEffIndex();

        if (spellproto->EffectBasePoints[i] == 0)
        {
            SetCanModifyStats(false);
            if (ReapplyScalingAura(holder, spellproto, i, basePoints))
                needRecalculateStat = true;
            SetCanModifyStats(true);
            break;
        }
    }

    if(needRecalculateStat)
        UpdateManaRegen();
}

bool Pet::Summon()
{
    Unit* owner = GetOwner();

    if (!owner)
        return false;

    Map* map = GetMap();

    if (!map)
        return false;

    uint16 level = getLevel() ? getLevel() : owner->getLevel();;

    if (GetCreateSpellID())
        SetUInt32Value(UNIT_CREATED_BY_SPELL, GetCreateSpellID());

    if (isTemporarySummoned() && getPetType() !=  PROTECTOR_PET)
        GetCharmInfo()->SetReactState(REACT_AGGRESSIVE);
    else
        GetCharmInfo()->SetReactState(REACT_DEFENSIVE);

    SetUInt32Value(UNIT_FIELD_PET_NAME_TIMESTAMP, uint32(time(NULL)));

    switch (getPetType())
    {
        case GUARDIAN_PET:
        case PROTECTOR_PET:
        {
            SetUInt32Value(UNIT_NPC_FLAGS, GetCreatureInfo()->npcflag);
            SetUInt32Value(UNIT_FIELD_FLAGS, 0);
            SetUInt32Value(UNIT_FIELD_BYTES_1, 0);
            SetUInt32Value(UNIT_FIELD_FLAGS, UNIT_FLAG_PVP_ATTACKABLE);
//            SetName("");
            SetNeedSave(false);
            owner->AddGuardian(this);
            break;
        }
        case SUMMON_PET:
        {
            level = owner->getLevel();
            SetUInt32Value(UNIT_NPC_FLAGS, UNIT_NPC_FLAG_NONE);
            SetUInt32Value(UNIT_FIELD_BYTES_0, 2048);
            SetUInt32Value(UNIT_FIELD_FLAGS, UNIT_FLAG_PVP_ATTACKABLE);
            SetUInt32Value(UNIT_FIELD_PETEXPERIENCE, 0);
            SetUInt32Value(UNIT_FIELD_PETNEXTLEVELEXP, 1000);
//            SetName("");
            SetNeedSave(true);
            owner->SetPet(this);
            break;
        }
        case HUNTER_PET:  // Called only if new tamed pet created
        {
            SetSheath(SHEATH_STATE_MELEE);
            SetUInt32Value(UNIT_NPC_FLAGS, UNIT_NPC_FLAG_NONE);
            SetUInt32Value(UNIT_FIELD_BYTES_0, 0x02020100);
            SetByteFlag(UNIT_FIELD_BYTES_2, 2, UNIT_CAN_BE_RENAMED | UNIT_CAN_BE_ABANDONED);
            SetUInt32Value(UNIT_FIELD_FLAGS, UNIT_FLAG_PVP_ATTACKABLE);
            SetUInt32Value(UNIT_FIELD_PETEXPERIENCE, 0);
            SetUInt32Value(UNIT_FIELD_PETNEXTLEVELEXP, sObjectMgr.GetXPForPetLevel(getLevel()));
            SetUInt32Value(UNIT_FIELD_PET_NAME_TIMESTAMP, time(NULL));
            SetMaxPower(POWER_HAPPINESS, GetCreatePowers(POWER_HAPPINESS));
            SetPower(POWER_HAPPINESS, HAPPINESS_LEVEL_SIZE);
            SetNeedSave(true);
            owner->SetPet(this);
            break;
        }
        case MINI_PET:
        {
            SelectLevel(GetCreatureInfo());
            SetUInt32Value(UNIT_NPC_FLAGS, GetCreatureInfo()->npcflag);
            SetName("");
            owner->SetMiniPet((Unit*)this);
            InitPetCreateSpells();
            AIM_Initialize();
            SetNeedSave(false);
            map->Add((Creature*)this);
            m_loading = false;
            return true;
            break;
        }
        default:
        {
            sLog.outError("Pet have incorrect type (%u) for pet creating.", getPetType());
            return false;
        }
    }

    if (owner->GetTypeId() == TYPEID_PLAYER)
        ((Player*)owner)->AddKnownPetName(GetCharmInfo()->GetPetNumber(),GetName());

    if(owner->IsPvP())
        SetPvP(true);

    if(owner->IsFFAPvP())
        SetFFAPvP(true);

    SetCanModifyStats(true);
    InitStatsForLevel(level, owner);
    InitTalentForLevel();
    InitPetCreateSpells();
    SynchronizeLevelWithOwner();
    InitLevelupSpellsForLevel();
    LearnPetPassives();
    CastPetAuras(true);
    if (getPetType() != HUNTER_PET)
        LoadCreatureAddon(true);

    if (owner->GetTypeId() == TYPEID_PLAYER)
    {
        CastPetPassiveAuras(true);
        ApplyAllScalingBonuses(true);
    }

    SetHealth(GetMaxHealth());
    SetPower(getPowerType(), GetMaxPower(getPowerType()));
    UpdateWalkMode(owner);
    AIM_Initialize();

    map->Add((Creature*)this);

    m_loading = false;

    if (owner->GetTypeId() == TYPEID_PLAYER)
    {
        CleanupActionBar();                                     // remove unknown spells from action bar after load
        if (isControlled() && !GetPetCounter())
        {
            if (!GetPetCounter())
                ((Player*)owner)->PetSpellInitialize();
            ((Player*)owner)->SendTalentsInfoData(true);
        }

        if(((Player*)owner)->GetGroup())
            ((Player*)owner)->SetGroupUpdateFlag(GROUP_UPDATE_PET);

        if (!GetPetCounter() && getPetType() == HUNTER_PET)
            SavePetToDB(PET_SAVE_AS_CURRENT);
        else if (getPetType() == SUMMON_PET)
            SavePetToDB(PET_SAVE_NOT_IN_SLOT);
        else
            SetNeedSave(false);
    }
    else
    {
        SetNeedSave(false);
        if (((Creature*)owner)->AI())
            ((Creature*)owner)->AI()->JustSummoned((Creature*)this);
    }

    return true;
}

Unit* Pet::GetOwner() const
{
    Unit* owner = Unit::GetOwner();

    if (!owner)
        if (!GetOwnerGuid().IsEmpty() && GetOwnerGuid().IsAnyTypeCreature())
            if (Map* pMap = GetMap())
                owner = pMap->GetAnyTypeCreature(GetOwnerGuid());

    if (owner && owner->GetTypeId() == TYPEID_UNIT && ((Creature*)owner)->IsTotem())
        if (Unit* ownerOfOwner = owner->GetOwner())
            return ownerOfOwner;

    if (owner)
        return owner;
    else
        return NULL;
}


bool Pet::ReapplyScalingAura(SpellAuraHolder* holder, SpellEntry const *spellproto, SpellEffectIndex index, int32 basePoints)
{
    if (!holder || holder->IsDeleted() || holder->IsEmptyHolder() || holder->IsInUse())
        return false;

    holder->SetInUse(true);

    Aura* oldaura = holder->GetAuraByEffectIndex(index);

    if (oldaura)
    {
//    RemoveSingleAuraFromSpellAuraHolder(holder, index, AURA_REMOVE_BY_STACK);
        RemoveAura(oldaura, AURA_REMOVE_BY_STACK);
    }

    Aura* aura = CreateAura(spellproto, index, &basePoints, holder, this, this, NULL);
    aura->SetAuraDuration(aura->GetAuraMaxDuration());
    holder->AddAura(aura, index);
    AddAuraToModList(aura);
    aura->ApplyModifier(true,true);

    holder->SetInUse(false);

    return true;
}

void Pet::CastPetPassiveAuras(bool current)
{
    Unit* owner = GetOwner();

    if(!owner || owner->GetTypeId()!=TYPEID_PLAYER)
        return;

    // Cast pet passive aura (if not casted as passive)
    uint32 creature_id;

    switch(getPetType())
    {
        case SUMMON_PET:
        case GUARDIAN_PET:
        case PROTECTOR_PET:
            creature_id = GetEntry();
            break;
        case HUNTER_PET:
            creature_id = 1;
            break;
        default:
            creature_id = 0;
            break;
    }

    PetPassiveAuraList const* pPassiveAuraList  =  sSpellMgr.GetPetPassiveAuraList(creature_id);

    if (!pPassiveAuraList || pPassiveAuraList->empty())
        return;

    for (PetPassiveAuraList::const_iterator itr = pPassiveAuraList->begin(); itr != pPassiveAuraList->end(); ++itr)
    {
        PetAura const petAura = *itr;

        uint32 auraID = petAura.GetAura(creature_id);

        if (!current && HasAura(auraID))
            RemoveAurasDueToSpell(auraID);
        else if (current && !HasAura(auraID))
        {
            CastSpell(this, auraID, true);
            DEBUG_LOG("Cast passive pet aura %u", auraID);
        }
    }
}

PetScalingData* Pet::CalculateScalingData(bool recalculate)
{
    if (m_PetScalingData && !recalculate)
        return m_PetScalingData;

    delete m_PetScalingData;

    m_PetScalingData = new PetScalingData;

    Unit* owner = GetOwner();

    PetScalingDataList const* pScalingDataList;

    if (!owner || owner->GetTypeId() != TYPEID_PLAYER)        // if no owner ising record for creature_id = 0. Must be exist.
        pScalingDataList = sObjectMgr.GetPetScalingData(0);
    else if (getPetType() == HUNTER_PET)                      // Using creature_id = 1 for hunter pets
        pScalingDataList = sObjectMgr.GetPetScalingData(1);
    else if (getPetType() == SUMMON_PET || getPetType() == GUARDIAN_PET || getPetType() == PROTECTOR_PET )
    {
        pScalingDataList = sObjectMgr.GetPetScalingData(GetEntry());
        if (!pScalingDataList)
        {
            DEBUG_LOG("No data list for pet %u! Get zero values", GetEntry());
            pScalingDataList = sObjectMgr.GetPetScalingData(0);
        }
    }
    else
    {
        DEBUG_LOG("No selection type data list for pet %u! Get zero values", GetEntry());
        pScalingDataList = sObjectMgr.GetPetScalingData(0);
    }

    if (!pScalingDataList || pScalingDataList->empty())                            // Zero values...
        return m_PetScalingData;

    for (PetScalingDataList::const_iterator itr = pScalingDataList->begin(); itr != pScalingDataList->end(); ++itr)
    {
         const PetScalingData* pData = &*itr;

         if (!pData->creatureID || (owner && (!pData->requiredAura || owner->HasSpell(pData->requiredAura) || owner->HasAura(pData->requiredAura) || HasSpell(pData->requiredAura) || HasAura(pData->requiredAura))))
         {
             m_PetScalingData->healthBasepoint  += pData->healthBasepoint;
             m_PetScalingData->healthScale      += pData->healthScale;
             m_PetScalingData->powerBasepoint   += pData->powerBasepoint;
             m_PetScalingData->powerScale       += pData->powerScale;
             m_PetScalingData->APBasepoint      += pData->APBasepoint;
             m_PetScalingData->APBaseScale      += pData->APBaseScale;
             m_PetScalingData->attackpowerScale += pData->attackpowerScale;
             m_PetScalingData->damageScale      += pData->damageScale;
             m_PetScalingData->spelldamageScale += pData->spelldamageScale;
             m_PetScalingData->spellHitScale    += pData->spellHitScale;
             m_PetScalingData->meleeHitScale    += pData->meleeHitScale;
             m_PetScalingData->expertizeScale   += pData->expertizeScale;
             m_PetScalingData->attackspeedScale += pData->attackspeedScale;
             m_PetScalingData->critScale        += pData->critScale;
             m_PetScalingData->powerregenScale  += pData->powerregenScale;
             for (int i = 0; i < MAX_STATS; i++)
             {
                  m_PetScalingData->statScale[i] += pData->statScale[i];
             }
             for (int i = 0; i < MAX_SPELL_SCHOOL; i++)
             {
                  m_PetScalingData->resistanceScale[i] += pData->resistanceScale[i];
             }
         }
    }
    return m_PetScalingData;
}

// diff contains the time in milliseconds since last regen.
void Pet::Regenerate(Powers power, uint32 diff)
{
    int32 curValue = GetPower(power);
    uint32 maxValue = GetMaxPower(power);

    float addvalue = 0.0f;

    switch (power)
    {
        case POWER_MANA:
        {
            float ManaIncreaseRate = sWorld.getConfig(CONFIG_FLOAT_RATE_POWER_MANA);
            if (IsUnderLastManaUseEffect())
            {
                // Mangos Updates Mana in intervals of 2s, which is correct
                addvalue = GetFloatValue(UNIT_FIELD_POWER_REGEN_INTERRUPTED_FLAT_MODIFIER) *  ManaIncreaseRate * 2.00f;
            }
            else
            {
                addvalue = GetFloatValue(UNIT_FIELD_POWER_REGEN_FLAT_MODIFIER) * ManaIncreaseRate * 2.00f;
            }
            break;
        }
        case POWER_RAGE:                                    // Regenerate rage ?
        {
            addvalue = -20 * sWorld.getConfig(CONFIG_FLOAT_RATE_POWER_RAGE_LOSS);
            break;
        }
        case POWER_ENERGY:                                  // Regenerate energy (ghoul)
        {
            addvalue = 20 * sWorld.getConfig(CONFIG_FLOAT_RATE_POWER_ENERGY);
            break;
        }
        case POWER_FOCUS:                                   // Hunter pets
        {
            addvalue = 10 * sWorld.getConfig(CONFIG_FLOAT_RATE_POWER_FOCUS);
            break;
        }

        case POWER_HAPPINESS:
        {
            addvalue = -178.0f;                                   //value is 70/35/17/8/4 (per min) * 1000 / 8 (timer 2 secs)
            if(isInCombat())                                     //we know in combat happiness fades faster, multiplier guess
                addvalue = addvalue * 1.5f;
            ApplyHappinessBonus(true);
            break;
        }
        case POWER_RUNIC_POWER:
        case POWER_RUNE:
        case POWER_HEALTH:
        default:
            addvalue = 0.0f;
            break;
    }

    // Mana regen calculated in Pet::UpdateManaRegen()
    // Exist only for POWER_MANA, POWER_ENERGY, POWER_FOCUS auras
    if(power != POWER_MANA)
    {
        AuraList const& ModPowerRegenAuras = GetAurasByType(SPELL_AURA_MOD_POWER_REGEN);
        for(AuraList::const_iterator i = ModPowerRegenAuras.begin(); i != ModPowerRegenAuras.end(); ++i)
            if ((*i)->GetModifier()->m_miscvalue == (int32)power)
                addvalue += (*i)->GetModifier()->m_amount;

        AuraList const& ModPowerRegenPCTAuras = GetAurasByType(SPELL_AURA_MOD_POWER_REGEN_PERCENT);
        for(AuraList::const_iterator i = ModPowerRegenPCTAuras.begin(); i != ModPowerRegenPCTAuras.end(); ++i)
            if ((*i)->GetModifier()->m_miscvalue == (int32)power)
                addvalue *= ((*i)->GetModifier()->m_amount + 100) / 100.0f;
    }

    // addvalue computed on a 2sec basis. => update to diff time
    addvalue *= float(diff) / REGEN_TIME_FULL;

    curValue += int32(addvalue);

    if (curValue < 0)
        curValue = 0;
    else if (curValue > maxValue)
        curValue = maxValue;

    SetPower(power, curValue);
}

void Pet::RegenerateHealth(uint32 diff)
{
    uint32 curValue = GetHealth();
    uint32 maxValue = GetMaxHealth();

    if (curValue >= maxValue)
        return;

    float addvalue = 0.0f;
    float HealthIncreaseRate = sWorld.getConfig(CONFIG_FLOAT_RATE_HEALTH);

    // polymorphed case
    if ( IsPolymorphed() )
        addvalue = (float)GetMaxHealth() / 3.0f;
    // normal regen case (maybe partly in combat case)
    else if (!isInCombat() || HasAuraType(SPELL_AURA_MOD_REGEN_DURING_COMBAT) )
    {
        addvalue = OCTRegenHPPerSpirit() * HealthIncreaseRate;
        if (!isInCombat())
        {
            AuraList const& mModHealthRegenPct = GetAurasByType(SPELL_AURA_MOD_HEALTH_REGEN_PERCENT);
            for(AuraList::const_iterator i = mModHealthRegenPct.begin(); i != mModHealthRegenPct.end(); ++i)
                addvalue *= (100.0f + (*i)->GetModifier()->m_amount) / 100.0f;
        }
        else if(HasAuraType(SPELL_AURA_MOD_REGEN_DURING_COMBAT))
            addvalue *= GetTotalAuraModifier(SPELL_AURA_MOD_REGEN_DURING_COMBAT) / 100.0f;
    }
    // always regeneration bonus (including combat)
    addvalue += GetTotalAuraModifier(SPELL_AURA_MOD_HEALTH_REGEN_IN_COMBAT);

    if(addvalue < 0)
        addvalue = 0;

    addvalue *= (float)diff / REGEN_TIME_FULL;

    ModifyHealth(int32(addvalue));
}

void Pet::ApplyScalingBonus(ScalingAction* action)
{
    if (!IsInWorld())
        return;

    switch (action->target)
    {
        case SCALING_TARGET_ALL:
            ApplyAllScalingBonuses(action->apply);
            break;
        case SCALING_TARGET_STAT:
            ApplyStatScalingBonus(Stats(action->stat),action->apply);
            break;
        case SCALING_TARGET_RESISTANCE:
            ApplyResistanceScalingBonus(action->stat, action->apply);
            break;
        case SCALING_TARGET_ATTACKPOWER:
            ApplyAttackPowerScalingBonus(action->apply);
            break;
        case SCALING_TARGET_DAMAGE:
            ApplyDamageScalingBonus(action->apply);
            break;
        case SCALING_TARGET_SPELLDAMAGE:
            ApplySpellDamageScalingBonus(action->apply);
            break;
        case SCALING_TARGET_HIT:
            ApplyHitScalingBonus(action->apply);
            break;
        case SCALING_TARGET_SPELLHIT:
            ApplySpellHitScalingBonus(action->apply);
            break;
        case SCALING_TARGET_EXPERTIZE:
            ApplyExpertizeScalingBonus(action->apply);
            break;
        case SCALING_TARGET_POWERREGEN:
            ApplyPowerregenScalingBonus(action->apply);
            break;
        case SCALING_TARGET_MAX:
        default:
            break;
    }
}

void Pet::AddScalingAction(ScalingTarget target, uint32 stat, bool apply)
{
    m_scalingQueue.push(ScalingAction(target,stat,apply));
}

void ApplyScalingBonusWithHelper::operator() (Unit* unit) const
{
    if (!unit || !unit->GetObjectGuid().IsPet())
        return;

    Pet* pet = (Pet*)unit;

    if (pet->IsInWorld())
        pet->AddScalingAction(target, stat, apply);
}

void Pet::ApplyHappinessBonus(bool apply)
{
    if (!IsInWorld())
        return;

    if (GetHappinessState() == m_HappinessState)
        return;
    else
        m_HappinessState = GetHappinessState();

    if (apply)
    {
        RemoveAurasDueToSpell(8875);
        int32 basePoints = 0;
        switch (HappinessState(m_HappinessState))
        {
            case HAPPY:
                // 125% of normal damage
                basePoints = 25;
                break;
            case CONTENT:
                // 100% of normal damage, nothing to modify
                basePoints = 0;
                break;
            case UNHAPPY:
                // 75% of normal damage
                basePoints = -25;
                break;
            default:
                basePoints = 0;
                break;
        }

        CastCustomSpell(this, 8875, &basePoints, NULL, NULL, true);

        UpdateDamagePhysical(BASE_ATTACK);
        UpdateDamagePhysical(RANGED_ATTACK);
        UpdateSpellPower();
    }
}

float Pet::OCTRegenHPPerSpirit()
{
    Unit* owner = GetOwner();
    if (!owner || owner->GetTypeId() != TYPEID_PLAYER)
        return ( GetPower(POWER_MANA) > 0 ) ? (GetStat(STAT_SPIRIT) * 0.25f) : (GetStat(STAT_SPIRIT) * 0.80f);

    uint32 level = ((Player*)owner)->getLevel();
    uint32 pclass = ((Player*)owner)->getClass();

    if (level > GT_MAX_LEVEL) level = GT_MAX_LEVEL;

    GtOCTRegenHPEntry     const *baseRatio = sGtOCTRegenHPStore.LookupEntry((pclass-1)*GT_MAX_LEVEL + level-1);
    GtRegenHPPerSptEntry  const *moreRatio = sGtRegenHPPerSptStore.LookupEntry((pclass-1)*GT_MAX_LEVEL + level-1);

    if (baseRatio == NULL || moreRatio == NULL)
        return 0.0f;

    // Formula from PaperDollFrame script
    float spirit = GetStat(STAT_SPIRIT);
    float baseSpirit = spirit;
    if (baseSpirit > 50) baseSpirit = 50;
    float moreSpirit = spirit - baseSpirit;
    float regen = baseSpirit * baseRatio->ratio + moreSpirit * moreRatio->ratio;
    return regen;
}

float Pet::OCTRegenMPPerSpirit()
{
    Unit* owner = GetOwner();

    if (!owner || owner->GetTypeId() != TYPEID_PLAYER)
        return ((GetStat(STAT_SPIRIT) / 5.0f + 17.0f)/sqrt(GetStat(STAT_INTELLECT)));

    uint32 level = ((Player*)owner)->getLevel();
    uint32 pclass = ((Player*)owner)->getClass();

    if (level > GT_MAX_LEVEL) level = GT_MAX_LEVEL;

    GtRegenMPPerSptEntry  const *moreRatio = sGtRegenMPPerSptStore.LookupEntry((pclass-1)*GT_MAX_LEVEL + level-1);

    if (moreRatio == NULL)
        return 0.0f;

    // Formula get from PaperDollFrame script
    float spirit    = GetStat(STAT_SPIRIT);
    float regen     = spirit * moreRatio->ratio;
    return regen;
}<|MERGE_RESOLUTION|>--- conflicted
+++ resolved
@@ -164,26 +164,12 @@
         return false;
     }
 
-<<<<<<< HEAD
     if (!Create(owner->GetMap()->GenerateLocalLowGuid(HIGHGUID_PET), owner->GetMap(), owner->GetPhaseMask(), petentry, pet_number, owner))
-=======
-    // FIXME: Setup near to finish point because GetObjectBoundingRadius set in Create but some Create calls can be dependent from proper position
-    // if pet have creature_template_addon.auras with persistent point for example or script call
-    float px, py, pz;
-    owner->GetClosePoint(px, py, pz, 0, PET_FOLLOW_DIST, PET_FOLLOW_ANGLE, this);
-
-    Relocate(px, py, pz, owner->GetOrientation());
-
-    Map *map = owner->GetMap();
-    uint32 guid = map->GenerateLocalLowGuid(HIGHGUID_PET);
-    if (!Create(guid, map, owner->GetPhaseMask(), petentry, pet_number))
->>>>>>> 2902c34f
     {
         delete result;
         return false;
     }
 
-<<<<<<< HEAD
     SetDisplayId(fields[3].GetUInt32());
     SetNativeDisplayId(fields[3].GetUInt32());
     uint32 petlevel = fields[4].GetUInt32();
@@ -191,11 +177,6 @@
     SetName(std::string(fields[8].GetCppString()));
     SetUInt32Value(UNIT_FIELD_PETEXPERIENCE, fields[5].GetUInt32());
     m_charmInfo->SetReactState(ReactStates(fields[6].GetUInt8()));
-=======
-    owner->GetClosePoint(px, py, pz, GetObjectBoundingRadius(), PET_FOLLOW_DIST, PET_FOLLOW_ANGLE, this);
-
-    Relocate(px, py, pz, owner->GetOrientation());
->>>>>>> 2902c34f
 
     if (!SetSummonPosition( x, y, z))
     {
@@ -792,7 +773,6 @@
         return false;
     }
 
-<<<<<<< HEAD
     CreatureInfo const *cinfo = creature->GetCreatureInfo();
     if(!cinfo)
     {
@@ -802,11 +782,10 @@
 
     BASIC_LOG("Create new pet from creature %d ", creature->GetEntry());
 
+    Relocate(creature->GetPositionX(), creature->GetPositionY(), creature->GetPositionZ(), creature->GetOrientation());
+
     if (!Create(owner, creature->GetEntry()))
         return false;
-=======
-    Relocate(creature->GetPositionX(), creature->GetPositionY(), creature->GetPositionZ(), creature->GetOrientation());
->>>>>>> 2902c34f
 
     if (!SetSummonPosition(creature->GetPositionX(), creature->GetPositionY(), creature->GetPositionZ()))
     {
@@ -815,26 +794,10 @@
         return false;
     }
 
-<<<<<<< HEAD
     if(CreatureFamilyEntry const* cFamily = sCreatureFamilyStore.LookupEntry(cinfo->family))
         SetName(cFamily->Name[sWorld.GetDefaultDbcLocale()]);
     else
         SetName(creature->GetNameForLocaleIdx(sObjectMgr.GetDBCLocaleIndex()));
-=======
-    uint32 guid = creature->GetMap()->GenerateLocalLowGuid(HIGHGUID_PET);
-
-    BASIC_LOG("Create pet");
-    uint32 pet_number = sObjectMgr.GeneratePetNumber();
-    if(!Create(guid, creature->GetMap(), creature->GetPhaseMask(), creature->GetEntry(), pet_number))
-        return false;
-
-    CreatureInfo const *cinfo = GetCreatureInfo();
-    if(!cinfo)
-    {
-        sLog.outError("CreateBaseAtCreature() failed, creatureInfo is missing!");
-        return false;
-    }
->>>>>>> 2902c34f
 
     if(cinfo->type == CREATURE_TYPE_CRITTER)
     {
@@ -2136,6 +2099,7 @@
     UpdateAllowedPositionZ(px, py, pz);
 
     Relocate(px, py, pz, -owner->GetOrientation());
+
     SetSummonPoint(px, py, pz, -owner->GetOrientation());
 
     if (!IsPositionValid()) 
