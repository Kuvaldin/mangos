/*
 * Copyright (C) 2005-2010 MaNGOS <http://getmangos.com/>
 *
 * This program is free software; you can redistribute it and/or modify
 * it under the terms of the GNU General Public License as published by
 * the Free Software Foundation; either version 2 of the License, or
 * (at your option) any later version.
 *
 * This program is distributed in the hope that it will be useful,
 * but WITHOUT ANY WARRANTY; without even the implied warranty of
 * MERCHANTABILITY or FITNESS FOR A PARTICULAR PURPOSE.  See the
 * GNU General Public License for more details.
 *
 * You should have received a copy of the GNU General Public License
 * along with this program; if not, write to the Free Software
 * Foundation, Inc., 59 Temple Place, Suite 330, Boston, MA  02111-1307  USA
 */

#include "Pet.h"
#include "Database/DatabaseEnv.h"
#include "Log.h"
#include "WorldPacket.h"
#include "ObjectMgr.h"
#include "SpellMgr.h"
#include "Formulas.h"
#include "SpellAuras.h"
#include "CreatureAI.h"
#include "Unit.h"
#include "Util.h"

Pet::Pet(PetType type) :
Creature(CREATURE_SUBTYPE_PET),
m_resetTalentsCost(0), m_resetTalentsTime(0), m_usedTalentCount(0),
m_removed(false), m_happinessTimer(7500), m_petType(type), m_duration(0),
m_auraUpdateMask(0), m_loading(true),
m_declinedname(NULL), m_petModeFlags(PET_MODE_DEFAULT),
m_petFollowAngle(PET_FOLLOW_ANGLE), m_needSave(true), m_petCounter(0), m_PetScalingData(NULL), m_createSpellID(0),m_HappinessState(0)
{
    SetName("Pet");
    m_regenTimer = 2000;

    m_baseBonusData = new PetScalingData;

    // pets always have a charminfo, even if they are not actually charmed
    if (!GetCharmInfo())
        InitCharmInfo(this);

    if (type == MINI_PET)                                    // always passive
        GetCharmInfo()->SetReactState(REACT_PASSIVE);
    else if(type == PROTECTOR_PET)                          // always defensive 
        GetCharmInfo()->SetReactState(REACT_DEFENSIVE);
    else if (type == GUARDIAN_PET)                           // always aggressive
        GetCharmInfo()->SetReactState(REACT_AGGRESSIVE);

}

Pet::~Pet()
{
    delete m_declinedname;

    if (m_PetScalingData)
        delete m_PetScalingData;

    if (m_baseBonusData)
        delete m_baseBonusData;
}

void Pet::AddToWorld()
{
    ///- Register the pet for guid lookup
    if (!((Creature*)this)->IsInWorld())
        GetMap()->GetObjectsStore().insert<Pet>(GetGUID(), (Pet*)this);

    Unit::AddToWorld();
}

void Pet::RemoveFromWorld()
{
    ///- Remove the pet from the accessor
    if (((Creature*)this)->IsInWorld())
        GetMap()->GetObjectsStore().erase<Pet>(GetGUID(), (Pet*)NULL);

    ///- Don't call the function for Creature, normal mobs + totems go in a different storage
    Unit::RemoveFromWorld();
}

bool Pet::LoadPetFromDB( Player* owner, uint32 petentry, uint32 petnumber, bool current,  float x, float y, float z )
{
    m_loading = true;

    uint32 ownerid = owner->GetGUIDLow();

    QueryResult *result;

    if (petnumber)
        // known petnumber entry                  0   1      2(?)   3        4      5    6           7     8     9        10         11       12            13      14        15                 16                 17              18
        result = CharacterDatabase.PQuery("SELECT id, entry, owner, modelid, level, exp, Reactstate, slot, name, renamed, curhealth, curmana, curhappiness, abdata, savetime, resettalents_cost, resettalents_time, CreatedBySpell, PetType "
            "FROM character_pet WHERE owner = '%u' AND id = '%u'",
            ownerid, petnumber);
    else if (current)
        // current pet (slot 0)                   0   1      2(?)   3        4      5    6           7     8     9        10         11       12            13      14        15                 16                 17              18
        result = CharacterDatabase.PQuery("SELECT id, entry, owner, modelid, level, exp, Reactstate, slot, name, renamed, curhealth, curmana, curhappiness, abdata, savetime, resettalents_cost, resettalents_time, CreatedBySpell, PetType "
            "FROM character_pet WHERE owner = '%u' AND slot = '%u'",
            ownerid, PET_SAVE_AS_CURRENT );
    else if (petentry)
        // known petentry entry (unique for summoned pet, but non unique for hunter pet (only from current or not stabled pets)
        //                                        0   1      2(?)   3        4      5    6           7     8     9        10         11       12           13       14        15                 16                 17              18
        result = CharacterDatabase.PQuery("SELECT id, entry, owner, modelid, level, exp, Reactstate, slot, name, renamed, curhealth, curmana, curhappiness, abdata, savetime, resettalents_cost, resettalents_time, CreatedBySpell, PetType "
            "FROM character_pet WHERE owner = '%u' AND entry = '%u' AND (slot = '%u' OR slot > '%u') ",
            ownerid, petentry,PET_SAVE_AS_CURRENT,PET_SAVE_LAST_STABLE_SLOT);
    else
        // any current or other non-stabled pet (for hunter "call pet")
        //                                        0   1      2(?)   3        4      5    6           7     8     9        10         11       12            13      14        15                 16                 17              18
        result = CharacterDatabase.PQuery("SELECT id, entry, owner, modelid, level, exp, Reactstate, slot, name, renamed, curhealth, curmana, curhappiness, abdata, savetime, resettalents_cost, resettalents_time, CreatedBySpell, PetType "
            "FROM character_pet WHERE owner = '%u' AND (slot = '%u' OR slot > '%u') ",
            ownerid,PET_SAVE_AS_CURRENT,PET_SAVE_LAST_STABLE_SLOT);

    if(!result)
        return false;

    Field *fields = result->Fetch();

    uint32 pet_number = fields[0].GetUInt32();

    // update for case of current pet "slot = 0"
    petentry = fields[1].GetUInt32();

    if (!petentry)
    {
        delete result;
        return false;
    }

    setPetType(PetType(fields[18].GetUInt8()));

    if(getPetType() == HUNTER_PET)
    {
        CreatureInfo const* creatureInfo = ObjectMgr::GetCreatureTemplate(petentry);
        if(!creatureInfo || !creatureInfo->isTameable(owner->CanTameExoticPets()))
        {
            delete result;
            return false;
        }
    }

    if (!GetCreateSpellID())
        SetCreateSpellID(fields[17].GetUInt32());

    SpellEntry const* spellInfo = sSpellStore.LookupEntry(GetCreateSpellID());

    if (spellInfo && GetSpellDuration(spellInfo) > 0 )
        SetDuration(GetSpellDuration(spellInfo));

    if (current && owner->IsPetNeedBeTemporaryUnsummoned())
    {
        owner->SetTemporaryUnsummonedPetNumber(pet_number);
        delete result;
        return false;
    }

    if (!Create(owner->GetMap()->GenerateLocalLowGuid(HIGHGUID_PET), owner->GetMap(), owner->GetPhaseMask(), petentry, pet_number, owner))
    {
        delete result;
        return false;
    }

    SetDisplayId(fields[3].GetUInt32());
    SetNativeDisplayId(fields[3].GetUInt32());
    uint32 petlevel = fields[4].GetUInt32();
    SetUInt32Value(UNIT_NPC_FLAGS, UNIT_NPC_FLAG_NONE);
    SetName(std::string(fields[8].GetCppString()));
    SetUInt32Value(UNIT_FIELD_PETEXPERIENCE, fields[5].GetUInt32());
    m_charmInfo->SetReactState(ReactStates(fields[6].GetUInt8()));

    if (!SetSummonPosition( x, y, z))
    {
        sLog.outError("Pet (guidlow %d, entry %d) not loaded. Suggested coordinates isn't valid (X: %f Y: %f)",
            GetGUIDLow(), GetEntry(), GetPositionX(), GetPositionY());
        delete result;
        return false;
    }

    CreatureInfo const *cinfo = GetCreatureInfo();

    if (cinfo->type == CREATURE_TYPE_CRITTER)
    {
        AIM_Initialize();
        GetMap()->Add((Creature*)this);
        delete result;
        return true;
    }

    switch (getPetType())
    {
        case SUMMON_PET:
            petlevel=owner->getLevel();
<<<<<<< HEAD
//            SetByteFlag(UNIT_FIELD_BYTES_2, 2, UNIT_CAN_BE_ABANDONED);
            SetUInt32Value(UNIT_FIELD_BYTES_0, 2048);
=======

            SetByteValue(UNIT_FIELD_BYTES_0, 1, CLASS_MAGE);
>>>>>>> 693b9df0
            SetUInt32Value(UNIT_FIELD_FLAGS, UNIT_FLAG_PVP_ATTACKABLE);
            break;
        case HUNTER_PET:
<<<<<<< HEAD
=======
            SetByteValue(UNIT_FIELD_BYTES_0, 1, CLASS_WARRIOR);
            SetByteValue(UNIT_FIELD_BYTES_0, 2, GENDER_NONE);
            SetByteValue(UNIT_FIELD_BYTES_0, 3, POWER_FOCUS);
>>>>>>> 693b9df0
            SetSheath(SHEATH_STATE_MELEE);
            SetUInt32Value(UNIT_FIELD_BYTES_0, 0x02020100);
            SetByteFlag(UNIT_FIELD_BYTES_2, 2, (fields[9].GetUInt8() == 0) ? UNIT_CAN_BE_ABANDONED : UNIT_CAN_BE_RENAMED | UNIT_CAN_BE_ABANDONED);
            SetUInt32Value(UNIT_FIELD_FLAGS, UNIT_FLAG_PVP_ATTACKABLE);
                                                            // this enables popup window (pet abandon, cancel)
            SetMaxPower(POWER_HAPPINESS, GetCreatePowers(POWER_HAPPINESS));
            SetPower(POWER_HAPPINESS, fields[12].GetUInt32());
            setPowerType(POWER_FOCUS);
            break;
        default:
            sLog.outError("Pet have incorrect type (%u) for pet loading.", getPetType());
    }

    if(owner->IsPvP())
        SetPvP(true);

    if(owner->IsFFAPvP())
        SetFFAPvP(true);

    SetCanModifyStats(true);
    InitStatsForLevel(petlevel);
    InitTalentForLevel();                                   // set original talents points before spell loading

    SetUInt32Value(UNIT_FIELD_PET_NAME_TIMESTAMP, uint32(time(NULL)));

    uint32 savedhealth = fields[10].GetUInt32();
    uint32 savedmana = fields[11].GetUInt32();

    // set current pet as current
    // 0=current
    // 1..MAX_PET_STABLES in stable slot
    // PET_SAVE_NOT_IN_SLOT(100) = not stable slot (summoning))
    if (fields[7].GetUInt32() != 0)
    {
        CharacterDatabase.BeginTransaction();
        CharacterDatabase.PExecute("UPDATE character_pet SET slot = '%u' WHERE owner = '%u' AND slot = '%u' AND id <> '%u'",
            PET_SAVE_NOT_IN_SLOT, ownerid, PET_SAVE_AS_CURRENT, m_charmInfo->GetPetNumber());
        CharacterDatabase.PExecute("UPDATE character_pet SET slot = '%u' WHERE owner = '%u' AND id = '%u'",
            PET_SAVE_AS_CURRENT, ownerid, m_charmInfo->GetPetNumber());
        CharacterDatabase.CommitTransaction();
    }


    // load action bar, if data broken will fill later by default spells.
    m_charmInfo->LoadPetActionBar(fields[13].GetCppString());
    // since last save (in seconds)
    uint32 timediff = uint32(time(NULL) - fields[14].GetUInt64());

    m_resetTalentsCost = fields[15].GetUInt32();
    m_resetTalentsTime = fields[16].GetUInt64();

    delete result;

    //load spells/cooldowns/auras
    _LoadAuras(timediff);
    _LoadSpells();
    SynchronizeLevelWithOwner();
    InitLevelupSpellsForLevel();
    LearnPetPassives();
    _LoadSpellCooldowns();

    if (getPetType() == SUMMON_PET)
        CastPetAuras(true);
    else
        CastPetAuras(current);

    CastPetPassiveAuras(true);
    ApplyAllScalingBonuses(true);

    if (getPetType() != HUNTER_PET
        && (owner->GetTypeId() == TYPEID_PLAYER && owner->GetTemporaryUnsummonedPetNumber() != pet_number))
     //all (?) summon pets come with full health when called, but not when they are current
    {
        SetHealth(GetMaxHealth());
        SetPower(getPowerType(), GetMaxPower(getPowerType()));
        LoadCreatureAddon(true);
    }
    else
    {
        SetHealth(savedhealth > GetMaxHealth() ? GetMaxHealth() : savedhealth);
        SetPower(getPowerType(), savedmana > GetMaxPower(getPowerType()) ? GetMaxPower(getPowerType()) : savedmana);
    }

    UpdateWalkMode(owner);
    AIM_Initialize();

    GetMap()->Add((Creature*)this);

    owner->SetPet(this);                                    // in DB stored only full controlled creature

    DEBUG_LOG("New pet (loaded from DB) has guid %u", GetGUIDLow());

    m_loading = false;

    if (owner->GetTypeId() == TYPEID_PLAYER)
    {
        CleanupActionBar();                                     // remove unknown spells from action bar after load
        if (isControlled() && !GetPetCounter())
        {
            ((Player*)owner)->PetSpellInitialize();
            ((Player*)owner)->SendTalentsInfoData(true);
        }

    }

    if (owner->GetTypeId() == TYPEID_PLAYER && getPetType() == HUNTER_PET)
    {
        result = CharacterDatabase.PQuery("SELECT genitive, dative, accusative, instrumental, prepositional FROM character_pet_declinedname WHERE owner = '%u' AND id = '%u'", owner->GetGUIDLow(), GetCharmInfo()->GetPetNumber());

        if(result)
        {
            if(m_declinedname)
                delete m_declinedname;

            m_declinedname = new DeclinedName;
            Field *fields2 = result->Fetch();
            for(int i = 0; i < MAX_DECLINED_NAME_CASES; ++i)
                m_declinedname->name[i] = fields2[i].GetCppString();

            delete result;
        }
    }

    return true;
}

void Pet::SavePetToDB(PetSaveMode mode)
{
    if (!GetEntry())
        return;

    // save only fully controlled creature
    if (!isControlled())
        return;

    // not save not player pets
    if (!GetOwnerGuid().IsPlayer())
        return;

    Player* pOwner = (Player*)GetOwner();
    if (!pOwner)
        return;

    // current/stable/not_in_slot
    if (mode >= PET_SAVE_AS_CURRENT)
    {
        // reagents must be returned before save call
        if (mode == PET_SAVE_REAGENTS)
            mode = PET_SAVE_NOT_IN_SLOT;
        // not save pet as current if another pet temporary unsummoned
        else if (mode == PET_SAVE_AS_CURRENT && pOwner->GetTemporaryUnsummonedPetNumber() &&
            pOwner->GetTemporaryUnsummonedPetNumber() != m_charmInfo->GetPetNumber())
        {
            // pet will lost anyway at restore temporary unsummoned
            if(getPetType()==HUNTER_PET)
                return;

            // for warlock case
            mode = PET_SAVE_NOT_IN_SLOT;
        }

        uint32 curhealth = GetHealth();
        uint32 curmana = GetPower(POWER_MANA);

        // stable and not in slot saves
        if (getPetType() == HUNTER_PET && mode != PET_SAVE_AS_CURRENT)
            RemoveAllAuras();

        _SaveSpells();
        _SaveSpellCooldowns();
        _SaveAuras();

        uint32 ownerLow = GetOwnerGuid().GetCounter();
        std::string name = m_name;
        CharacterDatabase.escape_string(name);
        CharacterDatabase.BeginTransaction();
        // remove current data
        CharacterDatabase.PExecute("DELETE FROM character_pet WHERE owner = '%u' AND id = '%u'", ownerLow, m_charmInfo->GetPetNumber());

        // prevent duplicate using slot (except PET_SAVE_NOT_IN_SLOT)
        if (mode <= PET_SAVE_LAST_STABLE_SLOT)
            CharacterDatabase.PExecute("UPDATE character_pet SET slot = '%u' WHERE owner = '%u' AND slot = '%u'",
                PET_SAVE_NOT_IN_SLOT, ownerLow, uint32(mode) );

        // prevent existence another hunter pet in PET_SAVE_AS_CURRENT and PET_SAVE_NOT_IN_SLOT
        if (getPetType()==HUNTER_PET && (mode==PET_SAVE_AS_CURRENT||mode > PET_SAVE_LAST_STABLE_SLOT))
            CharacterDatabase.PExecute("DELETE FROM character_pet WHERE owner = '%u' AND (slot = '%u' OR slot > '%u')",
                ownerLow, PET_SAVE_AS_CURRENT, PET_SAVE_LAST_STABLE_SLOT);
        // save pet
        std::ostringstream ss;
        ss  << "INSERT INTO character_pet ( id, entry,  owner, modelid, level, exp, Reactstate, slot, name, renamed, curhealth, curmana, curhappiness, abdata, savetime, resettalents_cost, resettalents_time, CreatedBySpell, PetType) "
            << "VALUES ("
            << m_charmInfo->GetPetNumber() << ", "
            << GetEntry() << ", "
            << ownerLow << ", "
            << GetNativeDisplayId() << ", "
            << getLevel() << ", "
            << GetUInt32Value(UNIT_FIELD_PETEXPERIENCE) << ", "
            << uint32(m_charmInfo->GetReactState()) << ", "
            << uint32(mode) << ", '"
            << name.c_str() << "', "
            << uint32(HasByteFlag(UNIT_FIELD_BYTES_2, 2, UNIT_CAN_BE_RENAMED) ? 0 : 1) << ", "
            << (curhealth < 1 ? 1 : curhealth) << ", "
            << curmana << ", "
            << GetPower(POWER_HAPPINESS) << ", '";

        for(uint32 i = ACTION_BAR_INDEX_START; i < ACTION_BAR_INDEX_END; ++i)
        {
            ss << uint32(m_charmInfo->GetActionBarEntry(i)->GetType()) << " "
               << uint32(m_charmInfo->GetActionBarEntry(i)->GetAction()) << " ";
        };

        ss  << "', "
            << time(NULL) << ", "
            << uint32(m_resetTalentsCost) << ", "
            << uint64(m_resetTalentsTime) << ", "
            << GetUInt32Value(UNIT_CREATED_BY_SPELL) << ", "
            << uint32(getPetType()) << ")";

        CharacterDatabase.Execute( ss.str().c_str() );
        CharacterDatabase.CommitTransaction();
    }
    // delete
    else
    {
        RemoveAllAuras(AURA_REMOVE_BY_DELETE);
        DeleteFromDB(m_charmInfo->GetPetNumber());
    }
}

void Pet::DeleteFromDB(uint32 guidlow)
{
    CharacterDatabase.PExecute("DELETE FROM character_pet WHERE id = '%u'", guidlow);
    CharacterDatabase.PExecute("DELETE FROM character_pet_declinedname WHERE id = '%u'", guidlow);
    CharacterDatabase.PExecute("DELETE FROM pet_aura WHERE guid = '%u'", guidlow);
    CharacterDatabase.PExecute("DELETE FROM pet_spell WHERE guid = '%u'", guidlow);
    CharacterDatabase.PExecute("DELETE FROM pet_spell_cooldown WHERE guid = '%u'", guidlow);
}

void Pet::SetDeathState(DeathState s)                       // overwrite virtual Creature::SetDeathState and Unit::SetDeathState
{
    Creature::SetDeathState(s);
    if(getDeathState()==CORPSE)
    {
        //remove summoned pet (no corpse)
        if(getPetType()==SUMMON_PET)
            Unsummon(PET_SAVE_NOT_IN_SLOT);
        // other will despawn at corpse desppawning (Pet::Update code)
        else
        {
            // pet corpse non lootable and non skinnable
            SetUInt32Value( UNIT_DYNAMIC_FLAGS, 0x00 );
            RemoveFlag (UNIT_FIELD_FLAGS, UNIT_FLAG_SKINNABLE);

            //lose happiness when died and not in BG/Arena
            MapEntry const* mapEntry = sMapStore.LookupEntry(GetMapId());
            if(!mapEntry || (mapEntry->map_type != MAP_ARENA && mapEntry->map_type != MAP_BATTLEGROUND))
                ModifyPower(POWER_HAPPINESS, -HAPPINESS_LEVEL_SIZE);

            if( HasSpell(55709) && GetOwner() && GetOwner()->GetTypeId() == TYPEID_PLAYER)
                GetOwner()->CastSpell(GetOwner(), 54114, false);

            SetFlag(UNIT_FIELD_FLAGS, UNIT_FLAG_STUNNED);
        }
    }
    else if(getDeathState()==ALIVE)
    {
        RemoveFlag(UNIT_FIELD_FLAGS, UNIT_FLAG_STUNNED);
        CastPetAuras(true);
    }
}

void Pet::Update(uint32 diff)
{
    if (!IsInWorld())                               // pet already removed, just wait in remove queue, no updates
        return;

    switch( m_deathState )
    {
        case CORPSE:
        {
            if (m_corpseDecayTimer <= diff)
            {
                MANGOS_ASSERT(getPetType()!=SUMMON_PET && "Must be already removed.");
                Unsummon(PET_SAVE_NOT_IN_SLOT);             //hunters' pets never get removed because of death, NEVER!
                return;
            }
            break;
        }
        case ALIVE:
        {
            // unsummon pet that lost owner
            Unit* owner = GetOwner();
            if (!owner)
            {
                sLog.outError("Pet %d lost owner, removed. ", GetGUID());
                Unsummon(PET_SAVE_NOT_IN_SLOT);
                return;
            }

            if (isControlled() && !IsWithinDistInMap(owner, GetMap()->GetVisibilityDistance()))
            {
                DEBUG_LOG("Pet %d lost control, removed. Owner = %d, distance = %d, pet GUID = ", GetGUID(),owner->GetGUID(), GetDistance2d(owner), owner->GetPetGuid().GetCounter());
                Unsummon(PET_SAVE_REAGENTS);
                return;
            }

            if (isControlled())
            {
                GroupPetList m_groupPets = owner->GetPets();
                if (m_groupPets.find(GetObjectGuid().GetRawValue()) == m_groupPets.end())
                {
                    sLog.outError("Pet %d controlled, but not in list, removed.", GetGUID());
                    Unsummon(getPetType() == HUNTER_PET ? PET_SAVE_AS_DELETED : PET_SAVE_NOT_IN_SLOT, owner);
                    return;
                }
            }
            else 
                if (!IsWithinDistInMap(owner, GetMap()->GetVisibilityDistance()))
                {
                    sLog.outError("Not controlled pet %d lost view from owner, removed. Owner = %d, distance = %d, pet GUID = ", GetGUID(),owner->GetGUID(), GetDistance2d(owner), owner->GetPetGuid().GetCounter());
                    Unsummon(PET_SAVE_AS_DELETED);
                    return;
                }

            if (m_duration > 0)
            {
                if(m_duration > (int32)diff)
                    m_duration -= (int32)diff;
                else
                {
                    DEBUG_LOG("Pet %d removed with duration expired.", GetGUID());
                    Unsummon(getPetType() != SUMMON_PET ? PET_SAVE_AS_DELETED : PET_SAVE_NOT_IN_SLOT, owner);
                    return;
                }
            }

            //regenerate focus for hunter pets or energy for deathknight's ghoul
            if(m_regenTimer <= diff)
            {
                Regenerate(getPowerType(), REGEN_TIME_FULL);
                m_regenTimer = REGEN_TIME_FULL;

                if(getPetType() == HUNTER_PET)
                    Regenerate(POWER_HAPPINESS, REGEN_TIME_FULL);

                if (!isInCombat() || IsPolymorphed())
                    RegenerateHealth(REGEN_TIME_FULL);
            }
            else
                m_regenTimer -= diff;

            break;
        }
        default:
            break;
    }
    // Update scaling auras from queue
    while (!m_scalingQueue.empty())
    {
        ApplyScalingBonus(&m_scalingQueue.front());
        m_scalingQueue.pop();
    };

    if (IsInWorld())
        Creature::Update(diff);
}

HappinessState Pet::GetHappinessState()
{
    if(GetPower(POWER_HAPPINESS) < HAPPINESS_LEVEL_SIZE)
        return UNHAPPY;
    else if(GetPower(POWER_HAPPINESS) >= HAPPINESS_LEVEL_SIZE * 2)
        return HAPPY;
    else
        return CONTENT;
}

bool Pet::CanTakeMoreActiveSpells(uint32 spellid)
{
    uint8  activecount = 1;
    uint32 chainstartstore[ACTIVE_SPELLS_MAX];

    if(IsPassiveSpell(spellid))
        return true;

    chainstartstore[0] = sSpellMgr.GetFirstSpellInChain(spellid);

    for (PetSpellMap::const_iterator itr = m_spells.begin(); itr != m_spells.end(); ++itr)
    {
        if(itr->second.state == PETSPELL_REMOVED)
            continue;

        if(IsPassiveSpell(itr->first))
            continue;

        uint32 chainstart = sSpellMgr.GetFirstSpellInChain(itr->first);

        uint8 x;

        for(x = 0; x < activecount; x++)
        {
            if(chainstart == chainstartstore[x])
                break;
        }

        if(x == activecount)                                //spellchain not yet saved -> add active count
        {
            ++activecount;
            if(activecount > ACTIVE_SPELLS_MAX)
                return false;
            chainstartstore[x] = chainstart;
        }
    }
    return true;
}

void Pet::Unsummon(PetSaveMode mode, Unit* owner /*= NULL*/)
{

    if (!owner)
        owner = GetOwner();

    m_removed = true;

    CombatStop();

    if (owner)
    {
        if (GetOwnerGuid() != owner->GetObjectGuid())
            return;

        Player* p_owner = owner->GetTypeId()==TYPEID_PLAYER ? (Player*)owner : NULL;

        if (p_owner)
        {

            // not save secondary permanent pet as current
            if (mode == PET_SAVE_AS_CURRENT && p_owner->GetTemporaryUnsummonedPetNumber() &&
                p_owner->GetTemporaryUnsummonedPetNumber() != GetCharmInfo()->GetPetNumber())
                mode = PET_SAVE_NOT_IN_SLOT;

            if (mode == PET_SAVE_REAGENTS)
            {
                //returning of reagents only for players, so best done here
                uint32 spellId = GetUInt32Value(UNIT_CREATED_BY_SPELL);
                SpellEntry const *spellInfo = sSpellStore.LookupEntry(spellId);

                if (spellInfo)
                {
                    for(uint32 i = 0; i < MAX_SPELL_REAGENTS; ++i)
                    {
                        if (spellInfo->Reagent[i] > 0)
                        {
                            ItemPosCountVec dest;           //for succubus, voidwalker, felhunter and felguard credit soulshard when despawn reason other than death (out of range, logout)
                            uint8 msg = p_owner->CanStoreNewItem(NULL_BAG, NULL_SLOT, dest, spellInfo->Reagent[i], spellInfo->ReagentCount[i]);
                            if (msg == EQUIP_ERR_OK)
                            {
                                Item* item = p_owner->StoreNewItem(dest, spellInfo->Reagent[i], true);
                                if (p_owner->IsInWorld())
                                    p_owner->SendNewItem(item, spellInfo->ReagentCount[i], true, false);
                            }
                        }
                    }
                }
            }

            if (isControlled()  && !GetPetCounter())
            {
                p_owner->RemovePetActionBar();

                if (p_owner->GetGroup())
                    p_owner->SetGroupUpdateFlag(GROUP_UPDATE_PET);
            }
        }

        // only if current pet in slot
        switch(getPetType())
        {
            case MINI_PET:
                if (p_owner)
                    p_owner->SetMiniPet(NULL);
                break;
            case PROTECTOR_PET:
            case GUARDIAN_PET:
                owner->RemoveGuardian(this);
                break;
            default:
                if (owner->GetPetGuid() == GetObjectGuid())
                    owner->SetPet(NULL);
                break;
        }

        if (GetNeedSave())
            SavePetToDB(mode);
    }

    AddObjectToRemoveList();

}

void Pet::GivePetXP(uint32 xp)
{
    if(getPetType() != HUNTER_PET)
        return;

    if ( xp < 1 )
        return;

    if(!isAlive())
        return;

    uint32 level = getLevel();

    // XP to money conversion processed in Player::RewardQuest
    if(level >= sWorld.getConfig(CONFIG_UINT32_MAX_PLAYER_LEVEL))
        return;

    uint32 curXP = GetUInt32Value(UNIT_FIELD_PETEXPERIENCE);
    uint32 nextLvlXP = GetUInt32Value(UNIT_FIELD_PETNEXTLEVELEXP);
    uint32 newXP = curXP + xp;

    if(newXP >= nextLvlXP && level+1 > GetOwner()->getLevel())
    {
        SetUInt32Value(UNIT_FIELD_PETEXPERIENCE, nextLvlXP-1);
        return;
    }

    while( newXP >= nextLvlXP && level < sWorld.getConfig(CONFIG_UINT32_MAX_PLAYER_LEVEL) )
    {
        newXP -= nextLvlXP;

        GivePetLevel(level+1);
        SetUInt32Value(UNIT_FIELD_PETNEXTLEVELEXP, sObjectMgr.GetXPForPetLevel(level+1));

        level = getLevel();
        nextLvlXP = GetUInt32Value(UNIT_FIELD_PETNEXTLEVELEXP);
    }

    SetUInt32Value(UNIT_FIELD_PETEXPERIENCE, newXP);
}

void Pet::GivePetLevel(uint32 level)
{
    if(!level)
        return;

    InitStatsForLevel(level);
    InitLevelupSpellsForLevel();
    InitTalentForLevel();
}

bool Pet::CreateBaseAtCreature(Creature* creature, Unit* owner)
{
    if(!creature || !owner)
    {
        sLog.outError("CRITICAL: NULL pointer parsed into CreateBaseAtCreature()");
        return false;
    }

    CreatureInfo const *cinfo = creature->GetCreatureInfo();
    if(!cinfo)
    {
        sLog.outError("CreateBaseAtCreature() failed, creatureInfo is missing!");
        return false;
    }

    BASIC_LOG("Create new pet from creature %d ", creature->GetEntry());

    if (!Create(owner, creature->GetEntry()))
        return false;

    if (!SetSummonPosition(creature->GetPositionX(), creature->GetPositionY(), creature->GetPositionZ()))
    {
        sLog.outError("Pet (guidlow %d, entry %d) not created base at creature. Suggested coordinates isn't valid (X: %f Y: %f)",
            GetGUIDLow(), GetEntry(), GetPositionX(), GetPositionY());
        return false;
    }

    if(CreatureFamilyEntry const* cFamily = sCreatureFamilyStore.LookupEntry(cinfo->family))
        SetName(cFamily->Name[sWorld.GetDefaultDbcLocale()]);
    else
        SetName(creature->GetNameForLocaleIdx(sObjectMgr.GetDBCLocaleIndex()));

    if(cinfo->type == CREATURE_TYPE_CRITTER)
    {
        setPetType(MINI_PET);
        return true;
    }

    SetDisplayId(creature->GetDisplayId());
    SetNativeDisplayId(creature->GetNativeDisplayId());

<<<<<<< HEAD
=======
    if(cinfo->type == CREATURE_TYPE_BEAST)
    {
        SetByteValue(UNIT_FIELD_BYTES_0, 1, CLASS_WARRIOR);
        SetByteValue(UNIT_FIELD_BYTES_0, 2, GENDER_NONE);
        SetByteValue(UNIT_FIELD_BYTES_0, 3, POWER_FOCUS);
        SetSheath(SHEATH_STATE_MELEE);
        SetByteFlag(UNIT_FIELD_BYTES_2, 2, UNIT_CAN_BE_RENAMED | UNIT_CAN_BE_ABANDONED);
        SetUInt32Value(UNIT_MOD_CAST_SPEED, creature->GetUInt32Value(UNIT_MOD_CAST_SPEED));
    }
>>>>>>> 693b9df0
    return true;
}

bool Pet::InitStatsForLevel(uint32 petlevel, Unit* owner)
{

    CreatureInfo const *cinfo = GetCreatureInfo();
    MANGOS_ASSERT(cinfo);

    if(!owner)
    {
        owner = GetOwner();
        if(!owner)
        {
            sLog.outError("attempt to summon pet (Entry %u) without owner! Attempt terminated.", cinfo->Entry);
            return false;
        }
    }

    if (!petlevel)
        petlevel = owner->getLevel();

    SetLevel(petlevel);

    PetLevelInfo const* pInfo = sObjectMgr.GetPetLevelInfo(cinfo->Entry, petlevel);

    SetMeleeDamageSchool(SpellSchools(cinfo->dmgschool));

    int32 createStats[MAX_STATS+7] =  {22,     // STAT_STRENGTH
                                       22,     // STAT_AGILITY
                                       25,     // STAT_STAMINA
                                       28,     // STAT_INTELLECT
                                       27,     // STAT_SPIRIT
                                       42,     // Base HEALTH
                                       20,     // Base POWER/MANA
                                       10,     // Base AttackPower
                                       5,      // Base MinDamage
                                       10,     // Base MaxDamage
                                       1,      // Base MinRangeDamage
                                       3};     // Base MaxRangeDamage

    uint32 createResistance[MAX_SPELL_SCHOOL] = {0,0,0,0,0,0,0};

    if(cinfo) // Default create values (from creature_template)
    {
        createResistance[SPELL_SCHOOL_HOLY]   = cinfo->resistance1;
        createResistance[SPELL_SCHOOL_FIRE]   = cinfo->resistance2;
        createResistance[SPELL_SCHOOL_NATURE] = cinfo->resistance3;
        createResistance[SPELL_SCHOOL_FROST]  = cinfo->resistance4;
        createResistance[SPELL_SCHOOL_SHADOW] = cinfo->resistance5;
        createResistance[SPELL_SCHOOL_ARCANE] = cinfo->resistance6;
        // Armor
        createResistance[SPELL_SCHOOL_NORMAL] = int32(cinfo->armor  * petlevel / cinfo->maxlevel / (1 +  cinfo->rank));

        for (int i = 0; i < MAX_STATS; ++i)
            createStats[i] *= petlevel/10;

        createStats[MAX_STATS]    = int32(cinfo->maxhealth * petlevel / cinfo->maxlevel / (1 +  cinfo->rank));
        createStats[MAX_STATS+1]  = int32(cinfo->maxmana * petlevel / cinfo->maxlevel / (1 +  cinfo->rank));
        createStats[MAX_STATS+2]  = int32(cinfo->attackpower * petlevel / cinfo->maxlevel / (1 +  cinfo->rank));
        createStats[MAX_STATS+3]  = int32( cinfo->mindmg * petlevel / cinfo->maxlevel / (1 + cinfo->rank));
        createStats[MAX_STATS+4]  = int32( cinfo->maxdmg * petlevel / cinfo->maxlevel / (1 + cinfo->rank));
        createStats[MAX_STATS+5]  = int32(cinfo->minrangedmg * petlevel / cinfo->maxlevel/ (1 + cinfo->rank));
        createStats[MAX_STATS+6]  = int32(cinfo->maxrangedmg * petlevel / cinfo->maxlevel/ (1 + cinfo->rank));
        SetFloatValue(UNIT_FIELD_MAXRANGEDDAMAGE, float(cinfo->maxrangedmg * petlevel / cinfo->maxlevel));
        setPowerType(Powers(cinfo->powerType));
        SetAttackTime(BASE_ATTACK, cinfo->baseattacktime);
        SetAttackTime(RANGED_ATTACK, cinfo->rangeattacktime);
    }
    else
    {
        SetAttackTime(BASE_ATTACK, BASE_ATTACK_TIME);
        SetAttackTime(RANGED_ATTACK, BASE_ATTACK_TIME);

        for (int i = 0; i < MAX_STATS+7; ++i)
            createStats[i] *= petlevel/10;
        // Armor
        createResistance[SPELL_SCHOOL_NORMAL] = petlevel*50;
    }

    switch(getPetType())
    {
        case SUMMON_PET:
        {
            if (cinfo->family == CREATURE_FAMILY_GHOUL)
                setPowerType(POWER_ENERGY);
            break;
        }
        case HUNTER_PET:
        {
            if (!pInfo)         //If no pet levelstats in DB - use 1 for default hunter pet
                pInfo = sObjectMgr.GetPetLevelInfo(1, petlevel);

            CreatureFamilyEntry const* cFamily = sCreatureFamilyStore.LookupEntry(cinfo->family);
            if(cFamily && cFamily->minScale > 0.0f && getPetType()==HUNTER_PET)
            {
                float scale;
                if (getLevel() >= cFamily->maxScaleLevel)
                    scale = cFamily->maxScale;
                else if (getLevel() <= cFamily->minScaleLevel)
                    scale = cFamily->minScale;
                else
                    scale = cFamily->minScale + float(getLevel() - cFamily->minScaleLevel) / cFamily->maxScaleLevel * (cFamily->maxScale - cFamily->minScale);

                SetObjectScale(scale);
                UpdateModelData();
            }

            SetUInt32Value(UNIT_FIELD_PETNEXTLEVELEXP, sObjectMgr.GetXPForPetLevel(petlevel));
            setPowerType(POWER_FOCUS);
            break;
        }
        case GUARDIAN_PET:
        case PROTECTOR_PET:
        {
            SetUInt32Value(UNIT_FIELD_PETEXPERIENCE, 0);
            SetUInt32Value(UNIT_FIELD_PETNEXTLEVELEXP, 1000);
            // DK ghouls have energy
            if (cinfo->family == CREATURE_FAMILY_GHOUL)
                setPowerType(POWER_ENERGY);
            break;
        }
        default:
        {
            sLog.outError("Pet have incorrect type (%u) for levelup.", getPetType());
            return true;
            break;
        }
    }

    if(pInfo)                                       // exist in DB
    {
        if (pInfo->health)
            SetCreateHealth(pInfo->health);
        else
            SetCreateHealth(createStats[MAX_STATS]);

        if (pInfo->mana)
            SetCreateMana(pInfo->mana);
        else
            SetCreateMana(createStats[MAX_STATS+1]);

        if (pInfo->armor)
            SetModifierValue(UNIT_MOD_ARMOR, BASE_VALUE, float(pInfo->armor));
        else
            SetModifierValue(UNIT_MOD_ARMOR, BASE_VALUE,  float(createResistance[SPELL_SCHOOL_NORMAL]));

        for( int i = STAT_STRENGTH; i < MAX_STATS; ++i)
            if (pInfo->stats[i])
               SetCreateStat(Stats(i), float(pInfo->stats[i]));
            else
               SetCreateStat(Stats(i), float(createStats[i]));

        if (pInfo->attackpower)
            SetModifierValue(UNIT_MOD_ATTACK_POWER, BASE_VALUE, float(pInfo->attackpower));
        else
            SetModifierValue(UNIT_MOD_ATTACK_POWER, BASE_VALUE, float(createStats[MAX_STATS+2]));

        if (pInfo->mindmg)
            SetBaseWeaponDamage(BASE_ATTACK, MINDAMAGE, float(pInfo->mindmg));
        else
            SetBaseWeaponDamage(BASE_ATTACK, MINDAMAGE, float(createStats[MAX_STATS+3]));

        if (pInfo->maxdmg)
            SetBaseWeaponDamage(BASE_ATTACK, MAXDAMAGE, float(pInfo->maxdmg));
        else
            SetBaseWeaponDamage(BASE_ATTACK, MAXDAMAGE, float(createStats[MAX_STATS+4]));

        SetFloatValue(UNIT_FIELD_MINRANGEDDAMAGE,float(createStats[MAX_STATS+5]));
        SetFloatValue(UNIT_FIELD_MAXRANGEDDAMAGE,float(createStats[MAX_STATS+6]));

        DEBUG_LOG("Pet %u stats for level initialized (from pet_levelstat values)", cinfo->Entry);
    }
    else                                            // not exist in DB, use some default fake data
    {
        DEBUG_LOG("Summoned pet (Entry: %u) not have pet stats data in DB. Use hardcoded values.",cinfo->Entry);
        for (int i = STAT_STRENGTH; i < MAX_STATS; ++i)
            SetCreateStat(Stats(i),float(createStats[i]));

        SetCreateHealth(createStats[MAX_STATS]);
        SetCreateMana(createStats[MAX_STATS+1]);
        SetModifierValue(UNIT_MOD_ARMOR, BASE_VALUE,  float(createResistance[SPELL_SCHOOL_NORMAL]));

        SetModifierValue(UNIT_MOD_ATTACK_POWER, BASE_VALUE, float(createStats[MAX_STATS+2]));

        SetBaseWeaponDamage(BASE_ATTACK, MINDAMAGE, float(createStats[MAX_STATS+3]));
        SetBaseWeaponDamage(BASE_ATTACK, MAXDAMAGE, float(createStats[MAX_STATS+4]));

        SetFloatValue(UNIT_FIELD_MINRANGEDDAMAGE, float(createStats[MAX_STATS+5]));
        SetFloatValue(UNIT_FIELD_MAXRANGEDDAMAGE, float(createStats[MAX_STATS+6]));

        DEBUG_LOG("Pet %u stats for level initialized (from creature_template values)", cinfo->Entry);
    }

    for (int i = SPELL_SCHOOL_HOLY; i < MAX_SPELL_SCHOOL; ++i)
            SetModifierValue(UnitMods(UNIT_MOD_RESISTANCE_START + i), BASE_VALUE, float(createResistance[i]));

    SetModifierValue(UNIT_MOD_ATTACK_POWER, BASE_PCT, 1.0f);
    SetAttackTime(OFF_ATTACK, BASE_ATTACK_TIME);
    SetFloatValue(UNIT_MOD_CAST_SPEED, 1.0f);


    UpdateAllStats();

    SetHealth(GetMaxHealth());
    SetPower(getPowerType(), GetMaxPower(getPowerType()));

    return true;
}

bool Pet::HaveInDiet(ItemPrototype const* item) const
{
    if (!item->FoodType)
        return false;

    CreatureInfo const* cInfo = GetCreatureInfo();
    if(!cInfo)
        return false;

    CreatureFamilyEntry const* cFamily = sCreatureFamilyStore.LookupEntry(cInfo->family);
    if(!cFamily)
        return false;

    uint32 diet = cFamily->petFoodMask;
    uint32 FoodMask = 1 << (item->FoodType-1);
    return diet & FoodMask;
}

uint32 Pet::GetCurrentFoodBenefitLevel(uint32 itemlevel)
{
    // -5 or greater food level
    if(getLevel() <= itemlevel + 5)                         //possible to feed level 60 pet with level 55 level food for full effect
        return 35000;
    // -10..-6
    else if(getLevel() <= itemlevel + 10)                   //pure guess, but sounds good
        return 17000;
    // -14..-11
    else if(getLevel() <= itemlevel + 14)                   //level 55 food gets green on 70, makes sense to me
        return 8000;
    // -15 or less
    else
        return 0;                                           //food too low level
}

void Pet::_LoadSpellCooldowns()
{
    m_CreatureSpellCooldowns.clear();
    m_CreatureCategoryCooldowns.clear();

    QueryResult *result = CharacterDatabase.PQuery("SELECT spell,time FROM pet_spell_cooldown WHERE guid = '%u'",m_charmInfo->GetPetNumber());

    if(result)
    {
        time_t curTime = time(NULL);

        WorldPacket data(SMSG_SPELL_COOLDOWN, (8+1+size_t(result->GetRowCount())*8));
        data << GetGUID();
        data << uint8(0x0);                                 // flags (0x1, 0x2)

        do
        {
            Field *fields = result->Fetch();

            uint32 spell_id = fields[0].GetUInt32();
            time_t db_time  = (time_t)fields[1].GetUInt64();

            if(!sSpellStore.LookupEntry(spell_id))
            {
                sLog.outError("Pet %u have unknown spell %u in `pet_spell_cooldown`, skipping.",m_charmInfo->GetPetNumber(),spell_id);
                continue;
            }

            // skip outdated cooldown
            if(db_time <= curTime)
                continue;

            data << uint32(spell_id);
            data << uint32(uint32(db_time-curTime)*IN_MILLISECONDS);

            _AddCreatureSpellCooldown(spell_id,db_time);

            DEBUG_LOG("Pet (Number: %u) spell %u cooldown loaded (%u secs).", m_charmInfo->GetPetNumber(), spell_id, uint32(db_time-curTime));
        }
        while( result->NextRow() );

        delete result;

        if(!m_CreatureSpellCooldowns.empty() && GetOwner())
        {
            ((Player*)GetOwner())->GetSession()->SendPacket(&data);
        }
    }
}

void Pet::_SaveSpellCooldowns()
{
    CharacterDatabase.PExecute("DELETE FROM pet_spell_cooldown WHERE guid = '%u'", m_charmInfo->GetPetNumber());

    time_t curTime = time(NULL);

    // remove oudated and save active
    for(CreatureSpellCooldowns::iterator itr = m_CreatureSpellCooldowns.begin();itr != m_CreatureSpellCooldowns.end();)
    {
        if(itr->second <= curTime)
            m_CreatureSpellCooldowns.erase(itr++);
        else
        {
            CharacterDatabase.PExecute("INSERT INTO pet_spell_cooldown (guid,spell,time) VALUES ('%u', '%u', '" UI64FMTD "')", m_charmInfo->GetPetNumber(), itr->first, uint64(itr->second));
            ++itr;
        }
    }
}

void Pet::_LoadSpells()
{
    QueryResult *result = CharacterDatabase.PQuery("SELECT spell,active FROM pet_spell WHERE guid = '%u'",m_charmInfo->GetPetNumber());

    if(result)
    {
        do
        {
            Field *fields = result->Fetch();

            addSpell(fields[0].GetUInt32(), ActiveStates(fields[1].GetUInt8()), PETSPELL_UNCHANGED);
        }
        while( result->NextRow() );

        delete result;
    }
}

void Pet::_SaveSpells()
{
    for (PetSpellMap::iterator itr = m_spells.begin(), next = m_spells.begin(); itr != m_spells.end(); itr = next)
    {
        ++next;

        // prevent saving family passives to DB
        if (itr->second.type == PETSPELL_FAMILY)
            continue;

        switch(itr->second.state)
        {
            case PETSPELL_REMOVED:
                CharacterDatabase.PExecute("DELETE FROM pet_spell WHERE guid = '%u' and spell = '%u'", m_charmInfo->GetPetNumber(), itr->first);
                m_spells.erase(itr);
                continue;
            case PETSPELL_CHANGED:
                CharacterDatabase.PExecute("DELETE FROM pet_spell WHERE guid = '%u' and spell = '%u'", m_charmInfo->GetPetNumber(), itr->first);
                CharacterDatabase.PExecute("INSERT INTO pet_spell (guid,spell,active) VALUES ('%u', '%u', '%u')", m_charmInfo->GetPetNumber(), itr->first, itr->second.active);
                break;
            case PETSPELL_NEW:
                CharacterDatabase.PExecute("INSERT INTO pet_spell (guid,spell,active) VALUES ('%u', '%u', '%u')", m_charmInfo->GetPetNumber(), itr->first, itr->second.active);
                break;
            case PETSPELL_UNCHANGED:
                continue;
        }

        itr->second.state = PETSPELL_UNCHANGED;
    }
}

void Pet::_LoadAuras(uint32 timediff)
{
    RemoveAllAuras();

    QueryResult *result = CharacterDatabase.PQuery("SELECT caster_guid,item_guid,spell,stackcount,remaincharges,basepoints0,basepoints1,basepoints2,maxduration0,maxduration1,maxduration2,remaintime0,remaintime1,remaintime2,effIndexMask FROM pet_aura WHERE guid = '%u'",m_charmInfo->GetPetNumber());

    if(result)
    {
        do
        {
            Field *fields = result->Fetch();
            uint64 caster_guid = fields[0].GetUInt64();
            uint32 item_lowguid = fields[1].GetUInt32();
            uint32 spellid = fields[2].GetUInt32();
            uint32 stackcount= fields[3].GetUInt32();
            int32 remaincharges = (int32)fields[4].GetUInt32();
            int32 damage[MAX_EFFECT_INDEX];
            int32 maxduration[MAX_EFFECT_INDEX];
            int32 remaintime[MAX_EFFECT_INDEX];
            for (int32 i = 0; i < MAX_EFFECT_INDEX; ++i)
            {
                damage[i]  = (int32)fields[i+5].GetUInt32();
                maxduration[i] = (int32)fields[i+8].GetUInt32();
                remaintime[i] = (int32)fields[i+11].GetUInt32();
            }
            uint32 effIndexMask = (int32)fields[14].GetUInt32();

            SpellEntry const* spellproto = sSpellStore.LookupEntry(spellid);
            if(!spellproto)
            {
                sLog.outError("Unknown spell (spellid %u), ignore.",spellid);
                continue;
            }

            // do not load single target auras (unless they were cast by the player)
            if (caster_guid != GetGUID() && IsSingleTargetSpell(spellproto))
                continue;

            // prevent wrong values of remaincharges
            uint32 procCharges = spellproto->procCharges;
            if(procCharges)
            {
                if(remaincharges <= 0 || remaincharges > (int32)procCharges)
                    remaincharges = procCharges;
            }
            else
                remaincharges = 0;

            if (spellproto->StackAmount < stackcount)
                stackcount = spellproto->StackAmount;

            SpellAuraHolder *holder = CreateSpellAuraHolder(spellproto, this, NULL);
            for (int32 i = 0; i < MAX_EFFECT_INDEX; ++i)
            {
                if ((effIndexMask & (1 << i)) == 0)
                    continue;

                if (remaintime[i] != -1 && !IsPositiveEffect(spellid, SpellEffectIndex(i)))
                {
                    if (remaintime[i]/IN_MILLISECONDS <= int32(timediff))
                    continue;

                    remaintime[i] -= timediff*IN_MILLISECONDS;
                }

                Aura* aura = CreateAura(spellproto, SpellEffectIndex(i), NULL, holder, this);
                if (!damage[i])
                    damage[i] = aura->GetModifier()->m_amount;

                aura->SetLoadedState(damage[i], maxduration[i], remaintime[i]);
                holder->AddAura(aura, SpellEffectIndex(i));
            }

            if (!holder->IsEmptyHolder())
            {
                holder->SetLoadedState(caster_guid, ObjectGuid(HIGHGUID_ITEM, item_lowguid), stackcount, remaincharges);
                AddSpellAuraHolder(holder);
            }
            else
                delete holder;
        }
        while( result->NextRow() );

        delete result;
    }
}

void Pet::_SaveAuras()
{
    CharacterDatabase.PExecute("DELETE FROM pet_aura WHERE guid = '%u'", m_charmInfo->GetPetNumber());

    SpellAuraHolderMap const& auraHolders = GetSpellAuraHolderMap();

    if (auraHolders.empty())
        return;

    for(SpellAuraHolderMap::const_iterator itr = auraHolders.begin(); itr != auraHolders.end(); ++itr)
    {
        SpellAuraHolder *holder = itr->second;

        bool save = true;
        for (int32 j = 0; j < MAX_EFFECT_INDEX; ++j)
        {
            SpellEntry const* spellInfo = holder->GetSpellProto();
            if (spellInfo->EffectApplyAuraName[j] == SPELL_AURA_MOD_STEALTH ||
                        spellInfo->Effect[j] == SPELL_EFFECT_APPLY_AREA_AURA_OWNER ||
                        spellInfo->Effect[j] == SPELL_EFFECT_APPLY_AREA_AURA_PET )
            {
                save = false;
                break;
            }
        }

        //skip all holders from spells that are passive or channeled
        //do not save single target holders (unless they were cast by the player)
        if (save && !holder->IsPassive() && !IsChanneledSpell(holder->GetSpellProto()) && (holder->GetCasterGUID() == GetGUID() || !holder->IsSingleTarget()))
        {
            int32 damage[MAX_EFFECT_INDEX];
            int32 remaintime[MAX_EFFECT_INDEX];
            int32 maxduration[MAX_EFFECT_INDEX];
            uint32 effIndexMask = 0;

            for (int32 i = 0; i < MAX_EFFECT_INDEX; ++i)
            {
                damage[i] = 0;
                remaintime[i] = 0;
                maxduration[i] = 0;

                if (Aura *aur = holder->GetAuraByEffectIndex(SpellEffectIndex(i)))
                {
                    // don't save not own area auras
                    if (aur->IsAreaAura() && holder->GetCasterGUID() != GetGUID())
                        continue;

                    damage[i] = aur->GetModifier()->m_amount;
                    remaintime[i] = aur->GetAuraDuration();
                    maxduration[i] = aur->GetAuraMaxDuration();
                    effIndexMask |= (1 << i);
                }
            }

            if (!effIndexMask)
                continue;

            CharacterDatabase.PExecute("INSERT INTO pet_aura (guid, caster_guid, item_guid, spell, stackcount, remaincharges, basepoints0, basepoints1, basepoints2, maxduration0, maxduration1, maxduration2, remaintime0, remaintime1, remaintime2, effIndexMask) VALUES "
                "('%u', '" UI64FMTD "', '%u', '%u', '%u', '%u', '%i', '%i', '%i', '%i', '%i', '%i', '%i', '%i', '%i', '%u')",
                m_charmInfo->GetPetNumber(), holder->GetCasterGuid().GetRawValue(), holder->GetCastItemGuid().GetCounter(), holder->GetId(), holder->GetStackAmount(), holder->GetAuraCharges(),
                damage[EFFECT_INDEX_0], damage[EFFECT_INDEX_1], damage[EFFECT_INDEX_2],
                maxduration[EFFECT_INDEX_0], maxduration[EFFECT_INDEX_1], maxduration[EFFECT_INDEX_2],
                remaintime[EFFECT_INDEX_0], remaintime[EFFECT_INDEX_1], remaintime[EFFECT_INDEX_2],
                effIndexMask);
        }
    }
}

bool Pet::addSpell(uint32 spell_id,ActiveStates active /*= ACT_DECIDE*/, PetSpellState state /*= PETSPELL_NEW*/, PetSpellType type /*= PETSPELL_NORMAL*/)
{
    SpellEntry const *spellInfo = sSpellStore.LookupEntry(spell_id);
    if (!spellInfo)
    {
        // do pet spell book cleanup
        if(state == PETSPELL_UNCHANGED)                     // spell load case
        {
            sLog.outError("Pet::addSpell: nonexistent in SpellStore spell #%u request, deleting for all pets in `pet_spell`.",spell_id);
            CharacterDatabase.PExecute("DELETE FROM pet_spell WHERE spell = '%u'",spell_id);
        }
        else
            sLog.outError("Pet::addSpell: nonexistent in SpellStore spell #%u request.",spell_id);

        return false;
    }

    PetSpellMap::iterator itr = m_spells.find(spell_id);
    if (itr != m_spells.end())
    {
        if (itr->second.state == PETSPELL_REMOVED)
        {
            m_spells.erase(itr);
            state = PETSPELL_CHANGED;
        }
        else if (state == PETSPELL_UNCHANGED && itr->second.state != PETSPELL_UNCHANGED)
        {
            // can be in case spell loading but learned at some previous spell loading
            itr->second.state = PETSPELL_UNCHANGED;

            if(active == ACT_ENABLED)
                ToggleAutocast(spell_id, true);
            else if(active == ACT_DISABLED)
                ToggleAutocast(spell_id, false);

            return false;
        }
        else
            return false;
    }

    uint32 oldspell_id = 0;

    PetSpell newspell;
    newspell.state = state;
    newspell.type = type;

    if(active == ACT_DECIDE)                                //active was not used before, so we save it's autocast/passive state here
    {
        if(IsPassiveSpell(spellInfo))
            newspell.active = ACT_PASSIVE;
        else
            newspell.active = ACT_DISABLED;
    }
    else
        newspell.active = active;

    // talent: unlearn all other talent ranks (high and low)
    if(TalentSpellPos const* talentPos = GetTalentSpellPos(spell_id))
    {
        if(TalentEntry const *talentInfo = sTalentStore.LookupEntry( talentPos->talent_id ))
        {
            for(int i=0; i < MAX_TALENT_RANK; ++i)
            {
                // skip learning spell and no rank spell case
                uint32 rankSpellId = talentInfo->RankID[i];
                if(!rankSpellId || rankSpellId==spell_id)
                    continue;

                // skip unknown ranks
                if(!HasSpell(rankSpellId))
                    continue;
                removeSpell(rankSpellId,false,false);
            }
        }
    }
    else if(sSpellMgr.GetSpellRank(spell_id)!=0)
    {
        for (PetSpellMap::const_iterator itr2 = m_spells.begin(); itr2 != m_spells.end(); ++itr2)
        {
            if(itr2->second.state == PETSPELL_REMOVED) continue;

            if( sSpellMgr.IsRankSpellDueToSpell(spellInfo,itr2->first) )
            {
                // replace by new high rank
                if(sSpellMgr.IsHighRankOfSpell(spell_id,itr2->first))
                {
                    newspell.active = itr2->second.active;

                    if(newspell.active == ACT_ENABLED)
                        ToggleAutocast(itr2->first, false);

                    oldspell_id = itr2->first;
                    unlearnSpell(itr2->first,false,false);
                    break;
                }
                // ignore new lesser rank
                else if(sSpellMgr.IsHighRankOfSpell(itr2->first,spell_id))
                    return false;
            }
        }
    }

    m_spells[spell_id] = newspell;

    if (IsPassiveSpell(spellInfo))
        CastSpell(this, spell_id, true);
    else
        m_charmInfo->AddSpellToActionBar(spell_id, ActiveStates(newspell.active));

    if(newspell.active == ACT_ENABLED || !isControlled())
        ToggleAutocast(spell_id, true);

    uint32 talentCost = GetTalentSpellCost(spell_id);
    if (talentCost)
    {
        m_usedTalentCount+=talentCost;
        UpdateFreeTalentPoints(false);
    }
    return true;
}

bool Pet::learnSpell(uint32 spell_id)
{
    // prevent duplicated entires in spell book
    if (!addSpell(spell_id))
        return false;

    if(!m_loading)
    {
        Unit* owner = GetOwner();
        if(owner && owner->GetTypeId() == TYPEID_PLAYER)
        {
            WorldPacket data(SMSG_PET_LEARNED_SPELL, 4);
            data << uint32(spell_id);
            ((Player*)owner)->GetSession()->SendPacket(&data);

            ((Player*)owner)->PetSpellInitialize();
        }
    }
    return true;
}

void Pet::InitLevelupSpellsForLevel()
{
    uint32 level = getLevel();

    if(PetLevelupSpellSet const *levelupSpells = GetCreatureInfo()->family ? sSpellMgr.GetPetLevelupSpellList(GetCreatureInfo()->family) : NULL)
    {
        // PetLevelupSpellSet ordered by levels, process in reversed order
        for(PetLevelupSpellSet::const_reverse_iterator itr = levelupSpells->rbegin(); itr != levelupSpells->rend(); ++itr)
        {
            // will called first if level down
            if(itr->first > level)
                unlearnSpell(itr->second,true);                 // will learn prev rank if any
            // will called if level up
            else
                learnSpell(itr->second);                        // will unlearn prev rank if any
        }
    }

    int32 petSpellsId = GetCreatureInfo()->PetSpellDataId ? -(int32)GetCreatureInfo()->PetSpellDataId : GetEntry();

    // default spells (can be not learned if pet level (as owner level decrease result for example) less first possible in normal game)
    if(PetDefaultSpellsEntry const *defSpells = sSpellMgr.GetPetDefaultSpellsEntry(petSpellsId))
    {
        for(int i = 0; i < MAX_CREATURE_SPELL_DATA_SLOT; ++i)
        {
            SpellEntry const* spellEntry = sSpellStore.LookupEntry(defSpells->spellid[i]);
            if(!spellEntry)
                continue;

            // will called first if level down
            if(spellEntry->spellLevel > level)
                unlearnSpell(spellEntry->Id,true);
            // will called if level up
            else
                learnSpell(spellEntry->Id);
        }
    }
}

bool Pet::unlearnSpell(uint32 spell_id, bool learn_prev, bool clear_ab)
{
    if(removeSpell(spell_id,learn_prev,clear_ab))
    {
        if(!m_loading)
        {
            if (Unit* owner = GetOwner())
            {
                if(owner->GetTypeId() == TYPEID_PLAYER)
                {
                    WorldPacket data(SMSG_PET_REMOVED_SPELL, 4);
                    data << uint32(spell_id);
                    ((Player*)owner)->GetSession()->SendPacket(&data);
                }
            }
        }
        return true;
    }
    return false;
}

bool Pet::removeSpell(uint32 spell_id, bool learn_prev, bool clear_ab)
{
    PetSpellMap::iterator itr = m_spells.find(spell_id);
    if (itr == m_spells.end())
        return false;

    if(itr->second.state == PETSPELL_REMOVED)
        return false;

    if(itr->second.state == PETSPELL_NEW)
        m_spells.erase(itr);
    else
        itr->second.state = PETSPELL_REMOVED;

    RemoveAurasDueToSpell(spell_id);

    uint32 talentCost = GetTalentSpellCost(spell_id);
    if (talentCost > 0)
    {
        if (m_usedTalentCount > talentCost)
            m_usedTalentCount-=talentCost;
        else
            m_usedTalentCount = 0;

        UpdateFreeTalentPoints(false);
    }

    if (learn_prev)
    {
        if (uint32 prev_id = sSpellMgr.GetPrevSpellInChain (spell_id))
            learnSpell(prev_id);
        else
            learn_prev = false;
    }

    // if remove last rank or non-ranked then update action bar at server and client if need
    if (clear_ab && !learn_prev && m_charmInfo->RemoveSpellFromActionBar(spell_id))
    {
        if(IsInWorld())
        {
            // need update action bar for last removed rank
            if (Unit* owner = GetOwner())
                if (owner->GetTypeId() == TYPEID_PLAYER && !GetPetCounter())
                    ((Player*)owner)->PetSpellInitialize();
        }
    }

    return true;
}


void Pet::CleanupActionBar()
{
    for(int i = 0; i < MAX_UNIT_ACTION_BAR_INDEX; ++i)
        if(UnitActionBarEntry const* ab = m_charmInfo->GetActionBarEntry(i))
            if(uint32 action = ab->GetAction())
                if(ab->IsActionBarForSpell() && !HasSpell(action))
                    m_charmInfo->SetActionBar(i,0,ACT_DISABLED);
}

void Pet::InitPetCreateSpells()
{
    m_charmInfo->InitPetActionBar();
    m_spells.clear();

    LearnPetPassives();

    CastPetAuras(false);
}

bool Pet::resetTalents(bool no_cost)
{
    Unit *owner = GetOwner();
    if (!owner || owner->GetTypeId()!=TYPEID_PLAYER)
        return false;

    // not need after this call
    if(((Player*)owner)->HasAtLoginFlag(AT_LOGIN_RESET_PET_TALENTS))
        ((Player*)owner)->RemoveAtLoginFlag(AT_LOGIN_RESET_PET_TALENTS,true);

    CreatureInfo const * ci = GetCreatureInfo();
    if(!ci)
        return false;
    // Check pet talent type
    CreatureFamilyEntry const *pet_family = sCreatureFamilyStore.LookupEntry(ci->family);
    if(!pet_family || pet_family->petTalentType < 0)
        return false;

    Player *player = (Player *)owner;

    if (m_usedTalentCount == 0)
    {
        UpdateFreeTalentPoints(false);                      // for fix if need counter
        return false;
    }

    uint32 cost = 0;

    if(!no_cost)
    {
        cost = resetTalentsCost();

        if (player->GetMoney() < cost)
        {
            player->SendBuyError( BUY_ERR_NOT_ENOUGHT_MONEY, 0, 0, 0);
            return false;
        }
    }

    for (unsigned int i = 0; i < sTalentStore.GetNumRows(); ++i)
    {
        TalentEntry const *talentInfo = sTalentStore.LookupEntry(i);

        if (!talentInfo) continue;

        TalentTabEntry const *talentTabInfo = sTalentTabStore.LookupEntry( talentInfo->TalentTab );

        if(!talentTabInfo)
            continue;

        // unlearn only talents for pets family talent type
        if(!((1 << pet_family->petTalentType) & talentTabInfo->petTalentMask))
            continue;

        for (int j = 0; j < MAX_TALENT_RANK; j++)
            if (talentInfo->RankID[j])
                removeSpell(talentInfo->RankID[j],!IsPassiveSpell(talentInfo->RankID[j]),false);
    }

    UpdateFreeTalentPoints(false);

    if(!no_cost)
    {
        player->ModifyMoney(-(int32)cost);

        m_resetTalentsCost = cost;
        m_resetTalentsTime = time(NULL);
    }
    player->PetSpellInitialize();
    return true;
}

void Pet::resetTalentsForAllPetsOf(Player* owner, Pet* online_pet /*= NULL*/)
{
    // not need after this call
    if(((Player*)owner)->HasAtLoginFlag(AT_LOGIN_RESET_PET_TALENTS))
        ((Player*)owner)->RemoveAtLoginFlag(AT_LOGIN_RESET_PET_TALENTS,true);

    // reset for online
    if(online_pet)
        online_pet->resetTalents(true);

    // now need only reset for offline pets (all pets except online case)
    uint32 except_petnumber = online_pet ? online_pet->GetCharmInfo()->GetPetNumber() : 0;

    QueryResult *resultPets = CharacterDatabase.PQuery(
        "SELECT id FROM character_pet WHERE owner = '%u' AND id <> '%u'",
        owner->GetGUIDLow(),except_petnumber);

    // no offline pets
    if(!resultPets)
        return;

    QueryResult *result = CharacterDatabase.PQuery(
        "SELECT DISTINCT pet_spell.spell FROM pet_spell, character_pet "
        "WHERE character_pet.owner = '%u' AND character_pet.id = pet_spell.guid AND character_pet.id <> %u",
        owner->GetGUIDLow(),except_petnumber);

    if(!result)
    {
        delete resultPets;
        return;
    }

    bool need_comma = false;
    std::ostringstream ss;
    ss << "DELETE FROM pet_spell WHERE guid IN (";

    do
    {
        Field *fields = resultPets->Fetch();

        uint32 id = fields[0].GetUInt32();

        if(need_comma)
            ss << ",";

        ss << id;

        need_comma = true;
    }
    while( resultPets->NextRow() );

    delete resultPets;

    ss << ") AND spell IN (";

    bool need_execute = false;
    do
    {
        Field *fields = result->Fetch();

        uint32 spell = fields[0].GetUInt32();

        if(!GetTalentSpellCost(spell))
            continue;

        if(need_execute)
            ss << ",";

        ss << spell;

        need_execute = true;
    }
    while( result->NextRow() );

    delete result;

    if(!need_execute)
        return;

    ss << ")";

    CharacterDatabase.Execute(ss.str().c_str());
}

void Pet::UpdateFreeTalentPoints(bool resetIfNeed)
{
    uint32 level = getLevel();
    uint32 talentPointsForLevel = GetMaxTalentPointsForLevel(level);
    // Reset talents in case low level (on level down) or wrong points for level (hunter can unlearn TP increase talent)
    if (talentPointsForLevel == 0 || m_usedTalentCount > talentPointsForLevel)
    {
        // Remove all talent points (except for admin pets)
        if (resetIfNeed)
        {
            Unit *owner = GetOwner();
            if (!owner || owner->GetTypeId() != TYPEID_PLAYER || ((Player*)owner)->GetSession()->GetSecurity() < SEC_ADMINISTRATOR)
                resetTalents(true);
            else
                SetFreeTalentPoints(0);
        }
        else
            SetFreeTalentPoints(0);
    }
    else
        SetFreeTalentPoints(talentPointsForLevel - m_usedTalentCount);
}


void Pet::InitTalentForLevel()
{
    UpdateFreeTalentPoints();

    Unit *owner = GetOwner();
    if (!owner || owner->GetTypeId() != TYPEID_PLAYER)
        return;

    if(!m_loading)
        ((Player*)owner)->SendTalentsInfoData(true);
}

uint32 Pet::resetTalentsCost() const
{
    uint32 days = uint32(sWorld.GetGameTime() - m_resetTalentsTime)/DAY;

    // The first time reset costs 10 silver; after 1 day cost is reset to 10 silver
    if(m_resetTalentsCost < 10*SILVER || days > 0)
        return 10*SILVER;
    // then 50 silver
    else if(m_resetTalentsCost < 50*SILVER)
        return 50*SILVER;
    // then 1 gold
    else if(m_resetTalentsCost < 1*GOLD)
        return 1*GOLD;
    // then increasing at a rate of 1 gold; cap 10 gold
    else
        return (m_resetTalentsCost + 1*GOLD > 10*GOLD ? 10*GOLD : m_resetTalentsCost + 1*GOLD);
}

uint8 Pet::GetMaxTalentPointsForLevel(uint32 level)
{
    uint8 points = (level >= 20) ? ((level - 16) / 4) : 0;
    // Mod points from owner SPELL_AURA_MOD_PET_TALENT_POINTS
    if (Unit *owner = GetOwner())
        points+=owner->GetTotalAuraModifier(SPELL_AURA_MOD_PET_TALENT_POINTS);
    return points;
}

void Pet::ToggleAutocast(uint32 spellid, bool apply)
{
    if(IsPassiveSpell(spellid))
        return;

    PetSpellMap::iterator itr = m_spells.find(spellid);

    uint32 i;

    if(apply)
    {
        for (i = 0; i < m_autospells.size() && m_autospells[i] != spellid; ++i)
            ;                                               // just search

        if (i == m_autospells.size())
        {
            m_autospells.push_back(spellid);

            if(itr->second.active != ACT_ENABLED)
            {
                itr->second.active = ACT_ENABLED;
                if(itr->second.state != PETSPELL_NEW)
                    itr->second.state = PETSPELL_CHANGED;
            }
        }
    }
    else
    {
        AutoSpellList::iterator itr2 = m_autospells.begin();
        for (i = 0; i < m_autospells.size() && m_autospells[i] != spellid; ++i, itr2++)
            ;                                               // just search

        if (i < m_autospells.size())
        {
            m_autospells.erase(itr2);
            if(itr->second.active != ACT_DISABLED)
            {
                itr->second.active = ACT_DISABLED;
                if(itr->second.state != PETSPELL_NEW)
                    itr->second.state = PETSPELL_CHANGED;
            }
        }
    }
}

bool Pet::IsPermanentPetFor(Player* owner)
{
    switch(getPetType())
    {
        case SUMMON_PET:
            switch(owner->getClass())
            {
                case CLASS_WARLOCK:
                    return GetCreatureInfo()->type == CREATURE_TYPE_DEMON;
                case CLASS_DEATH_KNIGHT:
                    return GetCreatureInfo()->type == CREATURE_TYPE_UNDEAD;
                default:
                    return false;
            }
        case HUNTER_PET:
            return true;
        default:
            return false;
    }
}

bool Pet::Create(Unit* owner, uint32 Entry)
{
    return Create(owner->GetMap()->GenerateLocalLowGuid(HIGHGUID_PET), owner->GetMap(),
            owner->GetPhaseMask(), Entry, sObjectMgr.GeneratePetNumber(), owner);
}

bool Pet::Create(uint32 guidlow, Map *map, uint32 phaseMask, uint32 Entry, uint32 pet_number, Unit* owner)
{

    if (!owner)
        return false;

    if (map)
        SetMap(map);
    else
        return false;

    m_loading = true;

    if (!guidlow)
        guidlow = map->GenerateLocalLowGuid(HIGHGUID_PET);

    if (!pet_number)
        pet_number = sObjectMgr.GeneratePetNumber();

    Object::_Create(ObjectGuid(HIGHGUID_PET, pet_number, guidlow));

    m_DBTableGuid = guidlow;
    m_originalEntry = Entry;

    if(!InitEntry(Entry))
        return false;

    SetPhaseMask(phaseMask,false);

    if(owner->GetTypeId() == TYPEID_PLAYER)
        m_charmInfo->SetPetNumber(pet_number, IsPermanentPetFor((Player*)owner));
    else
        m_charmInfo->SetPetNumber(pet_number, false);

    setFaction(owner->getFaction());
                                   // Faction be owerwritten later, if ForceFaction present

    SetOwnerGuid(owner->GetObjectGuid());
    SetCreatorGuid(owner->GetObjectGuid());

    if (GetCreateSpellID())
        SetUInt32Value(UNIT_CREATED_BY_SPELL, GetCreateSpellID());


    SetSheath(SHEATH_STATE_MELEE);

    if(getPetType() == MINI_PET)                            // always non-attackable
        SetFlag(UNIT_FIELD_FLAGS, UNIT_FLAG_NON_ATTACKABLE);

    return true;
}

bool Pet::HasSpell(uint32 spell) const
{
    PetSpellMap::const_iterator itr = m_spells.find(spell);
    return (itr != m_spells.end() && itr->second.state != PETSPELL_REMOVED );
}

// Get all passive spells in our skill line
void Pet::LearnPetPassives()
{
    CreatureInfo const* cInfo = GetCreatureInfo();
    if(!cInfo)
        return;

    CreatureFamilyEntry const* cFamily = sCreatureFamilyStore.LookupEntry(cInfo->family);
    if(!cFamily)
        return;

    PetFamilySpellsStore::const_iterator petStore = sPetFamilySpellsStore.find(cFamily->ID);
    if(petStore != sPetFamilySpellsStore.end())
    {
        for(PetFamilySpellsSet::const_iterator petSet = petStore->second.begin(); petSet != petStore->second.end(); ++petSet)
            addSpell(*petSet, ACT_DECIDE, PETSPELL_NEW, PETSPELL_FAMILY);
    }
}

void Pet::CastPetAuras(bool current)
{
    Unit* owner = GetOwner();
    if(!owner || owner->GetTypeId()!=TYPEID_PLAYER)
        return;

    for(PetAuraSet::const_iterator itr = owner->m_petAuras.begin(); itr != owner->m_petAuras.end();)
    {
        PetAura const* pa = *itr;
        ++itr;

        if(!current && pa->IsRemovedOnChangePet())
            owner->RemovePetAura(pa);
        else
            CastPetAura(pa);
    }
}

void Pet::CastPetAura(PetAura const* aura)
{
    uint32 auraId = aura->GetAura(GetEntry());
    if(!auraId)
        return;

    if(auraId == 35696)                                       // Demonic Knowledge
    {
        int32 basePoints = int32(aura->GetDamage() * (GetStat(STAT_STAMINA) + GetStat(STAT_INTELLECT)) / 100);
        CastCustomSpell(this, auraId, &basePoints, NULL, NULL, true);
    }
    else
        CastSpell(this, auraId, true);
}

struct DoPetLearnSpell
{
    DoPetLearnSpell(Pet& _pet) : pet(_pet) {}
    void operator() (uint32 spell_id) { pet.learnSpell(spell_id); }
    Pet& pet;
};

void Pet::learnSpellHighRank(uint32 spellid)
{
    learnSpell(spellid);

    DoPetLearnSpell worker(*this);
    sSpellMgr.doForHighRanks(spellid,worker);
}

void Pet::SynchronizeLevelWithOwner()
{
    Unit* owner = GetOwner();
    if (!owner)
        return;

    if (owner->GetTypeId() != TYPEID_PLAYER)
    {
        GivePetLevel(owner->getLevel());
        return;
    }

    switch(getPetType())
    {
        // always same level
        case SUMMON_PET:
            GivePetLevel(owner->getLevel());
            break;
        // can't be greater owner level
        case HUNTER_PET:
            if(getLevel() > owner->getLevel())
            {
                GivePetLevel(owner->getLevel());
                SetUInt32Value(UNIT_FIELD_PETNEXTLEVELEXP, sObjectMgr.GetXPForPetLevel(owner->getLevel()));
                SetUInt32Value(UNIT_FIELD_PETEXPERIENCE, GetUInt32Value(UNIT_FIELD_PETNEXTLEVELEXP)-1);
            }
            break;
        default:
            break;
    }
}

void Pet::ApplyModeFlags(PetModeFlags mode, bool apply)
{
    if (apply)
        m_petModeFlags = PetModeFlags(m_petModeFlags | mode);
    else
        m_petModeFlags = PetModeFlags(m_petModeFlags & ~mode);

    Unit* owner = GetOwner();
    if(!owner || owner->GetTypeId()!=TYPEID_PLAYER)
        return;

    WorldPacket data(SMSG_PET_MODE, 12);
    data << GetObjectGuid();
    data << uint32(m_petModeFlags);
    ((Player*)owner)->GetSession()->SendPacket(&data);
}

bool Pet::SetSummonPosition(float x, float y, float z)
{
    Unit* owner = GetOwner();

    if (!owner)
        return false;

    float px, py, pz;

    // Summon location setting
    if (GetPetCounter() == 1)
        SetPetFollowAngle(PET_FOLLOW_ANGLE*3);
    else if (GetPetCounter() == 2)
        SetPetFollowAngle(PET_FOLLOW_ANGLE*2);
    else
        SetPetFollowAngle(PET_FOLLOW_ANGLE);

    if (getPetType() == MINI_PET)
        SetPetFollowAngle(M_PI_F*1.25f);


    if (x == 0.0f && y == 0.0f && z == 0.0f)
        owner->GetClosePoint(x, y, z, GetObjectBoundingRadius()*4, PET_FOLLOW_DIST, GetPetFollowAngle());

    GetRandomPoint(x, y, z, GetObjectBoundingRadius()*4, px, py, pz);

    Relocate(px, py, pz, -owner->GetOrientation());
    SetSummonPoint(px, py, pz, -owner->GetOrientation());

    if (!IsPositionValid()) return false;
        else return true;
}

void Pet::ApplyStatScalingBonus(Stats stat, bool apply)
{
    if(stat > STAT_SPIRIT || stat < STAT_STRENGTH )
        return;

    Unit* owner = GetOwner();

    // Don't apply scaling bonuses if no owner or owner is not player
    if (!owner || owner->GetTypeId() != TYPEID_PLAYER || m_removed)
        return;

    UnitMods unitMod = UnitMods(stat);

    int32 newStat = owner->GetTotalStatValue(stat);

    if (m_baseBonusData->statScale[stat] == newStat && !apply)
        return;

    m_baseBonusData->statScale[stat] = newStat;

    int32 basePoints = int32(m_baseBonusData->statScale[stat] * (CalculateScalingData()->statScale[stat] / 100.0f));

    bool needRecalculateStat = false;

    if (basePoints == 0)
        needRecalculateStat = true;

    AuraList const& scalingAuras = GetAurasByType(SPELL_AURA_MOD_STAT);

    for (AuraList::const_iterator itr = scalingAuras.begin(); itr != scalingAuras.end(); ++itr)
    {
        Aura* _aura = (*itr);
        if (!_aura || _aura->IsInUse())
            continue;

        SpellAuraHolder* holder = _aura->GetHolder();

        if (!holder || holder->IsDeleted() || holder->IsEmptyHolder() || holder->GetCasterGUID() != GetGUID())
            continue;

        SpellEntry const *spellproto = holder->GetSpellProto();

        if (!spellproto)
            continue;

        SpellEffectIndex i = _aura->GetEffIndex();

        if (Stats(spellproto->EffectMiscValue[i]) == stat
                && spellproto->EffectBasePoints[i] == 0)
        {
            SetCanModifyStats(false);
            if (ReapplyScalingAura(holder, spellproto, i, basePoints))
                needRecalculateStat = true;
            SetCanModifyStats(true);
            break;
        }
    }
    if(needRecalculateStat)
        UpdateStats(stat);
}

void Pet::ApplyResistanceScalingBonus(uint32 school, bool apply)
{
    if(school < SPELL_SCHOOL_NORMAL || school > SPELL_SCHOOL_ARCANE)
        return;

    Unit* owner = GetOwner();

    // Don't apply scaling bonuses if no owner or owner is not player
    if (!owner || owner->GetTypeId() != TYPEID_PLAYER || m_removed)
        return;

    int32 newResistance;

    if (school == SPELL_SCHOOL_NORMAL)
        newResistance = owner->GetArmor();
    else
        newResistance = owner->GetResistance(SpellSchools(school));

    if (m_baseBonusData->resistanceScale[school] == newResistance && !apply)
        return;

    m_baseBonusData->resistanceScale[school] = newResistance;

    int32 basePoints = int32(m_baseBonusData->resistanceScale[school] * (CalculateScalingData()->resistanceScale[school] / 100.0f));

    bool needRecalculateStat = false;

    if (basePoints == 0)
        needRecalculateStat = true;

    AuraList const& scalingAuras = GetAurasByType(SPELL_AURA_MOD_RESISTANCE);

    for(AuraList::const_iterator itr = scalingAuras.begin(); itr != scalingAuras.end(); ++itr)
    {
        Aura* _aura = (*itr);
        if (!_aura || _aura->IsInUse())
            continue;

        SpellAuraHolder* holder = _aura->GetHolder();

        if (!holder || holder->IsDeleted() || holder->IsEmptyHolder() || holder->GetCasterGUID() != GetGUID())
            continue;

        SpellEntry const *spellproto = holder->GetSpellProto();

        if (!spellproto)
            continue;

        SpellEffectIndex i = _aura->GetEffIndex();

        if (spellproto->EffectBasePoints[i] == 0
            && (spellproto->EffectMiscValue[i] & (1 << SpellSchools(school))))
        {
            SetCanModifyStats(false);
            if (ReapplyScalingAura(holder, spellproto, i, basePoints))
                needRecalculateStat = true;
            SetCanModifyStats(true);
            break;
        }
    }

    if(needRecalculateStat)
    {
        if (school == SPELL_SCHOOL_NORMAL)
            UpdateArmor();
        else
            UpdateResistances(school);
    }
}

void Pet::ApplyAttackPowerScalingBonus(bool apply)
{
    Unit* owner = GetOwner();

    // Don't apply scaling bonuses if no owner or owner is not player
    if (!owner || owner->GetTypeId() != TYPEID_PLAYER || m_removed)
        return;

    int32 newAPBonus;

    switch(getPetType())
    {
        case GUARDIAN_PET:
        case PROTECTOR_PET:
        {
            if (owner->getClass() == CLASS_SHAMAN)
            {
                newAPBonus = owner->SpellBaseDamageBonusDone(SPELL_SCHOOL_MASK_NATURE);
                break;
            }
                             // No break another case!
        }
        case SUMMON_PET:
        {
            switch(owner->getClass())
            {
                case CLASS_WARLOCK:
                {
                    newAPBonus = std::max(owner->SpellBaseDamageBonusDone(SPELL_SCHOOL_MASK_SHADOW),owner->SpellBaseDamageBonusDone(SPELL_SCHOOL_MASK_FIRE));
                    break;
                }
                case CLASS_DEATH_KNIGHT:
                    newAPBonus = owner->GetTotalAttackPowerValue(BASE_ATTACK);
                    break;
                case CLASS_PRIEST:
                    newAPBonus = owner->SpellBaseDamageBonusDone(SPELL_SCHOOL_MASK_SHADOW);
                    break;
                case CLASS_SHAMAN:
                    newAPBonus = owner->GetTotalAttackPowerValue(BASE_ATTACK);
                    break;
                case CLASS_MAGE:
                {
                   newAPBonus = std::max(owner->SpellBaseDamageBonusDone(SPELL_SCHOOL_MASK_FROST),owner->SpellBaseDamageBonusDone(SPELL_SCHOOL_MASK_FIRE));
                   break;
                }
                default:
                    newAPBonus = 0;
                    break;
            }
            break;
        }
        case HUNTER_PET:
            newAPBonus = owner->GetTotalAttackPowerValue(RANGED_ATTACK);
            break;
        default:
            newAPBonus = 0;
            break;
    }

    if(newAPBonus < 0)
        newAPBonus = 0;

    if (m_baseBonusData->attackpowerScale == newAPBonus && !apply)
        return;

    m_baseBonusData->attackpowerScale = newAPBonus;

    int32 basePoints = int32(m_baseBonusData->attackpowerScale * (CalculateScalingData()->attackpowerScale / 100.0f));

    bool needRecalculateStat = false;

    if (basePoints == 0)
        needRecalculateStat = true;

    AuraList const& scalingAuras = GetAurasByType(SPELL_AURA_MOD_ATTACK_POWER);

    for(AuraList::const_iterator itr = scalingAuras.begin(); itr != scalingAuras.end(); ++itr)
    {
        Aura* _aura = (*itr);
        if (!_aura || _aura->IsInUse())
            continue;

        SpellAuraHolder* holder = _aura->GetHolder();

        if (!holder || holder->IsDeleted() || holder->IsEmptyHolder() || holder->GetCasterGUID() != GetGUID())
            continue;

        SpellEntry const *spellproto = holder->GetSpellProto();

        if (!spellproto)
            continue;

        SpellEffectIndex i = _aura->GetEffIndex();

        if (spellproto->EffectBasePoints[i] == 0)
        {
            SetCanModifyStats(false);
            if (ReapplyScalingAura(holder, spellproto, i, basePoints))
                needRecalculateStat = true;
            SetCanModifyStats(true);
            break;
        }
    }

    if(needRecalculateStat)
    {
        UpdateAttackPowerAndDamage();
        UpdateAttackPowerAndDamage(true);
    }
}

void Pet::ApplyDamageScalingBonus(bool apply)
{
    // SpellPower for pets exactly same DamageBonus.
    //    m_baseBonusData->damageScale
    Unit* owner = GetOwner();

    // Don't apply scaling bonuses if no owner or owner is not player
    if (!owner || owner->GetTypeId() != TYPEID_PLAYER || m_removed)
        return;

    int32 newDamageBonus;

    switch(getPetType())
    {
        case SUMMON_PET:
        case GUARDIAN_PET:
        case PROTECTOR_PET:
        case HUNTER_PET:
        {
            switch(owner->getClass())
            {
                case CLASS_DEATH_KNIGHT:
                    newDamageBonus = owner->GetTotalAttackPowerValue(BASE_ATTACK);
                    break;
                case CLASS_PRIEST:
                    newDamageBonus = owner->SpellBaseDamageBonusDone(SPELL_SCHOOL_MASK_SHADOW);
                    break;
                default:
                    newDamageBonus = 0;
                    break;
            }
            break;
        }
        default:
            newDamageBonus = 0;
            break;
    }

    if (newDamageBonus < 0)
        newDamageBonus = 0;

    if (m_baseBonusData->damageScale == newDamageBonus && !apply)
        return;

    m_baseBonusData->damageScale = newDamageBonus;

    int32 basePoints = int32(m_baseBonusData->damageScale * (CalculateScalingData()->damageScale / 100.0f));

    bool needRecalculateStat = false;

    if (basePoints == 0)
        needRecalculateStat = true;

    AuraList const& scalingAuras = GetAurasByType(SPELL_AURA_MOD_DAMAGE_DONE);

    for(AuraList::const_iterator itr = scalingAuras.begin(); itr != scalingAuras.end(); ++itr)
    {
        Aura* _aura = (*itr);
        if (!_aura || _aura->IsInUse())
            continue;

        SpellAuraHolder* holder = _aura->GetHolder();

        if (!holder || holder->IsDeleted() || holder->IsEmptyHolder() || holder->GetCasterGUID() != GetGUID())
            continue;

        SpellEntry const *spellproto = holder->GetSpellProto();

        if (!spellproto)
            continue;

        SpellEffectIndex i = _aura->GetEffIndex();
                                                                            // First scan aura with 127 mask
        if (spellproto->EffectBasePoints[i] == 0
                && spellproto->EffectMiscValue[i] == SPELL_SCHOOL_MASK_ALL)
        {
            SetCanModifyStats(false);
            if (ReapplyScalingAura(holder, spellproto, i, basePoints))
                needRecalculateStat = true;
            SetCanModifyStats(true);
            break;
        }
    }

    if (needRecalculateStat)
    {
        UpdateDamagePhysical(BASE_ATTACK);
        UpdateDamagePhysical(RANGED_ATTACK);
    }
}

void Pet::ApplySpellDamageScalingBonus(bool apply)
{
    Unit* owner = GetOwner();

    // Don't apply scaling bonuses if no owner or owner is not player
    if (!owner || owner->GetTypeId() != TYPEID_PLAYER || m_removed)
        return;

    int32 newDamageBonus;

    switch(getPetType())
    {
        case GUARDIAN_PET:
        case PROTECTOR_PET:
        {
            if (owner->getClass() == CLASS_SHAMAN)
            {
                newDamageBonus = owner->SpellBaseDamageBonusDone(SPELL_SCHOOL_MASK_NATURE);
                break;
            }
                             // No break another case!
        }
        case SUMMON_PET:
        {
            switch(owner->getClass())
            {
                case CLASS_WARLOCK:
                    newDamageBonus = std::max(owner->SpellBaseDamageBonusDone(SPELL_SCHOOL_MASK_SHADOW),owner->SpellBaseDamageBonusDone(SPELL_SCHOOL_MASK_FIRE));
                    break;
                case CLASS_PRIEST:
                    newDamageBonus = owner->SpellBaseDamageBonusDone(SPELL_SCHOOL_MASK_SHADOW);
                    break;
                case CLASS_DEATH_KNIGHT:
                    newDamageBonus = owner->GetTotalAttackPowerValue(BASE_ATTACK);
                    break;
                case CLASS_SHAMAN:
                    newDamageBonus = owner->GetTotalAttackPowerValue(BASE_ATTACK);
                    break;
                case CLASS_MAGE:
                    newDamageBonus = std::max(owner->SpellBaseDamageBonusDone(SPELL_SCHOOL_MASK_FROST),owner->SpellBaseDamageBonusDone(SPELL_SCHOOL_MASK_FIRE));
                    break;
                default:
                    newDamageBonus = 0;
                    break;
            }
            break;
        }
        case HUNTER_PET:
            newDamageBonus = owner->GetTotalAttackPowerValue(RANGED_ATTACK);
            break;
        default:
            newDamageBonus = 0;
            break;
    }

    if (newDamageBonus < 0)
        newDamageBonus = 0;

    if (m_baseBonusData->damageScale == newDamageBonus && !apply)
        return;

    m_baseBonusData->spelldamageScale = newDamageBonus;

    int32 basePoints = int32(m_baseBonusData->spelldamageScale * (CalculateScalingData()->spelldamageScale / 100.0f));

    bool needRecalculateStat = false;

    if (basePoints == 0)
        needRecalculateStat = true;

    AuraList const& scalingAuras = GetAurasByType(SPELL_AURA_MOD_DAMAGE_DONE);

    for(AuraList::const_iterator itr = scalingAuras.begin(); itr != scalingAuras.end(); ++itr)
    {
        Aura* _aura = (*itr);
        if (!_aura || _aura->IsInUse())
            continue;

        SpellAuraHolder* holder = _aura->GetHolder();

        if (!holder || holder->IsDeleted() || holder->IsEmptyHolder() || holder->GetCasterGUID() != GetGUID())
            continue;

        SpellEntry const *spellproto = holder->GetSpellProto();

        if (!spellproto)
            continue;

        SpellEffectIndex i = _aura->GetEffIndex();

        if (spellproto->EffectBasePoints[i] == 0
            && spellproto->EffectMiscValue[i] == SPELL_SCHOOL_MASK_MAGIC)
        {
            SetCanModifyStats(false);
            if (ReapplyScalingAura(holder, spellproto, i, basePoints))
                needRecalculateStat = true;
            SetCanModifyStats(true);
            break;
        }
    }

    if (needRecalculateStat)
        UpdateSpellPower();
}


void Pet::ApplyAllScalingBonuses(bool apply)
{
    for (int i = STAT_STRENGTH; i < MAX_STATS; ++i)
        ApplyStatScalingBonus(Stats(i),apply);

    for (int i = SPELL_SCHOOL_NORMAL; i < MAX_SPELL_SCHOOL; ++i)
        ApplyResistanceScalingBonus(SpellSchools(i), apply);

    ApplyAttackPowerScalingBonus(apply);
    ApplySpellDamageScalingBonus(apply);
    ApplyDamageScalingBonus(apply);
    ApplyHitScalingBonus(apply);
    ApplySpellHitScalingBonus(apply);
    ApplyExpertizeScalingBonus(apply);
    ApplyPowerregenScalingBonus(apply);
}

void Pet::ApplyHitScalingBonus(bool apply)
{
    Unit* owner = GetOwner();

    // Don't apply scaling bonuses if no owner or owner is not player
    if (!owner || owner->GetTypeId() != TYPEID_PLAYER || m_removed)
        return;
    int32 m_MeleeHitChance = owner->GetTotalAuraModifier(SPELL_AURA_MOD_HIT_CHANCE);
    m_MeleeHitChance +=  ((Player*)owner)->GetRatingBonusValue(CR_HIT_MELEE);

    if (m_baseBonusData->meleeHitScale == m_MeleeHitChance && !apply)
        return;

    m_baseBonusData->meleeHitScale = m_MeleeHitChance;

    int32 basePoints = int32(m_baseBonusData->meleeHitScale * (CalculateScalingData()->meleeHitScale / 100.0f));

    bool needRecalculateStat = false;

    if (basePoints == 0)
        needRecalculateStat = true;

    AuraList const& scalingAuras = GetAurasByType(SPELL_AURA_MOD_HIT_CHANCE);

    for(AuraList::const_iterator itr = scalingAuras.begin(); itr != scalingAuras.end(); ++itr)
    {
        Aura* _aura = (*itr);
        if (!_aura || _aura->IsInUse())
            continue;

        SpellAuraHolder* holder = _aura->GetHolder();

        if (!holder || holder->IsDeleted() || holder->IsEmptyHolder() || holder->GetCasterGUID() != GetGUID())
            continue;

        SpellEntry const *spellproto = holder->GetSpellProto();

        if (!spellproto)
            continue;

        SpellEffectIndex i = _aura->GetEffIndex();

        if (spellproto->EffectBasePoints[i] == 0)
        {
            SetCanModifyStats(false);
            if (ReapplyScalingAura(holder, spellproto, i, basePoints))
                needRecalculateStat = true;
            SetCanModifyStats(true);
            break;
        }
    }
}

void Pet::ApplySpellHitScalingBonus(bool apply)
{
    Unit* owner = GetOwner();

    // Don't apply scaling bonuses if no owner or owner is not player
    if (!owner || owner->GetTypeId() != TYPEID_PLAYER || m_removed)
        return;

    int32 m_SpellHitChance = owner->GetTotalAuraModifier(SPELL_AURA_MOD_SPELL_HIT_CHANCE);
    m_SpellHitChance += ((Player*)owner)->GetRatingBonusValue(CR_HIT_SPELL);

    if (m_baseBonusData->spellHitScale == m_SpellHitChance && !apply)
        return;

    m_baseBonusData->spellHitScale = m_SpellHitChance;

    int32 basePoints = int32(m_baseBonusData->spellHitScale * (CalculateScalingData()->spellHitScale / 100.0f));

    bool needRecalculateStat = false;

    if (basePoints == 0)
        needRecalculateStat = true;

    AuraList const& scalingAuras = GetAurasByType(SPELL_AURA_MOD_SPELL_HIT_CHANCE);

    for(AuraList::const_iterator itr = scalingAuras.begin(); itr != scalingAuras.end(); ++itr)
    {
        Aura* _aura = (*itr);
        if (!_aura || _aura->IsInUse())
            continue;

        SpellAuraHolder* holder = _aura->GetHolder();

        if (!holder || holder->IsDeleted() || holder->IsEmptyHolder() || holder->GetCasterGUID() != GetGUID())
            continue;

        SpellEntry const *spellproto = holder->GetSpellProto();

        if (!spellproto)
            continue;

        SpellEffectIndex i = _aura->GetEffIndex();

        if (spellproto->EffectBasePoints[i] == 0)
        {
            SetCanModifyStats(false);
            if (ReapplyScalingAura(holder, spellproto, i, basePoints))
                needRecalculateStat = true;
            SetCanModifyStats(true);
            break;
        }
    }
}

void Pet::ApplyExpertizeScalingBonus(bool apply)
{
    Unit* owner = GetOwner();

    // Don't apply scaling bonuses if no owner or owner is not player
    if (!owner || owner->GetTypeId() != TYPEID_PLAYER || m_removed)
        return;
    int32 m_expertize = owner->GetUInt32Value(PLAYER_EXPERTISE);

    if (m_baseBonusData->expertizeScale == m_expertize && !apply)
        return;

    m_baseBonusData->expertizeScale = m_expertize;

    int32 basePoints = int32(m_baseBonusData->expertizeScale * (CalculateScalingData()->expertizeScale / 100.0f));

    bool needRecalculateStat = false;

    if (basePoints == 0)
        needRecalculateStat = true;

    AuraList const& scalingAuras = GetAurasByType(SPELL_AURA_MOD_EXPERTISE);

    for(AuraList::const_iterator itr = scalingAuras.begin(); itr != scalingAuras.end(); ++itr)
    {
        Aura* _aura = (*itr);
        if (!_aura || _aura->IsInUse())
            continue;

        SpellAuraHolder* holder = _aura->GetHolder();

        if (!holder || holder->IsDeleted() || holder->IsEmptyHolder() || holder->GetCasterGUID() != GetGUID())
            continue;

        SpellEntry const *spellproto = holder->GetSpellProto();

        if (!spellproto)
            continue;

        SpellEffectIndex i = _aura->GetEffIndex();

        if (spellproto->EffectBasePoints[i] == 0)
        {
            SetCanModifyStats(false);
            if (ReapplyScalingAura(holder, spellproto, i, basePoints))
                needRecalculateStat = true;
            SetCanModifyStats(true);
            break;
        }
    }

}

void Pet::ApplyPowerregenScalingBonus(bool apply)
{
    Unit* owner = GetOwner();

    // Don't apply scaling bonuses if no owner or owner is not player
    if (!owner || owner->GetTypeId() != TYPEID_PLAYER || m_removed)
        return;

    int32 m_manaregen = int32(owner->GetFloatValue(UNIT_FIELD_POWER_REGEN_FLAT_MODIFIER));

    if (m_baseBonusData->powerregenScale == m_manaregen && !apply)
        return;

    m_baseBonusData->powerregenScale = m_manaregen;

    int32 basePoints = int32(m_baseBonusData->powerregenScale * (CalculateScalingData()->powerregenScale / 100.0f));

    bool needRecalculateStat = false;

    if (basePoints == 0)
        needRecalculateStat = true;

    AuraList const& scalingAuras = GetAurasByType(SPELL_AURA_MOD_POWER_REGEN);

    for(AuraList::const_iterator itr = scalingAuras.begin(); itr != scalingAuras.end(); ++itr)
    {
        Aura* _aura = (*itr);
        if (!_aura || _aura->IsInUse())
            continue;

        SpellAuraHolder* holder = _aura->GetHolder();

        if (!holder || holder->IsDeleted() || holder->IsEmptyHolder() || holder->GetCasterGUID() != GetGUID())
            continue;

        SpellEntry const *spellproto = holder->GetSpellProto();

        if (!spellproto)
            continue;

        SpellEffectIndex i = _aura->GetEffIndex();

        if (spellproto->EffectBasePoints[i] == 0)
        {
            SetCanModifyStats(false);
            if (ReapplyScalingAura(holder, spellproto, i, basePoints))
                needRecalculateStat = true;
            SetCanModifyStats(true);
            break;
        }
    }

    if(needRecalculateStat)
        UpdateManaRegen();
}

bool Pet::Summon()
{
    Unit* owner = GetOwner();

    if (!owner)
        return false;

    Map* map = GetMap();

    if (!map)
        return false;

    uint16 level = getLevel() ? getLevel() : owner->getLevel();;

    if (GetCreateSpellID())
        SetUInt32Value(UNIT_CREATED_BY_SPELL, GetCreateSpellID());

    if (isTemporarySummoned() && getPetType() !=  PROTECTOR_PET)
        GetCharmInfo()->SetReactState(REACT_AGGRESSIVE);
    else
        GetCharmInfo()->SetReactState(REACT_DEFENSIVE);

    SetUInt32Value(UNIT_FIELD_PET_NAME_TIMESTAMP, uint32(time(NULL)));

    switch (getPetType())
    {
        case GUARDIAN_PET:
        case PROTECTOR_PET:
        {
            SetUInt32Value(UNIT_NPC_FLAGS, GetCreatureInfo()->npcflag);
            SetUInt32Value(UNIT_FIELD_FLAGS, 0);
            SetUInt32Value(UNIT_FIELD_BYTES_1, 0);
            SetUInt32Value(UNIT_FIELD_FLAGS, UNIT_FLAG_PVP_ATTACKABLE);
//            SetName("");
            SetNeedSave(false);
            owner->AddGuardian(this);
            break;
        }
        case SUMMON_PET:
        {
            level = owner->getLevel();
            SetUInt32Value(UNIT_NPC_FLAGS, UNIT_NPC_FLAG_NONE);
            SetUInt32Value(UNIT_FIELD_BYTES_0, 2048);
            SetUInt32Value(UNIT_FIELD_FLAGS, UNIT_FLAG_PVP_ATTACKABLE);
            SetUInt32Value(UNIT_FIELD_PETEXPERIENCE, 0);
            SetUInt32Value(UNIT_FIELD_PETNEXTLEVELEXP, 1000);
//            SetName("");
            SetNeedSave(true);
            owner->SetPet(this);
            break;
        }
        case HUNTER_PET:  // Called only if new tamed pet created
        {
            SetSheath(SHEATH_STATE_MELEE);
            SetUInt32Value(UNIT_NPC_FLAGS, UNIT_NPC_FLAG_NONE);
            SetUInt32Value(UNIT_FIELD_BYTES_0, 0x02020100);
            SetByteFlag(UNIT_FIELD_BYTES_2, 2, UNIT_CAN_BE_RENAMED | UNIT_CAN_BE_ABANDONED);
            SetUInt32Value(UNIT_FIELD_FLAGS, UNIT_FLAG_PVP_ATTACKABLE);
            SetUInt32Value(UNIT_FIELD_PETEXPERIENCE, 0);
            SetUInt32Value(UNIT_FIELD_PETNEXTLEVELEXP, sObjectMgr.GetXPForPetLevel(getLevel()));
            SetUInt32Value(UNIT_FIELD_PET_NAME_TIMESTAMP, time(NULL));
            SetMaxPower(POWER_HAPPINESS, GetCreatePowers(POWER_HAPPINESS));
            SetPower(POWER_HAPPINESS, HAPPINESS_LEVEL_SIZE);
            SetNeedSave(true);
            owner->SetPet(this);
            break;
        }
        case MINI_PET:
        {
            SelectLevel(GetCreatureInfo());
            SetUInt32Value(UNIT_NPC_FLAGS, GetCreatureInfo()->npcflag);
            SetName("");
            owner->SetMiniPet((Unit*)this);
            InitPetCreateSpells();
            AIM_Initialize();
            SetNeedSave(false);
            map->Add((Creature*)this);
            m_loading = false;
            return true;
            break;
        }
        default:
        {
            sLog.outError("Pet have incorrect type (%u) for pet creating.", getPetType());
            return false;
        }
    }

    if (owner->GetTypeId() == TYPEID_PLAYER)
        ((Player*)owner)->AddKnownPetName(GetCharmInfo()->GetPetNumber(),GetName());

    if(owner->IsPvP())
        SetPvP(true);

    if(owner->IsFFAPvP())
        SetFFAPvP(true);

    SetCanModifyStats(true);
    InitStatsForLevel(level, owner);
    InitTalentForLevel();
    InitPetCreateSpells();
    SynchronizeLevelWithOwner();
    InitLevelupSpellsForLevel();
    LearnPetPassives();
    CastPetAuras(true);
    if (getPetType() != HUNTER_PET)
        LoadCreatureAddon(true);

    if (owner->GetTypeId() == TYPEID_PLAYER)
    {
        CastPetPassiveAuras(true);
        ApplyAllScalingBonuses(true);
    }

    SetHealth(GetMaxHealth());
    SetPower(getPowerType(), GetMaxPower(getPowerType()));
    UpdateWalkMode(owner);
    AIM_Initialize();

    map->Add((Creature*)this);

    m_loading = false;

    if (owner->GetTypeId() == TYPEID_PLAYER)
    {
        CleanupActionBar();                                     // remove unknown spells from action bar after load
        if (isControlled() && !GetPetCounter())
        {
            if (!GetPetCounter())
                ((Player*)owner)->PetSpellInitialize();
            ((Player*)owner)->SendTalentsInfoData(true);
        }

        if(((Player*)owner)->GetGroup())
            ((Player*)owner)->SetGroupUpdateFlag(GROUP_UPDATE_PET);

        if (!GetPetCounter() && getPetType() == HUNTER_PET)
            SavePetToDB(PET_SAVE_AS_CURRENT);
        else if (getPetType() == SUMMON_PET)
            SavePetToDB(PET_SAVE_NOT_IN_SLOT);
        else
            SetNeedSave(false);
    }
    else
    {
        SetNeedSave(false);
        if (((Creature*)owner)->AI())
            ((Creature*)owner)->AI()->JustSummoned((Creature*)this);
    }

    return true;
}

Unit* Pet::GetOwner() const
{
    Unit* owner = Unit::GetOwner();

    if (!owner)
        if (!GetOwnerGuid().IsEmpty())
            if (Map* pMap = GetMap())
                owner = pMap->GetAnyTypeCreature(GetOwnerGuid());

    if (owner && owner->GetTypeId() == TYPEID_UNIT && ((Creature*)owner)->IsTotem())
        if (Unit* ownerOfOwner = owner->GetOwner())
            return ownerOfOwner;

    if (owner)
        return owner;

    return NULL;
}


bool Pet::ReapplyScalingAura(SpellAuraHolder* holder, SpellEntry const *spellproto, SpellEffectIndex index, int32 basePoints)
{
    if (!holder || holder->IsDeleted() || holder->IsEmptyHolder() || holder->IsInUse())
        return false;

    holder->SetInUse(true);

    Aura* oldaura = holder->GetAuraByEffectIndex(index);

    if (oldaura)
    {
//    RemoveSingleAuraFromSpellAuraHolder(holder, index, AURA_REMOVE_BY_STACK);
        RemoveAura(oldaura, AURA_REMOVE_BY_STACK);
    }

    Aura* aura = CreateAura(spellproto, index, &basePoints, holder, this, this, NULL);
    aura->SetAuraDuration(aura->GetAuraMaxDuration());
    holder->AddAura(aura, index);
    AddAuraToModList(aura);
    aura->ApplyModifier(true,true);

    holder->SetInUse(false);

    return true;
}

void Pet::CastPetPassiveAuras(bool current)
{
    Unit* owner = GetOwner();

    if(!owner || owner->GetTypeId()!=TYPEID_PLAYER)
        return;

    // Cast pet passive aura (if not casted as passive)
    uint32 creature_id;

    switch(getPetType())
    {
        case SUMMON_PET:
        case GUARDIAN_PET:
        case PROTECTOR_PET:
            creature_id = GetEntry();
            break;
        case HUNTER_PET:
            creature_id = 1;
            break;
        default:
            creature_id = 0;
            break;
    }

    PetPassiveAuraList const* pPassiveAuraList  =  sSpellMgr.GetPetPassiveAuraList(creature_id);

    if (!pPassiveAuraList || pPassiveAuraList->empty())
        return;

    for (PetPassiveAuraList::const_iterator itr = pPassiveAuraList->begin(); itr != pPassiveAuraList->end(); ++itr)
    {
        PetAura const petAura = *itr;

        uint32 auraID = petAura.GetAura(creature_id);

        if (!current && HasAura(auraID))
            RemoveAurasDueToSpell(auraID);
        else if (current && !HasAura(auraID))
        {
            CastSpell(this, auraID, true);
            DEBUG_LOG("Cast passive pet aura %u", auraID);
        }
    }
}

PetScalingData* Pet::CalculateScalingData(bool recalculate)
{
    if (m_PetScalingData && !recalculate)
        return m_PetScalingData;

    delete m_PetScalingData;

    m_PetScalingData = new PetScalingData;

    Unit* owner = GetOwner();

    PetScalingDataList const* pScalingDataList;

    if (!owner || owner->GetTypeId() != TYPEID_PLAYER)        // if no owner ising record for creature_id = 0. Must be exist.
        pScalingDataList = sObjectMgr.GetPetScalingData(0);
    else if (getPetType() == HUNTER_PET)                      // Using creature_id = 1 for hunter pets
        pScalingDataList = sObjectMgr.GetPetScalingData(1);
    else if (getPetType() == SUMMON_PET || getPetType() == GUARDIAN_PET || getPetType() == PROTECTOR_PET )
    {
        pScalingDataList = sObjectMgr.GetPetScalingData(GetEntry());
        if (!pScalingDataList)
        {
            DEBUG_LOG("No data list for pet %u! Get zero values", GetEntry());
            pScalingDataList = sObjectMgr.GetPetScalingData(0);
        }
    }
    else
    {
        DEBUG_LOG("No selection type data list for pet %u! Get zero values", GetEntry());
        pScalingDataList = sObjectMgr.GetPetScalingData(0);
    }

    if (!pScalingDataList || pScalingDataList->empty())                            // Zero values...
        return m_PetScalingData;

    for (PetScalingDataList::const_iterator itr = pScalingDataList->begin(); itr != pScalingDataList->end(); ++itr)
    {
         const PetScalingData* pData = &*itr;

         if (!pData->creatureID || (owner && (!pData->requiredAura || owner->HasSpell(pData->requiredAura) || owner->HasAura(pData->requiredAura))))
         {
             m_PetScalingData->healthBasepoint  += pData->healthBasepoint;
             m_PetScalingData->healthScale      += pData->healthScale;
             m_PetScalingData->powerBasepoint   += pData->powerBasepoint;
             m_PetScalingData->powerScale       += pData->powerScale;
             m_PetScalingData->APBasepoint      += pData->APBasepoint;
             m_PetScalingData->APBaseScale      += pData->APBaseScale;
             m_PetScalingData->attackpowerScale += pData->attackpowerScale;
             m_PetScalingData->damageScale      += pData->damageScale;
             m_PetScalingData->spelldamageScale += pData->spelldamageScale;
             m_PetScalingData->spellHitScale    += pData->spellHitScale;
             m_PetScalingData->meleeHitScale    += pData->meleeHitScale;
             m_PetScalingData->expertizeScale   += pData->expertizeScale;
             m_PetScalingData->attackspeedScale += pData->attackspeedScale;
             m_PetScalingData->critScale        += pData->critScale;
             m_PetScalingData->powerregenScale  += pData->powerregenScale;
             for (int i = 0; i < MAX_STATS; i++)
             {
                  m_PetScalingData->statScale[i] += pData->statScale[i];
             }
             for (int i = 0; i < MAX_SPELL_SCHOOL; i++)
             {
                  m_PetScalingData->resistanceScale[i] += pData->resistanceScale[i];
             }
         }
    }
    return m_PetScalingData;
}

// diff contains the time in milliseconds since last regen.
void Pet::Regenerate(Powers power, uint32 diff)
{
    int32 curValue = GetPower(power);
    uint32 maxValue = GetMaxPower(power);

    float addvalue = 0.0f;

    switch (power)
    {
        case POWER_MANA:
        {
            float ManaIncreaseRate = sWorld.getConfig(CONFIG_FLOAT_RATE_POWER_MANA);
            if (IsUnderLastManaUseEffect())
            {
                // Mangos Updates Mana in intervals of 2s, which is correct
                addvalue = GetFloatValue(UNIT_FIELD_POWER_REGEN_INTERRUPTED_FLAT_MODIFIER) *  ManaIncreaseRate * 2.00f;
            }
            else
            {
                addvalue = GetFloatValue(UNIT_FIELD_POWER_REGEN_FLAT_MODIFIER) * ManaIncreaseRate * 2.00f;
            }
            break;
        }
        case POWER_RAGE:                                    // Regenerate rage ?
        {
            addvalue = -20 * sWorld.getConfig(CONFIG_FLOAT_RATE_POWER_RAGE_LOSS);
            break;
        }
        case POWER_ENERGY:                                  // Regenerate energy (ghoul)
        {
            addvalue = 20 * sWorld.getConfig(CONFIG_FLOAT_RATE_POWER_ENERGY);
            break;
        }
        case POWER_FOCUS:                                   // Hunter pets
        {
            addvalue = 10 * sWorld.getConfig(CONFIG_FLOAT_RATE_POWER_FOCUS);
            break;
        }

        case POWER_HAPPINESS:
        {
            addvalue = -178.0f;                                   //value is 70/35/17/8/4 (per min) * 1000 / 8 (timer 2 secs)
            if(isInCombat())                                     //we know in combat happiness fades faster, multiplier guess
                addvalue = addvalue * 1.5f;
            ApplyHappinessBonus(true);
            break;
        }
        case POWER_RUNIC_POWER:
        case POWER_RUNE:
        case POWER_HEALTH:
        default:
            addvalue = 0.0f;
            break;
    }

    // Mana regen calculated in Pet::UpdateManaRegen()
    // Exist only for POWER_MANA, POWER_ENERGY, POWER_FOCUS auras
    if(power != POWER_MANA)
    {
        AuraList const& ModPowerRegenAuras = GetAurasByType(SPELL_AURA_MOD_POWER_REGEN);
        for(AuraList::const_iterator i = ModPowerRegenAuras.begin(); i != ModPowerRegenAuras.end(); ++i)
            if ((*i)->GetModifier()->m_miscvalue == (int32)power)
                addvalue += (*i)->GetModifier()->m_amount;

        AuraList const& ModPowerRegenPCTAuras = GetAurasByType(SPELL_AURA_MOD_POWER_REGEN_PERCENT);
        for(AuraList::const_iterator i = ModPowerRegenPCTAuras.begin(); i != ModPowerRegenPCTAuras.end(); ++i)
            if ((*i)->GetModifier()->m_miscvalue == (int32)power)
                addvalue *= ((*i)->GetModifier()->m_amount + 100) / 100.0f;
    }

    // addvalue computed on a 2sec basis. => update to diff time
    addvalue *= float(diff) / REGEN_TIME_FULL;

    curValue += int32(addvalue);

    if (curValue < 0)
        curValue = 0;
    else if (curValue > maxValue)
        curValue = maxValue;

    SetPower(power, curValue);
}

void Pet::RegenerateHealth(uint32 diff)
{
    uint32 curValue = GetHealth();
    uint32 maxValue = GetMaxHealth();

    if (curValue >= maxValue)
        return;

    float addvalue = 0.0f;
    float HealthIncreaseRate = sWorld.getConfig(CONFIG_FLOAT_RATE_HEALTH);

    // polymorphed case
    if ( IsPolymorphed() )
        addvalue = (float)GetMaxHealth() / 3.0f;
    // normal regen case (maybe partly in combat case)
    else if (!isInCombat() || HasAuraType(SPELL_AURA_MOD_REGEN_DURING_COMBAT) )
    {
        addvalue = OCTRegenHPPerSpirit() * HealthIncreaseRate;
        if (!isInCombat())
        {
            AuraList const& mModHealthRegenPct = GetAurasByType(SPELL_AURA_MOD_HEALTH_REGEN_PERCENT);
            for(AuraList::const_iterator i = mModHealthRegenPct.begin(); i != mModHealthRegenPct.end(); ++i)
                addvalue *= (100.0f + (*i)->GetModifier()->m_amount) / 100.0f;
        }
        else if(HasAuraType(SPELL_AURA_MOD_REGEN_DURING_COMBAT))
            addvalue *= GetTotalAuraModifier(SPELL_AURA_MOD_REGEN_DURING_COMBAT) / 100.0f;
    }
    // always regeneration bonus (including combat)
    addvalue += GetTotalAuraModifier(SPELL_AURA_MOD_HEALTH_REGEN_IN_COMBAT);

    if(addvalue < 0)
        addvalue = 0;

    addvalue *= (float)diff / REGEN_TIME_FULL;

    ModifyHealth(int32(addvalue));
}

void Pet::ApplyScalingBonus(ScalingAction* action)
{
    if (!IsInWorld())
        return;

    switch (action->target)
    {
        case SCALING_TARGET_ALL:
            ApplyAllScalingBonuses(action->apply);
            break;
        case SCALING_TARGET_STAT:
            ApplyStatScalingBonus(Stats(action->stat),action->apply);
            break;
        case SCALING_TARGET_RESISTANCE:
            ApplyResistanceScalingBonus(action->stat, action->apply);
            break;
        case SCALING_TARGET_ATTACKPOWER:
            ApplyAttackPowerScalingBonus(action->apply);
            break;
        case SCALING_TARGET_DAMAGE:
            ApplyDamageScalingBonus(action->apply);
            break;
        case SCALING_TARGET_SPELLDAMAGE:
            ApplySpellDamageScalingBonus(action->apply);
            break;
        case SCALING_TARGET_HIT:
            ApplyHitScalingBonus(action->apply);
            break;
        case SCALING_TARGET_SPELLHIT:
            ApplySpellHitScalingBonus(action->apply);
            break;
        case SCALING_TARGET_EXPERTIZE:
            ApplyExpertizeScalingBonus(action->apply);
            break;
        case SCALING_TARGET_POWERREGEN:
            ApplyPowerregenScalingBonus(action->apply);
            break;
        case SCALING_TARGET_MAX:
        default:
            break;
    }
}

void Pet::AddScalingAction(ScalingTarget target, uint32 stat, bool apply)
{
    m_scalingQueue.push(ScalingAction(target,stat,apply));
}

void ApplyScalingBonusWithHelper::operator() (Unit* unit) const
{
    if (!unit || !unit->GetObjectGuid().IsPet())
        return;

    Pet* pet = (Pet*)unit;

    if (pet->IsInWorld())
        pet->AddScalingAction(target, stat, apply);
}

void Pet::ApplyHappinessBonus(bool apply)
{
    if (!IsInWorld())
        return;

    if (GetHappinessState() == m_HappinessState)
        return;
    else
        m_HappinessState = GetHappinessState();

    if (apply)
    {
        RemoveAurasDueToSpell(8875);
        int32 basePoints = 0;
        switch (HappinessState(m_HappinessState))
        {
            case HAPPY:
                // 125% of normal damage
                basePoints = 25;
                break;
            case CONTENT:
                // 100% of normal damage, nothing to modify
                basePoints = 0;
                break;
            case UNHAPPY:
                // 75% of normal damage
                basePoints = -25;
                break;
            default:
                basePoints = 0;
                break;
        }

        CastCustomSpell(this, 8875, &basePoints, NULL, NULL, true);

        UpdateDamagePhysical(BASE_ATTACK);
        UpdateDamagePhysical(RANGED_ATTACK);
        UpdateSpellPower();
    }
}

float Pet::OCTRegenHPPerSpirit()
{
    Unit* owner = GetOwner();
    if (!owner || owner->GetTypeId() != TYPEID_PLAYER)
        return ( GetPower(POWER_MANA) > 0 ) ? (GetStat(STAT_SPIRIT) * 0.25f) : (GetStat(STAT_SPIRIT) * 0.80f);

    uint32 level = ((Player*)owner)->getLevel();
    uint32 pclass = ((Player*)owner)->getClass();

    if (level > GT_MAX_LEVEL) level = GT_MAX_LEVEL;

    GtOCTRegenHPEntry     const *baseRatio = sGtOCTRegenHPStore.LookupEntry((pclass-1)*GT_MAX_LEVEL + level-1);
    GtRegenHPPerSptEntry  const *moreRatio = sGtRegenHPPerSptStore.LookupEntry((pclass-1)*GT_MAX_LEVEL + level-1);

    if (baseRatio == NULL || moreRatio == NULL)
        return 0.0f;

    // Formula from PaperDollFrame script
    float spirit = GetStat(STAT_SPIRIT);
    float baseSpirit = spirit;
    if (baseSpirit > 50) baseSpirit = 50;
    float moreSpirit = spirit - baseSpirit;
    float regen = baseSpirit * baseRatio->ratio + moreSpirit * moreRatio->ratio;
    return regen;
}

float Pet::OCTRegenMPPerSpirit()
{
    Unit* owner = GetOwner();

    if (!owner || owner->GetTypeId() != TYPEID_PLAYER)
        return ((GetStat(STAT_SPIRIT) / 5.0f + 17.0f)/sqrt(GetStat(STAT_INTELLECT)));

    uint32 level = ((Player*)owner)->getLevel();
    uint32 pclass = ((Player*)owner)->getClass();

    if (level > GT_MAX_LEVEL) level = GT_MAX_LEVEL;

    GtRegenMPPerSptEntry  const *moreRatio = sGtRegenMPPerSptStore.LookupEntry((pclass-1)*GT_MAX_LEVEL + level-1);

    if (moreRatio == NULL)
        return 0.0f;

    // Formula get from PaperDollFrame script
    float spirit    = GetStat(STAT_SPIRIT);
    float regen     = spirit * moreRatio->ratio;
    return regen;
}<|MERGE_RESOLUTION|>--- conflicted
+++ resolved
@@ -194,24 +194,14 @@
     {
         case SUMMON_PET:
             petlevel=owner->getLevel();
-<<<<<<< HEAD
-//            SetByteFlag(UNIT_FIELD_BYTES_2, 2, UNIT_CAN_BE_ABANDONED);
-            SetUInt32Value(UNIT_FIELD_BYTES_0, 2048);
-=======
-
             SetByteValue(UNIT_FIELD_BYTES_0, 1, CLASS_MAGE);
->>>>>>> 693b9df0
             SetUInt32Value(UNIT_FIELD_FLAGS, UNIT_FLAG_PVP_ATTACKABLE);
             break;
         case HUNTER_PET:
-<<<<<<< HEAD
-=======
             SetByteValue(UNIT_FIELD_BYTES_0, 1, CLASS_WARRIOR);
             SetByteValue(UNIT_FIELD_BYTES_0, 2, GENDER_NONE);
             SetByteValue(UNIT_FIELD_BYTES_0, 3, POWER_FOCUS);
->>>>>>> 693b9df0
             SetSheath(SHEATH_STATE_MELEE);
-            SetUInt32Value(UNIT_FIELD_BYTES_0, 0x02020100);
             SetByteFlag(UNIT_FIELD_BYTES_2, 2, (fields[9].GetUInt8() == 0) ? UNIT_CAN_BE_ABANDONED : UNIT_CAN_BE_RENAMED | UNIT_CAN_BE_ABANDONED);
             SetUInt32Value(UNIT_FIELD_FLAGS, UNIT_FLAG_PVP_ATTACKABLE);
                                                             // this enables popup window (pet abandon, cancel)
@@ -800,21 +790,14 @@
         return true;
     }
 
+    if(cinfo->type == CREATURE_TYPE_BEAST)
+    {
+        SetUInt32Value(UNIT_MOD_CAST_SPEED, creature->GetUInt32Value(UNIT_MOD_CAST_SPEED));
+    }
+
     SetDisplayId(creature->GetDisplayId());
     SetNativeDisplayId(creature->GetNativeDisplayId());
 
-<<<<<<< HEAD
-=======
-    if(cinfo->type == CREATURE_TYPE_BEAST)
-    {
-        SetByteValue(UNIT_FIELD_BYTES_0, 1, CLASS_WARRIOR);
-        SetByteValue(UNIT_FIELD_BYTES_0, 2, GENDER_NONE);
-        SetByteValue(UNIT_FIELD_BYTES_0, 3, POWER_FOCUS);
-        SetSheath(SHEATH_STATE_MELEE);
-        SetByteFlag(UNIT_FIELD_BYTES_2, 2, UNIT_CAN_BE_RENAMED | UNIT_CAN_BE_ABANDONED);
-        SetUInt32Value(UNIT_MOD_CAST_SPEED, creature->GetUInt32Value(UNIT_MOD_CAST_SPEED));
-    }
->>>>>>> 693b9df0
     return true;
 }
 
