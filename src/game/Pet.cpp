--- conflicted
+++ resolved
@@ -547,76 +547,32 @@
             //regenerate focus for hunter pets or energy for deathknight's ghoul
             if(m_regenTimer <= update_diff)
             {
-<<<<<<< HEAD
                 Regenerate(getPowerType(), REGEN_TIME_FULL);
                 m_regenTimer = REGEN_TIME_FULL;
-=======
-                switch (getPowerType())
-                {
-                    case POWER_FOCUS:
-                    case POWER_ENERGY:
-                        Regenerate(getPowerType());
-                        break;
-                    default:
-                        break;
-                }
-                m_regenTimer = 4000;
-            }
-            else
-                m_regenTimer -= update_diff;
->>>>>>> 6ea13fcc
 
                 if(getPetType() == HUNTER_PET)
                     Regenerate(POWER_HAPPINESS, REGEN_TIME_FULL);
 
-<<<<<<< HEAD
                 if (!isInCombat() || IsPolymorphed())
                     RegenerateHealth(REGEN_TIME_FULL);
             }
             else
-                m_regenTimer -= diff;
-=======
-            if(m_happinessTimer <= update_diff)
-            {
-                LooseHappiness();
-                m_happinessTimer = 7500;
-            }
-            else
-                m_happinessTimer -= update_diff;
->>>>>>> 6ea13fcc
+                m_regenTimer -= update_diff;
 
             break;
         }
         default:
             break;
     }
-<<<<<<< HEAD
     // Update scaling auras from queue
     while (!m_scalingQueue.empty())
-=======
-
-    Creature::Update(update_diff, diff);
-}
-
-void Pet::Regenerate(Powers power)
-{
-    uint32 curValue = GetPower(power);
-    uint32 maxValue = GetMaxPower(power);
-
-    if (curValue >= maxValue)
-        return;
-
-    float addvalue = 0.0f;
-
-    switch (power)
->>>>>>> 6ea13fcc
     {
         ApplyScalingBonus(&m_scalingQueue.front());
         m_scalingQueue.pop();
     };
 
     if (IsInWorld())
-        Creature::Update(diff);
+        Creature::Update(update_diff, diff);
 }
 
 HappinessState Pet::GetHappinessState()
