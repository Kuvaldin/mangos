--- conflicted
+++ resolved
@@ -603,88 +603,15 @@
                     return;
                 }
             }
-<<<<<<< HEAD
-
-            //regenerate focus for hunter pets or energy for deathknight's ghoul
-            if(m_regenTimer <= update_diff)
-            {
-                Regenerate(getPowerType(), REGEN_TIME_FULL);
-                m_regenTimer = REGEN_TIME_FULL;
-
-                if(getPetType() == HUNTER_PET)
-                    Regenerate(POWER_HAPPINESS, REGEN_TIME_FULL);
-
-                if (!isInCombat() || IsPolymorphed())
-                    RegenerateHealth(REGEN_TIME_FULL);
-            }
-            else
-                m_regenTimer -= update_diff;
-
-=======
->>>>>>> 0075db9f
+            RegenerateAll(update_diff);
+
             break;
         }
         default:
             break;
     }
-<<<<<<< HEAD
     // Update scaling auras from queue
     while (!m_scalingQueue.empty())
-=======
-
-    Creature::Update(update_diff, diff);
-}
-
-void Pet::RegenerateAll( uint32 update_diff )
-{
-    //regenerate focus for hunter pets or energy for deathknight's ghoul
-    if (m_regenTimer <= update_diff)
-    {
-        switch (getPowerType())
-        {
-            case POWER_FOCUS:
-            case POWER_ENERGY:
-                Regenerate(getPowerType());
-                break;
-            default:
-                break;
-        }
-
-        if (!isInCombat() || IsPolymorphed())
-            RegenerateHealth();
-
-        RegenerateMana();
-
-        m_regenTimer = 4000;
-    }
-    else
-        m_regenTimer -= update_diff;
-
-    if (getPetType() != HUNTER_PET)
-        return;
-
-    if(m_happinessTimer <= update_diff)
-    {
-        LooseHappiness();
-        m_happinessTimer = 7500;
-    }
-    else
-        m_happinessTimer -= update_diff;
-}
-
-
-void Pet::Regenerate(Powers power)
-{
-    uint32 curValue = GetPower(power);
-    uint32 maxValue = GetMaxPower(power);
-
-    if (curValue >= maxValue)
-        return;
-
-    float addvalue = 0.0f;
-
-    switch (power)
->>>>>>> 0075db9f
     {
         ApplyScalingBonus(&m_scalingQueue.front());
         m_scalingQueue.pop();
@@ -692,6 +619,26 @@
 
     if (IsInWorld())
         Creature::Update(update_diff, diff);
+
+}
+
+void Pet::RegenerateAll( uint32 update_diff )
+{
+    //regenerate focus for hunter pets or energy for deathknight's ghoul
+    if(m_regenTimer <= update_diff)
+    {
+        Regenerate(getPowerType(), REGEN_TIME_FULL);
+        m_regenTimer = REGEN_TIME_FULL;
+
+        if(getPetType() == HUNTER_PET)
+            Regenerate(POWER_HAPPINESS, REGEN_TIME_FULL);
+
+        if (!isInCombat() || IsPolymorphed())
+            RegenerateHealth(REGEN_TIME_FULL);
+    }
+    else
+        m_regenTimer -= update_diff;
+
 }
 
 HappinessState Pet::GetHappinessState()
