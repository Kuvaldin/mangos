/*
 * Copyright (C) 2005-2010 MaNGOS <http://getmangos.com/>
 *
 * This program is free software; you can redistribute it and/or modify
 * it under the terms of the GNU General Public License as published by
 * the Free Software Foundation; either version 2 of the License, or
 * (at your option) any later version.
 *
 * This program is distributed in the hope that it will be useful,
 * but WITHOUT ANY WARRANTY; without even the implied warranty of
 * MERCHANTABILITY or FITNESS FOR A PARTICULAR PURPOSE.  See the
 * GNU General Public License for more details.
 *
 * You should have received a copy of the GNU General Public License
 * along with this program; if not, write to the Free Software
 * Foundation, Inc., 59 Temple Place, Suite 330, Boston, MA  02111-1307  USA
 */

#include "Pet.h"
#include "Database/DatabaseEnv.h"
#include "Log.h"
#include "WorldPacket.h"
#include "ObjectMgr.h"
#include "SpellMgr.h"
#include "Formulas.h"
#include "SpellAuras.h"
#include "CreatureAI.h"
#include "Unit.h"
#include "Util.h"

Pet::Pet(PetType type) :
Creature(CREATURE_SUBTYPE_PET),
m_resetTalentsCost(0), m_resetTalentsTime(0), m_usedTalentCount(0),
m_removed(false), m_happinessTimer(7500), m_petType(type), m_duration(0),
m_auraUpdateMask(0), m_loading(true),
m_declinedname(NULL), m_petModeFlags(PET_MODE_DEFAULT),
m_petFollowAngle(PET_FOLLOW_ANGLE), m_needSave(true), m_petCounter(0), m_PetScalingData(NULL), m_createSpellID(0),m_HappinessState(0)
{
    SetName("Pet");
    m_regenTimer = 2000;

    m_baseBonusData = new PetScalingData;

    // pets always have a charminfo, even if they are not actually charmed
    if (!GetCharmInfo())
        InitCharmInfo(this);

    if (type == MINI_PET)                                    // always passive
        GetCharmInfo()->SetReactState(REACT_PASSIVE);
    else if(type == PROTECTOR_PET)                          // always defensive 
        GetCharmInfo()->SetReactState(REACT_DEFENSIVE);
    else if (type == GUARDIAN_PET)                           // always aggressive
        GetCharmInfo()->SetReactState(REACT_AGGRESSIVE);

}

Pet::~Pet()
{
    delete m_declinedname;

    if (m_PetScalingData)
        delete m_PetScalingData;

    if (m_baseBonusData)
        delete m_baseBonusData;
}

void Pet::AddToWorld()
{
    ///- Register the pet for guid lookup
    if (!((Creature*)this)->IsInWorld())
        GetMap()->GetObjectsStore().insert<Pet>(GetGUID(), (Pet*)this);

    Unit::AddToWorld();
}

void Pet::RemoveFromWorld()
{
    ///- Remove the pet from the accessor
    if (((Creature*)this)->IsInWorld())
        GetMap()->GetObjectsStore().erase<Pet>(GetGUID(), (Pet*)NULL);

    ///- Don't call the function for Creature, normal mobs + totems go in a different storage
    Unit::RemoveFromWorld();
}

bool Pet::LoadPetFromDB( Player* owner, uint32 petentry, uint32 petnumber, bool current,  float x, float y, float z )
{
    m_loading = true;

    uint32 ownerid = owner->GetGUIDLow();

    QueryResult *result;

    if (petnumber)
        // known petnumber entry                  0   1      2(?)   3        4      5    6           7     8     9        10         11       12            13      14        15                 16                 17              18
        result = CharacterDatabase.PQuery("SELECT id, entry, owner, modelid, level, exp, Reactstate, slot, name, renamed, curhealth, curmana, curhappiness, abdata, savetime, resettalents_cost, resettalents_time, CreatedBySpell, PetType "
            "FROM character_pet WHERE owner = '%u' AND id = '%u'",
            ownerid, petnumber);
    else if (current)
        // current pet (slot 0)                   0   1      2(?)   3        4      5    6           7     8     9        10         11       12            13      14        15                 16                 17              18
        result = CharacterDatabase.PQuery("SELECT id, entry, owner, modelid, level, exp, Reactstate, slot, name, renamed, curhealth, curmana, curhappiness, abdata, savetime, resettalents_cost, resettalents_time, CreatedBySpell, PetType "
            "FROM character_pet WHERE owner = '%u' AND slot = '%u'",
            ownerid, PET_SAVE_AS_CURRENT );
    else if (petentry)
        // known petentry entry (unique for summoned pet, but non unique for hunter pet (only from current or not stabled pets)
        //                                        0   1      2(?)   3        4      5    6           7     8     9        10         11       12           13       14        15                 16                 17              18
        result = CharacterDatabase.PQuery("SELECT id, entry, owner, modelid, level, exp, Reactstate, slot, name, renamed, curhealth, curmana, curhappiness, abdata, savetime, resettalents_cost, resettalents_time, CreatedBySpell, PetType "
            "FROM character_pet WHERE owner = '%u' AND entry = '%u' AND (slot = '%u' OR slot > '%u') ",
            ownerid, petentry,PET_SAVE_AS_CURRENT,PET_SAVE_LAST_STABLE_SLOT);
    else
        // any current or other non-stabled pet (for hunter "call pet")
        //                                        0   1      2(?)   3        4      5    6           7     8     9        10         11       12            13      14        15                 16                 17              18
        result = CharacterDatabase.PQuery("SELECT id, entry, owner, modelid, level, exp, Reactstate, slot, name, renamed, curhealth, curmana, curhappiness, abdata, savetime, resettalents_cost, resettalents_time, CreatedBySpell, PetType "
            "FROM character_pet WHERE owner = '%u' AND (slot = '%u' OR slot > '%u') ",
            ownerid,PET_SAVE_AS_CURRENT,PET_SAVE_LAST_STABLE_SLOT);

    if(!result)
        return false;

    Field *fields = result->Fetch();

    uint32 pet_number = fields[0].GetUInt32();

    // update for case of current pet "slot = 0"
    petentry = fields[1].GetUInt32();

    if (!petentry)
    {
        delete result;
        return false;
    }

    setPetType(PetType(fields[18].GetUInt8()));

    if(getPetType() == HUNTER_PET)
    {
        CreatureInfo const* creatureInfo = ObjectMgr::GetCreatureTemplate(petentry);
        if(!creatureInfo || !creatureInfo->isTameable(owner->CanTameExoticPets()))
        {
            delete result;
            return false;
        }
    }

    if (!GetCreateSpellID())
        SetCreateSpellID(fields[17].GetUInt32());

    SpellEntry const* spellInfo = sSpellStore.LookupEntry(GetCreateSpellID());

    if (spellInfo && GetSpellDuration(spellInfo) > 0 )
        SetDuration(GetSpellDuration(spellInfo));

    if (current && owner->IsPetNeedBeTemporaryUnsummoned())
    {
        owner->SetTemporaryUnsummonedPetNumber(pet_number);
        delete result;
        return false;
    }

    if (!Create(owner->GetMap()->GenerateLocalLowGuid(HIGHGUID_PET), owner->GetMap(), owner->GetPhaseMask(), petentry, pet_number, owner))
    {
        delete result;
        return false;
    }

    SetDisplayId(fields[3].GetUInt32());
    SetNativeDisplayId(fields[3].GetUInt32());
    uint32 petlevel = fields[4].GetUInt32();
    SetUInt32Value(UNIT_NPC_FLAGS, UNIT_NPC_FLAG_NONE);
    SetName(std::string(fields[8].GetCppString()));
    SetUInt32Value(UNIT_FIELD_PETEXPERIENCE, fields[5].GetUInt32());
    m_charmInfo->SetReactState(ReactStates(fields[6].GetUInt8()));

    if (!SetSummonPosition( x, y, z))
    {
        sLog.outError("Pet (guidlow %d, entry %d) not loaded. Suggested coordinates isn't valid (X: %f Y: %f)",
            GetGUIDLow(), GetEntry(), GetPositionX(), GetPositionY());
        delete result;
        return false;
    }

    CreatureInfo const *cinfo = GetCreatureInfo();

    if (cinfo->type == CREATURE_TYPE_CRITTER)
    {
        AIM_Initialize();
        GetMap()->Add((Creature*)this);
        delete result;
        return true;
    }

    switch (getPetType())
    {
        case SUMMON_PET:
            petlevel=owner->getLevel();
//            SetByteFlag(UNIT_FIELD_BYTES_2, 2, UNIT_CAN_BE_ABANDONED);
            SetUInt32Value(UNIT_FIELD_BYTES_0, 2048);
            SetUInt32Value(UNIT_FIELD_FLAGS, UNIT_FLAG_PVP_ATTACKABLE);
            break;
        case HUNTER_PET:
            SetSheath(SHEATH_STATE_MELEE);
            SetUInt32Value(UNIT_FIELD_BYTES_0, 0x02020100);
            SetByteFlag(UNIT_FIELD_BYTES_2, 2, (fields[9].GetUInt8() == 0) ? UNIT_CAN_BE_ABANDONED : UNIT_CAN_BE_RENAMED | UNIT_CAN_BE_ABANDONED);
            SetUInt32Value(UNIT_FIELD_FLAGS, UNIT_FLAG_PVP_ATTACKABLE);
                                                            // this enables popup window (pet abandon, cancel)
            SetMaxPower(POWER_HAPPINESS, GetCreatePowers(POWER_HAPPINESS));
            SetPower(POWER_HAPPINESS, fields[12].GetUInt32());
            setPowerType(POWER_FOCUS);
            break;
        default:
            sLog.outError("Pet have incorrect type (%u) for pet loading.", getPetType());
    }

    if(owner->IsPvP())
        SetPvP(true);

    if(owner->IsFFAPvP())
        SetFFAPvP(true);

    SetCanModifyStats(true);
    InitStatsForLevel(petlevel);
    InitTalentForLevel();                                   // set original talents points before spell loading

    SetUInt32Value(UNIT_FIELD_PET_NAME_TIMESTAMP, uint32(time(NULL)));

    uint32 savedhealth = fields[10].GetUInt32();
    uint32 savedmana = fields[11].GetUInt32();

    // set current pet as current
    // 0=current
    // 1..MAX_PET_STABLES in stable slot
    // PET_SAVE_NOT_IN_SLOT(100) = not stable slot (summoning))
    if (fields[7].GetUInt32() != 0)
    {
        CharacterDatabase.BeginTransaction();
        CharacterDatabase.PExecute("UPDATE character_pet SET slot = '%u' WHERE owner = '%u' AND slot = '%u' AND id <> '%u'",
            PET_SAVE_NOT_IN_SLOT, ownerid, PET_SAVE_AS_CURRENT, m_charmInfo->GetPetNumber());
        CharacterDatabase.PExecute("UPDATE character_pet SET slot = '%u' WHERE owner = '%u' AND id = '%u'",
            PET_SAVE_AS_CURRENT, ownerid, m_charmInfo->GetPetNumber());
        CharacterDatabase.CommitTransaction();
    }


    // load action bar, if data broken will fill later by default spells.
    m_charmInfo->LoadPetActionBar(fields[13].GetCppString());
    // since last save (in seconds)
    uint32 timediff = uint32(time(NULL) - fields[14].GetUInt64());

    m_resetTalentsCost = fields[15].GetUInt32();
    m_resetTalentsTime = fields[16].GetUInt64();

    delete result;

    //load spells/cooldowns/auras
    _LoadAuras(timediff);
    _LoadSpells();
    SynchronizeLevelWithOwner();
    InitLevelupSpellsForLevel();
    LearnPetPassives();
    _LoadSpellCooldowns();

    if (getPetType() == SUMMON_PET)
        CastPetAuras(true);
    else
        CastPetAuras(current);

    CastPetPassiveAuras(true);
    ApplyAllScalingBonuses(true);

    if (getPetType() != HUNTER_PET
        && (owner->GetTypeId() == TYPEID_PLAYER && owner->GetTemporaryUnsummonedPetNumber() != pet_number))
     //all (?) summon pets come with full health when called, but not when they are current
    {
        SetHealth(GetMaxHealth());
        SetPower(getPowerType(), GetMaxPower(getPowerType()));
        LoadCreatureAddon(true);
    }
    else
    {
        SetHealth(savedhealth > GetMaxHealth() ? GetMaxHealth() : savedhealth);
        SetPower(getPowerType(), savedmana > GetMaxPower(getPowerType()) ? GetMaxPower(getPowerType()) : savedmana);
    }

    UpdateWalkMode(owner);
    AIM_Initialize();

    GetMap()->Add((Creature*)this);

    owner->SetPet(this);                                    // in DB stored only full controlled creature

    DEBUG_LOG("New pet (loaded from DB) has guid %u", GetGUIDLow());

    m_loading = false;

    if (owner->GetTypeId() == TYPEID_PLAYER)
    {
        CleanupActionBar();                                     // remove unknown spells from action bar after load
        if (isControlled() && !GetPetCounter())
        {
            ((Player*)owner)->PetSpellInitialize();
            ((Player*)owner)->SendTalentsInfoData(true);
        }

    }

    if (owner->GetTypeId() == TYPEID_PLAYER && getPetType() == HUNTER_PET)
    {
        result = CharacterDatabase.PQuery("SELECT genitive, dative, accusative, instrumental, prepositional FROM character_pet_declinedname WHERE owner = '%u' AND id = '%u'", owner->GetGUIDLow(), GetCharmInfo()->GetPetNumber());

        if(result)
        {
            if(m_declinedname)
                delete m_declinedname;

            m_declinedname = new DeclinedName;
            Field *fields2 = result->Fetch();
            for(int i = 0; i < MAX_DECLINED_NAME_CASES; ++i)
                m_declinedname->name[i] = fields2[i].GetCppString();

            delete result;
        }
    }

    return true;
}

void Pet::SavePetToDB(PetSaveMode mode)
{
    if (!GetEntry())
        return;

    // save only fully controlled creature
    if (!isControlled())
        return;

    // not save not player pets
    if (!GetOwnerGuid().IsPlayer())
        return;

    Player* pOwner = (Player*)GetOwner();
    if (!pOwner)
        return;

    // current/stable/not_in_slot
    if (mode >= PET_SAVE_AS_CURRENT)
    {
        // reagents must be returned before save call
        if (mode == PET_SAVE_REAGENTS)
            mode = PET_SAVE_NOT_IN_SLOT;
        // not save pet as current if another pet temporary unsummoned
        else if (mode == PET_SAVE_AS_CURRENT && pOwner->GetTemporaryUnsummonedPetNumber() &&
            pOwner->GetTemporaryUnsummonedPetNumber() != m_charmInfo->GetPetNumber())
        {
            // pet will lost anyway at restore temporary unsummoned
            if(getPetType()==HUNTER_PET)
                return;

            // for warlock case
            mode = PET_SAVE_NOT_IN_SLOT;
        }

        uint32 curhealth = GetHealth();
        uint32 curmana = GetPower(POWER_MANA);

        // stable and not in slot saves
        if (getPetType() == HUNTER_PET && mode != PET_SAVE_AS_CURRENT)
            RemoveAllAuras();

        _SaveSpells();
        _SaveSpellCooldowns();
        _SaveAuras();

        uint32 ownerLow = GetOwnerGuid().GetCounter();
        std::string name = m_name;
        CharacterDatabase.escape_string(name);
        CharacterDatabase.BeginTransaction();
        // remove current data
        CharacterDatabase.PExecute("DELETE FROM character_pet WHERE owner = '%u' AND id = '%u'", ownerLow, m_charmInfo->GetPetNumber());

        // prevent duplicate using slot (except PET_SAVE_NOT_IN_SLOT)
        if (mode <= PET_SAVE_LAST_STABLE_SLOT)
            CharacterDatabase.PExecute("UPDATE character_pet SET slot = '%u' WHERE owner = '%u' AND slot = '%u'",
                PET_SAVE_NOT_IN_SLOT, ownerLow, uint32(mode) );

        // prevent existence another hunter pet in PET_SAVE_AS_CURRENT and PET_SAVE_NOT_IN_SLOT
        if (getPetType()==HUNTER_PET && (mode==PET_SAVE_AS_CURRENT||mode > PET_SAVE_LAST_STABLE_SLOT))
            CharacterDatabase.PExecute("DELETE FROM character_pet WHERE owner = '%u' AND (slot = '%u' OR slot > '%u')",
                ownerLow, PET_SAVE_AS_CURRENT, PET_SAVE_LAST_STABLE_SLOT);
        // save pet
        std::ostringstream ss;
        ss  << "INSERT INTO character_pet ( id, entry,  owner, modelid, level, exp, Reactstate, slot, name, renamed, curhealth, curmana, curhappiness, abdata, savetime, resettalents_cost, resettalents_time, CreatedBySpell, PetType) "
            << "VALUES ("
            << m_charmInfo->GetPetNumber() << ", "
            << GetEntry() << ", "
            << ownerLow << ", "
            << GetNativeDisplayId() << ", "
            << getLevel() << ", "
            << GetUInt32Value(UNIT_FIELD_PETEXPERIENCE) << ", "
            << uint32(m_charmInfo->GetReactState()) << ", "
            << uint32(mode) << ", '"
            << name.c_str() << "', "
            << uint32(HasByteFlag(UNIT_FIELD_BYTES_2, 2, UNIT_CAN_BE_RENAMED) ? 0 : 1) << ", "
            << (curhealth < 1 ? 1 : curhealth) << ", "
            << curmana << ", "
            << GetPower(POWER_HAPPINESS) << ", '";

        for(uint32 i = ACTION_BAR_INDEX_START; i < ACTION_BAR_INDEX_END; ++i)
        {
            ss << uint32(m_charmInfo->GetActionBarEntry(i)->GetType()) << " "
               << uint32(m_charmInfo->GetActionBarEntry(i)->GetAction()) << " ";
        };

        ss  << "', "
            << time(NULL) << ", "
            << uint32(m_resetTalentsCost) << ", "
            << uint64(m_resetTalentsTime) << ", "
            << GetUInt32Value(UNIT_CREATED_BY_SPELL) << ", "
            << uint32(getPetType()) << ")";

        CharacterDatabase.Execute( ss.str().c_str() );
        CharacterDatabase.CommitTransaction();
    }
    // delete
    else
    {
        RemoveAllAuras(AURA_REMOVE_BY_DELETE);
        DeleteFromDB(m_charmInfo->GetPetNumber());
    }
}

void Pet::DeleteFromDB(uint32 guidlow)
{
    CharacterDatabase.PExecute("DELETE FROM character_pet WHERE id = '%u'", guidlow);
    CharacterDatabase.PExecute("DELETE FROM character_pet_declinedname WHERE id = '%u'", guidlow);
    CharacterDatabase.PExecute("DELETE FROM pet_aura WHERE guid = '%u'", guidlow);
    CharacterDatabase.PExecute("DELETE FROM pet_spell WHERE guid = '%u'", guidlow);
    CharacterDatabase.PExecute("DELETE FROM pet_spell_cooldown WHERE guid = '%u'", guidlow);
}

void Pet::SetDeathState(DeathState s)                       // overwrite virtual Creature::SetDeathState and Unit::SetDeathState
{
    Creature::SetDeathState(s);
    if(getDeathState()==CORPSE)
    {
        //remove summoned pet (no corpse)
        if(getPetType()==SUMMON_PET)
            Unsummon(PET_SAVE_NOT_IN_SLOT);
        // other will despawn at corpse desppawning (Pet::Update code)
        else
        {
            // pet corpse non lootable and non skinnable
            SetUInt32Value( UNIT_DYNAMIC_FLAGS, 0x00 );
            RemoveFlag (UNIT_FIELD_FLAGS, UNIT_FLAG_SKINNABLE);

            //lose happiness when died and not in BG/Arena
            MapEntry const* mapEntry = sMapStore.LookupEntry(GetMapId());
            if(!mapEntry || (mapEntry->map_type != MAP_ARENA && mapEntry->map_type != MAP_BATTLEGROUND))
                ModifyPower(POWER_HAPPINESS, -HAPPINESS_LEVEL_SIZE);

            if( HasSpell(55709) && GetOwner() && GetOwner()->GetTypeId() == TYPEID_PLAYER)
                GetOwner()->CastSpell(GetOwner(), 54114, false);

            SetFlag(UNIT_FIELD_FLAGS, UNIT_FLAG_STUNNED);
        }
    }
    else if(getDeathState()==ALIVE)
    {
        RemoveFlag(UNIT_FIELD_FLAGS, UNIT_FLAG_STUNNED);
        CastPetAuras(true);
    }
}

void Pet::Update(uint32 diff)
{
    if (!IsInWorld())                               // pet already removed, just wait in remove queue, no updates
        return;

    switch( m_deathState )
    {
        case CORPSE:
        {
            if (m_corpseDecayTimer <= diff)
            {
                MANGOS_ASSERT(getPetType()!=SUMMON_PET && "Must be already removed.");
                Unsummon(PET_SAVE_NOT_IN_SLOT);             //hunters' pets never get removed because of death, NEVER!
                return;
            }
            break;
        }
        case ALIVE:
        {
            // unsummon pet that lost owner
            Unit* owner = GetOwner();
            if (!owner)
            {
                sLog.outError("Pet %d lost owner, removed. ", GetGUID());
                Remove(PET_SAVE_NOT_IN_SLOT, true);
                return;
            }

            if (isControlled() && !IsWithinDistInMap(owner, GetMap()->GetVisibilityDistance()))
            {
<<<<<<< HEAD
                DEBUG_LOG("Pet %d lost control, removed. Owner = %d, distance = %d, pet GUID = ", GetGUID(),owner->GetGUID(), GetDistance2d(owner), owner->GetPetGuid().GetCounter());
                Remove(PET_SAVE_NOT_IN_SLOT, true);
=======
                Unsummon(PET_SAVE_REAGENTS);
>>>>>>> 4e3c50a9
                return;
            }

            if (isControlled())
            {
                GroupPetList m_groupPets = owner->GetPets();
                if (m_groupPets.find(GetObjectGuid().GetRawValue()) == m_groupPets.end())
                {
<<<<<<< HEAD
                    sLog.outError("Pet %d controlled, but not in list, removed.", GetGUID());
                    Remove(getPetType() == HUNTER_PET ? PET_SAVE_AS_DELETED : PET_SAVE_NOT_IN_SLOT);
=======
                    Unsummon(getPetType() == HUNTER_PET ? PET_SAVE_AS_DELETED : PET_SAVE_NOT_IN_SLOT, owner);
>>>>>>> 4e3c50a9
                    return;
                }
            }
            else 
                if (!IsWithinDistInMap(owner, GetMap()->GetVisibilityDistance()))
                {
                    sLog.outError("Not controlled pet %d lost view from owner, removed. Owner = %d, distance = %d, pet GUID = ", GetGUID(),owner->GetGUID(), GetDistance2d(owner), owner->GetPetGuid().GetCounter());
                    Remove(PET_SAVE_AS_DELETED);
                    return;
                }

            if (m_duration > 0)
            {
                if(m_duration > (int32)diff)
                    m_duration -= (int32)diff;
                else
                {
<<<<<<< HEAD
                    DEBUG_LOG("Pet %d removed with duration expired.", GetGUID());
                    Remove(PET_SAVE_NOT_IN_SLOT);
=======
                    Unsummon(getPetType() != SUMMON_PET ? PET_SAVE_AS_DELETED : PET_SAVE_NOT_IN_SLOT, owner);
>>>>>>> 4e3c50a9
                    return;
                }
            }

            //regenerate focus for hunter pets or energy for deathknight's ghoul
            if(m_regenTimer <= diff)
            {
                Regenerate(getPowerType(), REGEN_TIME_FULL);
                m_regenTimer = REGEN_TIME_FULL;

                if(getPetType() == HUNTER_PET)
                    Regenerate(POWER_HAPPINESS, REGEN_TIME_FULL);

                if (!isInCombat() || IsPolymorphed())
                    RegenerateHealth(REGEN_TIME_FULL);
            }
            else
                m_regenTimer -= diff;

            break;
        }
        default:
            break;
    }
    // Update scaling auras from queue
    while (!m_scalingQueue.empty())
    {
        ApplyScalingBonus(&m_scalingQueue.front());
        m_scalingQueue.pop();
    };

    if (IsInWorld())
        Creature::Update(diff);
}

HappinessState Pet::GetHappinessState()
{
    if(GetPower(POWER_HAPPINESS) < HAPPINESS_LEVEL_SIZE)
        return UNHAPPY;
    else if(GetPower(POWER_HAPPINESS) >= HAPPINESS_LEVEL_SIZE * 2)
        return HAPPY;
    else
        return CONTENT;
}

bool Pet::CanTakeMoreActiveSpells(uint32 spellid)
{
    uint8  activecount = 1;
    uint32 chainstartstore[ACTIVE_SPELLS_MAX];

    if(IsPassiveSpell(spellid))
        return true;

    chainstartstore[0] = sSpellMgr.GetFirstSpellInChain(spellid);

    for (PetSpellMap::const_iterator itr = m_spells.begin(); itr != m_spells.end(); ++itr)
    {
        if(itr->second.state == PETSPELL_REMOVED)
            continue;

        if(IsPassiveSpell(itr->first))
            continue;

        uint32 chainstart = sSpellMgr.GetFirstSpellInChain(itr->first);

        uint8 x;

        for(x = 0; x < activecount; x++)
        {
            if(chainstart == chainstartstore[x])
                break;
        }

        if(x == activecount)                                //spellchain not yet saved -> add active count
        {
            ++activecount;
            if(activecount > ACTIVE_SPELLS_MAX)
                return false;
            chainstartstore[x] = chainstart;
        }
    }
    return true;
}

void Pet::Unsummon(PetSaveMode mode, Unit* owner /*= NULL*/)
{
<<<<<<< HEAD
    Unit* owner = GetOwner();
    m_removed = true;
=======
    if (!owner)
        owner = GetOwner();

    CombatStop();
>>>>>>> 4e3c50a9

    if (owner && owner->GetTypeId() == TYPEID_PLAYER && owner->GetPetGuid() == GetObjectGuid())
    {
<<<<<<< HEAD
        ((Player*)owner)->RemovePet(this,mode,returnreagent);

        if(isControlled() && !GetPetCounter())
        {
            ((Player*)owner)->RemovePetActionBar();

            if(((Player*)owner)->GetGroup())
               ((Player*)owner)->SetGroupUpdateFlag(GROUP_UPDATE_PET);
=======
        if (GetOwnerGuid() != owner->GetObjectGuid())
            return;

        Player* p_owner = owner->GetTypeId()==TYPEID_PLAYER ? (Player*)owner : NULL;

        if (p_owner)
        {

            // not save secondary permanent pet as current
            if (mode == PET_SAVE_AS_CURRENT && p_owner->GetTemporaryUnsummonedPetNumber() &&
                p_owner->GetTemporaryUnsummonedPetNumber() != GetCharmInfo()->GetPetNumber())
                mode = PET_SAVE_NOT_IN_SLOT;

            if (mode == PET_SAVE_REAGENTS)
            {
                //returning of reagents only for players, so best done here
                uint32 spellId = GetUInt32Value(UNIT_CREATED_BY_SPELL);
                SpellEntry const *spellInfo = sSpellStore.LookupEntry(spellId);

                if (spellInfo)
                {
                    for(uint32 i = 0; i < MAX_SPELL_REAGENTS; ++i)
                    {
                        if (spellInfo->Reagent[i] > 0)
                        {
                            ItemPosCountVec dest;           //for succubus, voidwalker, felhunter and felguard credit soulshard when despawn reason other than death (out of range, logout)
                            uint8 msg = p_owner->CanStoreNewItem(NULL_BAG, NULL_SLOT, dest, spellInfo->Reagent[i], spellInfo->ReagentCount[i]);
                            if (msg == EQUIP_ERR_OK)
                            {
                                Item* item = p_owner->StoreNewItem(dest, spellInfo->Reagent[i], true);
                                if (p_owner->IsInWorld())
                                    p_owner->SendNewItem(item, spellInfo->ReagentCount[i], true, false);
                            }
                        }
                    }
                }
            }

            if (isControlled())
            {
                p_owner->RemovePetActionBar();

                if (p_owner->GetGroup())
                    p_owner->SetGroupUpdateFlag(GROUP_UPDATE_PET);
            }
        }

        // only if current pet in slot
        switch(getPetType())
        {
            case MINI_PET:
                if (p_owner)
                    p_owner->_SetMiniPet(NULL);
                break;
            case PROTECTOR_PET:
            case GUARDIAN_PET:
                owner->RemoveGuardian(this);
                break;
            default:
                if (owner->GetPetGuid() == GetObjectGuid())
                    owner->SetPet(NULL);
                break;
>>>>>>> 4e3c50a9
        }
    }
    else
        _Remove(mode, returnreagent);
}

<<<<<<< HEAD
void Pet::_Remove(PetSaveMode mode, bool returnreagent)
{
    Unit* owner = GetOwner();
=======
    SavePetToDB(mode);
    AddObjectToRemoveList();
>>>>>>> 4e3c50a9
    m_removed = true;

    CombatStop();

    if(owner)
    {
        switch(getPetType())
        {
            case MINI_PET:
                owner->SetCritterGUID(0);
                break;
            case GUARDIAN_PET:
            case PROTECTOR_PET:
                owner->RemoveGuardian(this);
                break;
            default:
                owner->RemovePetFromList(this);
                if(owner->GetPetGuid() == GetObjectGuid())
                    owner->SetPet(0);
                break;
        }
        if (GetNeedSave())
            SavePetToDB(mode);
    }
    AddObjectToRemoveList();
}

void Pet::GivePetXP(uint32 xp)
{
    if(getPetType() != HUNTER_PET)
        return;

    if ( xp < 1 )
        return;

    if(!isAlive())
        return;

    uint32 level = getLevel();

    // XP to money conversion processed in Player::RewardQuest
    if(level >= sWorld.getConfig(CONFIG_UINT32_MAX_PLAYER_LEVEL))
        return;

    uint32 curXP = GetUInt32Value(UNIT_FIELD_PETEXPERIENCE);
    uint32 nextLvlXP = GetUInt32Value(UNIT_FIELD_PETNEXTLEVELEXP);
    uint32 newXP = curXP + xp;

    if(newXP >= nextLvlXP && level+1 > GetOwner()->getLevel())
    {
        SetUInt32Value(UNIT_FIELD_PETEXPERIENCE, nextLvlXP-1);
        return;
    }

    while( newXP >= nextLvlXP && level < sWorld.getConfig(CONFIG_UINT32_MAX_PLAYER_LEVEL) )
    {
        newXP -= nextLvlXP;

        GivePetLevel(level+1);
        SetUInt32Value(UNIT_FIELD_PETNEXTLEVELEXP, sObjectMgr.GetXPForPetLevel(level+1));

        level = getLevel();
        nextLvlXP = GetUInt32Value(UNIT_FIELD_PETNEXTLEVELEXP);
    }

    SetUInt32Value(UNIT_FIELD_PETEXPERIENCE, newXP);
}

void Pet::GivePetLevel(uint32 level)
{
    if(!level)
        return;

    InitStatsForLevel(level);
    InitLevelupSpellsForLevel();
    InitTalentForLevel();
}

bool Pet::CreateBaseAtCreature(Creature* creature, Unit* owner)
{
    if(!creature || !owner)
    {
        sLog.outError("CRITICAL: NULL pointer parsed into CreateBaseAtCreature()");
        return false;
    }

    CreatureInfo const *cinfo = creature->GetCreatureInfo();
    if(!cinfo)
    {
        sLog.outError("CreateBaseAtCreature() failed, creatureInfo is missing!");
        return false;
    }

    BASIC_LOG("Create new pet from creature %d ", creature->GetEntry());

    if (!Create(owner, creature->GetEntry()))
        return false;

    if (!SetSummonPosition(creature->GetPositionX(), creature->GetPositionY(), creature->GetPositionZ()))
    {
        sLog.outError("Pet (guidlow %d, entry %d) not created base at creature. Suggested coordinates isn't valid (X: %f Y: %f)",
            GetGUIDLow(), GetEntry(), GetPositionX(), GetPositionY());
        return false;
    }

    if(CreatureFamilyEntry const* cFamily = sCreatureFamilyStore.LookupEntry(cinfo->family))
        SetName(cFamily->Name[sWorld.GetDefaultDbcLocale()]);
    else
        SetName(creature->GetNameForLocaleIdx(sObjectMgr.GetDBCLocaleIndex()));

    if(cinfo->type == CREATURE_TYPE_CRITTER)
    {
        setPetType(MINI_PET);
        return true;
    }

    SetDisplayId(creature->GetDisplayId());
    SetNativeDisplayId(creature->GetNativeDisplayId());

    return true;
}

bool Pet::InitStatsForLevel(uint32 petlevel, Unit* owner)
{

    CreatureInfo const *cinfo = GetCreatureInfo();
    MANGOS_ASSERT(cinfo);

    if(!owner)
    {
        owner = GetOwner();
        if(!owner)
        {
            sLog.outError("attempt to summon pet (Entry %u) without owner! Attempt terminated.", cinfo->Entry);
            return false;
        }
    }

    if (!petlevel)
        petlevel = owner->getLevel();

    SetLevel(petlevel);

    PetLevelInfo const* pInfo = sObjectMgr.GetPetLevelInfo(cinfo->Entry, petlevel);

    SetMeleeDamageSchool(SpellSchools(cinfo->dmgschool));

    int32 createStats[MAX_STATS+7] =  {22,     // STAT_STRENGTH
                                       22,     // STAT_AGILITY
                                       25,     // STAT_STAMINA
                                       28,     // STAT_INTELLECT
                                       27,     // STAT_SPIRIT
                                       42,     // Base HEALTH
                                       20,     // Base POWER/MANA
                                       10,     // Base AttackPower
                                       5,      // Base MinDamage
                                       10,     // Base MaxDamage
                                       1,      // Base MinRangeDamage
                                       3};     // Base MaxRangeDamage

    uint32 createResistance[MAX_SPELL_SCHOOL] = {0,0,0,0,0,0,0};

    if(cinfo) // Default create values (from creature_template)
    {
        createResistance[SPELL_SCHOOL_HOLY]   = cinfo->resistance1;
        createResistance[SPELL_SCHOOL_FIRE]   = cinfo->resistance2;
        createResistance[SPELL_SCHOOL_NATURE] = cinfo->resistance3;
        createResistance[SPELL_SCHOOL_FROST]  = cinfo->resistance4;
        createResistance[SPELL_SCHOOL_SHADOW] = cinfo->resistance5;
        createResistance[SPELL_SCHOOL_ARCANE] = cinfo->resistance6;
        // Armor
        createResistance[SPELL_SCHOOL_NORMAL] = int32(cinfo->armor  * petlevel / cinfo->maxlevel / (1 +  cinfo->rank));

        for (int i = 0; i < MAX_STATS; ++i)
            createStats[i] *= petlevel/10;

        createStats[MAX_STATS]    = int32(cinfo->maxhealth * petlevel / cinfo->maxlevel / (1 +  cinfo->rank));
        createStats[MAX_STATS+1]  = int32(cinfo->maxmana * petlevel / cinfo->maxlevel / (1 +  cinfo->rank));
        createStats[MAX_STATS+2]  = int32(cinfo->attackpower * petlevel / cinfo->maxlevel / (1 +  cinfo->rank));
        createStats[MAX_STATS+3]  = int32( cinfo->mindmg * petlevel / cinfo->maxlevel / (1 + cinfo->rank));
        createStats[MAX_STATS+4]  = int32( cinfo->maxdmg * petlevel / cinfo->maxlevel / (1 + cinfo->rank));
        createStats[MAX_STATS+5]  = int32(cinfo->minrangedmg * petlevel / cinfo->maxlevel/ (1 + cinfo->rank));
        createStats[MAX_STATS+6]  = int32(cinfo->maxrangedmg * petlevel / cinfo->maxlevel/ (1 + cinfo->rank));
        SetFloatValue(UNIT_FIELD_MAXRANGEDDAMAGE, float(cinfo->maxrangedmg * petlevel / cinfo->maxlevel));
        setPowerType(Powers(cinfo->powerType));
        SetAttackTime(BASE_ATTACK, cinfo->baseattacktime);
        SetAttackTime(RANGED_ATTACK, cinfo->rangeattacktime);
    }
    else
    {
        SetAttackTime(BASE_ATTACK, BASE_ATTACK_TIME);
        SetAttackTime(RANGED_ATTACK, BASE_ATTACK_TIME);

        for (int i = 0; i < MAX_STATS+7; ++i)
            createStats[i] *= petlevel/10;
        // Armor
        createResistance[SPELL_SCHOOL_NORMAL] = petlevel*50;
    }

    switch(getPetType())
    {
        case SUMMON_PET:
        {
            if (cinfo->family == CREATURE_FAMILY_GHOUL)
                setPowerType(POWER_ENERGY);
            break;
        }
        case HUNTER_PET:
        {
            if (!pInfo)         //If no pet levelstats in DB - use 1 for default hunter pet
                pInfo = sObjectMgr.GetPetLevelInfo(1, petlevel);

            CreatureFamilyEntry const* cFamily = sCreatureFamilyStore.LookupEntry(cinfo->family);
            if(cFamily && cFamily->minScale > 0.0f && getPetType()==HUNTER_PET)
            {
                float scale;
                if (getLevel() >= cFamily->maxScaleLevel)
                    scale = cFamily->maxScale;
                else if (getLevel() <= cFamily->minScaleLevel)
                    scale = cFamily->minScale;
                else
                    scale = cFamily->minScale + float(getLevel() - cFamily->minScaleLevel) / cFamily->maxScaleLevel * (cFamily->maxScale - cFamily->minScale);

                SetObjectScale(scale);
                UpdateModelData();
            }

            SetUInt32Value(UNIT_FIELD_PETNEXTLEVELEXP, sObjectMgr.GetXPForPetLevel(petlevel));
            setPowerType(POWER_FOCUS);
            break;
        }
        case GUARDIAN_PET:
        case PROTECTOR_PET:
        {
            SetUInt32Value(UNIT_FIELD_PETEXPERIENCE, 0);
            SetUInt32Value(UNIT_FIELD_PETNEXTLEVELEXP, 1000);
            // DK ghouls have energy
            if (cinfo->family == CREATURE_FAMILY_GHOUL)
                setPowerType(POWER_ENERGY);
            break;
        }
        default:
        {
            sLog.outError("Pet have incorrect type (%u) for levelup.", getPetType());
            return true;
            break;
        }
    }

    if(pInfo)                                       // exist in DB
    {
        if (pInfo->health)
            SetCreateHealth(pInfo->health);
        else
            SetCreateHealth(createStats[MAX_STATS]);

        if (pInfo->mana)
            SetCreateMana(pInfo->mana);
        else
            SetCreateMana(createStats[MAX_STATS+1]);

        if (pInfo->armor)
            SetModifierValue(UNIT_MOD_ARMOR, BASE_VALUE, float(pInfo->armor));
        else
            SetModifierValue(UNIT_MOD_ARMOR, BASE_VALUE,  float(createResistance[SPELL_SCHOOL_NORMAL]));

        for( int i = STAT_STRENGTH; i < MAX_STATS; ++i)
            if (pInfo->stats[i])
               SetCreateStat(Stats(i), float(pInfo->stats[i]));
            else
               SetCreateStat(Stats(i), float(createStats[i]));

        if (pInfo->attackpower)
            SetModifierValue(UNIT_MOD_ATTACK_POWER, BASE_VALUE, float(pInfo->attackpower));
        else
            SetModifierValue(UNIT_MOD_ATTACK_POWER, BASE_VALUE, float(createStats[MAX_STATS+2]));

        if (pInfo->mindmg)
            SetBaseWeaponDamage(BASE_ATTACK, MINDAMAGE, float(pInfo->mindmg));
        else
            SetBaseWeaponDamage(BASE_ATTACK, MINDAMAGE, float(createStats[MAX_STATS+3]));

        if (pInfo->maxdmg)
            SetBaseWeaponDamage(BASE_ATTACK, MAXDAMAGE, float(pInfo->maxdmg));
        else
            SetBaseWeaponDamage(BASE_ATTACK, MAXDAMAGE, float(createStats[MAX_STATS+4]));

        SetFloatValue(UNIT_FIELD_MINRANGEDDAMAGE,float(createStats[MAX_STATS+5]));
        SetFloatValue(UNIT_FIELD_MAXRANGEDDAMAGE,float(createStats[MAX_STATS+6]));

        DEBUG_LOG("Pet %u stats for level initialized (from pet_levelstat values)", cinfo->Entry);
    }
    else                                            // not exist in DB, use some default fake data
    {
        DEBUG_LOG("Summoned pet (Entry: %u) not have pet stats data in DB. Use hardcoded values.",cinfo->Entry);
        for (int i = STAT_STRENGTH; i < MAX_STATS; ++i)
            SetCreateStat(Stats(i),float(createStats[i]));

        SetCreateHealth(createStats[MAX_STATS]);
        SetCreateMana(createStats[MAX_STATS+1]);
        SetModifierValue(UNIT_MOD_ARMOR, BASE_VALUE,  float(createResistance[SPELL_SCHOOL_NORMAL]));

        SetModifierValue(UNIT_MOD_ATTACK_POWER, BASE_VALUE, float(createStats[MAX_STATS+2]));

        SetBaseWeaponDamage(BASE_ATTACK, MINDAMAGE, float(createStats[MAX_STATS+3]));
        SetBaseWeaponDamage(BASE_ATTACK, MAXDAMAGE, float(createStats[MAX_STATS+4]));

        SetFloatValue(UNIT_FIELD_MINRANGEDDAMAGE, float(createStats[MAX_STATS+5]));
        SetFloatValue(UNIT_FIELD_MAXRANGEDDAMAGE, float(createStats[MAX_STATS+6]));

        DEBUG_LOG("Pet %u stats for level initialized (from creature_template values)", cinfo->Entry);
    }

    for (int i = SPELL_SCHOOL_HOLY; i < MAX_SPELL_SCHOOL; ++i)
            SetModifierValue(UnitMods(UNIT_MOD_RESISTANCE_START + i), BASE_VALUE, float(createResistance[i]));

    SetModifierValue(UNIT_MOD_ATTACK_POWER, BASE_PCT, 1.0f);
    SetAttackTime(OFF_ATTACK, BASE_ATTACK_TIME);
    SetFloatValue(UNIT_MOD_CAST_SPEED, 1.0f);


    UpdateAllStats();

    SetHealth(GetMaxHealth());
    SetPower(getPowerType(), GetMaxPower(getPowerType()));

    return true;
}

bool Pet::HaveInDiet(ItemPrototype const* item) const
{
    if (!item->FoodType)
        return false;

    CreatureInfo const* cInfo = GetCreatureInfo();
    if(!cInfo)
        return false;

    CreatureFamilyEntry const* cFamily = sCreatureFamilyStore.LookupEntry(cInfo->family);
    if(!cFamily)
        return false;

    uint32 diet = cFamily->petFoodMask;
    uint32 FoodMask = 1 << (item->FoodType-1);
    return diet & FoodMask;
}

uint32 Pet::GetCurrentFoodBenefitLevel(uint32 itemlevel)
{
    // -5 or greater food level
    if(getLevel() <= itemlevel + 5)                         //possible to feed level 60 pet with level 55 level food for full effect
        return 35000;
    // -10..-6
    else if(getLevel() <= itemlevel + 10)                   //pure guess, but sounds good
        return 17000;
    // -14..-11
    else if(getLevel() <= itemlevel + 14)                   //level 55 food gets green on 70, makes sense to me
        return 8000;
    // -15 or less
    else
        return 0;                                           //food too low level
}

void Pet::_LoadSpellCooldowns()
{
    m_CreatureSpellCooldowns.clear();
    m_CreatureCategoryCooldowns.clear();

    QueryResult *result = CharacterDatabase.PQuery("SELECT spell,time FROM pet_spell_cooldown WHERE guid = '%u'",m_charmInfo->GetPetNumber());

    if(result)
    {
        time_t curTime = time(NULL);

        WorldPacket data(SMSG_SPELL_COOLDOWN, (8+1+size_t(result->GetRowCount())*8));
        data << GetGUID();
        data << uint8(0x0);                                 // flags (0x1, 0x2)

        do
        {
            Field *fields = result->Fetch();

            uint32 spell_id = fields[0].GetUInt32();
            time_t db_time  = (time_t)fields[1].GetUInt64();

            if(!sSpellStore.LookupEntry(spell_id))
            {
                sLog.outError("Pet %u have unknown spell %u in `pet_spell_cooldown`, skipping.",m_charmInfo->GetPetNumber(),spell_id);
                continue;
            }

            // skip outdated cooldown
            if(db_time <= curTime)
                continue;

            data << uint32(spell_id);
            data << uint32(uint32(db_time-curTime)*IN_MILLISECONDS);

            _AddCreatureSpellCooldown(spell_id,db_time);

            DEBUG_LOG("Pet (Number: %u) spell %u cooldown loaded (%u secs).", m_charmInfo->GetPetNumber(), spell_id, uint32(db_time-curTime));
        }
        while( result->NextRow() );

        delete result;

        if(!m_CreatureSpellCooldowns.empty() && GetOwner())
        {
            ((Player*)GetOwner())->GetSession()->SendPacket(&data);
        }
    }
}

void Pet::_SaveSpellCooldowns()
{
    CharacterDatabase.PExecute("DELETE FROM pet_spell_cooldown WHERE guid = '%u'", m_charmInfo->GetPetNumber());

    time_t curTime = time(NULL);

    // remove oudated and save active
    for(CreatureSpellCooldowns::iterator itr = m_CreatureSpellCooldowns.begin();itr != m_CreatureSpellCooldowns.end();)
    {
        if(itr->second <= curTime)
            m_CreatureSpellCooldowns.erase(itr++);
        else
        {
            CharacterDatabase.PExecute("INSERT INTO pet_spell_cooldown (guid,spell,time) VALUES ('%u', '%u', '" UI64FMTD "')", m_charmInfo->GetPetNumber(), itr->first, uint64(itr->second));
            ++itr;
        }
    }
}

void Pet::_LoadSpells()
{
    QueryResult *result = CharacterDatabase.PQuery("SELECT spell,active FROM pet_spell WHERE guid = '%u'",m_charmInfo->GetPetNumber());

    if(result)
    {
        do
        {
            Field *fields = result->Fetch();

            addSpell(fields[0].GetUInt32(), ActiveStates(fields[1].GetUInt8()), PETSPELL_UNCHANGED);
        }
        while( result->NextRow() );

        delete result;
    }
}

void Pet::_SaveSpells()
{
    for (PetSpellMap::iterator itr = m_spells.begin(), next = m_spells.begin(); itr != m_spells.end(); itr = next)
    {
        ++next;

        // prevent saving family passives to DB
        if (itr->second.type == PETSPELL_FAMILY)
            continue;

        switch(itr->second.state)
        {
            case PETSPELL_REMOVED:
                CharacterDatabase.PExecute("DELETE FROM pet_spell WHERE guid = '%u' and spell = '%u'", m_charmInfo->GetPetNumber(), itr->first);
                m_spells.erase(itr);
                continue;
            case PETSPELL_CHANGED:
                CharacterDatabase.PExecute("DELETE FROM pet_spell WHERE guid = '%u' and spell = '%u'", m_charmInfo->GetPetNumber(), itr->first);
                CharacterDatabase.PExecute("INSERT INTO pet_spell (guid,spell,active) VALUES ('%u', '%u', '%u')", m_charmInfo->GetPetNumber(), itr->first, itr->second.active);
                break;
            case PETSPELL_NEW:
                CharacterDatabase.PExecute("INSERT INTO pet_spell (guid,spell,active) VALUES ('%u', '%u', '%u')", m_charmInfo->GetPetNumber(), itr->first, itr->second.active);
                break;
            case PETSPELL_UNCHANGED:
                continue;
        }

        itr->second.state = PETSPELL_UNCHANGED;
    }
}

void Pet::_LoadAuras(uint32 timediff)
{
    RemoveAllAuras();

    QueryResult *result = CharacterDatabase.PQuery("SELECT caster_guid,item_guid,spell,stackcount,remaincharges,basepoints0,basepoints1,basepoints2,maxduration0,maxduration1,maxduration2,remaintime0,remaintime1,remaintime2,effIndexMask FROM pet_aura WHERE guid = '%u'",m_charmInfo->GetPetNumber());

    if(result)
    {
        do
        {
            Field *fields = result->Fetch();
            uint64 caster_guid = fields[0].GetUInt64();
            uint32 item_lowguid = fields[1].GetUInt32();
            uint32 spellid = fields[2].GetUInt32();
            uint32 stackcount= fields[3].GetUInt32();
            int32 remaincharges = (int32)fields[4].GetUInt32();
            int32 damage[MAX_EFFECT_INDEX];
            int32 maxduration[MAX_EFFECT_INDEX];
            int32 remaintime[MAX_EFFECT_INDEX];
            for (int32 i = 0; i < MAX_EFFECT_INDEX; ++i)
            {
                damage[i]  = (int32)fields[i+5].GetUInt32();
                maxduration[i] = (int32)fields[i+8].GetUInt32();
                remaintime[i] = (int32)fields[i+11].GetUInt32();
            }
            uint32 effIndexMask = (int32)fields[14].GetUInt32();

            SpellEntry const* spellproto = sSpellStore.LookupEntry(spellid);
            if(!spellproto)
            {
                sLog.outError("Unknown spell (spellid %u), ignore.",spellid);
                continue;
            }

            // do not load single target auras (unless they were cast by the player)
            if (caster_guid != GetGUID() && IsSingleTargetSpell(spellproto))
                continue;

            // prevent wrong values of remaincharges
            uint32 procCharges = spellproto->procCharges;
            if(procCharges)
            {
                if(remaincharges <= 0 || remaincharges > (int32)procCharges)
                    remaincharges = procCharges;
            }
            else
                remaincharges = 0;

            if (spellproto->StackAmount < stackcount)
                stackcount = spellproto->StackAmount;

            SpellAuraHolder *holder = CreateSpellAuraHolder(spellproto, this, NULL);
            for (int32 i = 0; i < MAX_EFFECT_INDEX; ++i)
            {
                if ((effIndexMask & (1 << i)) == 0)
                    continue;

                if (remaintime[i] != -1 && !IsPositiveEffect(spellid, SpellEffectIndex(i)))
                {
                    if (remaintime[i]/IN_MILLISECONDS <= int32(timediff))
                    continue;

                    remaintime[i] -= timediff*IN_MILLISECONDS;
                }

                Aura* aura = CreateAura(spellproto, SpellEffectIndex(i), NULL, holder, this);
                if (!damage[i])
                    damage[i] = aura->GetModifier()->m_amount;

                aura->SetLoadedState(damage[i], maxduration[i], remaintime[i]);
                holder->AddAura(aura, SpellEffectIndex(i));
            }

            if (!holder->IsEmptyHolder())
            {
                holder->SetLoadedState(caster_guid, ObjectGuid(HIGHGUID_ITEM, item_lowguid), stackcount, remaincharges);
                AddSpellAuraHolder(holder);
            }
            else
                delete holder;
        }
        while( result->NextRow() );

        delete result;
    }
}

void Pet::_SaveAuras()
{
    CharacterDatabase.PExecute("DELETE FROM pet_aura WHERE guid = '%u'", m_charmInfo->GetPetNumber());

    SpellAuraHolderMap const& auraHolders = GetSpellAuraHolderMap();

    if (auraHolders.empty())
        return;

    for(SpellAuraHolderMap::const_iterator itr = auraHolders.begin(); itr != auraHolders.end(); ++itr)
    {
        SpellAuraHolder *holder = itr->second;

        bool save = true;
        for (int32 j = 0; j < MAX_EFFECT_INDEX; ++j)
        {
            SpellEntry const* spellInfo = holder->GetSpellProto();
            if (spellInfo->EffectApplyAuraName[j] == SPELL_AURA_MOD_STEALTH ||
                        spellInfo->Effect[j] == SPELL_EFFECT_APPLY_AREA_AURA_OWNER ||
                        spellInfo->Effect[j] == SPELL_EFFECT_APPLY_AREA_AURA_PET )
            {
                save = false;
                break;
            }
        }

        //skip all holders from spells that are passive or channeled
        //do not save single target holders (unless they were cast by the player)
        if (save && !holder->IsPassive() && !IsChanneledSpell(holder->GetSpellProto()) && (holder->GetCasterGUID() == GetGUID() || !holder->IsSingleTarget()))
        {
            int32 damage[MAX_EFFECT_INDEX];
            int32 remaintime[MAX_EFFECT_INDEX];
            int32 maxduration[MAX_EFFECT_INDEX];
            uint32 effIndexMask = 0;

            for (int32 i = 0; i < MAX_EFFECT_INDEX; ++i)
            {
                damage[i] = 0;
                remaintime[i] = 0;
                maxduration[i] = 0;

                if (Aura *aur = holder->GetAuraByEffectIndex(SpellEffectIndex(i)))
                {
                    // don't save not own area auras
                    if (aur->IsAreaAura() && holder->GetCasterGUID() != GetGUID())
                        continue;

                    damage[i] = aur->GetModifier()->m_amount;
                    remaintime[i] = aur->GetAuraDuration();
                    maxduration[i] = aur->GetAuraMaxDuration();
                    effIndexMask |= (1 << i);
                }
            }

            if (!effIndexMask)
                continue;

            CharacterDatabase.PExecute("INSERT INTO pet_aura (guid, caster_guid, item_guid, spell, stackcount, remaincharges, basepoints0, basepoints1, basepoints2, maxduration0, maxduration1, maxduration2, remaintime0, remaintime1, remaintime2, effIndexMask) VALUES "
                "('%u', '" UI64FMTD "', '%u', '%u', '%u', '%u', '%i', '%i', '%i', '%i', '%i', '%i', '%i', '%i', '%i', '%u')",
                m_charmInfo->GetPetNumber(), holder->GetCasterGUID(), GUID_LOPART(holder->GetCastItemGUID()), holder->GetId(), holder->GetStackAmount(), holder->GetAuraCharges(),
                damage[EFFECT_INDEX_0], damage[EFFECT_INDEX_1], damage[EFFECT_INDEX_2],
                maxduration[EFFECT_INDEX_0], maxduration[EFFECT_INDEX_1], maxduration[EFFECT_INDEX_2],
                remaintime[EFFECT_INDEX_0], remaintime[EFFECT_INDEX_1], remaintime[EFFECT_INDEX_2],
                effIndexMask);
        }
    }
}

bool Pet::addSpell(uint32 spell_id,ActiveStates active /*= ACT_DECIDE*/, PetSpellState state /*= PETSPELL_NEW*/, PetSpellType type /*= PETSPELL_NORMAL*/)
{
    SpellEntry const *spellInfo = sSpellStore.LookupEntry(spell_id);
    if (!spellInfo)
    {
        // do pet spell book cleanup
        if(state == PETSPELL_UNCHANGED)                     // spell load case
        {
            sLog.outError("Pet::addSpell: nonexistent in SpellStore spell #%u request, deleting for all pets in `pet_spell`.",spell_id);
            CharacterDatabase.PExecute("DELETE FROM pet_spell WHERE spell = '%u'",spell_id);
        }
        else
            sLog.outError("Pet::addSpell: nonexistent in SpellStore spell #%u request.",spell_id);

        return false;
    }

    PetSpellMap::iterator itr = m_spells.find(spell_id);
    if (itr != m_spells.end())
    {
        if (itr->second.state == PETSPELL_REMOVED)
        {
            m_spells.erase(itr);
            state = PETSPELL_CHANGED;
        }
        else if (state == PETSPELL_UNCHANGED && itr->second.state != PETSPELL_UNCHANGED)
        {
            // can be in case spell loading but learned at some previous spell loading
            itr->second.state = PETSPELL_UNCHANGED;

            if(active == ACT_ENABLED)
                ToggleAutocast(spell_id, true);
            else if(active == ACT_DISABLED)
                ToggleAutocast(spell_id, false);

            return false;
        }
        else
            return false;
    }

    uint32 oldspell_id = 0;

    PetSpell newspell;
    newspell.state = state;
    newspell.type = type;

    if(active == ACT_DECIDE)                                //active was not used before, so we save it's autocast/passive state here
    {
        if(IsPassiveSpell(spellInfo))
            newspell.active = ACT_PASSIVE;
        else
            newspell.active = ACT_DISABLED;
    }
    else
        newspell.active = active;

    // talent: unlearn all other talent ranks (high and low)
    if(TalentSpellPos const* talentPos = GetTalentSpellPos(spell_id))
    {
        if(TalentEntry const *talentInfo = sTalentStore.LookupEntry( talentPos->talent_id ))
        {
            for(int i=0; i < MAX_TALENT_RANK; ++i)
            {
                // skip learning spell and no rank spell case
                uint32 rankSpellId = talentInfo->RankID[i];
                if(!rankSpellId || rankSpellId==spell_id)
                    continue;

                // skip unknown ranks
                if(!HasSpell(rankSpellId))
                    continue;
                removeSpell(rankSpellId,false,false);
            }
        }
    }
    else if(sSpellMgr.GetSpellRank(spell_id)!=0)
    {
        for (PetSpellMap::const_iterator itr2 = m_spells.begin(); itr2 != m_spells.end(); ++itr2)
        {
            if(itr2->second.state == PETSPELL_REMOVED) continue;

            if( sSpellMgr.IsRankSpellDueToSpell(spellInfo,itr2->first) )
            {
                // replace by new high rank
                if(sSpellMgr.IsHighRankOfSpell(spell_id,itr2->first))
                {
                    newspell.active = itr2->second.active;

                    if(newspell.active == ACT_ENABLED)
                        ToggleAutocast(itr2->first, false);

                    oldspell_id = itr2->first;
                    unlearnSpell(itr2->first,false,false);
                    break;
                }
                // ignore new lesser rank
                else if(sSpellMgr.IsHighRankOfSpell(itr2->first,spell_id))
                    return false;
            }
        }
    }

    m_spells[spell_id] = newspell;

    if (IsPassiveSpell(spellInfo))
        CastSpell(this, spell_id, true);
    else
        m_charmInfo->AddSpellToActionBar(spell_id, ActiveStates(newspell.active));

    if(newspell.active == ACT_ENABLED || !isControlled())
        ToggleAutocast(spell_id, true);

    uint32 talentCost = GetTalentSpellCost(spell_id);
    if (talentCost)
    {
        m_usedTalentCount+=talentCost;
        UpdateFreeTalentPoints(false);
    }
    return true;
}

bool Pet::learnSpell(uint32 spell_id)
{
    // prevent duplicated entires in spell book
    if (!addSpell(spell_id))
        return false;

    if(!m_loading)
    {
        Unit* owner = GetOwner();
        if(owner && owner->GetTypeId() == TYPEID_PLAYER)
        {
            WorldPacket data(SMSG_PET_LEARNED_SPELL, 4);
            data << uint32(spell_id);
            ((Player*)owner)->GetSession()->SendPacket(&data);

            ((Player*)owner)->PetSpellInitialize();
        }
    }
    return true;
}

void Pet::InitLevelupSpellsForLevel()
{
    uint32 level = getLevel();

    if(PetLevelupSpellSet const *levelupSpells = GetCreatureInfo()->family ? sSpellMgr.GetPetLevelupSpellList(GetCreatureInfo()->family) : NULL)
    {
        // PetLevelupSpellSet ordered by levels, process in reversed order
        for(PetLevelupSpellSet::const_reverse_iterator itr = levelupSpells->rbegin(); itr != levelupSpells->rend(); ++itr)
        {
            // will called first if level down
            if(itr->first > level)
                unlearnSpell(itr->second,true);                 // will learn prev rank if any
            // will called if level up
            else
                learnSpell(itr->second);                        // will unlearn prev rank if any
        }
    }

    int32 petSpellsId = GetCreatureInfo()->PetSpellDataId ? -(int32)GetCreatureInfo()->PetSpellDataId : GetEntry();

    // default spells (can be not learned if pet level (as owner level decrease result for example) less first possible in normal game)
    if(PetDefaultSpellsEntry const *defSpells = sSpellMgr.GetPetDefaultSpellsEntry(petSpellsId))
    {
        for(int i = 0; i < MAX_CREATURE_SPELL_DATA_SLOT; ++i)
        {
            SpellEntry const* spellEntry = sSpellStore.LookupEntry(defSpells->spellid[i]);
            if(!spellEntry)
                continue;

            // will called first if level down
            if(spellEntry->spellLevel > level)
                unlearnSpell(spellEntry->Id,true);
            // will called if level up
            else
                learnSpell(spellEntry->Id);
        }
    }
}

bool Pet::unlearnSpell(uint32 spell_id, bool learn_prev, bool clear_ab)
{
    if(removeSpell(spell_id,learn_prev,clear_ab))
    {
        if(!m_loading)
        {
            if (Unit* owner = GetOwner())
            {
                if(owner->GetTypeId() == TYPEID_PLAYER)
                {
                    WorldPacket data(SMSG_PET_REMOVED_SPELL, 4);
                    data << uint32(spell_id);
                    ((Player*)owner)->GetSession()->SendPacket(&data);
                }
            }
        }
        return true;
    }
    return false;
}

bool Pet::removeSpell(uint32 spell_id, bool learn_prev, bool clear_ab)
{
    PetSpellMap::iterator itr = m_spells.find(spell_id);
    if (itr == m_spells.end())
        return false;

    if(itr->second.state == PETSPELL_REMOVED)
        return false;

    if(itr->second.state == PETSPELL_NEW)
        m_spells.erase(itr);
    else
        itr->second.state = PETSPELL_REMOVED;

    RemoveAurasDueToSpell(spell_id);

    uint32 talentCost = GetTalentSpellCost(spell_id);
    if (talentCost > 0)
    {
        if (m_usedTalentCount > talentCost)
            m_usedTalentCount-=talentCost;
        else
            m_usedTalentCount = 0;

        UpdateFreeTalentPoints(false);
    }

    if (learn_prev)
    {
        if (uint32 prev_id = sSpellMgr.GetPrevSpellInChain (spell_id))
            learnSpell(prev_id);
        else
            learn_prev = false;
    }

    // if remove last rank or non-ranked then update action bar at server and client if need
    if (clear_ab && !learn_prev && m_charmInfo->RemoveSpellFromActionBar(spell_id))
    {
        if(IsInWorld())
        {
            // need update action bar for last removed rank
            if (Unit* owner = GetOwner())
                if (owner->GetTypeId() == TYPEID_PLAYER && !GetPetCounter())
                    ((Player*)owner)->PetSpellInitialize();
        }
    }

    return true;
}


void Pet::CleanupActionBar()
{
    for(int i = 0; i < MAX_UNIT_ACTION_BAR_INDEX; ++i)
        if(UnitActionBarEntry const* ab = m_charmInfo->GetActionBarEntry(i))
            if(uint32 action = ab->GetAction())
                if(ab->IsActionBarForSpell() && !HasSpell(action))
                    m_charmInfo->SetActionBar(i,0,ACT_DISABLED);
}

void Pet::InitPetCreateSpells()
{
    m_charmInfo->InitPetActionBar();
    m_spells.clear();

    LearnPetPassives();

    CastPetAuras(false);
}

bool Pet::resetTalents(bool no_cost)
{
    Unit *owner = GetOwner();
    if (!owner || owner->GetTypeId()!=TYPEID_PLAYER)
        return false;

    // not need after this call
    if(((Player*)owner)->HasAtLoginFlag(AT_LOGIN_RESET_PET_TALENTS))
        ((Player*)owner)->RemoveAtLoginFlag(AT_LOGIN_RESET_PET_TALENTS,true);

    CreatureInfo const * ci = GetCreatureInfo();
    if(!ci)
        return false;
    // Check pet talent type
    CreatureFamilyEntry const *pet_family = sCreatureFamilyStore.LookupEntry(ci->family);
    if(!pet_family || pet_family->petTalentType < 0)
        return false;

    Player *player = (Player *)owner;

    if (m_usedTalentCount == 0)
    {
        UpdateFreeTalentPoints(false);                      // for fix if need counter
        return false;
    }

    uint32 cost = 0;

    if(!no_cost)
    {
        cost = resetTalentsCost();

        if (player->GetMoney() < cost)
        {
            player->SendBuyError( BUY_ERR_NOT_ENOUGHT_MONEY, 0, 0, 0);
            return false;
        }
    }

    for (unsigned int i = 0; i < sTalentStore.GetNumRows(); ++i)
    {
        TalentEntry const *talentInfo = sTalentStore.LookupEntry(i);

        if (!talentInfo) continue;

        TalentTabEntry const *talentTabInfo = sTalentTabStore.LookupEntry( talentInfo->TalentTab );

        if(!talentTabInfo)
            continue;

        // unlearn only talents for pets family talent type
        if(!((1 << pet_family->petTalentType) & talentTabInfo->petTalentMask))
            continue;

        for (int j = 0; j < MAX_TALENT_RANK; j++)
            if (talentInfo->RankID[j])
                removeSpell(talentInfo->RankID[j],!IsPassiveSpell(talentInfo->RankID[j]),false);
    }

    UpdateFreeTalentPoints(false);

    if(!no_cost)
    {
        player->ModifyMoney(-(int32)cost);

        m_resetTalentsCost = cost;
        m_resetTalentsTime = time(NULL);
    }
    player->PetSpellInitialize();
    return true;
}

void Pet::resetTalentsForAllPetsOf(Player* owner, Pet* online_pet /*= NULL*/)
{
    // not need after this call
    if(((Player*)owner)->HasAtLoginFlag(AT_LOGIN_RESET_PET_TALENTS))
        ((Player*)owner)->RemoveAtLoginFlag(AT_LOGIN_RESET_PET_TALENTS,true);

    // reset for online
    if(online_pet)
        online_pet->resetTalents(true);

    // now need only reset for offline pets (all pets except online case)
    uint32 except_petnumber = online_pet ? online_pet->GetCharmInfo()->GetPetNumber() : 0;

    QueryResult *resultPets = CharacterDatabase.PQuery(
        "SELECT id FROM character_pet WHERE owner = '%u' AND id <> '%u'",
        owner->GetGUIDLow(),except_petnumber);

    // no offline pets
    if(!resultPets)
        return;

    QueryResult *result = CharacterDatabase.PQuery(
        "SELECT DISTINCT pet_spell.spell FROM pet_spell, character_pet "
        "WHERE character_pet.owner = '%u' AND character_pet.id = pet_spell.guid AND character_pet.id <> %u",
        owner->GetGUIDLow(),except_petnumber);

    if(!result)
    {
        delete resultPets;
        return;
    }

    bool need_comma = false;
    std::ostringstream ss;
    ss << "DELETE FROM pet_spell WHERE guid IN (";

    do
    {
        Field *fields = resultPets->Fetch();

        uint32 id = fields[0].GetUInt32();

        if(need_comma)
            ss << ",";

        ss << id;

        need_comma = true;
    }
    while( resultPets->NextRow() );

    delete resultPets;

    ss << ") AND spell IN (";

    bool need_execute = false;
    do
    {
        Field *fields = result->Fetch();

        uint32 spell = fields[0].GetUInt32();

        if(!GetTalentSpellCost(spell))
            continue;

        if(need_execute)
            ss << ",";

        ss << spell;

        need_execute = true;
    }
    while( result->NextRow() );

    delete result;

    if(!need_execute)
        return;

    ss << ")";

    CharacterDatabase.Execute(ss.str().c_str());
}

void Pet::UpdateFreeTalentPoints(bool resetIfNeed)
{
    uint32 level = getLevel();
    uint32 talentPointsForLevel = GetMaxTalentPointsForLevel(level);
    // Reset talents in case low level (on level down) or wrong points for level (hunter can unlearn TP increase talent)
    if (talentPointsForLevel == 0 || m_usedTalentCount > talentPointsForLevel)
    {
        // Remove all talent points (except for admin pets)
        if (resetIfNeed)
        {
            Unit *owner = GetOwner();
            if (!owner || owner->GetTypeId() != TYPEID_PLAYER || ((Player*)owner)->GetSession()->GetSecurity() < SEC_ADMINISTRATOR)
                resetTalents(true);
            else
                SetFreeTalentPoints(0);
        }
        else
            SetFreeTalentPoints(0);
    }
    else
        SetFreeTalentPoints(talentPointsForLevel - m_usedTalentCount);
}


void Pet::InitTalentForLevel()
{
    UpdateFreeTalentPoints();

    Unit *owner = GetOwner();
    if (!owner || owner->GetTypeId() != TYPEID_PLAYER)
        return;

    if(!m_loading)
        ((Player*)owner)->SendTalentsInfoData(true);
}

uint32 Pet::resetTalentsCost() const
{
    uint32 days = uint32(sWorld.GetGameTime() - m_resetTalentsTime)/DAY;

    // The first time reset costs 10 silver; after 1 day cost is reset to 10 silver
    if(m_resetTalentsCost < 10*SILVER || days > 0)
        return 10*SILVER;
    // then 50 silver
    else if(m_resetTalentsCost < 50*SILVER)
        return 50*SILVER;
    // then 1 gold
    else if(m_resetTalentsCost < 1*GOLD)
        return 1*GOLD;
    // then increasing at a rate of 1 gold; cap 10 gold
    else
        return (m_resetTalentsCost + 1*GOLD > 10*GOLD ? 10*GOLD : m_resetTalentsCost + 1*GOLD);
}

uint8 Pet::GetMaxTalentPointsForLevel(uint32 level)
{
    uint8 points = (level >= 20) ? ((level - 16) / 4) : 0;
    // Mod points from owner SPELL_AURA_MOD_PET_TALENT_POINTS
    if (Unit *owner = GetOwner())
        points+=owner->GetTotalAuraModifier(SPELL_AURA_MOD_PET_TALENT_POINTS);
    return points;
}

void Pet::ToggleAutocast(uint32 spellid, bool apply)
{
    if(IsPassiveSpell(spellid))
        return;

    PetSpellMap::iterator itr = m_spells.find(spellid);

    uint32 i;

    if(apply)
    {
        for (i = 0; i < m_autospells.size() && m_autospells[i] != spellid; ++i)
            ;                                               // just search

        if (i == m_autospells.size())
        {
            m_autospells.push_back(spellid);

            if(itr->second.active != ACT_ENABLED)
            {
                itr->second.active = ACT_ENABLED;
                if(itr->second.state != PETSPELL_NEW)
                    itr->second.state = PETSPELL_CHANGED;
            }
        }
    }
    else
    {
        AutoSpellList::iterator itr2 = m_autospells.begin();
        for (i = 0; i < m_autospells.size() && m_autospells[i] != spellid; ++i, itr2++)
            ;                                               // just search

        if (i < m_autospells.size())
        {
            m_autospells.erase(itr2);
            if(itr->second.active != ACT_DISABLED)
            {
                itr->second.active = ACT_DISABLED;
                if(itr->second.state != PETSPELL_NEW)
                    itr->second.state = PETSPELL_CHANGED;
            }
        }
    }
}

bool Pet::IsPermanentPetFor(Player* owner)
{
    switch(getPetType())
    {
        case SUMMON_PET:
            switch(owner->getClass())
            {
                case CLASS_WARLOCK:
                    return GetCreatureInfo()->type == CREATURE_TYPE_DEMON;
                case CLASS_DEATH_KNIGHT:
                    return GetCreatureInfo()->type == CREATURE_TYPE_UNDEAD;
                default:
                    return false;
            }
        case HUNTER_PET:
            return true;
        default:
            return false;
    }
}

bool Pet::Create(Unit* owner, uint32 Entry)
{
    return Create(owner->GetMap()->GenerateLocalLowGuid(HIGHGUID_PET), owner->GetMap(),
            owner->GetPhaseMask(), Entry, sObjectMgr.GeneratePetNumber(), owner);
}

bool Pet::Create(uint32 guidlow, Map *map, uint32 phaseMask, uint32 Entry, uint32 pet_number, Unit* owner)
{

    if (!owner)
        return false;

    if (map)
        SetMap(map);
    else
        return false;

    m_loading = true;

    if (!guidlow)
        guidlow = map->GenerateLocalLowGuid(HIGHGUID_PET);

    if (!pet_number)
        pet_number = sObjectMgr.GeneratePetNumber();

    Object::_Create(ObjectGuid(HIGHGUID_PET, pet_number, guidlow));

    m_DBTableGuid = guidlow;
    m_originalEntry = Entry;

    if(!InitEntry(Entry))
        return false;

    SetPhaseMask(phaseMask,false);

    if(owner->GetTypeId() == TYPEID_PLAYER)
        m_charmInfo->SetPetNumber(pet_number, IsPermanentPetFor((Player*)owner));
    else
        m_charmInfo->SetPetNumber(pet_number, false);

    setFaction(owner->getFaction());
                                   // Faction be owerwritten later, if ForceFaction present

    SetOwnerGuid(owner->GetObjectGuid());
    SetCreatorGuid(owner->GetObjectGuid());

    if (GetCreateSpellID())
        SetUInt32Value(UNIT_CREATED_BY_SPELL, GetCreateSpellID());


    SetSheath(SHEATH_STATE_MELEE);

    if(getPetType() == MINI_PET)                            // always non-attackable
        SetFlag(UNIT_FIELD_FLAGS, UNIT_FLAG_NON_ATTACKABLE);

    return true;
}

bool Pet::HasSpell(uint32 spell) const
{
    PetSpellMap::const_iterator itr = m_spells.find(spell);
    return (itr != m_spells.end() && itr->second.state != PETSPELL_REMOVED );
}

// Get all passive spells in our skill line
void Pet::LearnPetPassives()
{
    CreatureInfo const* cInfo = GetCreatureInfo();
    if(!cInfo)
        return;

    CreatureFamilyEntry const* cFamily = sCreatureFamilyStore.LookupEntry(cInfo->family);
    if(!cFamily)
        return;

    PetFamilySpellsStore::const_iterator petStore = sPetFamilySpellsStore.find(cFamily->ID);
    if(petStore != sPetFamilySpellsStore.end())
    {
        for(PetFamilySpellsSet::const_iterator petSet = petStore->second.begin(); petSet != petStore->second.end(); ++petSet)
            addSpell(*petSet, ACT_DECIDE, PETSPELL_NEW, PETSPELL_FAMILY);
    }
}

void Pet::CastPetAuras(bool current)
{
    Unit* owner = GetOwner();
    if(!owner || owner->GetTypeId()!=TYPEID_PLAYER)
        return;

    for(PetAuraSet::const_iterator itr = owner->m_petAuras.begin(); itr != owner->m_petAuras.end();)
    {
        PetAura const* pa = *itr;
        ++itr;

        if(!current && pa->IsRemovedOnChangePet())
            owner->RemovePetAura(pa);
        else
            CastPetAura(pa);
    }
}

void Pet::CastPetAura(PetAura const* aura)
{
    uint32 auraId = aura->GetAura(GetEntry());
    if(!auraId)
        return;

    if(auraId == 35696)                                       // Demonic Knowledge
    {
        int32 basePoints = int32(aura->GetDamage() * (GetStat(STAT_STAMINA) + GetStat(STAT_INTELLECT)) / 100);
        CastCustomSpell(this, auraId, &basePoints, NULL, NULL, true);
    }
    else
        CastSpell(this, auraId, true);
}

struct DoPetLearnSpell
{
    DoPetLearnSpell(Pet& _pet) : pet(_pet) {}
    void operator() (uint32 spell_id) { pet.learnSpell(spell_id); }
    Pet& pet;
};

void Pet::learnSpellHighRank(uint32 spellid)
{
    learnSpell(spellid);

    DoPetLearnSpell worker(*this);
    sSpellMgr.doForHighRanks(spellid,worker);
}

void Pet::SynchronizeLevelWithOwner()
{
    Unit* owner = GetOwner();
    if (!owner)
        return;

    if (owner->GetTypeId() != TYPEID_PLAYER)
    {
        GivePetLevel(owner->getLevel());
        return;
    }

    switch(getPetType())
    {
        // always same level
        case SUMMON_PET:
            GivePetLevel(owner->getLevel());
            break;
        // can't be greater owner level
        case HUNTER_PET:
            if(getLevel() > owner->getLevel())
            {
                GivePetLevel(owner->getLevel());
                SetUInt32Value(UNIT_FIELD_PETNEXTLEVELEXP, sObjectMgr.GetXPForPetLevel(owner->getLevel()));
                SetUInt32Value(UNIT_FIELD_PETEXPERIENCE, GetUInt32Value(UNIT_FIELD_PETNEXTLEVELEXP)-1);
            }
            break;
        default:
            break;
    }
}

void Pet::ApplyModeFlags(PetModeFlags mode, bool apply)
{
    if (apply)
        m_petModeFlags = PetModeFlags(m_petModeFlags | mode);
    else
        m_petModeFlags = PetModeFlags(m_petModeFlags & ~mode);

    Unit* owner = GetOwner();
    if(!owner || owner->GetTypeId()!=TYPEID_PLAYER)
        return;

    WorldPacket data(SMSG_PET_MODE, 12);
    data << GetObjectGuid();
    data << uint32(m_petModeFlags);
    ((Player*)owner)->GetSession()->SendPacket(&data);
}

bool Pet::SetSummonPosition(float x, float y, float z)
{
    Unit* owner = GetOwner();

    if (!owner)
        return false;

    float px, py, pz;

    // Summon location setting
    if (GetPetCounter() == 1)
        SetPetFollowAngle(PET_FOLLOW_ANGLE*3);
    else if (GetPetCounter() == 2)
        SetPetFollowAngle(PET_FOLLOW_ANGLE*2);
    else
        SetPetFollowAngle(PET_FOLLOW_ANGLE);

    if (getPetType() == MINI_PET)
        SetPetFollowAngle(M_PI_F*1.25f);


    if (x == 0.0f && y == 0.0f && z == 0.0f)
        owner->GetClosePoint(x, y, z, GetObjectBoundingRadius()*4, PET_FOLLOW_DIST, GetPetFollowAngle());

    GetRandomPoint(x, y, z, GetObjectBoundingRadius()*4, px, py, pz);

    Relocate(px, py, pz, -owner->GetOrientation());
    SetSummonPoint(px, py, pz, -owner->GetOrientation());

    if (!IsPositionValid()) return false;
        else return true;
}

void Pet::ApplyStatScalingBonus(Stats stat, bool apply)
{
    if(stat > STAT_SPIRIT || stat < STAT_STRENGTH )
        return;

    Unit* owner = GetOwner();

    // Don't apply scaling bonuses if no owner or owner is not player
    if (!owner || owner->GetTypeId() != TYPEID_PLAYER || m_removed)
        return;

    UnitMods unitMod = UnitMods(stat);

    int32 newStat = owner->GetTotalStatValue(stat);

    if (m_baseBonusData->statScale[stat] == newStat && !apply)
        return;

    m_baseBonusData->statScale[stat] = newStat;

    int32 basePoints = int32(m_baseBonusData->statScale[stat] * (CalculateScalingData()->statScale[stat] / 100.0f));

    bool needRecalculateStat = false;

    if (basePoints == 0)
        needRecalculateStat = true;

    AuraList const& scalingAuras = GetAurasByType(SPELL_AURA_MOD_STAT);

    for (AuraList::const_iterator itr = scalingAuras.begin(); itr != scalingAuras.end(); ++itr)
    {
        Aura* _aura = (*itr);
        if (!_aura || _aura->IsInUse())
            continue;

        SpellAuraHolder* holder = _aura->GetHolder();

        if (!holder || holder->IsDeleted() || holder->IsEmptyHolder() || holder->GetCasterGUID() != GetGUID())
            continue;

        SpellEntry const *spellproto = holder->GetSpellProto();

        if (!spellproto)
            continue;

        SpellEffectIndex i = _aura->GetEffIndex();

        if (Stats(spellproto->EffectMiscValue[i]) == stat
                && spellproto->EffectBasePoints[i] == 0)
        {
            SetCanModifyStats(false);
            if (ReapplyScalingAura(holder, spellproto, i, basePoints))
                needRecalculateStat = true;
            SetCanModifyStats(true);
            break;
        }
    }
    if(needRecalculateStat)
        UpdateStats(stat);
}

void Pet::ApplyResistanceScalingBonus(uint32 school, bool apply)
{
    if(school < SPELL_SCHOOL_NORMAL || school > SPELL_SCHOOL_ARCANE)
        return;

    Unit* owner = GetOwner();

    // Don't apply scaling bonuses if no owner or owner is not player
    if (!owner || owner->GetTypeId() != TYPEID_PLAYER || m_removed)
        return;

    int32 newResistance;

    if (school == SPELL_SCHOOL_NORMAL)
        newResistance = owner->GetArmor();
    else
        newResistance = owner->GetResistance(SpellSchools(school));

    if (m_baseBonusData->resistanceScale[school] == newResistance && !apply)
        return;

    m_baseBonusData->resistanceScale[school] = newResistance;

    int32 basePoints = int32(m_baseBonusData->resistanceScale[school] * (CalculateScalingData()->resistanceScale[school] / 100.0f));

    bool needRecalculateStat = false;

    if (basePoints == 0)
        needRecalculateStat = true;

    AuraList const& scalingAuras = GetAurasByType(SPELL_AURA_MOD_RESISTANCE);

    for(AuraList::const_iterator itr = scalingAuras.begin(); itr != scalingAuras.end(); ++itr)
    {
        Aura* _aura = (*itr);
        if (!_aura || _aura->IsInUse())
            continue;

        SpellAuraHolder* holder = _aura->GetHolder();

        if (!holder || holder->IsDeleted() || holder->IsEmptyHolder() || holder->GetCasterGUID() != GetGUID())
            continue;

        SpellEntry const *spellproto = holder->GetSpellProto();

        if (!spellproto)
            continue;

        SpellEffectIndex i = _aura->GetEffIndex();

        if (spellproto->EffectBasePoints[i] == 0
            && (spellproto->EffectMiscValue[i] & (1 << SpellSchools(school))))
        {
            SetCanModifyStats(false);
            if (ReapplyScalingAura(holder, spellproto, i, basePoints))
                needRecalculateStat = true;
            SetCanModifyStats(true);
            break;
        }
    }

    if(needRecalculateStat)
    {
        if (school == SPELL_SCHOOL_NORMAL)
            UpdateArmor();
        else
            UpdateResistances(school);
    }
}

void Pet::ApplyAttackPowerScalingBonus(bool apply)
{
    Unit* owner = GetOwner();

    // Don't apply scaling bonuses if no owner or owner is not player
    if (!owner || owner->GetTypeId() != TYPEID_PLAYER || m_removed)
        return;

    int32 newAPBonus;

    switch(getPetType())
    {
        case GUARDIAN_PET:
        case PROTECTOR_PET:
        {
            if (owner->getClass() == CLASS_SHAMAN)
            {
                newAPBonus = owner->SpellBaseDamageBonusDone(SPELL_SCHOOL_MASK_NATURE);
                break;
            }
                             // No break another case!
        }
        case SUMMON_PET:
        {
            switch(owner->getClass())
            {
                case CLASS_WARLOCK:
                {
                    newAPBonus = std::max(owner->SpellBaseDamageBonusDone(SPELL_SCHOOL_MASK_SHADOW),owner->SpellBaseDamageBonusDone(SPELL_SCHOOL_MASK_FIRE));
                    break;
                }
                case CLASS_DEATH_KNIGHT:
                    newAPBonus = owner->GetTotalAttackPowerValue(BASE_ATTACK);
                    break;
                case CLASS_PRIEST:
                    newAPBonus = owner->SpellBaseDamageBonusDone(SPELL_SCHOOL_MASK_SHADOW);
                    break;
                case CLASS_SHAMAN:
                    newAPBonus = owner->GetTotalAttackPowerValue(BASE_ATTACK);
                    break;
                case CLASS_MAGE:
                {
                   newAPBonus = std::max(owner->SpellBaseDamageBonusDone(SPELL_SCHOOL_MASK_FROST),owner->SpellBaseDamageBonusDone(SPELL_SCHOOL_MASK_FIRE));
                   break;
                }
                default:
                    newAPBonus = 0;
                    break;
            }
            break;
        }
        case HUNTER_PET:
            newAPBonus = owner->GetTotalAttackPowerValue(RANGED_ATTACK);
            break;
        default:
            newAPBonus = 0;
            break;
    }

    if(newAPBonus < 0)
        newAPBonus = 0;

    if (m_baseBonusData->attackpowerScale == newAPBonus && !apply)
        return;

    m_baseBonusData->attackpowerScale = newAPBonus;

    int32 basePoints = int32(m_baseBonusData->attackpowerScale * (CalculateScalingData()->attackpowerScale / 100.0f));

    bool needRecalculateStat = false;

    if (basePoints == 0)
        needRecalculateStat = true;

    AuraList const& scalingAuras = GetAurasByType(SPELL_AURA_MOD_ATTACK_POWER);

    for(AuraList::const_iterator itr = scalingAuras.begin(); itr != scalingAuras.end(); ++itr)
    {
        Aura* _aura = (*itr);
        if (!_aura || _aura->IsInUse())
            continue;

        SpellAuraHolder* holder = _aura->GetHolder();

        if (!holder || holder->IsDeleted() || holder->IsEmptyHolder() || holder->GetCasterGUID() != GetGUID())
            continue;

        SpellEntry const *spellproto = holder->GetSpellProto();

        if (!spellproto)
            continue;

        SpellEffectIndex i = _aura->GetEffIndex();

        if (spellproto->EffectBasePoints[i] == 0)
        {
            SetCanModifyStats(false);
            if (ReapplyScalingAura(holder, spellproto, i, basePoints))
                needRecalculateStat = true;
            SetCanModifyStats(true);
            break;
        }
    }

    if(needRecalculateStat)
    {
        UpdateAttackPowerAndDamage();
        UpdateAttackPowerAndDamage(true);
    }
}

void Pet::ApplyDamageScalingBonus(bool apply)
{
    // SpellPower for pets exactly same DamageBonus.
    //    m_baseBonusData->damageScale
    Unit* owner = GetOwner();

    // Don't apply scaling bonuses if no owner or owner is not player
    if (!owner || owner->GetTypeId() != TYPEID_PLAYER || m_removed)
        return;

    int32 newDamageBonus;

    switch(getPetType())
    {
        case SUMMON_PET:
        case GUARDIAN_PET:
        case PROTECTOR_PET:
        case HUNTER_PET:
        {
            switch(owner->getClass())
            {
                case CLASS_DEATH_KNIGHT:
                    newDamageBonus = owner->GetTotalAttackPowerValue(BASE_ATTACK);
                    break;
                case CLASS_PRIEST:
                    newDamageBonus = owner->SpellBaseDamageBonusDone(SPELL_SCHOOL_MASK_SHADOW);
                    break;
                default:
                    newDamageBonus = 0;
                    break;
            }
            break;
        }
        default:
            newDamageBonus = 0;
            break;
    }

    if (newDamageBonus < 0)
        newDamageBonus = 0;

    if (m_baseBonusData->damageScale == newDamageBonus && !apply)
        return;

    m_baseBonusData->damageScale = newDamageBonus;

    int32 basePoints = int32(m_baseBonusData->damageScale * (CalculateScalingData()->damageScale / 100.0f));

    bool needRecalculateStat = false;

    if (basePoints == 0)
        needRecalculateStat = true;

    AuraList const& scalingAuras = GetAurasByType(SPELL_AURA_MOD_DAMAGE_DONE);

    for(AuraList::const_iterator itr = scalingAuras.begin(); itr != scalingAuras.end(); ++itr)
    {
        Aura* _aura = (*itr);
        if (!_aura || _aura->IsInUse())
            continue;

        SpellAuraHolder* holder = _aura->GetHolder();

        if (!holder || holder->IsDeleted() || holder->IsEmptyHolder() || holder->GetCasterGUID() != GetGUID())
            continue;

        SpellEntry const *spellproto = holder->GetSpellProto();

        if (!spellproto)
            continue;

        SpellEffectIndex i = _aura->GetEffIndex();
                                                                            // First scan aura with 127 mask
        if (spellproto->EffectBasePoints[i] == 0
                && spellproto->EffectMiscValue[i] == SPELL_SCHOOL_MASK_ALL)
        {
            SetCanModifyStats(false);
            if (ReapplyScalingAura(holder, spellproto, i, basePoints))
                needRecalculateStat = true;
            SetCanModifyStats(true);
            break;
        }
    }

    if (needRecalculateStat)
    {
        UpdateDamagePhysical(BASE_ATTACK);
        UpdateDamagePhysical(RANGED_ATTACK);
    }
}

void Pet::ApplySpellDamageScalingBonus(bool apply)
{
    Unit* owner = GetOwner();

    // Don't apply scaling bonuses if no owner or owner is not player
    if (!owner || owner->GetTypeId() != TYPEID_PLAYER || m_removed)
        return;

    int32 newDamageBonus;

    switch(getPetType())
    {
        case GUARDIAN_PET:
        case PROTECTOR_PET:
        {
            if (owner->getClass() == CLASS_SHAMAN)
            {
                newDamageBonus = owner->SpellBaseDamageBonusDone(SPELL_SCHOOL_MASK_NATURE);
                break;
            }
                             // No break another case!
        }
        case SUMMON_PET:
        {
            switch(owner->getClass())
            {
                case CLASS_WARLOCK:
                    newDamageBonus = std::max(owner->SpellBaseDamageBonusDone(SPELL_SCHOOL_MASK_SHADOW),owner->SpellBaseDamageBonusDone(SPELL_SCHOOL_MASK_FIRE));
                    break;
                case CLASS_PRIEST:
                    newDamageBonus = owner->SpellBaseDamageBonusDone(SPELL_SCHOOL_MASK_SHADOW);
                    break;
                case CLASS_DEATH_KNIGHT:
                    newDamageBonus = owner->GetTotalAttackPowerValue(BASE_ATTACK);
                    break;
                case CLASS_SHAMAN:
                    newDamageBonus = owner->GetTotalAttackPowerValue(BASE_ATTACK);
                    break;
                case CLASS_MAGE:
                    newDamageBonus = std::max(owner->SpellBaseDamageBonusDone(SPELL_SCHOOL_MASK_FROST),owner->SpellBaseDamageBonusDone(SPELL_SCHOOL_MASK_FIRE));
                    break;
                default:
                    newDamageBonus = 0;
                    break;
            }
            break;
        }
        case HUNTER_PET:
            newDamageBonus = owner->GetTotalAttackPowerValue(RANGED_ATTACK);
            break;
        default:
            newDamageBonus = 0;
            break;
    }

    if (newDamageBonus < 0)
        newDamageBonus = 0;

    if (m_baseBonusData->damageScale == newDamageBonus && !apply)
        return;

    m_baseBonusData->spelldamageScale = newDamageBonus;

    int32 basePoints = int32(m_baseBonusData->spelldamageScale * (CalculateScalingData()->spelldamageScale / 100.0f));

    bool needRecalculateStat = false;

    if (basePoints == 0)
        needRecalculateStat = true;

    AuraList const& scalingAuras = GetAurasByType(SPELL_AURA_MOD_DAMAGE_DONE);

    for(AuraList::const_iterator itr = scalingAuras.begin(); itr != scalingAuras.end(); ++itr)
    {
        Aura* _aura = (*itr);
        if (!_aura || _aura->IsInUse())
            continue;

        SpellAuraHolder* holder = _aura->GetHolder();

        if (!holder || holder->IsDeleted() || holder->IsEmptyHolder() || holder->GetCasterGUID() != GetGUID())
            continue;

        SpellEntry const *spellproto = holder->GetSpellProto();

        if (!spellproto)
            continue;

        SpellEffectIndex i = _aura->GetEffIndex();

        if (spellproto->EffectBasePoints[i] == 0
            && spellproto->EffectMiscValue[i] == SPELL_SCHOOL_MASK_MAGIC)
        {
            SetCanModifyStats(false);
            if (ReapplyScalingAura(holder, spellproto, i, basePoints))
                needRecalculateStat = true;
            SetCanModifyStats(true);
            break;
        }
    }

    if (needRecalculateStat)
        UpdateSpellPower();
}


void Pet::ApplyAllScalingBonuses(bool apply)
{
    for (int i = STAT_STRENGTH; i < MAX_STATS; ++i)
        ApplyStatScalingBonus(Stats(i),apply);

    for (int i = SPELL_SCHOOL_NORMAL; i < MAX_SPELL_SCHOOL; ++i)
        ApplyResistanceScalingBonus(SpellSchools(i), apply);

    ApplyAttackPowerScalingBonus(apply);
    ApplySpellDamageScalingBonus(apply);
    ApplyDamageScalingBonus(apply);
    ApplyHitScalingBonus(apply);
    ApplySpellHitScalingBonus(apply);
    ApplyExpertizeScalingBonus(apply);
    ApplyPowerregenScalingBonus(apply);
}

void Pet::ApplyHitScalingBonus(bool apply)
{
    Unit* owner = GetOwner();

    // Don't apply scaling bonuses if no owner or owner is not player
    if (!owner || owner->GetTypeId() != TYPEID_PLAYER || m_removed)
        return;
    int32 m_MeleeHitChance = owner->GetTotalAuraModifier(SPELL_AURA_MOD_HIT_CHANCE);
    m_MeleeHitChance +=  ((Player*)owner)->GetRatingBonusValue(CR_HIT_MELEE);

    if (m_baseBonusData->meleeHitScale == m_MeleeHitChance && !apply)
        return;

    m_baseBonusData->meleeHitScale = m_MeleeHitChance;

    int32 basePoints = int32(m_baseBonusData->meleeHitScale * (CalculateScalingData()->meleeHitScale / 100.0f));

    bool needRecalculateStat = false;

    if (basePoints == 0)
        needRecalculateStat = true;

    AuraList const& scalingAuras = GetAurasByType(SPELL_AURA_MOD_HIT_CHANCE);

    for(AuraList::const_iterator itr = scalingAuras.begin(); itr != scalingAuras.end(); ++itr)
    {
        Aura* _aura = (*itr);
        if (!_aura || _aura->IsInUse())
            continue;

        SpellAuraHolder* holder = _aura->GetHolder();

        if (!holder || holder->IsDeleted() || holder->IsEmptyHolder() || holder->GetCasterGUID() != GetGUID())
            continue;

        SpellEntry const *spellproto = holder->GetSpellProto();

        if (!spellproto)
            continue;

        SpellEffectIndex i = _aura->GetEffIndex();

        if (spellproto->EffectBasePoints[i] == 0)
        {
            SetCanModifyStats(false);
            if (ReapplyScalingAura(holder, spellproto, i, basePoints))
                needRecalculateStat = true;
            SetCanModifyStats(true);
            break;
        }
    }
}

void Pet::ApplySpellHitScalingBonus(bool apply)
{
    Unit* owner = GetOwner();

    // Don't apply scaling bonuses if no owner or owner is not player
    if (!owner || owner->GetTypeId() != TYPEID_PLAYER || m_removed)
        return;

    int32 m_SpellHitChance = owner->GetTotalAuraModifier(SPELL_AURA_MOD_SPELL_HIT_CHANCE);
    m_SpellHitChance += ((Player*)owner)->GetRatingBonusValue(CR_HIT_SPELL);

    if (m_baseBonusData->spellHitScale == m_SpellHitChance && !apply)
        return;

    m_baseBonusData->spellHitScale = m_SpellHitChance;

    int32 basePoints = int32(m_baseBonusData->spellHitScale * (CalculateScalingData()->spellHitScale / 100.0f));

    bool needRecalculateStat = false;

    if (basePoints == 0)
        needRecalculateStat = true;

    AuraList const& scalingAuras = GetAurasByType(SPELL_AURA_MOD_SPELL_HIT_CHANCE);

    for(AuraList::const_iterator itr = scalingAuras.begin(); itr != scalingAuras.end(); ++itr)
    {
        Aura* _aura = (*itr);
        if (!_aura || _aura->IsInUse())
            continue;

        SpellAuraHolder* holder = _aura->GetHolder();

        if (!holder || holder->IsDeleted() || holder->IsEmptyHolder() || holder->GetCasterGUID() != GetGUID())
            continue;

        SpellEntry const *spellproto = holder->GetSpellProto();

        if (!spellproto)
            continue;

        SpellEffectIndex i = _aura->GetEffIndex();

        if (spellproto->EffectBasePoints[i] == 0)
        {
            SetCanModifyStats(false);
            if (ReapplyScalingAura(holder, spellproto, i, basePoints))
                needRecalculateStat = true;
            SetCanModifyStats(true);
            break;
        }
    }
}

void Pet::ApplyExpertizeScalingBonus(bool apply)
{
    Unit* owner = GetOwner();

    // Don't apply scaling bonuses if no owner or owner is not player
    if (!owner || owner->GetTypeId() != TYPEID_PLAYER || m_removed)
        return;
    int32 m_expertize = owner->GetUInt32Value(PLAYER_EXPERTISE);

    if (m_baseBonusData->expertizeScale == m_expertize && !apply)
        return;

    m_baseBonusData->expertizeScale = m_expertize;

    int32 basePoints = int32(m_baseBonusData->expertizeScale * (CalculateScalingData()->expertizeScale / 100.0f));

    bool needRecalculateStat = false;

    if (basePoints == 0)
        needRecalculateStat = true;

    AuraList const& scalingAuras = GetAurasByType(SPELL_AURA_MOD_EXPERTISE);

    for(AuraList::const_iterator itr = scalingAuras.begin(); itr != scalingAuras.end(); ++itr)
    {
        Aura* _aura = (*itr);
        if (!_aura || _aura->IsInUse())
            continue;

        SpellAuraHolder* holder = _aura->GetHolder();

        if (!holder || holder->IsDeleted() || holder->IsEmptyHolder() || holder->GetCasterGUID() != GetGUID())
            continue;

        SpellEntry const *spellproto = holder->GetSpellProto();

        if (!spellproto)
            continue;

        SpellEffectIndex i = _aura->GetEffIndex();

        if (spellproto->EffectBasePoints[i] == 0)
        {
            SetCanModifyStats(false);
            if (ReapplyScalingAura(holder, spellproto, i, basePoints))
                needRecalculateStat = true;
            SetCanModifyStats(true);
            break;
        }
    }

}

void Pet::ApplyPowerregenScalingBonus(bool apply)
{
    Unit* owner = GetOwner();

    // Don't apply scaling bonuses if no owner or owner is not player
    if (!owner || owner->GetTypeId() != TYPEID_PLAYER || m_removed)
        return;

    int32 m_manaregen = int32(owner->GetFloatValue(UNIT_FIELD_POWER_REGEN_FLAT_MODIFIER));

    if (m_baseBonusData->powerregenScale == m_manaregen && !apply)
        return;

    m_baseBonusData->powerregenScale = m_manaregen;

    int32 basePoints = int32(m_baseBonusData->powerregenScale * (CalculateScalingData()->powerregenScale / 100.0f));

    bool needRecalculateStat = false;

    if (basePoints == 0)
        needRecalculateStat = true;

    AuraList const& scalingAuras = GetAurasByType(SPELL_AURA_MOD_POWER_REGEN);

    for(AuraList::const_iterator itr = scalingAuras.begin(); itr != scalingAuras.end(); ++itr)
    {
        Aura* _aura = (*itr);
        if (!_aura || _aura->IsInUse())
            continue;

        SpellAuraHolder* holder = _aura->GetHolder();

        if (!holder || holder->IsDeleted() || holder->IsEmptyHolder() || holder->GetCasterGUID() != GetGUID())
            continue;

        SpellEntry const *spellproto = holder->GetSpellProto();

        if (!spellproto)
            continue;

        SpellEffectIndex i = _aura->GetEffIndex();

        if (spellproto->EffectBasePoints[i] == 0)
        {
            SetCanModifyStats(false);
            if (ReapplyScalingAura(holder, spellproto, i, basePoints))
                needRecalculateStat = true;
            SetCanModifyStats(true);
            break;
        }
    }

    if(needRecalculateStat)
        UpdateManaRegen();
}

bool Pet::Summon()
{
    Unit* owner = GetOwner();

    if (!owner)
        return false;

    Map* map = GetMap();

    if (!map)
        return false;

    uint16 level = getLevel() ? getLevel() : owner->getLevel();;

    if (GetCreateSpellID())
        SetUInt32Value(UNIT_CREATED_BY_SPELL, GetCreateSpellID());

    if (isTemporarySummoned() && getPetType() !=  PROTECTOR_PET)
        GetCharmInfo()->SetReactState(REACT_AGGRESSIVE);
    else
        GetCharmInfo()->SetReactState(REACT_DEFENSIVE);

    SetUInt32Value(UNIT_FIELD_PET_NAME_TIMESTAMP, uint32(time(NULL)));

    switch (getPetType())
    {
        case GUARDIAN_PET:
        case PROTECTOR_PET:
        {
            SetUInt32Value(UNIT_NPC_FLAGS, GetCreatureInfo()->npcflag);
            SetUInt32Value(UNIT_FIELD_FLAGS, 0);
            SetUInt32Value(UNIT_FIELD_BYTES_1, 0);
            SetUInt32Value(UNIT_FIELD_FLAGS, UNIT_FLAG_PVP_ATTACKABLE);
//            SetName("");
            SetNeedSave(false);
            owner->AddGuardian(this);
            break;
        }
        case SUMMON_PET:
        {
            level = owner->getLevel();
            SetUInt32Value(UNIT_NPC_FLAGS, UNIT_NPC_FLAG_NONE);
            SetUInt32Value(UNIT_FIELD_BYTES_0, 2048);
            SetUInt32Value(UNIT_FIELD_FLAGS, UNIT_FLAG_PVP_ATTACKABLE);
            SetUInt32Value(UNIT_FIELD_PETEXPERIENCE, 0);
            SetUInt32Value(UNIT_FIELD_PETNEXTLEVELEXP, 1000);
//            SetName("");
            SetNeedSave(true);
            owner->SetPet(this);
            break;
        }
        case HUNTER_PET:  // Called only if new tamed pet created
        {
            SetSheath(SHEATH_STATE_MELEE);
            SetUInt32Value(UNIT_NPC_FLAGS, UNIT_NPC_FLAG_NONE);
            SetUInt32Value(UNIT_FIELD_BYTES_0, 0x02020100);
            SetByteFlag(UNIT_FIELD_BYTES_2, 2, UNIT_CAN_BE_RENAMED | UNIT_CAN_BE_ABANDONED);
            SetUInt32Value(UNIT_FIELD_FLAGS, UNIT_FLAG_PVP_ATTACKABLE);
            SetUInt32Value(UNIT_FIELD_PETEXPERIENCE, 0);
            SetUInt32Value(UNIT_FIELD_PETNEXTLEVELEXP, sObjectMgr.GetXPForPetLevel(getLevel()));
            SetUInt32Value(UNIT_FIELD_PET_NAME_TIMESTAMP, time(NULL));
            SetMaxPower(POWER_HAPPINESS, GetCreatePowers(POWER_HAPPINESS));
            SetPower(POWER_HAPPINESS, HAPPINESS_LEVEL_SIZE);
            SetNeedSave(true);
            owner->SetPet(this);
            break;
        }
        case MINI_PET:
        {
            SelectLevel(GetCreatureInfo());
            SetUInt32Value(UNIT_NPC_FLAGS, GetCreatureInfo()->npcflag);
            SetName("");
            if (owner->GetTypeId() == TYPEID_PLAYER)
                ((Player*)owner)->SetMiniPet(this);
            else
                SetCritterGUID(GetGUID());
            InitPetCreateSpells();
            AIM_Initialize();
            SetNeedSave(false);
            map->Add((Creature*)this);
            m_loading = false;
            return true;
            break;
        }
        default:
        {
            sLog.outError("Pet have incorrect type (%u) for pet creating.", getPetType());
            return false;
        }
    }

    if (owner->GetTypeId() == TYPEID_PLAYER)
        ((Player*)owner)->AddKnownPetName(GetCharmInfo()->GetPetNumber(),GetName());

    if(owner->IsPvP())
        SetPvP(true);

    if(owner->IsFFAPvP())
        SetFFAPvP(true);

    SetCanModifyStats(true);
    InitStatsForLevel(level, owner);
    InitTalentForLevel();
    InitPetCreateSpells();
    SynchronizeLevelWithOwner();
    InitLevelupSpellsForLevel();
    LearnPetPassives();
    CastPetAuras(true);
    if (getPetType() != HUNTER_PET)
        LoadCreatureAddon(true);

    if (owner->GetTypeId() == TYPEID_PLAYER)
    {
        CastPetPassiveAuras(true);
        ApplyAllScalingBonuses(true);
    }

    SetHealth(GetMaxHealth());
    SetPower(getPowerType(), GetMaxPower(getPowerType()));
    UpdateWalkMode(owner);
    AIM_Initialize();

    map->Add((Creature*)this);

    m_loading = false;

    if (owner->GetTypeId() == TYPEID_PLAYER)
    {
        CleanupActionBar();                                     // remove unknown spells from action bar after load
        if (isControlled() && !GetPetCounter())
        {
            if (!GetPetCounter())
                ((Player*)owner)->PetSpellInitialize();
            ((Player*)owner)->SendTalentsInfoData(true);
        }

        if(((Player*)owner)->GetGroup())
            ((Player*)owner)->SetGroupUpdateFlag(GROUP_UPDATE_PET);

        if (!GetPetCounter() && getPetType() == HUNTER_PET)
            SavePetToDB(PET_SAVE_AS_CURRENT);
        else if (getPetType() == SUMMON_PET)
            SavePetToDB(PET_SAVE_NOT_IN_SLOT);
        else
            SetNeedSave(false);
    }
    else
    {
        SetNeedSave(false);
        if (((Creature*)owner)->AI())
            ((Creature*)owner)->AI()->JustSummoned((Creature*)this);
    }

    return true;
}

Unit* Pet::GetOwner() const
{
    Unit* owner = Unit::GetOwner();

    if (!owner)
        if (!GetOwnerGuid().IsEmpty())
            if (Map* pMap = GetMap())
                owner = pMap->GetAnyTypeCreature(GetOwnerGuid());

    if (owner && owner->GetTypeId() == TYPEID_UNIT && ((Creature*)owner)->IsTotem())
        if (Unit* ownerOfOwner = owner->GetOwner())
            return ownerOfOwner;

    if (owner)
        return owner;

    return NULL;
}


bool Pet::ReapplyScalingAura(SpellAuraHolder* holder, SpellEntry const *spellproto, SpellEffectIndex index, int32 basePoints)
{
    if (!holder || holder->IsDeleted() || holder->IsEmptyHolder() || holder->IsInUse())
        return false;

    holder->SetInUse(true);

    Aura* oldaura = holder->GetAuraByEffectIndex(index);

    if (oldaura)
    {
//    RemoveSingleAuraFromSpellAuraHolder(holder, index, AURA_REMOVE_BY_STACK);
        RemoveAura(oldaura, AURA_REMOVE_BY_STACK);
    }

    Aura* aura = CreateAura(spellproto, index, &basePoints, holder, this, this, NULL);
    aura->SetAuraDuration(aura->GetAuraMaxDuration());
    holder->AddAura(aura, index);
    AddAuraToModList(aura);
    aura->ApplyModifier(true,true);

    holder->SetInUse(false);

    return true;
}

void Pet::CastPetPassiveAuras(bool current)
{
    Unit* owner = GetOwner();

    if(!owner || owner->GetTypeId()!=TYPEID_PLAYER)
        return;

    // Cast pet passive aura (if not casted as passive)
    uint32 creature_id;

    switch(getPetType())
    {
        case SUMMON_PET:
        case GUARDIAN_PET:
        case PROTECTOR_PET:
            creature_id = GetEntry();
            break;
        case HUNTER_PET:
            creature_id = 1;
            break;
        default:
            creature_id = 0;
            break;
    }

    PetPassiveAuraList const* pPassiveAuraList  =  sSpellMgr.GetPetPassiveAuraList(creature_id);

    if (!pPassiveAuraList || pPassiveAuraList->empty())
        return;

    for (PetPassiveAuraList::const_iterator itr = pPassiveAuraList->begin(); itr != pPassiveAuraList->end(); ++itr)
    {
        PetAura const petAura = *itr;

        uint32 auraID = petAura.GetAura(creature_id);

        if (!current && HasAura(auraID))
            RemoveAurasDueToSpell(auraID);
        else if (current && !HasAura(auraID))
        {
            CastSpell(this, auraID, true);
            DEBUG_LOG("Cast passive pet aura %u", auraID);
        }
    }
}

PetScalingData* Pet::CalculateScalingData(bool recalculate)
{
    if (m_PetScalingData && !recalculate)
        return m_PetScalingData;

    delete m_PetScalingData;

    m_PetScalingData = new PetScalingData;

    Unit* owner = GetOwner();

    PetScalingDataList const* pScalingDataList;

    if (!owner || owner->GetTypeId() != TYPEID_PLAYER)        // if no owner ising record for creature_id = 0. Must be exist.
        pScalingDataList = sObjectMgr.GetPetScalingData(0);
    else if (getPetType() == HUNTER_PET)                      // Using creature_id = 1 for hunter pets
        pScalingDataList = sObjectMgr.GetPetScalingData(1);
    else if (getPetType() == SUMMON_PET || getPetType() == GUARDIAN_PET || getPetType() == PROTECTOR_PET )
    {
        pScalingDataList = sObjectMgr.GetPetScalingData(GetEntry());
        if (!pScalingDataList)
        {
            DEBUG_LOG("No data list for pet %u! Get zero values", GetEntry());
            pScalingDataList = sObjectMgr.GetPetScalingData(0);
        }
    }
    else
    {
        DEBUG_LOG("No selection type data list for pet %u! Get zero values", GetEntry());
        pScalingDataList = sObjectMgr.GetPetScalingData(0);
    }

    if (!pScalingDataList || pScalingDataList->empty())                            // Zero values...
        return m_PetScalingData;

    for (PetScalingDataList::const_iterator itr = pScalingDataList->begin(); itr != pScalingDataList->end(); ++itr)
    {
         const PetScalingData* pData = &*itr;

         if (!pData->creatureID || (owner && (!pData->requiredAura || owner->HasSpell(pData->requiredAura) || owner->HasAura(pData->requiredAura))))
         {
             m_PetScalingData->healthBasepoint  += pData->healthBasepoint;
             m_PetScalingData->healthScale      += pData->healthScale;
             m_PetScalingData->powerBasepoint   += pData->powerBasepoint;
             m_PetScalingData->powerScale       += pData->powerScale;
             m_PetScalingData->APBasepoint      += pData->APBasepoint;
             m_PetScalingData->APBaseScale      += pData->APBaseScale;
             m_PetScalingData->attackpowerScale += pData->attackpowerScale;
             m_PetScalingData->damageScale      += pData->damageScale;
             m_PetScalingData->spelldamageScale += pData->spelldamageScale;
             m_PetScalingData->spellHitScale    += pData->spellHitScale;
             m_PetScalingData->meleeHitScale    += pData->meleeHitScale;
             m_PetScalingData->expertizeScale   += pData->expertizeScale;
             m_PetScalingData->attackspeedScale += pData->attackspeedScale;
             m_PetScalingData->critScale        += pData->critScale;
             m_PetScalingData->powerregenScale  += pData->powerregenScale;
             for (int i = 0; i < MAX_STATS; i++)
             {
                  m_PetScalingData->statScale[i] += pData->statScale[i];
             }
             for (int i = 0; i < MAX_SPELL_SCHOOL; i++)
             {
                  m_PetScalingData->resistanceScale[i] += pData->resistanceScale[i];
             }
         }
    }
    return m_PetScalingData;
}

// diff contains the time in milliseconds since last regen.
void Pet::Regenerate(Powers power, uint32 diff)
{
    int32 curValue = GetPower(power);
    uint32 maxValue = GetMaxPower(power);

    float addvalue = 0.0f;

    switch (power)
    {
        case POWER_MANA:
        {
            float ManaIncreaseRate = sWorld.getConfig(CONFIG_FLOAT_RATE_POWER_MANA);
            if (isInCombat())
            {
                // Mangos Updates Mana in intervals of 2s, which is correct
                addvalue = GetFloatValue(UNIT_FIELD_POWER_REGEN_INTERRUPTED_FLAT_MODIFIER) *  ManaIncreaseRate * 2.00f;
            }
            else
            {
                addvalue = GetFloatValue(UNIT_FIELD_POWER_REGEN_FLAT_MODIFIER) * ManaIncreaseRate * 2.00f;
            }
            break;
        }
        case POWER_RAGE:                                    // Regenerate rage ?
        {
            addvalue = -20 * sWorld.getConfig(CONFIG_FLOAT_RATE_POWER_RAGE_LOSS);
            break;
        }
        case POWER_ENERGY:                                  // Regenerate energy (ghoul)
        {
            addvalue = 20 * sWorld.getConfig(CONFIG_FLOAT_RATE_POWER_ENERGY);
            break;
        }
        case POWER_FOCUS:                                   // Hunter pets
        {
            addvalue = 10 * sWorld.getConfig(CONFIG_FLOAT_RATE_POWER_FOCUS);
            break;
        }

        case POWER_HAPPINESS:
        {
            addvalue = -178.0f;                                   //value is 70/35/17/8/4 (per min) * 1000 / 8 (timer 2 secs)
            if(isInCombat())                                     //we know in combat happiness fades faster, multiplier guess
                addvalue = addvalue * 1.5f;
            ApplyHappinessBonus(true);
            break;
        }
        case POWER_RUNIC_POWER:
        case POWER_RUNE:
        case POWER_HEALTH:
        default:
            addvalue = 0.0f;
            break;
    }

    // Mana regen calculated in Pet::UpdateManaRegen()
    // Exist only for POWER_MANA, POWER_ENERGY, POWER_FOCUS auras
    if(power != POWER_MANA)
    {
        AuraList const& ModPowerRegenAuras = GetAurasByType(SPELL_AURA_MOD_POWER_REGEN);
        for(AuraList::const_iterator i = ModPowerRegenAuras.begin(); i != ModPowerRegenAuras.end(); ++i)
            if ((*i)->GetModifier()->m_miscvalue == (int32)power)
                addvalue += (*i)->GetModifier()->m_amount;

        AuraList const& ModPowerRegenPCTAuras = GetAurasByType(SPELL_AURA_MOD_POWER_REGEN_PERCENT);
        for(AuraList::const_iterator i = ModPowerRegenPCTAuras.begin(); i != ModPowerRegenPCTAuras.end(); ++i)
            if ((*i)->GetModifier()->m_miscvalue == (int32)power)
                addvalue *= ((*i)->GetModifier()->m_amount + 100) / 100.0f;
    }

    // addvalue computed on a 2sec basis. => update to diff time
    addvalue *= float(diff) / REGEN_TIME_FULL;

    curValue += int32(addvalue);

    if (curValue < 0)
        curValue = 0;
    else if (curValue > maxValue)
        curValue = maxValue;

    SetPower(power, curValue);
}

void Pet::RegenerateHealth(uint32 diff)
{
    uint32 curValue = GetHealth();
    uint32 maxValue = GetMaxHealth();

    if (curValue >= maxValue)
        return;

    float addvalue = 0.0f;
    float HealthIncreaseRate = sWorld.getConfig(CONFIG_FLOAT_RATE_HEALTH);

    // polymorphed case
    if ( IsPolymorphed() )
        addvalue = (float)GetMaxHealth() / 3.0f;
    // normal regen case (maybe partly in combat case)
    else if (!isInCombat() || HasAuraType(SPELL_AURA_MOD_REGEN_DURING_COMBAT) )
    {
        addvalue = OCTRegenHPPerSpirit() * HealthIncreaseRate;
        if (!isInCombat())
        {
            AuraList const& mModHealthRegenPct = GetAurasByType(SPELL_AURA_MOD_HEALTH_REGEN_PERCENT);
            for(AuraList::const_iterator i = mModHealthRegenPct.begin(); i != mModHealthRegenPct.end(); ++i)
                addvalue *= (100.0f + (*i)->GetModifier()->m_amount) / 100.0f;
        }
        else if(HasAuraType(SPELL_AURA_MOD_REGEN_DURING_COMBAT))
            addvalue *= GetTotalAuraModifier(SPELL_AURA_MOD_REGEN_DURING_COMBAT) / 100.0f;
    }
    // always regeneration bonus (including combat)
    addvalue += GetTotalAuraModifier(SPELL_AURA_MOD_HEALTH_REGEN_IN_COMBAT);

    if(addvalue < 0)
        addvalue = 0;

    addvalue *= (float)diff / REGEN_TIME_FULL;

    ModifyHealth(int32(addvalue));
}

void Pet::ApplyScalingBonus(ScalingAction* action)
{
    if (!IsInWorld())
        return;

    switch (action->target)
    {
        case SCALING_TARGET_ALL:
            ApplyAllScalingBonuses(action->apply);
            break;
        case SCALING_TARGET_STAT:
            ApplyStatScalingBonus(Stats(action->stat),action->apply);
            break;
        case SCALING_TARGET_RESISTANCE:
            ApplyResistanceScalingBonus(action->stat, action->apply);
            break;
        case SCALING_TARGET_ATTACKPOWER:
            ApplyAttackPowerScalingBonus(action->apply);
            break;
        case SCALING_TARGET_DAMAGE:
            ApplyDamageScalingBonus(action->apply);
            break;
        case SCALING_TARGET_SPELLDAMAGE:
            ApplySpellDamageScalingBonus(action->apply);
            break;
        case SCALING_TARGET_HIT:
            ApplyHitScalingBonus(action->apply);
            break;
        case SCALING_TARGET_SPELLHIT:
            ApplySpellHitScalingBonus(action->apply);
            break;
        case SCALING_TARGET_EXPERTIZE:
            ApplyExpertizeScalingBonus(action->apply);
            break;
        case SCALING_TARGET_POWERREGEN:
            ApplyPowerregenScalingBonus(action->apply);
            break;
        case SCALING_TARGET_MAX:
        default:
            break;
    }
}

void Pet::AddScalingAction(ScalingTarget target, uint32 stat, bool apply)
{
    m_scalingQueue.push(ScalingAction(target,stat,apply));
}

void ApplyScalingBonusWithHelper::operator() (Unit* unit) const
{
    if (!unit || !unit->GetObjectGuid().IsPet())
        return;

    Pet* pet = (Pet*)unit;

    if (pet->IsInWorld())
        pet->AddScalingAction(target, stat, apply);
}

void Pet::ApplyHappinessBonus(bool apply)
{
    if (!IsInWorld())
        return;

    if (GetHappinessState() == m_HappinessState)
        return;
    else
        m_HappinessState = GetHappinessState();

    if (apply)
    {
        RemoveAurasDueToSpell(8875);
        int32 basePoints = 0;
        switch (HappinessState(m_HappinessState))
        {
            case HAPPY:
                // 125% of normal damage
                basePoints = 25;
                break;
            case CONTENT:
                // 100% of normal damage, nothing to modify
                basePoints = 0;
                break;
            case UNHAPPY:
                // 75% of normal damage
                basePoints = -25;
                break;
            default:
                basePoints = 0;
                break;
        }

        CastCustomSpell(this, 8875, &basePoints, NULL, NULL, true);

        UpdateDamagePhysical(BASE_ATTACK);
        UpdateDamagePhysical(RANGED_ATTACK);
        UpdateSpellPower();
    }
}

float Pet::OCTRegenHPPerSpirit()
{
    Unit* owner = GetOwner();
    if (!owner || owner->GetTypeId() != TYPEID_PLAYER)
        return ( GetPower(POWER_MANA) > 0 ) ? (GetStat(STAT_SPIRIT) * 0.25f) : (GetStat(STAT_SPIRIT) * 0.80f);

    uint32 level = ((Player*)owner)->getLevel();
    uint32 pclass = ((Player*)owner)->getClass();

    if (level > GT_MAX_LEVEL) level = GT_MAX_LEVEL;

    GtOCTRegenHPEntry     const *baseRatio = sGtOCTRegenHPStore.LookupEntry((pclass-1)*GT_MAX_LEVEL + level-1);
    GtRegenHPPerSptEntry  const *moreRatio = sGtRegenHPPerSptStore.LookupEntry((pclass-1)*GT_MAX_LEVEL + level-1);

    if (baseRatio == NULL || moreRatio == NULL)
        return 0.0f;

    // Formula from PaperDollFrame script
    float spirit = GetStat(STAT_SPIRIT);
    float baseSpirit = spirit;
    if (baseSpirit > 50) baseSpirit = 50;
    float moreSpirit = spirit - baseSpirit;
    float regen = baseSpirit * baseRatio->ratio + moreSpirit * moreRatio->ratio;
    return regen;
}

float Pet::OCTRegenMPPerSpirit()
{
    Unit* owner = GetOwner();

    if (!owner || owner->GetTypeId() != TYPEID_PLAYER)
        return ((GetStat(STAT_SPIRIT) / 5.0f + 17.0f)/sqrt(GetStat(STAT_INTELLECT)));

    uint32 level = ((Player*)owner)->getLevel();
    uint32 pclass = ((Player*)owner)->getClass();

    if (level > GT_MAX_LEVEL) level = GT_MAX_LEVEL;

    GtRegenMPPerSptEntry  const *moreRatio = sGtRegenMPPerSptStore.LookupEntry((pclass-1)*GT_MAX_LEVEL + level-1);

    if (moreRatio == NULL)
        return 0.0f;

    // Formula get from PaperDollFrame script
    float spirit    = GetStat(STAT_SPIRIT);
    float regen     = spirit * moreRatio->ratio;
    return regen;
}<|MERGE_RESOLUTION|>--- conflicted
+++ resolved
@@ -495,18 +495,14 @@
             if (!owner)
             {
                 sLog.outError("Pet %d lost owner, removed. ", GetGUID());
-                Remove(PET_SAVE_NOT_IN_SLOT, true);
+                Unsummon(PET_SAVE_NOT_IN_SLOT);
                 return;
             }
 
             if (isControlled() && !IsWithinDistInMap(owner, GetMap()->GetVisibilityDistance()))
             {
-<<<<<<< HEAD
                 DEBUG_LOG("Pet %d lost control, removed. Owner = %d, distance = %d, pet GUID = ", GetGUID(),owner->GetGUID(), GetDistance2d(owner), owner->GetPetGuid().GetCounter());
-                Remove(PET_SAVE_NOT_IN_SLOT, true);
-=======
                 Unsummon(PET_SAVE_REAGENTS);
->>>>>>> 4e3c50a9
                 return;
             }
 
@@ -515,12 +511,8 @@
                 GroupPetList m_groupPets = owner->GetPets();
                 if (m_groupPets.find(GetObjectGuid().GetRawValue()) == m_groupPets.end())
                 {
-<<<<<<< HEAD
                     sLog.outError("Pet %d controlled, but not in list, removed.", GetGUID());
-                    Remove(getPetType() == HUNTER_PET ? PET_SAVE_AS_DELETED : PET_SAVE_NOT_IN_SLOT);
-=======
                     Unsummon(getPetType() == HUNTER_PET ? PET_SAVE_AS_DELETED : PET_SAVE_NOT_IN_SLOT, owner);
->>>>>>> 4e3c50a9
                     return;
                 }
             }
@@ -528,7 +520,7 @@
                 if (!IsWithinDistInMap(owner, GetMap()->GetVisibilityDistance()))
                 {
                     sLog.outError("Not controlled pet %d lost view from owner, removed. Owner = %d, distance = %d, pet GUID = ", GetGUID(),owner->GetGUID(), GetDistance2d(owner), owner->GetPetGuid().GetCounter());
-                    Remove(PET_SAVE_AS_DELETED);
+                    Unsummon(PET_SAVE_AS_DELETED);
                     return;
                 }
 
@@ -538,12 +530,8 @@
                     m_duration -= (int32)diff;
                 else
                 {
-<<<<<<< HEAD
                     DEBUG_LOG("Pet %d removed with duration expired.", GetGUID());
-                    Remove(PET_SAVE_NOT_IN_SLOT);
-=======
                     Unsummon(getPetType() != SUMMON_PET ? PET_SAVE_AS_DELETED : PET_SAVE_NOT_IN_SLOT, owner);
->>>>>>> 4e3c50a9
                     return;
                 }
             }
@@ -630,28 +618,16 @@
 
 void Pet::Unsummon(PetSaveMode mode, Unit* owner /*= NULL*/)
 {
-<<<<<<< HEAD
-    Unit* owner = GetOwner();
-    m_removed = true;
-=======
+
     if (!owner)
         owner = GetOwner();
 
+    m_removed = true;
+
     CombatStop();
->>>>>>> 4e3c50a9
-
-    if (owner && owner->GetTypeId() == TYPEID_PLAYER && owner->GetPetGuid() == GetObjectGuid())
-    {
-<<<<<<< HEAD
-        ((Player*)owner)->RemovePet(this,mode,returnreagent);
-
-        if(isControlled() && !GetPetCounter())
-        {
-            ((Player*)owner)->RemovePetActionBar();
-
-            if(((Player*)owner)->GetGroup())
-               ((Player*)owner)->SetGroupUpdateFlag(GROUP_UPDATE_PET);
-=======
+
+    if (owner)
+    {
         if (GetOwnerGuid() != owner->GetObjectGuid())
             return;
 
@@ -690,7 +666,7 @@
                 }
             }
 
-            if (isControlled())
+            if (isControlled()  && !GetPetCounter())
             {
                 p_owner->RemovePetActionBar();
 
@@ -704,7 +680,8 @@
         {
             case MINI_PET:
                 if (p_owner)
-                    p_owner->_SetMiniPet(NULL);
+                    p_owner->SetMiniPet(NULL);
+//                    owner->SetCritterGUID(0);
                 break;
             case PROTECTOR_PET:
             case GUARDIAN_PET:
@@ -714,46 +691,14 @@
                 if (owner->GetPetGuid() == GetObjectGuid())
                     owner->SetPet(NULL);
                 break;
->>>>>>> 4e3c50a9
-        }
-    }
-    else
-        _Remove(mode, returnreagent);
-}
-
-<<<<<<< HEAD
-void Pet::_Remove(PetSaveMode mode, bool returnreagent)
-{
-    Unit* owner = GetOwner();
-=======
-    SavePetToDB(mode);
-    AddObjectToRemoveList();
->>>>>>> 4e3c50a9
-    m_removed = true;
-
-    CombatStop();
-
-    if(owner)
-    {
-        switch(getPetType())
-        {
-            case MINI_PET:
-                owner->SetCritterGUID(0);
-                break;
-            case GUARDIAN_PET:
-            case PROTECTOR_PET:
-                owner->RemoveGuardian(this);
-                break;
-            default:
-                owner->RemovePetFromList(this);
-                if(owner->GetPetGuid() == GetObjectGuid())
-                    owner->SetPet(0);
-                break;
-        }
+        }
+
         if (GetNeedSave())
             SavePetToDB(mode);
     }
+
     AddObjectToRemoveList();
+
 }
 
 void Pet::GivePetXP(uint32 xp)
@@ -2883,7 +2828,7 @@
             if (owner->GetTypeId() == TYPEID_PLAYER)
                 ((Player*)owner)->SetMiniPet(this);
             else
-                SetCritterGUID(GetGUID());
+                SetCritterGuid(GetObjectGuid());
             InitPetCreateSpells();
             AIM_Initialize();
             SetNeedSave(false);
