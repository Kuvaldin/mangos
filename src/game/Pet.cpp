--- conflicted
+++ resolved
@@ -681,10 +681,6 @@
             case MINI_PET:
                 if (p_owner)
                     p_owner->SetMiniPet(NULL);
-<<<<<<< HEAD
-//                    owner->SetCritterGUID(0);
-=======
->>>>>>> 4c2127a6
                 break;
             case PROTECTOR_PET:
             case GUARDIAN_PET:
