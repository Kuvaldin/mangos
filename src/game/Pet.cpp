/*
 * Copyright (C) 2005-2011 MaNGOS <http://getmangos.com/>
 *
 * This program is free software; you can redistribute it and/or modify
 * it under the terms of the GNU General Public License as published by
 * the Free Software Foundation; either version 2 of the License, or
 * (at your option) any later version.
 *
 * This program is distributed in the hope that it will be useful,
 * but WITHOUT ANY WARRANTY; without even the implied warranty of
 * MERCHANTABILITY or FITNESS FOR A PARTICULAR PURPOSE.  See the
 * GNU General Public License for more details.
 *
 * You should have received a copy of the GNU General Public License
 * along with this program; if not, write to the Free Software
 * Foundation, Inc., 59 Temple Place, Suite 330, Boston, MA  02111-1307  USA
 */

#include "Pet.h"
#include "Database/DatabaseEnv.h"
#include "Log.h"
#include "WorldPacket.h"
#include "ObjectMgr.h"
#include "SpellMgr.h"
#include "Formulas.h"
#include "SpellAuras.h"
#include "CreatureAI.h"
#include "Unit.h"
#include "Util.h"

Pet::Pet(PetType type) :
Creature(CREATURE_SUBTYPE_PET),
m_resetTalentsCost(0), m_resetTalentsTime(0), m_usedTalentCount(0),
m_removed(false), m_happinessTimer(7500), m_petType(type), m_duration(0),
m_auraUpdateMask(0), m_loading(true),
m_declinedname(NULL), m_petModeFlags(PET_MODE_DEFAULT),
m_petFollowAngle(PET_FOLLOW_ANGLE), m_needSave(true), m_petCounter(0), m_PetScalingData(NULL), m_createSpellID(0),m_HappinessState(0)
{
    SetName("Pet");
    m_regenTimer = 2000;

    m_baseBonusData = new PetScalingData;

    // pets always have a charminfo, even if they are not actually charmed
    if (!GetCharmInfo())
        InitCharmInfo(this);

    if (type == MINI_PET)                                    // always passive
        GetCharmInfo()->SetReactState(REACT_PASSIVE);
    else if(type == PROTECTOR_PET)                           // always defensive
        GetCharmInfo()->SetReactState(REACT_DEFENSIVE);
    else if (type == GUARDIAN_PET)                           // always aggressive
        GetCharmInfo()->SetReactState(REACT_AGGRESSIVE);

}

Pet::~Pet()
{
    delete m_declinedname;

    if (m_PetScalingData)
        delete m_PetScalingData;

    if (m_baseBonusData)
        delete m_baseBonusData;
}

void Pet::AddToWorld()
{
    ///- Register the pet for guid lookup
    if (!((Creature*)this)->IsInWorld())
    {
        GetMap()->GetObjectsStore().insert<Pet>(GetGUID(), (Pet*)this);
        sObjectAccessor.AddObject(this);
    }

    Unit::AddToWorld();
}

void Pet::RemoveFromWorld()
{
    ///- Remove the pet from the accessor
    if (((Creature*)this)->IsInWorld())
    {
        GetMap()->GetObjectsStore().erase<Pet>(GetGUID(), (Pet*)NULL);
        sObjectAccessor.RemoveObject(this);
    }

    ///- Don't call the function for Creature, normal mobs + totems go in a different storage
    Unit::RemoveFromWorld();
}

bool Pet::LoadPetFromDB( Player* owner, uint32 petentry, uint32 petnumber, bool current)
{
    m_loading = true;

    uint32 ownerid = owner->GetGUIDLow();

    QueryResult *result;

    if (petnumber)
        // known petnumber entry                  0   1      2(?)   3        4      5    6           7     8     9        10         11       12            13      14        15                 16                 17              18
        result = CharacterDatabase.PQuery("SELECT id, entry, owner, modelid, level, exp, Reactstate, slot, name, renamed, curhealth, curmana, curhappiness, abdata, savetime, resettalents_cost, resettalents_time, CreatedBySpell, PetType "
            "FROM character_pet WHERE owner = '%u' AND id = '%u'",
            ownerid, petnumber);
    else if (current)
        // current pet (slot 0)                   0   1      2(?)   3        4      5    6           7     8     9        10         11       12            13      14        15                 16                 17              18
        result = CharacterDatabase.PQuery("SELECT id, entry, owner, modelid, level, exp, Reactstate, slot, name, renamed, curhealth, curmana, curhappiness, abdata, savetime, resettalents_cost, resettalents_time, CreatedBySpell, PetType "
            "FROM character_pet WHERE owner = '%u' AND slot = '%u'",
            ownerid, PET_SAVE_AS_CURRENT );
    else if (petentry)
        // known petentry entry (unique for summoned pet, but non unique for hunter pet (only from current or not stabled pets)
        //                                        0   1      2(?)   3        4      5    6           7     8     9        10         11       12           13       14        15                 16                 17              18
        result = CharacterDatabase.PQuery("SELECT id, entry, owner, modelid, level, exp, Reactstate, slot, name, renamed, curhealth, curmana, curhappiness, abdata, savetime, resettalents_cost, resettalents_time, CreatedBySpell, PetType "
            "FROM character_pet WHERE owner = '%u' AND entry = '%u' AND (slot = '%u' OR slot > '%u') ",
            ownerid, petentry,PET_SAVE_AS_CURRENT,PET_SAVE_LAST_STABLE_SLOT);
    else
        // any current or other non-stabled pet (for hunter "call pet")
        //                                        0   1      2(?)   3        4      5    6           7     8     9        10         11       12            13      14        15                 16                 17              18
        result = CharacterDatabase.PQuery("SELECT id, entry, owner, modelid, level, exp, Reactstate, slot, name, renamed, curhealth, curmana, curhappiness, abdata, savetime, resettalents_cost, resettalents_time, CreatedBySpell, PetType "
            "FROM character_pet WHERE owner = '%u' AND (slot = '%u' OR slot > '%u') ",
            ownerid,PET_SAVE_AS_CURRENT,PET_SAVE_LAST_STABLE_SLOT);

    if(!result)
        return false;

    Field *fields = result->Fetch();

    uint32 pet_number = fields[0].GetUInt32();

    // update for case of current pet "slot = 0"
    petentry = fields[1].GetUInt32();

    if (!petentry)
    {
        delete result;
        return false;
    }

    CreatureInfo const *creatureInfo = ObjectMgr::GetCreatureTemplate(petentry);

    if (!creatureInfo)
    {
        sLog.outError("Pet entry %u does not exist but used at pet load (owner: %s).", petentry, owner->GetGuidStr().c_str());
        delete result;
        return false;
    }

    setPetType(PetType(fields[18].GetUInt8()));

    if(getPetType() == HUNTER_PET)
    {
        if (!creatureInfo->isTameable(owner->CanTameExoticPets()))
        {
            delete result;
            return false;
        }
    }

    if (!GetCreateSpellID())
        SetCreateSpellID(fields[17].GetUInt32());

    SpellEntry const* spellInfo = sSpellStore.LookupEntry(GetCreateSpellID());

    if (spellInfo && GetSpellDuration(spellInfo) > 0 )
        SetDuration(GetSpellDuration(spellInfo));

    if (current && owner->IsPetNeedBeTemporaryUnsummoned())
    {
        owner->SetTemporaryUnsummonedPetNumber(pet_number);
        delete result;
        return false;
    }

    if (GetPetCounter() == 1)
        SetPetFollowAngle(PET_FOLLOW_ANGLE*3);
    else if (GetPetCounter() == 2)
        SetPetFollowAngle(PET_FOLLOW_ANGLE*2);
    else
        SetPetFollowAngle(PET_FOLLOW_ANGLE);

    if (getPetType() == MINI_PET)
        SetPetFollowAngle(M_PI_F*1.25f);

    Map *map = owner->GetMap();

    CreatureCreatePos pos(owner, owner->GetOrientation(), PET_FOLLOW_DIST, GetPetFollowAngle());

    uint32 guid = pos.GetMap()->GenerateLocalLowGuid(HIGHGUID_PET);

    if (!Create(guid, pos, creatureInfo, pet_number, owner))
    {
        delete result;
        return false;
    }

    SetDisplayId(fields[3].GetUInt32());
    SetNativeDisplayId(fields[3].GetUInt32());
    uint32 petlevel = fields[4].GetUInt32();
    SetUInt32Value(UNIT_NPC_FLAGS, UNIT_NPC_FLAG_NONE);
    SetName(std::string(fields[8].GetCppString()));
    SetUInt32Value(UNIT_FIELD_PETEXPERIENCE, fields[5].GetUInt32());
    m_charmInfo->SetReactState(ReactStates(fields[6].GetUInt8()));


    // reget for sure use real creature info selected for Pet at load/creating
    CreatureInfo const *cinfo = GetCreatureInfo();

    if (cinfo->type == CREATURE_TYPE_CRITTER)
    {
        AIM_Initialize();
        pos.GetMap()->Add((Creature*)this);
        delete result;
        return true;
    }

    switch (getPetType())
    {
        case SUMMON_PET:
            petlevel=owner->getLevel();
<<<<<<< HEAD
            SetByteValue(UNIT_FIELD_BYTES_0, 1, CLASS_MAGE);
            SetUInt32Value(UNIT_FIELD_FLAGS, UNIT_FLAG_PVP_ATTACKABLE);
            break;
        case HUNTER_PET:
            SetByteValue(UNIT_FIELD_BYTES_0, 1, CLASS_WARRIOR);
            SetByteValue(UNIT_FIELD_BYTES_0, 2, GENDER_NONE);
            setPowerType(POWER_FOCUS);
            SetSheath(SHEATH_STATE_MELEE);
            SetByteFlag(UNIT_FIELD_BYTES_2, 2, (fields[9].GetUInt8() == 0) ? UNIT_CAN_BE_ABANDONED : UNIT_CAN_BE_RENAMED | UNIT_CAN_BE_ABANDONED);
            SetUInt32Value(UNIT_FIELD_FLAGS, UNIT_FLAG_PVP_ATTACKABLE);
                                                            // this enables popup window (pet abandon, cancel)
=======
            break;
        case HUNTER_PET:
            SetByteFlag(UNIT_FIELD_BYTES_2, 2, fields[9].GetBool() ? UNIT_CAN_BE_ABANDONED : UNIT_CAN_BE_RENAMED | UNIT_CAN_BE_ABANDONED);
>>>>>>> 9a5ed8f4
            SetMaxPower(POWER_HAPPINESS, GetCreatePowers(POWER_HAPPINESS));
            SetPower(POWER_HAPPINESS, fields[12].GetUInt32());
            setPowerType(POWER_FOCUS);
            break;
        default:
            sLog.outError("Pet have incorrect type (%u) for pet loading.", getPetType());
    }

    if(owner->IsPvP())
        SetPvP(true);

    if(owner->IsFFAPvP())
        SetFFAPvP(true);

    SetCanModifyStats(true);
    InitStatsForLevel(petlevel);
    InitTalentForLevel();                                   // set original talents points before spell loading

    SetUInt32Value(UNIT_FIELD_PET_NAME_TIMESTAMP, uint32(time(NULL)));

    uint32 savedhealth = fields[10].GetUInt32();
    uint32 savedmana = fields[11].GetUInt32();

    // set current pet as current
    // 0=current
    // 1..MAX_PET_STABLES in stable slot
    // PET_SAVE_NOT_IN_SLOT(100) = not stable slot (summoning))
    if (fields[7].GetUInt32() != 0)
    {
        CharacterDatabase.BeginTransaction();

        static SqlStatementID id_1;
        static SqlStatementID id_2;

        SqlStatement stmt = CharacterDatabase.CreateStatement(id_1, "UPDATE character_pet SET slot = ? WHERE owner = ? AND slot = ? AND id <> ?");
        stmt.PExecute(uint32(PET_SAVE_NOT_IN_SLOT), ownerid, uint32(PET_SAVE_AS_CURRENT), m_charmInfo->GetPetNumber());

        stmt = CharacterDatabase.CreateStatement(id_2, "UPDATE character_pet SET slot = ? WHERE owner = ? AND id = ?");
        stmt.PExecute(uint32(PET_SAVE_AS_CURRENT), ownerid, m_charmInfo->GetPetNumber());

        CharacterDatabase.CommitTransaction();
    }


    // load action bar, if data broken will fill later by default spells.
    m_charmInfo->LoadPetActionBar(fields[13].GetCppString());
    // since last save (in seconds)
    uint32 timediff = uint32(time(NULL) - fields[14].GetUInt64());

    m_resetTalentsCost = fields[15].GetUInt32();
    m_resetTalentsTime = fields[16].GetUInt64();

    delete result;

    //load spells/cooldowns/auras
    _LoadAuras(timediff);
    _LoadSpells();
    SynchronizeLevelWithOwner();
    InitLevelupSpellsForLevel();
    LearnPetPassives();
    _LoadSpellCooldowns();

    if (getPetType() == SUMMON_PET)
        CastPetAuras(true);
    else
        CastPetAuras(current);

    CastPetPassiveAuras(true);
    CalculateScalingData(true);
    ApplyAllScalingBonuses(true);

    if (isControlled())
     //all (?) summon pets come with full health when called, note by virusav
    {
        SetHealth(GetMaxHealth());
        SetPower(getPowerType(), GetMaxPower(getPowerType()));
        LoadCreatureAddon(true);
    }

    UpdateWalkMode(owner);
    AIM_Initialize();

    GetMap()->Add((Creature*)this);

    owner->SetPet(this);                                    // in DB stored only full controlled creature

    DEBUG_LOG("New pet (loaded from DB) has guid %u", GetGUIDLow());

    m_loading = false;

    if (owner->GetTypeId() == TYPEID_PLAYER)
    {
        CleanupActionBar();                                     // remove unknown spells from action bar after load
        if (isControlled() && !GetPetCounter())
        {
            ((Player*)owner)->PetSpellInitialize();
            ((Player*)owner)->SendTalentsInfoData(true);
        }

    }

    if (owner->GetTypeId() == TYPEID_PLAYER && getPetType() == HUNTER_PET)
    {
        result = CharacterDatabase.PQuery("SELECT genitive, dative, accusative, instrumental, prepositional FROM character_pet_declinedname WHERE owner = '%u' AND id = '%u'", owner->GetGUIDLow(), GetCharmInfo()->GetPetNumber());

        if(result)
        {
            if(m_declinedname)
                delete m_declinedname;

            m_declinedname = new DeclinedName;
            Field *fields2 = result->Fetch();
            for(int i = 0; i < MAX_DECLINED_NAME_CASES; ++i)
                m_declinedname->name[i] = fields2[i].GetCppString();

            delete result;
        }
    }

    return true;
}

void Pet::SavePetToDB(PetSaveMode mode)
{
    if (!GetEntry())
        return;

    // save only fully controlled creature
    if (!isControlled())
        return;

    // not save not player pets
    if (!GetOwnerGuid().IsPlayer())
        return;

    Player* pOwner = (Player*)GetOwner();
    if (!pOwner)
        return;

    // current/stable/not_in_slot
    if (mode >= PET_SAVE_AS_CURRENT)
    {
        // reagents must be returned before save call
        if (mode == PET_SAVE_REAGENTS)
            mode = PET_SAVE_NOT_IN_SLOT;
        // not save pet as current if another pet temporary unsummoned
        else if (mode == PET_SAVE_AS_CURRENT && pOwner->GetTemporaryUnsummonedPetNumber() &&
            pOwner->GetTemporaryUnsummonedPetNumber() != m_charmInfo->GetPetNumber())
        {
            // pet will lost anyway at restore temporary unsummoned
            if(getPetType()==HUNTER_PET)
                return;

            // for warlock case
            mode = PET_SAVE_NOT_IN_SLOT;
        }

        uint32 curhealth = GetHealth();
        uint32 curmana = GetPower(POWER_MANA);

        // stable and not in slot saves
        if (getPetType() == HUNTER_PET && mode != PET_SAVE_AS_CURRENT)
            RemoveAllAuras();

        //save pet's data as one single transaction
        CharacterDatabase.BeginTransaction();
        _SaveSpells();
        _SaveSpellCooldowns();
        _SaveAuras();

        uint32 ownerLow = GetOwnerGuid().GetCounter();
        // remove current data
        static SqlStatementID delPet ;
        static SqlStatementID insPet ;

        SqlStatement stmt = CharacterDatabase.CreateStatement(delPet, "DELETE FROM character_pet WHERE owner = ? AND id = ?");
        stmt.PExecute(ownerLow, m_charmInfo->GetPetNumber());

        // prevent duplicate using slot (except PET_SAVE_NOT_IN_SLOT)
        if (mode <= PET_SAVE_LAST_STABLE_SLOT)
        {
            static SqlStatementID updPet ;

            stmt = CharacterDatabase.CreateStatement(updPet, "UPDATE character_pet SET slot = ? WHERE owner = ? AND slot = ?");
            stmt.PExecute(uint32(PET_SAVE_NOT_IN_SLOT), ownerLow, uint32(mode));
        }

        // prevent existence another hunter pet in PET_SAVE_AS_CURRENT and PET_SAVE_NOT_IN_SLOT
        if (getPetType()==HUNTER_PET && (mode==PET_SAVE_AS_CURRENT||mode > PET_SAVE_LAST_STABLE_SLOT))
        {
            static SqlStatementID del ;

            stmt = CharacterDatabase.CreateStatement(del, "DELETE FROM character_pet WHERE owner = ? AND (slot = ? OR slot > ?)");
            stmt.PExecute(ownerLow, uint32(PET_SAVE_AS_CURRENT), uint32(PET_SAVE_LAST_STABLE_SLOT));
        }

        // save pet
        SqlStatement savePet = CharacterDatabase.CreateStatement(insPet, "INSERT INTO character_pet ( id, entry,  owner, modelid, level, exp, Reactstate, slot, name, renamed, curhealth, "
            "curmana, curhappiness, abdata, savetime, resettalents_cost, resettalents_time, CreatedBySpell, PetType) "
             "VALUES (?, ?, ?, ?, ?, ?, ?, ?, ?, ?, ?, ?, ?, ?, ?, ?, ?, ?, ?)");

        savePet.addUInt32(m_charmInfo->GetPetNumber());
        savePet.addUInt32(GetEntry());
        savePet.addUInt32(ownerLow);
        savePet.addUInt32(GetNativeDisplayId());
        savePet.addUInt32(getLevel());
        savePet.addUInt32(GetUInt32Value(UNIT_FIELD_PETEXPERIENCE));
        savePet.addUInt32(uint32(m_charmInfo->GetReactState()));
        savePet.addUInt32(uint32(mode));
        savePet.addString(m_name);
        savePet.addUInt32(uint32(HasByteFlag(UNIT_FIELD_BYTES_2, 2, UNIT_CAN_BE_RENAMED) ? 0 : 1));
        savePet.addUInt32((curhealth < 1 ? 1 : curhealth));
        savePet.addUInt32(curmana);
        savePet.addUInt32(GetPower(POWER_HAPPINESS));

        std::ostringstream ss;
        for(uint32 i = ACTION_BAR_INDEX_START; i < ACTION_BAR_INDEX_END; ++i)
        {
            ss << uint32(m_charmInfo->GetActionBarEntry(i)->GetType()) << " "
               << uint32(m_charmInfo->GetActionBarEntry(i)->GetAction()) << " ";
        };
        savePet.addString(ss);

        savePet.addUInt64(uint64(time(NULL)));
        savePet.addUInt32(uint32(m_resetTalentsCost));
        savePet.addUInt64(uint64(m_resetTalentsTime));
        savePet.addUInt32(GetUInt32Value(UNIT_CREATED_BY_SPELL));
        savePet.addUInt32(uint32(getPetType()));

        savePet.Execute();
        CharacterDatabase.CommitTransaction();
    }
    // delete
    else
    {
        RemoveAllAuras(AURA_REMOVE_BY_DELETE);
        DeleteFromDB(m_charmInfo->GetPetNumber());
    }
}

void Pet::DeleteFromDB(uint32 guidlow, bool separate_transaction)
{
    if(separate_transaction)
        CharacterDatabase.BeginTransaction();

    static SqlStatementID delPet ;
    static SqlStatementID delDeclName ;
    static SqlStatementID delAuras ;
    static SqlStatementID delSpells ;
    static SqlStatementID delSpellCD ;

    SqlStatement stmt = CharacterDatabase.CreateStatement(delPet, "DELETE FROM character_pet WHERE id = ?");
    stmt.PExecute(guidlow);

    stmt = CharacterDatabase.CreateStatement(delDeclName, "DELETE FROM character_pet_declinedname WHERE id = ?");
    stmt.PExecute(guidlow);

    stmt = CharacterDatabase.CreateStatement(delAuras, "DELETE FROM pet_aura WHERE guid = ?");
    stmt.PExecute(guidlow);

    stmt = CharacterDatabase.CreateStatement(delSpells, "DELETE FROM pet_spell WHERE guid = ?");
    stmt.PExecute(guidlow);

    stmt = CharacterDatabase.CreateStatement(delSpellCD, "DELETE FROM pet_spell_cooldown WHERE guid = ?");
    stmt.PExecute(guidlow);

    if(separate_transaction)
        CharacterDatabase.CommitTransaction();
}

void Pet::SetDeathState(DeathState s)                       // overwrite virtual Creature::SetDeathState and Unit::SetDeathState
{
    Creature::SetDeathState(s);
    if(getDeathState()==CORPSE)
    {
        //remove summoned pet (no corpse)
        if(getPetType()==SUMMON_PET)
            Unsummon(PET_SAVE_NOT_IN_SLOT);
        // other will despawn at corpse desppawning (Pet::Update code)
        else
        {
            // pet corpse non lootable and non skinnable
            SetUInt32Value(UNIT_DYNAMIC_FLAGS, UNIT_DYNFLAG_NONE);
            RemoveFlag(UNIT_FIELD_FLAGS, UNIT_FLAG_SKINNABLE);

            //lose happiness when died and not in BG/Arena
            MapEntry const* mapEntry = sMapStore.LookupEntry(GetMapId());
            if(!mapEntry || (mapEntry->map_type != MAP_ARENA && mapEntry->map_type != MAP_BATTLEGROUND))
                ModifyPower(POWER_HAPPINESS, -HAPPINESS_LEVEL_SIZE);

            if( HasSpell(55709) && GetOwner() && GetOwner()->GetTypeId() == TYPEID_PLAYER)
                GetOwner()->CastSpell(GetOwner(), 54114, false);

            SetFlag(UNIT_FIELD_FLAGS, UNIT_FLAG_STUNNED);
        }
    }
    else if(getDeathState()==ALIVE)
    {
        RemoveFlag(UNIT_FIELD_FLAGS, UNIT_FLAG_STUNNED);
        CastPetAuras(true);
    }
}

void Pet::Update(uint32 update_diff, uint32 diff)
{
    if (!IsInWorld())                               // pet already removed, just wait in remove queue, no updates
        return;

    switch( m_deathState )
    {
        case CORPSE:
        {
            if (m_corpseDecayTimer <= update_diff)
            {
                MANGOS_ASSERT(getPetType()!=SUMMON_PET && "Must be already removed.");
                Unsummon(PET_SAVE_NOT_IN_SLOT);             //hunters' pets never get removed because of death, NEVER!
                return;
            }
            break;
        }
        case ALIVE:
        {
            // unsummon pet that lost owner
            Unit* owner = GetOwner();
            if (!owner)
            {
                sLog.outError("Pet %d lost owner, removed. ", GetGUID());
                Unsummon(PET_SAVE_NOT_IN_SLOT);
                return;
            }

            if (!owner->isAlive())
            {
                DEBUG_LOG("Pet's %d owner died, removed. ", GetGUID());
                Unsummon(getPetType() == HUNTER_PET ? PET_SAVE_AS_CURRENT : PET_SAVE_NOT_IN_SLOT, owner);
                return;
            }

            if ((!IsWithinDistInMap(owner, GetMap()->GetVisibilityDistance()) && !owner->GetCharmGuid().IsEmpty()) || (isControlled() && owner->GetPetGuid().IsEmpty()))
            {
                DEBUG_LOG("Pet %d lost control, removed. Owner = %d, distance = %d, pet GUID = ", GetGUID(),owner->GetGUID(), GetDistance2d(owner), owner->GetPetGuid().GetCounter());
                Unsummon(PET_SAVE_REAGENTS);
                return;
            }

            if (isControlled())
            {
                GroupPetList m_groupPets = owner->GetPets();
                if (m_groupPets.find(GetObjectGuid().GetRawValue()) == m_groupPets.end())
                {
                    sLog.outError("Pet %d controlled, but not in list, removed.", GetGUID());
                    Unsummon(getPetType() == HUNTER_PET ? PET_SAVE_AS_DELETED : PET_SAVE_NOT_IN_SLOT, owner);
                    return;
                }
            }
            else 
                if (!IsWithinDistInMap(owner, GetMap()->GetVisibilityDistance()))
                {
                    sLog.outError("Not controlled pet %d lost view from owner, removed. Owner = %d, distance = %d, pet GUID = ", GetGUID(),owner->GetGUID(), GetDistance2d(owner), owner->GetPetGuid().GetCounter());
                    Unsummon(PET_SAVE_AS_DELETED);
                    return;
                }

            if (m_duration > 0)
            {
                if(m_duration > (int32)update_diff)
                    m_duration -= (int32)update_diff;
                else
                {
                    DEBUG_LOG("Pet %d removed with duration expired.", GetGUID());
                    Unsummon(PET_SAVE_AS_DELETED, owner);
                    return;
                }
            }
            RegenerateAll(update_diff);

            break;
        }
        default:
            break;
    }
    // Update scaling auras from queue
    while (!m_scalingQueue.empty())
    {
        ApplyScalingBonus(&m_scalingQueue.front());
        m_scalingQueue.pop();
    };

    if (IsInWorld())
        Creature::Update(update_diff, diff);

}

void Pet::RegenerateAll( uint32 update_diff )
{
    //regenerate focus for hunter pets or energy for deathknight's ghoul
    if(m_regenTimer <= update_diff)
    {
        Regenerate(getPowerType(), REGEN_TIME_FULL);
        m_regenTimer = REGEN_TIME_FULL;

        if(getPetType() == HUNTER_PET)
            Regenerate(POWER_HAPPINESS, REGEN_TIME_FULL);

        if (!isInCombat() || IsPolymorphed())
            RegenerateHealth(REGEN_TIME_FULL);
    }
    else
        m_regenTimer -= update_diff;

}

HappinessState Pet::GetHappinessState()
{
    if(GetPower(POWER_HAPPINESS) < HAPPINESS_LEVEL_SIZE)
        return UNHAPPY;
    else if(GetPower(POWER_HAPPINESS) >= HAPPINESS_LEVEL_SIZE * 2)
        return HAPPY;
    else
        return CONTENT;
}

bool Pet::CanTakeMoreActiveSpells(uint32 spellid)
{
    uint8  activecount = 1;
    uint32 chainstartstore[ACTIVE_SPELLS_MAX];

    if(IsPassiveSpell(spellid))
        return true;

    chainstartstore[0] = sSpellMgr.GetFirstSpellInChain(spellid);

    for (PetSpellMap::const_iterator itr = m_spells.begin(); itr != m_spells.end(); ++itr)
    {
        if(itr->second.state == PETSPELL_REMOVED)
            continue;

        if(IsPassiveSpell(itr->first))
            continue;

        uint32 chainstart = sSpellMgr.GetFirstSpellInChain(itr->first);

        uint8 x;

        for(x = 0; x < activecount; x++)
        {
            if(chainstart == chainstartstore[x])
                break;
        }

        if(x == activecount)                                //spellchain not yet saved -> add active count
        {
            ++activecount;
            if(activecount > ACTIVE_SPELLS_MAX)
                return false;
            chainstartstore[x] = chainstart;
        }
    }
    return true;
}

void Pet::Unsummon(PetSaveMode mode, Unit* owner /*= NULL*/)
{

    if (!owner)
        owner = GetOwner();

    m_removed = true;

    CombatStop();

    if (owner)
    {
        if (GetOwnerGuid() != owner->GetObjectGuid())
            return;

        Player* p_owner = owner->GetTypeId()==TYPEID_PLAYER ? (Player*)owner : NULL;

        if (p_owner)
        {

            // not save secondary permanent pet as current
            if (mode == PET_SAVE_AS_CURRENT && p_owner->GetTemporaryUnsummonedPetNumber() &&
                p_owner->GetTemporaryUnsummonedPetNumber() != GetCharmInfo()->GetPetNumber())
                mode = PET_SAVE_NOT_IN_SLOT;

            SpellEntry const *spellInfo = sSpellStore.LookupEntry(GetCreateSpellID());

            if (mode == PET_SAVE_REAGENTS)
            {
                //returning of reagents only for players, so best done here

                if (spellInfo)
                {
                    for(uint32 i = 0; i < MAX_SPELL_REAGENTS; ++i)
                    {
                        if (spellInfo->Reagent[i] > 0)
                        {
                            ItemPosCountVec dest;           //for succubus, voidwalker, felhunter and felguard credit soulshard when despawn reason other than death (out of range, logout)
                            uint8 msg = p_owner->CanStoreNewItem(NULL_BAG, NULL_SLOT, dest, spellInfo->Reagent[i], spellInfo->ReagentCount[i]);
                            if (msg == EQUIP_ERR_OK)
                            {
                                Item* item = p_owner->StoreNewItem(dest, spellInfo->Reagent[i], true);
                                if (p_owner->IsInWorld())
                                    p_owner->SendNewItem(item, spellInfo->ReagentCount[i], true, false);
                            }
                        }
                    }
                }
            }

            if (isControlled()  && !GetPetCounter())
            {
                p_owner->RemovePetActionBar();

                if (p_owner->GetGroup())
                    p_owner->SetGroupUpdateFlag(GROUP_UPDATE_PET);

                // Special way for remove cooldown if SPELL_ATTR_DISABLED_WHILE_ACTIVE
                if (spellInfo && spellInfo->Attributes & SPELL_ATTR_DISABLED_WHILE_ACTIVE)
                    if (p_owner->GetTemporaryUnsummonedPetNumber() != GetCharmInfo()->GetPetNumber())
                        p_owner->SendCooldownEvent(spellInfo);
            }
        }

        // only if current pet in slot
        switch(getPetType())
        {
            case MINI_PET:
                if (p_owner)
                    p_owner->SetMiniPet(NULL);
                break;
            case PROTECTOR_PET:
            case GUARDIAN_PET:
                owner->RemoveGuardian(this);
                break;
            default:
                if (owner->GetPetGuid() == GetObjectGuid())
                    owner->SetPet(NULL);
                break;
        }

        if (GetNeedSave())
            SavePetToDB(mode);
    }

    AddObjectToRemoveList();

}

void Pet::GivePetXP(uint32 xp)
{
    if(getPetType() != HUNTER_PET)
        return;

    if ( xp < 1 )
        return;

    if(!isAlive())
        return;

    uint32 level = getLevel();
    uint32 maxlevel = std::min(sWorld.getConfig(CONFIG_UINT32_MAX_PLAYER_LEVEL), GetOwner()->getLevel());

    // pet not receive xp for level equal to owner level
    if (level >= maxlevel)
        return;

    uint32 nextLvlXP = GetUInt32Value(UNIT_FIELD_PETNEXTLEVELEXP);
    uint32 curXP = GetUInt32Value(UNIT_FIELD_PETEXPERIENCE);
    uint32 newXP = curXP + xp;

    while( newXP >= nextLvlXP && level < maxlevel)
    {
        newXP -= nextLvlXP;
        ++level;

        GivePetLevel(level);                              // also update UNIT_FIELD_PETNEXTLEVELEXP and UNIT_FIELD_PETEXPERIENCE to level start

        nextLvlXP = GetUInt32Value(UNIT_FIELD_PETNEXTLEVELEXP);
    }

    SetUInt32Value(UNIT_FIELD_PETEXPERIENCE, level < maxlevel ? newXP : 0);
}

void Pet::GivePetLevel(uint32 level)
{
    if (!level || level == getLevel())
        return;

    if (getPetType()==HUNTER_PET)
    {
        SetUInt32Value(UNIT_FIELD_PETEXPERIENCE, 0);
        SetUInt32Value(UNIT_FIELD_PETNEXTLEVELEXP, sObjectMgr.GetXPForPetLevel(level));
    }

    InitStatsForLevel(level);
    InitLevelupSpellsForLevel();
    InitTalentForLevel();
}

bool Pet::CreateBaseAtCreature(Creature* creature, Unit* owner)
{
    if(!creature)
    {
        sLog.outError("CRITICAL: NULL pointer passed into CreateBaseAtCreature()");
        return false;
    }

    if(!owner)
        return false;

    CreatureInfo const* cinfo = creature->GetCreatureInfo();
    if(!cinfo)
    {
        sLog.outError("CreateBaseAtCreature() failed, creatureInfo is missing!");
        return false;
    }

    CreatureCreatePos pos(creature, creature->GetOrientation());

    BASIC_LOG("Create new pet from creature %d ", creature->GetEntry());

    BASIC_LOG("Create pet");

    if (!Create(0, pos, cinfo, 0, owner))
        return false;


    if(CreatureFamilyEntry const* cFamily = sCreatureFamilyStore.LookupEntry(cinfo->family))
        SetName(cFamily->Name[sWorld.GetDefaultDbcLocale()]);
    else
        SetName(creature->GetNameForLocaleIdx(sObjectMgr.GetDBCLocaleIndex()));

    if(cinfo->type == CREATURE_TYPE_CRITTER)
    {
        setPetType(MINI_PET);
        return true;
    }

    if(cinfo->type == CREATURE_TYPE_BEAST)
    {
        SetUInt32Value(UNIT_MOD_CAST_SPEED, creature->GetUInt32Value(UNIT_MOD_CAST_SPEED));
    }

    SetDisplayId(creature->GetDisplayId());
    SetNativeDisplayId(creature->GetNativeDisplayId());

    return true;
}

bool Pet::InitStatsForLevel(uint32 petlevel, Unit* owner)
{

    CreatureInfo const *cinfo = GetCreatureInfo();
    MANGOS_ASSERT(cinfo);

    if(!owner)
    {
        owner = GetOwner();
        if(!owner)
        {
            sLog.outError("attempt to summon pet (Entry %u) without owner! Attempt terminated.", cinfo->Entry);
            return false;
        }
    }

    if (!petlevel)
        petlevel = owner->getLevel();

    switch (getPetType())
    {
        case SUMMON_PET:
            SetByteValue(UNIT_FIELD_BYTES_0, 1, CLASS_MAGE);

            // this enables popup window (pet dismiss, cancel)
            SetUInt32Value(UNIT_FIELD_FLAGS, UNIT_FLAG_PVP_ATTACKABLE);
            break;
        case HUNTER_PET:
            SetSheath(SHEATH_STATE_MELEE);
            SetByteValue(UNIT_FIELD_BYTES_0, 1, CLASS_WARRIOR);
            SetByteValue(UNIT_FIELD_BYTES_0, 2, GENDER_NONE);
            SetSheath(SHEATH_STATE_MELEE);

            // this enables popup window (pet abandon, cancel)
            SetUInt32Value(UNIT_FIELD_FLAGS, UNIT_FLAG_PVP_ATTACKABLE);
            break;
    }

    SetLevel(petlevel);

    PetLevelInfo const* pInfo = sObjectMgr.GetPetLevelInfo(cinfo->Entry, petlevel);

    SetMeleeDamageSchool(SpellSchools(cinfo->dmgschool));

    int32 createStats[MAX_STATS+7] =  {22,     // STAT_STRENGTH
                                       22,     // STAT_AGILITY
                                       25,     // STAT_STAMINA
                                       28,     // STAT_INTELLECT
                                       27,     // STAT_SPIRIT
                                       42,     // Base HEALTH
                                       20,     // Base POWER/MANA
                                       10,     // Base AttackPower
                                       5,      // Base MinDamage
                                       10,     // Base MaxDamage
                                       1,      // Base MinRangeDamage
                                       3};     // Base MaxRangeDamage

    uint32 createResistance[MAX_SPELL_SCHOOL] = {0,0,0,0,0,0,0};

    if(cinfo) // Default create values (from creature_template)
    {
        createResistance[SPELL_SCHOOL_HOLY]   = cinfo->resistance1;
        createResistance[SPELL_SCHOOL_FIRE]   = cinfo->resistance2;
        createResistance[SPELL_SCHOOL_NATURE] = cinfo->resistance3;
        createResistance[SPELL_SCHOOL_FROST]  = cinfo->resistance4;
        createResistance[SPELL_SCHOOL_SHADOW] = cinfo->resistance5;
        createResistance[SPELL_SCHOOL_ARCANE] = cinfo->resistance6;
        // Armor
        createResistance[SPELL_SCHOOL_NORMAL] = int32(cinfo->armor  * petlevel / cinfo->maxlevel / (1 +  cinfo->rank));

        for (int i = 0; i < MAX_STATS; ++i)
            createStats[i] *= petlevel/10;

        createStats[MAX_STATS]    = int32(cinfo->maxhealth * petlevel / cinfo->maxlevel / (1 +  cinfo->rank));
        createStats[MAX_STATS+1]  = int32(cinfo->maxmana * petlevel / cinfo->maxlevel / (1 +  cinfo->rank));
        createStats[MAX_STATS+2]  = int32(cinfo->attackpower * petlevel / cinfo->maxlevel / (1 +  cinfo->rank));
        createStats[MAX_STATS+3]  = int32( cinfo->mindmg * petlevel / cinfo->maxlevel / (1 + cinfo->rank));
        createStats[MAX_STATS+4]  = int32( cinfo->maxdmg * petlevel / cinfo->maxlevel / (1 + cinfo->rank));
        createStats[MAX_STATS+5]  = int32(cinfo->minrangedmg * petlevel / cinfo->maxlevel/ (1 + cinfo->rank));
        createStats[MAX_STATS+6]  = int32(cinfo->maxrangedmg * petlevel / cinfo->maxlevel/ (1 + cinfo->rank));
        SetFloatValue(UNIT_FIELD_MAXRANGEDDAMAGE, float(cinfo->maxrangedmg * petlevel / cinfo->maxlevel));
        setPowerType(Powers(cinfo->powerType));
        SetAttackTime(BASE_ATTACK, cinfo->baseattacktime);
        SetAttackTime(RANGED_ATTACK, cinfo->rangeattacktime);
    }
    else
    {
        SetAttackTime(BASE_ATTACK, BASE_ATTACK_TIME);
        SetAttackTime(RANGED_ATTACK, BASE_ATTACK_TIME);

        for (int i = 0; i < MAX_STATS+7; ++i)
            createStats[i] *= petlevel/10;
        // Armor
        createResistance[SPELL_SCHOOL_NORMAL] = petlevel*50;
    }

    switch(getPetType())
    {
        case SUMMON_PET:
        {
            if (cinfo->family == CREATURE_FAMILY_GHOUL)
                setPowerType(POWER_ENERGY);
            break;
        }
        case HUNTER_PET:
        {
            if (!pInfo)         //If no pet levelstats in DB - use 1 for default hunter pet
                pInfo = sObjectMgr.GetPetLevelInfo(1, petlevel);

            CreatureFamilyEntry const* cFamily = sCreatureFamilyStore.LookupEntry(cinfo->family);
            if(cFamily && cFamily->minScale > 0.0f && getPetType()==HUNTER_PET)
            {
                float scale;
                if (getLevel() >= cFamily->maxScaleLevel)
                    scale = cFamily->maxScale;
                else if (getLevel() <= cFamily->minScaleLevel)
                    scale = cFamily->minScale;
                else
                    scale = cFamily->minScale + float(getLevel() - cFamily->minScaleLevel) / cFamily->maxScaleLevel * (cFamily->maxScale - cFamily->minScale);

                SetObjectScale(scale);
                UpdateModelData();
            }

            SetUInt32Value(UNIT_FIELD_PETNEXTLEVELEXP, sObjectMgr.GetXPForPetLevel(petlevel));
            setPowerType(POWER_FOCUS);
            break;
        }
        case GUARDIAN_PET:
        case PROTECTOR_PET:
        {
            SetUInt32Value(UNIT_FIELD_PETEXPERIENCE, 0);
            SetUInt32Value(UNIT_FIELD_PETNEXTLEVELEXP, 1000);
            // DK ghouls have energy
            if (cinfo->family == CREATURE_FAMILY_GHOUL)
                setPowerType(POWER_ENERGY);
            break;
        }
        default:
        {
            sLog.outError("Pet have incorrect type (%u) for levelup.", getPetType());
            return true;
            break;
        }
    }

    if(pInfo)                                       // exist in DB
    {
        if (pInfo->health)
            SetCreateHealth(pInfo->health);
        else
            SetCreateHealth(createStats[MAX_STATS]);

        if (pInfo->mana)
            SetCreateMana(pInfo->mana);
        else
            SetCreateMana(createStats[MAX_STATS+1]);

        if (pInfo->armor)
            SetModifierValue(UNIT_MOD_ARMOR, BASE_VALUE, float(pInfo->armor));
        else
            SetModifierValue(UNIT_MOD_ARMOR, BASE_VALUE,  float(createResistance[SPELL_SCHOOL_NORMAL]));

        for( int i = STAT_STRENGTH; i < MAX_STATS; ++i)
            if (pInfo->stats[i])
               SetCreateStat(Stats(i), float(pInfo->stats[i]));
            else
               SetCreateStat(Stats(i), float(createStats[i]));

        if (pInfo->attackpower)
            SetModifierValue(UNIT_MOD_ATTACK_POWER, BASE_VALUE, float(pInfo->attackpower));
        else
            SetModifierValue(UNIT_MOD_ATTACK_POWER, BASE_VALUE, float(createStats[MAX_STATS+2]));

        if (pInfo->mindmg)
            SetBaseWeaponDamage(BASE_ATTACK, MINDAMAGE, float(pInfo->mindmg));
        else
            SetBaseWeaponDamage(BASE_ATTACK, MINDAMAGE, float(createStats[MAX_STATS+3]));

        if (pInfo->maxdmg)
            SetBaseWeaponDamage(BASE_ATTACK, MAXDAMAGE, float(pInfo->maxdmg));
        else
            SetBaseWeaponDamage(BASE_ATTACK, MAXDAMAGE, float(createStats[MAX_STATS+4]));

        SetFloatValue(UNIT_FIELD_MINRANGEDDAMAGE,float(createStats[MAX_STATS+5]));
        SetFloatValue(UNIT_FIELD_MAXRANGEDDAMAGE,float(createStats[MAX_STATS+6]));

        DEBUG_LOG("Pet %u stats for level initialized (from pet_levelstat values)", cinfo->Entry);
    }
    else                                            // not exist in DB, use some default fake data
    {
        DEBUG_LOG("Summoned pet (Entry: %u) not have pet stats data in DB. Use hardcoded values.",cinfo->Entry);
        for (int i = STAT_STRENGTH; i < MAX_STATS; ++i)
            SetCreateStat(Stats(i),float(createStats[i]));

        SetCreateHealth(createStats[MAX_STATS]);
        SetCreateMana(createStats[MAX_STATS+1]);
        SetModifierValue(UNIT_MOD_ARMOR, BASE_VALUE,  float(createResistance[SPELL_SCHOOL_NORMAL]));

        SetModifierValue(UNIT_MOD_ATTACK_POWER, BASE_VALUE, float(createStats[MAX_STATS+2]));

        SetBaseWeaponDamage(BASE_ATTACK, MINDAMAGE, float(createStats[MAX_STATS+3]));
        SetBaseWeaponDamage(BASE_ATTACK, MAXDAMAGE, float(createStats[MAX_STATS+4]));

        SetFloatValue(UNIT_FIELD_MINRANGEDDAMAGE, float(createStats[MAX_STATS+5]));
        SetFloatValue(UNIT_FIELD_MAXRANGEDDAMAGE, float(createStats[MAX_STATS+6]));

        DEBUG_LOG("Pet %u stats for level initialized (from creature_template values)", cinfo->Entry);
    }

    for (int i = SPELL_SCHOOL_HOLY; i < MAX_SPELL_SCHOOL; ++i)
            SetModifierValue(UnitMods(UNIT_MOD_RESISTANCE_START + i), BASE_VALUE, float(createResistance[i]));

    SetModifierValue(UNIT_MOD_ATTACK_POWER, BASE_PCT, 1.0f);
    SetAttackTime(OFF_ATTACK, BASE_ATTACK_TIME);
    SetFloatValue(UNIT_MOD_CAST_SPEED, 1.0f);


    UpdateAllStats();

    SetHealth(GetMaxHealth());
    SetPower(getPowerType(), GetMaxPower(getPowerType()));

    return true;
}

bool Pet::HaveInDiet(ItemPrototype const* item) const
{
    if (!item->FoodType)
        return false;

    CreatureInfo const* cInfo = GetCreatureInfo();
    if(!cInfo)
        return false;

    CreatureFamilyEntry const* cFamily = sCreatureFamilyStore.LookupEntry(cInfo->family);
    if(!cFamily)
        return false;

    uint32 diet = cFamily->petFoodMask;
    uint32 FoodMask = 1 << (item->FoodType-1);
    return diet & FoodMask;
}

uint32 Pet::GetCurrentFoodBenefitLevel(uint32 itemlevel)
{
    // -5 or greater food level
    if(getLevel() <= itemlevel + 5)                         //possible to feed level 60 pet with level 55 level food for full effect
        return 35000;
    // -10..-6
    else if(getLevel() <= itemlevel + 10)                   //pure guess, but sounds good
        return 17000;
    // -14..-11
    else if(getLevel() <= itemlevel + 14)                   //level 55 food gets green on 70, makes sense to me
        return 8000;
    // -15 or less
    else
        return 0;                                           //food too low level
}

void Pet::_LoadSpellCooldowns()
{
    m_CreatureSpellCooldowns.clear();
    m_CreatureCategoryCooldowns.clear();

    QueryResult *result = CharacterDatabase.PQuery("SELECT spell,time FROM pet_spell_cooldown WHERE guid = '%u'",m_charmInfo->GetPetNumber());

    if(result)
    {
        time_t curTime = time(NULL);

        WorldPacket data(SMSG_SPELL_COOLDOWN, (8+1+size_t(result->GetRowCount())*8));
        data << GetGUID();
        data << uint8(0x0);                                 // flags (0x1, 0x2)

        do
        {
            Field *fields = result->Fetch();

            uint32 spell_id = fields[0].GetUInt32();
            time_t db_time  = (time_t)fields[1].GetUInt64();

            if(!sSpellStore.LookupEntry(spell_id))
            {
                sLog.outError("Pet %u have unknown spell %u in `pet_spell_cooldown`, skipping.",m_charmInfo->GetPetNumber(),spell_id);
                continue;
            }

            // skip outdated cooldown
            if(db_time <= curTime)
                continue;

            data << uint32(spell_id);
            data << uint32(uint32(db_time-curTime)*IN_MILLISECONDS);

            _AddCreatureSpellCooldown(spell_id,db_time);

            DEBUG_LOG("Pet (Number: %u) spell %u cooldown loaded (%u secs).", m_charmInfo->GetPetNumber(), spell_id, uint32(db_time-curTime));
        }
        while( result->NextRow() );

        delete result;

        if(!m_CreatureSpellCooldowns.empty() && GetOwner())
        {
            ((Player*)GetOwner())->GetSession()->SendPacket(&data);
        }
    }
}

void Pet::_SaveSpellCooldowns()
{
    static SqlStatementID delSpellCD ;
    static SqlStatementID insSpellCD ;

    SqlStatement stmt = CharacterDatabase.CreateStatement(delSpellCD, "DELETE FROM pet_spell_cooldown WHERE guid = ?");
    stmt.PExecute(m_charmInfo->GetPetNumber());

    time_t curTime = time(NULL);

    // remove oudated and save active
    for(CreatureSpellCooldowns::iterator itr = m_CreatureSpellCooldowns.begin();itr != m_CreatureSpellCooldowns.end();)
    {
        if(itr->second <= curTime)
            m_CreatureSpellCooldowns.erase(itr++);
        else
        {
            stmt = CharacterDatabase.CreateStatement(insSpellCD, "INSERT INTO pet_spell_cooldown (guid,spell,time) VALUES (?, ?, ?)");
            stmt.PExecute(m_charmInfo->GetPetNumber(), itr->first, uint64(itr->second));
            ++itr;
        }
    }
}

void Pet::_LoadSpells()
{
    QueryResult *result = CharacterDatabase.PQuery("SELECT spell,active FROM pet_spell WHERE guid = '%u'",m_charmInfo->GetPetNumber());

    if(result)
    {
        do
        {
            Field *fields = result->Fetch();

            addSpell(fields[0].GetUInt32(), ActiveStates(fields[1].GetUInt8()), PETSPELL_UNCHANGED);
        }
        while( result->NextRow() );

        delete result;
    }
}

void Pet::_SaveSpells()
{
    static SqlStatementID delSpell ;
    static SqlStatementID insSpell ;

    for (PetSpellMap::iterator itr = m_spells.begin(), next = m_spells.begin(); itr != m_spells.end(); itr = next)
    {
        ++next;

        // prevent saving family passives to DB
        if (itr->second.type == PETSPELL_FAMILY)
            continue;

        switch(itr->second.state)
        {
            case PETSPELL_REMOVED:
                {
                    SqlStatement stmt = CharacterDatabase.CreateStatement(delSpell, "DELETE FROM pet_spell WHERE guid = ? and spell = ?");
                    stmt.PExecute(m_charmInfo->GetPetNumber(), itr->first);
                    m_spells.erase(itr);
                }
                continue;
            case PETSPELL_CHANGED:
                {
                    SqlStatement stmt = CharacterDatabase.CreateStatement(delSpell, "DELETE FROM pet_spell WHERE guid = ? and spell = ?");
                    stmt.PExecute(m_charmInfo->GetPetNumber(), itr->first);

                    stmt = CharacterDatabase.CreateStatement(insSpell, "INSERT INTO pet_spell (guid,spell,active) VALUES (?, ?, ?)");
                    stmt.PExecute(m_charmInfo->GetPetNumber(), itr->first, uint32(itr->second.active));
                }
                break;
            case PETSPELL_NEW:
                {
                    SqlStatement stmt = CharacterDatabase.CreateStatement(insSpell, "INSERT INTO pet_spell (guid,spell,active) VALUES (?, ?, ?)");
                    stmt.PExecute(m_charmInfo->GetPetNumber(), itr->first, uint32(itr->second.active));
                }
                break;
            case PETSPELL_UNCHANGED:
                continue;
        }

        itr->second.state = PETSPELL_UNCHANGED;
    }
}

void Pet::_LoadAuras(uint32 timediff)
{
    RemoveAllAuras();

    QueryResult *result = CharacterDatabase.PQuery("SELECT caster_guid,item_guid,spell,stackcount,remaincharges,basepoints0,basepoints1,basepoints2,periodictime0,periodictime1,periodictime2,maxduration,remaintime,effIndexMask FROM pet_aura WHERE guid = '%u'", m_charmInfo->GetPetNumber());

    if(result)
    {
        do
        {
            Field *fields = result->Fetch();
            uint64 caster_guid = fields[0].GetUInt64();
            uint32 item_lowguid = fields[1].GetUInt32();
            uint32 spellid = fields[2].GetUInt32();
            uint32 stackcount = fields[3].GetUInt32();
            uint32 remaincharges = fields[4].GetUInt32();
            int32  damage[MAX_EFFECT_INDEX];
            uint32 periodicTime[MAX_EFFECT_INDEX];

            for (int32 i = 0; i < MAX_EFFECT_INDEX; ++i)
            {
                damage[i] = fields[i+5].GetInt32();
                periodicTime[i] = fields[i+8].GetUInt32();
            }

            int32 maxduration = fields[11].GetInt32();
            int32 remaintime = fields[12].GetInt32();
            uint32 effIndexMask = fields[13].GetUInt32();

            SpellEntry const* spellproto = sSpellStore.LookupEntry(spellid);
            if (!spellproto)
            {
                sLog.outError("Unknown spell (spellid %u), ignore.",spellid);
                continue;
            }

            // do not load single target auras (unless they were cast by the player)
            if (caster_guid != GetGUID() && IsSingleTargetSpell(spellproto))
                continue;

            if (remaintime != -1 && !IsPositiveSpell(spellproto))
            {
                if (remaintime/IN_MILLISECONDS <= int32(timediff))
                    continue;

                remaintime -= timediff*IN_MILLISECONDS;
            }

            // prevent wrong values of remaincharges
            uint32 procCharges = spellproto->procCharges;
            if (procCharges)
            {
                if (remaincharges <= 0 || remaincharges > procCharges)
                    remaincharges = procCharges;
            }
            else
                remaincharges = 0;

            if (!spellproto->StackAmount)
                stackcount = 1;
            else if (spellproto->StackAmount < stackcount)
                stackcount = spellproto->StackAmount;
            else if (!stackcount)
                stackcount = 1;

            SpellAuraHolder *holder = CreateSpellAuraHolder(spellproto, this, NULL);
            holder->SetLoadedState(caster_guid, ObjectGuid(HIGHGUID_ITEM, item_lowguid), stackcount, remaincharges, maxduration, remaintime);

            for (int32 i = 0; i < MAX_EFFECT_INDEX; ++i)
            {
                if ((effIndexMask & (1 << i)) == 0)
                    continue;

                Aura* aura = CreateAura(spellproto, SpellEffectIndex(i), NULL, holder, this);
                if (!damage[i])
                    damage[i] = aura->GetModifier()->m_amount;

                aura->SetLoadedState(damage[i], periodicTime[i]);
                holder->AddAura(aura, SpellEffectIndex(i));
            }

            if (!holder->IsEmptyHolder())
                AddSpellAuraHolder(holder);
            else
                delete holder;
        }
        while( result->NextRow() );

        delete result;
    }
}

void Pet::_SaveAuras()
{
    static SqlStatementID delAuras ;
    static SqlStatementID insAuras ;

    SqlStatement stmt = CharacterDatabase.CreateStatement(delAuras, "DELETE FROM pet_aura WHERE guid = ?");
    stmt.PExecute(m_charmInfo->GetPetNumber());

    SpellAuraHolderMap const& auraHolders = GetSpellAuraHolderMap();

    if (auraHolders.empty())
        return;

    stmt = CharacterDatabase.CreateStatement(insAuras, "INSERT INTO pet_aura (guid, caster_guid, item_guid, spell, stackcount, remaincharges, "
        "basepoints0, basepoints1, basepoints2, periodictime0, periodictime1, periodictime2, maxduration, remaintime, effIndexMask) "
        "VALUES (?, ?, ?, ?, ?, ?, ?, ?, ?, ?, ?, ?, ?, ?, ?)");

    for(SpellAuraHolderMap::const_iterator itr = auraHolders.begin(); itr != auraHolders.end(); ++itr)
    {
        SpellAuraHolder *holder = itr->second;

        bool save = true;
        for (int32 j = 0; j < MAX_EFFECT_INDEX; ++j)
        {
            SpellEntry const* spellInfo = holder->GetSpellProto();
            if (spellInfo->EffectApplyAuraName[j] == SPELL_AURA_MOD_STEALTH ||
                        spellInfo->Effect[j] == SPELL_EFFECT_APPLY_AREA_AURA_OWNER ||
                        spellInfo->Effect[j] == SPELL_EFFECT_APPLY_AREA_AURA_PET )
            {
                save = false;
                break;
            }
        }

        //skip all holders from spells that are passive or channeled
        //do not save single target holders (unless they were cast by the player)
        if (save && !holder->IsPassive() && !IsChanneledSpell(holder->GetSpellProto()) && (holder->GetCasterGUID() == GetGUID() || !holder->IsSingleTarget()))
        {
            int32  damage[MAX_EFFECT_INDEX];
            uint32 periodicTime[MAX_EFFECT_INDEX];
            uint32 effIndexMask = 0;

            for (uint32 i = 0; i < MAX_EFFECT_INDEX; ++i)
            {
                damage[i] = 0;
                periodicTime[i] = 0;

                if (Aura *aur = holder->GetAuraByEffectIndex(SpellEffectIndex(i)))
                {
                    // don't save not own area auras
                    if (aur->IsAreaAura() && holder->GetCasterGUID() != GetGUID())
                        continue;

                    damage[i] = aur->GetModifier()->m_amount;
                    periodicTime[i] = aur->GetModifier()->periodictime;
                    effIndexMask |= (1 << i);
                }
            }

            if (!effIndexMask)
                continue;

            stmt.addUInt32(m_charmInfo->GetPetNumber());
            stmt.addUInt64(holder->GetCasterGuid().GetRawValue());
            stmt.addUInt32(holder->GetCastItemGuid().GetCounter());
            stmt.addUInt32(holder->GetId());
            stmt.addUInt32(holder->GetStackAmount());
            stmt.addUInt8(holder->GetAuraCharges());

            for (uint32 i = 0; i < MAX_EFFECT_INDEX; ++i)
                stmt.addInt32(damage[i]);

            for (uint32 i = 0; i < MAX_EFFECT_INDEX; ++i)
                stmt.addUInt32(periodicTime[i]);

            stmt.addInt32(holder->GetAuraMaxDuration());
            stmt.addInt32(holder->GetAuraDuration());
            stmt.addUInt32(effIndexMask);
            stmt.Execute();
        }
    }
}

bool Pet::addSpell(uint32 spell_id,ActiveStates active /*= ACT_DECIDE*/, PetSpellState state /*= PETSPELL_NEW*/, PetSpellType type /*= PETSPELL_NORMAL*/)
{
    SpellEntry const *spellInfo = sSpellStore.LookupEntry(spell_id);
    if (!spellInfo)
    {
        // do pet spell book cleanup
        if(state == PETSPELL_UNCHANGED)                     // spell load case
        {
            sLog.outError("Pet::addSpell: nonexistent in SpellStore spell #%u request, deleting for all pets in `pet_spell`.",spell_id);
            CharacterDatabase.PExecute("DELETE FROM pet_spell WHERE spell = '%u'",spell_id);
        }
        else
            sLog.outError("Pet::addSpell: nonexistent in SpellStore spell #%u request.",spell_id);

        return false;
    }

    PetSpellMap::iterator itr = m_spells.find(spell_id);
    if (itr != m_spells.end())
    {
        if (itr->second.state == PETSPELL_REMOVED)
        {
            m_spells.erase(itr);
            state = PETSPELL_CHANGED;
        }
        else if (state == PETSPELL_UNCHANGED && itr->second.state != PETSPELL_UNCHANGED)
        {
            // can be in case spell loading but learned at some previous spell loading
            itr->second.state = PETSPELL_UNCHANGED;

            if(active == ACT_ENABLED)
                ToggleAutocast(spell_id, true);
            else if(active == ACT_DISABLED)
                ToggleAutocast(spell_id, false);

            return false;
        }
        else
            return false;
    }

    uint32 oldspell_id = 0;

    PetSpell newspell;
    newspell.state = state;
    newspell.type = type;

    if(active == ACT_DECIDE)                                //active was not used before, so we save it's autocast/passive state here
    {
        if(IsPassiveSpell(spellInfo))
            newspell.active = ACT_PASSIVE;
        else
            newspell.active = ACT_DISABLED;
    }
    else
        newspell.active = active;

    // talent: unlearn all other talent ranks (high and low)
    if(TalentSpellPos const* talentPos = GetTalentSpellPos(spell_id))
    {
        if(TalentEntry const *talentInfo = sTalentStore.LookupEntry( talentPos->talent_id ))
        {
            for(int i=0; i < MAX_TALENT_RANK; ++i)
            {
                // skip learning spell and no rank spell case
                uint32 rankSpellId = talentInfo->RankID[i];
                if(!rankSpellId || rankSpellId==spell_id)
                    continue;

                // skip unknown ranks
                if(!HasSpell(rankSpellId))
                    continue;
                removeSpell(rankSpellId,false,false);
            }
        }
    }
    else if(sSpellMgr.GetSpellRank(spell_id)!=0)
    {
        for (PetSpellMap::const_iterator itr2 = m_spells.begin(); itr2 != m_spells.end(); ++itr2)
        {
            if(itr2->second.state == PETSPELL_REMOVED) continue;

            if( sSpellMgr.IsRankSpellDueToSpell(spellInfo,itr2->first) )
            {
                // replace by new high rank
                if(sSpellMgr.IsHighRankOfSpell(spell_id,itr2->first))
                {
                    newspell.active = itr2->second.active;

                    if(newspell.active == ACT_ENABLED)
                        ToggleAutocast(itr2->first, false);

                    oldspell_id = itr2->first;
                    unlearnSpell(itr2->first,false,false);
                    break;
                }
                // ignore new lesser rank
                else if(sSpellMgr.IsHighRankOfSpell(itr2->first,spell_id))
                    return false;
            }
        }
    }

    m_spells[spell_id] = newspell;

    if (IsPassiveSpell(spellInfo))
        CastSpell(this, spell_id, true);
    else
        m_charmInfo->AddSpellToActionBar(spell_id, ActiveStates(newspell.active));

    if(newspell.active == ACT_ENABLED)
        ToggleAutocast(spell_id, true);

    uint32 talentCost = GetTalentSpellCost(spell_id);
    if (talentCost)
    {
        m_usedTalentCount+=talentCost;
        UpdateFreeTalentPoints(false);
    }
    return true;
}

bool Pet::learnSpell(uint32 spell_id)
{
    // prevent duplicated entires in spell book
    if (!addSpell(spell_id))
        return false;

    if(!m_loading)
    {
        Unit* owner = GetOwner();
        if(owner && owner->GetTypeId() == TYPEID_PLAYER)
        {
            WorldPacket data(SMSG_PET_LEARNED_SPELL, 4);
            data << uint32(spell_id);
            ((Player*)owner)->GetSession()->SendPacket(&data);

            ((Player*)owner)->PetSpellInitialize();
        }
    }
    return true;
}

void Pet::InitLevelupSpellsForLevel()
{
    uint32 level = getLevel();

    if(PetLevelupSpellSet const *levelupSpells = GetCreatureInfo()->family ? sSpellMgr.GetPetLevelupSpellList(GetCreatureInfo()->family) : NULL)
    {
        // PetLevelupSpellSet ordered by levels, process in reversed order
        for(PetLevelupSpellSet::const_reverse_iterator itr = levelupSpells->rbegin(); itr != levelupSpells->rend(); ++itr)
        {
            // will called first if level down
            if(itr->first > level)
                unlearnSpell(itr->second,true);                 // will learn prev rank if any
            // will called if level up
            else
                learnSpell(itr->second);                        // will unlearn prev rank if any
        }
    }

    int32 petSpellsId = GetCreatureInfo()->PetSpellDataId ? -(int32)GetCreatureInfo()->PetSpellDataId : GetEntry();

    // default spells (can be not learned if pet level (as owner level decrease result for example) less first possible in normal game)
    if(PetDefaultSpellsEntry const *defSpells = sSpellMgr.GetPetDefaultSpellsEntry(petSpellsId))
    {
        for(int i = 0; i < MAX_CREATURE_SPELL_DATA_SLOT; ++i)
        {
            SpellEntry const* spellEntry = sSpellStore.LookupEntry(defSpells->spellid[i]);
            if(!spellEntry)
                continue;

            // will called first if level down
            if(spellEntry->spellLevel > level)
                unlearnSpell(spellEntry->Id,true);
            // will called if level up
            else
                learnSpell(spellEntry->Id);
        }
    }
}

bool Pet::unlearnSpell(uint32 spell_id, bool learn_prev, bool clear_ab)
{
    if(removeSpell(spell_id,learn_prev,clear_ab))
    {
        if(!m_loading)
        {
            if (Unit* owner = GetOwner())
            {
                if(owner->GetTypeId() == TYPEID_PLAYER)
                {
                    WorldPacket data(SMSG_PET_REMOVED_SPELL, 4);
                    data << uint32(spell_id);
                    ((Player*)owner)->GetSession()->SendPacket(&data);
                }
            }
        }
        return true;
    }
    return false;
}

bool Pet::removeSpell(uint32 spell_id, bool learn_prev, bool clear_ab)
{
    PetSpellMap::iterator itr = m_spells.find(spell_id);
    if (itr == m_spells.end())
        return false;

    if(itr->second.state == PETSPELL_REMOVED)
        return false;

    if(itr->second.state == PETSPELL_NEW)
        m_spells.erase(itr);
    else
        itr->second.state = PETSPELL_REMOVED;

    RemoveAurasDueToSpell(spell_id);

    uint32 talentCost = GetTalentSpellCost(spell_id);
    if (talentCost > 0)
    {
        if (m_usedTalentCount > talentCost)
            m_usedTalentCount-=talentCost;
        else
            m_usedTalentCount = 0;

        UpdateFreeTalentPoints(false);
    }

    if (learn_prev)
    {
        if (uint32 prev_id = sSpellMgr.GetPrevSpellInChain (spell_id))
            learnSpell(prev_id);
        else
            learn_prev = false;
    }

    // if remove last rank or non-ranked then update action bar at server and client if need
    if (clear_ab && !learn_prev && m_charmInfo->RemoveSpellFromActionBar(spell_id))
    {
        if(IsInWorld())
        {
            // need update action bar for last removed rank
            if (Unit* owner = GetOwner())
                if (owner->GetTypeId() == TYPEID_PLAYER && !GetPetCounter())
                    ((Player*)owner)->PetSpellInitialize();
        }
    }

    return true;
}


void Pet::CleanupActionBar()
{
    for(int i = 0; i < MAX_UNIT_ACTION_BAR_INDEX; ++i)
        if(UnitActionBarEntry const* ab = m_charmInfo->GetActionBarEntry(i))
            if(uint32 action = ab->GetAction())
                if(ab->IsActionBarForSpell() && !HasSpell(action))
                    m_charmInfo->SetActionBar(i,0,ACT_DISABLED);
}

void Pet::InitPetCreateSpells()
{
    m_charmInfo->InitPetActionBar();
    m_spells.clear();

    LearnPetPassives();

    CastPetAuras(false);
}

bool Pet::resetTalents(bool no_cost)
{
    Unit *owner = GetOwner();
    if (!owner || owner->GetTypeId()!=TYPEID_PLAYER)
        return false;

    // not need after this call
    if(((Player*)owner)->HasAtLoginFlag(AT_LOGIN_RESET_PET_TALENTS))
        ((Player*)owner)->RemoveAtLoginFlag(AT_LOGIN_RESET_PET_TALENTS,true);

    CreatureInfo const * ci = GetCreatureInfo();
    if(!ci)
        return false;
    // Check pet talent type
    CreatureFamilyEntry const *pet_family = sCreatureFamilyStore.LookupEntry(ci->family);
    if(!pet_family || pet_family->petTalentType < 0)
        return false;

    Player *player = (Player *)owner;

    if (m_usedTalentCount == 0)
    {
        UpdateFreeTalentPoints(false);                      // for fix if need counter
        return false;
    }

    uint32 cost = 0;

    if(!no_cost)
    {
        cost = resetTalentsCost();

        if (player->GetMoney() < cost)
        {
            player->SendBuyError( BUY_ERR_NOT_ENOUGHT_MONEY, 0, 0, 0);
            return false;
        }
    }

    for (unsigned int i = 0; i < sTalentStore.GetNumRows(); ++i)
    {
        TalentEntry const *talentInfo = sTalentStore.LookupEntry(i);

        if (!talentInfo) continue;

        TalentTabEntry const *talentTabInfo = sTalentTabStore.LookupEntry( talentInfo->TalentTab );

        if(!talentTabInfo)
            continue;

        // unlearn only talents for pets family talent type
        if(!((1 << pet_family->petTalentType) & talentTabInfo->petTalentMask))
            continue;

        for (int j = 0; j < MAX_TALENT_RANK; j++)
            if (talentInfo->RankID[j])
                removeSpell(talentInfo->RankID[j],!IsPassiveSpell(talentInfo->RankID[j]),false);
    }

    UpdateFreeTalentPoints(false);

    if(!no_cost)
    {
        player->ModifyMoney(-(int32)cost);

        m_resetTalentsCost = cost;
        m_resetTalentsTime = time(NULL);
    }
    player->PetSpellInitialize();
    return true;
}

void Pet::resetTalentsForAllPetsOf(Player* owner, Pet* online_pet /*= NULL*/)
{
    // not need after this call
    if(((Player*)owner)->HasAtLoginFlag(AT_LOGIN_RESET_PET_TALENTS))
        ((Player*)owner)->RemoveAtLoginFlag(AT_LOGIN_RESET_PET_TALENTS,true);

    // reset for online
    if(online_pet)
        online_pet->resetTalents(true);

    // now need only reset for offline pets (all pets except online case)
    uint32 except_petnumber = online_pet ? online_pet->GetCharmInfo()->GetPetNumber() : 0;

    QueryResult *resultPets = CharacterDatabase.PQuery(
        "SELECT id FROM character_pet WHERE owner = '%u' AND id <> '%u'",
        owner->GetGUIDLow(),except_petnumber);

    // no offline pets
    if(!resultPets)
        return;

    QueryResult *result = CharacterDatabase.PQuery(
        "SELECT DISTINCT pet_spell.spell FROM pet_spell, character_pet "
        "WHERE character_pet.owner = '%u' AND character_pet.id = pet_spell.guid AND character_pet.id <> %u",
        owner->GetGUIDLow(),except_petnumber);

    if(!result)
    {
        delete resultPets;
        return;
    }

    bool need_comma = false;
    std::ostringstream ss;
    ss << "DELETE FROM pet_spell WHERE guid IN (";

    do
    {
        Field *fields = resultPets->Fetch();

        uint32 id = fields[0].GetUInt32();

        if(need_comma)
            ss << ",";

        ss << id;

        need_comma = true;
    }
    while( resultPets->NextRow() );

    delete resultPets;

    ss << ") AND spell IN (";

    bool need_execute = false;
    do
    {
        Field *fields = result->Fetch();

        uint32 spell = fields[0].GetUInt32();

        if(!GetTalentSpellCost(spell))
            continue;

        if(need_execute)
            ss << ",";

        ss << spell;

        need_execute = true;
    }
    while( result->NextRow() );

    delete result;

    if(!need_execute)
        return;

    ss << ")";

    CharacterDatabase.Execute(ss.str().c_str());
}

void Pet::UpdateFreeTalentPoints(bool resetIfNeed)
{
    uint32 level = getLevel();
    uint32 talentPointsForLevel = GetMaxTalentPointsForLevel(level);
    // Reset talents in case low level (on level down) or wrong points for level (hunter can unlearn TP increase talent)
    if (talentPointsForLevel == 0 || m_usedTalentCount > talentPointsForLevel)
    {
        // Remove all talent points (except for admin pets)
        if (resetIfNeed)
        {
            Unit *owner = GetOwner();
            if (!owner || owner->GetTypeId() != TYPEID_PLAYER || ((Player*)owner)->GetSession()->GetSecurity() < SEC_ADMINISTRATOR)
                resetTalents(true);
            else
                SetFreeTalentPoints(0);
        }
        else
            SetFreeTalentPoints(0);
    }
    else
        SetFreeTalentPoints(talentPointsForLevel - m_usedTalentCount);
}


void Pet::InitTalentForLevel()
{
    UpdateFreeTalentPoints();

    Unit *owner = GetOwner();
    if (!owner || owner->GetTypeId() != TYPEID_PLAYER)
        return;

    if(!m_loading)
        ((Player*)owner)->SendTalentsInfoData(true);
}

uint32 Pet::resetTalentsCost() const
{
    uint32 days = uint32(sWorld.GetGameTime() - m_resetTalentsTime)/DAY;

    // The first time reset costs 10 silver; after 1 day cost is reset to 10 silver
    if(m_resetTalentsCost < 10*SILVER || days > 0)
        return 10*SILVER;
    // then 50 silver
    else if(m_resetTalentsCost < 50*SILVER)
        return 50*SILVER;
    // then 1 gold
    else if(m_resetTalentsCost < 1*GOLD)
        return 1*GOLD;
    // then increasing at a rate of 1 gold; cap 10 gold
    else
        return (m_resetTalentsCost + 1*GOLD > 10*GOLD ? 10*GOLD : m_resetTalentsCost + 1*GOLD);
}

uint8 Pet::GetMaxTalentPointsForLevel(uint32 level)
{
    uint8 points = (level >= 20) ? ((level - 16) / 4) : 0;
    // Mod points from owner SPELL_AURA_MOD_PET_TALENT_POINTS
    if (Unit *owner = GetOwner())
        points+=owner->GetTotalAuraModifier(SPELL_AURA_MOD_PET_TALENT_POINTS);
    return points;
}

void Pet::ToggleAutocast(uint32 spellid, bool apply)
{
    if(IsPassiveSpell(spellid) || !isControlled())
        return;

    PetSpellMap::iterator itr = m_spells.find(spellid);

    if (itr == m_spells.end())
        return;

    uint32 i;

    if(apply)
    {
        for (i = 0; i < m_autospells.size() && m_autospells[i] != spellid; ++i)
            ;                                               // just search

        if (i == m_autospells.size())
        {
            m_autospells.push_back(spellid);

            if(itr->second.active != ACT_ENABLED)
            {
                itr->second.active = ACT_ENABLED;
                if(itr->second.state != PETSPELL_NEW)
                    itr->second.state = PETSPELL_CHANGED;
            }
        }
    }
    else
    {
        AutoSpellList::iterator itr2 = m_autospells.begin();
        for (i = 0; i < m_autospells.size() && m_autospells[i] != spellid; ++i, itr2++)
            ;                                               // just search

        if (i < m_autospells.size())
        {
            m_autospells.erase(itr2);
            if(itr->second.active != ACT_DISABLED)
            {
                itr->second.active = ACT_DISABLED;
                if(itr->second.state != PETSPELL_NEW)
                    itr->second.state = PETSPELL_CHANGED;
            }
        }
    }
}

bool Pet::IsPermanentPetFor(Player* owner)
{
    switch(getPetType())
    {
        case SUMMON_PET:
            switch(owner->getClass())
            {
                // oddly enough, Mage's Water Elemental is still treated as temporary pet with Glyph of Eternal Water
                // i.e. does not unsummon at mounting, gets dismissed at teleport etc.
                case CLASS_WARLOCK:
                    return GetCreatureInfo()->type == CREATURE_TYPE_DEMON;
                case CLASS_DEATH_KNIGHT:
                    return GetCreatureInfo()->type == CREATURE_TYPE_UNDEAD;
                default:
                    return false;
            }
        case HUNTER_PET:
            return true;
        default:
            return false;
    }
}

bool Pet::Create(uint32 guidlow, CreatureCreatePos& cPos, CreatureInfo const* cinfo, uint32 pet_number, Unit* owner)
{
    if (!owner)
        return false;

    if (!cinfo)
        return false;

    m_loading = true;

    SetMap(cPos.GetMap());
    SetPhaseMask(cPos.GetPhaseMask(), false);
    m_originalEntry = cinfo->Entry;

    if (!guidlow)
        guidlow = cPos.GetMap()->GenerateLocalLowGuid(HIGHGUID_PET);

    if (!pet_number)
        pet_number = sObjectMgr.GeneratePetNumber();

    Object::_Create(ObjectGuid(HIGHGUID_PET, pet_number, guidlow));

    if (!InitEntry(cinfo->Entry))
        return false;

    cPos.SelectFinalPoint(this);

    if (!cPos.Relocate(this))
        return false;


    SetSheath(SHEATH_STATE_MELEE);

    if(owner->GetTypeId() == TYPEID_PLAYER)
        m_charmInfo->SetPetNumber(pet_number, IsPermanentPetFor((Player*)owner));
    else
        m_charmInfo->SetPetNumber(pet_number, false);

    setFaction(owner->getFaction());
                                   // Faction be owerwritten later, if ForceFaction present

    SetOwnerGuid(owner->GetObjectGuid());
    SetCreatorGuid(owner->GetObjectGuid());

    if (GetCreateSpellID())
        SetUInt32Value(UNIT_CREATED_BY_SPELL, GetCreateSpellID());

    if (getPetType() == MINI_PET)                           // always non-attackable
        SetFlag(UNIT_FIELD_FLAGS, UNIT_FLAG_NON_ATTACKABLE);

    return true;
}

bool Pet::HasSpell(uint32 spell) const
{
    PetSpellMap::const_iterator itr = m_spells.find(spell);
    return (itr != m_spells.end() && itr->second.state != PETSPELL_REMOVED );
}

// Get all passive spells in our skill line
void Pet::LearnPetPassives()
{
    CreatureInfo const* cInfo = GetCreatureInfo();
    if(!cInfo)
        return;

    CreatureFamilyEntry const* cFamily = sCreatureFamilyStore.LookupEntry(cInfo->family);
    if(!cFamily)
        return;

    PetFamilySpellsStore::const_iterator petStore = sPetFamilySpellsStore.find(cFamily->ID);
    if(petStore != sPetFamilySpellsStore.end())
    {
        for(PetFamilySpellsSet::const_iterator petSet = petStore->second.begin(); petSet != petStore->second.end(); ++petSet)
            addSpell(*petSet, ACT_DECIDE, PETSPELL_NEW, PETSPELL_FAMILY);
    }
}

void Pet::CastPetAuras(bool current)
{
    Unit* owner = GetOwner();
    if(!owner || owner->GetTypeId()!=TYPEID_PLAYER)
        return;

    for(PetAuraSet::const_iterator itr = owner->m_petAuras.begin(); itr != owner->m_petAuras.end();)
    {
        PetAura const* pa = *itr;
        ++itr;

        if(!current && pa->IsRemovedOnChangePet())
            owner->RemovePetAura(pa);
        else
            CastPetAura(pa);
    }
}

void Pet::CastPetAura(PetAura const* aura)
{
    uint32 auraId = aura->GetAura(GetEntry());
    if(!auraId)
        return;

    if(auraId == 35696)                                       // Demonic Knowledge
    {
        int32 basePoints = int32(aura->GetDamage() * (GetStat(STAT_STAMINA) + GetStat(STAT_INTELLECT)) / 100);
        CastCustomSpell(this, auraId, &basePoints, NULL, NULL, true);
    }
    else
        CastSpell(this, auraId, true);
}

struct DoPetLearnSpell
{
    DoPetLearnSpell(Pet& _pet) : pet(_pet) {}
    void operator() (uint32 spell_id) { pet.learnSpell(spell_id); }
    Pet& pet;
};

void Pet::learnSpellHighRank(uint32 spellid)
{
    learnSpell(spellid);

    DoPetLearnSpell worker(*this);
    sSpellMgr.doForHighRanks(spellid,worker);
}

void Pet::SynchronizeLevelWithOwner()
{
    Unit* owner = GetOwner();
    if (!owner)
        return;

    if (owner->GetTypeId() != TYPEID_PLAYER)
    {
        GivePetLevel(owner->getLevel());
        return;
    }

    switch(getPetType())
    {
        // always same level
        case SUMMON_PET:
            GivePetLevel(owner->getLevel());
            break;
        // can't be greater owner level
        case HUNTER_PET:
            if (getLevel() > owner->getLevel())
                GivePetLevel(owner->getLevel());
            else if (getLevel() + 5 < owner->getLevel())
                GivePetLevel(owner->getLevel() - 5);
            break;
        default:
            break;
    }
}

void Pet::ApplyModeFlags(PetModeFlags mode, bool apply)
{
    if (apply)
        m_petModeFlags = PetModeFlags(m_petModeFlags | mode);
    else
        m_petModeFlags = PetModeFlags(m_petModeFlags & ~mode);

    Unit* owner = GetOwner();
    if(!owner || owner->GetTypeId()!=TYPEID_PLAYER)
        return;

    WorldPacket data(SMSG_PET_MODE, 12);
    data << GetObjectGuid();
    data << uint32(m_petModeFlags);
    ((Player*)owner)->GetSession()->SendPacket(&data);
}

void Pet::ApplyStatScalingBonus(Stats stat, bool apply)
{
    if(stat > STAT_SPIRIT || stat < STAT_STRENGTH )
        return;

    Unit* owner = GetOwner();

    // Don't apply scaling bonuses if no owner or owner is not player
    if (!owner || owner->GetTypeId() != TYPEID_PLAYER || m_removed)
        return;

    UnitMods unitMod = UnitMods(stat);

    int32 newStat = owner->GetTotalStatValue(stat);

    if (m_baseBonusData->statScale[stat] == newStat && !apply)
        return;

    m_baseBonusData->statScale[stat] = newStat;

    int32 basePoints = int32(m_baseBonusData->statScale[stat] * (CalculateScalingData()->statScale[stat] / 100.0f));

    bool needRecalculateStat = false;

    if (basePoints == 0)
        needRecalculateStat = true;

    AuraList const& scalingAuras = GetAurasByType(SPELL_AURA_MOD_STAT);

    for (AuraList::const_iterator itr = scalingAuras.begin(); itr != scalingAuras.end(); ++itr)
    {
        Aura* _aura = (*itr);
        if (!_aura || _aura->IsInUse())
            continue;

        SpellAuraHolder* holder = _aura->GetHolder();

        if (!holder || holder->IsDeleted() || holder->IsEmptyHolder() || holder->GetCasterGUID() != GetGUID())
            continue;

        SpellEntry const *spellproto = holder->GetSpellProto();

        if (!spellproto)
            continue;

        SpellEffectIndex i = _aura->GetEffIndex();

        if (Stats(spellproto->EffectMiscValue[i]) == stat
            && (spellproto->AttributesEx4 & SPELL_ATTR_EX4_PET_SCALING_AURA))
        {
            SetCanModifyStats(false);
            if (ReapplyScalingAura(holder, spellproto, i, basePoints))
                needRecalculateStat = true;
            SetCanModifyStats(true);
            break;
        }
    }
    if(needRecalculateStat)
        UpdateStats(stat);
}

void Pet::ApplyResistanceScalingBonus(uint32 school, bool apply)
{
    if(school < SPELL_SCHOOL_NORMAL || school > SPELL_SCHOOL_ARCANE)
        return;

    Unit* owner = GetOwner();

    // Don't apply scaling bonuses if no owner or owner is not player
    if (!owner || owner->GetTypeId() != TYPEID_PLAYER || m_removed)
        return;

    int32 newResistance;

    if (school == SPELL_SCHOOL_NORMAL)
        newResistance = owner->GetArmor();
    else
        newResistance = owner->GetResistance(SpellSchools(school));

    if (m_baseBonusData->resistanceScale[school] == newResistance && !apply)
        return;

    m_baseBonusData->resistanceScale[school] = newResistance;

    int32 basePoints = int32(m_baseBonusData->resistanceScale[school] * (CalculateScalingData()->resistanceScale[school] / 100.0f));

    bool needRecalculateStat = false;

    if (basePoints == 0)
        needRecalculateStat = true;

    AuraList const& scalingAuras = GetAurasByType(SPELL_AURA_MOD_RESISTANCE);

    for(AuraList::const_iterator itr = scalingAuras.begin(); itr != scalingAuras.end(); ++itr)
    {
        Aura* _aura = (*itr);
        if (!_aura || _aura->IsInUse())
            continue;

        SpellAuraHolder* holder = _aura->GetHolder();

        if (!holder || holder->IsDeleted() || holder->IsEmptyHolder() || holder->GetCasterGUID() != GetGUID())
            continue;

        SpellEntry const *spellproto = holder->GetSpellProto();

        if (!spellproto)
            continue;

        SpellEffectIndex i = _aura->GetEffIndex();

        if ((spellproto->AttributesEx4 & SPELL_ATTR_EX4_PET_SCALING_AURA)
            && (spellproto->EffectMiscValue[i] & (1 << SpellSchools(school))))
        {
            SetCanModifyStats(false);
            if (ReapplyScalingAura(holder, spellproto, i, basePoints))
                needRecalculateStat = true;
            SetCanModifyStats(true);
            break;
        }
    }

    if(needRecalculateStat)
    {
        if (school == SPELL_SCHOOL_NORMAL)
            UpdateArmor();
        else
            UpdateResistances(school);
    }
}

void Pet::ApplyAttackPowerScalingBonus(bool apply)
{
    Unit* owner = GetOwner();

    // Don't apply scaling bonuses if no owner or owner is not player
    if (!owner || owner->GetTypeId() != TYPEID_PLAYER || m_removed)
        return;

    int32 newAPBonus;

    switch(getPetType())
    {
        case GUARDIAN_PET:
        case PROTECTOR_PET:
        {
            if (owner->getClass() == CLASS_SHAMAN)
            {
                newAPBonus = owner->SpellBaseDamageBonusDone(SPELL_SCHOOL_MASK_NATURE);
                break;
            }
                             // No break another case!
        }
        case SUMMON_PET:
        {
            switch(owner->getClass())
            {
                case CLASS_WARLOCK:
                {
                    newAPBonus = std::max(owner->SpellBaseDamageBonusDone(SPELL_SCHOOL_MASK_SHADOW),owner->SpellBaseDamageBonusDone(SPELL_SCHOOL_MASK_FIRE));
                    break;
                }
                case CLASS_DEATH_KNIGHT:
                    newAPBonus = owner->GetTotalAttackPowerValue(BASE_ATTACK);
                    break;
                case CLASS_PRIEST:
                    newAPBonus = owner->SpellBaseDamageBonusDone(SPELL_SCHOOL_MASK_SHADOW);
                    break;
                case CLASS_SHAMAN:
                    newAPBonus = owner->GetTotalAttackPowerValue(BASE_ATTACK);
                    break;
                case CLASS_MAGE:
                {
                   newAPBonus = std::max(owner->SpellBaseDamageBonusDone(SPELL_SCHOOL_MASK_FROST),owner->SpellBaseDamageBonusDone(SPELL_SCHOOL_MASK_FIRE));
                   break;
                }
                default:
                    newAPBonus = 0;
                    break;
            }
            break;
        }
        case HUNTER_PET:
            newAPBonus = owner->GetTotalAttackPowerValue(RANGED_ATTACK);
            break;
        default:
            newAPBonus = 0;
            break;
    }

    if(newAPBonus < 0)
        newAPBonus = 0;

    if (m_baseBonusData->attackpowerScale == newAPBonus && !apply)
        return;

    m_baseBonusData->attackpowerScale = newAPBonus;

    int32 basePoints = int32(m_baseBonusData->attackpowerScale * (CalculateScalingData()->attackpowerScale / 100.0f));

    bool needRecalculateStat = false;

    if (basePoints == 0)
        needRecalculateStat = true;

    AuraList const& scalingAuras = GetAurasByType(SPELL_AURA_MOD_ATTACK_POWER);

    for(AuraList::const_iterator itr = scalingAuras.begin(); itr != scalingAuras.end(); ++itr)
    {
        Aura* _aura = (*itr);
        if (!_aura || _aura->IsInUse())
            continue;

        SpellAuraHolder* holder = _aura->GetHolder();

        if (!holder || holder->IsDeleted() || holder->IsEmptyHolder() || holder->GetCasterGUID() != GetGUID())
            continue;

        SpellEntry const *spellproto = holder->GetSpellProto();

        if (!spellproto)
            continue;

        SpellEffectIndex i = _aura->GetEffIndex();

        if (spellproto->AttributesEx4 & SPELL_ATTR_EX4_PET_SCALING_AURA)
        {
            SetCanModifyStats(false);
            if (ReapplyScalingAura(holder, spellproto, i, basePoints))
                needRecalculateStat = true;
            SetCanModifyStats(true);
            break;
        }
    }

    if(needRecalculateStat)
    {
        UpdateAttackPowerAndDamage();
        UpdateAttackPowerAndDamage(true);
    }
}

void Pet::ApplyDamageScalingBonus(bool apply)
{
    // SpellPower for pets exactly same DamageBonus.
    //    m_baseBonusData->damageScale
    Unit* owner = GetOwner();

    // Don't apply scaling bonuses if no owner or owner is not player
    if (!owner || owner->GetTypeId() != TYPEID_PLAYER || m_removed)
        return;

    int32 newDamageBonus;

    switch(getPetType())
    {
        case SUMMON_PET:
        case GUARDIAN_PET:
        case PROTECTOR_PET:
        case HUNTER_PET:
        {
            switch(owner->getClass())
            {
                case CLASS_DEATH_KNIGHT:
                    newDamageBonus = owner->GetTotalAttackPowerValue(BASE_ATTACK);
                    break;
                case CLASS_PRIEST:
                    newDamageBonus = owner->SpellBaseDamageBonusDone(SPELL_SCHOOL_MASK_SHADOW);
                    break;
                default:
                    newDamageBonus = 0;
                    break;
            }
            break;
        }
        default:
            newDamageBonus = 0;
            break;
    }

    if (newDamageBonus < 0)
        newDamageBonus = 0;

    if (m_baseBonusData->damageScale == newDamageBonus && !apply)
        return;

    m_baseBonusData->damageScale = newDamageBonus;

    int32 basePoints = int32(m_baseBonusData->damageScale * (CalculateScalingData()->damageScale / 100.0f));

    bool needRecalculateStat = false;

    if (basePoints == 0)
        needRecalculateStat = true;

    AuraList const& scalingAuras = GetAurasByType(SPELL_AURA_MOD_DAMAGE_DONE);

    for(AuraList::const_iterator itr = scalingAuras.begin(); itr != scalingAuras.end(); ++itr)
    {
        Aura* _aura = (*itr);
        if (!_aura || _aura->IsInUse())
            continue;

        SpellAuraHolder* holder = _aura->GetHolder();

        if (!holder || holder->IsDeleted() || holder->IsEmptyHolder() || holder->GetCasterGUID() != GetGUID())
            continue;

        SpellEntry const *spellproto = holder->GetSpellProto();

        if (!spellproto)
            continue;

        SpellEffectIndex i = _aura->GetEffIndex();
                                                                            // First scan aura with 127 mask
        if ((spellproto->AttributesEx4 & SPELL_ATTR_EX4_PET_SCALING_AURA)
            && spellproto->EffectMiscValue[i] == SPELL_SCHOOL_MASK_ALL)
        {
            SetCanModifyStats(false);
            if (ReapplyScalingAura(holder, spellproto, i, basePoints))
                needRecalculateStat = true;
            SetCanModifyStats(true);
            break;
        }
    }

    if (needRecalculateStat)
    {
        UpdateDamagePhysical(BASE_ATTACK);
        UpdateDamagePhysical(RANGED_ATTACK);
    }
}

void Pet::ApplySpellDamageScalingBonus(bool apply)
{
    Unit* owner = GetOwner();

    // Don't apply scaling bonuses if no owner or owner is not player
    if (!owner || owner->GetTypeId() != TYPEID_PLAYER || m_removed)
        return;

    int32 newDamageBonus;

    switch(getPetType())
    {
        case GUARDIAN_PET:
        case PROTECTOR_PET:
        {
            if (owner->getClass() == CLASS_SHAMAN)
            {
                newDamageBonus = owner->SpellBaseDamageBonusDone(SPELL_SCHOOL_MASK_NATURE);
                break;
            }
                             // No break another case!
        }
        case SUMMON_PET:
        {
            switch(owner->getClass())
            {
                case CLASS_WARLOCK:
                    newDamageBonus = std::max(owner->SpellBaseDamageBonusDone(SPELL_SCHOOL_MASK_SHADOW),owner->SpellBaseDamageBonusDone(SPELL_SCHOOL_MASK_FIRE));
                    break;
                case CLASS_PRIEST:
                    newDamageBonus = owner->SpellBaseDamageBonusDone(SPELL_SCHOOL_MASK_SHADOW);
                    break;
                case CLASS_DEATH_KNIGHT:
                    newDamageBonus = owner->GetTotalAttackPowerValue(BASE_ATTACK);
                    break;
                case CLASS_SHAMAN:
                    newDamageBonus = owner->GetTotalAttackPowerValue(BASE_ATTACK);
                    break;
                case CLASS_MAGE:
                    newDamageBonus = std::max(owner->SpellBaseDamageBonusDone(SPELL_SCHOOL_MASK_FROST),owner->SpellBaseDamageBonusDone(SPELL_SCHOOL_MASK_FIRE));
                    break;
                default:
                    newDamageBonus = 0;
                    break;
            }
            break;
        }
        case HUNTER_PET:
            newDamageBonus = owner->GetTotalAttackPowerValue(RANGED_ATTACK);
            break;
        default:
            newDamageBonus = 0;
            break;
    }

    if (newDamageBonus < 0)
        newDamageBonus = 0;

    if (m_baseBonusData->damageScale == newDamageBonus && !apply)
        return;

    m_baseBonusData->spelldamageScale = newDamageBonus;

    int32 basePoints = int32(m_baseBonusData->spelldamageScale * (CalculateScalingData()->spelldamageScale / 100.0f));

    bool needRecalculateStat = false;

    if (basePoints == 0)
        needRecalculateStat = true;

    AuraList const& scalingAuras = GetAurasByType(SPELL_AURA_MOD_DAMAGE_DONE);

    for(AuraList::const_iterator itr = scalingAuras.begin(); itr != scalingAuras.end(); ++itr)
    {
        Aura* _aura = (*itr);
        if (!_aura || _aura->IsInUse())
            continue;

        SpellAuraHolder* holder = _aura->GetHolder();

        if (!holder || holder->IsDeleted() || holder->IsEmptyHolder() || holder->GetCasterGUID() != GetGUID())
            continue;

        SpellEntry const *spellproto = holder->GetSpellProto();

        if (!spellproto)
            continue;

        SpellEffectIndex i = _aura->GetEffIndex();

        if ((spellproto->AttributesEx4 & SPELL_ATTR_EX4_PET_SCALING_AURA)
            && spellproto->EffectMiscValue[i] == SPELL_SCHOOL_MASK_MAGIC)
        {
            SetCanModifyStats(false);
            if (ReapplyScalingAura(holder, spellproto, i, basePoints))
                needRecalculateStat = true;
            SetCanModifyStats(true);
            break;
        }
    }

    if (needRecalculateStat)
        UpdateSpellPower();
}


void Pet::ApplyAllScalingBonuses(bool apply)
{
    for (int i = STAT_STRENGTH; i < MAX_STATS; ++i)
        ApplyStatScalingBonus(Stats(i),apply);

    for (int i = SPELL_SCHOOL_NORMAL; i < MAX_SPELL_SCHOOL; ++i)
        ApplyResistanceScalingBonus(SpellSchools(i), apply);

    ApplyAttackPowerScalingBonus(apply);
    ApplySpellDamageScalingBonus(apply);
    ApplyDamageScalingBonus(apply);
    ApplyHitScalingBonus(apply);
    ApplySpellHitScalingBonus(apply);
    ApplyExpertizeScalingBonus(apply);
    ApplyPowerregenScalingBonus(apply);
}

void Pet::ApplyHitScalingBonus(bool apply)
{
    Unit* owner = GetOwner();

    // Don't apply scaling bonuses if no owner or owner is not player
    if (!owner || owner->GetTypeId() != TYPEID_PLAYER || m_removed)
        return;
    int32 m_MeleeHitChance = owner->GetTotalAuraModifier(SPELL_AURA_MOD_HIT_CHANCE);
    m_MeleeHitChance +=  ((Player*)owner)->GetRatingBonusValue(CR_HIT_MELEE);

    if (m_baseBonusData->meleeHitScale == m_MeleeHitChance && !apply)
        return;

    m_baseBonusData->meleeHitScale = m_MeleeHitChance;

    int32 basePoints = int32(m_baseBonusData->meleeHitScale * (CalculateScalingData()->meleeHitScale / 100.0f));

    bool needRecalculateStat = false;

    if (basePoints == 0)
        needRecalculateStat = true;

    AuraList const& scalingAuras = GetAurasByType(SPELL_AURA_MOD_HIT_CHANCE);

    for(AuraList::const_iterator itr = scalingAuras.begin(); itr != scalingAuras.end(); ++itr)
    {
        Aura* _aura = (*itr);
        if (!_aura || _aura->IsInUse())
            continue;

        SpellAuraHolder* holder = _aura->GetHolder();

        if (!holder || holder->IsDeleted() || holder->IsEmptyHolder() || holder->GetCasterGUID() != GetGUID())
            continue;

        SpellEntry const *spellproto = holder->GetSpellProto();

        if (!spellproto)
            continue;

        SpellEffectIndex i = _aura->GetEffIndex();

        if (spellproto->AttributesEx4 & SPELL_ATTR_EX4_PET_SCALING_AURA)
        {
            SetCanModifyStats(false);
            if (ReapplyScalingAura(holder, spellproto, i, basePoints))
                needRecalculateStat = true;
            SetCanModifyStats(true);
            break;
        }
    }
}

void Pet::ApplySpellHitScalingBonus(bool apply)
{
    Unit* owner = GetOwner();

    // Don't apply scaling bonuses if no owner or owner is not player
    if (!owner || owner->GetTypeId() != TYPEID_PLAYER || m_removed)
        return;

    int32 m_SpellHitChance = owner->GetTotalAuraModifier(SPELL_AURA_MOD_SPELL_HIT_CHANCE);
    m_SpellHitChance += ((Player*)owner)->GetRatingBonusValue(CR_HIT_SPELL);

    if (m_baseBonusData->spellHitScale == m_SpellHitChance && !apply)
        return;

    m_baseBonusData->spellHitScale = m_SpellHitChance;

    int32 basePoints = int32(m_baseBonusData->spellHitScale * (CalculateScalingData()->spellHitScale / 100.0f));

    bool needRecalculateStat = false;

    if (basePoints == 0)
        needRecalculateStat = true;

    AuraList const& scalingAuras = GetAurasByType(SPELL_AURA_MOD_SPELL_HIT_CHANCE);

    for(AuraList::const_iterator itr = scalingAuras.begin(); itr != scalingAuras.end(); ++itr)
    {
        Aura* _aura = (*itr);
        if (!_aura || _aura->IsInUse())
            continue;

        SpellAuraHolder* holder = _aura->GetHolder();

        if (!holder || holder->IsDeleted() || holder->IsEmptyHolder() || holder->GetCasterGUID() != GetGUID())
            continue;

        SpellEntry const *spellproto = holder->GetSpellProto();

        if (!spellproto)
            continue;

        SpellEffectIndex i = _aura->GetEffIndex();

        if (spellproto->AttributesEx4 & SPELL_ATTR_EX4_PET_SCALING_AURA)
        {
            SetCanModifyStats(false);
            if (ReapplyScalingAura(holder, spellproto, i, basePoints))
                needRecalculateStat = true;
            SetCanModifyStats(true);
            break;
        }
    }
}

void Pet::ApplyExpertizeScalingBonus(bool apply)
{
    Unit* owner = GetOwner();

    // Don't apply scaling bonuses if no owner or owner is not player
    if (!owner || owner->GetTypeId() != TYPEID_PLAYER || m_removed)
        return;
    int32 m_expertize = owner->GetUInt32Value(PLAYER_EXPERTISE);

    if (m_baseBonusData->expertizeScale == m_expertize && !apply)
        return;

    m_baseBonusData->expertizeScale = m_expertize;

    int32 basePoints = int32(m_baseBonusData->expertizeScale * (CalculateScalingData()->expertizeScale / 100.0f));

    bool needRecalculateStat = false;

    if (basePoints == 0)
        needRecalculateStat = true;

    AuraList const& scalingAuras = GetAurasByType(SPELL_AURA_MOD_EXPERTISE);

    for(AuraList::const_iterator itr = scalingAuras.begin(); itr != scalingAuras.end(); ++itr)
    {
        Aura* _aura = (*itr);
        if (!_aura || _aura->IsInUse())
            continue;

        SpellAuraHolder* holder = _aura->GetHolder();

        if (!holder || holder->IsDeleted() || holder->IsEmptyHolder() || holder->GetCasterGUID() != GetGUID())
            continue;

        SpellEntry const *spellproto = holder->GetSpellProto();

        if (!spellproto)
            continue;

        SpellEffectIndex i = _aura->GetEffIndex();

        if (spellproto->AttributesEx4 & SPELL_ATTR_EX4_PET_SCALING_AURA)
        {
            SetCanModifyStats(false);
            if (ReapplyScalingAura(holder, spellproto, i, basePoints))
                needRecalculateStat = true;
            SetCanModifyStats(true);
            break;
        }
    }

}

void Pet::ApplyPowerregenScalingBonus(bool apply)
{
    Unit* owner = GetOwner();

    // Don't apply scaling bonuses if no owner or owner is not player
    if (!owner || owner->GetTypeId() != TYPEID_PLAYER || m_removed)
        return;

    int32 m_manaregen = int32(owner->GetFloatValue(UNIT_FIELD_POWER_REGEN_FLAT_MODIFIER));

    if (m_baseBonusData->powerregenScale == m_manaregen && !apply)
        return;

    m_baseBonusData->powerregenScale = m_manaregen;

    int32 basePoints = int32(m_baseBonusData->powerregenScale * (CalculateScalingData()->powerregenScale / 100.0f));

    bool needRecalculateStat = false;

    if (basePoints == 0)
        needRecalculateStat = true;

    AuraList const& scalingAuras = GetAurasByType(SPELL_AURA_MOD_POWER_REGEN);

    for(AuraList::const_iterator itr = scalingAuras.begin(); itr != scalingAuras.end(); ++itr)
    {
        Aura* _aura = (*itr);
        if (!_aura || _aura->IsInUse())
            continue;

        SpellAuraHolder* holder = _aura->GetHolder();

        if (!holder || holder->IsDeleted() || holder->IsEmptyHolder() || holder->GetCasterGUID() != GetGUID())
            continue;

        SpellEntry const *spellproto = holder->GetSpellProto();

        if (!spellproto)
            continue;

        SpellEffectIndex i = _aura->GetEffIndex();

        if (spellproto->AttributesEx4 & SPELL_ATTR_EX4_PET_SCALING_AURA)
        {
            SetCanModifyStats(false);
            if (ReapplyScalingAura(holder, spellproto, i, basePoints))
                needRecalculateStat = true;
            SetCanModifyStats(true);
            break;
        }
    }

    if(needRecalculateStat)
        UpdateManaRegen();
}

bool Pet::Summon()
{
    Unit* owner = GetOwner();

    if (!owner)
        return false;

    Map* map = GetMap();

    if (!map)
        return false;

    if (GetPetCounter() == 1)
        SetPetFollowAngle(PET_FOLLOW_ANGLE*3);
    else if (GetPetCounter() == 2)
        SetPetFollowAngle(PET_FOLLOW_ANGLE*2);
    else
        SetPetFollowAngle(PET_FOLLOW_ANGLE);

    if (getPetType() == MINI_PET)
        SetPetFollowAngle(M_PI_F*1.25f);

    uint16 level = getLevel() ? getLevel() : owner->getLevel();;

    if (GetCreateSpellID())
        SetUInt32Value(UNIT_CREATED_BY_SPELL, GetCreateSpellID());

    if (isTemporarySummoned() && getPetType() !=  PROTECTOR_PET)
        GetCharmInfo()->SetReactState(REACT_AGGRESSIVE);
    else
        GetCharmInfo()->SetReactState(REACT_DEFENSIVE);

    SetUInt32Value(UNIT_FIELD_PET_NAME_TIMESTAMP, uint32(time(NULL)));

    switch (getPetType())
    {
        case GUARDIAN_PET:
        case PROTECTOR_PET:
        {
            SetUInt32Value(UNIT_NPC_FLAGS, GetCreatureInfo()->npcflag);
            SetUInt32Value(UNIT_FIELD_FLAGS, 0);
            SetUInt32Value(UNIT_FIELD_BYTES_1, 0);
            SetUInt32Value(UNIT_FIELD_FLAGS, UNIT_FLAG_PVP_ATTACKABLE);
//            SetName("");
            SetNeedSave(false);
            owner->AddGuardian(this);
            break;
        }
        case SUMMON_PET:
        {
            level = owner->getLevel();
            SetUInt32Value(UNIT_NPC_FLAGS, UNIT_NPC_FLAG_NONE);
            SetUInt32Value(UNIT_FIELD_BYTES_0, 2048);
            SetUInt32Value(UNIT_FIELD_FLAGS, UNIT_FLAG_PVP_ATTACKABLE);
            SetUInt32Value(UNIT_FIELD_PETEXPERIENCE, 0);
            SetUInt32Value(UNIT_FIELD_PETNEXTLEVELEXP, 1000);
//            SetName("");
            SetNeedSave(true);
            owner->SetPet(this);
            break;
        }
        case HUNTER_PET:  // Called only if new tamed pet created
        {
            SetSheath(SHEATH_STATE_MELEE);
            SetUInt32Value(UNIT_NPC_FLAGS, UNIT_NPC_FLAG_NONE);
            SetUInt32Value(UNIT_FIELD_BYTES_0, 0x02020100);
            SetByteFlag(UNIT_FIELD_BYTES_2, 2, UNIT_CAN_BE_RENAMED | UNIT_CAN_BE_ABANDONED);
            SetUInt32Value(UNIT_FIELD_FLAGS, UNIT_FLAG_PVP_ATTACKABLE);
            SetUInt32Value(UNIT_FIELD_PETEXPERIENCE, 0);
            SetUInt32Value(UNIT_FIELD_PETNEXTLEVELEXP, sObjectMgr.GetXPForPetLevel(getLevel()));
            SetUInt32Value(UNIT_FIELD_PET_NAME_TIMESTAMP, time(NULL));
            SetMaxPower(POWER_HAPPINESS, GetCreatePowers(POWER_HAPPINESS));
            SetPower(POWER_HAPPINESS, HAPPINESS_LEVEL_SIZE);
            SetNeedSave(true);
            owner->SetPet(this);
            break;
        }
        case MINI_PET:
        {
            SelectLevel(GetCreatureInfo());
            SetUInt32Value(UNIT_NPC_FLAGS, GetCreatureInfo()->npcflag);
            SetName("");
            owner->SetMiniPet((Unit*)this);
            InitPetCreateSpells();
            AIM_Initialize();
            SetNeedSave(false);
            map->Add((Creature*)this);
            m_loading = false;
            return true;
            break;
        }
        default:
        {
            sLog.outError("Pet have incorrect type (%u) for pet creating.", getPetType());
            return false;
        }
    }

    if (owner->GetTypeId() == TYPEID_PLAYER)
        ((Player*)owner)->AddKnownPetName(GetCharmInfo()->GetPetNumber(),GetName());

    if(owner->IsPvP())
        SetPvP(true);

    if(owner->IsFFAPvP())
        SetFFAPvP(true);

    SetCanModifyStats(true);
    InitStatsForLevel(level, owner);
    InitTalentForLevel();
    InitPetCreateSpells();
    SynchronizeLevelWithOwner();
    InitLevelupSpellsForLevel();
    LearnPetPassives();
    CastPetAuras(true);
    if (getPetType() != HUNTER_PET)
        LoadCreatureAddon(true);

    if (owner->GetTypeId() == TYPEID_PLAYER)
    {
        CastPetPassiveAuras(true);
        ApplyAllScalingBonuses(true);
    }

    SetHealth(GetMaxHealth());
    SetPower(getPowerType(), GetMaxPower(getPowerType()));
    UpdateWalkMode(owner);
    AIM_Initialize();

    map->Add((Creature*)this);

    m_loading = false;

    if (owner->GetTypeId() == TYPEID_PLAYER)
    {
        CleanupActionBar();                                     // remove unknown spells from action bar after load
        if (isControlled() && !GetPetCounter())
        {
            if (!GetPetCounter())
                ((Player*)owner)->PetSpellInitialize();
            ((Player*)owner)->SendTalentsInfoData(true);
        }

        if(((Player*)owner)->GetGroup())
            ((Player*)owner)->SetGroupUpdateFlag(GROUP_UPDATE_PET);

        if (!GetPetCounter() && getPetType() == HUNTER_PET)
            SavePetToDB(PET_SAVE_AS_CURRENT);
        else if (getPetType() == SUMMON_PET)
            SavePetToDB(PET_SAVE_NOT_IN_SLOT);
        else
            SetNeedSave(false);
    }
    else
    {
        SetNeedSave(false);
        if (((Creature*)owner)->AI())
            ((Creature*)owner)->AI()->JustSummoned((Creature*)this);
    }

    return true;
}

Unit* Pet::GetOwner() const
{
    Unit* owner = Unit::GetOwner();

    if (!owner)
        if (!GetOwnerGuid().IsEmpty() && GetOwnerGuid().IsAnyTypeCreature())
            if (Map* pMap = GetMap())
                owner = pMap->GetAnyTypeCreature(GetOwnerGuid());

    if (owner && owner->GetTypeId() == TYPEID_UNIT && ((Creature*)owner)->IsTotem())
        if (Unit* ownerOfOwner = owner->GetOwner())
            return ownerOfOwner;

    if (owner)
        return owner;
    else
        return NULL;
}


bool Pet::ReapplyScalingAura(SpellAuraHolder* holder, SpellEntry const *spellproto, SpellEffectIndex index, int32 basePoints)
{
    if (!holder || holder->IsDeleted() || holder->IsEmptyHolder() || holder->IsInUse())
        return false;

    holder->SetInUse(true);

    Aura* oldaura = holder->GetAuraByEffectIndex(index);

    if (oldaura)
    {
//    RemoveSingleAuraFromSpellAuraHolder(holder, index, AURA_REMOVE_BY_STACK);
        RemoveAura(oldaura, AURA_REMOVE_BY_STACK);
    }

    Aura* aura = CreateAura(spellproto, index, &basePoints, holder, this, this, NULL);
    holder->AddAura(aura, index);
    holder->SetAuraDuration(aura->GetAuraMaxDuration());
    AddAuraToModList(aura);
    aura->ApplyModifier(true,true);

    holder->SetInUse(false);

    return true;
}

void Pet::CastPetPassiveAuras(bool current)
{
    Unit* owner = GetOwner();

    if(!owner || owner->GetTypeId()!=TYPEID_PLAYER)
        return;

    // Cast pet passive aura (if not casted as passive)
    uint32 creature_id;

    switch(getPetType())
    {
        case SUMMON_PET:
        case GUARDIAN_PET:
        case PROTECTOR_PET:
            creature_id = GetEntry();
            break;
        case HUNTER_PET:
            creature_id = 1;
            break;
        default:
            creature_id = 0;
            break;
    }

    PetPassiveAuraList const* pPassiveAuraList  =  sSpellMgr.GetPetPassiveAuraList(creature_id);

    if (!pPassiveAuraList || pPassiveAuraList->empty())
        return;

    for (PetPassiveAuraList::const_iterator itr = pPassiveAuraList->begin(); itr != pPassiveAuraList->end(); ++itr)
    {
        PetAura const petAura = *itr;

        uint32 auraID = petAura.GetAura(creature_id);

        if (!current && HasAura(auraID))
            RemoveAurasDueToSpell(auraID);
        else if (current && !HasAura(auraID))
        {
            CastSpell(this, auraID, true);
            DEBUG_LOG("Cast passive pet aura %u", auraID);
        }
    }
}

PetScalingData* Pet::CalculateScalingData(bool recalculate)
{
    if (m_PetScalingData && !recalculate)
        return m_PetScalingData;

    delete m_PetScalingData;

    m_PetScalingData = new PetScalingData;

    Unit* owner = GetOwner();

    PetScalingDataList const* pScalingDataList;

    if (!owner || owner->GetTypeId() != TYPEID_PLAYER)        // if no owner ising record for creature_id = 0. Must be exist.
        pScalingDataList = sObjectMgr.GetPetScalingData(0);
    else if (getPetType() == HUNTER_PET)                      // Using creature_id = 1 for hunter pets
        pScalingDataList = sObjectMgr.GetPetScalingData(1);
    else if (getPetType() == SUMMON_PET || getPetType() == GUARDIAN_PET || getPetType() == PROTECTOR_PET )
    {
        pScalingDataList = sObjectMgr.GetPetScalingData(GetEntry());
        if (!pScalingDataList)
        {
            DEBUG_LOG("No data list for pet %u! Get zero values", GetEntry());
            pScalingDataList = sObjectMgr.GetPetScalingData(0);
        }
    }
    else
    {
        DEBUG_LOG("No selection type data list for pet %u! Get zero values", GetEntry());
        pScalingDataList = sObjectMgr.GetPetScalingData(0);
    }

    if (!pScalingDataList || pScalingDataList->empty())                            // Zero values...
        return m_PetScalingData;

    for (PetScalingDataList::const_iterator itr = pScalingDataList->begin(); itr != pScalingDataList->end(); ++itr)
    {
         const PetScalingData* pData = &*itr;

         if (!pData->creatureID || (owner && (!pData->requiredAura || owner->HasSpell(pData->requiredAura) || owner->HasAura(pData->requiredAura) || HasSpell(pData->requiredAura) || HasAura(pData->requiredAura))))
         {
             m_PetScalingData->healthBasepoint  += pData->healthBasepoint;
             m_PetScalingData->healthScale      += pData->healthScale;
             m_PetScalingData->powerBasepoint   += pData->powerBasepoint;
             m_PetScalingData->powerScale       += pData->powerScale;
             m_PetScalingData->APBasepoint      += pData->APBasepoint;
             m_PetScalingData->APBaseScale      += pData->APBaseScale;
             m_PetScalingData->attackpowerScale += pData->attackpowerScale;
             m_PetScalingData->damageScale      += pData->damageScale;
             m_PetScalingData->spelldamageScale += pData->spelldamageScale;
             m_PetScalingData->spellHitScale    += pData->spellHitScale;
             m_PetScalingData->meleeHitScale    += pData->meleeHitScale;
             m_PetScalingData->expertizeScale   += pData->expertizeScale;
             m_PetScalingData->attackspeedScale += pData->attackspeedScale;
             m_PetScalingData->critScale        += pData->critScale;
             m_PetScalingData->powerregenScale  += pData->powerregenScale;
             for (int i = 0; i < MAX_STATS; i++)
             {
                  m_PetScalingData->statScale[i] += pData->statScale[i];
             }
             for (int i = 0; i < MAX_SPELL_SCHOOL; i++)
             {
                  m_PetScalingData->resistanceScale[i] += pData->resistanceScale[i];
             }
         }
    }
    return m_PetScalingData;
}

// diff contains the time in milliseconds since last regen.
void Pet::Regenerate(Powers power, uint32 diff)
{
    int32 curValue = GetPower(power);
    uint32 maxValue = GetMaxPower(power);

    float addvalue = 0.0f;

    switch (power)
    {
        case POWER_MANA:
        {
            float ManaIncreaseRate = sWorld.getConfig(CONFIG_FLOAT_RATE_POWER_MANA);
            if (IsUnderLastManaUseEffect())
            {
                // Mangos Updates Mana in intervals of 2s, which is correct
                addvalue = GetFloatValue(UNIT_FIELD_POWER_REGEN_INTERRUPTED_FLAT_MODIFIER) *  ManaIncreaseRate * 2.00f;
            }
            else
            {
                addvalue = GetFloatValue(UNIT_FIELD_POWER_REGEN_FLAT_MODIFIER) * ManaIncreaseRate * 2.00f;
            }
            break;
        }
        case POWER_RAGE:                                    // Regenerate rage ?
        {
            addvalue = -20 * sWorld.getConfig(CONFIG_FLOAT_RATE_POWER_RAGE_LOSS);
            break;
        }
        case POWER_ENERGY:                                  // Regenerate energy (ghoul)
        {
            addvalue = 20 * sWorld.getConfig(CONFIG_FLOAT_RATE_POWER_ENERGY);
            break;
        }
        case POWER_FOCUS:                                   // Hunter pets
        {
            addvalue = 10 * sWorld.getConfig(CONFIG_FLOAT_RATE_POWER_FOCUS);
            break;
        }

        case POWER_HAPPINESS:
        {
            addvalue = -178.0f;                                   //value is 70/35/17/8/4 (per min) * 1000 / 8 (timer 2 secs)
            if(isInCombat())                                     //we know in combat happiness fades faster, multiplier guess
                addvalue = addvalue * 1.5f;
            ApplyHappinessBonus(true);
            break;
        }
        case POWER_RUNIC_POWER:
        case POWER_RUNE:
        case POWER_HEALTH:
        default:
            addvalue = 0.0f;
            break;
    }

    // Mana regen calculated in Pet::UpdateManaRegen()
    // Exist only for POWER_MANA, POWER_ENERGY, POWER_FOCUS auras
    if(power != POWER_MANA)
    {
        AuraList const& ModPowerRegenAuras = GetAurasByType(SPELL_AURA_MOD_POWER_REGEN);
        for(AuraList::const_iterator i = ModPowerRegenAuras.begin(); i != ModPowerRegenAuras.end(); ++i)
            if ((*i)->GetModifier()->m_miscvalue == (int32)power)
                addvalue += (*i)->GetModifier()->m_amount;

        AuraList const& ModPowerRegenPCTAuras = GetAurasByType(SPELL_AURA_MOD_POWER_REGEN_PERCENT);
        for(AuraList::const_iterator i = ModPowerRegenPCTAuras.begin(); i != ModPowerRegenPCTAuras.end(); ++i)
            if ((*i)->GetModifier()->m_miscvalue == (int32)power)
                addvalue *= ((*i)->GetModifier()->m_amount + 100) / 100.0f;
    }

    // addvalue computed on a 2sec basis. => update to diff time
    addvalue *= float(diff) / REGEN_TIME_FULL;

    curValue += int32(addvalue);

    if (curValue < 0)
        curValue = 0;
    else if (curValue > maxValue)
        curValue = maxValue;

    SetPower(power, curValue);
}

void Pet::RegenerateHealth(uint32 diff)
{
    uint32 curValue = GetHealth();
    uint32 maxValue = GetMaxHealth();

    if (curValue >= maxValue)
        return;

    float addvalue = 0.0f;
    float HealthIncreaseRate = sWorld.getConfig(CONFIG_FLOAT_RATE_HEALTH);

    // polymorphed case
    if ( IsPolymorphed() )
        addvalue = (float)GetMaxHealth() / 3.0f;
    // normal regen case (maybe partly in combat case)
    else if (!isInCombat() || HasAuraType(SPELL_AURA_MOD_REGEN_DURING_COMBAT) )
    {
        addvalue = OCTRegenHPPerSpirit() * HealthIncreaseRate;
        if (!isInCombat())
        {
            AuraList const& mModHealthRegenPct = GetAurasByType(SPELL_AURA_MOD_HEALTH_REGEN_PERCENT);
            for(AuraList::const_iterator i = mModHealthRegenPct.begin(); i != mModHealthRegenPct.end(); ++i)
                addvalue *= (100.0f + (*i)->GetModifier()->m_amount) / 100.0f;
        }
        else if(HasAuraType(SPELL_AURA_MOD_REGEN_DURING_COMBAT))
            addvalue *= GetTotalAuraModifier(SPELL_AURA_MOD_REGEN_DURING_COMBAT) / 100.0f;
    }
    // always regeneration bonus (including combat)
    addvalue += GetTotalAuraModifier(SPELL_AURA_MOD_HEALTH_REGEN_IN_COMBAT);

    if(addvalue < 0)
        addvalue = 0;

    addvalue *= (float)diff / REGEN_TIME_FULL;

    ModifyHealth(int32(addvalue));
}

void Pet::ApplyScalingBonus(ScalingAction* action)
{
    if (!IsInWorld())
        return;

    switch (action->target)
    {
        case SCALING_TARGET_ALL:
            ApplyAllScalingBonuses(action->apply);
            break;
        case SCALING_TARGET_STAT:
            ApplyStatScalingBonus(Stats(action->stat),action->apply);
            break;
        case SCALING_TARGET_RESISTANCE:
            ApplyResistanceScalingBonus(action->stat, action->apply);
            break;
        case SCALING_TARGET_ATTACKPOWER:
            ApplyAttackPowerScalingBonus(action->apply);
            break;
        case SCALING_TARGET_DAMAGE:
            ApplyDamageScalingBonus(action->apply);
            break;
        case SCALING_TARGET_SPELLDAMAGE:
            ApplySpellDamageScalingBonus(action->apply);
            break;
        case SCALING_TARGET_HIT:
            ApplyHitScalingBonus(action->apply);
            break;
        case SCALING_TARGET_SPELLHIT:
            ApplySpellHitScalingBonus(action->apply);
            break;
        case SCALING_TARGET_EXPERTIZE:
            ApplyExpertizeScalingBonus(action->apply);
            break;
        case SCALING_TARGET_POWERREGEN:
            ApplyPowerregenScalingBonus(action->apply);
            break;
        case SCALING_TARGET_MAX:
        default:
            break;
    }
}

void Pet::AddScalingAction(ScalingTarget target, uint32 stat, bool apply)
{
    m_scalingQueue.push(ScalingAction(target,stat,apply));
}

void ApplyScalingBonusWithHelper::operator() (Unit* unit) const
{
    if (!unit || !unit->GetObjectGuid().IsPet())
        return;

    Pet* pet = (Pet*)unit;

    if (pet->IsInWorld())
        pet->AddScalingAction(target, stat, apply);
}

void Pet::ApplyHappinessBonus(bool apply)
{
    if (!IsInWorld())
        return;

    if (GetHappinessState() == m_HappinessState)
        return;
    else
        m_HappinessState = GetHappinessState();

    if (apply)
    {
        RemoveAurasDueToSpell(8875);
        int32 basePoints = 0;
        switch (HappinessState(m_HappinessState))
        {
            case HAPPY:
                // 125% of normal damage
                basePoints = 25;
                break;
            case CONTENT:
                // 100% of normal damage, nothing to modify
                basePoints = 0;
                break;
            case UNHAPPY:
                // 75% of normal damage
                basePoints = -25;
                break;
            default:
                basePoints = 0;
                break;
        }

        CastCustomSpell(this, 8875, &basePoints, NULL, NULL, true);

        UpdateDamagePhysical(BASE_ATTACK);
        UpdateDamagePhysical(RANGED_ATTACK);
        UpdateSpellPower();
    }
}

float Pet::OCTRegenHPPerSpirit()
{
    Unit* owner = GetOwner();
    if (!owner || owner->GetTypeId() != TYPEID_PLAYER)
        return ( GetPower(POWER_MANA) > 0 ) ? (GetStat(STAT_SPIRIT) * 0.25f) : (GetStat(STAT_SPIRIT) * 0.80f);

    uint32 level = ((Player*)owner)->getLevel();
    uint32 pclass = ((Player*)owner)->getClass();

    if (level > GT_MAX_LEVEL) level = GT_MAX_LEVEL;

    GtOCTRegenHPEntry     const *baseRatio = sGtOCTRegenHPStore.LookupEntry((pclass-1)*GT_MAX_LEVEL + level-1);
    GtRegenHPPerSptEntry  const *moreRatio = sGtRegenHPPerSptStore.LookupEntry((pclass-1)*GT_MAX_LEVEL + level-1);

    if (baseRatio == NULL || moreRatio == NULL)
        return 0.0f;

    // Formula from PaperDollFrame script
    float spirit = GetStat(STAT_SPIRIT);
    float baseSpirit = spirit;
    if (baseSpirit > 50) baseSpirit = 50;
    float moreSpirit = spirit - baseSpirit;
    float regen = baseSpirit * baseRatio->ratio + moreSpirit * moreRatio->ratio;
    return regen;
}

float Pet::OCTRegenMPPerSpirit()
{
    Unit* owner = GetOwner();

    if (!owner || owner->GetTypeId() != TYPEID_PLAYER)
        return ((GetStat(STAT_SPIRIT) / 5.0f + 17.0f)/sqrt(GetStat(STAT_INTELLECT)));

    uint32 level = ((Player*)owner)->getLevel();
    uint32 pclass = ((Player*)owner)->getClass();

    if (level > GT_MAX_LEVEL) level = GT_MAX_LEVEL;

    GtRegenMPPerSptEntry  const *moreRatio = sGtRegenMPPerSptStore.LookupEntry((pclass-1)*GT_MAX_LEVEL + level-1);

    if (moreRatio == NULL)
        return 0.0f;

    // Formula get from PaperDollFrame script
    float spirit    = GetStat(STAT_SPIRIT);
    float regen     = spirit * moreRatio->ratio;
    return regen;
}<|MERGE_RESOLUTION|>--- conflicted
+++ resolved
@@ -218,23 +218,9 @@
     {
         case SUMMON_PET:
             petlevel=owner->getLevel();
-<<<<<<< HEAD
-            SetByteValue(UNIT_FIELD_BYTES_0, 1, CLASS_MAGE);
-            SetUInt32Value(UNIT_FIELD_FLAGS, UNIT_FLAG_PVP_ATTACKABLE);
-            break;
-        case HUNTER_PET:
-            SetByteValue(UNIT_FIELD_BYTES_0, 1, CLASS_WARRIOR);
-            SetByteValue(UNIT_FIELD_BYTES_0, 2, GENDER_NONE);
-            setPowerType(POWER_FOCUS);
-            SetSheath(SHEATH_STATE_MELEE);
-            SetByteFlag(UNIT_FIELD_BYTES_2, 2, (fields[9].GetUInt8() == 0) ? UNIT_CAN_BE_ABANDONED : UNIT_CAN_BE_RENAMED | UNIT_CAN_BE_ABANDONED);
-            SetUInt32Value(UNIT_FIELD_FLAGS, UNIT_FLAG_PVP_ATTACKABLE);
-                                                            // this enables popup window (pet abandon, cancel)
-=======
             break;
         case HUNTER_PET:
             SetByteFlag(UNIT_FIELD_BYTES_2, 2, fields[9].GetBool() ? UNIT_CAN_BE_ABANDONED : UNIT_CAN_BE_RENAMED | UNIT_CAN_BE_ABANDONED);
->>>>>>> 9a5ed8f4
             SetMaxPower(POWER_HAPPINESS, GetCreatePowers(POWER_HAPPINESS));
             SetPower(POWER_HAPPINESS, fields[12].GetUInt32());
             setPowerType(POWER_FOCUS);
@@ -905,25 +891,6 @@
     if (!petlevel)
         petlevel = owner->getLevel();
 
-    switch (getPetType())
-    {
-        case SUMMON_PET:
-            SetByteValue(UNIT_FIELD_BYTES_0, 1, CLASS_MAGE);
-
-            // this enables popup window (pet dismiss, cancel)
-            SetUInt32Value(UNIT_FIELD_FLAGS, UNIT_FLAG_PVP_ATTACKABLE);
-            break;
-        case HUNTER_PET:
-            SetSheath(SHEATH_STATE_MELEE);
-            SetByteValue(UNIT_FIELD_BYTES_0, 1, CLASS_WARRIOR);
-            SetByteValue(UNIT_FIELD_BYTES_0, 2, GENDER_NONE);
-            SetSheath(SHEATH_STATE_MELEE);
-
-            // this enables popup window (pet abandon, cancel)
-            SetUInt32Value(UNIT_FIELD_FLAGS, UNIT_FLAG_PVP_ATTACKABLE);
-            break;
-    }
-
     SetLevel(petlevel);
 
     PetLevelInfo const* pInfo = sObjectMgr.GetPetLevelInfo(cinfo->Entry, petlevel);
@@ -986,6 +953,11 @@
     {
         case SUMMON_PET:
         {
+            SetByteValue(UNIT_FIELD_BYTES_0, 1, CLASS_MAGE);
+
+            // this enables popup window (pet dismiss, cancel)
+            SetUInt32Value(UNIT_FIELD_FLAGS, UNIT_FLAG_PVP_ATTACKABLE);
+
             if (cinfo->family == CREATURE_FAMILY_GHOUL)
                 setPowerType(POWER_ENERGY);
             break;
@@ -994,6 +966,13 @@
         {
             if (!pInfo)         //If no pet levelstats in DB - use 1 for default hunter pet
                 pInfo = sObjectMgr.GetPetLevelInfo(1, petlevel);
+
+            SetByteValue(UNIT_FIELD_BYTES_0, 1, CLASS_WARRIOR);
+            SetByteValue(UNIT_FIELD_BYTES_0, 2, GENDER_NONE);
+            SetSheath(SHEATH_STATE_MELEE);
+
+            // this enables popup window (pet abandon, cancel)
+            SetUInt32Value(UNIT_FIELD_FLAGS, UNIT_FLAG_PVP_ATTACKABLE);
 
             CreatureFamilyEntry const* cFamily = sCreatureFamilyStore.LookupEntry(cinfo->family);
             if(cFamily && cFamily->minScale > 0.0f && getPetType()==HUNTER_PET)
