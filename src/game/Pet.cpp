--- conflicted
+++ resolved
@@ -539,7 +539,6 @@
             //regenerate focus for hunter pets or energy for deathknight's ghoul
             if(m_regenTimer <= diff)
             {
-<<<<<<< HEAD
                 Regenerate(getPowerType(), REGEN_TIME_FULL);
                 m_regenTimer = REGEN_TIME_FULL;
 
@@ -550,65 +549,22 @@
                     RegenerateHealth(REGEN_TIME_FULL);
             }
             else
-                m_regenTimer -= update_diff;
-=======
-                switch (getPowerType())
-                {
-                    case POWER_FOCUS:
-                    case POWER_ENERGY:
-                        Regenerate(getPowerType());
-                        break;
-                    default:
-                        break;
-                }
-                m_regenTimer = 4000;
-            }
-            else
                 m_regenTimer -= diff;
 
-            if(getPetType() != HUNTER_PET)
-                break;
-
-            if(m_happinessTimer <= diff)
-            {
-                LooseHappiness();
-                m_happinessTimer = 7500;
-            }
-            else
-                m_happinessTimer -= diff;
->>>>>>> f57ec56b
-
             break;
         }
         default:
             break;
     }
-<<<<<<< HEAD
     // Update scaling auras from queue
     while (!m_scalingQueue.empty())
-=======
-    Creature::Update(diff);
-}
-
-void Pet::Regenerate(Powers power)
-{
-    uint32 curValue = GetPower(power);
-    uint32 maxValue = GetMaxPower(power);
-
-    if (curValue >= maxValue)
-        return;
-
-    float addvalue = 0.0f;
-
-    switch (power)
->>>>>>> f57ec56b
     {
         ApplyScalingBonus(&m_scalingQueue.front());
         m_scalingQueue.pop();
     };
 
     if (IsInWorld())
-        Creature::Update(update_diff, tick_diff);
+        Creature::Update(diff);
 }
 
 HappinessState Pet::GetHappinessState()
