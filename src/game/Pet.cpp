/*
 * Copyright (C) 2005-2011 MaNGOS <http://getmangos.com/>
 *
 * This program is free software; you can redistribute it and/or modify
 * it under the terms of the GNU General Public License as published by
 * the Free Software Foundation; either version 2 of the License, or
 * (at your option) any later version.
 *
 * This program is distributed in the hope that it will be useful,
 * but WITHOUT ANY WARRANTY; without even the implied warranty of
 * MERCHANTABILITY or FITNESS FOR A PARTICULAR PURPOSE.  See the
 * GNU General Public License for more details.
 *
 * You should have received a copy of the GNU General Public License
 * along with this program; if not, write to the Free Software
 * Foundation, Inc., 59 Temple Place, Suite 330, Boston, MA  02111-1307  USA
 */

#include "Pet.h"
#include "Database/DatabaseEnv.h"
#include "Log.h"
#include "WorldPacket.h"
#include "ObjectMgr.h"
#include "SpellMgr.h"
#include "Formulas.h"
#include "SpellAuras.h"
#include "CreatureAI.h"
#include "Unit.h"
#include "Util.h"

Pet::Pet(PetType type) :
Creature(CREATURE_SUBTYPE_PET),
m_resetTalentsCost(0), m_resetTalentsTime(0), m_usedTalentCount(0),
m_removed(false), m_happinessTimer(7500), m_petType(type), m_duration(0),
m_auraUpdateMask(0), m_loading(true),
m_declinedname(NULL), m_petModeFlags(PET_MODE_DEFAULT),
m_petFollowAngle(PET_FOLLOW_ANGLE), m_needSave(true), m_petCounter(0), m_PetScalingData(NULL), m_createSpellID(0),m_HappinessState(0)
{
    SetName("Pet");
    m_regenTimer = 2000;

    m_baseBonusData = new PetScalingData;

    // pets always have a charminfo, even if they are not actually charmed
    if (!GetCharmInfo())
        InitCharmInfo(this);

    if (type == MINI_PET)                                    // always passive
        GetCharmInfo()->SetReactState(REACT_PASSIVE);
    else if(type == PROTECTOR_PET)                           // always defensive
        GetCharmInfo()->SetReactState(REACT_DEFENSIVE);
    else if (type == GUARDIAN_PET)                           // always aggressive
        GetCharmInfo()->SetReactState(REACT_AGGRESSIVE);

}

Pet::~Pet()
{
    delete m_declinedname;

    if (m_PetScalingData)
        delete m_PetScalingData;

    if (m_baseBonusData)
        delete m_baseBonusData;
}

void Pet::AddToWorld()
{
    ///- Register the pet for guid lookup
    if (!((Creature*)this)->IsInWorld())
    {
        GetMap()->GetObjectsStore().insert<Pet>(GetGUID(), (Pet*)this);
        sObjectAccessor.AddObject(this);
    }

    Unit::AddToWorld();
}

void Pet::RemoveFromWorld()
{
    ///- Remove the pet from the accessor
    if (((Creature*)this)->IsInWorld())
    {
        GetMap()->GetObjectsStore().erase<Pet>(GetGUID(), (Pet*)NULL);
        sObjectAccessor.RemoveObject(this);
    }

    ///- Don't call the function for Creature, normal mobs + totems go in a different storage
    Unit::RemoveFromWorld();
}

bool Pet::LoadPetFromDB( Player* owner, uint32 petentry, uint32 petnumber, bool current)
{
    m_loading = true;

    uint32 ownerid = owner->GetGUIDLow();

    QueryResult *result;

    if (petnumber)
        // known petnumber entry                  0   1      2(?)   3        4      5    6           7     8     9        10         11       12            13      14        15                 16                 17              18
        result = CharacterDatabase.PQuery("SELECT id, entry, owner, modelid, level, exp, Reactstate, slot, name, renamed, curhealth, curmana, curhappiness, abdata, savetime, resettalents_cost, resettalents_time, CreatedBySpell, PetType "
            "FROM character_pet WHERE owner = '%u' AND id = '%u'",
            ownerid, petnumber);
    else if (current)
        // current pet (slot 0)                   0   1      2(?)   3        4      5    6           7     8     9        10         11       12            13      14        15                 16                 17              18
        result = CharacterDatabase.PQuery("SELECT id, entry, owner, modelid, level, exp, Reactstate, slot, name, renamed, curhealth, curmana, curhappiness, abdata, savetime, resettalents_cost, resettalents_time, CreatedBySpell, PetType "
            "FROM character_pet WHERE owner = '%u' AND slot = '%u'",
            ownerid, PET_SAVE_AS_CURRENT );
    else if (petentry)
        // known petentry entry (unique for summoned pet, but non unique for hunter pet (only from current or not stabled pets)
        //                                        0   1      2(?)   3        4      5    6           7     8     9        10         11       12           13       14        15                 16                 17              18
        result = CharacterDatabase.PQuery("SELECT id, entry, owner, modelid, level, exp, Reactstate, slot, name, renamed, curhealth, curmana, curhappiness, abdata, savetime, resettalents_cost, resettalents_time, CreatedBySpell, PetType "
            "FROM character_pet WHERE owner = '%u' AND entry = '%u' AND (slot = '%u' OR slot > '%u') ",
            ownerid, petentry,PET_SAVE_AS_CURRENT,PET_SAVE_LAST_STABLE_SLOT);
    else
        // any current or other non-stabled pet (for hunter "call pet")
        //                                        0   1      2(?)   3        4      5    6           7     8     9        10         11       12            13      14        15                 16                 17              18
        result = CharacterDatabase.PQuery("SELECT id, entry, owner, modelid, level, exp, Reactstate, slot, name, renamed, curhealth, curmana, curhappiness, abdata, savetime, resettalents_cost, resettalents_time, CreatedBySpell, PetType "
            "FROM character_pet WHERE owner = '%u' AND (slot = '%u' OR slot > '%u') ",
            ownerid,PET_SAVE_AS_CURRENT,PET_SAVE_LAST_STABLE_SLOT);

    if(!result)
        return false;

    Field *fields = result->Fetch();

    uint32 pet_number = fields[0].GetUInt32();

    // update for case of current pet "slot = 0"
    petentry = fields[1].GetUInt32();

    if (!petentry)
    {
        delete result;
        return false;
    }

<<<<<<< HEAD
    setPetType(PetType(fields[18].GetUInt8()));
=======
    CreatureInfo const *creatureInfo = ObjectMgr::GetCreatureTemplate(petentry);
    if (!creatureInfo)
    {
        sLog.outError("Pet entry %u does not exist but used at pet load (owner: %s).", petentry, owner->GetGuidStr().c_str());
        delete result;
        return false;
    }


    uint32 summon_spell_id = fields[17].GetUInt32();
    SpellEntry const* spellInfo = sSpellStore.LookupEntry(summon_spell_id);

    bool is_temporary_summoned = spellInfo && GetSpellDuration(spellInfo) > 0;

    // check temporary summoned pets like mage water elemental
    if (current && is_temporary_summoned)
    {
        delete result;
        return false;
    }
>>>>>>> b7eadbe2

    if(getPetType() == HUNTER_PET)
    {
        if (!creatureInfo->isTameable(owner->CanTameExoticPets()))
        {
            delete result;
            return false;
        }
    }

    if (!GetCreateSpellID())
        SetCreateSpellID(fields[17].GetUInt32());

    SpellEntry const* spellInfo = sSpellStore.LookupEntry(GetCreateSpellID());

    if (spellInfo && GetSpellDuration(spellInfo) > 0 )
        SetDuration(GetSpellDuration(spellInfo));

    if (current && owner->IsPetNeedBeTemporaryUnsummoned())
    {
        owner->SetTemporaryUnsummonedPetNumber(pet_number);
        delete result;
        return false;
    }

    if (GetPetCounter() == 1)
        SetPetFollowAngle(PET_FOLLOW_ANGLE*3);
    else if (GetPetCounter() == 2)
        SetPetFollowAngle(PET_FOLLOW_ANGLE*2);
    else
        SetPetFollowAngle(PET_FOLLOW_ANGLE);

    if (getPetType() == MINI_PET)
        SetPetFollowAngle(M_PI_F*1.25f);

    Map *map = owner->GetMap();

    CreatureCreatePos pos(owner, owner->GetOrientation(), PET_FOLLOW_DIST, GetPetFollowAngle());

    uint32 guid = pos.GetMap()->GenerateLocalLowGuid(HIGHGUID_PET);
<<<<<<< HEAD

    if (!Create(guid, pos, petentry, pet_number, owner))
=======
    if (!Create(guid, pos, creatureInfo, pet_number))
>>>>>>> b7eadbe2
    {
        delete result;
        return false;
    }

    SetDisplayId(fields[3].GetUInt32());
    SetNativeDisplayId(fields[3].GetUInt32());
    uint32 petlevel = fields[4].GetUInt32();
    SetUInt32Value(UNIT_NPC_FLAGS, UNIT_NPC_FLAG_NONE);
    SetName(std::string(fields[8].GetCppString()));
    SetUInt32Value(UNIT_FIELD_PETEXPERIENCE, fields[5].GetUInt32());
    m_charmInfo->SetReactState(ReactStates(fields[6].GetUInt8()));


    // reget for sure use real creature info selected for Pet at load/creating
    CreatureInfo const *cinfo = GetCreatureInfo();

    if (cinfo->type == CREATURE_TYPE_CRITTER)
    {
        AIM_Initialize();
        pos.GetMap()->Add((Creature*)this);
        delete result;
        return true;
    }

    switch (getPetType())
    {
        case SUMMON_PET:
            petlevel=owner->getLevel();
            SetByteValue(UNIT_FIELD_BYTES_0, 1, CLASS_MAGE);
            SetUInt32Value(UNIT_FIELD_FLAGS, UNIT_FLAG_PVP_ATTACKABLE);
            break;
        case HUNTER_PET:
            SetByteValue(UNIT_FIELD_BYTES_0, 1, CLASS_WARRIOR);
            SetByteValue(UNIT_FIELD_BYTES_0, 2, GENDER_NONE);
            SetByteValue(UNIT_FIELD_BYTES_0, 3, POWER_FOCUS);
            SetSheath(SHEATH_STATE_MELEE);
            SetByteFlag(UNIT_FIELD_BYTES_2, 2, (fields[9].GetUInt8() == 0) ? UNIT_CAN_BE_ABANDONED : UNIT_CAN_BE_RENAMED | UNIT_CAN_BE_ABANDONED);
            SetUInt32Value(UNIT_FIELD_FLAGS, UNIT_FLAG_PVP_ATTACKABLE);
                                                            // this enables popup window (pet abandon, cancel)
            SetMaxPower(POWER_HAPPINESS, GetCreatePowers(POWER_HAPPINESS));
            SetPower(POWER_HAPPINESS, fields[12].GetUInt32());
            setPowerType(POWER_FOCUS);
            break;
        default:
            sLog.outError("Pet have incorrect type (%u) for pet loading.", getPetType());
    }

    if(owner->IsPvP())
        SetPvP(true);

    if(owner->IsFFAPvP())
        SetFFAPvP(true);

    SetCanModifyStats(true);
    InitStatsForLevel(petlevel);
    InitTalentForLevel();                                   // set original talents points before spell loading

    SetUInt32Value(UNIT_FIELD_PET_NAME_TIMESTAMP, uint32(time(NULL)));

    uint32 savedhealth = fields[10].GetUInt32();
    uint32 savedmana = fields[11].GetUInt32();

    // set current pet as current
    // 0=current
    // 1..MAX_PET_STABLES in stable slot
    // PET_SAVE_NOT_IN_SLOT(100) = not stable slot (summoning))
    if (fields[7].GetUInt32() != 0)
    {
        CharacterDatabase.BeginTransaction();

        static SqlStatementID id_1;
        static SqlStatementID id_2;

        SqlStatement stmt = CharacterDatabase.CreateStatement(id_1, "UPDATE character_pet SET slot = ? WHERE owner = ? AND slot = ? AND id <> ?");
        stmt.PExecute(uint32(PET_SAVE_NOT_IN_SLOT), ownerid, uint32(PET_SAVE_AS_CURRENT), m_charmInfo->GetPetNumber());

        stmt = CharacterDatabase.CreateStatement(id_2, "UPDATE character_pet SET slot = ? WHERE owner = ? AND id = ?");
        stmt.PExecute(uint32(PET_SAVE_AS_CURRENT), ownerid, m_charmInfo->GetPetNumber());

        CharacterDatabase.CommitTransaction();
    }


    // load action bar, if data broken will fill later by default spells.
    m_charmInfo->LoadPetActionBar(fields[13].GetCppString());
    // since last save (in seconds)
    uint32 timediff = uint32(time(NULL) - fields[14].GetUInt64());

    m_resetTalentsCost = fields[15].GetUInt32();
    m_resetTalentsTime = fields[16].GetUInt64();

    delete result;

    //load spells/cooldowns/auras
    _LoadAuras(timediff);
    _LoadSpells();
    SynchronizeLevelWithOwner();
    InitLevelupSpellsForLevel();
    LearnPetPassives();
    _LoadSpellCooldowns();

    if (getPetType() == SUMMON_PET)
        CastPetAuras(true);
    else
        CastPetAuras(current);

    CastPetPassiveAuras(true);
    CalculateScalingData(true);
    ApplyAllScalingBonuses(true);

    if (isControlled())
     //all (?) summon pets come with full health when called, note by virusav
    {
        SetHealth(GetMaxHealth());
        SetPower(getPowerType(), GetMaxPower(getPowerType()));
        LoadCreatureAddon(true);
    }

    UpdateWalkMode(owner);
    AIM_Initialize();

    GetMap()->Add((Creature*)this);

    owner->SetPet(this);                                    // in DB stored only full controlled creature

    DEBUG_LOG("New pet (loaded from DB) has guid %u", GetGUIDLow());

    m_loading = false;

    if (owner->GetTypeId() == TYPEID_PLAYER)
    {
        CleanupActionBar();                                     // remove unknown spells from action bar after load
        if (isControlled() && !GetPetCounter())
        {
            ((Player*)owner)->PetSpellInitialize();
            ((Player*)owner)->SendTalentsInfoData(true);
        }

    }

    if (owner->GetTypeId() == TYPEID_PLAYER && getPetType() == HUNTER_PET)
    {
        result = CharacterDatabase.PQuery("SELECT genitive, dative, accusative, instrumental, prepositional FROM character_pet_declinedname WHERE owner = '%u' AND id = '%u'", owner->GetGUIDLow(), GetCharmInfo()->GetPetNumber());

        if(result)
        {
            if(m_declinedname)
                delete m_declinedname;

            m_declinedname = new DeclinedName;
            Field *fields2 = result->Fetch();
            for(int i = 0; i < MAX_DECLINED_NAME_CASES; ++i)
                m_declinedname->name[i] = fields2[i].GetCppString();

            delete result;
        }
    }

    return true;
}

void Pet::SavePetToDB(PetSaveMode mode)
{
    if (!GetEntry())
        return;

    // save only fully controlled creature
    if (!isControlled())
        return;

    // not save not player pets
    if (!GetOwnerGuid().IsPlayer())
        return;

    Player* pOwner = (Player*)GetOwner();
    if (!pOwner)
        return;

    // current/stable/not_in_slot
    if (mode >= PET_SAVE_AS_CURRENT)
    {
        // reagents must be returned before save call
        if (mode == PET_SAVE_REAGENTS)
            mode = PET_SAVE_NOT_IN_SLOT;
        // not save pet as current if another pet temporary unsummoned
        else if (mode == PET_SAVE_AS_CURRENT && pOwner->GetTemporaryUnsummonedPetNumber() &&
            pOwner->GetTemporaryUnsummonedPetNumber() != m_charmInfo->GetPetNumber())
        {
            // pet will lost anyway at restore temporary unsummoned
            if(getPetType()==HUNTER_PET)
                return;

            // for warlock case
            mode = PET_SAVE_NOT_IN_SLOT;
        }

        uint32 curhealth = GetHealth();
        uint32 curmana = GetPower(POWER_MANA);

        // stable and not in slot saves
        if (getPetType() == HUNTER_PET && mode != PET_SAVE_AS_CURRENT)
            RemoveAllAuras();

        //save pet's data as one single transaction
        CharacterDatabase.BeginTransaction();
        _SaveSpells();
        _SaveSpellCooldowns();
        _SaveAuras();

        uint32 ownerLow = GetOwnerGuid().GetCounter();
        // remove current data
        static SqlStatementID delPet ;
        static SqlStatementID insPet ;

        SqlStatement stmt = CharacterDatabase.CreateStatement(delPet, "DELETE FROM character_pet WHERE owner = ? AND id = ?");
        stmt.PExecute(ownerLow, m_charmInfo->GetPetNumber());

        // prevent duplicate using slot (except PET_SAVE_NOT_IN_SLOT)
        if (mode <= PET_SAVE_LAST_STABLE_SLOT)
        {
            static SqlStatementID updPet ;

            stmt = CharacterDatabase.CreateStatement(updPet, "UPDATE character_pet SET slot = ? WHERE owner = ? AND slot = ?");
            stmt.PExecute(uint32(PET_SAVE_NOT_IN_SLOT), ownerLow, uint32(mode));
        }

        // prevent existence another hunter pet in PET_SAVE_AS_CURRENT and PET_SAVE_NOT_IN_SLOT
        if (getPetType()==HUNTER_PET && (mode==PET_SAVE_AS_CURRENT||mode > PET_SAVE_LAST_STABLE_SLOT))
        {
            static SqlStatementID del ;

            stmt = CharacterDatabase.CreateStatement(del, "DELETE FROM character_pet WHERE owner = ? AND (slot = ? OR slot > ?)");
            stmt.PExecute(ownerLow, uint32(PET_SAVE_AS_CURRENT), uint32(PET_SAVE_LAST_STABLE_SLOT));
        }

        // save pet
        SqlStatement savePet = CharacterDatabase.CreateStatement(insPet, "INSERT INTO character_pet ( id, entry,  owner, modelid, level, exp, Reactstate, slot, name, renamed, curhealth, "
            "curmana, curhappiness, abdata, savetime, resettalents_cost, resettalents_time, CreatedBySpell, PetType) "
             "VALUES (?, ?, ?, ?, ?, ?, ?, ?, ?, ?, ?, ?, ?, ?, ?, ?, ?, ?, ?)");

        savePet.addUInt32(m_charmInfo->GetPetNumber());
        savePet.addUInt32(GetEntry());
        savePet.addUInt32(ownerLow);
        savePet.addUInt32(GetNativeDisplayId());
        savePet.addUInt32(getLevel());
        savePet.addUInt32(GetUInt32Value(UNIT_FIELD_PETEXPERIENCE));
        savePet.addUInt32(uint32(m_charmInfo->GetReactState()));
        savePet.addUInt32(uint32(mode));
        savePet.addString(m_name);
        savePet.addUInt32(uint32(HasByteFlag(UNIT_FIELD_BYTES_2, 2, UNIT_CAN_BE_RENAMED) ? 0 : 1));
        savePet.addUInt32((curhealth < 1 ? 1 : curhealth));
        savePet.addUInt32(curmana);
        savePet.addUInt32(GetPower(POWER_HAPPINESS));

        std::ostringstream ss;
        for(uint32 i = ACTION_BAR_INDEX_START; i < ACTION_BAR_INDEX_END; ++i)
        {
            ss << uint32(m_charmInfo->GetActionBarEntry(i)->GetType()) << " "
               << uint32(m_charmInfo->GetActionBarEntry(i)->GetAction()) << " ";
        };
        savePet.addString(ss);

        savePet.addUInt64(uint64(time(NULL)));
        savePet.addUInt32(uint32(m_resetTalentsCost));
        savePet.addUInt64(uint64(m_resetTalentsTime));
        savePet.addUInt32(GetUInt32Value(UNIT_CREATED_BY_SPELL));
        savePet.addUInt32(uint32(getPetType()));

        savePet.Execute();
        CharacterDatabase.CommitTransaction();
    }
    // delete
    else
    {
        RemoveAllAuras(AURA_REMOVE_BY_DELETE);
        DeleteFromDB(m_charmInfo->GetPetNumber());
    }
}

void Pet::DeleteFromDB(uint32 guidlow, bool separate_transaction)
{
    if(separate_transaction)
        CharacterDatabase.BeginTransaction();

    static SqlStatementID delPet ;
    static SqlStatementID delDeclName ;
    static SqlStatementID delAuras ;
    static SqlStatementID delSpells ;
    static SqlStatementID delSpellCD ;

    SqlStatement stmt = CharacterDatabase.CreateStatement(delPet, "DELETE FROM character_pet WHERE id = ?");
    stmt.PExecute(guidlow);

    stmt = CharacterDatabase.CreateStatement(delDeclName, "DELETE FROM character_pet_declinedname WHERE id = ?");
    stmt.PExecute(guidlow);

    stmt = CharacterDatabase.CreateStatement(delAuras, "DELETE FROM pet_aura WHERE guid = ?");
    stmt.PExecute(guidlow);

    stmt = CharacterDatabase.CreateStatement(delSpells, "DELETE FROM pet_spell WHERE guid = ?");
    stmt.PExecute(guidlow);

    stmt = CharacterDatabase.CreateStatement(delSpellCD, "DELETE FROM pet_spell_cooldown WHERE guid = ?");
    stmt.PExecute(guidlow);

    if(separate_transaction)
        CharacterDatabase.CommitTransaction();
}

void Pet::SetDeathState(DeathState s)                       // overwrite virtual Creature::SetDeathState and Unit::SetDeathState
{
    Creature::SetDeathState(s);
    if(getDeathState()==CORPSE)
    {
        //remove summoned pet (no corpse)
        if(getPetType()==SUMMON_PET)
            Unsummon(PET_SAVE_NOT_IN_SLOT);
        // other will despawn at corpse desppawning (Pet::Update code)
        else
        {
            // pet corpse non lootable and non skinnable
            SetUInt32Value( UNIT_DYNAMIC_FLAGS, 0x00 );
            RemoveFlag (UNIT_FIELD_FLAGS, UNIT_FLAG_SKINNABLE);

            //lose happiness when died and not in BG/Arena
            MapEntry const* mapEntry = sMapStore.LookupEntry(GetMapId());
            if(!mapEntry || (mapEntry->map_type != MAP_ARENA && mapEntry->map_type != MAP_BATTLEGROUND))
                ModifyPower(POWER_HAPPINESS, -HAPPINESS_LEVEL_SIZE);

            if( HasSpell(55709) && GetOwner() && GetOwner()->GetTypeId() == TYPEID_PLAYER)
                GetOwner()->CastSpell(GetOwner(), 54114, false);

            SetFlag(UNIT_FIELD_FLAGS, UNIT_FLAG_STUNNED);
        }
    }
    else if(getDeathState()==ALIVE)
    {
        RemoveFlag(UNIT_FIELD_FLAGS, UNIT_FLAG_STUNNED);
        CastPetAuras(true);
    }
}

void Pet::Update(uint32 update_diff, uint32 diff)
{
    if (!IsInWorld())                               // pet already removed, just wait in remove queue, no updates
        return;

    switch( m_deathState )
    {
        case CORPSE:
        {
            if (m_corpseDecayTimer <= update_diff)
            {
                MANGOS_ASSERT(getPetType()!=SUMMON_PET && "Must be already removed.");
                Unsummon(PET_SAVE_NOT_IN_SLOT);             //hunters' pets never get removed because of death, NEVER!
                return;
            }
            break;
        }
        case ALIVE:
        {
            // unsummon pet that lost owner
            Unit* owner = GetOwner();
            if (!owner)
            {
                sLog.outError("Pet %d lost owner, removed. ", GetGUID());
                Unsummon(PET_SAVE_NOT_IN_SLOT);
                return;
            }

            if (!owner->isAlive())
            {
                DEBUG_LOG("Pet's %d owner died, removed. ", GetGUID());
                Unsummon(getPetType() == HUNTER_PET ? PET_SAVE_AS_CURRENT : PET_SAVE_NOT_IN_SLOT, owner);
                return;
            }

            if ((!IsWithinDistInMap(owner, GetMap()->GetVisibilityDistance()) && !owner->GetCharmGuid().IsEmpty()) || (isControlled() && owner->GetPetGuid().IsEmpty()))
            {
                DEBUG_LOG("Pet %d lost control, removed. Owner = %d, distance = %d, pet GUID = ", GetGUID(),owner->GetGUID(), GetDistance2d(owner), owner->GetPetGuid().GetCounter());
                Unsummon(PET_SAVE_REAGENTS);
                return;
            }

            if (isControlled())
            {
                GroupPetList m_groupPets = owner->GetPets();
                if (m_groupPets.find(GetObjectGuid().GetRawValue()) == m_groupPets.end())
                {
                    sLog.outError("Pet %d controlled, but not in list, removed.", GetGUID());
                    Unsummon(getPetType() == HUNTER_PET ? PET_SAVE_AS_DELETED : PET_SAVE_NOT_IN_SLOT, owner);
                    return;
                }
            }
            else 
                if (!IsWithinDistInMap(owner, GetMap()->GetVisibilityDistance()))
                {
                    sLog.outError("Not controlled pet %d lost view from owner, removed. Owner = %d, distance = %d, pet GUID = ", GetGUID(),owner->GetGUID(), GetDistance2d(owner), owner->GetPetGuid().GetCounter());
                    Unsummon(PET_SAVE_AS_DELETED);
                    return;
                }

            if (m_duration > 0)
            {
                if(m_duration > (int32)update_diff)
                    m_duration -= (int32)update_diff;
                else
                {
                    DEBUG_LOG("Pet %d removed with duration expired.", GetGUID());
                    Unsummon(PET_SAVE_AS_DELETED, owner);
                    return;
                }
            }

            //regenerate focus for hunter pets or energy for deathknight's ghoul
            if(m_regenTimer <= update_diff)
            {
                Regenerate(getPowerType(), REGEN_TIME_FULL);
                m_regenTimer = REGEN_TIME_FULL;

                if(getPetType() == HUNTER_PET)
                    Regenerate(POWER_HAPPINESS, REGEN_TIME_FULL);

                if (!isInCombat() || IsPolymorphed())
                    RegenerateHealth(REGEN_TIME_FULL);
            }
            else
                m_regenTimer -= update_diff;

            break;
        }
        default:
            break;
    }
    // Update scaling auras from queue
    while (!m_scalingQueue.empty())
    {
        ApplyScalingBonus(&m_scalingQueue.front());
        m_scalingQueue.pop();
    };

    if (IsInWorld())
        Creature::Update(update_diff, diff);
}

HappinessState Pet::GetHappinessState()
{
    if(GetPower(POWER_HAPPINESS) < HAPPINESS_LEVEL_SIZE)
        return UNHAPPY;
    else if(GetPower(POWER_HAPPINESS) >= HAPPINESS_LEVEL_SIZE * 2)
        return HAPPY;
    else
        return CONTENT;
}

bool Pet::CanTakeMoreActiveSpells(uint32 spellid)
{
    uint8  activecount = 1;
    uint32 chainstartstore[ACTIVE_SPELLS_MAX];

    if(IsPassiveSpell(spellid))
        return true;

    chainstartstore[0] = sSpellMgr.GetFirstSpellInChain(spellid);

    for (PetSpellMap::const_iterator itr = m_spells.begin(); itr != m_spells.end(); ++itr)
    {
        if(itr->second.state == PETSPELL_REMOVED)
            continue;

        if(IsPassiveSpell(itr->first))
            continue;

        uint32 chainstart = sSpellMgr.GetFirstSpellInChain(itr->first);

        uint8 x;

        for(x = 0; x < activecount; x++)
        {
            if(chainstart == chainstartstore[x])
                break;
        }

        if(x == activecount)                                //spellchain not yet saved -> add active count
        {
            ++activecount;
            if(activecount > ACTIVE_SPELLS_MAX)
                return false;
            chainstartstore[x] = chainstart;
        }
    }
    return true;
}

void Pet::Unsummon(PetSaveMode mode, Unit* owner /*= NULL*/)
{

    if (!owner)
        owner = GetOwner();

    m_removed = true;

    CombatStop();

    if (owner)
    {
        if (GetOwnerGuid() != owner->GetObjectGuid())
            return;

        Player* p_owner = owner->GetTypeId()==TYPEID_PLAYER ? (Player*)owner : NULL;

        if (p_owner)
        {

            // not save secondary permanent pet as current
            if (mode == PET_SAVE_AS_CURRENT && p_owner->GetTemporaryUnsummonedPetNumber() &&
                p_owner->GetTemporaryUnsummonedPetNumber() != GetCharmInfo()->GetPetNumber())
                mode = PET_SAVE_NOT_IN_SLOT;

            SpellEntry const *spellInfo = sSpellStore.LookupEntry(GetCreateSpellID());

            if (mode == PET_SAVE_REAGENTS)
            {
                //returning of reagents only for players, so best done here

                if (spellInfo)
                {
                    for(uint32 i = 0; i < MAX_SPELL_REAGENTS; ++i)
                    {
                        if (spellInfo->Reagent[i] > 0)
                        {
                            ItemPosCountVec dest;           //for succubus, voidwalker, felhunter and felguard credit soulshard when despawn reason other than death (out of range, logout)
                            uint8 msg = p_owner->CanStoreNewItem(NULL_BAG, NULL_SLOT, dest, spellInfo->Reagent[i], spellInfo->ReagentCount[i]);
                            if (msg == EQUIP_ERR_OK)
                            {
                                Item* item = p_owner->StoreNewItem(dest, spellInfo->Reagent[i], true);
                                if (p_owner->IsInWorld())
                                    p_owner->SendNewItem(item, spellInfo->ReagentCount[i], true, false);
                            }
                        }
                    }
                }
            }

            if (isControlled()  && !GetPetCounter())
            {
                p_owner->RemovePetActionBar();

                if (p_owner->GetGroup())
                    p_owner->SetGroupUpdateFlag(GROUP_UPDATE_PET);

                // Special way for remove cooldown if SPELL_ATTR_DISABLED_WHILE_ACTIVE
                if (spellInfo && spellInfo->Attributes & SPELL_ATTR_DISABLED_WHILE_ACTIVE)
                    if (p_owner->GetTemporaryUnsummonedPetNumber() != GetCharmInfo()->GetPetNumber())
                        p_owner->SendCooldownEvent(spellInfo);
            }
        }

        // only if current pet in slot
        switch(getPetType())
        {
            case MINI_PET:
                if (p_owner)
                    p_owner->SetMiniPet(NULL);
                break;
            case PROTECTOR_PET:
            case GUARDIAN_PET:
                owner->RemoveGuardian(this);
                break;
            default:
                if (owner->GetPetGuid() == GetObjectGuid())
                    owner->SetPet(NULL);
                break;
        }

        if (GetNeedSave())
            SavePetToDB(mode);
    }

    AddObjectToRemoveList();

}

void Pet::GivePetXP(uint32 xp)
{
    if(getPetType() != HUNTER_PET)
        return;

    if ( xp < 1 )
        return;

    if(!isAlive())
        return;

    uint32 level = getLevel();
    uint32 maxlevel = std::min(sWorld.getConfig(CONFIG_UINT32_MAX_PLAYER_LEVEL), GetOwner()->getLevel());

    // pet not receive xp for level equal to owner level
    if (level >= maxlevel)
        return;

    uint32 nextLvlXP = GetUInt32Value(UNIT_FIELD_PETNEXTLEVELEXP);
    uint32 curXP = GetUInt32Value(UNIT_FIELD_PETEXPERIENCE);
    uint32 newXP = curXP + xp;

    while( newXP >= nextLvlXP && level < maxlevel)
    {
        newXP -= nextLvlXP;
        ++level;

        GivePetLevel(level);                              // also update UNIT_FIELD_PETNEXTLEVELEXP and UNIT_FIELD_PETEXPERIENCE to level start

        nextLvlXP = GetUInt32Value(UNIT_FIELD_PETNEXTLEVELEXP);
    }

    SetUInt32Value(UNIT_FIELD_PETEXPERIENCE, level < maxlevel ? newXP : 0);
}

void Pet::GivePetLevel(uint32 level)
{
    if (!level || level == getLevel())
        return;

    if (getPetType()==HUNTER_PET)
    {
        SetUInt32Value(UNIT_FIELD_PETEXPERIENCE, 0);
        SetUInt32Value(UNIT_FIELD_PETNEXTLEVELEXP, sObjectMgr.GetXPForPetLevel(level));
    }

    InitStatsForLevel(level);
    InitLevelupSpellsForLevel();
    InitTalentForLevel();
}

bool Pet::CreateBaseAtCreature(Creature* creature, Unit* owner)
{
    if(!creature)
    {
        sLog.outError("CRITICAL: NULL pointer passed into CreateBaseAtCreature()");
        return false;
    }

<<<<<<< HEAD
    if(!owner)
=======
    CreatureCreatePos pos(creature, creature->GetOrientation());

    uint32 guid = creature->GetMap()->GenerateLocalLowGuid(HIGHGUID_PET);

    BASIC_LOG("Create pet");
    uint32 pet_number = sObjectMgr.GeneratePetNumber();
    if (!Create(guid, pos, creature->GetCreatureInfo(), pet_number))
>>>>>>> b7eadbe2
        return false;

    CreatureInfo const *cinfo = creature->GetCreatureInfo();
    if(!cinfo)
    {
        sLog.outError("CreateBaseAtCreature() failed, creatureInfo is missing!");
        return false;
    }

    CreatureCreatePos pos(creature, creature->GetOrientation());

    BASIC_LOG("Create new pet from creature %d ", creature->GetEntry());

    BASIC_LOG("Create pet");

    if (!Create(0, pos, creature->GetEntry(), 0, owner))
        return false;


    if(CreatureFamilyEntry const* cFamily = sCreatureFamilyStore.LookupEntry(cinfo->family))
        SetName(cFamily->Name[sWorld.GetDefaultDbcLocale()]);
    else
        SetName(creature->GetNameForLocaleIdx(sObjectMgr.GetDBCLocaleIndex()));

    if(cinfo->type == CREATURE_TYPE_CRITTER)
    {
        setPetType(MINI_PET);
        return true;
    }

    if(cinfo->type == CREATURE_TYPE_BEAST)
    {
        SetUInt32Value(UNIT_MOD_CAST_SPEED, creature->GetUInt32Value(UNIT_MOD_CAST_SPEED));
    }

    SetDisplayId(creature->GetDisplayId());
    SetNativeDisplayId(creature->GetNativeDisplayId());

    return true;
}

bool Pet::InitStatsForLevel(uint32 petlevel, Unit* owner)
{

    CreatureInfo const *cinfo = GetCreatureInfo();
    MANGOS_ASSERT(cinfo);

    if(!owner)
    {
        owner = GetOwner();
        if(!owner)
        {
            sLog.outError("attempt to summon pet (Entry %u) without owner! Attempt terminated.", cinfo->Entry);
            return false;
        }
    }

    if (!petlevel)
        petlevel = owner->getLevel();

    SetLevel(petlevel);

    PetLevelInfo const* pInfo = sObjectMgr.GetPetLevelInfo(cinfo->Entry, petlevel);

    SetMeleeDamageSchool(SpellSchools(cinfo->dmgschool));

    int32 createStats[MAX_STATS+7] =  {22,     // STAT_STRENGTH
                                       22,     // STAT_AGILITY
                                       25,     // STAT_STAMINA
                                       28,     // STAT_INTELLECT
                                       27,     // STAT_SPIRIT
                                       42,     // Base HEALTH
                                       20,     // Base POWER/MANA
                                       10,     // Base AttackPower
                                       5,      // Base MinDamage
                                       10,     // Base MaxDamage
                                       1,      // Base MinRangeDamage
                                       3};     // Base MaxRangeDamage

    uint32 createResistance[MAX_SPELL_SCHOOL] = {0,0,0,0,0,0,0};

    if(cinfo) // Default create values (from creature_template)
    {
        createResistance[SPELL_SCHOOL_HOLY]   = cinfo->resistance1;
        createResistance[SPELL_SCHOOL_FIRE]   = cinfo->resistance2;
        createResistance[SPELL_SCHOOL_NATURE] = cinfo->resistance3;
        createResistance[SPELL_SCHOOL_FROST]  = cinfo->resistance4;
        createResistance[SPELL_SCHOOL_SHADOW] = cinfo->resistance5;
        createResistance[SPELL_SCHOOL_ARCANE] = cinfo->resistance6;
        // Armor
        createResistance[SPELL_SCHOOL_NORMAL] = int32(cinfo->armor  * petlevel / cinfo->maxlevel / (1 +  cinfo->rank));

        for (int i = 0; i < MAX_STATS; ++i)
            createStats[i] *= petlevel/10;

        createStats[MAX_STATS]    = int32(cinfo->maxhealth * petlevel / cinfo->maxlevel / (1 +  cinfo->rank));
        createStats[MAX_STATS+1]  = int32(cinfo->maxmana * petlevel / cinfo->maxlevel / (1 +  cinfo->rank));
        createStats[MAX_STATS+2]  = int32(cinfo->attackpower * petlevel / cinfo->maxlevel / (1 +  cinfo->rank));
        createStats[MAX_STATS+3]  = int32( cinfo->mindmg * petlevel / cinfo->maxlevel / (1 + cinfo->rank));
        createStats[MAX_STATS+4]  = int32( cinfo->maxdmg * petlevel / cinfo->maxlevel / (1 + cinfo->rank));
        createStats[MAX_STATS+5]  = int32(cinfo->minrangedmg * petlevel / cinfo->maxlevel/ (1 + cinfo->rank));
        createStats[MAX_STATS+6]  = int32(cinfo->maxrangedmg * petlevel / cinfo->maxlevel/ (1 + cinfo->rank));
        SetFloatValue(UNIT_FIELD_MAXRANGEDDAMAGE, float(cinfo->maxrangedmg * petlevel / cinfo->maxlevel));
        setPowerType(Powers(cinfo->powerType));
        SetAttackTime(BASE_ATTACK, cinfo->baseattacktime);
        SetAttackTime(RANGED_ATTACK, cinfo->rangeattacktime);
    }
    else
    {
        SetAttackTime(BASE_ATTACK, BASE_ATTACK_TIME);
        SetAttackTime(RANGED_ATTACK, BASE_ATTACK_TIME);

        for (int i = 0; i < MAX_STATS+7; ++i)
            createStats[i] *= petlevel/10;
        // Armor
        createResistance[SPELL_SCHOOL_NORMAL] = petlevel*50;
    }

    switch(getPetType())
    {
        case SUMMON_PET:
        {
            if (cinfo->family == CREATURE_FAMILY_GHOUL)
                setPowerType(POWER_ENERGY);
            break;
        }
        case HUNTER_PET:
        {
            if (!pInfo)         //If no pet levelstats in DB - use 1 for default hunter pet
                pInfo = sObjectMgr.GetPetLevelInfo(1, petlevel);

            CreatureFamilyEntry const* cFamily = sCreatureFamilyStore.LookupEntry(cinfo->family);
            if(cFamily && cFamily->minScale > 0.0f && getPetType()==HUNTER_PET)
            {
                float scale;
                if (getLevel() >= cFamily->maxScaleLevel)
                    scale = cFamily->maxScale;
                else if (getLevel() <= cFamily->minScaleLevel)
                    scale = cFamily->minScale;
                else
                    scale = cFamily->minScale + float(getLevel() - cFamily->minScaleLevel) / cFamily->maxScaleLevel * (cFamily->maxScale - cFamily->minScale);

                SetObjectScale(scale);
                UpdateModelData();
            }

            SetUInt32Value(UNIT_FIELD_PETNEXTLEVELEXP, sObjectMgr.GetXPForPetLevel(petlevel));
            setPowerType(POWER_FOCUS);
            break;
        }
        case GUARDIAN_PET:
        case PROTECTOR_PET:
        {
            SetUInt32Value(UNIT_FIELD_PETEXPERIENCE, 0);
            SetUInt32Value(UNIT_FIELD_PETNEXTLEVELEXP, 1000);
            // DK ghouls have energy
            if (cinfo->family == CREATURE_FAMILY_GHOUL)
                setPowerType(POWER_ENERGY);
            break;
        }
        default:
        {
            sLog.outError("Pet have incorrect type (%u) for levelup.", getPetType());
            return true;
            break;
        }
    }

    if(pInfo)                                       // exist in DB
    {
        if (pInfo->health)
            SetCreateHealth(pInfo->health);
        else
            SetCreateHealth(createStats[MAX_STATS]);

        if (pInfo->mana)
            SetCreateMana(pInfo->mana);
        else
            SetCreateMana(createStats[MAX_STATS+1]);

        if (pInfo->armor)
            SetModifierValue(UNIT_MOD_ARMOR, BASE_VALUE, float(pInfo->armor));
        else
            SetModifierValue(UNIT_MOD_ARMOR, BASE_VALUE,  float(createResistance[SPELL_SCHOOL_NORMAL]));

        for( int i = STAT_STRENGTH; i < MAX_STATS; ++i)
            if (pInfo->stats[i])
               SetCreateStat(Stats(i), float(pInfo->stats[i]));
            else
               SetCreateStat(Stats(i), float(createStats[i]));

        if (pInfo->attackpower)
            SetModifierValue(UNIT_MOD_ATTACK_POWER, BASE_VALUE, float(pInfo->attackpower));
        else
            SetModifierValue(UNIT_MOD_ATTACK_POWER, BASE_VALUE, float(createStats[MAX_STATS+2]));

        if (pInfo->mindmg)
            SetBaseWeaponDamage(BASE_ATTACK, MINDAMAGE, float(pInfo->mindmg));
        else
            SetBaseWeaponDamage(BASE_ATTACK, MINDAMAGE, float(createStats[MAX_STATS+3]));

        if (pInfo->maxdmg)
            SetBaseWeaponDamage(BASE_ATTACK, MAXDAMAGE, float(pInfo->maxdmg));
        else
            SetBaseWeaponDamage(BASE_ATTACK, MAXDAMAGE, float(createStats[MAX_STATS+4]));

        SetFloatValue(UNIT_FIELD_MINRANGEDDAMAGE,float(createStats[MAX_STATS+5]));
        SetFloatValue(UNIT_FIELD_MAXRANGEDDAMAGE,float(createStats[MAX_STATS+6]));

        DEBUG_LOG("Pet %u stats for level initialized (from pet_levelstat values)", cinfo->Entry);
    }
    else                                            // not exist in DB, use some default fake data
    {
        DEBUG_LOG("Summoned pet (Entry: %u) not have pet stats data in DB. Use hardcoded values.",cinfo->Entry);
        for (int i = STAT_STRENGTH; i < MAX_STATS; ++i)
            SetCreateStat(Stats(i),float(createStats[i]));

        SetCreateHealth(createStats[MAX_STATS]);
        SetCreateMana(createStats[MAX_STATS+1]);
        SetModifierValue(UNIT_MOD_ARMOR, BASE_VALUE,  float(createResistance[SPELL_SCHOOL_NORMAL]));

        SetModifierValue(UNIT_MOD_ATTACK_POWER, BASE_VALUE, float(createStats[MAX_STATS+2]));

        SetBaseWeaponDamage(BASE_ATTACK, MINDAMAGE, float(createStats[MAX_STATS+3]));
        SetBaseWeaponDamage(BASE_ATTACK, MAXDAMAGE, float(createStats[MAX_STATS+4]));

        SetFloatValue(UNIT_FIELD_MINRANGEDDAMAGE, float(createStats[MAX_STATS+5]));
        SetFloatValue(UNIT_FIELD_MAXRANGEDDAMAGE, float(createStats[MAX_STATS+6]));

        DEBUG_LOG("Pet %u stats for level initialized (from creature_template values)", cinfo->Entry);
    }

    for (int i = SPELL_SCHOOL_HOLY; i < MAX_SPELL_SCHOOL; ++i)
            SetModifierValue(UnitMods(UNIT_MOD_RESISTANCE_START + i), BASE_VALUE, float(createResistance[i]));

    SetModifierValue(UNIT_MOD_ATTACK_POWER, BASE_PCT, 1.0f);
    SetAttackTime(OFF_ATTACK, BASE_ATTACK_TIME);
    SetFloatValue(UNIT_MOD_CAST_SPEED, 1.0f);


    UpdateAllStats();

    SetHealth(GetMaxHealth());
    SetPower(getPowerType(), GetMaxPower(getPowerType()));

    return true;
}

bool Pet::HaveInDiet(ItemPrototype const* item) const
{
    if (!item->FoodType)
        return false;

    CreatureInfo const* cInfo = GetCreatureInfo();
    if(!cInfo)
        return false;

    CreatureFamilyEntry const* cFamily = sCreatureFamilyStore.LookupEntry(cInfo->family);
    if(!cFamily)
        return false;

    uint32 diet = cFamily->petFoodMask;
    uint32 FoodMask = 1 << (item->FoodType-1);
    return diet & FoodMask;
}

uint32 Pet::GetCurrentFoodBenefitLevel(uint32 itemlevel)
{
    // -5 or greater food level
    if(getLevel() <= itemlevel + 5)                         //possible to feed level 60 pet with level 55 level food for full effect
        return 35000;
    // -10..-6
    else if(getLevel() <= itemlevel + 10)                   //pure guess, but sounds good
        return 17000;
    // -14..-11
    else if(getLevel() <= itemlevel + 14)                   //level 55 food gets green on 70, makes sense to me
        return 8000;
    // -15 or less
    else
        return 0;                                           //food too low level
}

void Pet::_LoadSpellCooldowns()
{
    m_CreatureSpellCooldowns.clear();
    m_CreatureCategoryCooldowns.clear();

    QueryResult *result = CharacterDatabase.PQuery("SELECT spell,time FROM pet_spell_cooldown WHERE guid = '%u'",m_charmInfo->GetPetNumber());

    if(result)
    {
        time_t curTime = time(NULL);

        WorldPacket data(SMSG_SPELL_COOLDOWN, (8+1+size_t(result->GetRowCount())*8));
        data << GetGUID();
        data << uint8(0x0);                                 // flags (0x1, 0x2)

        do
        {
            Field *fields = result->Fetch();

            uint32 spell_id = fields[0].GetUInt32();
            time_t db_time  = (time_t)fields[1].GetUInt64();

            if(!sSpellStore.LookupEntry(spell_id))
            {
                sLog.outError("Pet %u have unknown spell %u in `pet_spell_cooldown`, skipping.",m_charmInfo->GetPetNumber(),spell_id);
                continue;
            }

            // skip outdated cooldown
            if(db_time <= curTime)
                continue;

            data << uint32(spell_id);
            data << uint32(uint32(db_time-curTime)*IN_MILLISECONDS);

            _AddCreatureSpellCooldown(spell_id,db_time);

            DEBUG_LOG("Pet (Number: %u) spell %u cooldown loaded (%u secs).", m_charmInfo->GetPetNumber(), spell_id, uint32(db_time-curTime));
        }
        while( result->NextRow() );

        delete result;

        if(!m_CreatureSpellCooldowns.empty() && GetOwner())
        {
            ((Player*)GetOwner())->GetSession()->SendPacket(&data);
        }
    }
}

void Pet::_SaveSpellCooldowns()
{
    static SqlStatementID delSpellCD ;
    static SqlStatementID insSpellCD ;

    SqlStatement stmt = CharacterDatabase.CreateStatement(delSpellCD, "DELETE FROM pet_spell_cooldown WHERE guid = ?");
    stmt.PExecute(m_charmInfo->GetPetNumber());

    time_t curTime = time(NULL);

    // remove oudated and save active
    for(CreatureSpellCooldowns::iterator itr = m_CreatureSpellCooldowns.begin();itr != m_CreatureSpellCooldowns.end();)
    {
        if(itr->second <= curTime)
            m_CreatureSpellCooldowns.erase(itr++);
        else
        {
            stmt = CharacterDatabase.CreateStatement(insSpellCD, "INSERT INTO pet_spell_cooldown (guid,spell,time) VALUES (?, ?, ?)");
            stmt.PExecute(m_charmInfo->GetPetNumber(), itr->first, uint64(itr->second));
            ++itr;
        }
    }
}

void Pet::_LoadSpells()
{
    QueryResult *result = CharacterDatabase.PQuery("SELECT spell,active FROM pet_spell WHERE guid = '%u'",m_charmInfo->GetPetNumber());

    if(result)
    {
        do
        {
            Field *fields = result->Fetch();

            addSpell(fields[0].GetUInt32(), ActiveStates(fields[1].GetUInt8()), PETSPELL_UNCHANGED);
        }
        while( result->NextRow() );

        delete result;
    }
}

void Pet::_SaveSpells()
{
    static SqlStatementID delSpell ;
    static SqlStatementID insSpell ;

    for (PetSpellMap::iterator itr = m_spells.begin(), next = m_spells.begin(); itr != m_spells.end(); itr = next)
    {
        ++next;

        // prevent saving family passives to DB
        if (itr->second.type == PETSPELL_FAMILY)
            continue;

        switch(itr->second.state)
        {
            case PETSPELL_REMOVED:
                {
                    SqlStatement stmt = CharacterDatabase.CreateStatement(delSpell, "DELETE FROM pet_spell WHERE guid = ? and spell = ?");
                    stmt.PExecute(m_charmInfo->GetPetNumber(), itr->first);
                    m_spells.erase(itr);
                }
                continue;
            case PETSPELL_CHANGED:
                {
                    SqlStatement stmt = CharacterDatabase.CreateStatement(delSpell, "DELETE FROM pet_spell WHERE guid = ? and spell = ?");
                    stmt.PExecute(m_charmInfo->GetPetNumber(), itr->first);

                    stmt = CharacterDatabase.CreateStatement(insSpell, "INSERT INTO pet_spell (guid,spell,active) VALUES (?, ?, ?)");
                    stmt.PExecute(m_charmInfo->GetPetNumber(), itr->first, uint32(itr->second.active));
                }
                break;
            case PETSPELL_NEW:
                {
                    SqlStatement stmt = CharacterDatabase.CreateStatement(insSpell, "INSERT INTO pet_spell (guid,spell,active) VALUES (?, ?, ?)");
                    stmt.PExecute(m_charmInfo->GetPetNumber(), itr->first, uint32(itr->second.active));
                }
                break;
            case PETSPELL_UNCHANGED:
                continue;
        }

        itr->second.state = PETSPELL_UNCHANGED;
    }
}

void Pet::_LoadAuras(uint32 timediff)
{
    RemoveAllAuras();

    QueryResult *result = CharacterDatabase.PQuery("SELECT caster_guid,item_guid,spell,stackcount,remaincharges,basepoints0,basepoints1,basepoints2,periodictime0,periodictime1,periodictime2,maxduration,remaintime,effIndexMask FROM pet_aura WHERE guid = '%u'", m_charmInfo->GetPetNumber());

    if(result)
    {
        do
        {
            Field *fields = result->Fetch();
            uint64 caster_guid = fields[0].GetUInt64();
            uint32 item_lowguid = fields[1].GetUInt32();
            uint32 spellid = fields[2].GetUInt32();
            uint32 stackcount = fields[3].GetUInt32();
            uint32 remaincharges = fields[4].GetUInt32();
            int32  damage[MAX_EFFECT_INDEX];
            uint32 periodicTime[MAX_EFFECT_INDEX];

            for (int32 i = 0; i < MAX_EFFECT_INDEX; ++i)
            {
                damage[i] = fields[i+5].GetInt32();
                periodicTime[i] = fields[i+8].GetUInt32();
            }

            int32 maxduration = fields[11].GetInt32();
            int32 remaintime = fields[12].GetInt32();
            uint32 effIndexMask = fields[13].GetUInt32();

            SpellEntry const* spellproto = sSpellStore.LookupEntry(spellid);
            if (!spellproto)
            {
                sLog.outError("Unknown spell (spellid %u), ignore.",spellid);
                continue;
            }

            // do not load single target auras (unless they were cast by the player)
            if (caster_guid != GetGUID() && IsSingleTargetSpell(spellproto))
                continue;

            if (remaintime != -1 && !IsPositiveSpell(spellproto))
            {
                if (remaintime/IN_MILLISECONDS <= int32(timediff))
                    continue;

                remaintime -= timediff*IN_MILLISECONDS;
            }

            // prevent wrong values of remaincharges
            uint32 procCharges = spellproto->procCharges;
            if (procCharges)
            {
                if (remaincharges <= 0 || remaincharges > procCharges)
                    remaincharges = procCharges;
            }
            else
                remaincharges = 0;

            if (!spellproto->StackAmount)
                stackcount = 1;
            else if (spellproto->StackAmount < stackcount)
                stackcount = spellproto->StackAmount;
            else if (!stackcount)
                stackcount = 1;

            SpellAuraHolder *holder = CreateSpellAuraHolder(spellproto, this, NULL);
            holder->SetLoadedState(caster_guid, ObjectGuid(HIGHGUID_ITEM, item_lowguid), stackcount, remaincharges, maxduration, remaintime);

            for (int32 i = 0; i < MAX_EFFECT_INDEX; ++i)
            {
                if ((effIndexMask & (1 << i)) == 0)
                    continue;

                Aura* aura = CreateAura(spellproto, SpellEffectIndex(i), NULL, holder, this);
                if (!damage[i])
                    damage[i] = aura->GetModifier()->m_amount;

                aura->SetLoadedState(damage[i], periodicTime[i]);
                holder->AddAura(aura, SpellEffectIndex(i));
            }

            if (!holder->IsEmptyHolder())
                AddSpellAuraHolder(holder);
            else
                delete holder;
        }
        while( result->NextRow() );

        delete result;
    }
}

void Pet::_SaveAuras()
{
    static SqlStatementID delAuras ;
    static SqlStatementID insAuras ;

    SqlStatement stmt = CharacterDatabase.CreateStatement(delAuras, "DELETE FROM pet_aura WHERE guid = ?");
    stmt.PExecute(m_charmInfo->GetPetNumber());

    SpellAuraHolderMap const& auraHolders = GetSpellAuraHolderMap();

    if (auraHolders.empty())
        return;

    stmt = CharacterDatabase.CreateStatement(insAuras, "INSERT INTO pet_aura (guid, caster_guid, item_guid, spell, stackcount, remaincharges, "
        "basepoints0, basepoints1, basepoints2, periodictime0, periodictime1, periodictime2, maxduration, remaintime, effIndexMask) "
        "VALUES (?, ?, ?, ?, ?, ?, ?, ?, ?, ?, ?, ?, ?, ?, ?)");

    for(SpellAuraHolderMap::const_iterator itr = auraHolders.begin(); itr != auraHolders.end(); ++itr)
    {
        SpellAuraHolder *holder = itr->second;

        bool save = true;
        for (int32 j = 0; j < MAX_EFFECT_INDEX; ++j)
        {
            SpellEntry const* spellInfo = holder->GetSpellProto();
            if (spellInfo->EffectApplyAuraName[j] == SPELL_AURA_MOD_STEALTH ||
                        spellInfo->Effect[j] == SPELL_EFFECT_APPLY_AREA_AURA_OWNER ||
                        spellInfo->Effect[j] == SPELL_EFFECT_APPLY_AREA_AURA_PET )
            {
                save = false;
                break;
            }
        }

        //skip all holders from spells that are passive or channeled
        //do not save single target holders (unless they were cast by the player)
        if (save && !holder->IsPassive() && !IsChanneledSpell(holder->GetSpellProto()) && (holder->GetCasterGUID() == GetGUID() || !holder->IsSingleTarget()))
        {
            int32  damage[MAX_EFFECT_INDEX];
            uint32 periodicTime[MAX_EFFECT_INDEX];
            uint32 effIndexMask = 0;

            for (uint32 i = 0; i < MAX_EFFECT_INDEX; ++i)
            {
                damage[i] = 0;
                periodicTime[i] = 0;

                if (Aura *aur = holder->GetAuraByEffectIndex(SpellEffectIndex(i)))
                {
                    // don't save not own area auras
                    if (aur->IsAreaAura() && holder->GetCasterGUID() != GetGUID())
                        continue;

                    damage[i] = aur->GetModifier()->m_amount;
                    periodicTime[i] = aur->GetModifier()->periodictime;
                    effIndexMask |= (1 << i);
                }
            }

            if (!effIndexMask)
                continue;

            stmt.addUInt32(m_charmInfo->GetPetNumber());
            stmt.addUInt64(holder->GetCasterGuid().GetRawValue());
            stmt.addUInt32(holder->GetCastItemGuid().GetCounter());
            stmt.addUInt32(holder->GetId());
            stmt.addUInt32(holder->GetStackAmount());
            stmt.addUInt8(holder->GetAuraCharges());

            for (uint32 i = 0; i < MAX_EFFECT_INDEX; ++i)
                stmt.addInt32(damage[i]);

            for (uint32 i = 0; i < MAX_EFFECT_INDEX; ++i)
                stmt.addUInt32(periodicTime[i]);

            stmt.addInt32(holder->GetAuraMaxDuration());
            stmt.addInt32(holder->GetAuraDuration());
            stmt.addUInt32(effIndexMask);
            stmt.Execute();
        }
    }
}

bool Pet::addSpell(uint32 spell_id,ActiveStates active /*= ACT_DECIDE*/, PetSpellState state /*= PETSPELL_NEW*/, PetSpellType type /*= PETSPELL_NORMAL*/)
{
    SpellEntry const *spellInfo = sSpellStore.LookupEntry(spell_id);
    if (!spellInfo)
    {
        // do pet spell book cleanup
        if(state == PETSPELL_UNCHANGED)                     // spell load case
        {
            sLog.outError("Pet::addSpell: nonexistent in SpellStore spell #%u request, deleting for all pets in `pet_spell`.",spell_id);
            CharacterDatabase.PExecute("DELETE FROM pet_spell WHERE spell = '%u'",spell_id);
        }
        else
            sLog.outError("Pet::addSpell: nonexistent in SpellStore spell #%u request.",spell_id);

        return false;
    }

    PetSpellMap::iterator itr = m_spells.find(spell_id);
    if (itr != m_spells.end())
    {
        if (itr->second.state == PETSPELL_REMOVED)
        {
            m_spells.erase(itr);
            state = PETSPELL_CHANGED;
        }
        else if (state == PETSPELL_UNCHANGED && itr->second.state != PETSPELL_UNCHANGED)
        {
            // can be in case spell loading but learned at some previous spell loading
            itr->second.state = PETSPELL_UNCHANGED;

            if(active == ACT_ENABLED)
                ToggleAutocast(spell_id, true);
            else if(active == ACT_DISABLED)
                ToggleAutocast(spell_id, false);

            return false;
        }
        else
            return false;
    }

    uint32 oldspell_id = 0;

    PetSpell newspell;
    newspell.state = state;
    newspell.type = type;

    if(active == ACT_DECIDE)                                //active was not used before, so we save it's autocast/passive state here
    {
        if(IsPassiveSpell(spellInfo))
            newspell.active = ACT_PASSIVE;
        else
            newspell.active = ACT_DISABLED;
    }
    else
        newspell.active = active;

    // talent: unlearn all other talent ranks (high and low)
    if(TalentSpellPos const* talentPos = GetTalentSpellPos(spell_id))
    {
        if(TalentEntry const *talentInfo = sTalentStore.LookupEntry( talentPos->talent_id ))
        {
            for(int i=0; i < MAX_TALENT_RANK; ++i)
            {
                // skip learning spell and no rank spell case
                uint32 rankSpellId = talentInfo->RankID[i];
                if(!rankSpellId || rankSpellId==spell_id)
                    continue;

                // skip unknown ranks
                if(!HasSpell(rankSpellId))
                    continue;
                removeSpell(rankSpellId,false,false);
            }
        }
    }
    else if(sSpellMgr.GetSpellRank(spell_id)!=0)
    {
        for (PetSpellMap::const_iterator itr2 = m_spells.begin(); itr2 != m_spells.end(); ++itr2)
        {
            if(itr2->second.state == PETSPELL_REMOVED) continue;

            if( sSpellMgr.IsRankSpellDueToSpell(spellInfo,itr2->first) )
            {
                // replace by new high rank
                if(sSpellMgr.IsHighRankOfSpell(spell_id,itr2->first))
                {
                    newspell.active = itr2->second.active;

                    if(newspell.active == ACT_ENABLED)
                        ToggleAutocast(itr2->first, false);

                    oldspell_id = itr2->first;
                    unlearnSpell(itr2->first,false,false);
                    break;
                }
                // ignore new lesser rank
                else if(sSpellMgr.IsHighRankOfSpell(itr2->first,spell_id))
                    return false;
            }
        }
    }

    m_spells[spell_id] = newspell;

    if (IsPassiveSpell(spellInfo))
        CastSpell(this, spell_id, true);
    else
        m_charmInfo->AddSpellToActionBar(spell_id, ActiveStates(newspell.active));

    if(newspell.active == ACT_ENABLED || !isControlled())
        ToggleAutocast(spell_id, true);

    uint32 talentCost = GetTalentSpellCost(spell_id);
    if (talentCost)
    {
        m_usedTalentCount+=talentCost;
        UpdateFreeTalentPoints(false);
    }
    return true;
}

bool Pet::learnSpell(uint32 spell_id)
{
    // prevent duplicated entires in spell book
    if (!addSpell(spell_id))
        return false;

    if(!m_loading)
    {
        Unit* owner = GetOwner();
        if(owner && owner->GetTypeId() == TYPEID_PLAYER)
        {
            WorldPacket data(SMSG_PET_LEARNED_SPELL, 4);
            data << uint32(spell_id);
            ((Player*)owner)->GetSession()->SendPacket(&data);

            ((Player*)owner)->PetSpellInitialize();
        }
    }
    return true;
}

void Pet::InitLevelupSpellsForLevel()
{
    uint32 level = getLevel();

    if(PetLevelupSpellSet const *levelupSpells = GetCreatureInfo()->family ? sSpellMgr.GetPetLevelupSpellList(GetCreatureInfo()->family) : NULL)
    {
        // PetLevelupSpellSet ordered by levels, process in reversed order
        for(PetLevelupSpellSet::const_reverse_iterator itr = levelupSpells->rbegin(); itr != levelupSpells->rend(); ++itr)
        {
            // will called first if level down
            if(itr->first > level)
                unlearnSpell(itr->second,true);                 // will learn prev rank if any
            // will called if level up
            else
                learnSpell(itr->second);                        // will unlearn prev rank if any
        }
    }

    int32 petSpellsId = GetCreatureInfo()->PetSpellDataId ? -(int32)GetCreatureInfo()->PetSpellDataId : GetEntry();

    // default spells (can be not learned if pet level (as owner level decrease result for example) less first possible in normal game)
    if(PetDefaultSpellsEntry const *defSpells = sSpellMgr.GetPetDefaultSpellsEntry(petSpellsId))
    {
        for(int i = 0; i < MAX_CREATURE_SPELL_DATA_SLOT; ++i)
        {
            SpellEntry const* spellEntry = sSpellStore.LookupEntry(defSpells->spellid[i]);
            if(!spellEntry)
                continue;

            // will called first if level down
            if(spellEntry->spellLevel > level)
                unlearnSpell(spellEntry->Id,true);
            // will called if level up
            else
                learnSpell(spellEntry->Id);
        }
    }
}

bool Pet::unlearnSpell(uint32 spell_id, bool learn_prev, bool clear_ab)
{
    if(removeSpell(spell_id,learn_prev,clear_ab))
    {
        if(!m_loading)
        {
            if (Unit* owner = GetOwner())
            {
                if(owner->GetTypeId() == TYPEID_PLAYER)
                {
                    WorldPacket data(SMSG_PET_REMOVED_SPELL, 4);
                    data << uint32(spell_id);
                    ((Player*)owner)->GetSession()->SendPacket(&data);
                }
            }
        }
        return true;
    }
    return false;
}

bool Pet::removeSpell(uint32 spell_id, bool learn_prev, bool clear_ab)
{
    PetSpellMap::iterator itr = m_spells.find(spell_id);
    if (itr == m_spells.end())
        return false;

    if(itr->second.state == PETSPELL_REMOVED)
        return false;

    if(itr->second.state == PETSPELL_NEW)
        m_spells.erase(itr);
    else
        itr->second.state = PETSPELL_REMOVED;

    RemoveAurasDueToSpell(spell_id);

    uint32 talentCost = GetTalentSpellCost(spell_id);
    if (talentCost > 0)
    {
        if (m_usedTalentCount > talentCost)
            m_usedTalentCount-=talentCost;
        else
            m_usedTalentCount = 0;

        UpdateFreeTalentPoints(false);
    }

    if (learn_prev)
    {
        if (uint32 prev_id = sSpellMgr.GetPrevSpellInChain (spell_id))
            learnSpell(prev_id);
        else
            learn_prev = false;
    }

    // if remove last rank or non-ranked then update action bar at server and client if need
    if (clear_ab && !learn_prev && m_charmInfo->RemoveSpellFromActionBar(spell_id))
    {
        if(IsInWorld())
        {
            // need update action bar for last removed rank
            if (Unit* owner = GetOwner())
                if (owner->GetTypeId() == TYPEID_PLAYER && !GetPetCounter())
                    ((Player*)owner)->PetSpellInitialize();
        }
    }

    return true;
}


void Pet::CleanupActionBar()
{
    for(int i = 0; i < MAX_UNIT_ACTION_BAR_INDEX; ++i)
        if(UnitActionBarEntry const* ab = m_charmInfo->GetActionBarEntry(i))
            if(uint32 action = ab->GetAction())
                if(ab->IsActionBarForSpell() && !HasSpell(action))
                    m_charmInfo->SetActionBar(i,0,ACT_DISABLED);
}

void Pet::InitPetCreateSpells()
{
    m_charmInfo->InitPetActionBar();
    m_spells.clear();

    LearnPetPassives();

    CastPetAuras(false);
}

bool Pet::resetTalents(bool no_cost)
{
    Unit *owner = GetOwner();
    if (!owner || owner->GetTypeId()!=TYPEID_PLAYER)
        return false;

    // not need after this call
    if(((Player*)owner)->HasAtLoginFlag(AT_LOGIN_RESET_PET_TALENTS))
        ((Player*)owner)->RemoveAtLoginFlag(AT_LOGIN_RESET_PET_TALENTS,true);

    CreatureInfo const * ci = GetCreatureInfo();
    if(!ci)
        return false;
    // Check pet talent type
    CreatureFamilyEntry const *pet_family = sCreatureFamilyStore.LookupEntry(ci->family);
    if(!pet_family || pet_family->petTalentType < 0)
        return false;

    Player *player = (Player *)owner;

    if (m_usedTalentCount == 0)
    {
        UpdateFreeTalentPoints(false);                      // for fix if need counter
        return false;
    }

    uint32 cost = 0;

    if(!no_cost)
    {
        cost = resetTalentsCost();

        if (player->GetMoney() < cost)
        {
            player->SendBuyError( BUY_ERR_NOT_ENOUGHT_MONEY, 0, 0, 0);
            return false;
        }
    }

    for (unsigned int i = 0; i < sTalentStore.GetNumRows(); ++i)
    {
        TalentEntry const *talentInfo = sTalentStore.LookupEntry(i);

        if (!talentInfo) continue;

        TalentTabEntry const *talentTabInfo = sTalentTabStore.LookupEntry( talentInfo->TalentTab );

        if(!talentTabInfo)
            continue;

        // unlearn only talents for pets family talent type
        if(!((1 << pet_family->petTalentType) & talentTabInfo->petTalentMask))
            continue;

        for (int j = 0; j < MAX_TALENT_RANK; j++)
            if (talentInfo->RankID[j])
                removeSpell(talentInfo->RankID[j],!IsPassiveSpell(talentInfo->RankID[j]),false);
    }

    UpdateFreeTalentPoints(false);

    if(!no_cost)
    {
        player->ModifyMoney(-(int32)cost);

        m_resetTalentsCost = cost;
        m_resetTalentsTime = time(NULL);
    }
    player->PetSpellInitialize();
    return true;
}

void Pet::resetTalentsForAllPetsOf(Player* owner, Pet* online_pet /*= NULL*/)
{
    // not need after this call
    if(((Player*)owner)->HasAtLoginFlag(AT_LOGIN_RESET_PET_TALENTS))
        ((Player*)owner)->RemoveAtLoginFlag(AT_LOGIN_RESET_PET_TALENTS,true);

    // reset for online
    if(online_pet)
        online_pet->resetTalents(true);

    // now need only reset for offline pets (all pets except online case)
    uint32 except_petnumber = online_pet ? online_pet->GetCharmInfo()->GetPetNumber() : 0;

    QueryResult *resultPets = CharacterDatabase.PQuery(
        "SELECT id FROM character_pet WHERE owner = '%u' AND id <> '%u'",
        owner->GetGUIDLow(),except_petnumber);

    // no offline pets
    if(!resultPets)
        return;

    QueryResult *result = CharacterDatabase.PQuery(
        "SELECT DISTINCT pet_spell.spell FROM pet_spell, character_pet "
        "WHERE character_pet.owner = '%u' AND character_pet.id = pet_spell.guid AND character_pet.id <> %u",
        owner->GetGUIDLow(),except_petnumber);

    if(!result)
    {
        delete resultPets;
        return;
    }

    bool need_comma = false;
    std::ostringstream ss;
    ss << "DELETE FROM pet_spell WHERE guid IN (";

    do
    {
        Field *fields = resultPets->Fetch();

        uint32 id = fields[0].GetUInt32();

        if(need_comma)
            ss << ",";

        ss << id;

        need_comma = true;
    }
    while( resultPets->NextRow() );

    delete resultPets;

    ss << ") AND spell IN (";

    bool need_execute = false;
    do
    {
        Field *fields = result->Fetch();

        uint32 spell = fields[0].GetUInt32();

        if(!GetTalentSpellCost(spell))
            continue;

        if(need_execute)
            ss << ",";

        ss << spell;

        need_execute = true;
    }
    while( result->NextRow() );

    delete result;

    if(!need_execute)
        return;

    ss << ")";

    CharacterDatabase.Execute(ss.str().c_str());
}

void Pet::UpdateFreeTalentPoints(bool resetIfNeed)
{
    uint32 level = getLevel();
    uint32 talentPointsForLevel = GetMaxTalentPointsForLevel(level);
    // Reset talents in case low level (on level down) or wrong points for level (hunter can unlearn TP increase talent)
    if (talentPointsForLevel == 0 || m_usedTalentCount > talentPointsForLevel)
    {
        // Remove all talent points (except for admin pets)
        if (resetIfNeed)
        {
            Unit *owner = GetOwner();
            if (!owner || owner->GetTypeId() != TYPEID_PLAYER || ((Player*)owner)->GetSession()->GetSecurity() < SEC_ADMINISTRATOR)
                resetTalents(true);
            else
                SetFreeTalentPoints(0);
        }
        else
            SetFreeTalentPoints(0);
    }
    else
        SetFreeTalentPoints(talentPointsForLevel - m_usedTalentCount);
}


void Pet::InitTalentForLevel()
{
    UpdateFreeTalentPoints();

    Unit *owner = GetOwner();
    if (!owner || owner->GetTypeId() != TYPEID_PLAYER)
        return;

    if(!m_loading)
        ((Player*)owner)->SendTalentsInfoData(true);
}

uint32 Pet::resetTalentsCost() const
{
    uint32 days = uint32(sWorld.GetGameTime() - m_resetTalentsTime)/DAY;

    // The first time reset costs 10 silver; after 1 day cost is reset to 10 silver
    if(m_resetTalentsCost < 10*SILVER || days > 0)
        return 10*SILVER;
    // then 50 silver
    else if(m_resetTalentsCost < 50*SILVER)
        return 50*SILVER;
    // then 1 gold
    else if(m_resetTalentsCost < 1*GOLD)
        return 1*GOLD;
    // then increasing at a rate of 1 gold; cap 10 gold
    else
        return (m_resetTalentsCost + 1*GOLD > 10*GOLD ? 10*GOLD : m_resetTalentsCost + 1*GOLD);
}

uint8 Pet::GetMaxTalentPointsForLevel(uint32 level)
{
    uint8 points = (level >= 20) ? ((level - 16) / 4) : 0;
    // Mod points from owner SPELL_AURA_MOD_PET_TALENT_POINTS
    if (Unit *owner = GetOwner())
        points+=owner->GetTotalAuraModifier(SPELL_AURA_MOD_PET_TALENT_POINTS);
    return points;
}

void Pet::ToggleAutocast(uint32 spellid, bool apply)
{
    if(IsPassiveSpell(spellid) || !isControlled())
        return;

    PetSpellMap::iterator itr = m_spells.find(spellid);

    if (itr == m_spells.end())
        return;

    uint32 i;

    if(apply)
    {
        for (i = 0; i < m_autospells.size() && m_autospells[i] != spellid; ++i)
            ;                                               // just search

        if (i == m_autospells.size())
        {
            m_autospells.push_back(spellid);

            if(itr->second.active != ACT_ENABLED)
            {
                itr->second.active = ACT_ENABLED;
                if(itr->second.state != PETSPELL_NEW)
                    itr->second.state = PETSPELL_CHANGED;
            }
        }
    }
    else
    {
        AutoSpellList::iterator itr2 = m_autospells.begin();
        for (i = 0; i < m_autospells.size() && m_autospells[i] != spellid; ++i, itr2++)
            ;                                               // just search

        if (i < m_autospells.size())
        {
            m_autospells.erase(itr2);
            if(itr->second.active != ACT_DISABLED)
            {
                itr->second.active = ACT_DISABLED;
                if(itr->second.state != PETSPELL_NEW)
                    itr->second.state = PETSPELL_CHANGED;
            }
        }
    }
}

bool Pet::IsPermanentPetFor(Player* owner)
{
    switch(getPetType())
    {
        case SUMMON_PET:
            switch(owner->getClass())
            {
                // oddly enough, Mage's Water Elemental is still treated as temporary pet with Glyph of Eternal Water
                // i.e. does not unsummon at mounting, gets dismissed at teleport etc.
                case CLASS_WARLOCK:
                    return GetCreatureInfo()->type == CREATURE_TYPE_DEMON;
                case CLASS_DEATH_KNIGHT:
                    return GetCreatureInfo()->type == CREATURE_TYPE_UNDEAD;
                default:
                    return false;
            }
        case HUNTER_PET:
            return true;
        default:
            return false;
    }
}

<<<<<<< HEAD
bool Pet::Create(uint32 guidlow, CreatureCreatePos& cPos, uint32 Entry, uint32 pet_number, Unit* owner)
=======
bool Pet::Create(uint32 guidlow, CreatureCreatePos& cPos, CreatureInfo const* cinfo, uint32 pet_number)
>>>>>>> b7eadbe2
{
    if (!owner)
        return false;

    CreatureInfo const* cInfo = ObjectMgr::GetCreatureTemplate(Entry);

<<<<<<< HEAD
    if (!cInfo)
        return false;

    m_loading = true;

    SetMap(cPos.GetMap());
    SetPhaseMask(cPos.GetPhaseMask(), false);

    if (!guidlow)
        guidlow = cPos.GetMap()->GenerateLocalLowGuid(HIGHGUID_PET);

    if (!pet_number)
        pet_number = sObjectMgr.GeneratePetNumber();

    Object::_Create(ObjectGuid(HIGHGUID_PET, pet_number, guidlow));
=======
    m_originalEntry = cinfo->Entry;
>>>>>>> b7eadbe2

    if (!InitEntry(cinfo->Entry))
        return false;

    cPos.SelectFinalPoint(this);

    if (!cPos.Relocate(this))
        return false;


    SetSheath(SHEATH_STATE_MELEE);

<<<<<<< HEAD
    m_originalEntry = Entry;

    if(owner->GetTypeId() == TYPEID_PLAYER)
        m_charmInfo->SetPetNumber(pet_number, IsPermanentPetFor((Player*)owner));
    else
        m_charmInfo->SetPetNumber(pet_number, false);

    setFaction(owner->getFaction());
                                   // Faction be owerwritten later, if ForceFaction present

    SetOwnerGuid(owner->GetObjectGuid());
    SetCreatorGuid(owner->GetObjectGuid());

    if (GetCreateSpellID())
        SetUInt32Value(UNIT_CREATED_BY_SPELL, GetCreateSpellID());

    if(getPetType() == MINI_PET)                            // always non-attackable
=======
    if (getPetType() == MINI_PET)                           // always non-attackable
>>>>>>> b7eadbe2
        SetFlag(UNIT_FIELD_FLAGS, UNIT_FLAG_NON_ATTACKABLE);

    return true;
}

bool Pet::HasSpell(uint32 spell) const
{
    PetSpellMap::const_iterator itr = m_spells.find(spell);
    return (itr != m_spells.end() && itr->second.state != PETSPELL_REMOVED );
}

// Get all passive spells in our skill line
void Pet::LearnPetPassives()
{
    CreatureInfo const* cInfo = GetCreatureInfo();
    if(!cInfo)
        return;

    CreatureFamilyEntry const* cFamily = sCreatureFamilyStore.LookupEntry(cInfo->family);
    if(!cFamily)
        return;

    PetFamilySpellsStore::const_iterator petStore = sPetFamilySpellsStore.find(cFamily->ID);
    if(petStore != sPetFamilySpellsStore.end())
    {
        for(PetFamilySpellsSet::const_iterator petSet = petStore->second.begin(); petSet != petStore->second.end(); ++petSet)
            addSpell(*petSet, ACT_DECIDE, PETSPELL_NEW, PETSPELL_FAMILY);
    }
}

void Pet::CastPetAuras(bool current)
{
    Unit* owner = GetOwner();
    if(!owner || owner->GetTypeId()!=TYPEID_PLAYER)
        return;

    for(PetAuraSet::const_iterator itr = owner->m_petAuras.begin(); itr != owner->m_petAuras.end();)
    {
        PetAura const* pa = *itr;
        ++itr;

        if(!current && pa->IsRemovedOnChangePet())
            owner->RemovePetAura(pa);
        else
            CastPetAura(pa);
    }
}

void Pet::CastPetAura(PetAura const* aura)
{
    uint32 auraId = aura->GetAura(GetEntry());
    if(!auraId)
        return;

    if(auraId == 35696)                                       // Demonic Knowledge
    {
        int32 basePoints = int32(aura->GetDamage() * (GetStat(STAT_STAMINA) + GetStat(STAT_INTELLECT)) / 100);
        CastCustomSpell(this, auraId, &basePoints, NULL, NULL, true);
    }
    else
        CastSpell(this, auraId, true);
}

struct DoPetLearnSpell
{
    DoPetLearnSpell(Pet& _pet) : pet(_pet) {}
    void operator() (uint32 spell_id) { pet.learnSpell(spell_id); }
    Pet& pet;
};

void Pet::learnSpellHighRank(uint32 spellid)
{
    learnSpell(spellid);

    DoPetLearnSpell worker(*this);
    sSpellMgr.doForHighRanks(spellid,worker);
}

void Pet::SynchronizeLevelWithOwner()
{
    Unit* owner = GetOwner();
    if (!owner)
        return;

    if (owner->GetTypeId() != TYPEID_PLAYER)
    {
        GivePetLevel(owner->getLevel());
        return;
    }

    switch(getPetType())
    {
        // always same level
        case SUMMON_PET:
            GivePetLevel(owner->getLevel());
            break;
        // can't be greater owner level
        case HUNTER_PET:
            if (getLevel() > owner->getLevel())
                GivePetLevel(owner->getLevel());
            else if (getLevel() + 5 < owner->getLevel())
                GivePetLevel(owner->getLevel() - 5);
            break;
        default:
            break;
    }
}

void Pet::ApplyModeFlags(PetModeFlags mode, bool apply)
{
    if (apply)
        m_petModeFlags = PetModeFlags(m_petModeFlags | mode);
    else
        m_petModeFlags = PetModeFlags(m_petModeFlags & ~mode);

    Unit* owner = GetOwner();
    if(!owner || owner->GetTypeId()!=TYPEID_PLAYER)
        return;

    WorldPacket data(SMSG_PET_MODE, 12);
    data << GetObjectGuid();
    data << uint32(m_petModeFlags);
    ((Player*)owner)->GetSession()->SendPacket(&data);
}

void Pet::ApplyStatScalingBonus(Stats stat, bool apply)
{
    if(stat > STAT_SPIRIT || stat < STAT_STRENGTH )
        return;

    Unit* owner = GetOwner();

    // Don't apply scaling bonuses if no owner or owner is not player
    if (!owner || owner->GetTypeId() != TYPEID_PLAYER || m_removed)
        return;

    UnitMods unitMod = UnitMods(stat);

    int32 newStat = owner->GetTotalStatValue(stat);

    if (m_baseBonusData->statScale[stat] == newStat && !apply)
        return;

    m_baseBonusData->statScale[stat] = newStat;

    int32 basePoints = int32(m_baseBonusData->statScale[stat] * (CalculateScalingData()->statScale[stat] / 100.0f));

    bool needRecalculateStat = false;

    if (basePoints == 0)
        needRecalculateStat = true;

    AuraList const& scalingAuras = GetAurasByType(SPELL_AURA_MOD_STAT);

    for (AuraList::const_iterator itr = scalingAuras.begin(); itr != scalingAuras.end(); ++itr)
    {
        Aura* _aura = (*itr);
        if (!_aura || _aura->IsInUse())
            continue;

        SpellAuraHolder* holder = _aura->GetHolder();

        if (!holder || holder->IsDeleted() || holder->IsEmptyHolder() || holder->GetCasterGUID() != GetGUID())
            continue;

        SpellEntry const *spellproto = holder->GetSpellProto();

        if (!spellproto)
            continue;

        SpellEffectIndex i = _aura->GetEffIndex();

        if (Stats(spellproto->EffectMiscValue[i]) == stat
            && (spellproto->AttributesEx4 & SPELL_ATTR_EX4_PET_SCALING_AURA))
        {
            SetCanModifyStats(false);
            if (ReapplyScalingAura(holder, spellproto, i, basePoints))
                needRecalculateStat = true;
            SetCanModifyStats(true);
            break;
        }
    }
    if(needRecalculateStat)
        UpdateStats(stat);
}

void Pet::ApplyResistanceScalingBonus(uint32 school, bool apply)
{
    if(school < SPELL_SCHOOL_NORMAL || school > SPELL_SCHOOL_ARCANE)
        return;

    Unit* owner = GetOwner();

    // Don't apply scaling bonuses if no owner or owner is not player
    if (!owner || owner->GetTypeId() != TYPEID_PLAYER || m_removed)
        return;

    int32 newResistance;

    if (school == SPELL_SCHOOL_NORMAL)
        newResistance = owner->GetArmor();
    else
        newResistance = owner->GetResistance(SpellSchools(school));

    if (m_baseBonusData->resistanceScale[school] == newResistance && !apply)
        return;

    m_baseBonusData->resistanceScale[school] = newResistance;

    int32 basePoints = int32(m_baseBonusData->resistanceScale[school] * (CalculateScalingData()->resistanceScale[school] / 100.0f));

    bool needRecalculateStat = false;

    if (basePoints == 0)
        needRecalculateStat = true;

    AuraList const& scalingAuras = GetAurasByType(SPELL_AURA_MOD_RESISTANCE);

    for(AuraList::const_iterator itr = scalingAuras.begin(); itr != scalingAuras.end(); ++itr)
    {
        Aura* _aura = (*itr);
        if (!_aura || _aura->IsInUse())
            continue;

        SpellAuraHolder* holder = _aura->GetHolder();

        if (!holder || holder->IsDeleted() || holder->IsEmptyHolder() || holder->GetCasterGUID() != GetGUID())
            continue;

        SpellEntry const *spellproto = holder->GetSpellProto();

        if (!spellproto)
            continue;

        SpellEffectIndex i = _aura->GetEffIndex();

        if ((spellproto->AttributesEx4 & SPELL_ATTR_EX4_PET_SCALING_AURA)
            && (spellproto->EffectMiscValue[i] & (1 << SpellSchools(school))))
        {
            SetCanModifyStats(false);
            if (ReapplyScalingAura(holder, spellproto, i, basePoints))
                needRecalculateStat = true;
            SetCanModifyStats(true);
            break;
        }
    }

    if(needRecalculateStat)
    {
        if (school == SPELL_SCHOOL_NORMAL)
            UpdateArmor();
        else
            UpdateResistances(school);
    }
}

void Pet::ApplyAttackPowerScalingBonus(bool apply)
{
    Unit* owner = GetOwner();

    // Don't apply scaling bonuses if no owner or owner is not player
    if (!owner || owner->GetTypeId() != TYPEID_PLAYER || m_removed)
        return;

    int32 newAPBonus;

    switch(getPetType())
    {
        case GUARDIAN_PET:
        case PROTECTOR_PET:
        {
            if (owner->getClass() == CLASS_SHAMAN)
            {
                newAPBonus = owner->SpellBaseDamageBonusDone(SPELL_SCHOOL_MASK_NATURE);
                break;
            }
                             // No break another case!
        }
        case SUMMON_PET:
        {
            switch(owner->getClass())
            {
                case CLASS_WARLOCK:
                {
                    newAPBonus = std::max(owner->SpellBaseDamageBonusDone(SPELL_SCHOOL_MASK_SHADOW),owner->SpellBaseDamageBonusDone(SPELL_SCHOOL_MASK_FIRE));
                    break;
                }
                case CLASS_DEATH_KNIGHT:
                    newAPBonus = owner->GetTotalAttackPowerValue(BASE_ATTACK);
                    break;
                case CLASS_PRIEST:
                    newAPBonus = owner->SpellBaseDamageBonusDone(SPELL_SCHOOL_MASK_SHADOW);
                    break;
                case CLASS_SHAMAN:
                    newAPBonus = owner->GetTotalAttackPowerValue(BASE_ATTACK);
                    break;
                case CLASS_MAGE:
                {
                   newAPBonus = std::max(owner->SpellBaseDamageBonusDone(SPELL_SCHOOL_MASK_FROST),owner->SpellBaseDamageBonusDone(SPELL_SCHOOL_MASK_FIRE));
                   break;
                }
                default:
                    newAPBonus = 0;
                    break;
            }
            break;
        }
        case HUNTER_PET:
            newAPBonus = owner->GetTotalAttackPowerValue(RANGED_ATTACK);
            break;
        default:
            newAPBonus = 0;
            break;
    }

    if(newAPBonus < 0)
        newAPBonus = 0;

    if (m_baseBonusData->attackpowerScale == newAPBonus && !apply)
        return;

    m_baseBonusData->attackpowerScale = newAPBonus;

    int32 basePoints = int32(m_baseBonusData->attackpowerScale * (CalculateScalingData()->attackpowerScale / 100.0f));

    bool needRecalculateStat = false;

    if (basePoints == 0)
        needRecalculateStat = true;

    AuraList const& scalingAuras = GetAurasByType(SPELL_AURA_MOD_ATTACK_POWER);

    for(AuraList::const_iterator itr = scalingAuras.begin(); itr != scalingAuras.end(); ++itr)
    {
        Aura* _aura = (*itr);
        if (!_aura || _aura->IsInUse())
            continue;

        SpellAuraHolder* holder = _aura->GetHolder();

        if (!holder || holder->IsDeleted() || holder->IsEmptyHolder() || holder->GetCasterGUID() != GetGUID())
            continue;

        SpellEntry const *spellproto = holder->GetSpellProto();

        if (!spellproto)
            continue;

        SpellEffectIndex i = _aura->GetEffIndex();

        if (spellproto->AttributesEx4 & SPELL_ATTR_EX4_PET_SCALING_AURA)
        {
            SetCanModifyStats(false);
            if (ReapplyScalingAura(holder, spellproto, i, basePoints))
                needRecalculateStat = true;
            SetCanModifyStats(true);
            break;
        }
    }

    if(needRecalculateStat)
    {
        UpdateAttackPowerAndDamage();
        UpdateAttackPowerAndDamage(true);
    }
}

void Pet::ApplyDamageScalingBonus(bool apply)
{
    // SpellPower for pets exactly same DamageBonus.
    //    m_baseBonusData->damageScale
    Unit* owner = GetOwner();

    // Don't apply scaling bonuses if no owner or owner is not player
    if (!owner || owner->GetTypeId() != TYPEID_PLAYER || m_removed)
        return;

    int32 newDamageBonus;

    switch(getPetType())
    {
        case SUMMON_PET:
        case GUARDIAN_PET:
        case PROTECTOR_PET:
        case HUNTER_PET:
        {
            switch(owner->getClass())
            {
                case CLASS_DEATH_KNIGHT:
                    newDamageBonus = owner->GetTotalAttackPowerValue(BASE_ATTACK);
                    break;
                case CLASS_PRIEST:
                    newDamageBonus = owner->SpellBaseDamageBonusDone(SPELL_SCHOOL_MASK_SHADOW);
                    break;
                default:
                    newDamageBonus = 0;
                    break;
            }
            break;
        }
        default:
            newDamageBonus = 0;
            break;
    }

    if (newDamageBonus < 0)
        newDamageBonus = 0;

    if (m_baseBonusData->damageScale == newDamageBonus && !apply)
        return;

    m_baseBonusData->damageScale = newDamageBonus;

    int32 basePoints = int32(m_baseBonusData->damageScale * (CalculateScalingData()->damageScale / 100.0f));

    bool needRecalculateStat = false;

    if (basePoints == 0)
        needRecalculateStat = true;

    AuraList const& scalingAuras = GetAurasByType(SPELL_AURA_MOD_DAMAGE_DONE);

    for(AuraList::const_iterator itr = scalingAuras.begin(); itr != scalingAuras.end(); ++itr)
    {
        Aura* _aura = (*itr);
        if (!_aura || _aura->IsInUse())
            continue;

        SpellAuraHolder* holder = _aura->GetHolder();

        if (!holder || holder->IsDeleted() || holder->IsEmptyHolder() || holder->GetCasterGUID() != GetGUID())
            continue;

        SpellEntry const *spellproto = holder->GetSpellProto();

        if (!spellproto)
            continue;

        SpellEffectIndex i = _aura->GetEffIndex();
                                                                            // First scan aura with 127 mask
        if ((spellproto->AttributesEx4 & SPELL_ATTR_EX4_PET_SCALING_AURA)
            && spellproto->EffectMiscValue[i] == SPELL_SCHOOL_MASK_ALL)
        {
            SetCanModifyStats(false);
            if (ReapplyScalingAura(holder, spellproto, i, basePoints))
                needRecalculateStat = true;
            SetCanModifyStats(true);
            break;
        }
    }

    if (needRecalculateStat)
    {
        UpdateDamagePhysical(BASE_ATTACK);
        UpdateDamagePhysical(RANGED_ATTACK);
    }
}

void Pet::ApplySpellDamageScalingBonus(bool apply)
{
    Unit* owner = GetOwner();

    // Don't apply scaling bonuses if no owner or owner is not player
    if (!owner || owner->GetTypeId() != TYPEID_PLAYER || m_removed)
        return;

    int32 newDamageBonus;

    switch(getPetType())
    {
        case GUARDIAN_PET:
        case PROTECTOR_PET:
        {
            if (owner->getClass() == CLASS_SHAMAN)
            {
                newDamageBonus = owner->SpellBaseDamageBonusDone(SPELL_SCHOOL_MASK_NATURE);
                break;
            }
                             // No break another case!
        }
        case SUMMON_PET:
        {
            switch(owner->getClass())
            {
                case CLASS_WARLOCK:
                    newDamageBonus = std::max(owner->SpellBaseDamageBonusDone(SPELL_SCHOOL_MASK_SHADOW),owner->SpellBaseDamageBonusDone(SPELL_SCHOOL_MASK_FIRE));
                    break;
                case CLASS_PRIEST:
                    newDamageBonus = owner->SpellBaseDamageBonusDone(SPELL_SCHOOL_MASK_SHADOW);
                    break;
                case CLASS_DEATH_KNIGHT:
                    newDamageBonus = owner->GetTotalAttackPowerValue(BASE_ATTACK);
                    break;
                case CLASS_SHAMAN:
                    newDamageBonus = owner->GetTotalAttackPowerValue(BASE_ATTACK);
                    break;
                case CLASS_MAGE:
                    newDamageBonus = std::max(owner->SpellBaseDamageBonusDone(SPELL_SCHOOL_MASK_FROST),owner->SpellBaseDamageBonusDone(SPELL_SCHOOL_MASK_FIRE));
                    break;
                default:
                    newDamageBonus = 0;
                    break;
            }
            break;
        }
        case HUNTER_PET:
            newDamageBonus = owner->GetTotalAttackPowerValue(RANGED_ATTACK);
            break;
        default:
            newDamageBonus = 0;
            break;
    }

    if (newDamageBonus < 0)
        newDamageBonus = 0;

    if (m_baseBonusData->damageScale == newDamageBonus && !apply)
        return;

    m_baseBonusData->spelldamageScale = newDamageBonus;

    int32 basePoints = int32(m_baseBonusData->spelldamageScale * (CalculateScalingData()->spelldamageScale / 100.0f));

    bool needRecalculateStat = false;

    if (basePoints == 0)
        needRecalculateStat = true;

    AuraList const& scalingAuras = GetAurasByType(SPELL_AURA_MOD_DAMAGE_DONE);

    for(AuraList::const_iterator itr = scalingAuras.begin(); itr != scalingAuras.end(); ++itr)
    {
        Aura* _aura = (*itr);
        if (!_aura || _aura->IsInUse())
            continue;

        SpellAuraHolder* holder = _aura->GetHolder();

        if (!holder || holder->IsDeleted() || holder->IsEmptyHolder() || holder->GetCasterGUID() != GetGUID())
            continue;

        SpellEntry const *spellproto = holder->GetSpellProto();

        if (!spellproto)
            continue;

        SpellEffectIndex i = _aura->GetEffIndex();

        if ((spellproto->AttributesEx4 & SPELL_ATTR_EX4_PET_SCALING_AURA)
            && spellproto->EffectMiscValue[i] == SPELL_SCHOOL_MASK_MAGIC)
        {
            SetCanModifyStats(false);
            if (ReapplyScalingAura(holder, spellproto, i, basePoints))
                needRecalculateStat = true;
            SetCanModifyStats(true);
            break;
        }
    }

    if (needRecalculateStat)
        UpdateSpellPower();
}


void Pet::ApplyAllScalingBonuses(bool apply)
{
    for (int i = STAT_STRENGTH; i < MAX_STATS; ++i)
        ApplyStatScalingBonus(Stats(i),apply);

    for (int i = SPELL_SCHOOL_NORMAL; i < MAX_SPELL_SCHOOL; ++i)
        ApplyResistanceScalingBonus(SpellSchools(i), apply);

    ApplyAttackPowerScalingBonus(apply);
    ApplySpellDamageScalingBonus(apply);
    ApplyDamageScalingBonus(apply);
    ApplyHitScalingBonus(apply);
    ApplySpellHitScalingBonus(apply);
    ApplyExpertizeScalingBonus(apply);
    ApplyPowerregenScalingBonus(apply);
}

void Pet::ApplyHitScalingBonus(bool apply)
{
    Unit* owner = GetOwner();

    // Don't apply scaling bonuses if no owner or owner is not player
    if (!owner || owner->GetTypeId() != TYPEID_PLAYER || m_removed)
        return;
    int32 m_MeleeHitChance = owner->GetTotalAuraModifier(SPELL_AURA_MOD_HIT_CHANCE);
    m_MeleeHitChance +=  ((Player*)owner)->GetRatingBonusValue(CR_HIT_MELEE);

    if (m_baseBonusData->meleeHitScale == m_MeleeHitChance && !apply)
        return;

    m_baseBonusData->meleeHitScale = m_MeleeHitChance;

    int32 basePoints = int32(m_baseBonusData->meleeHitScale * (CalculateScalingData()->meleeHitScale / 100.0f));

    bool needRecalculateStat = false;

    if (basePoints == 0)
        needRecalculateStat = true;

    AuraList const& scalingAuras = GetAurasByType(SPELL_AURA_MOD_HIT_CHANCE);

    for(AuraList::const_iterator itr = scalingAuras.begin(); itr != scalingAuras.end(); ++itr)
    {
        Aura* _aura = (*itr);
        if (!_aura || _aura->IsInUse())
            continue;

        SpellAuraHolder* holder = _aura->GetHolder();

        if (!holder || holder->IsDeleted() || holder->IsEmptyHolder() || holder->GetCasterGUID() != GetGUID())
            continue;

        SpellEntry const *spellproto = holder->GetSpellProto();

        if (!spellproto)
            continue;

        SpellEffectIndex i = _aura->GetEffIndex();

        if (spellproto->AttributesEx4 & SPELL_ATTR_EX4_PET_SCALING_AURA)
        {
            SetCanModifyStats(false);
            if (ReapplyScalingAura(holder, spellproto, i, basePoints))
                needRecalculateStat = true;
            SetCanModifyStats(true);
            break;
        }
    }
}

void Pet::ApplySpellHitScalingBonus(bool apply)
{
    Unit* owner = GetOwner();

    // Don't apply scaling bonuses if no owner or owner is not player
    if (!owner || owner->GetTypeId() != TYPEID_PLAYER || m_removed)
        return;

    int32 m_SpellHitChance = owner->GetTotalAuraModifier(SPELL_AURA_MOD_SPELL_HIT_CHANCE);
    m_SpellHitChance += ((Player*)owner)->GetRatingBonusValue(CR_HIT_SPELL);

    if (m_baseBonusData->spellHitScale == m_SpellHitChance && !apply)
        return;

    m_baseBonusData->spellHitScale = m_SpellHitChance;

    int32 basePoints = int32(m_baseBonusData->spellHitScale * (CalculateScalingData()->spellHitScale / 100.0f));

    bool needRecalculateStat = false;

    if (basePoints == 0)
        needRecalculateStat = true;

    AuraList const& scalingAuras = GetAurasByType(SPELL_AURA_MOD_SPELL_HIT_CHANCE);

    for(AuraList::const_iterator itr = scalingAuras.begin(); itr != scalingAuras.end(); ++itr)
    {
        Aura* _aura = (*itr);
        if (!_aura || _aura->IsInUse())
            continue;

        SpellAuraHolder* holder = _aura->GetHolder();

        if (!holder || holder->IsDeleted() || holder->IsEmptyHolder() || holder->GetCasterGUID() != GetGUID())
            continue;

        SpellEntry const *spellproto = holder->GetSpellProto();

        if (!spellproto)
            continue;

        SpellEffectIndex i = _aura->GetEffIndex();

        if (spellproto->AttributesEx4 & SPELL_ATTR_EX4_PET_SCALING_AURA)
        {
            SetCanModifyStats(false);
            if (ReapplyScalingAura(holder, spellproto, i, basePoints))
                needRecalculateStat = true;
            SetCanModifyStats(true);
            break;
        }
    }
}

void Pet::ApplyExpertizeScalingBonus(bool apply)
{
    Unit* owner = GetOwner();

    // Don't apply scaling bonuses if no owner or owner is not player
    if (!owner || owner->GetTypeId() != TYPEID_PLAYER || m_removed)
        return;
    int32 m_expertize = owner->GetUInt32Value(PLAYER_EXPERTISE);

    if (m_baseBonusData->expertizeScale == m_expertize && !apply)
        return;

    m_baseBonusData->expertizeScale = m_expertize;

    int32 basePoints = int32(m_baseBonusData->expertizeScale * (CalculateScalingData()->expertizeScale / 100.0f));

    bool needRecalculateStat = false;

    if (basePoints == 0)
        needRecalculateStat = true;

    AuraList const& scalingAuras = GetAurasByType(SPELL_AURA_MOD_EXPERTISE);

    for(AuraList::const_iterator itr = scalingAuras.begin(); itr != scalingAuras.end(); ++itr)
    {
        Aura* _aura = (*itr);
        if (!_aura || _aura->IsInUse())
            continue;

        SpellAuraHolder* holder = _aura->GetHolder();

        if (!holder || holder->IsDeleted() || holder->IsEmptyHolder() || holder->GetCasterGUID() != GetGUID())
            continue;

        SpellEntry const *spellproto = holder->GetSpellProto();

        if (!spellproto)
            continue;

        SpellEffectIndex i = _aura->GetEffIndex();

        if (spellproto->AttributesEx4 & SPELL_ATTR_EX4_PET_SCALING_AURA)
        {
            SetCanModifyStats(false);
            if (ReapplyScalingAura(holder, spellproto, i, basePoints))
                needRecalculateStat = true;
            SetCanModifyStats(true);
            break;
        }
    }

}

void Pet::ApplyPowerregenScalingBonus(bool apply)
{
    Unit* owner = GetOwner();

    // Don't apply scaling bonuses if no owner or owner is not player
    if (!owner || owner->GetTypeId() != TYPEID_PLAYER || m_removed)
        return;

    int32 m_manaregen = int32(owner->GetFloatValue(UNIT_FIELD_POWER_REGEN_FLAT_MODIFIER));

    if (m_baseBonusData->powerregenScale == m_manaregen && !apply)
        return;

    m_baseBonusData->powerregenScale = m_manaregen;

    int32 basePoints = int32(m_baseBonusData->powerregenScale * (CalculateScalingData()->powerregenScale / 100.0f));

    bool needRecalculateStat = false;

    if (basePoints == 0)
        needRecalculateStat = true;

    AuraList const& scalingAuras = GetAurasByType(SPELL_AURA_MOD_POWER_REGEN);

    for(AuraList::const_iterator itr = scalingAuras.begin(); itr != scalingAuras.end(); ++itr)
    {
        Aura* _aura = (*itr);
        if (!_aura || _aura->IsInUse())
            continue;

        SpellAuraHolder* holder = _aura->GetHolder();

        if (!holder || holder->IsDeleted() || holder->IsEmptyHolder() || holder->GetCasterGUID() != GetGUID())
            continue;

        SpellEntry const *spellproto = holder->GetSpellProto();

        if (!spellproto)
            continue;

        SpellEffectIndex i = _aura->GetEffIndex();

        if (spellproto->AttributesEx4 & SPELL_ATTR_EX4_PET_SCALING_AURA)
        {
            SetCanModifyStats(false);
            if (ReapplyScalingAura(holder, spellproto, i, basePoints))
                needRecalculateStat = true;
            SetCanModifyStats(true);
            break;
        }
    }

    if(needRecalculateStat)
        UpdateManaRegen();
}

bool Pet::Summon()
{
    Unit* owner = GetOwner();

    if (!owner)
        return false;

    Map* map = GetMap();

    if (!map)
        return false;

    if (GetPetCounter() == 1)
        SetPetFollowAngle(PET_FOLLOW_ANGLE*3);
    else if (GetPetCounter() == 2)
        SetPetFollowAngle(PET_FOLLOW_ANGLE*2);
    else
        SetPetFollowAngle(PET_FOLLOW_ANGLE);

    if (getPetType() == MINI_PET)
        SetPetFollowAngle(M_PI_F*1.25f);

    uint16 level = getLevel() ? getLevel() : owner->getLevel();;

    if (GetCreateSpellID())
        SetUInt32Value(UNIT_CREATED_BY_SPELL, GetCreateSpellID());

    if (isTemporarySummoned() && getPetType() !=  PROTECTOR_PET)
        GetCharmInfo()->SetReactState(REACT_AGGRESSIVE);
    else
        GetCharmInfo()->SetReactState(REACT_DEFENSIVE);

    SetUInt32Value(UNIT_FIELD_PET_NAME_TIMESTAMP, uint32(time(NULL)));

    switch (getPetType())
    {
        case GUARDIAN_PET:
        case PROTECTOR_PET:
        {
            SetUInt32Value(UNIT_NPC_FLAGS, GetCreatureInfo()->npcflag);
            SetUInt32Value(UNIT_FIELD_FLAGS, 0);
            SetUInt32Value(UNIT_FIELD_BYTES_1, 0);
            SetUInt32Value(UNIT_FIELD_FLAGS, UNIT_FLAG_PVP_ATTACKABLE);
//            SetName("");
            SetNeedSave(false);
            owner->AddGuardian(this);
            break;
        }
        case SUMMON_PET:
        {
            level = owner->getLevel();
            SetUInt32Value(UNIT_NPC_FLAGS, UNIT_NPC_FLAG_NONE);
            SetUInt32Value(UNIT_FIELD_BYTES_0, 2048);
            SetUInt32Value(UNIT_FIELD_FLAGS, UNIT_FLAG_PVP_ATTACKABLE);
            SetUInt32Value(UNIT_FIELD_PETEXPERIENCE, 0);
            SetUInt32Value(UNIT_FIELD_PETNEXTLEVELEXP, 1000);
//            SetName("");
            SetNeedSave(true);
            owner->SetPet(this);
            break;
        }
        case HUNTER_PET:  // Called only if new tamed pet created
        {
            SetSheath(SHEATH_STATE_MELEE);
            SetUInt32Value(UNIT_NPC_FLAGS, UNIT_NPC_FLAG_NONE);
            SetUInt32Value(UNIT_FIELD_BYTES_0, 0x02020100);
            SetByteFlag(UNIT_FIELD_BYTES_2, 2, UNIT_CAN_BE_RENAMED | UNIT_CAN_BE_ABANDONED);
            SetUInt32Value(UNIT_FIELD_FLAGS, UNIT_FLAG_PVP_ATTACKABLE);
            SetUInt32Value(UNIT_FIELD_PETEXPERIENCE, 0);
            SetUInt32Value(UNIT_FIELD_PETNEXTLEVELEXP, sObjectMgr.GetXPForPetLevel(getLevel()));
            SetUInt32Value(UNIT_FIELD_PET_NAME_TIMESTAMP, time(NULL));
            SetMaxPower(POWER_HAPPINESS, GetCreatePowers(POWER_HAPPINESS));
            SetPower(POWER_HAPPINESS, HAPPINESS_LEVEL_SIZE);
            SetNeedSave(true);
            owner->SetPet(this);
            break;
        }
        case MINI_PET:
        {
            SelectLevel(GetCreatureInfo());
            SetUInt32Value(UNIT_NPC_FLAGS, GetCreatureInfo()->npcflag);
            SetName("");
            owner->SetMiniPet((Unit*)this);
            InitPetCreateSpells();
            AIM_Initialize();
            SetNeedSave(false);
            map->Add((Creature*)this);
            m_loading = false;
            return true;
            break;
        }
        default:
        {
            sLog.outError("Pet have incorrect type (%u) for pet creating.", getPetType());
            return false;
        }
    }

    if (owner->GetTypeId() == TYPEID_PLAYER)
        ((Player*)owner)->AddKnownPetName(GetCharmInfo()->GetPetNumber(),GetName());

    if(owner->IsPvP())
        SetPvP(true);

    if(owner->IsFFAPvP())
        SetFFAPvP(true);

    SetCanModifyStats(true);
    InitStatsForLevel(level, owner);
    InitTalentForLevel();
    InitPetCreateSpells();
    SynchronizeLevelWithOwner();
    InitLevelupSpellsForLevel();
    LearnPetPassives();
    CastPetAuras(true);
    if (getPetType() != HUNTER_PET)
        LoadCreatureAddon(true);

    if (owner->GetTypeId() == TYPEID_PLAYER)
    {
        CastPetPassiveAuras(true);
        ApplyAllScalingBonuses(true);
    }

    SetHealth(GetMaxHealth());
    SetPower(getPowerType(), GetMaxPower(getPowerType()));
    UpdateWalkMode(owner);
    AIM_Initialize();

    map->Add((Creature*)this);

    m_loading = false;

    if (owner->GetTypeId() == TYPEID_PLAYER)
    {
        CleanupActionBar();                                     // remove unknown spells from action bar after load
        if (isControlled() && !GetPetCounter())
        {
            if (!GetPetCounter())
                ((Player*)owner)->PetSpellInitialize();
            ((Player*)owner)->SendTalentsInfoData(true);
        }

        if(((Player*)owner)->GetGroup())
            ((Player*)owner)->SetGroupUpdateFlag(GROUP_UPDATE_PET);

        if (!GetPetCounter() && getPetType() == HUNTER_PET)
            SavePetToDB(PET_SAVE_AS_CURRENT);
        else if (getPetType() == SUMMON_PET)
            SavePetToDB(PET_SAVE_NOT_IN_SLOT);
        else
            SetNeedSave(false);
    }
    else
    {
        SetNeedSave(false);
        if (((Creature*)owner)->AI())
            ((Creature*)owner)->AI()->JustSummoned((Creature*)this);
    }

    return true;
}

Unit* Pet::GetOwner() const
{
    Unit* owner = Unit::GetOwner();

    if (!owner)
        if (!GetOwnerGuid().IsEmpty() && GetOwnerGuid().IsAnyTypeCreature())
            if (Map* pMap = GetMap())
                owner = pMap->GetAnyTypeCreature(GetOwnerGuid());

    if (owner && owner->GetTypeId() == TYPEID_UNIT && ((Creature*)owner)->IsTotem())
        if (Unit* ownerOfOwner = owner->GetOwner())
            return ownerOfOwner;

    if (owner)
        return owner;
    else
        return NULL;
}


bool Pet::ReapplyScalingAura(SpellAuraHolder* holder, SpellEntry const *spellproto, SpellEffectIndex index, int32 basePoints)
{
    if (!holder || holder->IsDeleted() || holder->IsEmptyHolder() || holder->IsInUse())
        return false;

    holder->SetInUse(true);

    Aura* oldaura = holder->GetAuraByEffectIndex(index);

    if (oldaura)
    {
//    RemoveSingleAuraFromSpellAuraHolder(holder, index, AURA_REMOVE_BY_STACK);
        RemoveAura(oldaura, AURA_REMOVE_BY_STACK);
    }

    Aura* aura = CreateAura(spellproto, index, &basePoints, holder, this, this, NULL);
    holder->AddAura(aura, index);
    holder->SetAuraDuration(aura->GetAuraMaxDuration());
    AddAuraToModList(aura);
    aura->ApplyModifier(true,true);

    holder->SetInUse(false);

    return true;
}

void Pet::CastPetPassiveAuras(bool current)
{
    Unit* owner = GetOwner();

    if(!owner || owner->GetTypeId()!=TYPEID_PLAYER)
        return;

    // Cast pet passive aura (if not casted as passive)
    uint32 creature_id;

    switch(getPetType())
    {
        case SUMMON_PET:
        case GUARDIAN_PET:
        case PROTECTOR_PET:
            creature_id = GetEntry();
            break;
        case HUNTER_PET:
            creature_id = 1;
            break;
        default:
            creature_id = 0;
            break;
    }

    PetPassiveAuraList const* pPassiveAuraList  =  sSpellMgr.GetPetPassiveAuraList(creature_id);

    if (!pPassiveAuraList || pPassiveAuraList->empty())
        return;

    for (PetPassiveAuraList::const_iterator itr = pPassiveAuraList->begin(); itr != pPassiveAuraList->end(); ++itr)
    {
        PetAura const petAura = *itr;

        uint32 auraID = petAura.GetAura(creature_id);

        if (!current && HasAura(auraID))
            RemoveAurasDueToSpell(auraID);
        else if (current && !HasAura(auraID))
        {
            CastSpell(this, auraID, true);
            DEBUG_LOG("Cast passive pet aura %u", auraID);
        }
    }
}

PetScalingData* Pet::CalculateScalingData(bool recalculate)
{
    if (m_PetScalingData && !recalculate)
        return m_PetScalingData;

    delete m_PetScalingData;

    m_PetScalingData = new PetScalingData;

    Unit* owner = GetOwner();

    PetScalingDataList const* pScalingDataList;

    if (!owner || owner->GetTypeId() != TYPEID_PLAYER)        // if no owner ising record for creature_id = 0. Must be exist.
        pScalingDataList = sObjectMgr.GetPetScalingData(0);
    else if (getPetType() == HUNTER_PET)                      // Using creature_id = 1 for hunter pets
        pScalingDataList = sObjectMgr.GetPetScalingData(1);
    else if (getPetType() == SUMMON_PET || getPetType() == GUARDIAN_PET || getPetType() == PROTECTOR_PET )
    {
        pScalingDataList = sObjectMgr.GetPetScalingData(GetEntry());
        if (!pScalingDataList)
        {
            DEBUG_LOG("No data list for pet %u! Get zero values", GetEntry());
            pScalingDataList = sObjectMgr.GetPetScalingData(0);
        }
    }
    else
    {
        DEBUG_LOG("No selection type data list for pet %u! Get zero values", GetEntry());
        pScalingDataList = sObjectMgr.GetPetScalingData(0);
    }

    if (!pScalingDataList || pScalingDataList->empty())                            // Zero values...
        return m_PetScalingData;

    for (PetScalingDataList::const_iterator itr = pScalingDataList->begin(); itr != pScalingDataList->end(); ++itr)
    {
         const PetScalingData* pData = &*itr;

         if (!pData->creatureID || (owner && (!pData->requiredAura || owner->HasSpell(pData->requiredAura) || owner->HasAura(pData->requiredAura) || HasSpell(pData->requiredAura) || HasAura(pData->requiredAura))))
         {
             m_PetScalingData->healthBasepoint  += pData->healthBasepoint;
             m_PetScalingData->healthScale      += pData->healthScale;
             m_PetScalingData->powerBasepoint   += pData->powerBasepoint;
             m_PetScalingData->powerScale       += pData->powerScale;
             m_PetScalingData->APBasepoint      += pData->APBasepoint;
             m_PetScalingData->APBaseScale      += pData->APBaseScale;
             m_PetScalingData->attackpowerScale += pData->attackpowerScale;
             m_PetScalingData->damageScale      += pData->damageScale;
             m_PetScalingData->spelldamageScale += pData->spelldamageScale;
             m_PetScalingData->spellHitScale    += pData->spellHitScale;
             m_PetScalingData->meleeHitScale    += pData->meleeHitScale;
             m_PetScalingData->expertizeScale   += pData->expertizeScale;
             m_PetScalingData->attackspeedScale += pData->attackspeedScale;
             m_PetScalingData->critScale        += pData->critScale;
             m_PetScalingData->powerregenScale  += pData->powerregenScale;
             for (int i = 0; i < MAX_STATS; i++)
             {
                  m_PetScalingData->statScale[i] += pData->statScale[i];
             }
             for (int i = 0; i < MAX_SPELL_SCHOOL; i++)
             {
                  m_PetScalingData->resistanceScale[i] += pData->resistanceScale[i];
             }
         }
    }
    return m_PetScalingData;
}

// diff contains the time in milliseconds since last regen.
void Pet::Regenerate(Powers power, uint32 diff)
{
    int32 curValue = GetPower(power);
    uint32 maxValue = GetMaxPower(power);

    float addvalue = 0.0f;

    switch (power)
    {
        case POWER_MANA:
        {
            float ManaIncreaseRate = sWorld.getConfig(CONFIG_FLOAT_RATE_POWER_MANA);
            if (IsUnderLastManaUseEffect())
            {
                // Mangos Updates Mana in intervals of 2s, which is correct
                addvalue = GetFloatValue(UNIT_FIELD_POWER_REGEN_INTERRUPTED_FLAT_MODIFIER) *  ManaIncreaseRate * 2.00f;
            }
            else
            {
                addvalue = GetFloatValue(UNIT_FIELD_POWER_REGEN_FLAT_MODIFIER) * ManaIncreaseRate * 2.00f;
            }
            break;
        }
        case POWER_RAGE:                                    // Regenerate rage ?
        {
            addvalue = -20 * sWorld.getConfig(CONFIG_FLOAT_RATE_POWER_RAGE_LOSS);
            break;
        }
        case POWER_ENERGY:                                  // Regenerate energy (ghoul)
        {
            addvalue = 20 * sWorld.getConfig(CONFIG_FLOAT_RATE_POWER_ENERGY);
            break;
        }
        case POWER_FOCUS:                                   // Hunter pets
        {
            addvalue = 10 * sWorld.getConfig(CONFIG_FLOAT_RATE_POWER_FOCUS);
            break;
        }

        case POWER_HAPPINESS:
        {
            addvalue = -178.0f;                                   //value is 70/35/17/8/4 (per min) * 1000 / 8 (timer 2 secs)
            if(isInCombat())                                     //we know in combat happiness fades faster, multiplier guess
                addvalue = addvalue * 1.5f;
            ApplyHappinessBonus(true);
            break;
        }
        case POWER_RUNIC_POWER:
        case POWER_RUNE:
        case POWER_HEALTH:
        default:
            addvalue = 0.0f;
            break;
    }

    // Mana regen calculated in Pet::UpdateManaRegen()
    // Exist only for POWER_MANA, POWER_ENERGY, POWER_FOCUS auras
    if(power != POWER_MANA)
    {
        AuraList const& ModPowerRegenAuras = GetAurasByType(SPELL_AURA_MOD_POWER_REGEN);
        for(AuraList::const_iterator i = ModPowerRegenAuras.begin(); i != ModPowerRegenAuras.end(); ++i)
            if ((*i)->GetModifier()->m_miscvalue == (int32)power)
                addvalue += (*i)->GetModifier()->m_amount;

        AuraList const& ModPowerRegenPCTAuras = GetAurasByType(SPELL_AURA_MOD_POWER_REGEN_PERCENT);
        for(AuraList::const_iterator i = ModPowerRegenPCTAuras.begin(); i != ModPowerRegenPCTAuras.end(); ++i)
            if ((*i)->GetModifier()->m_miscvalue == (int32)power)
                addvalue *= ((*i)->GetModifier()->m_amount + 100) / 100.0f;
    }

    // addvalue computed on a 2sec basis. => update to diff time
    addvalue *= float(diff) / REGEN_TIME_FULL;

    curValue += int32(addvalue);

    if (curValue < 0)
        curValue = 0;
    else if (curValue > maxValue)
        curValue = maxValue;

    SetPower(power, curValue);
}

void Pet::RegenerateHealth(uint32 diff)
{
    uint32 curValue = GetHealth();
    uint32 maxValue = GetMaxHealth();

    if (curValue >= maxValue)
        return;

    float addvalue = 0.0f;
    float HealthIncreaseRate = sWorld.getConfig(CONFIG_FLOAT_RATE_HEALTH);

    // polymorphed case
    if ( IsPolymorphed() )
        addvalue = (float)GetMaxHealth() / 3.0f;
    // normal regen case (maybe partly in combat case)
    else if (!isInCombat() || HasAuraType(SPELL_AURA_MOD_REGEN_DURING_COMBAT) )
    {
        addvalue = OCTRegenHPPerSpirit() * HealthIncreaseRate;
        if (!isInCombat())
        {
            AuraList const& mModHealthRegenPct = GetAurasByType(SPELL_AURA_MOD_HEALTH_REGEN_PERCENT);
            for(AuraList::const_iterator i = mModHealthRegenPct.begin(); i != mModHealthRegenPct.end(); ++i)
                addvalue *= (100.0f + (*i)->GetModifier()->m_amount) / 100.0f;
        }
        else if(HasAuraType(SPELL_AURA_MOD_REGEN_DURING_COMBAT))
            addvalue *= GetTotalAuraModifier(SPELL_AURA_MOD_REGEN_DURING_COMBAT) / 100.0f;
    }
    // always regeneration bonus (including combat)
    addvalue += GetTotalAuraModifier(SPELL_AURA_MOD_HEALTH_REGEN_IN_COMBAT);

    if(addvalue < 0)
        addvalue = 0;

    addvalue *= (float)diff / REGEN_TIME_FULL;

    ModifyHealth(int32(addvalue));
}

void Pet::ApplyScalingBonus(ScalingAction* action)
{
    if (!IsInWorld())
        return;

    switch (action->target)
    {
        case SCALING_TARGET_ALL:
            ApplyAllScalingBonuses(action->apply);
            break;
        case SCALING_TARGET_STAT:
            ApplyStatScalingBonus(Stats(action->stat),action->apply);
            break;
        case SCALING_TARGET_RESISTANCE:
            ApplyResistanceScalingBonus(action->stat, action->apply);
            break;
        case SCALING_TARGET_ATTACKPOWER:
            ApplyAttackPowerScalingBonus(action->apply);
            break;
        case SCALING_TARGET_DAMAGE:
            ApplyDamageScalingBonus(action->apply);
            break;
        case SCALING_TARGET_SPELLDAMAGE:
            ApplySpellDamageScalingBonus(action->apply);
            break;
        case SCALING_TARGET_HIT:
            ApplyHitScalingBonus(action->apply);
            break;
        case SCALING_TARGET_SPELLHIT:
            ApplySpellHitScalingBonus(action->apply);
            break;
        case SCALING_TARGET_EXPERTIZE:
            ApplyExpertizeScalingBonus(action->apply);
            break;
        case SCALING_TARGET_POWERREGEN:
            ApplyPowerregenScalingBonus(action->apply);
            break;
        case SCALING_TARGET_MAX:
        default:
            break;
    }
}

void Pet::AddScalingAction(ScalingTarget target, uint32 stat, bool apply)
{
    m_scalingQueue.push(ScalingAction(target,stat,apply));
}

void ApplyScalingBonusWithHelper::operator() (Unit* unit) const
{
    if (!unit || !unit->GetObjectGuid().IsPet())
        return;

    Pet* pet = (Pet*)unit;

    if (pet->IsInWorld())
        pet->AddScalingAction(target, stat, apply);
}

void Pet::ApplyHappinessBonus(bool apply)
{
    if (!IsInWorld())
        return;

    if (GetHappinessState() == m_HappinessState)
        return;
    else
        m_HappinessState = GetHappinessState();

    if (apply)
    {
        RemoveAurasDueToSpell(8875);
        int32 basePoints = 0;
        switch (HappinessState(m_HappinessState))
        {
            case HAPPY:
                // 125% of normal damage
                basePoints = 25;
                break;
            case CONTENT:
                // 100% of normal damage, nothing to modify
                basePoints = 0;
                break;
            case UNHAPPY:
                // 75% of normal damage
                basePoints = -25;
                break;
            default:
                basePoints = 0;
                break;
        }

        CastCustomSpell(this, 8875, &basePoints, NULL, NULL, true);

        UpdateDamagePhysical(BASE_ATTACK);
        UpdateDamagePhysical(RANGED_ATTACK);
        UpdateSpellPower();
    }
}

float Pet::OCTRegenHPPerSpirit()
{
    Unit* owner = GetOwner();
    if (!owner || owner->GetTypeId() != TYPEID_PLAYER)
        return ( GetPower(POWER_MANA) > 0 ) ? (GetStat(STAT_SPIRIT) * 0.25f) : (GetStat(STAT_SPIRIT) * 0.80f);

    uint32 level = ((Player*)owner)->getLevel();
    uint32 pclass = ((Player*)owner)->getClass();

    if (level > GT_MAX_LEVEL) level = GT_MAX_LEVEL;

    GtOCTRegenHPEntry     const *baseRatio = sGtOCTRegenHPStore.LookupEntry((pclass-1)*GT_MAX_LEVEL + level-1);
    GtRegenHPPerSptEntry  const *moreRatio = sGtRegenHPPerSptStore.LookupEntry((pclass-1)*GT_MAX_LEVEL + level-1);

    if (baseRatio == NULL || moreRatio == NULL)
        return 0.0f;

    // Formula from PaperDollFrame script
    float spirit = GetStat(STAT_SPIRIT);
    float baseSpirit = spirit;
    if (baseSpirit > 50) baseSpirit = 50;
    float moreSpirit = spirit - baseSpirit;
    float regen = baseSpirit * baseRatio->ratio + moreSpirit * moreRatio->ratio;
    return regen;
}

float Pet::OCTRegenMPPerSpirit()
{
    Unit* owner = GetOwner();

    if (!owner || owner->GetTypeId() != TYPEID_PLAYER)
        return ((GetStat(STAT_SPIRIT) / 5.0f + 17.0f)/sqrt(GetStat(STAT_INTELLECT)));

    uint32 level = ((Player*)owner)->getLevel();
    uint32 pclass = ((Player*)owner)->getClass();

    if (level > GT_MAX_LEVEL) level = GT_MAX_LEVEL;

    GtRegenMPPerSptEntry  const *moreRatio = sGtRegenMPPerSptStore.LookupEntry((pclass-1)*GT_MAX_LEVEL + level-1);

    if (moreRatio == NULL)
        return 0.0f;

    // Formula get from PaperDollFrame script
    float spirit    = GetStat(STAT_SPIRIT);
    float regen     = spirit * moreRatio->ratio;
    return regen;
}<|MERGE_RESOLUTION|>--- conflicted
+++ resolved
@@ -137,10 +137,8 @@
         return false;
     }
 
-<<<<<<< HEAD
-    setPetType(PetType(fields[18].GetUInt8()));
-=======
     CreatureInfo const *creatureInfo = ObjectMgr::GetCreatureTemplate(petentry);
+
     if (!creatureInfo)
     {
         sLog.outError("Pet entry %u does not exist but used at pet load (owner: %s).", petentry, owner->GetGuidStr().c_str());
@@ -148,19 +146,7 @@
         return false;
     }
 
-
-    uint32 summon_spell_id = fields[17].GetUInt32();
-    SpellEntry const* spellInfo = sSpellStore.LookupEntry(summon_spell_id);
-
-    bool is_temporary_summoned = spellInfo && GetSpellDuration(spellInfo) > 0;
-
-    // check temporary summoned pets like mage water elemental
-    if (current && is_temporary_summoned)
-    {
-        delete result;
-        return false;
-    }
->>>>>>> b7eadbe2
+    setPetType(PetType(fields[18].GetUInt8()));
 
     if(getPetType() == HUNTER_PET)
     {
@@ -201,12 +187,8 @@
     CreatureCreatePos pos(owner, owner->GetOrientation(), PET_FOLLOW_DIST, GetPetFollowAngle());
 
     uint32 guid = pos.GetMap()->GenerateLocalLowGuid(HIGHGUID_PET);
-<<<<<<< HEAD
-
-    if (!Create(guid, pos, petentry, pet_number, owner))
-=======
-    if (!Create(guid, pos, creatureInfo, pet_number))
->>>>>>> b7eadbe2
+
+    if (!Create(guid, pos, creatureInfo, pet_number, owner))
     {
         delete result;
         return false;
@@ -242,7 +224,7 @@
         case HUNTER_PET:
             SetByteValue(UNIT_FIELD_BYTES_0, 1, CLASS_WARRIOR);
             SetByteValue(UNIT_FIELD_BYTES_0, 2, GENDER_NONE);
-            SetByteValue(UNIT_FIELD_BYTES_0, 3, POWER_FOCUS);
+            setPowerType(POWER_FOCUS);
             SetSheath(SHEATH_STATE_MELEE);
             SetByteFlag(UNIT_FIELD_BYTES_2, 2, (fields[9].GetUInt8() == 0) ? UNIT_CAN_BE_ABANDONED : UNIT_CAN_BE_RENAMED | UNIT_CAN_BE_ABANDONED);
             SetUInt32Value(UNIT_FIELD_FLAGS, UNIT_FLAG_PVP_ATTACKABLE);
@@ -850,20 +832,10 @@
         return false;
     }
 
-<<<<<<< HEAD
     if(!owner)
-=======
-    CreatureCreatePos pos(creature, creature->GetOrientation());
-
-    uint32 guid = creature->GetMap()->GenerateLocalLowGuid(HIGHGUID_PET);
-
-    BASIC_LOG("Create pet");
-    uint32 pet_number = sObjectMgr.GeneratePetNumber();
-    if (!Create(guid, pos, creature->GetCreatureInfo(), pet_number))
->>>>>>> b7eadbe2
         return false;
 
-    CreatureInfo const *cinfo = creature->GetCreatureInfo();
+    CreatureInfo const* cinfo = creature->GetCreatureInfo();
     if(!cinfo)
     {
         sLog.outError("CreateBaseAtCreature() failed, creatureInfo is missing!");
@@ -876,7 +848,7 @@
 
     BASIC_LOG("Create pet");
 
-    if (!Create(0, pos, creature->GetEntry(), 0, owner))
+    if (!Create(0, pos, cinfo, 0, owner))
         return false;
 
 
@@ -2018,25 +1990,19 @@
     }
 }
 
-<<<<<<< HEAD
-bool Pet::Create(uint32 guidlow, CreatureCreatePos& cPos, uint32 Entry, uint32 pet_number, Unit* owner)
-=======
-bool Pet::Create(uint32 guidlow, CreatureCreatePos& cPos, CreatureInfo const* cinfo, uint32 pet_number)
->>>>>>> b7eadbe2
+bool Pet::Create(uint32 guidlow, CreatureCreatePos& cPos, CreatureInfo const* cinfo, uint32 pet_number, Unit* owner)
 {
     if (!owner)
         return false;
 
-    CreatureInfo const* cInfo = ObjectMgr::GetCreatureTemplate(Entry);
-
-<<<<<<< HEAD
-    if (!cInfo)
+    if (!cinfo)
         return false;
 
     m_loading = true;
 
     SetMap(cPos.GetMap());
     SetPhaseMask(cPos.GetPhaseMask(), false);
+    m_originalEntry = cinfo->Entry;
 
     if (!guidlow)
         guidlow = cPos.GetMap()->GenerateLocalLowGuid(HIGHGUID_PET);
@@ -2045,9 +2011,6 @@
         pet_number = sObjectMgr.GeneratePetNumber();
 
     Object::_Create(ObjectGuid(HIGHGUID_PET, pet_number, guidlow));
-=======
-    m_originalEntry = cinfo->Entry;
->>>>>>> b7eadbe2
 
     if (!InitEntry(cinfo->Entry))
         return false;
@@ -2059,9 +2022,6 @@
 
 
     SetSheath(SHEATH_STATE_MELEE);
-
-<<<<<<< HEAD
-    m_originalEntry = Entry;
 
     if(owner->GetTypeId() == TYPEID_PLAYER)
         m_charmInfo->SetPetNumber(pet_number, IsPermanentPetFor((Player*)owner));
@@ -2077,10 +2037,7 @@
     if (GetCreateSpellID())
         SetUInt32Value(UNIT_CREATED_BY_SPELL, GetCreateSpellID());
 
-    if(getPetType() == MINI_PET)                            // always non-attackable
-=======
     if (getPetType() == MINI_PET)                           // always non-attackable
->>>>>>> b7eadbe2
         SetFlag(UNIT_FIELD_FLAGS, UNIT_FLAG_NON_ATTACKABLE);
 
     return true;
