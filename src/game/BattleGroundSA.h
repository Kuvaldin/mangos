--- conflicted
+++ resolved
@@ -21,7 +21,6 @@
 
 class BattleGround;
 
-<<<<<<< HEAD
 #define BG_SA_GRY_MAX 3
 #define BG_SA_GATE_MAX 6
 #define BG_SA_MAX_WS 3
@@ -206,10 +205,9 @@
     Team winner;
     uint32 time;
 };
-=======
+
 #define BG_SA_EVENT_START_BATTLE_1      23748       // Ally / Horde likely
 #define BG_SA_EVENT_START_BATTLE_2      21702
->>>>>>> d0f105f0
 
 class BattleGroundSAScore : public BattleGroundScore
 {
