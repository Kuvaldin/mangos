--- conflicted
+++ resolved
@@ -487,11 +487,7 @@
 {
     Movement::MoveSplineInit init(*m_owner);
     init.MoveTo(x,y,z);
-<<<<<<< HEAD
-    init.SetParabolic(max_height, 0, isKnockBack);
-=======
-    init.SetParabolic(max_height,0);
->>>>>>> 7ec08fc1
+    init.SetParabolic(max_height, 0);
     init.SetVelocity(horizontalSpeed);
     init.Launch();
     Mutate(new EffectMovementGenerator(id));
