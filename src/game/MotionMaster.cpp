--- conflicted
+++ resolved
@@ -67,12 +67,9 @@
 {
     if (m_owner->hasUnitState(UNIT_STAT_CAN_NOT_MOVE))
         return;
-<<<<<<< HEAD
-  if ( !empty() )
-  {
-=======
-
->>>>>>> ad1aca46
+
+    if ( !empty() )
+    {
     MANGOS_ASSERT( !empty() );
     m_cleanFlag |= MMCF_UPDATE;
 
@@ -114,27 +111,21 @@
     {
         MovementGenerator *curr = top();
         pop();
-<<<<<<< HEAD
-        if (i_owner && i_owner->IsInWorld())
-            curr->Finalize(*i_owner);
+
+        if (m_owner && m_owner->IsInWorld())
+            curr->Finalize(*m_owner);
+
         if (!isStatic( curr ))
-=======
-        curr->Finalize(*m_owner);
-
-        if (!isStatic(curr))
->>>>>>> ad1aca46
             delete curr;
     }
 
     if (!all && reset)
     {
-<<<<<<< HEAD
         if (!empty())
-            top()->Reset(*i_owner);
-=======
-        MANGOS_ASSERT( !empty() );
-        top()->Reset(*m_owner);
->>>>>>> ad1aca46
+        {
+            MANGOS_ASSERT( !empty() );
+            top()->Reset(*m_owner);
+        }
     }
 }
 
@@ -155,15 +146,11 @@
     {
         MovementGenerator *curr = top();
         pop();
-<<<<<<< HEAD
-        if (i_owner && i_owner->IsInWorld())
-            curr->Finalize(*i_owner);
+
+        if (m_owner && m_owner->IsInWorld())
+            curr->Finalize(*m_owner);
+
         if (!isStatic( curr ))
-=======
-        curr->Finalize(*m_owner);
-
-        if (!isStatic(curr))
->>>>>>> ad1aca46
             m_expList->push_back(curr);
     }
 }
@@ -264,13 +251,8 @@
     {
         if (Unit *target = ((Creature*)m_owner)->GetCharmerOrOwner())
         {
-<<<<<<< HEAD
-            DEBUG_FILTER_LOG(LOG_FILTER_AI_AND_MOVEGENSS, "%s follow to %s", i_owner->GetObjectGuid().GetString().c_str(), target->GetObjectGuid().GetString().c_str());
-            Mutate(new FollowMovementGenerator<Creature>(*target,PET_FOLLOW_DIST,((Creature*)i_owner)->isPet() ? ((Pet*)i_owner)->GetPetFollowAngle() : PET_DEFAULT_FOLLOW_ANGLE));
-=======
             DEBUG_FILTER_LOG(LOG_FILTER_AI_AND_MOVEGENSS, "%s follow to %s", m_owner->GetObjectGuid().GetString().c_str(), target->GetObjectGuid().GetString().c_str());
             Mutate(new FollowMovementGenerator<Creature>(*target,PET_FOLLOW_DIST,PET_FOLLOW_ANGLE));
->>>>>>> ad1aca46
         }
         else
         {
