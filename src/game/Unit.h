--- conflicted
+++ resolved
@@ -1482,28 +1482,19 @@
         void SendSpellMiss(Unit *target, uint32 spellID, SpellMissInfo missInfo);
 
         void NearTeleportTo(float x, float y, float z, float orientation, bool casting = false);
-<<<<<<< HEAD
-
-        void MonsterMove(float x, float y, float z, uint32 transitTime);
-        void MonsterMoveWithSpeed(float x, float y, float z, uint32 transitTime = 0);
         void MonsterJump(float x, float y, float z, float o, uint32 transitTime, uint32 verticalSpeed);
-
         // recommend use MonsterMove/MonsterMoveWithSpeed for most case that correctly work with movegens
         // if used additional args in ... part then floats must explicitly casted to double
-        void SendMonsterMove(float x, float y, float z, SplineType type, SplineFlags flags, uint32 Time, Player* player = NULL, ...);
         void SendMonsterMoveJump(float NewPosX, float NewPosY, float NewPosZ, float vert_speed, uint32 flags, uint32 Time, Player* player = NULL);
-        void SendMonsterMoveWithSpeed(float x, float y, float z, uint32 transitTime = 0, Player* player = NULL);
         void SendMonsterMoveTransport(WorldObject *transport, SplineType type, SplineFlags flags, uint32 moveTime, ...);
-
         virtual bool SetPosition(float x, float y, float z, float orientation, bool teleport = false);
-=======
+
         void MonsterMoveWithSpeed(float x, float y, float z, float speed);
         // recommend use MonsterMove/MonsterMoveWithSpeed for most case that correctly work with movegens
         // if used additional args in ... part then floats must explicitly casted to double
         void SendHeartBeat();
         bool IsLevitating() const { return m_movementInfo.HasMovementFlag(MOVEFLAG_LEVITATING);}
         bool IsWalking() const { return m_movementInfo.HasMovementFlag(MOVEFLAG_WALK_MODE);}
->>>>>>> 70fe2e92
 
         void SetInFront(Unit const* target);
         void SetFacingTo(float ori);
