--- conflicted
+++ resolved
@@ -1601,11 +1601,8 @@
         bool AddSpellAuraHolder(SpellAuraHolder *holder);
         void AddAuraToModList(Aura *aura);
 
-<<<<<<< HEAD
         void _AddAura(uint32 spellID, uint32 duration = 60000);
-=======
         float CheckAuraStackingAndApply(Aura *Aur, UnitMods unitMod, UnitModifierType modifierType, float amount, bool apply, int32 miscMask = 0, int32 miscValue = 0);
->>>>>>> 22468325
 
         // removing specific aura stack
         void RemoveAura(Aura* aura, AuraRemoveMode mode = AURA_REMOVE_BY_DEFAULT);
