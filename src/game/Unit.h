--- conflicted
+++ resolved
@@ -1742,11 +1742,8 @@
 
         uint32 CalcArmorReducedDamage(Unit* pVictim, const uint32 damage);
         void CalculateAbsorbAndResist(Unit *pCaster, SpellSchoolMask schoolMask, DamageEffectType damagetype, const uint32 damage, uint32 *absorb, uint32 *resist, bool canReflect = false);
-<<<<<<< HEAD
         void CalcHealAbsorb(Unit *pVictim, const SpellEntry *spellProto, uint32 &HealAmount, uint32 &Absorbed);
-=======
         void CalculateAbsorbResistBlock(Unit *pCaster, SpellNonMeleeDamage *damageInfo, SpellEntry const* spellProto, WeaponAttackType attType = BASE_ATTACK);
->>>>>>> 1f384990
 
         void  UpdateWalkMode(Unit* source, bool self = true);
         void  UpdateSpeed(UnitMoveType mtype, bool forced, float ratio = 1.0f);
