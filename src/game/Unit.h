/*
 * Copyright (C) 2005-2011 MaNGOS <http://getmangos.com/>
 *
 * This program is free software; you can redistribute it and/or modify
 * it under the terms of the GNU General Public License as published by
 * the Free Software Foundation; either version 2 of the License, or
 * (at your option) any later version.
 *
 * This program is distributed in the hope that it will be useful,
 * but WITHOUT ANY WARRANTY; without even the implied warranty of
 * MERCHANTABILITY or FITNESS FOR A PARTICULAR PURPOSE.  See the
 * GNU General Public License for more details.
 *
 * You should have received a copy of the GNU General Public License
 * along with this program; if not, write to the Free Software
 * Foundation, Inc., 59 Temple Place, Suite 330, Boston, MA  02111-1307  USA
 */

#ifndef __UNIT_H
#define __UNIT_H

#include "Common.h"
#include "Object.h"
#include "Opcodes.h"
#include "SpellAuraDefines.h"
#include "UpdateFields.h"
#include "SharedDefines.h"
#include "ThreatManager.h"
#include "HostileRefManager.h"
#include "FollowerReference.h"
#include "FollowerRefManager.h"
#include "Utilities/EventProcessor.h"
#include "MapManager.h"
#include "MotionMaster.h"
#include "DBCStructure.h"
#include "Path.h"
#include "WorldPacket.h"
#include "Timer.h"
#include <list>

enum SpellInterruptFlags
{
    SPELL_INTERRUPT_FLAG_MOVEMENT     = 0x01,
    SPELL_INTERRUPT_FLAG_DAMAGE       = 0x02,
    SPELL_INTERRUPT_FLAG_INTERRUPT    = 0x04,
    SPELL_INTERRUPT_FLAG_AUTOATTACK   = 0x08,
    SPELL_INTERRUPT_FLAG_ABORT_ON_DMG = 0x10,               // _complete_ interrupt on direct damage
    //SPELL_INTERRUPT_UNK             = 0x20                // unk, 564 of 727 spells having this spell start with "Glyph"
};

enum SpellChannelInterruptFlags
{
    CHANNEL_FLAG_DAMAGE      = 0x0002,
    CHANNEL_FLAG_MOVEMENT    = 0x0008,
    CHANNEL_FLAG_TURNING     = 0x0010,
    CHANNEL_FLAG_DAMAGE2     = 0x0080,
    CHANNEL_FLAG_DELAY       = 0x4000
};

enum SpellAuraInterruptFlags
{
    AURA_INTERRUPT_FLAG_UNK0                        = 0x00000001,   // 0    removed when getting hit by a negative spell?
    AURA_INTERRUPT_FLAG_DAMAGE                      = 0x00000002,   // 1    removed by any damage
    AURA_INTERRUPT_FLAG_UNK2                        = 0x00000004,   // 2
    AURA_INTERRUPT_FLAG_MOVE                        = 0x00000008,   // 3    removed by any movement
    AURA_INTERRUPT_FLAG_TURNING                     = 0x00000010,   // 4    removed by any turning
    AURA_INTERRUPT_FLAG_ENTER_COMBAT                = 0x00000020,   // 5    removed by entering combat
    AURA_INTERRUPT_FLAG_NOT_MOUNTED                 = 0x00000040,   // 6    removed by unmounting
    AURA_INTERRUPT_FLAG_NOT_ABOVEWATER              = 0x00000080,   // 7    removed by entering water
    AURA_INTERRUPT_FLAG_NOT_UNDERWATER              = 0x00000100,   // 8    removed by leaving water
    AURA_INTERRUPT_FLAG_NOT_SHEATHED                = 0x00000200,   // 9    removed by unsheathing
    AURA_INTERRUPT_FLAG_UNK10                       = 0x00000400,   // 10
    AURA_INTERRUPT_FLAG_CAST                        = 0x00000800,   // 11   removed by casting a spell
    AURA_INTERRUPT_FLAG_UNK12                       = 0x00001000,   // 12   removed by attack?
    AURA_INTERRUPT_FLAG_UNK13                       = 0x00002000,   // 13
    AURA_INTERRUPT_FLAG_UNK14                       = 0x00004000,   // 14
    AURA_INTERRUPT_FLAG_UNK15                       = 0x00008000,   // 15   removed by casting a spell?
    AURA_INTERRUPT_FLAG_UNK16                       = 0x00010000,   // 16
    AURA_INTERRUPT_FLAG_MOUNTING                    = 0x00020000,   // 17   removed by mounting
    AURA_INTERRUPT_FLAG_NOT_SEATED                  = 0x00040000,   // 18   removed by standing up (used by food and drink mostly and sleep/Fake Death like)
    AURA_INTERRUPT_FLAG_CHANGE_MAP                  = 0x00080000,   // 19   leaving map/getting teleported
    AURA_INTERRUPT_FLAG_IMMUNE_OR_LOST_SELECTION    = 0x00100000,   // 20   removed by auras that make you invulnerable, or make other to loose selection on you
    AURA_INTERRUPT_FLAG_UNK21                       = 0x00200000,   // 21
    AURA_INTERRUPT_FLAG_UNK22                       = 0x00400000,   // 22
    AURA_INTERRUPT_FLAG_ENTER_PVP_COMBAT            = 0x00800000,   // 23   removed by entering pvp combat
    AURA_INTERRUPT_FLAG_DIRECT_DAMAGE               = 0x01000000    // 24   removed by any direct damage
};

enum SpellModOp
{
    SPELLMOD_DAMAGE                 = 0,
    SPELLMOD_DURATION               = 1,
    SPELLMOD_THREAT                 = 2,
    SPELLMOD_EFFECT1                = 3,
    SPELLMOD_CHARGES                = 4,
    SPELLMOD_RANGE                  = 5,
    SPELLMOD_RADIUS                 = 6,
    SPELLMOD_CRITICAL_CHANCE        = 7,
    SPELLMOD_ALL_EFFECTS            = 8,
    SPELLMOD_NOT_LOSE_CASTING_TIME  = 9,
    SPELLMOD_CASTING_TIME           = 10,
    SPELLMOD_COOLDOWN               = 11,
    SPELLMOD_EFFECT2                = 12,
    // spellmod 13 unused
    SPELLMOD_COST                   = 14,
    SPELLMOD_CRIT_DAMAGE_BONUS      = 15,
    SPELLMOD_RESIST_MISS_CHANCE     = 16,
    SPELLMOD_JUMP_TARGETS           = 17,
    SPELLMOD_CHANCE_OF_SUCCESS      = 18,                   // Only used with SPELL_AURA_ADD_FLAT_MODIFIER and affects proc spells
    SPELLMOD_ACTIVATION_TIME        = 19,
    SPELLMOD_EFFECT_PAST_FIRST      = 20,
    SPELLMOD_GLOBAL_COOLDOWN        = 21,
    SPELLMOD_DOT                    = 22,
    SPELLMOD_EFFECT3                = 23,
    SPELLMOD_SPELL_BONUS_DAMAGE     = 24,
    // spellmod 25 unused
    SPELLMOD_FREQUENCY_OF_SUCCESS   = 26,                   // Only used with SPELL_AURA_ADD_PCT_MODIFIER and affects used on proc spells
    SPELLMOD_MULTIPLE_VALUE         = 27,
    SPELLMOD_RESIST_DISPEL_CHANCE   = 28
};

#define MAX_SPELLMOD 32

enum SpellFacingFlags
{
    SPELL_FACING_FLAG_INFRONT = 0x0001
};

#define BASE_MELEERANGE_OFFSET 1.33f
#define BASE_MINDAMAGE 1.0f
#define BASE_MAXDAMAGE 2.0f
#define BASE_ATTACK_TIME 2000

// byte value (UNIT_FIELD_BYTES_1,0)
enum UnitStandStateType
{
    UNIT_STAND_STATE_STAND             = 0,
    UNIT_STAND_STATE_SIT               = 1,
    UNIT_STAND_STATE_SIT_CHAIR         = 2,
    UNIT_STAND_STATE_SLEEP             = 3,
    UNIT_STAND_STATE_SIT_LOW_CHAIR     = 4,
    UNIT_STAND_STATE_SIT_MEDIUM_CHAIR  = 5,
    UNIT_STAND_STATE_SIT_HIGH_CHAIR    = 6,
    UNIT_STAND_STATE_DEAD              = 7,
    UNIT_STAND_STATE_KNEEL             = 8,
    UNIT_STAND_STATE_CUSTOM            = 9                  // Depends on model animation. Submerge, freeze, hide, hibernate, rest
};

#define MAX_UNIT_STAND_STATE             10

// byte flags value (UNIT_FIELD_BYTES_1,2)
enum UnitStandFlags
{
    UNIT_STAND_FLAGS_UNK1         = 0x01,
    UNIT_STAND_FLAGS_CREEP        = 0x02,
    UNIT_STAND_FLAGS_UNK3         = 0x04,
    UNIT_STAND_FLAGS_UNK4         = 0x08,
    UNIT_STAND_FLAGS_UNK5         = 0x10,
    UNIT_STAND_FLAGS_ALL          = 0xFF
};

// byte flags value (UNIT_FIELD_BYTES_1,3)
enum UnitBytes1_Flags
{
    UNIT_BYTE1_FLAG_ALWAYS_STAND = 0x01,
    UNIT_BYTE1_FLAG_UNK_2        = 0x02,                    // Creature that can fly and are not on the ground appear to have this flag. If they are on the ground, flag is not present.
    UNIT_BYTE1_FLAG_UNTRACKABLE  = 0x04,
    UNIT_BYTE1_FLAG_ALL          = 0xFF
};

// byte value (UNIT_FIELD_BYTES_2,0)
enum SheathState
{
    SHEATH_STATE_UNARMED  = 0,                              // non prepared weapon
    SHEATH_STATE_MELEE    = 1,                              // prepared melee weapon
    SHEATH_STATE_RANGED   = 2                               // prepared ranged weapon
};

#define MAX_SHEATH_STATE    3

// byte flags value (UNIT_FIELD_BYTES_2,1)
enum UnitPVPStateFlags
{
    UNIT_BYTE2_FLAG_PVP         = 0x01,
    UNIT_BYTE2_FLAG_UNK1        = 0x02,
    UNIT_BYTE2_FLAG_FFA_PVP     = 0x04,
    UNIT_BYTE2_FLAG_SANCTUARY   = 0x08,
    UNIT_BYTE2_FLAG_UNK4        = 0x10,
    UNIT_BYTE2_FLAG_UNK5        = 0x20,
    UNIT_BYTE2_FLAG_UNK6        = 0x40,
    UNIT_BYTE2_FLAG_UNK7        = 0x80
};

// byte flags value (UNIT_FIELD_BYTES_2,2)
enum UnitRename
{
    UNIT_CAN_BE_RENAMED     = 0x01,
    UNIT_CAN_BE_ABANDONED   = 0x02,
};

#define CREATURE_MAX_SPELLS     8

enum Swing
{
    NOSWING                    = 0,
    SINGLEHANDEDSWING          = 1,
    TWOHANDEDSWING             = 2
};

enum VictimState
{
    VICTIMSTATE_UNAFFECTED     = 0,                         // seen in relation with HITINFO_MISS
    VICTIMSTATE_NORMAL         = 1,
    VICTIMSTATE_DODGE          = 2,
    VICTIMSTATE_PARRY          = 3,
    VICTIMSTATE_INTERRUPT      = 4,
    VICTIMSTATE_BLOCKS         = 5,
    VICTIMSTATE_EVADES         = 6,
    VICTIMSTATE_IS_IMMUNE      = 7,
    VICTIMSTATE_DEFLECTS       = 8
};

enum HitInfo
{
    HITINFO_NORMALSWING         = 0x00000000,
    HITINFO_UNK0                = 0x00000001,               // req correct packet structure
    HITINFO_NORMALSWING2        = 0x00000002,
    HITINFO_LEFTSWING           = 0x00000004,
    HITINFO_UNK3                = 0x00000008,
    HITINFO_MISS                = 0x00000010,
    HITINFO_ABSORB              = 0x00000020,               // absorbed damage
    HITINFO_ABSORB2             = 0x00000040,               // absorbed damage
    HITINFO_RESIST              = 0x00000080,               // resisted atleast some damage
    HITINFO_RESIST2             = 0x00000100,               // resisted atleast some damage
    HITINFO_CRITICALHIT         = 0x00000200,               // critical hit
    // 0x00000400
    // 0x00000800
    // 0x00001000
    HITINFO_BLOCK               = 0x00002000,               // blocked damage
    // 0x00004000
    // 0x00008000
    HITINFO_GLANCING            = 0x00010000,
    HITINFO_CRUSHING            = 0x00020000,
    HITINFO_NOACTION            = 0x00040000,               // guessed
    // 0x00080000
    // 0x00100000
    HITINFO_SWINGNOHITSOUND     = 0x00200000,               // guessed
    // 0x00400000
    HITINFO_UNK22               = 0x00800000
};

//i would like to remove this: (it is defined in item.h
enum InventorySlot
{
    NULL_BAG                   = 0,
    NULL_SLOT                  = 255
};

struct FactionTemplateEntry;
struct Modifier;
struct SpellEntry;
struct SpellEntryExt;

class Aura;
class SpellAuraHolder;
class Creature;
class Spell;
class DynamicObject;
class GameObject;
class SpellCastTargets;
class Item;
class Pet;
class PetAura;
class Totem;
class VehicleInfo;

struct SpellImmune
{
    uint32 type;
    uint32 spellId;
};

typedef std::list<SpellImmune> SpellImmuneList;

enum UnitModifierType
{
    BASE_VALUE = 0,
    BASE_PCT = 1,
    TOTAL_VALUE = 2,
    TOTAL_PCT = 3,
    MODIFIER_TYPE_END = 4
};

enum WeaponDamageRange
{
    MINDAMAGE,
    MAXDAMAGE
};

enum DamageTypeToSchool
{
    RESISTANCE,
    DAMAGE_DEALT,
    DAMAGE_TAKEN
};

enum AuraRemoveMode
{
    AURA_REMOVE_BY_DEFAULT,
    AURA_REMOVE_BY_STACK,                                   // at replace by similar aura
    AURA_REMOVE_BY_CANCEL,
    AURA_REMOVE_BY_DISPEL,
    AURA_REMOVE_BY_DEATH,
    AURA_REMOVE_BY_DELETE,                                  // use for speedup and prevent unexpected effects at player logout/pet unsummon (must be used _only_ after save), delete.
    AURA_REMOVE_BY_SHIELD_BREAK,                            // when absorb shield is removed by damage, heal absorb debuf
    AURA_REMOVE_BY_EXPIRE,                                  // at duration end

};

enum UnitMods
{
    UNIT_MOD_STAT_STRENGTH,                                 // UNIT_MOD_STAT_STRENGTH..UNIT_MOD_STAT_SPIRIT must be in existing order, it's accessed by index values of Stats enum.
    UNIT_MOD_STAT_AGILITY,
    UNIT_MOD_STAT_STAMINA,
    UNIT_MOD_STAT_INTELLECT,
    UNIT_MOD_STAT_SPIRIT,
    UNIT_MOD_HEALTH,
    UNIT_MOD_MANA,                                          // UNIT_MOD_MANA..UNIT_MOD_RUNIC_POWER must be in existing order, it's accessed by index values of Powers enum.
    UNIT_MOD_RAGE,
    UNIT_MOD_FOCUS,
    UNIT_MOD_ENERGY,
    UNIT_MOD_HAPPINESS,
    UNIT_MOD_RUNE,
    UNIT_MOD_RUNIC_POWER,
    UNIT_MOD_ARMOR,                                         // UNIT_MOD_ARMOR..UNIT_MOD_RESISTANCE_ARCANE must be in existing order, it's accessed by index values of SpellSchools enum.
    UNIT_MOD_RESISTANCE_HOLY,
    UNIT_MOD_RESISTANCE_FIRE,
    UNIT_MOD_RESISTANCE_NATURE,
    UNIT_MOD_RESISTANCE_FROST,
    UNIT_MOD_RESISTANCE_SHADOW,
    UNIT_MOD_RESISTANCE_ARCANE,
    UNIT_MOD_ATTACK_POWER,
    UNIT_MOD_ATTACK_POWER_RANGED,
    UNIT_MOD_DAMAGE_MAINHAND,
    UNIT_MOD_DAMAGE_OFFHAND,
    UNIT_MOD_DAMAGE_RANGED,
    UNIT_MOD_END,
    // synonyms
    UNIT_MOD_STAT_START = UNIT_MOD_STAT_STRENGTH,
    UNIT_MOD_STAT_END = UNIT_MOD_STAT_SPIRIT + 1,
    UNIT_MOD_RESISTANCE_START = UNIT_MOD_ARMOR,
    UNIT_MOD_RESISTANCE_END = UNIT_MOD_RESISTANCE_ARCANE + 1,
    UNIT_MOD_POWER_START = UNIT_MOD_MANA,
    UNIT_MOD_POWER_END = UNIT_MOD_RUNIC_POWER + 1
};

enum BaseModGroup
{
    CRIT_PERCENTAGE,
    RANGED_CRIT_PERCENTAGE,
    OFFHAND_CRIT_PERCENTAGE,
    SHIELD_BLOCK_VALUE,
    BASEMOD_END
};

enum BaseModType
{
    FLAT_MOD,
    PCT_MOD
};

#define MOD_END (PCT_MOD+1)

enum DeathState
{
    ALIVE          = 0,                                     // show as alive
    JUST_DIED      = 1,                                     // temporary state at die, for creature auto converted to CORPSE, for player at next update call
    CORPSE         = 2,                                     // corpse state, for player this also meaning that player not leave corpse
    DEAD           = 3,                                     // for creature despawned state (corpse despawned), for player CORPSE/DEAD not clear way switches (FIXME), and use m_deathtimer > 0 check for real corpse state
    JUST_ALIVED    = 4,                                     // temporary state at resurrection, for creature auto converted to ALIVE, for player at next update call
    CORPSE_FALLING = 5,                                     // corpse state in case when corpse still falling to ground
    GHOULED        = 6
};

// internal state flags for some auras and movement generators, other.
enum UnitState
{
    // persistent state (applied by aura/etc until expire)
    UNIT_STAT_MELEE_ATTACKING = 0x00000001,                     // unit is melee attacking someone Unit::Attack
    UNIT_STAT_ATTACK_PLAYER   = 0x00000002,                     // unit attack player or player's controlled unit and have contested pvpv timer setup, until timer expire, combat end and etc
    UNIT_STAT_DIED            = 0x00000004,                     // Unit::SetFeignDeath
    UNIT_STAT_STUNNED         = 0x00000008,                     // Aura::HandleAuraModStun
    UNIT_STAT_ROOT            = 0x00000010,                     // Aura::HandleAuraModRoot
    UNIT_STAT_ISOLATED        = 0x00000020,                     // area auras do not affect other players, Aura::HandleAuraModSchoolImmunity
    UNIT_STAT_CONTROLLED      = 0x00000040,                     // Aura::HandleAuraModPossess

    // persistent movement generator state (all time while movement generator applied to unit (independent from top state of movegen)
    UNIT_STAT_TAXI_FLIGHT     = 0x00000080,                     // player is in flight mode (in fact interrupted at far teleport until next map telport landing)
    UNIT_STAT_DISTRACTED      = 0x00000100,                     // DistractedMovementGenerator active

    // persistent movement generator state with non-persistent mirror states for stop support
    // (can be removed temporary by stop command or another movement generator apply)
    // not use _MOVE versions for generic movegen state, it can be removed temporary for unit stop and etc
    UNIT_STAT_CONFUSED        = 0x00000200,                     // ConfusedMovementGenerator active/onstack
    UNIT_STAT_CONFUSED_MOVE   = 0x00000400,
    UNIT_STAT_ROAMING         = 0x00000800,                     // RandomMovementGenerator/PointMovementGenerator/WaypointMovementGenerator active (now always set)
    UNIT_STAT_ROAMING_MOVE    = 0x00001000,
    UNIT_STAT_CHASE           = 0x00002000,                     // ChaseMovementGenerator active
    UNIT_STAT_CHASE_MOVE      = 0x00004000,
    UNIT_STAT_FOLLOW          = 0x00008000,                     // FollowMovementGenerator active
    UNIT_STAT_FOLLOW_MOVE     = 0x00010000,
    UNIT_STAT_FLEEING         = 0x00020000,                     // FleeMovementGenerator/TimedFleeingMovementGenerator active/onstack
    UNIT_STAT_FLEEING_MOVE    = 0x00040000,
    UNIT_STAT_ON_VEHICLE      = 0x00080000,                     // Unit is on vehicle

    // masks (only for check)

    // can't move currently
    UNIT_STAT_CAN_NOT_MOVE    = UNIT_STAT_ROOT | UNIT_STAT_STUNNED | UNIT_STAT_DIED | UNIT_STAT_ON_VEHICLE,

    // stay by different reasons
    UNIT_STAT_NOT_MOVE        = UNIT_STAT_ROOT | UNIT_STAT_STUNNED | UNIT_STAT_DIED |
                                UNIT_STAT_DISTRACTED | UNIT_STAT_ON_VEHICLE,

    // stay or scripted movement for effect( = in player case you can't move by client command)
    UNIT_STAT_NO_FREE_MOVE    = UNIT_STAT_ROOT | UNIT_STAT_STUNNED | UNIT_STAT_DIED |
                                UNIT_STAT_TAXI_FLIGHT |
                                UNIT_STAT_CONFUSED | UNIT_STAT_FLEEING | UNIT_STAT_ON_VEHICLE,

    // not react at move in sight or other
    UNIT_STAT_CAN_NOT_REACT   = UNIT_STAT_STUNNED | UNIT_STAT_DIED |
                                UNIT_STAT_CONFUSED | UNIT_STAT_FLEEING | UNIT_STAT_ON_VEHICLE,

    // AI disabled by some reason
    UNIT_STAT_LOST_CONTROL    = UNIT_STAT_FLEEING | UNIT_STAT_CONTROLLED,

    // above 2 state cases
    UNIT_STAT_CAN_NOT_REACT_OR_LOST_CONTROL  = UNIT_STAT_CAN_NOT_REACT | UNIT_STAT_LOST_CONTROL,

    // masks (for check or reset)

    // for real move using movegen check and stop (except unstoppable flight)
    UNIT_STAT_MOVING          = UNIT_STAT_ROAMING_MOVE | UNIT_STAT_CHASE_MOVE | UNIT_STAT_FOLLOW_MOVE | UNIT_STAT_FLEEING_MOVE,

    UNIT_STAT_ALL_STATE       = 0xFFFFFFFF
};

enum UnitMoveType
{
    MOVE_WALK           = 0,
    MOVE_RUN            = 1,
    MOVE_RUN_BACK       = 2,
    MOVE_SWIM           = 3,
    MOVE_SWIM_BACK      = 4,
    MOVE_TURN_RATE      = 5,
    MOVE_FLIGHT         = 6,
    MOVE_FLIGHT_BACK    = 7,
    MOVE_PITCH_RATE     = 8
};

#define MAX_MOVE_TYPE     9

extern float baseMoveSpeed[MAX_MOVE_TYPE];

enum CombatRating
{
    CR_WEAPON_SKILL             = 0,
    CR_DEFENSE_SKILL            = 1,
    CR_DODGE                    = 2,
    CR_PARRY                    = 3,
    CR_BLOCK                    = 4,
    CR_HIT_MELEE                = 5,
    CR_HIT_RANGED               = 6,
    CR_HIT_SPELL                = 7,
    CR_CRIT_MELEE               = 8,
    CR_CRIT_RANGED              = 9,
    CR_CRIT_SPELL               = 10,
    CR_HIT_TAKEN_MELEE          = 11,
    CR_HIT_TAKEN_RANGED         = 12,
    CR_HIT_TAKEN_SPELL          = 13,
    CR_CRIT_TAKEN_MELEE         = 14,
    CR_CRIT_TAKEN_RANGED        = 15,
    CR_CRIT_TAKEN_SPELL         = 16,
    CR_HASTE_MELEE              = 17,
    CR_HASTE_RANGED             = 18,
    CR_HASTE_SPELL              = 19,
    CR_WEAPON_SKILL_MAINHAND    = 20,
    CR_WEAPON_SKILL_OFFHAND     = 21,
    CR_WEAPON_SKILL_RANGED      = 22,
    CR_EXPERTISE                = 23,
    CR_ARMOR_PENETRATION        = 24
};

#define MAX_COMBAT_RATING         25

/// internal used flags for marking special auras - for example some dummy-auras
enum UnitAuraFlags
{
    UNIT_AURAFLAG_ALIVE_INVISIBLE   = 0x1,                  // aura which makes unit invisible for alive
};

enum UnitVisibility
{
    VISIBILITY_OFF                = 0,                      // absolute, not detectable, GM-like, can see all other
    VISIBILITY_ON                 = 1,
    VISIBILITY_GROUP_STEALTH      = 2,                      // detect chance, seen and can see group members
    VISIBILITY_GROUP_INVISIBILITY = 3,                      // invisibility, can see and can be seen only another invisible unit or invisible detection unit, set only if not stealthed, and in checks not used (mask used instead)
    VISIBILITY_GROUP_NO_DETECT    = 4,                      // state just at stealth apply for update Grid state. Don't remove, otherwise stealth spells will break
    VISIBILITY_RESPAWN            = 5                       // special totally not detectable visibility for force delete object at respawn command
};

// Value masks for UNIT_FIELD_FLAGS
enum UnitFlags
{
    UNIT_FLAG_UNK_0                 = 0x00000001,
    UNIT_FLAG_NON_ATTACKABLE        = 0x00000002,           // not attackable
    UNIT_FLAG_DISABLE_MOVE          = 0x00000004,
    UNIT_FLAG_PVP_ATTACKABLE        = 0x00000008,           // allow apply pvp rules to attackable state in addition to faction dependent state
    UNIT_FLAG_RENAME                = 0x00000010,
    UNIT_FLAG_PREPARATION           = 0x00000020,           // don't take reagents for spells with SPELL_ATTR_EX5_NO_REAGENT_WHILE_PREP
    UNIT_FLAG_UNK_6                 = 0x00000040,
    UNIT_FLAG_NOT_ATTACKABLE_1      = 0x00000080,           // ?? (UNIT_FLAG_PVP_ATTACKABLE | UNIT_FLAG_NOT_ATTACKABLE_1) is NON_PVP_ATTACKABLE
    UNIT_FLAG_OOC_NOT_ATTACKABLE    = 0x00000100,           // 2.0.8 - (OOC Out Of Combat) Can not be attacked when not in combat. Removed if unit for some reason enter combat (flag probably removed for the attacked and it's party/group only)
    UNIT_FLAG_PASSIVE               = 0x00000200,           // makes you unable to attack everything. Almost identical to our "civilian"-term. Will ignore it's surroundings and not engage in combat unless "called upon" or engaged by another unit.
    UNIT_FLAG_LOOTING               = 0x00000400,           // loot animation
    UNIT_FLAG_PET_IN_COMBAT         = 0x00000800,           // in combat?, 2.0.8
    UNIT_FLAG_PVP                   = 0x00001000,           // changed in 3.0.3
    UNIT_FLAG_SILENCED              = 0x00002000,           // silenced, 2.1.1
    UNIT_FLAG_UNK_14                = 0x00004000,           // 2.0.8
    UNIT_FLAG_UNK_15                = 0x00008000,
    UNIT_FLAG_UNK_16                = 0x00010000,           // removes attackable icon
    UNIT_FLAG_PACIFIED              = 0x00020000,           // 3.0.3 ok
    UNIT_FLAG_STUNNED               = 0x00040000,           // 3.0.3 ok
    UNIT_FLAG_IN_COMBAT             = 0x00080000,
    UNIT_FLAG_TAXI_FLIGHT           = 0x00100000,           // disable casting at client side spell not allowed by taxi flight (mounted?), probably used with 0x4 flag
    UNIT_FLAG_DISARMED              = 0x00200000,           // 3.0.3, disable melee spells casting..., "Required melee weapon" added to melee spells tooltip.
    UNIT_FLAG_CONFUSED              = 0x00400000,
    UNIT_FLAG_FLEEING               = 0x00800000,
    UNIT_FLAG_PLAYER_CONTROLLED     = 0x01000000,           // used in spell Eyes of the Beast for pet... let attack by controlled creature
    UNIT_FLAG_NOT_SELECTABLE        = 0x02000000,
    UNIT_FLAG_SKINNABLE             = 0x04000000,
    UNIT_FLAG_MOUNT                 = 0x08000000,
    UNIT_FLAG_UNK_28                = 0x10000000,
    UNIT_FLAG_UNK_29                = 0x20000000,           // used in Feing Death spell
    UNIT_FLAG_SHEATHE               = 0x40000000,
    UNIT_FLAG_UNK_31                = 0x80000000            // set skinnable icon and also changes color of portrait
};

// Value masks for UNIT_FIELD_FLAGS_2
enum UnitFlags2
{
    UNIT_FLAG2_FEIGN_DEATH          = 0x00000001,
    UNIT_FLAG2_UNK1                 = 0x00000002,           // Hides body and body armor. Weapons and shoulder and head armor still visible
    UNIT_FLAG2_UNK2                 = 0x00000004,
    UNIT_FLAG2_COMPREHEND_LANG      = 0x00000008,
    UNIT_FLAG2_CLONED               = 0x00000010,           // Used in SPELL_AURA_MIRROR_IMAGE
    UNIT_FLAG2_UNK5                 = 0x00000020,
    UNIT_FLAG2_FORCE_MOVE           = 0x00000040,
    UNIT_FLAG2_DISARM_OFFHAND       = 0x00000080,           // also shield case
    UNIT_FLAG2_UNK8                 = 0x00000100,
    UNIT_FLAG2_UNK9                 = 0x00000200,
    UNIT_FLAG2_DISARM_RANGED        = 0x00000400,           // disarm or something
    UNIT_FLAG2_REGENERATE_POWER     = 0x00000800,
};

/// Non Player Character flags
enum NPCFlags
{
    UNIT_NPC_FLAG_NONE                  = 0x00000000,
    UNIT_NPC_FLAG_GOSSIP                = 0x00000001,       // 100%
    UNIT_NPC_FLAG_QUESTGIVER            = 0x00000002,       // guessed, probably ok
    UNIT_NPC_FLAG_UNK1                  = 0x00000004,
    UNIT_NPC_FLAG_UNK2                  = 0x00000008,
    UNIT_NPC_FLAG_TRAINER               = 0x00000010,       // 100%
    UNIT_NPC_FLAG_TRAINER_CLASS         = 0x00000020,       // 100%
    UNIT_NPC_FLAG_TRAINER_PROFESSION    = 0x00000040,       // 100%
    UNIT_NPC_FLAG_VENDOR                = 0x00000080,       // 100%
    UNIT_NPC_FLAG_VENDOR_AMMO           = 0x00000100,       // 100%, general goods vendor
    UNIT_NPC_FLAG_VENDOR_FOOD           = 0x00000200,       // 100%
    UNIT_NPC_FLAG_VENDOR_POISON         = 0x00000400,       // guessed
    UNIT_NPC_FLAG_VENDOR_REAGENT        = 0x00000800,       // 100%
    UNIT_NPC_FLAG_REPAIR                = 0x00001000,       // 100%
    UNIT_NPC_FLAG_FLIGHTMASTER          = 0x00002000,       // 100%
    UNIT_NPC_FLAG_SPIRITHEALER          = 0x00004000,       // guessed
    UNIT_NPC_FLAG_SPIRITGUIDE           = 0x00008000,       // guessed
    UNIT_NPC_FLAG_INNKEEPER             = 0x00010000,       // 100%
    UNIT_NPC_FLAG_BANKER                = 0x00020000,       // 100%
    UNIT_NPC_FLAG_PETITIONER            = 0x00040000,       // 100% 0xC0000 = guild petitions, 0x40000 = arena team petitions
    UNIT_NPC_FLAG_TABARDDESIGNER        = 0x00080000,       // 100%
    UNIT_NPC_FLAG_BATTLEMASTER          = 0x00100000,       // 100%
    UNIT_NPC_FLAG_AUCTIONEER            = 0x00200000,       // 100%
    UNIT_NPC_FLAG_STABLEMASTER          = 0x00400000,       // 100%
    UNIT_NPC_FLAG_GUILD_BANKER          = 0x00800000,       // cause client to send 997 opcode
    UNIT_NPC_FLAG_SPELLCLICK            = 0x01000000,       // cause client to send 1015 opcode (spell click), dynamic, set at loading and don't must be set in DB
    UNIT_NPC_FLAG_PLAYER_VEHICLE        = 0x02000000,       // players with mounts that have vehicle data should have it set
};

// used in most movement packets (send and received)
enum MovementFlags
{
    MOVEFLAG_NONE               = 0x00000000,
    MOVEFLAG_FORWARD            = 0x00000001,
    MOVEFLAG_BACKWARD           = 0x00000002,
    MOVEFLAG_STRAFE_LEFT        = 0x00000004,
    MOVEFLAG_STRAFE_RIGHT       = 0x00000008,
    MOVEFLAG_TURN_LEFT          = 0x00000010,
    MOVEFLAG_TURN_RIGHT         = 0x00000020,
    MOVEFLAG_PITCH_UP           = 0x00000040,
    MOVEFLAG_PITCH_DOWN         = 0x00000080,
    MOVEFLAG_WALK_MODE          = 0x00000100,               // Walking
    MOVEFLAG_ONTRANSPORT        = 0x00000200,
    MOVEFLAG_LEVITATING         = 0x00000400,
    MOVEFLAG_ROOT               = 0x00000800,
    MOVEFLAG_FALLING            = 0x00001000,
    MOVEFLAG_FALLINGFAR         = 0x00002000,
    MOVEFLAG_PENDINGSTOP        = 0x00004000,
    MOVEFLAG_PENDINGSTRAFESTOP  = 0x00008000,
    MOVEFLAG_PENDINGFORWARD     = 0x00010000,
    MOVEFLAG_PENDINGBACKWARD    = 0x00020000,
    MOVEFLAG_PENDINGSTRAFELEFT  = 0x00040000,
    MOVEFLAG_PENDINGSTRAFERIGHT = 0x00080000,
    MOVEFLAG_PENDINGROOT        = 0x00100000,
    MOVEFLAG_SWIMMING           = 0x00200000,               // appears with fly flag also
    MOVEFLAG_ASCENDING          = 0x00400000,               // swim up also
    MOVEFLAG_DESCENDING         = 0x00800000,               // swim down also
    MOVEFLAG_CAN_FLY            = 0x01000000,               // can fly in 3.3?
    MOVEFLAG_FLYING             = 0x02000000,               // Actual flying mode
    MOVEFLAG_SPLINE_ELEVATION   = 0x04000000,               // used for flight paths
    MOVEFLAG_SPLINE_ENABLED     = 0x08000000,               // used for flight paths
    MOVEFLAG_WATERWALKING       = 0x10000000,               // prevent unit from falling through water
    MOVEFLAG_SAFE_FALL          = 0x20000000,               // active rogue safe fall spell (passive)
    MOVEFLAG_HOVER              = 0x40000000
};

// flags that use in movement check for example at spell casting
MovementFlags const movementFlagsMask = MovementFlags(
    MOVEFLAG_FORWARD |MOVEFLAG_BACKWARD  |MOVEFLAG_STRAFE_LEFT |MOVEFLAG_STRAFE_RIGHT|
    MOVEFLAG_PITCH_UP|MOVEFLAG_PITCH_DOWN|MOVEFLAG_ROOT        |
    MOVEFLAG_FALLING |MOVEFLAG_FALLINGFAR|MOVEFLAG_ASCENDING   |
    MOVEFLAG_FLYING  |MOVEFLAG_SPLINE_ELEVATION
);

MovementFlags const movementOrTurningFlagsMask = MovementFlags(
    movementFlagsMask | MOVEFLAG_TURN_LEFT | MOVEFLAG_TURN_RIGHT
);

enum MovementFlags2
{
    MOVEFLAG2_NONE              = 0x0000,
    MOVEFLAG2_NO_STRAFE         = 0x0001,
    MOVEFLAG2_NO_JUMPING        = 0x0002,
    MOVEFLAG2_UNK3              = 0x0004,
    MOVEFLAG2_FULLSPEEDTURNING  = 0x0008,
    MOVEFLAG2_FULLSPEEDPITCHING = 0x0010,
    MOVEFLAG2_ALLOW_PITCHING    = 0x0020,
    MOVEFLAG2_UNK4              = 0x0040,
    MOVEFLAG2_UNK5              = 0x0080,
    MOVEFLAG2_UNK6              = 0x0100,                   // transport related
    MOVEFLAG2_UNK7              = 0x0200,
    MOVEFLAG2_INTERP_MOVEMENT   = 0x0400,
    MOVEFLAG2_INTERP_TURNING    = 0x0800,
    MOVEFLAG2_INTERP_PITCHING   = 0x1000,
    MOVEFLAG2_UNK8              = 0x2000,
    MOVEFLAG2_UNK9              = 0x4000,
    MOVEFLAG2_UNK10             = 0x8000,
    MOVEFLAG2_INTERP_MASK       = MOVEFLAG2_INTERP_MOVEMENT | MOVEFLAG2_INTERP_TURNING | MOVEFLAG2_INTERP_PITCHING
};

enum SplineFlags
{
    SPLINEFLAG_NONE         = 0x00000000,
    SPLINEFLAG_FORWARD      = 0x00000001,
    SPLINEFLAG_BACKWARD     = 0x00000002,
    SPLINEFLAG_STRAFE_LEFT  = 0x00000004,
    SPLINEFLAG_STRAFE_RIGHT = 0x00000008,
    SPLINEFLAG_LEFT         = 0x00000010,
    SPLINEFLAG_RIGHT        = 0x00000020,
    SPLINEFLAG_PITCH_UP     = 0x00000040,
    SPLINEFLAG_PITCH_DOWN   = 0x00000080,
    SPLINEFLAG_DONE         = 0x00000100,
    SPLINEFLAG_FALLING      = 0x00000200,
    SPLINEFLAG_NO_SPLINE    = 0x00000400,
    SPLINEFLAG_TRAJECTORY   = 0x00000800,
    SPLINEFLAG_WALKMODE     = 0x00001000,
    SPLINEFLAG_FLYING       = 0x00002000,
    SPLINEFLAG_KNOCKBACK    = 0x00004000,
    SPLINEFLAG_FINALPOINT   = 0x00008000,
    SPLINEFLAG_FINALTARGET  = 0x00010000,
    SPLINEFLAG_FINALFACING  = 0x00020000,
    SPLINEFLAG_CATMULLROM   = 0x00040000,
    SPLINEFLAG_UNKNOWN1     = 0x00080000,
    SPLINEFLAG_UNKNOWN2     = 0x00100000,
    SPLINEFLAG_UNKNOWN3     = 0x00200000,
    SPLINEFLAG_UNKNOWN4     = 0x00400000,
    SPLINEFLAG_UNKNOWN5     = 0x00800000,
    SPLINEFLAG_UNKNOWN6     = 0x01000000,
    SPLINEFLAG_UNKNOWN7     = 0x02000000,
    SPLINEFLAG_UNKNOWN8     = 0x04000000,
    SPLINEFLAG_UNKNOWN9     = 0x08000000,
    SPLINEFLAG_UNKNOWN10    = 0x10000000,
    SPLINEFLAG_UNKNOWN11    = 0x20000000,
    SPLINEFLAG_UNKNOWN12    = 0x40000000
};

enum SplineMode
{
    SPLINEMODE_LINEAR       = 0,
    SPLINEMODE_CATMULLROM   = 1,
    SPLINEMODE_BEZIER3      = 2
};

enum SplineType
{
    SPLINETYPE_NORMAL       = 0,
    SPLINETYPE_STOP         = 1,
    SPLINETYPE_FACINGSPOT   = 2,
    SPLINETYPE_FACINGTARGET = 3,
    SPLINETYPE_FACINGANGLE  = 4
};

class MovementInfo
{
    friend class AntiCheat;

    public:
        MovementInfo() : moveFlags(MOVEFLAG_NONE), moveFlags2(MOVEFLAG2_NONE), time(0),
            t_time(0), t_seat(-1), t_seatInfo(NULL), t_time2(0), s_pitch(0.0f), fallTime(0), u_unk1(0.0f) {}

        // Read/Write methods
        void Read(ByteBuffer &data);
        void Write(ByteBuffer &data) const;

        // Movement flags manipulations
        void AddMovementFlag(MovementFlags f) { moveFlags |= f; }
        void RemoveMovementFlag(MovementFlags f) { moveFlags &= ~f; }
        bool HasMovementFlag(MovementFlags f) const { return moveFlags & f; }
        MovementFlags GetMovementFlags() const { return MovementFlags(moveFlags); }
        void SetMovementFlags(MovementFlags f) { moveFlags = f; }
        MovementFlags2 GetMovementFlags2() const { return MovementFlags2(moveFlags2); }
        void AddMovementFlag2(MovementFlags2 f) { moveFlags2 |= f; }

        // Position manipulations
        Position const *GetPos() const { return &pos; }
        void SetTransportData(ObjectGuid guid, float x, float y, float z, float o, uint32 time, int8 seat, VehicleSeatEntry const* seatInfo = NULL)
        {
            t_guid = guid;
            t_pos.x = x;
            t_pos.y = y;
            t_pos.z = z;
            t_pos.o = o;
            t_time = time;
            t_seat = seat;
            t_seatInfo = seatInfo;
        }
        void ClearTransportData()
        {
            t_guid = ObjectGuid();
            t_pos.x = 0.0f;
            t_pos.y = 0.0f;
            t_pos.z = 0.0f;
            t_pos.o = 0.0f;
            t_time = 0;
            t_seat = -1;
            t_seatInfo = NULL;
        }
        ObjectGuid const& GetTransportGuid() const { return t_guid; }
        Position const *GetTransportPos() const { return &t_pos; }
        int8 GetTransportSeat() const { return t_seat; }
        uint32 GetTransportDBCSeat() const { return t_seatInfo ? t_seatInfo->m_ID : 0; }
        uint32 GetVehicleSeatFlags() const { return t_seatInfo ? t_seatInfo->m_flags : 0; }
        uint32 GetTransportTime() const { return t_time; }
        uint32 GetFallTime() const { return fallTime; }
        void ChangeOrientation(float o) { pos.o = o; }
        void ChangePosition(float x, float y, float z, float o) { pos.x = x; pos.y = y; pos.z = z; pos.o = o; }
        void UpdateTime(uint32 _time) { time = _time; }

        struct JumpInfo
        {
            JumpInfo() : velocity(0.f), sinAngle(0.f), cosAngle(0.f), xyspeed(0.f) {}
            float   velocity, sinAngle, cosAngle, xyspeed;
        };

        JumpInfo const& GetJumpInfo() const { return jump; }
    private:
        // common
        uint32   moveFlags;                                 // see enum MovementFlags
        uint16   moveFlags2;                                // see enum MovementFlags2
        uint32   time;
        Position pos;
        // transport
        ObjectGuid t_guid;
        Position t_pos;
        uint32   t_time;
        int8     t_seat;
        VehicleSeatEntry const* t_seatInfo;
        uint32   t_time2;
        // swimming and flying
        float    s_pitch;
        // last fall time
        uint32   fallTime;
        // jumping
        JumpInfo jump;
        // spline
        float    u_unk1;
};

inline ByteBuffer& operator<< (ByteBuffer& buf, MovementInfo const& mi)
{
    mi.Write(buf);
    return buf;
}

inline ByteBuffer& operator>> (ByteBuffer& buf, MovementInfo& mi)
{
    mi.Read(buf);
    return buf;
}

namespace Movement{
    class MoveSpline;
}

enum DiminishingLevels
{
    DIMINISHING_LEVEL_1             = 0,
    DIMINISHING_LEVEL_2             = 1,
    DIMINISHING_LEVEL_3             = 2,
    DIMINISHING_LEVEL_IMMUNE        = 3
};

struct DiminishingReturn
{
    DiminishingReturn(DiminishingGroup group, uint32 t, uint32 count)
        : DRGroup(group), stack(0), hitTime(t), hitCount(count)
    {}

    DiminishingGroup        DRGroup:16;
    uint16                  stack:16;
    uint32                  hitTime;
    uint32                  hitCount;
};

// At least some values expected fixed and used in auras field, other custom
enum MeleeHitOutcome
{
    MELEE_HIT_EVADE     = 0,
    MELEE_HIT_MISS      = 1,
    MELEE_HIT_DODGE     = 2,                                // used as misc in SPELL_AURA_IGNORE_COMBAT_RESULT
    MELEE_HIT_BLOCK     = 3,                                // used as misc in SPELL_AURA_IGNORE_COMBAT_RESULT
    MELEE_HIT_PARRY     = 4,                                // used as misc in SPELL_AURA_IGNORE_COMBAT_RESULT
    MELEE_HIT_GLANCING  = 5,
    MELEE_HIT_CRIT      = 6,
    MELEE_HIT_CRUSHING  = 7,
    MELEE_HIT_NORMAL    = 8,
};

struct CleanDamage
{
    CleanDamage(uint32 _damage, uint32 _absorb, WeaponAttackType _attackType, MeleeHitOutcome _hitOutCome) :
    damage(_damage), absorb(_absorb), attackType(_attackType), hitOutCome(_hitOutCome) {}

    uint32 damage;
    uint32 absorb;                          // for calculation of rage from absorbed dmg
    WeaponAttackType attackType;
    MeleeHitOutcome hitOutCome;
};

// Struct for use in Unit::CalculateMeleeDamage
// Need create structure like in SMSG_ATTACKERSTATEUPDATE opcode
struct CalcDamageInfo
{
    Unit  *attacker;             // Attacker
    Unit  *target;               // Target for damage
    SpellSchoolMask damageSchoolMask;
    uint32 damage;
    uint32 absorb;
    uint32 resist;
    uint32 blocked_amount;
    uint32 HitInfo;
    uint32 TargetState;
// Helper
    WeaponAttackType attackType; //
    uint32 procAttacker;
    uint32 procVictim;
    uint32 procEx;
    uint32 cleanDamage;          // Used only for rage calculation
    MeleeHitOutcome hitOutCome;  // TODO: remove this field (need use TargetState)
};

// Spell damage info structure based on structure sending in SMSG_SPELLNONMELEEDAMAGELOG opcode
struct SpellNonMeleeDamage{
    SpellNonMeleeDamage(Unit *_attacker, Unit *_target, uint32 _SpellID, SpellSchoolMask _schoolMask)
        : target(_target), attacker(_attacker), SpellID(_SpellID), damage(0), schoolMask(_schoolMask),
        absorb(0), resist(0), physicalLog(false), unused(false), blocked(0), HitInfo(0)
    {}

    Unit   *target;
    Unit   *attacker;
    uint32 SpellID;
    uint32 damage;
    SpellSchoolMask schoolMask;
    uint32 absorb;
    uint32 resist;
    bool   physicalLog;
    bool   unused;
    uint32 blocked;
    uint32 HitInfo;
};

struct SpellPeriodicAuraLogInfo
{
    SpellPeriodicAuraLogInfo(Aura *_aura, uint32 _damage, uint32 _overDamage, uint32 _absorb, uint32 _resist, float _multiplier, bool _critical = false)
        : aura(_aura), damage(_damage), overDamage(_overDamage), absorb(_absorb), resist(_resist), multiplier(_multiplier), critical(_critical) {}

    Aura   *aura;
    uint32 damage;
    uint32 overDamage;                                      // overkill/overheal
    uint32 absorb;
    uint32 resist;
    float  multiplier;
    bool   critical;
};

uint32 createProcExtendMask(SpellNonMeleeDamage *damageInfo, SpellMissInfo missCondition);

enum SpellAuraProcResult
{
    SPELL_AURA_PROC_OK              = 0,                    // proc was processed, will remove charges
    SPELL_AURA_PROC_FAILED          = 1,                    // proc failed - if at least one aura failed the proc, charges won't be taken
    SPELL_AURA_PROC_CANT_TRIGGER    = 2                     // aura can't trigger - skip charges taking, move to next aura if exists
};

typedef SpellAuraProcResult(Unit::*pAuraProcHandler)(Unit *pVictim, uint32 damage, Aura* triggeredByAura, SpellEntry const *procSpell, uint32 procFlag, uint32 procEx, uint32 cooldown);
extern pAuraProcHandler AuraProcHandler[TOTAL_AURAS];

#define MAX_DECLINED_NAME_CASES 5

struct DeclinedName
{
    std::string name[MAX_DECLINED_NAME_CASES];
};

enum CurrentSpellTypes
{
    CURRENT_MELEE_SPELL             = 0,
    CURRENT_GENERIC_SPELL           = 1,
    CURRENT_AUTOREPEAT_SPELL        = 2,
    CURRENT_CHANNELED_SPELL         = 3
};

#define CURRENT_FIRST_NON_MELEE_SPELL 1
#define CURRENT_MAX_SPELL             4

struct GlobalCooldown
{
    explicit GlobalCooldown(uint32 _dur = 0, uint32 _time = 0) : duration(_dur), cast_time(_time) {}

    uint32 duration;
    uint32 cast_time;
};

typedef UNORDERED_MAP<uint32 /*category*/, GlobalCooldown> GlobalCooldownList;

class GlobalCooldownMgr                                     // Shared by Player and CharmInfo
{
    public:
        GlobalCooldownMgr() {}

    public:
        bool HasGlobalCooldown(SpellEntry const* spellInfo) const;
        void AddGlobalCooldown(SpellEntry const* spellInfo, uint32 gcd);
        void CancelGlobalCooldown(SpellEntry const* spellInfo);

    private:
        GlobalCooldownList m_GlobalCooldowns;
};

enum ActiveStates
{
    ACT_PASSIVE  = 0x01,                                    // 0x01 - passive
    ACT_CASTABLE = 0x80,                                    // 0x80 - castable
    ACT_DISABLED = 0x81,                                    // 0x80 - castable
    ACT_ACTIVE   = 0xC0,                                    // 0x40 | 0x80 - auto cast + castable
    ACT_ENABLED  = 0xC1,                                    // 0x40 | 0x80 - auto cast + castable
    ACT_COMMAND  = 0x07,                                    // 0x01 | 0x02 | 0x04
    ACT_REACTION = 0x06,                                    // 0x02 | 0x04
    ACT_DECIDE   = 0x00                                     // custom
};

enum ReactStates
{
    REACT_PASSIVE    = 0,
    REACT_DEFENSIVE  = 1,
    REACT_AGGRESSIVE = 2
};

enum CommandStates
{
    COMMAND_STAY    = 0,
    COMMAND_FOLLOW  = 1,
    COMMAND_ATTACK  = 2,
    COMMAND_ABANDON = 3
};

#define UNIT_ACTION_BUTTON_ACTION(X) (uint32(X) & 0x00FFFFFF)
#define UNIT_ACTION_BUTTON_TYPE(X)   ((uint32(X) & 0xFF000000) >> 24)
#define MAX_UNIT_ACTION_BUTTON_ACTION_VALUE (0x00FFFFFF+1)
#define MAKE_UNIT_ACTION_BUTTON(A,T) (uint32(A) | (uint32(T) << 24))

struct UnitActionBarEntry
{
    UnitActionBarEntry() : packedData(uint32(ACT_DISABLED) << 24) {}

    uint32 packedData;

    // helper
    ActiveStates GetType() const { return ActiveStates(UNIT_ACTION_BUTTON_TYPE(packedData)); }
    uint32 GetAction() const { return UNIT_ACTION_BUTTON_ACTION(packedData); }
    bool IsActionBarForSpell() const
    {
        ActiveStates Type = GetType();
        return Type == ACT_DISABLED || Type == ACT_ENABLED || Type == ACT_PASSIVE;
    }

    void SetActionAndType(uint32 action, ActiveStates type)
    {
        packedData = MAKE_UNIT_ACTION_BUTTON(action,type);
    }

    void SetType(ActiveStates type)
    {
        packedData = MAKE_UNIT_ACTION_BUTTON(UNIT_ACTION_BUTTON_ACTION(packedData),type);
    }

    void SetAction(uint32 action)
    {
        packedData = (packedData & 0xFF000000) | UNIT_ACTION_BUTTON_ACTION(action);
    }
};

typedef UnitActionBarEntry CharmSpellEntry;

enum ActionBarIndex
{
    ACTION_BAR_INDEX_START = 0,
    ACTION_BAR_INDEX_PET_SPELL_START = 3,
    ACTION_BAR_INDEX_PET_SPELL_END = 7,
    ACTION_BAR_INDEX_END = 10,
};

#define MAX_UNIT_ACTION_BAR_INDEX (ACTION_BAR_INDEX_END-ACTION_BAR_INDEX_START)

struct CharmInfo
{
    public:
        explicit CharmInfo(Unit* unit);
        uint32 GetPetNumber() const { return m_petnumber; }
        void SetPetNumber(uint32 petnumber, bool statwindow);

        void SetCommandState(CommandStates st) { m_CommandState = st; }
        CommandStates GetCommandState() { return m_CommandState; }
        bool HasCommandState(CommandStates state) { return (m_CommandState == state); }
        void SetReactState(ReactStates st) { m_reactState = st; }
        ReactStates GetReactState() { return m_reactState; }
        bool HasReactState(ReactStates state) { return (m_reactState == state); }

        void InitPossessCreateSpells();
        void InitVehicleCreateSpells(uint8 seatId = 0);
        void InitCharmCreateSpells();
        void InitPetActionBar();
        void InitEmptyActionBar();

                                                            //return true if successful
        bool AddSpellToActionBar(uint32 spellid, ActiveStates newstate = ACT_DECIDE);
        bool RemoveSpellFromActionBar(uint32 spell_id);
        void LoadPetActionBar(const std::string& data);
        void BuildActionBar(WorldPacket* data);
        void SetSpellAutocast(uint32 spell_id, bool state);
        void SetActionBar(uint8 index, uint32 spellOrAction,ActiveStates type)
        {
            PetActionBar[index].SetActionAndType(spellOrAction,type);
        }

        UnitActionBarEntry const* GetActionBarEntry(uint8 index) const { return &(PetActionBar[index]); }

        void ToggleCreatureAutocast(uint32 spellid, bool apply);

        CharmSpellEntry* GetCharmSpell(uint8 index) { return &(m_charmspells[index]); }

        GlobalCooldownMgr& GetGlobalCooldownMgr() { return m_GlobalCooldownMgr; }
    private:

        Unit* m_unit;
        UnitActionBarEntry PetActionBar[MAX_UNIT_ACTION_BAR_INDEX];
        CharmSpellEntry m_charmspells[CREATURE_MAX_SPELLS];
        CommandStates   m_CommandState;
        ReactStates     m_reactState;
        uint32          m_petnumber;
        GlobalCooldownMgr m_GlobalCooldownMgr;
};

// used in CallForAllControlledUnits/CheckAllControlledUnits
enum ControlledUnitMask
{
    CONTROLLED_PET       = 0x01,
    CONTROLLED_MINIPET   = 0x02,
    CONTROLLED_GUARDIANS = 0x04,                            // including PROTECTOR_PET
    CONTROLLED_CHARM     = 0x08,
    CONTROLLED_TOTEMS    = 0x10,
};

// for clearing special attacks
#define REACTIVE_TIMER_START 4000

enum ReactiveType
{
    REACTIVE_DEFENSE      = 0,
    REACTIVE_HUNTER_PARRY = 1,
    REACTIVE_OVERPOWER    = 2
};

#define MAX_REACTIVE 3

// Used as MiscValue for SPELL_AURA_IGNORE_UNIT_STATE
enum IgnoreUnitState
{
    IGNORE_UNIT_TARGET_STATE      = 0,                      // target health, aura states, or combopoints
    IGNORE_UNIT_COMBAT_STATE      = 1,                      // ignore caster in combat state
    IGNORE_UNIT_TARGET_NON_FROZEN = 126,                    // ignore absent of frozen state
};

typedef std::set<ObjectGuid> GuardianPetList;
typedef std::set<ObjectGuid> GroupPetList;

// delay time next attack to prevent client attack animation problems
#define ATTACK_DISPLAY_DELAY 200
#define MAX_PLAYER_STEALTH_DETECT_RANGE 45.0f               // max distance for detection targets by player
#define MAX_CREATURE_ATTACK_RADIUS 45.0f                    // max distance for creature aggro (use with CONFIG_FLOAT_RATE_CREATURE_AGGRO)

// Regeneration defines
#define REGEN_TIME_FULL     2000                            // For this time difference is computed regen value
#define REGEN_TIME_PRECISE  500                             // Used in Spell::CheckPower for precise regeneration in spell cast time

struct SpellProcEventEntry;                                 // used only privately
class  VehicleKit;

class MANGOS_DLL_SPEC Unit : public WorldObject
{
    public:
        typedef std::set<ObjectGuid> AttackerSet;
        typedef std::multimap< uint32, SpellAuraHolder*> SpellAuraHolderMap;
        typedef std::pair<SpellAuraHolderMap::iterator, SpellAuraHolderMap::iterator> SpellAuraHolderBounds;
        typedef std::pair<SpellAuraHolderMap::const_iterator, SpellAuraHolderMap::const_iterator> SpellAuraHolderConstBounds;
        typedef std::list<SpellAuraHolder *> SpellAuraHolderList;
        typedef std::list<Aura *> AuraList;
        typedef std::list<DiminishingReturn> Diminishing;
        typedef std::set<ObjectGuid> ComboPointHolderSet;
        typedef std::map<uint8, uint32> VisibleAuraMap;
        typedef std::map<SpellEntry const*, ObjectGuid> SingleCastSpellTargetMap;


        virtual ~Unit ( );

        void AddToWorld();
        void RemoveFromWorld();

        void CleanupsBeforeDelete();                        // used in ~Creature/~Player (or before mass creature delete to remove cross-references to already deleted units)

        float GetObjectBoundingRadius() const               // overwrite WorldObject version
        {
            return m_floatValues[UNIT_FIELD_BOUNDINGRADIUS];
        }

        DiminishingLevels GetDiminishing(DiminishingGroup  group);
        void IncrDiminishing(DiminishingGroup group);
        void ApplyDiminishingToDuration(DiminishingGroup  group, int32 &duration,Unit* caster, DiminishingLevels Level, int32 limitduration, bool isReflected);
        void ApplyDiminishingAura(DiminishingGroup  group, bool apply);
        void ClearDiminishings() { m_Diminishing.clear(); }

        void Update(uint32 update_diff, uint32 time) override;

        void setAttackTimer(WeaponAttackType type, uint32 time) { m_attackTimer[type] = time; }
        void resetAttackTimer(WeaponAttackType type = BASE_ATTACK);
        uint32 getAttackTimer(WeaponAttackType type) const { return m_attackTimer[type]; }
        bool isAttackReady(WeaponAttackType type = BASE_ATTACK) const { return m_attackTimer[type] == 0; }
        bool haveOffhandWeapon() const;
        bool CanUseEquippedWeapon(WeaponAttackType attackType) const
        {
            if (IsInFeralForm())
                return false;

            switch(attackType)
            {
                default:
                case BASE_ATTACK:
                    return !HasFlag(UNIT_FIELD_FLAGS, UNIT_FLAG_DISARMED);
                case OFF_ATTACK:
                    return !HasFlag(UNIT_FIELD_FLAGS_2, UNIT_FLAG2_DISARM_OFFHAND);
                case RANGED_ATTACK:
                    return !HasFlag(UNIT_FIELD_FLAGS_2, UNIT_FLAG2_DISARM_RANGED);
            }
        }
        bool CanReachWithMeleeAttack(Unit* pVictim, float flat_mod = 0.0f) const;
        uint32 m_extraAttacks;

        void _addAttacker(Unit* pAttacker)                  // must be called only from Unit::Attack(Unit*)
        {
            if (!pAttacker)
                return;

            AttackerSet::const_iterator itr = m_attackers.find(pAttacker->GetObjectGuid());
            if (itr == m_attackers.end())
                m_attackers.insert(pAttacker->GetObjectGuid());
        }
        void _removeAttacker(Unit* pAttacker)               // must be called only from Unit::AttackStop()
        {
            if (!pAttacker)
                return;

            m_attackers.erase(pAttacker->GetObjectGuid());
        }
        Unit* getAttackerForHelper();                       // If someone wants to help, who to give them
        bool Attack(Unit *victim, bool meleeAttack);
        void AttackedBy(Unit *attacker);
        void CastStop(uint32 except_spellid = 0);
        bool AttackStop(bool targetSwitch = false);
        void RemoveAllAttackers();
        AttackerSet const& getAttackers() const { return m_attackers; }
        bool isAttackingPlayer() const;
        Unit* getVictim() const { return m_attacking; }
        void CombatStop(bool includingCast = false);
        void CombatStopWithPets(bool includingCast = false);
        void StopAttackFaction(uint32 faction_id);
        Unit* SelectRandomUnfriendlyTarget(Unit* except = NULL, float radius = ATTACK_DISTANCE) const;
        Unit* SelectRandomFriendlyTarget(Unit* except = NULL, float radius = ATTACK_DISTANCE) const;
        bool hasNegativeAuraWithInterruptFlag(uint32 flag);
        void SendMeleeAttackStop(Unit* victim);
        void SendMeleeAttackStart(Unit* pVictim);

        void addUnitState(uint32 f) { m_state |= f; }
        bool hasUnitState(uint32 f) const { return (m_state & f); }
        void clearUnitState(uint32 f) { m_state &= ~f; }
        bool CanFreeMove() const
        {
            return !hasUnitState(UNIT_STAT_NO_FREE_MOVE) && !GetOwnerGuid();
        }

        uint32 getLevel() const { return GetUInt32Value(UNIT_FIELD_LEVEL); }
        virtual uint32 GetLevelForTarget(Unit const* /*target*/) const { return getLevel(); }
        void SetLevel(uint32 lvl);
        uint8 getRace() const { return GetByteValue(UNIT_FIELD_BYTES_0, 0); }
        uint32 getRaceMask() const { return 1 << (getRace()-1); }
        uint8 getClass() const { return GetByteValue(UNIT_FIELD_BYTES_0, 1); }
        uint32 getClassMask() const { return 1 << (getClass()-1); }
        uint8 getGender() const { return GetByteValue(UNIT_FIELD_BYTES_0, 2); }

        float GetStat(Stats stat) const { return float(GetUInt32Value(UNIT_FIELD_STAT0+stat)); }
        void SetStat(Stats stat, int32 val) { SetStatInt32Value(UNIT_FIELD_STAT0+stat, val); }
        uint32 GetArmor() const { return GetResistance(SPELL_SCHOOL_NORMAL) ; }
        void SetArmor(int32 val) { SetResistance(SPELL_SCHOOL_NORMAL, val); }

        uint32 GetResistance(SpellSchools school) const { return GetUInt32Value(UNIT_FIELD_RESISTANCES+school); }
        void SetResistance(SpellSchools school, int32 val) { SetStatInt32Value(UNIT_FIELD_RESISTANCES+school,val); }

        uint32 GetHealth()    const { return GetUInt32Value(UNIT_FIELD_HEALTH); }
        uint32 GetMaxHealth() const { return GetUInt32Value(UNIT_FIELD_MAXHEALTH); }
        float GetHealthPercent() const { return (GetHealth()*100.0f) / GetMaxHealth(); }
        void SetHealth(   uint32 val);
        void SetMaxHealth(uint32 val);
        void SetHealthPercent(float percent);
        int32 ModifyHealth(int32 val);

        Powers getPowerType() const { return Powers(GetByteValue(UNIT_FIELD_BYTES_0, 3)); }
        void setPowerType(Powers power);
        uint32 GetPower(   Powers power) const { return GetUInt32Value(UNIT_FIELD_POWER1   +power); }
        uint32 GetMaxPower(Powers power) const { return GetUInt32Value(UNIT_FIELD_MAXPOWER1+power); }
        void SetPower(   Powers power, uint32 val);
        void SetMaxPower(Powers power, uint32 val);
        int32 ModifyPower(Powers power, int32 val);
        void ApplyPowerMod(Powers power, uint32 val, bool apply);
        void ApplyMaxPowerMod(Powers power, uint32 val, bool apply);

        uint32 GetAttackTime(WeaponAttackType att) const { return (uint32)(GetFloatValue(UNIT_FIELD_BASEATTACKTIME+att)/m_modAttackSpeedPct[att]); }
        void SetAttackTime(WeaponAttackType att, uint32 val) { SetFloatValue(UNIT_FIELD_BASEATTACKTIME+att,val*m_modAttackSpeedPct[att]); }
        void ApplyAttackTimePercentMod(WeaponAttackType att,float val, bool apply);
        void ApplyCastTimePercentMod(float val, bool apply);

        SheathState GetSheath() const { return SheathState(GetByteValue(UNIT_FIELD_BYTES_2, 0)); }
        virtual void SetSheath( SheathState sheathed ) { SetByteValue(UNIT_FIELD_BYTES_2, 0, sheathed); }

        // faction template id
        uint32 getFaction() const { return GetUInt32Value(UNIT_FIELD_FACTIONTEMPLATE); }
        uint32 GetOriginalFaction() const { return m_originalFaction; }
        void setFaction(uint32 faction) { if (!m_originalFaction) m_originalFaction = faction; SetUInt32Value(UNIT_FIELD_FACTIONTEMPLATE, faction ); }
        FactionTemplateEntry const* getFactionTemplateEntry() const;
        bool IsHostileTo(Unit const* unit) const;
        bool IsHostileToPlayers() const;
        bool IsFriendlyTo(Unit const* unit) const;
        bool IsNeutralToAll() const;
        bool IsContestedGuard() const
        {
            if (FactionTemplateEntry const* entry = getFactionTemplateEntry())
                return entry->IsContestedGuardFaction();

            return false;
        }
        bool IsPvP() const { return HasByteFlag(UNIT_FIELD_BYTES_2, 1, UNIT_BYTE2_FLAG_PVP); }
        void SetPvP(bool state);
        bool IsFFAPvP() const { return HasByteFlag(UNIT_FIELD_BYTES_2, 1, UNIT_BYTE2_FLAG_FFA_PVP); }
        void SetFFAPvP(bool state);
        uint32 GetCreatureType() const;
        uint32 GetCreatureTypeMask() const
        {
            uint32 creatureType = GetCreatureType();
            return (creatureType >= 1) ? (1 << (creatureType - 1)) : 0;
        }

        uint8 getStandState() const { return GetByteValue(UNIT_FIELD_BYTES_1, 0); }
        bool IsSitState() const;
        bool IsStandState() const;
        void SetStandState(uint8 state);

        void  SetStandFlags(uint8 flags) { SetByteFlag(UNIT_FIELD_BYTES_1, 2,flags); }
        void  RemoveStandFlags(uint8 flags) { RemoveByteFlag(UNIT_FIELD_BYTES_1, 2,flags); }

        bool IsMounted() const { return HasFlag(UNIT_FIELD_FLAGS, UNIT_FLAG_MOUNT ); }
        uint32 GetMountID() const { return GetUInt32Value(UNIT_FIELD_MOUNTDISPLAYID); }
        void Mount(uint32 mount, uint32 spellId = 0, uint32 vehicleId = 0, uint32 creatureEntry = 0);
        void Unmount(bool from_aura = false);

        VehicleInfo* GetVehicleInfo() { return m_vehicleInfo; }
        bool IsVehicle() const { return m_vehicleInfo != NULL; }
        void SetVehicleId(uint32 entry);

        uint16 GetMaxSkillValueForLevel(Unit const* target = NULL) const { return (target ? GetLevelForTarget(target) : getLevel()) * 5; }
        void DealDamageMods(Unit *pVictim, uint32 &damage, uint32* absorb);
        uint32 DealDamage(Unit *pVictim, uint32 damage, CleanDamage const* cleanDamage, DamageEffectType damagetype, SpellSchoolMask damageSchoolMask, SpellEntry const *spellProto, bool durabilityLoss);
        int32 DealHeal(Unit *pVictim, uint32 addhealth, SpellEntry const *spellProto, bool critical = false, uint32 absorb = 0);

        void PetOwnerKilledUnit(Unit* pVictim);

        void ProcDamageAndSpell(Unit *pVictim, uint32 procAttacker, uint32 procVictim, uint32 procEx, uint32 amount, WeaponAttackType attType = BASE_ATTACK, SpellEntry const *procSpell = NULL);
        void ProcDamageAndSpellFor( bool isVictim, Unit * pTarget, uint32 procFlag, uint32 procExtra, WeaponAttackType attType, SpellEntry const * procSpell, uint32 damage );

        void HandleEmote(uint32 emote_id);                  // auto-select command/state
        void HandleEmoteCommand(uint32 emote_id);
        void HandleEmoteState(uint32 emote_id);
        void AttackerStateUpdate (Unit *pVictim, WeaponAttackType attType = BASE_ATTACK, bool extra = false );

        float MeleeMissChanceCalc(const Unit *pVictim, WeaponAttackType attType) const;

        void CalculateMeleeDamage(Unit *pVictim, uint32 damage, CalcDamageInfo *damageInfo, WeaponAttackType attackType = BASE_ATTACK);
        void DealMeleeDamage(CalcDamageInfo *damageInfo, bool durabilityLoss);

        bool IsAllowedDamageInArea(Unit * pVictim) const;

        void CalculateSpellDamage(SpellNonMeleeDamage *damageInfo, int32 damage, SpellEntry const *spellInfo, WeaponAttackType attackType = BASE_ATTACK, float DamageMultiplier = 1.0f);
        void DealSpellDamage(SpellNonMeleeDamage *damageInfo, bool durabilityLoss);

        // player or player's pet resilience (-1%)
        float GetMeleeCritChanceReduction() const { return GetCombatRatingReduction(CR_CRIT_TAKEN_MELEE); }
        float GetRangedCritChanceReduction() const { return GetCombatRatingReduction(CR_CRIT_TAKEN_RANGED); }
        float GetSpellCritChanceReduction() const { return GetCombatRatingReduction(CR_CRIT_TAKEN_SPELL); }

        // player or player's pet resilience (-1%)
        uint32 GetMeleeCritDamageReduction(uint32 damage) const { return GetCombatRatingDamageReduction(CR_CRIT_TAKEN_MELEE, 2.2f, 33.0f, damage); }
        uint32 GetRangedCritDamageReduction(uint32 damage) const { return GetCombatRatingDamageReduction(CR_CRIT_TAKEN_RANGED, 2.2f, 33.0f, damage); }
        uint32 GetSpellCritDamageReduction(uint32 damage) const { return GetCombatRatingDamageReduction(CR_CRIT_TAKEN_SPELL, 2.2f, 33.0f, damage); }

        // player or player's pet resilience (-1%), cap 100%
        uint32 GetMeleeDamageReduction(uint32 damage) const { return GetCombatRatingDamageReduction(CR_CRIT_TAKEN_MELEE, 2.0f, 100.0f, damage); }
        uint32 GetRangedDamageReduction(uint32 damage) const { return GetCombatRatingDamageReduction(CR_CRIT_TAKEN_MELEE, 2.0f, 100.0f, damage); }
        uint32 GetSpellDamageReduction(uint32 damage) const { return GetCombatRatingDamageReduction(CR_CRIT_TAKEN_MELEE, 2.0f, 100.0f, damage); }

        float  MeleeSpellMissChance(Unit *pVictim, WeaponAttackType attType, int32 skillDiff, SpellEntry const *spell);
        SpellMissInfo MeleeSpellHitResult(Unit *pVictim, SpellEntry const *spell);
        SpellMissInfo MagicSpellHitResult(Unit *pVictim, SpellEntry const *spell);
        SpellMissInfo SpellHitResult(Unit *pVictim, SpellEntry const *spell, bool canReflect = false);

        float GetUnitDodgeChance()    const;
        float GetUnitParryChance()    const;
        float GetUnitBlockChance()    const;
        float GetUnitCriticalChance(WeaponAttackType attackType, const Unit *pVictim) const;

        virtual uint32 GetShieldBlockValue() const =0;
        uint32 GetUnitMeleeSkill(Unit const* target = NULL) const { return (target ? GetLevelForTarget(target) : getLevel()) * 5; }
        uint32 GetDefenseSkillValue(Unit const* target = NULL) const;
        uint32 GetWeaponSkillValue(WeaponAttackType attType, Unit const* target = NULL) const;
        float GetWeaponProcChance() const;
        float GetPPMProcChance(uint32 WeaponSpeed, float PPM) const;

        MeleeHitOutcome RollMeleeOutcomeAgainst (const Unit *pVictim, WeaponAttackType attType) const;
        MeleeHitOutcome RollMeleeOutcomeAgainst (const Unit *pVictim, WeaponAttackType attType, int32 crit_chance, int32 miss_chance, int32 dodge_chance, int32 parry_chance, int32 block_chance) const;

        bool isVendor()       const { return HasFlag( UNIT_NPC_FLAGS, UNIT_NPC_FLAG_VENDOR ); }
        bool isTrainer()      const { return HasFlag( UNIT_NPC_FLAGS, UNIT_NPC_FLAG_TRAINER ); }
        bool isQuestGiver()   const { return HasFlag( UNIT_NPC_FLAGS, UNIT_NPC_FLAG_QUESTGIVER ); }
        bool isGossip()       const { return HasFlag( UNIT_NPC_FLAGS, UNIT_NPC_FLAG_GOSSIP ); }
        bool isTaxi()         const { return HasFlag( UNIT_NPC_FLAGS, UNIT_NPC_FLAG_FLIGHTMASTER ); }
        bool isGuildMaster()  const { return HasFlag( UNIT_NPC_FLAGS, UNIT_NPC_FLAG_PETITIONER ); }
        bool isBattleMaster() const { return HasFlag( UNIT_NPC_FLAGS, UNIT_NPC_FLAG_BATTLEMASTER ); }
        bool isBanker()       const { return HasFlag( UNIT_NPC_FLAGS, UNIT_NPC_FLAG_BANKER ); }
        bool isInnkeeper()    const { return HasFlag( UNIT_NPC_FLAGS, UNIT_NPC_FLAG_INNKEEPER ); }
        bool isSpiritHealer() const { return HasFlag( UNIT_NPC_FLAGS, UNIT_NPC_FLAG_SPIRITHEALER ); }
        bool isSpiritGuide()  const { return HasFlag( UNIT_NPC_FLAGS, UNIT_NPC_FLAG_SPIRITGUIDE ); }
        bool isTabardDesigner()const { return HasFlag( UNIT_NPC_FLAGS, UNIT_NPC_FLAG_TABARDDESIGNER ); }
        bool isAuctioner()    const { return HasFlag( UNIT_NPC_FLAGS, UNIT_NPC_FLAG_AUCTIONEER ); }
        bool isArmorer()      const { return HasFlag( UNIT_NPC_FLAGS, UNIT_NPC_FLAG_REPAIR ); }
        bool isServiceProvider() const
        {
            return HasFlag( UNIT_NPC_FLAGS,
                UNIT_NPC_FLAG_VENDOR | UNIT_NPC_FLAG_TRAINER | UNIT_NPC_FLAG_FLIGHTMASTER |
                UNIT_NPC_FLAG_PETITIONER | UNIT_NPC_FLAG_BATTLEMASTER | UNIT_NPC_FLAG_BANKER |
                UNIT_NPC_FLAG_INNKEEPER | UNIT_NPC_FLAG_SPIRITHEALER |
                UNIT_NPC_FLAG_SPIRITGUIDE | UNIT_NPC_FLAG_TABARDDESIGNER | UNIT_NPC_FLAG_AUCTIONEER );
        }
        bool isSpiritService() const { return HasFlag( UNIT_NPC_FLAGS, UNIT_NPC_FLAG_SPIRITHEALER | UNIT_NPC_FLAG_SPIRITGUIDE ); }

        bool IsTaxiFlying()  const { return hasUnitState(UNIT_STAT_TAXI_FLIGHT); }

        bool isInCombat()  const { return HasFlag(UNIT_FIELD_FLAGS, UNIT_FLAG_IN_COMBAT); }
        void SetInCombatState(bool PvP, Unit* enemy = NULL);
        void SetInCombatWith(Unit* enemy);
        void ClearInCombat();
        uint32 GetCombatTimer() const { return m_CombatTimer; }
        virtual bool IsCombatStationary();

        SpellAuraHolderBounds GetSpellAuraHolderBounds(uint32 spell_id)
        {
            return m_spellAuraHolders.equal_range(spell_id);
        }
        SpellAuraHolderConstBounds GetSpellAuraHolderBounds(uint32 spell_id) const
        {
            return m_spellAuraHolders.equal_range(spell_id);
        }

        bool HasAuraType(AuraType auraType) const;
        bool HasAffectedAura(AuraType auraType, SpellEntry const* spellProto) const;
        bool HasAura(uint32 spellId, SpellEffectIndex effIndex) const;
        bool HasAura(uint32 spellId) const
        {
            return m_spellAuraHolders.find(spellId) != m_spellAuraHolders.end();
        }

        bool virtual HasSpell(uint32 /*spellID*/) const { return false; }

        bool HasStealthAura()      const { return HasAuraType(SPELL_AURA_MOD_STEALTH); }
        bool HasInvisibilityAura() const { return HasAuraType(SPELL_AURA_MOD_INVISIBILITY); }
        bool isFeared()  const { return HasAuraType(SPELL_AURA_MOD_FEAR); }
        bool isInRoots() const { return HasAuraType(SPELL_AURA_MOD_ROOT); }
        bool IsPolymorphed() const;

        bool isFrozen() const;
        bool IsIgnoreUnitState(SpellEntry const *spell, IgnoreUnitState ignoreState);

        bool isTargetableForAttack(bool inversAlive = false) const;
        virtual bool isPassiveToHostile() { return HasFlag(UNIT_FIELD_FLAGS, UNIT_FLAG_PASSIVE); }

        virtual bool IsInWater() const;
        virtual bool IsUnderWater() const;
        bool isInAccessablePlaceFor(Creature const* c) const;

        void SendHealSpellLog(Unit *pVictim, uint32 SpellID, uint32 Damage, uint32 OverHeal, bool critical = false, uint32 absorb = 0);
        void SendEnergizeSpellLog(Unit *pVictim, uint32 SpellID, uint32 Damage,Powers powertype);
        void EnergizeBySpell(Unit *pVictim, uint32 SpellID, uint32 Damage, Powers powertype);
        uint32 SpellNonMeleeDamageLog(Unit *pVictim, uint32 spellID, uint32 damage);
        void CastSpell(Unit* Victim, uint32 spellId, bool triggered, Item *castItem = NULL, Aura* triggeredByAura = NULL, ObjectGuid originalCaster = ObjectGuid(), SpellEntry const* triggeredBy = NULL);
        void CastSpell(Unit* Victim,SpellEntry const *spellInfo, bool triggered, Item *castItem= NULL, Aura* triggeredByAura = NULL, ObjectGuid originalCaster = ObjectGuid(), SpellEntry const* triggeredBy = NULL);
        void CastCustomSpell(Unit* Victim, uint32 spellId, int32 const* bp0, int32 const* bp1, int32 const* bp2, bool triggered, Item *castItem= NULL, Aura* triggeredByAura = NULL, ObjectGuid originalCaster = ObjectGuid(), SpellEntry const* triggeredBy = NULL);
        void CastCustomSpell(Unit* Victim,SpellEntry const *spellInfo, int32 const* bp0, int32 const* bp1, int32 const* bp2, bool triggered, Item *castItem= NULL, Aura* triggeredByAura = NULL, ObjectGuid originalCaster = ObjectGuid(), SpellEntry const* triggeredBy = NULL);
        void CastSpell(float x, float y, float z, uint32 spellId, bool triggered, Item *castItem = NULL, Aura* triggeredByAura = NULL, ObjectGuid originalCaster = ObjectGuid(), SpellEntry const* triggeredBy = NULL);
        void CastSpell(float x, float y, float z, SpellEntry const *spellInfo, bool triggered, Item *castItem = NULL, Aura* triggeredByAura = NULL, ObjectGuid originalCaster = ObjectGuid(), SpellEntry const* triggeredBy = NULL);

        void DeMorph();

        void SendAttackStateUpdate(CalcDamageInfo *damageInfo);
        void SendAttackStateUpdate(uint32 HitInfo, Unit *target, uint8 SwingType, SpellSchoolMask damageSchoolMask, uint32 Damage, uint32 AbsorbDamage, uint32 Resist, VictimState TargetState, uint32 BlockedAmount);
        void SendSpellNonMeleeDamageLog(SpellNonMeleeDamage *log);
        void SendSpellNonMeleeDamageLog(Unit *target,uint32 SpellID, uint32 Damage, SpellSchoolMask damageSchoolMask, uint32 AbsorbedDamage, uint32 Resist, bool PhysicalDamage, uint32 Blocked, bool CriticalHit = false);
        void SendPeriodicAuraLog(SpellPeriodicAuraLogInfo *pInfo);
        void SendSpellMiss(Unit *target, uint32 spellID, SpellMissInfo missInfo);

        void NearTeleportTo(float x, float y, float z, float orientation, bool casting = false);
        void MonsterMoveJump(float x, float y, float z, float o, float speed, float height, bool isKnockBack = false);
        // recommend use MonsterMove/MonsterMoveWithSpeed for most case that correctly work with movegens
        // if used additional args in ... part then floats must explicitly casted to double
        void SendMonsterMoveTransport(WorldObject *transport, SplineType type, SplineFlags flags, uint32 moveTime, ...);
        virtual bool SetPosition(float x, float y, float z, float orientation, bool teleport = false);

        void MonsterMoveWithSpeed(float x, float y, float z, float speed);
        // recommend use MonsterMove/MonsterMoveWithSpeed for most case that correctly work with movegens
        // if used additional args in ... part then floats must explicitly casted to double
        void SendHeartBeat();
        bool IsLevitating() const { return m_movementInfo.HasMovementFlag(MOVEFLAG_LEVITATING);}
        bool IsWalking() const { return m_movementInfo.HasMovementFlag(MOVEFLAG_WALK_MODE);}

        void SetInFront(Unit const* target);
        void SetFacingTo(float ori);
        void SetFacingToObject(WorldObject* pObject);

        void SendHighestThreatUpdate(HostileReference* pHostileReference);
        void SendThreatClear();
        void SendThreatRemove(HostileReference* pHostileReference);
        void SendThreatUpdate();

        virtual void MoveOutOfRange(Player &) {  };

        bool isAlive() const { return (m_deathState == ALIVE); };
        bool isDead() const { return ( m_deathState == DEAD || m_deathState == CORPSE ); };
        DeathState getDeathState() const { return m_deathState; };
        virtual void SetDeathState(DeathState s);           // overwritten in Creature/Player/Pet

        ObjectGuid const& GetOwnerGuid() const { return  GetGuidValue(UNIT_FIELD_SUMMONEDBY); }
        void SetOwnerGuid(ObjectGuid owner) { SetGuidValue(UNIT_FIELD_SUMMONEDBY, owner); }
        ObjectGuid const& GetCreatorGuid() const;
        void SetCreatorGuid(ObjectGuid creator) { SetGuidValue(UNIT_FIELD_CREATEDBY, creator); }
        ObjectGuid const& GetPetGuid() const { return GetGuidValue(UNIT_FIELD_SUMMON); }
        void SetPetGuid(ObjectGuid pet) { SetGuidValue(UNIT_FIELD_SUMMON, pet); }
        ObjectGuid const& GetCharmerGuid() const { return GetGuidValue(UNIT_FIELD_CHARMEDBY); }
        void SetCharmerGuid(ObjectGuid owner) { SetGuidValue(UNIT_FIELD_CHARMEDBY, owner); }
        ObjectGuid const& GetCharmGuid() const { return GetGuidValue(UNIT_FIELD_CHARM); }
        void SetCharmGuid(ObjectGuid charm) { SetGuidValue(UNIT_FIELD_CHARM, charm); }
        ObjectGuid const& GetTargetGuid() const { return GetGuidValue(UNIT_FIELD_TARGET); }
        void SetTargetGuid(ObjectGuid targetGuid) { SetGuidValue(UNIT_FIELD_TARGET, targetGuid); }
        ObjectGuid const& GetChannelObjectGuid() const { return GetGuidValue(UNIT_FIELD_CHANNEL_OBJECT); }
        void SetChannelObjectGuid(ObjectGuid targetGuid) { SetGuidValue(UNIT_FIELD_CHANNEL_OBJECT, targetGuid); }

        void SetCritterGuid(ObjectGuid critterGuid) { SetGuidValue(UNIT_FIELD_CRITTER, critterGuid); }
        ObjectGuid const& GetCritterGuid() const { return GetGuidValue(UNIT_FIELD_CRITTER); }

        void RemoveMiniPet();
        Pet* GetMiniPet() const;
        void SetMiniPet(Unit* pet) { SetCritterGuid(pet ? pet->GetObjectGuid() : ObjectGuid()); }

        ObjectGuid const& GetCharmerOrOwnerGuid() const { return GetCharmerGuid() ? GetCharmerGuid() : GetOwnerGuid(); }
        ObjectGuid const& GetCharmerOrOwnerOrOwnGuid() const
        {
            if (ObjectGuid const& guid = GetCharmerOrOwnerGuid())
                return guid;
            return GetObjectGuid();
        }
        bool isCharmedOwnedByPlayerOrPlayer() const { return GetCharmerOrOwnerOrOwnGuid().IsPlayer(); }

        Player* GetSpellModOwner() const;

        Unit* GetOwner() const;
        Pet* GetPet() const;
        Unit* GetCharmer() const;
        Unit* GetCharm() const;
        Unit* GetCreator() const;
        void Uncharm();
        Unit* GetCharmerOrOwner() const { return GetCharmerGuid() ? GetCharmer() : GetOwner(); }
        Unit* GetCharmerOrOwnerOrSelf()
        {
            if (Unit* u = GetCharmerOrOwner())
                return u;

            return this;
        }
        bool IsCharmerOrOwnerPlayerOrPlayerItself() const;
        Player* GetCharmerOrOwnerPlayerOrPlayerItself();
        Player const* GetCharmerOrOwnerPlayerOrPlayerItself() const;
        float GetCombatDistance( const Unit* target ) const;

        void SetPet(Pet* pet);
        void SetCharm(Unit* pet);

        void AddPetToList(Pet* pet);
        void RemovePetFromList(Pet* pet);
        GroupPetList const& GetPets() { return m_groupPets; }

        void AddGuardian(Pet* pet);
        void RemoveGuardian(Pet* pet);
        void RemoveGuardians();
        Pet* FindGuardianWithEntry(uint32 entry);
        GuardianPetList const& GetGuardians() const { return m_guardianPets; }
        Pet* GetProtectorPet();                             // expected single case in guardian list

        bool isCharmed() const { return !GetCharmerGuid().IsEmpty(); }

        CharmInfo* GetCharmInfo() { return m_charmInfo; }
        CharmInfo* InitCharmInfo(Unit* charm);

        ObjectGuid const& GetTotemGuid(TotemSlot slot) const { return m_TotemSlot[slot]; }
        Totem* GetTotem(TotemSlot slot) const;
        bool IsAllTotemSlotsUsed() const;

        void _AddTotem(TotemSlot slot, Totem* totem);       // only for call from Totem summon code
        void _RemoveTotem(Totem* totem);                    // only for call from Totem class

        template<typename Func>
        void CallForAllControlledUnits(Func const& func, uint32 controlledMask);
        template<typename Func>
        bool CheckAllControlledUnits(Func const& func, uint32 controlledMask) const;

        bool AddSpellAuraHolder(SpellAuraHolder *holder);
        void AddAuraToModList(Aura *aura);

        void _AddAura(uint32 spellID, uint32 duration = 60000);

        // removing specific aura stack
        void RemoveAura(Aura* aura, AuraRemoveMode mode = AURA_REMOVE_BY_DEFAULT);
        void RemoveAura(uint32 spellId, SpellEffectIndex effindex, Aura* except = NULL);
        void RemoveSpellAuraHolder(SpellAuraHolder *holder, AuraRemoveMode mode = AURA_REMOVE_BY_DEFAULT);
        void RemoveSingleAuraFromSpellAuraHolder(SpellAuraHolder *holder, SpellEffectIndex index, AuraRemoveMode mode = AURA_REMOVE_BY_DEFAULT);
        void RemoveSingleAuraFromSpellAuraHolder(uint32 id, SpellEffectIndex index, ObjectGuid casterGuid, AuraRemoveMode mode = AURA_REMOVE_BY_DEFAULT);

        void AddSpellAuraHolderToRemoveList(SpellAuraHolder* holder) { m_deletedHolders.push_back(holder);};

        // removing specific aura stacks by diff reasons and selections
        void RemoveAurasDueToSpell(uint32 spellId, SpellAuraHolder* except = NULL, AuraRemoveMode mode = AURA_REMOVE_BY_DEFAULT);
        void RemoveAurasDueToItemSpell(Item* castItem,uint32 spellId);
        void RemoveAurasByCasterSpell(uint32 spellId, ObjectGuid casterGuid);
        void RemoveAurasDueToSpellBySteal(uint32 spellId, ObjectGuid casterGuid, Unit *stealer);
        void RemoveAurasDueToSpellByCancel(uint32 spellId);

        // removing unknown aura stacks by diff reasons and selections
        void RemoveNotOwnSingleTargetAuras(uint32 newPhase = 0x0);
        void RemoveAurasAtMechanicImmunity(uint32 mechMask, uint32 exceptSpellId, bool non_positive = false);
        void RemoveAurasBySpellMechanic(uint32 mechMask);
        void RemoveSpellsCausingAura(AuraType auraType);
        void RemoveSpellsCausingAura(AuraType auraType, SpellAuraHolder* except);
        void RemoveRankAurasDueToSpell(uint32 spellId);
        bool RemoveNoStackAurasDueToAuraHolder(SpellAuraHolder *holder);
        void RemoveAurasWithInterruptFlags(uint32 flags);
        void RemoveAurasWithAttribute(uint32 flags);
        void RemoveAurasWithDispelType(DispelType type, ObjectGuid casterGuid = ObjectGuid());
        void RemoveAllAuras(AuraRemoveMode mode = AURA_REMOVE_BY_DEFAULT);
        void RemoveArenaAuras(bool onleave = false);
        void RemoveAllAurasOnDeath();

        // removing specific aura FROM stack by diff reasons and selections
        void RemoveAuraHolderFromStack(uint32 spellId, uint32 stackAmount = 1, ObjectGuid casterGuid = ObjectGuid(), AuraRemoveMode mode = AURA_REMOVE_BY_DEFAULT);
        void RemoveAuraHolderDueToSpellByDispel(uint32 spellId, uint32 stackAmount, ObjectGuid casterGuid, Unit *dispeller);

        void DelaySpellAuraHolder(uint32 spellId, int32 delaytime, ObjectGuid casterGuid);

        bool HasMorePoweredBuff(uint32 spellId);

        float GetResistanceBuffMods(SpellSchools school, bool positive) const { return GetFloatValue(positive ? UNIT_FIELD_RESISTANCEBUFFMODSPOSITIVE+school : UNIT_FIELD_RESISTANCEBUFFMODSNEGATIVE+school ); }
        void SetResistanceBuffMods(SpellSchools school, bool positive, float val) { SetFloatValue(positive ? UNIT_FIELD_RESISTANCEBUFFMODSPOSITIVE+school : UNIT_FIELD_RESISTANCEBUFFMODSNEGATIVE+school,val); }
        void ApplyResistanceBuffModsMod(SpellSchools school, bool positive, float val, bool apply) { ApplyModSignedFloatValue(positive ? UNIT_FIELD_RESISTANCEBUFFMODSPOSITIVE+school : UNIT_FIELD_RESISTANCEBUFFMODSNEGATIVE+school, val, apply); }
        void ApplyResistanceBuffModsPercentMod(SpellSchools school, bool positive, float val, bool apply) { ApplyPercentModFloatValue(positive ? UNIT_FIELD_RESISTANCEBUFFMODSPOSITIVE+school : UNIT_FIELD_RESISTANCEBUFFMODSNEGATIVE+school, val, apply); }
        void InitStatBuffMods()
        {
            for(int i = STAT_STRENGTH; i < MAX_STATS; ++i) SetFloatValue(UNIT_FIELD_POSSTAT0+i, 0);
            for(int i = STAT_STRENGTH; i < MAX_STATS; ++i) SetFloatValue(UNIT_FIELD_NEGSTAT0+i, 0);
        }
        void ApplyStatBuffMod(Stats stat, float val, bool apply) { ApplyModSignedFloatValue((val > 0 ? UNIT_FIELD_POSSTAT0+stat : UNIT_FIELD_NEGSTAT0+stat), val, apply); }
        void ApplyStatPercentBuffMod(Stats stat, float val, bool apply)
        {
            ApplyPercentModFloatValue(UNIT_FIELD_POSSTAT0+stat, val, apply);
            ApplyPercentModFloatValue(UNIT_FIELD_NEGSTAT0+stat, val, apply);
        }
        void SetCreateStat(Stats stat, float val) { m_createStats[stat] = val; }
        void SetCreateHealth(uint32 val) { SetUInt32Value(UNIT_FIELD_BASE_HEALTH, val); }
        uint32 GetCreateHealth() const { return GetUInt32Value(UNIT_FIELD_BASE_HEALTH); }
        void SetCreateMana(uint32 val) { SetUInt32Value(UNIT_FIELD_BASE_MANA, val); }
        uint32 GetCreateMana() const { return GetUInt32Value(UNIT_FIELD_BASE_MANA); }
        uint32 GetCreatePowers(Powers power) const;
        float GetPosStat(Stats stat) const { return GetFloatValue(UNIT_FIELD_POSSTAT0+stat); }
        float GetNegStat(Stats stat) const { return GetFloatValue(UNIT_FIELD_NEGSTAT0+stat); }
        float GetCreateStat(Stats stat) const { return m_createStats[stat]; }

        void SetCurrentCastedSpell(Spell * pSpell);
        virtual void ProhibitSpellSchool(SpellSchoolMask /*idSchoolMask*/, uint32 /*unTimeMs*/ ) { }
        void InterruptSpell(CurrentSpellTypes spellType, bool withDelayed = true, bool sendAutoRepeatCancelToClient = true);
        void FinishSpell(CurrentSpellTypes spellType, bool ok = true);

        // set withDelayed to true to account delayed spells as casted
        // delayed+channeled spells are always accounted as casted
        // we can skip channeled or delayed checks using flags
        bool IsNonMeleeSpellCasted(bool withDelayed, bool skipChanneled = false, bool skipAutorepeat = false) const;

        // set withDelayed to true to interrupt delayed spells too
        // delayed+channeled spells are always interrupted
        void InterruptNonMeleeSpells(bool withDelayed, uint32 spellid = 0);

        Spell* GetCurrentSpell(CurrentSpellTypes spellType) const { return m_currentSpells[spellType]; }
        Spell* FindCurrentSpellBySpellId(uint32 spell_id) const;

        bool CheckAndIncreaseCastCounter();
        void DecreaseCastCounter() { if (m_castCounter) --m_castCounter; }

        uint32 m_addDmgOnce;
        ObjectGuid m_ObjectSlotGuid[4];
        uint32 m_detectInvisibilityMask;
        uint32 m_invisibilityMask;

        ShapeshiftForm GetShapeshiftForm() const { return ShapeshiftForm(GetByteValue(UNIT_FIELD_BYTES_2, 3)); }
        void  SetShapeshiftForm(ShapeshiftForm form)
        {
            SetByteValue(UNIT_FIELD_BYTES_2, 3, form);
            // always update this field to prevent problems with shapeshifting
            if (GetTypeId() == TYPEID_PLAYER)
                ForceValuesUpdateAtIndex(UNIT_FIELD_BYTES_2);
        }

        bool IsInFeralForm() const
        {
            ShapeshiftForm form = GetShapeshiftForm();
            return form == FORM_CAT || form == FORM_BEAR || form == FORM_DIREBEAR;
        }

        bool IsInDisallowedMountForm() const
        {
            ShapeshiftForm form = GetShapeshiftForm();
            return form != FORM_NONE && form != FORM_BATTLESTANCE && form != FORM_BERSERKERSTANCE && form != FORM_DEFENSIVESTANCE &&
                form != FORM_SHADOW;
        }

        virtual uint32 GetModelForForm(SpellShapeshiftFormEntry const* ssEntry) const;
        uint32 GetModelForForm() const;     // for current form

        float m_modMeleeHitChance;
        float m_modRangedHitChance;
        float m_modSpellHitChance;
        int32 m_baseSpellCritChance;

        float m_threatModifier[MAX_SPELL_SCHOOL];
        float m_modAttackSpeedPct[3];

        // Event handler
        EventProcessor m_Events;

        // stat system
        bool HandleStatModifier(UnitMods unitMod, UnitModifierType modifierType, float amount, bool apply);
        void SetModifierValue(UnitMods unitMod, UnitModifierType modifierType, float value) { m_auraModifiersGroup[unitMod][modifierType] = value; }
        float GetModifierValue(UnitMods unitMod, UnitModifierType modifierType) const;
        float GetTotalStatValue(Stats stat) const;
        float GetTotalAuraModValue(UnitMods unitMod) const;
        SpellSchools GetSpellSchoolByAuraGroup(UnitMods unitMod) const;
        Stats GetStatByAuraGroup(UnitMods unitMod) const;
        Powers GetPowerTypeByAuraGroup(UnitMods unitMod) const;
        bool CanModifyStats() const { return m_canModifyStats; }
        void SetCanModifyStats(bool modifyStats) { m_canModifyStats = modifyStats; }
        virtual bool UpdateStats(Stats stat) = 0;
        virtual bool UpdateAllStats() = 0;
        virtual void UpdateResistances(uint32 school) = 0;
        virtual void UpdateArmor() = 0;
        virtual void UpdateMaxHealth() = 0;
        virtual void UpdateMaxPower(Powers power) = 0;
        virtual void UpdateAttackPowerAndDamage(bool ranged = false) = 0;
        virtual void UpdateDamagePhysical(WeaponAttackType attType) = 0;
        float GetTotalAttackPowerValue(WeaponAttackType attType) const;
        float GetWeaponDamageRange(WeaponAttackType attType ,WeaponDamageRange type) const;
        void SetBaseWeaponDamage(WeaponAttackType attType ,WeaponDamageRange damageRange, float value) { m_weaponDamage[attType][damageRange] = value; }

        // Visibility system
        UnitVisibility GetVisibility() const { return m_Visibility; }
        void SetVisibility(UnitVisibility x);
        void UpdateVisibilityAndView();                     // overwrite WorldObject::UpdateVisibilityAndView()

        // common function for visibility checks for player/creatures with detection code
        bool isVisibleForOrDetect(Unit const* u, WorldObject const* viewPoint, bool detect, bool inVisibleList = false, bool is3dDistance = true) const;
        bool canDetectInvisibilityOf(Unit const* u) const;
        void SetPhaseMask(uint32 newPhaseMask, bool update);// overwrite WorldObject::SetPhaseMask
        bool IsVisibleTargetForAoEDamage(WorldObject const* caster, SpellEntry const* spellInfo) const;

        // virtual functions for all world objects types
        bool isVisibleForInState(Player const* u, WorldObject const* viewPoint, bool inVisibleList) const;
        // function for low level grid visibility checks in player/creature cases
        virtual bool IsVisibleInGridForPlayer(Player* pl) const = 0;
        bool isInvisibleForAlive() const;

        SingleCastSpellTargetMap      & GetSingleCastSpellTargets()       { return m_singleCastSpellTargets; }
        SingleCastSpellTargetMap const& GetSingleCastSpellTargets() const { return m_singleCastSpellTargets; }
        SpellImmuneList m_spellImmune[MAX_SPELL_IMMUNITY];

        // Threat related methods
        bool CanHaveThreatList() const;
        void AddThreat(Unit* pVictim, float threat = 0.0f, bool crit = false, SpellSchoolMask schoolMask = SPELL_SCHOOL_MASK_NONE, SpellEntry const *threatSpell = NULL);
        float ApplyTotalThreatModifier(float threat, SpellSchoolMask schoolMask = SPELL_SCHOOL_MASK_NORMAL);
        void DeleteThreatList();
        bool SelectHostileTarget();
        void TauntApply(Unit* pVictim);
        void TauntFadeOut(Unit *taunter);
        ThreatManager& getThreatManager() { return m_ThreatManager; }
        ThreatManager const& getThreatManager() const { return m_ThreatManager; }
        void addHatedBy(HostileReference* pHostileReference) { m_HostileRefManager.insertFirst(pHostileReference); };
        void removeHatedBy(HostileReference* /*pHostileReference*/ ) { /* nothing to do yet */ }
        HostileRefManager& getHostileRefManager() { return m_HostileRefManager; }
        void RemoveUnitFromHostileRefManager(Unit* pUnit);

        uint32 GetVisibleAura(uint8 slot) const
        {
            VisibleAuraMap::const_iterator itr = m_visibleAuras.find(slot);
            if (itr != m_visibleAuras.end())
                return itr->second;
            return 0;
        }
        void SetVisibleAura(uint8 slot, uint32 spellid)
        {
            if (spellid == 0)
                m_visibleAuras.erase(slot);
            else
                m_visibleAuras[slot] = spellid;
        }
        VisibleAuraMap const& GetVisibleAuras() const { return m_visibleAuras; }
        uint8 GetVisibleAurasCount() const { return m_visibleAuras.size(); }

        Aura* GetAura(uint32 spellId, SpellEffectIndex effindex);
        Aura* GetAura(AuraType type, SpellFamily family, ClassFamilyMask const& classMask, ObjectGuid casterGuid = ObjectGuid());
        Aura* GetAura(AuraType type, SpellFamily family, uint64 familyFlag, uint32 familyFlag2 = 0, ObjectGuid casterGuid = ObjectGuid())
        {
            return GetAura(type, family, ClassFamilyMask(familyFlag, familyFlag2), casterGuid);
        }
        template <AuraType type, SpellFamily family, CFM_ARGS_1>
        Aura* GetAura(ObjectGuid casterGuid = ObjectGuid())
        {
            return GetAura(type, family, ClassFamilyMask::create<CFM_VALUES_1>(), casterGuid);
        }

        SpellAuraHolder* GetSpellAuraHolder (uint32 spellid) const;
        SpellAuraHolder* GetSpellAuraHolder (uint32 spellid, ObjectGuid casterGUID) const;

        SpellAuraHolderMap      & GetSpellAuraHolderMap()       { return m_spellAuraHolders; }
        SpellAuraHolderMap const& GetSpellAuraHolderMap() const { return m_spellAuraHolders; }
        AuraList const& GetAurasByType(AuraType type) const { return m_modAuras[type]; }
        void ApplyAuraProcTriggerDamage(Aura* aura, bool apply);

        int32 GetTotalAuraModifier(AuraType auratype) const;
        float GetTotalAuraMultiplier(AuraType auratype) const;
        int32 GetMaxPositiveAuraModifier(AuraType auratype) const;
        int32 GetMaxNegativeAuraModifier(AuraType auratype) const;

        int32 GetTotalAuraModifierByMiscMask(AuraType auratype, uint32 misc_mask) const;
        float GetTotalAuraMultiplierByMiscMask(AuraType auratype, uint32 misc_mask) const;
        int32 GetMaxPositiveAuraModifierByMiscMask(AuraType auratype, uint32 misc_mask) const;
        int32 GetMaxNegativeAuraModifierByMiscMask(AuraType auratype, uint32 misc_mask) const;

        int32 GetTotalAuraModifierByMiscValue(AuraType auratype, int32 misc_value) const;
        float GetTotalAuraMultiplierByMiscValue(AuraType auratype, int32 misc_value) const;
        int32 GetMaxPositiveAuraModifierByMiscValue(AuraType auratype, int32 misc_value) const;
        int32 GetMaxNegativeAuraModifierByMiscValue(AuraType auratype, int32 misc_value) const;

        // misc have plain value but we check it fit to provided values mask (mask & (1 << (misc-1)))
        float GetTotalAuraMultiplierByMiscValueForMask(AuraType auratype, uint32 mask) const;

        Aura* GetDummyAura(uint32 spell_id) const;

        uint32 m_AuraFlags;

        uint32 GetDisplayId() const { return GetUInt32Value(UNIT_FIELD_DISPLAYID); }
        void SetDisplayId(uint32 modelId);
        uint32 GetNativeDisplayId() const { return GetUInt32Value(UNIT_FIELD_NATIVEDISPLAYID); }
        void SetNativeDisplayId(uint32 modelId) { SetUInt32Value(UNIT_FIELD_NATIVEDISPLAYID, modelId); }
        void setTransForm(uint32 spellid) { m_transform = spellid;}
        uint32 getTransForm() const { return m_transform;}

        // at any changes to scale and/or displayId
        void UpdateModelData();

        DynamicObject* GetDynObject(uint32 spellId, SpellEffectIndex effIndex);
        DynamicObject* GetDynObject(uint32 spellId);
        void AddDynObject(DynamicObject* dynObj);
        void RemoveDynObject(uint32 spellid);
        void RemoveDynObjectWithGUID(ObjectGuid guid) { m_dynObjGUIDs.remove(guid); }
        void RemoveAllDynObjects();

        GameObject* GetGameObject(uint32 spellId) const;
        void AddGameObject(GameObject* gameObj);
        void AddWildGameObject(GameObject* gameObj);
        void RemoveGameObject(GameObject* gameObj, bool del);
        void RemoveGameObject(uint32 spellid, bool del);
        void RemoveAllGameObjects();

        uint32 CalculateDamage(WeaponAttackType attType, bool normalized);
        float GetAPMultiplier(WeaponAttackType attType, bool normalized);
        void ModifyAuraState(AuraState flag, bool apply);
        bool HasAuraState(AuraState flag) const { return HasFlag(UNIT_FIELD_AURASTATE, 1<<(flag-1)); }
        bool HasAuraStateForCaster(AuraState flag, ObjectGuid casterGuid) const;
        void UnsummonAllTotems();
        Unit* SelectMagnetTarget(Unit *victim, Spell* spell = NULL, SpellEffectIndex eff = EFFECT_INDEX_0);

        int32 SpellBonusWithCoeffs(SpellEntry const *spellProto, int32 total, int32 benefit, int32 ap_benefit, DamageEffectType damagetype, bool donePart, float defCoeffMod = 1.0f);
        int32 SpellBaseDamageBonusDone(SpellSchoolMask schoolMask);
        int32 SpellBaseDamageBonusTaken(SpellSchoolMask schoolMask);
        uint32 SpellDamageBonusDone(Unit *pVictim, SpellEntry const *spellProto, uint32 pdamage, DamageEffectType damagetype, uint32 stack = 1);
        uint32 SpellDamageBonusTaken(Unit *pCaster, SpellEntry const *spellProto, uint32 pdamage, DamageEffectType damagetype, uint32 stack = 1);
        int32 SpellBaseHealingBonusDone(SpellSchoolMask schoolMask);
        int32 SpellBaseHealingBonusTaken(SpellSchoolMask schoolMask);
        uint32 SpellHealingBonusDone(Unit *pVictim, SpellEntry const *spellProto, int32 healamount, DamageEffectType damagetype, uint32 stack = 1);
        uint32 SpellHealingBonusTaken(Unit *pCaster, SpellEntry const *spellProto, int32 healamount, DamageEffectType damagetype, uint32 stack = 1);
        uint32 MeleeDamageBonusDone(Unit *pVictim, uint32 damage, WeaponAttackType attType, SpellEntry const *spellProto = NULL, DamageEffectType damagetype = DIRECT_DAMAGE, uint32 stack = 1);
        uint32 MeleeDamageBonusTaken(Unit *pCaster, uint32 pdamage,WeaponAttackType attType, SpellEntry const *spellProto = NULL, DamageEffectType damagetype = DIRECT_DAMAGE, uint32 stack = 1);

        bool   IsSpellBlocked(Unit *pCaster, SpellEntry const *spellProto, WeaponAttackType attackType = BASE_ATTACK);
        bool   IsSpellCrit(Unit *pVictim, SpellEntry const *spellProto, SpellSchoolMask schoolMask, WeaponAttackType attackType = BASE_ATTACK);
        uint32 SpellCriticalDamageBonus(SpellEntry const *spellProto, uint32 damage, Unit *pVictim);
        uint32 SpellCriticalHealingBonus(SpellEntry const *spellProto, uint32 damage, Unit *pVictim);

        bool IsTriggeredAtSpellProcEvent(Unit *pVictim, SpellAuraHolder* holder, SpellEntry const* procSpell, uint32 procFlag, uint32 procExtra, WeaponAttackType attType, bool isVictim, SpellProcEventEntry const*& spellProcEvent );
        bool IsTriggeredAtCustomProcEvent(Unit *pVictim, SpellAuraHolder* holder, SpellEntry const* procSpell, uint32 procFlag, uint32 procExtra, WeaponAttackType attType, bool isVictim, SpellProcEventEntry const*& spellProcEvent );
        // Aura proc handlers
        SpellAuraProcResult HandleDummyAuraProc(Unit *pVictim, uint32 damage, Aura* triggeredByAura, SpellEntry const *procSpell, uint32 procFlag, uint32 procEx, uint32 cooldown);
        SpellAuraProcResult HandleHasteAuraProc(Unit *pVictim, uint32 damage, Aura* triggeredByAura, SpellEntry const *procSpell, uint32 procFlag, uint32 procEx, uint32 cooldown);
        SpellAuraProcResult HandleSpellCritChanceAuraProc(Unit *pVictim, uint32 damage, Aura* triggeredByAura, SpellEntry const *procSpell, uint32 procFlag, uint32 procEx, uint32 cooldown);
        SpellAuraProcResult HandleProcTriggerSpellAuraProc(Unit *pVictim, uint32 damage, Aura* triggeredByAura, SpellEntry const *procSpell, uint32 procFlag, uint32 procEx, uint32 cooldown);
        SpellAuraProcResult HandleProcTriggerDamageAuraProc(Unit *pVictim, uint32 damage, Aura* triggeredByAura, SpellEntry const *procSpell, uint32 procFlag, uint32 procEx, uint32 cooldown);
        SpellAuraProcResult HandleOverrideClassScriptAuraProc(Unit *pVictim, uint32 damage, Aura* triggeredByAura, SpellEntry const *procSpell, uint32 procFlag, uint32 procEx, uint32 cooldown);
        SpellAuraProcResult HandleMendingAuraProc(Unit *pVictim, uint32 damage, Aura* triggeredByAura, SpellEntry const *procSpell, uint32 procFlag, uint32 procEx, uint32 cooldown);
        SpellAuraProcResult HandleModCastingSpeedNotStackAuraProc(Unit *pVictim, uint32 damage, Aura* triggeredByAura, SpellEntry const *procSpell, uint32 procFlag, uint32 procEx, uint32 cooldown);
        SpellAuraProcResult HandleReflectSpellsSchoolAuraProc(Unit *pVictim, uint32 damage, Aura* triggeredByAura, SpellEntry const *procSpell, uint32 procFlag, uint32 procEx, uint32 cooldown);
        SpellAuraProcResult HandleModPowerCostSchoolAuraProc(Unit *pVictim, uint32 damage, Aura* triggeredByAura, SpellEntry const *procSpell, uint32 procFlag, uint32 procEx, uint32 cooldown);
        SpellAuraProcResult HandleMechanicImmuneResistanceAuraProc(Unit *pVictim, uint32 damage, Aura* triggeredByAura, SpellEntry const *procSpell, uint32 procFlag, uint32 procEx, uint32 cooldown);
        SpellAuraProcResult HandleModDamageFromCasterAuraProc(Unit *pVictim, uint32 damage, Aura* triggeredByAura, SpellEntry const *procSpell, uint32 procFlag, uint32 procEx, uint32 cooldown);
        SpellAuraProcResult HandleAddFlatModifierAuraProc(Unit *pVictim, uint32 damage, Aura* triggeredByAura, SpellEntry const *procSpell, uint32 procFlag, uint32 procEx, uint32 cooldown);
        SpellAuraProcResult HandleAddPctModifierAuraProc(Unit *pVictim, uint32 damage, Aura* triggeredByAura, SpellEntry const *procSpell, uint32 procFlag, uint32 procEx, uint32 cooldown);
        SpellAuraProcResult HandleModDamagePercentDoneAuraProc(Unit *pVictim, uint32 damage, Aura* triggeredByAura, SpellEntry const *procSpell, uint32 procFlag, uint32 procEx, uint32 cooldown);
        SpellAuraProcResult HandlePeriodicDummyAuraProc(Unit *pVictim, uint32 damage, Aura* triggeredByAura, SpellEntry const *procSpell, uint32 procFlag, uint32 procEx, uint32 cooldown);
        SpellAuraProcResult HandleModRating(Unit *pVictim, uint32 damage, Aura* triggeredByAura, SpellEntry const *procSpell, uint32 procFlag, uint32 procEx, uint32 cooldown);
<<<<<<< HEAD
        SpellAuraProcResult HandleRemoveByDamageProc(Unit *pVictim, uint32 damage, Aura* triggeredByAura, SpellEntry const *procSpell, uint32 procFlag, uint32 procEx, uint32 cooldown);
        SpellAuraProcResult HandleRemoveByDamageChanceProc(Unit *pVictim, uint32 damage, Aura* triggeredByAura, SpellEntry const *procSpell, uint32 procFlag, uint32 procEx, uint32 cooldown);
=======
        SpellAuraProcResult HandleSpellMagnetAuraProc(Unit *pVictim, uint32 damage, Aura* triggeredByAura, SpellEntry const *procSpell, uint32 procFlag, uint32 procEx, uint32 cooldown);
>>>>>>> e84d599d
        SpellAuraProcResult HandleManaShieldAuraProc(Unit *pVictim, uint32 damage, Aura* triggeredByAura, SpellEntry const *procSpell, uint32 procFlag, uint32 procEx, uint32 cooldown);
        SpellAuraProcResult HandleModResistanceAuraProc(Unit *pVictim, uint32 damage, Aura* triggeredByAura, SpellEntry const *procSpell, uint32 procFlag, uint32 procEx, uint32 cooldown);
        SpellAuraProcResult HandleNULLProc(Unit* /*pVictim*/, uint32 /*damage*/, Aura* /*triggeredByAura*/, SpellEntry const* /*procSpell*/, uint32 /*procFlag*/, uint32 /*procEx*/, uint32 /*cooldown*/)
        {
            // no proc handler for this aura type
            return SPELL_AURA_PROC_OK;
        }
        SpellAuraProcResult HandleCantTrigger(Unit* /*pVictim*/, uint32 /*damage*/, Aura* /*triggeredByAura*/, SpellEntry const* /*procSpell*/, uint32 /*procFlag*/, uint32 /*procEx*/, uint32 /*cooldown*/)
        {
            // this aura type can't proc
            return SPELL_AURA_PROC_CANT_TRIGGER;
        }
        SpellAuraProcResult HandleDamageShieldAuraProc(Unit *pVictim, uint32 damage, Aura* triggeredByAura, SpellEntry const *procSpell, uint32 procFlag, uint32 procEx, uint32 cooldown);
        SpellAuraProcResult HandleDropChargeByDamageProc(Unit *pVictim, uint32 damage, Aura* triggeredByAura, SpellEntry const *procSpell, uint32 procFlag, uint32 procEx, uint32 cooldown);

        void SetLastManaUse()
        {
            if (GetTypeId() == TYPEID_PLAYER && !IsUnderLastManaUseEffect())
                RemoveFlag(UNIT_FIELD_FLAGS_2, UNIT_FLAG2_REGENERATE_POWER);

            m_lastManaUseTimer = 5000;
        }
        bool IsUnderLastManaUseEffect() const { return m_lastManaUseTimer; }

        uint32 GetRegenTimer() const { return m_regenTimer; }

        void SetContestedPvP(Player *attackedPlayer = NULL);

        void ApplySpellImmune(uint32 spellId, uint32 op, uint32 type, bool apply);
        void ApplySpellDispelImmunity(const SpellEntry * spellProto, DispelType type, bool apply);
        virtual bool IsImmuneToSpell(SpellEntry const* spellInfo);
                                                            // redefined in Creature
        bool IsImmunedToDamage(SpellSchoolMask meleeSchoolMask);
        virtual bool IsImmuneToSpellEffect(SpellEntry const* spellInfo, SpellEffectIndex index) const;
                                                            // redefined in Creature

        uint32 CalcArmorReducedDamage(Unit* pVictim, const uint32 damage);
        void CalculateDamageAbsorbAndResist(Unit *pCaster, SpellSchoolMask schoolMask, DamageEffectType damagetype, const uint32 damage, uint32 *absorb, uint32 *resist, bool canReflect = false);
        void CalculateAbsorbResistBlock(Unit *pCaster, SpellNonMeleeDamage *damageInfo, SpellEntry const* spellProto, WeaponAttackType attType = BASE_ATTACK);
        void CalculateHealAbsorb(uint32 heal, uint32 *absorb);

        void  UpdateSpeed(UnitMoveType mtype, bool forced, float ratio = 1.0f);
        float GetSpeed( UnitMoveType mtype ) const;
        float GetSpeedRate( UnitMoveType mtype ) const { return m_speed_rate[mtype]; }
        void SetSpeedRate(UnitMoveType mtype, float rate, bool forced = false);

        void SetHover(bool on);
        bool isHover() const { return HasAuraType(SPELL_AURA_HOVER); }

        void KnockBackFrom(Unit* target, float horizontalSpeed, float verticalSpeed);
        void KnockBackPlayerWithAngle(float angle, float horizontalSpeed, float verticalSpeed);

        void _RemoveAllAuraMods();
        void _ApplyAllAuraMods();

        int32 CalculateSpellDamage(Unit const* target, SpellEntry const* spellProto, SpellEffectIndex effect_index, int32 const* basePoints = NULL);

        uint32 CalcNotIgnoreAbsorbDamage( uint32 damage, SpellSchoolMask damageSchoolMask, SpellEntry const* spellInfo = NULL);
        uint32 CalcNotIgnoreDamageReduction(uint32 damage, SpellSchoolMask damageSchoolMask);
        int32 CalculateAuraDuration(SpellEntry const* spellProto, uint32 effectMask, int32 duration, Unit const* caster);
        uint32 CalculateAuraPeriodicTimeWithHaste(SpellEntry const* spellProto, uint32 periodicTime);
        uint32 CalculateSpellDurationWithHaste(SpellEntry const* spellProto, uint32 duration);

        float CalculateLevelPenalty(SpellEntry const* spellProto) const;

        void addFollower(FollowerReference* pRef) { m_FollowingRefManager.insertFirst(pRef); }
        void removeFollower(FollowerReference* /*pRef*/ ) { /* nothing to do yet */ }

        MotionMaster* GetMotionMaster() { return &i_motionMaster; }

        bool IsStopped() const { return !(hasUnitState(UNIT_STAT_MOVING)); }
        void StopMoving();

        void SetFeared(bool apply, ObjectGuid casterGuid = ObjectGuid(), uint32 spellID = 0, uint32 time = 0);
        void SetConfused(bool apply, ObjectGuid casterGuid = ObjectGuid(), uint32 spellID = 0);
        void SetFeignDeath(bool apply, ObjectGuid casterGuid = ObjectGuid(), uint32 spellID = 0);

        void AddComboPointHolder(ObjectGuid guid) { m_ComboPointHolders.insert(guid); }
        void RemoveComboPointHolder(ObjectGuid guid) { m_ComboPointHolders.erase(guid); }
        void ClearComboPointHolders();

        uint8 GetComboPoints() const { return m_comboPoints; }
        ObjectGuid const& GetComboTargetGuid() const { return m_comboTargetGuid; }

        void AddComboPoints(Unit* target, int8 count);
        void ClearComboPoints();

        ///----------Pet responses methods-----------------
        void SendPetCastFail(uint32 spellid, SpellCastResult msg);
        void SendPetActionFeedback (uint8 msg);
        void SendPetTalk (uint32 pettalk);
        void SendPetAIReaction();
        ///----------End of Pet responses methods----------
        void DoPetAction(Player* owner, uint8 flag, uint32 spellid, ObjectGuid petGuid, ObjectGuid targetGuid);
        void DoPetCastSpell(Player *owner, uint8 cast_count, SpellCastTargets* targets, SpellEntry const* spellInfo);
        void DoPetCastSpell(Unit* target, uint32 spellId);

        void propagateSpeedChange() { GetMotionMaster()->propagateSpeedChange(); }

        // reactive attacks
        void ClearAllReactives();
        void StartReactiveTimer( ReactiveType reactive ) { m_reactiveTimer[reactive] = REACTIVE_TIMER_START;}
        void UpdateReactives(uint32 p_time);

        // group updates
        void UpdateAuraForGroup(uint8 slot);

        // pet auras
        typedef std::set<PetAura const*> PetAuraSet;
        PetAuraSet m_petAuras;
        void AddPetAura(PetAura const* petSpell);
        void RemovePetAura(PetAura const* petSpell);

        // Frozen Mod
        inline void SetSpoofSamePlayerFaction(bool b) { m_spoofSamePlayerFaction = b; }
        inline bool IsSpoofSamePlayerFaction(void)    { return m_spoofSamePlayerFaction; }
        // Frozen Mod

        void SetThreatRedirectionTarget(ObjectGuid guid, uint32 pct)
        {
            m_misdirectionTargetGUID = guid;
            m_ThreatRedirectionPercent = pct;
        }
        uint32 GetThreatRedirectionPercent() { return m_ThreatRedirectionPercent; }
        Unit* GetMisdirectionTarget() { return m_misdirectionTargetGUID.IsEmpty() ?  NULL : GetMap()->GetUnit(m_misdirectionTargetGUID); }

        // Movement info
        MovementInfo m_movementInfo;
        Movement::MoveSpline * movespline;

        // Transports
        Transport* GetTransport() const { return m_transport; }
        void SetTransport(Transport* pTransport) { m_transport = pTransport; }

        float GetTransOffsetX() const { return m_movementInfo.GetTransportPos()->x; }
        float GetTransOffsetY() const { return m_movementInfo.GetTransportPos()->y; }
        float GetTransOffsetZ() const { return m_movementInfo.GetTransportPos()->z; }
        float GetTransOffsetO() const { return m_movementInfo.GetTransportPos()->o; }
        uint32 GetTransTime() const { return m_movementInfo.GetTransportTime(); }
        int8 GetTransSeat() const { return m_movementInfo.GetTransportSeat(); }

        // Vehicle system
        void EnterVehicle(VehicleKit *vehicle, int8 seatId = -1);
        void ExitVehicle();
        void ChangeSeat(int8 seatId, bool next = true);
        VehicleKit* GetVehicle() const { return m_pVehicle; }
        VehicleKit* GetVehicleKit() const { return m_pVehicleKit; }
        void RemoveVehicleKit();

        void ScheduleAINotify(uint32 delay);
        bool IsAINotifyScheduled() const { return m_AINotifyScheduled;}
        void _SetAINotifyScheduled(bool on) { m_AINotifyScheduled = on;}       // only for call from RelocationNotifyEvent code
        void OnRelocated();

    protected:
        explicit Unit ();

        void _UpdateSpells(uint32 time);
        void _UpdateAutoRepeatSpell();

        uint32 m_attackTimer[MAX_ATTACK];

        float m_createStats[MAX_STATS];

        AttackerSet m_attackers;
        Unit* m_attacking;

        DeathState m_deathState;

        SpellAuraHolderMap m_spellAuraHolders;
        SpellAuraHolderMap::iterator m_spellAuraHoldersUpdateIterator; // != end() in Unit::m_spellAuraHolders update and point to next element
        AuraList m_deletedAuras;                                       // auras removed while in ApplyModifier and waiting deleted
        SpellAuraHolderList m_deletedHolders;

        SingleCastSpellTargetMap m_singleCastSpellTargets;  // casted by unit single per-caster auras

        typedef std::list<ObjectGuid> DynObjectGUIDs;
        DynObjectGUIDs m_dynObjGUIDs;

        typedef std::list<GameObject*> GameObjectList;
        GameObjectList m_gameObj;
        typedef std::map<uint32, ObjectGuid> WildGameObjectMap;
        WildGameObjectMap m_wildGameObjs;
        bool m_isSorted;
        uint32 m_transform;

        AuraList m_modAuras[TOTAL_AURAS];
        float m_auraModifiersGroup[UNIT_MOD_END][MODIFIER_TYPE_END];
        float m_weaponDamage[MAX_ATTACK][2];
        bool m_canModifyStats;

        //std::list< spellEffectPair > AuraSpells[TOTAL_AURAS];  // TODO: use this if ok for mem
        VisibleAuraMap m_visibleAuras;

        float m_speed_rate[MAX_MOVE_TYPE];

        CharmInfo *m_charmInfo;

        virtual SpellSchoolMask GetMeleeDamageSchoolMask() const;

        MotionMaster i_motionMaster;

        uint32 m_reactiveTimer[MAX_REACTIVE];
        uint32 m_regenTimer;
        uint32 m_lastManaUseTimer;

        // Frozen Mod
        bool m_spoofSamePlayerFaction : 1;
        // Frozen Mod

        // Transports
        Transport* m_transport;

        VehicleInfo* m_vehicleInfo;
        VehicleKit*  m_pVehicleKit;
        VehicleKit*  m_pVehicle;

        void DisableSpline();
    private:
        void CleanupDeletedAuras();
        void UpdateSplineMovement(uint32 t_diff);

        // player or player's pet
        float GetCombatRatingReduction(CombatRating cr) const;
        uint32 GetCombatRatingDamageReduction(CombatRating cr, float rate, float cap, uint32 damage) const;

        Unit* _GetTotem(TotemSlot slot) const;              // for templated function without include need
        Pet* _GetPet(ObjectGuid guid) const;                // for templated function without include need

        uint32 m_state;                                     // Even derived shouldn't modify
        uint32 m_CombatTimer;

        Spell* m_currentSpells[CURRENT_MAX_SPELL];
        uint32 m_castCounter;                               // count casts chain of triggered spells for prevent infinity cast crashes

        UnitVisibility m_Visibility;
        Position m_last_notified_position;
        bool m_AINotifyScheduled;
        ShortTimeTracker m_movesplineTimer;

        Diminishing m_Diminishing;
        // Manage all Units threatening us
        ThreatManager m_ThreatManager;
        // Manage all Units that are threatened by us
        HostileRefManager m_HostileRefManager;

        FollowerRefManager m_FollowingRefManager;

        ComboPointHolderSet m_ComboPointHolders;
        ObjectGuid m_comboTargetGuid;
        int8 m_comboPoints;

        uint32 m_originalFaction;

        GroupPetList m_groupPets;

        GuardianPetList m_guardianPets;
        uint32 m_ThreatRedirectionPercent;
        ObjectGuid m_misdirectionTargetGUID;

        ObjectGuid m_TotemSlot[MAX_TOTEM_SLOT];

    private:                                                // Error traps for some wrong args using
        // this will catch and prevent build for any cases when all optional args skipped and instead triggered used non boolean type
        // no bodies expected for this declarations
        template <typename TR>
        void CastSpell(Unit* Victim, uint32 spell, TR triggered);
        template <typename TR>
        void CastSpell(Unit* Victim, SpellEntry const* spell, TR triggered);
        template <typename TR>
        void CastCustomSpell(Unit* Victim, uint32 spell, int32 const* bp0, int32 const* bp1, int32 const* bp2, TR triggered);
        template <typename SP, typename TR>
        void CastCustomSpell(Unit* Victim, SpellEntry const* spell, int32 const* bp0, int32 const* bp1, int32 const* bp2, TR triggered);
        template <typename TR>
        void CastSpell(float x, float y, float z, uint32 spell, TR triggered);
        template <typename TR>
        void CastSpell(float x, float y, float z, SpellEntry const* spell, TR triggered);
};

template<typename Func>
void Unit::CallForAllControlledUnits(Func const& func, uint32 controlledMask)
{
    if (controlledMask & CONTROLLED_PET)
    {
        if (!m_groupPets.empty())
        {
            GroupPetList m_groupPetsTmp = GetPets();  // Original list may be modified in this function
            for (GroupPetList::const_iterator itr = m_groupPetsTmp.begin(); itr != m_groupPetsTmp.end(); ++itr)
            {
                if (Pet* pet = _GetPet(*itr))
                    func(pet);
            }
        }
    }

    if (controlledMask & CONTROLLED_MINIPET)
        if (Unit* mini = GetMiniPet())
            func(mini);

    if (controlledMask & CONTROLLED_GUARDIANS)
    {
        for(GuardianPetList::const_iterator itr = m_guardianPets.begin(); itr != m_guardianPets.end();)
            if (Pet* guardian = _GetPet(*(itr++)))
                func(guardian);
    }

    if (controlledMask & CONTROLLED_TOTEMS)
    {
        for (int i = 0; i < MAX_TOTEM_SLOT; ++i)
            if (Unit *totem = _GetTotem(TotemSlot(i)))
                func(totem);
    }

    if (controlledMask & CONTROLLED_CHARM)
        if (Unit* charm = GetCharm())
            func(charm);

}

template<typename Func>
bool Unit::CheckAllControlledUnits(Func const& func, uint32 controlledMask) const
{
    if (controlledMask & CONTROLLED_PET)
        for (GroupPetList::const_iterator itr = m_groupPets.begin(); itr != m_groupPets.end();)
           if (Pet const* pet = _GetPet(*(itr++)))
               if (func(pet))
                   return true;

    if (controlledMask & CONTROLLED_MINIPET)
        if (Unit const* mini = GetMiniPet())
            if (func(mini))
                return true;

    if (controlledMask & CONTROLLED_GUARDIANS)
    {
        for(GuardianPetList::const_iterator itr = m_guardianPets.begin(); itr != m_guardianPets.end();)
            if (Pet const* guardian = _GetPet(*(itr++)))
                if (func(guardian))
                    return true;

    }

    if (controlledMask & CONTROLLED_TOTEMS)
    {
        for (int i = 0; i < MAX_TOTEM_SLOT; ++i)
            if (Unit const* totem = _GetTotem(TotemSlot(i)))
                if (func(totem))
                    return true;
    }

    if (controlledMask & CONTROLLED_CHARM)
        if (Unit const* charm = GetCharm())
            if (func(charm))
                return true;

    return false;
}

#endif<|MERGE_RESOLUTION|>--- conflicted
+++ resolved
@@ -1910,12 +1910,9 @@
         SpellAuraProcResult HandleModDamagePercentDoneAuraProc(Unit *pVictim, uint32 damage, Aura* triggeredByAura, SpellEntry const *procSpell, uint32 procFlag, uint32 procEx, uint32 cooldown);
         SpellAuraProcResult HandlePeriodicDummyAuraProc(Unit *pVictim, uint32 damage, Aura* triggeredByAura, SpellEntry const *procSpell, uint32 procFlag, uint32 procEx, uint32 cooldown);
         SpellAuraProcResult HandleModRating(Unit *pVictim, uint32 damage, Aura* triggeredByAura, SpellEntry const *procSpell, uint32 procFlag, uint32 procEx, uint32 cooldown);
-<<<<<<< HEAD
         SpellAuraProcResult HandleRemoveByDamageProc(Unit *pVictim, uint32 damage, Aura* triggeredByAura, SpellEntry const *procSpell, uint32 procFlag, uint32 procEx, uint32 cooldown);
         SpellAuraProcResult HandleRemoveByDamageChanceProc(Unit *pVictim, uint32 damage, Aura* triggeredByAura, SpellEntry const *procSpell, uint32 procFlag, uint32 procEx, uint32 cooldown);
-=======
         SpellAuraProcResult HandleSpellMagnetAuraProc(Unit *pVictim, uint32 damage, Aura* triggeredByAura, SpellEntry const *procSpell, uint32 procFlag, uint32 procEx, uint32 cooldown);
->>>>>>> e84d599d
         SpellAuraProcResult HandleManaShieldAuraProc(Unit *pVictim, uint32 damage, Aura* triggeredByAura, SpellEntry const *procSpell, uint32 procFlag, uint32 procEx, uint32 cooldown);
         SpellAuraProcResult HandleModResistanceAuraProc(Unit *pVictim, uint32 damage, Aura* triggeredByAura, SpellEntry const *procSpell, uint32 procFlag, uint32 procEx, uint32 cooldown);
         SpellAuraProcResult HandleNULLProc(Unit* /*pVictim*/, uint32 /*damage*/, Aura* /*triggeredByAura*/, SpellEntry const* /*procSpell*/, uint32 /*procFlag*/, uint32 /*procEx*/, uint32 /*cooldown*/)
