/*
 * Copyright (C) 2005-2012 MaNGOS <http://getmangos.com/>
 *
 * This program is free software; you can redistribute it and/or modify
 * it under the terms of the GNU General Public License as published by
 * the Free Software Foundation; either version 2 of the License, or
 * (at your option) any later version.
 *
 * This program is distributed in the hope that it will be useful,
 * but WITHOUT ANY WARRANTY; without even the implied warranty of
 * MERCHANTABILITY or FITNESS FOR A PARTICULAR PURPOSE.  See the
 * GNU General Public License for more details.
 *
 * You should have received a copy of the GNU General Public License
 * along with this program; if not, write to the Free Software
 * Foundation, Inc., 59 Temple Place, Suite 330, Boston, MA  02111-1307  USA
 */

#ifndef __UNIT_H
#define __UNIT_H

#include "Common.h"
#include "Object.h"
#include "Opcodes.h"
#include "SpellAuraDefines.h"
#include "UpdateFields.h"
#include "SharedDefines.h"
#include "ThreatManager.h"
#include "HostileRefManager.h"
#include "FollowerReference.h"
#include "FollowerRefManager.h"
#include "Utilities/EventProcessor.h"
#include "MapManager.h"
#include "MotionMaster.h"
#include "DBCStructure.h"
#include "Path.h"
#include "WorldPacket.h"
#include "SpellAuras.h"
#include "Timer.h"
#include <list>

enum SpellInterruptFlags
{
    SPELL_INTERRUPT_FLAG_MOVEMENT     = 0x01,
    SPELL_INTERRUPT_FLAG_DAMAGE       = 0x02,
    SPELL_INTERRUPT_FLAG_INTERRUPT    = 0x04,
    SPELL_INTERRUPT_FLAG_AUTOATTACK   = 0x08,
    SPELL_INTERRUPT_FLAG_ABORT_ON_DMG = 0x10,               // _complete_ interrupt on direct damage
    //SPELL_INTERRUPT_UNK             = 0x20                // unk, 564 of 727 spells having this spell start with "Glyph"
};

enum SpellChannelInterruptFlags
{
    CHANNEL_FLAG_DAMAGE      = 0x0002,
    CHANNEL_FLAG_MOVEMENT    = 0x0008,
    CHANNEL_FLAG_TURNING     = 0x0010,
    CHANNEL_FLAG_DAMAGE2     = 0x0080,
    CHANNEL_FLAG_DELAY       = 0x4000
};

enum SpellAuraInterruptFlags
{
    AURA_INTERRUPT_FLAG_UNK0                        = 0x00000001,   // 0    removed when getting hit by a negative spell?
    AURA_INTERRUPT_FLAG_DAMAGE                      = 0x00000002,   // 1    removed by any damage
    AURA_INTERRUPT_FLAG_UNK2                        = 0x00000004,   // 2
    AURA_INTERRUPT_FLAG_MOVE                        = 0x00000008,   // 3    removed by any movement
    AURA_INTERRUPT_FLAG_TURNING                     = 0x00000010,   // 4    removed by any turning
    AURA_INTERRUPT_FLAG_ENTER_COMBAT                = 0x00000020,   // 5    removed by entering combat
    AURA_INTERRUPT_FLAG_NOT_MOUNTED                 = 0x00000040,   // 6    removed by unmounting
    AURA_INTERRUPT_FLAG_NOT_ABOVEWATER              = 0x00000080,   // 7    removed by entering water
    AURA_INTERRUPT_FLAG_NOT_UNDERWATER              = 0x00000100,   // 8    removed by leaving water
    AURA_INTERRUPT_FLAG_NOT_SHEATHED                = 0x00000200,   // 9    removed by unsheathing
    AURA_INTERRUPT_FLAG_UNK10                       = 0x00000400,   // 10
    AURA_INTERRUPT_FLAG_CAST                        = 0x00000800,   // 11   removed by casting a spell
    AURA_INTERRUPT_FLAG_UNK12                       = 0x00001000,   // 12   removed by attack?
    AURA_INTERRUPT_FLAG_UNK13                       = 0x00002000,   // 13
    AURA_INTERRUPT_FLAG_UNK14                       = 0x00004000,   // 14
    AURA_INTERRUPT_FLAG_UNK15                       = 0x00008000,   // 15   removed by casting a spell?
    AURA_INTERRUPT_FLAG_UNK16                       = 0x00010000,   // 16
    AURA_INTERRUPT_FLAG_MOUNTING                    = 0x00020000,   // 17   removed by mounting
    AURA_INTERRUPT_FLAG_NOT_SEATED                  = 0x00040000,   // 18   removed by standing up (used by food and drink mostly and sleep/Fake Death like)
    AURA_INTERRUPT_FLAG_CHANGE_MAP                  = 0x00080000,   // 19   leaving map/getting teleported
    AURA_INTERRUPT_FLAG_IMMUNE_OR_LOST_SELECTION    = 0x00100000,   // 20   removed by auras that make you invulnerable, or make other to loose selection on you
    AURA_INTERRUPT_FLAG_UNK21                       = 0x00200000,   // 21
    AURA_INTERRUPT_FLAG_UNK22                       = 0x00400000,   // 22
    AURA_INTERRUPT_FLAG_ENTER_PVP_COMBAT            = 0x00800000,   // 23   removed by entering pvp combat
    AURA_INTERRUPT_FLAG_DIRECT_DAMAGE               = 0x01000000,   // 24   removed by any direct damage
    AURA_INTERRUPT_FLAG_LANDING                     = 0x02000000,   // 25   removed by hitting the ground
};

enum SpellModOp
{
    SPELLMOD_DAMAGE                 = 0,
    SPELLMOD_DURATION               = 1,
    SPELLMOD_THREAT                 = 2,
    SPELLMOD_EFFECT1                = 3,
    SPELLMOD_CHARGES                = 4,
    SPELLMOD_RANGE                  = 5,
    SPELLMOD_RADIUS                 = 6,
    SPELLMOD_CRITICAL_CHANCE        = 7,
    SPELLMOD_ALL_EFFECTS            = 8,
    SPELLMOD_NOT_LOSE_CASTING_TIME  = 9,
    SPELLMOD_CASTING_TIME           = 10,
    SPELLMOD_COOLDOWN               = 11,
    SPELLMOD_EFFECT2                = 12,
    // spellmod 13 unused
    SPELLMOD_COST                   = 14,
    SPELLMOD_CRIT_DAMAGE_BONUS      = 15,
    SPELLMOD_RESIST_MISS_CHANCE     = 16,
    SPELLMOD_JUMP_TARGETS           = 17,
    SPELLMOD_CHANCE_OF_SUCCESS      = 18,                   // Only used with SPELL_AURA_ADD_FLAT_MODIFIER and affects proc spells
    SPELLMOD_ACTIVATION_TIME        = 19,
    SPELLMOD_EFFECT_PAST_FIRST      = 20,
    SPELLMOD_GLOBAL_COOLDOWN        = 21,
    SPELLMOD_DOT                    = 22,
    SPELLMOD_EFFECT3                = 23,
    SPELLMOD_SPELL_BONUS_DAMAGE     = 24,
    // spellmod 25 unused
    SPELLMOD_FREQUENCY_OF_SUCCESS   = 26,                   // Only used with SPELL_AURA_ADD_PCT_MODIFIER and affects used on proc spells
    SPELLMOD_MULTIPLE_VALUE         = 27,
    SPELLMOD_RESIST_DISPEL_CHANCE   = 28,
    SPELLMOD_UNK29                  = 29,                   // used by single test spell 45365
    SPELLMOD_COST_ON_HIT_FAIL       = 30
};

#define MAX_SPELLMOD 32

enum SpellFacingFlags
{
    SPELL_FACING_FLAG_INFRONT = 0x0001
};

#define BASE_MELEERANGE_OFFSET 1.33f
#define BASE_MINDAMAGE 1.0f
#define BASE_MAXDAMAGE 2.0f
#define BASE_ATTACK_TIME 2000

// byte value (UNIT_FIELD_BYTES_1,0)
enum UnitStandStateType
{
    UNIT_STAND_STATE_STAND             = 0,
    UNIT_STAND_STATE_SIT               = 1,
    UNIT_STAND_STATE_SIT_CHAIR         = 2,
    UNIT_STAND_STATE_SLEEP             = 3,
    UNIT_STAND_STATE_SIT_LOW_CHAIR     = 4,
    UNIT_STAND_STATE_SIT_MEDIUM_CHAIR  = 5,
    UNIT_STAND_STATE_SIT_HIGH_CHAIR    = 6,
    UNIT_STAND_STATE_DEAD              = 7,
    UNIT_STAND_STATE_KNEEL             = 8,
    UNIT_STAND_STATE_CUSTOM            = 9                  // Depends on model animation. Submerge, freeze, hide, hibernate, rest
};

#define MAX_UNIT_STAND_STATE             10

// byte flags value (UNIT_FIELD_BYTES_1,2)
enum UnitStandFlags
{
    UNIT_STAND_FLAGS_UNK1         = 0x01,
    UNIT_STAND_FLAGS_CREEP        = 0x02,
    UNIT_STAND_FLAGS_UNTRACKABLE  = 0x04,
    UNIT_STAND_FLAGS_UNK4         = 0x08,
    UNIT_STAND_FLAGS_UNK5         = 0x10,
    UNIT_STAND_FLAGS_ALL          = 0xFF
};

// byte flags value (UNIT_FIELD_BYTES_1,3)
enum UnitBytes1_Flags
{
    UNIT_BYTE1_FLAG_ALWAYS_STAND = 0x01,
    UNIT_BYTE1_FLAG_UNK_2        = 0x02,                    // Creature that can fly and are not on the ground appear to have this flag. If they are on the ground, flag is not present.
    UNIT_BYTE1_FLAG_UNK_3        = 0x04,
    UNIT_BYTE1_FLAG_ALL          = 0xFF
};

// byte value (UNIT_FIELD_BYTES_2,0)
enum SheathState
{
    SHEATH_STATE_UNARMED  = 0,                              // non prepared weapon
    SHEATH_STATE_MELEE    = 1,                              // prepared melee weapon
    SHEATH_STATE_RANGED   = 2                               // prepared ranged weapon
};

#define MAX_SHEATH_STATE    3

// byte flags value (UNIT_FIELD_BYTES_2,1)
enum UnitPVPStateFlags
{
    UNIT_BYTE2_FLAG_PVP         = 0x01,
    UNIT_BYTE2_FLAG_UNK1        = 0x02,
    UNIT_BYTE2_FLAG_FFA_PVP     = 0x04,
    UNIT_BYTE2_FLAG_SANCTUARY   = 0x08,
    UNIT_BYTE2_FLAG_UNK4        = 0x10,
    UNIT_BYTE2_FLAG_UNK5        = 0x20,
    UNIT_BYTE2_FLAG_UNK6        = 0x40,
    UNIT_BYTE2_FLAG_UNK7        = 0x80
};

// byte flags value (UNIT_FIELD_BYTES_2,2)
enum UnitRename
{
    UNIT_CAN_BE_RENAMED     = 0x01,
    UNIT_CAN_BE_ABANDONED   = 0x02,
};

#define CREATURE_MAX_SPELLS     8

enum Swing
{
    NOSWING                    = 0,
    SINGLEHANDEDSWING          = 1,
    TWOHANDEDSWING             = 2
};

enum VictimState
{
    VICTIMSTATE_UNAFFECTED     = 0,                         // seen in relation with HITINFO_MISS
    VICTIMSTATE_NORMAL         = 1,
    VICTIMSTATE_DODGE          = 2,
    VICTIMSTATE_PARRY          = 3,
    VICTIMSTATE_INTERRUPT      = 4,
    VICTIMSTATE_BLOCKS         = 5,
    VICTIMSTATE_EVADES         = 6,
    VICTIMSTATE_IS_IMMUNE      = 7,
    VICTIMSTATE_DEFLECTS       = 8
};

enum HitInfo
{
    HITINFO_NORMALSWING         = 0x00000000,
    HITINFO_UNK0                = 0x00000001,               // req correct packet structure
    HITINFO_NORMALSWING2        = 0x00000002,
    HITINFO_LEFTSWING           = 0x00000004,
    HITINFO_UNK3                = 0x00000008,
    HITINFO_MISS                = 0x00000010,
    HITINFO_ABSORB              = 0x00000020,               // absorbed damage
    HITINFO_ABSORB2             = 0x00000040,               // absorbed damage
    HITINFO_RESIST              = 0x00000080,               // resisted atleast some damage
    HITINFO_RESIST2             = 0x00000100,               // resisted atleast some damage
    HITINFO_CRITICALHIT         = 0x00000200,               // critical hit
    // 0x00000400
    // 0x00000800
    // 0x00001000
    HITINFO_BLOCK               = 0x00002000,               // blocked damage
    // 0x00004000
    // 0x00008000
    HITINFO_GLANCING            = 0x00010000,
    HITINFO_CRUSHING            = 0x00020000,
    HITINFO_NOACTION            = 0x00040000,               // guessed
    // 0x00080000
    // 0x00100000
    HITINFO_SWINGNOHITSOUND     = 0x00200000,               // guessed
    // 0x00400000
    HITINFO_UNK22               = 0x00800000
};

//i would like to remove this: (it is defined in item.h
enum InventorySlot
{
    NULL_BAG                   = 0,
    NULL_SLOT                  = 255
};

struct FactionTemplateEntry;
struct Modifier;
struct SpellEntry;
struct SpellEntryExt;

class Creature;
class Spell;
class DynamicObject;
class GameObject;
class SpellCastTargets;
class Item;
class Pet;
class PetAura;
class Totem;
class VehicleInfo;

struct SpellImmune
{
    uint32 type;
    uint32 spellId;
};

typedef std::list<SpellImmune> SpellImmuneList;

enum UnitModifierType
{
    BASE_VALUE = 0,
    BASE_PCT = 1,
    TOTAL_VALUE = 2,
    TOTAL_PCT = 3,
    NONSTACKING_VALUE_POS = 4,
    NONSTACKING_VALUE_NEG = 5,
    NONSTACKING_PCT = 6,
    NONSTACKING_PCT_MINOR = 7,
    MODIFIER_TYPE_END = 8
};

enum WeaponDamageRange
{
    MINDAMAGE,
    MAXDAMAGE
};

enum DamageTypeToSchool
{
    RESISTANCE,
    DAMAGE_DEALT,
    DAMAGE_TAKEN
};

enum UnitMods
{
    UNIT_MOD_STAT_STRENGTH,                                 // UNIT_MOD_STAT_STRENGTH..UNIT_MOD_STAT_SPIRIT must be in existing order, it's accessed by index values of Stats enum.
    UNIT_MOD_STAT_AGILITY,
    UNIT_MOD_STAT_STAMINA,
    UNIT_MOD_STAT_INTELLECT,
    UNIT_MOD_STAT_SPIRIT,
    UNIT_MOD_HEALTH,
    UNIT_MOD_MANA,                                          // UNIT_MOD_MANA..UNIT_MOD_RUNIC_POWER must be in existing order, it's accessed by index values of Powers enum.
    UNIT_MOD_RAGE,
    UNIT_MOD_FOCUS,
    UNIT_MOD_ENERGY,
    UNIT_MOD_HAPPINESS,
    UNIT_MOD_RUNE,
    UNIT_MOD_RUNIC_POWER,
    UNIT_MOD_ARMOR,                                         // UNIT_MOD_ARMOR..UNIT_MOD_RESISTANCE_ARCANE must be in existing order, it's accessed by index values of SpellSchools enum.
    UNIT_MOD_RESISTANCE_HOLY,
    UNIT_MOD_RESISTANCE_FIRE,
    UNIT_MOD_RESISTANCE_NATURE,
    UNIT_MOD_RESISTANCE_FROST,
    UNIT_MOD_RESISTANCE_SHADOW,
    UNIT_MOD_RESISTANCE_ARCANE,
    UNIT_MOD_ATTACK_POWER,
    UNIT_MOD_ATTACK_POWER_RANGED,
    UNIT_MOD_DAMAGE_MAINHAND,
    UNIT_MOD_DAMAGE_OFFHAND,
    UNIT_MOD_DAMAGE_RANGED,
    UNIT_MOD_END,
    // synonyms
    UNIT_MOD_STAT_START = UNIT_MOD_STAT_STRENGTH,
    UNIT_MOD_STAT_END = UNIT_MOD_STAT_SPIRIT + 1,
    UNIT_MOD_RESISTANCE_START = UNIT_MOD_ARMOR,
    UNIT_MOD_RESISTANCE_END = UNIT_MOD_RESISTANCE_ARCANE + 1,
    UNIT_MOD_POWER_START = UNIT_MOD_MANA,
    UNIT_MOD_POWER_END = UNIT_MOD_RUNIC_POWER + 1
};

enum BaseModGroup
{
    CRIT_PERCENTAGE,
    RANGED_CRIT_PERCENTAGE,
    OFFHAND_CRIT_PERCENTAGE,
    SHIELD_BLOCK_VALUE,
    NONSTACKING_CRIT_PERCENTAGE,
    BASEMOD_END
};

enum BaseModType
{
    FLAT_MOD,
    PCT_MOD
};

#define MOD_END (PCT_MOD+1)

enum DeathState
{
    ALIVE          = 0,                                     // show as alive
    JUST_DIED      = 1,                                     // temporary state at die, for creature auto converted to CORPSE, for player at next update call
    CORPSE         = 2,                                     // corpse state, for player this also meaning that player not leave corpse
    DEAD           = 3,                                     // for creature despawned state (corpse despawned), for player CORPSE/DEAD not clear way switches (FIXME), and use m_deathtimer > 0 check for real corpse state
    JUST_ALIVED    = 4,                                     // temporary state at resurrection, for creature auto converted to ALIVE, for player at next update call
    GHOULED        = 5
};

// internal state flags for some auras and movement generators, other.
enum UnitState
{
    // persistent state (applied by aura/etc until expire)
    UNIT_STAT_MELEE_ATTACKING = 0x00000001,                     // unit is melee attacking someone Unit::Attack
    UNIT_STAT_ATTACK_PLAYER   = 0x00000002,                     // unit attack player or player's controlled unit and have contested pvpv timer setup, until timer expire, combat end and etc
    UNIT_STAT_DIED            = 0x00000004,                     // Unit::SetFeignDeath
    UNIT_STAT_STUNNED         = 0x00000008,                     // Aura::HandleAuraModStun
    UNIT_STAT_ROOT            = 0x00000010,                     // Aura::HandleAuraModRoot
    UNIT_STAT_ISOLATED        = 0x00000020,                     // area auras do not affect other players, Aura::HandleAuraModSchoolImmunity
    UNIT_STAT_CONTROLLED      = 0x00000040,                     // Aura::HandleAuraModPossess

    // persistent movement generator state (all time while movement generator applied to unit (independent from top state of movegen)
    UNIT_STAT_TAXI_FLIGHT     = 0x00000080,                     // player is in flight mode (in fact interrupted at far teleport until next map telport landing)
    UNIT_STAT_DISTRACTED      = 0x00000100,                     // DistractedMovementGenerator active

    // persistent movement generator state with non-persistent mirror states for stop support
    // (can be removed temporary by stop command or another movement generator apply)
    // not use _MOVE versions for generic movegen state, it can be removed temporary for unit stop and etc
    UNIT_STAT_CONFUSED        = 0x00000200,                     // ConfusedMovementGenerator active/onstack
    UNIT_STAT_CONFUSED_MOVE   = 0x00000400,
    UNIT_STAT_ROAMING         = 0x00000800,                     // RandomMovementGenerator/PointMovementGenerator/WaypointMovementGenerator active (now always set)
    UNIT_STAT_ROAMING_MOVE    = 0x00001000,
    UNIT_STAT_CHASE           = 0x00002000,                     // ChaseMovementGenerator active
    UNIT_STAT_CHASE_MOVE      = 0x00004000,
    UNIT_STAT_FOLLOW          = 0x00008000,                     // FollowMovementGenerator active
    UNIT_STAT_FOLLOW_MOVE     = 0x00010000,
    UNIT_STAT_FLEEING         = 0x00020000,                     // FleeMovementGenerator/TimedFleeingMovementGenerator active/onstack
    UNIT_STAT_FLEEING_MOVE    = 0x00040000,
    UNIT_STAT_ON_VEHICLE      = 0x00080000,                     // Unit is on vehicle

    // masks (only for check)

    // can't move currently
    UNIT_STAT_CAN_NOT_MOVE    = UNIT_STAT_ROOT | UNIT_STAT_STUNNED | UNIT_STAT_DIED | UNIT_STAT_ON_VEHICLE,

    // stay by different reasons
    UNIT_STAT_NOT_MOVE        = UNIT_STAT_ROOT | UNIT_STAT_STUNNED | UNIT_STAT_DIED |
                                UNIT_STAT_DISTRACTED | UNIT_STAT_ON_VEHICLE,

    // stay or scripted movement for effect( = in player case you can't move by client command)
    UNIT_STAT_NO_FREE_MOVE    = UNIT_STAT_ROOT | UNIT_STAT_STUNNED | UNIT_STAT_DIED |
                                UNIT_STAT_TAXI_FLIGHT |
                                UNIT_STAT_CONFUSED | UNIT_STAT_FLEEING | UNIT_STAT_ON_VEHICLE,

    // not react at move in sight or other
    UNIT_STAT_CAN_NOT_REACT   = UNIT_STAT_STUNNED | UNIT_STAT_DIED |
                                UNIT_STAT_CONFUSED | UNIT_STAT_FLEEING | UNIT_STAT_ON_VEHICLE,

    // AI disabled by some reason
    UNIT_STAT_LOST_CONTROL    = UNIT_STAT_FLEEING | UNIT_STAT_CONTROLLED,

    // above 2 state cases
    UNIT_STAT_CAN_NOT_REACT_OR_LOST_CONTROL  = UNIT_STAT_CAN_NOT_REACT | UNIT_STAT_LOST_CONTROL,

    // masks (for check or reset)

    // for real move using movegen check and stop (except unstoppable flight)
    UNIT_STAT_MOVING          = UNIT_STAT_ROAMING_MOVE | UNIT_STAT_CHASE_MOVE | UNIT_STAT_FOLLOW_MOVE | UNIT_STAT_FLEEING_MOVE,

    UNIT_STAT_ALL_STATE       = 0xFFFFFFFF
};

enum UnitMoveType
{
    MOVE_WALK           = 0,
    MOVE_RUN            = 1,
    MOVE_RUN_BACK       = 2,
    MOVE_SWIM           = 3,
    MOVE_SWIM_BACK      = 4,
    MOVE_TURN_RATE      = 5,
    MOVE_FLIGHT         = 6,
    MOVE_FLIGHT_BACK    = 7,
    MOVE_PITCH_RATE     = 8
};

#define MAX_MOVE_TYPE     9

extern float baseMoveSpeed[MAX_MOVE_TYPE];

enum CombatRating
{
    CR_WEAPON_SKILL             = 0,
    CR_DEFENSE_SKILL            = 1,
    CR_DODGE                    = 2,
    CR_PARRY                    = 3,
    CR_BLOCK                    = 4,
    CR_HIT_MELEE                = 5,
    CR_HIT_RANGED               = 6,
    CR_HIT_SPELL                = 7,
    CR_CRIT_MELEE               = 8,
    CR_CRIT_RANGED              = 9,
    CR_CRIT_SPELL               = 10,
    CR_HIT_TAKEN_MELEE          = 11,
    CR_HIT_TAKEN_RANGED         = 12,
    CR_HIT_TAKEN_SPELL          = 13,
    CR_CRIT_TAKEN_MELEE         = 14,
    CR_CRIT_TAKEN_RANGED        = 15,
    CR_CRIT_TAKEN_SPELL         = 16,
    CR_HASTE_MELEE              = 17,
    CR_HASTE_RANGED             = 18,
    CR_HASTE_SPELL              = 19,
    CR_WEAPON_SKILL_MAINHAND    = 20,
    CR_WEAPON_SKILL_OFFHAND     = 21,
    CR_WEAPON_SKILL_RANGED      = 22,
    CR_EXPERTISE                = 23,
    CR_ARMOR_PENETRATION        = 24
};

#define MAX_COMBAT_RATING         25

/// internal used flags for marking special auras - for example some dummy-auras
enum UnitAuraFlags
{
    UNIT_AURAFLAG_ALIVE_INVISIBLE   = 0x1,                  // aura which makes unit invisible for alive
};

enum UnitVisibility
{
    VISIBILITY_OFF                = 0,                      // absolute, not detectable, GM-like, can see all other
    VISIBILITY_ON                 = 1,
    VISIBILITY_GROUP_STEALTH      = 2,                      // detect chance, seen and can see group members
    VISIBILITY_GROUP_INVISIBILITY = 3,                      // invisibility, can see and can be seen only another invisible unit or invisible detection unit, set only if not stealthed, and in checks not used (mask used instead)
    VISIBILITY_GROUP_NO_DETECT    = 4,                      // state just at stealth apply for update Grid state. Don't remove, otherwise stealth spells will break
    VISIBILITY_RESPAWN            = 5                       // special totally not detectable visibility for force delete object at respawn command
};

// Value masks for UNIT_FIELD_FLAGS
enum UnitFlags
{
    UNIT_FLAG_UNK_0                 = 0x00000001,
    UNIT_FLAG_NON_ATTACKABLE        = 0x00000002,           // not attackable
    UNIT_FLAG_DISABLE_MOVE          = 0x00000004,
    UNIT_FLAG_PVP_ATTACKABLE        = 0x00000008,           // allow apply pvp rules to attackable state in addition to faction dependent state
    UNIT_FLAG_RENAME                = 0x00000010,
    UNIT_FLAG_PREPARATION           = 0x00000020,           // don't take reagents for spells with SPELL_ATTR_EX5_NO_REAGENT_WHILE_PREP
    UNIT_FLAG_UNK_6                 = 0x00000040,
    UNIT_FLAG_NOT_ATTACKABLE_1      = 0x00000080,           // ?? (UNIT_FLAG_PVP_ATTACKABLE | UNIT_FLAG_NOT_ATTACKABLE_1) is NON_PVP_ATTACKABLE
    UNIT_FLAG_OOC_NOT_ATTACKABLE    = 0x00000100,           // 2.0.8 - (OOC Out Of Combat) Can not be attacked when not in combat. Removed if unit for some reason enter combat (flag probably removed for the attacked and it's party/group only)
    UNIT_FLAG_PASSIVE               = 0x00000200,           // makes you unable to attack everything. Almost identical to our "civilian"-term. Will ignore it's surroundings and not engage in combat unless "called upon" or engaged by another unit.
    UNIT_FLAG_LOOTING               = 0x00000400,           // loot animation
    UNIT_FLAG_PET_IN_COMBAT         = 0x00000800,           // in combat?, 2.0.8
    UNIT_FLAG_PVP                   = 0x00001000,           // changed in 3.0.3
    UNIT_FLAG_SILENCED              = 0x00002000,           // silenced, 2.1.1
    UNIT_FLAG_UNK_14                = 0x00004000,           // 2.0.8
    UNIT_FLAG_UNK_15                = 0x00008000,
    UNIT_FLAG_UNK_16                = 0x00010000,           // removes attackable icon
    UNIT_FLAG_PACIFIED              = 0x00020000,           // 3.0.3 ok
    UNIT_FLAG_STUNNED               = 0x00040000,           // 3.0.3 ok
    UNIT_FLAG_IN_COMBAT             = 0x00080000,
    UNIT_FLAG_TAXI_FLIGHT           = 0x00100000,           // disable casting at client side spell not allowed by taxi flight (mounted?), probably used with 0x4 flag
    UNIT_FLAG_DISARMED              = 0x00200000,           // 3.0.3, disable melee spells casting..., "Required melee weapon" added to melee spells tooltip.
    UNIT_FLAG_CONFUSED              = 0x00400000,
    UNIT_FLAG_FLEEING               = 0x00800000,
    UNIT_FLAG_PLAYER_CONTROLLED     = 0x01000000,           // used in spell Eyes of the Beast for pet... let attack by controlled creature
    UNIT_FLAG_NOT_SELECTABLE        = 0x02000000,
    UNIT_FLAG_SKINNABLE             = 0x04000000,
    UNIT_FLAG_MOUNT                 = 0x08000000,
    UNIT_FLAG_UNK_28                = 0x10000000,
    UNIT_FLAG_UNK_29                = 0x20000000,           // used in Feing Death spell
    UNIT_FLAG_SHEATHE               = 0x40000000,
    UNIT_FLAG_UNK_31                = 0x80000000            // set skinnable icon and also changes color of portrait
};

// Value masks for UNIT_FIELD_FLAGS_2
enum UnitFlags2
{
    UNIT_FLAG2_FEIGN_DEATH          = 0x00000001,
    UNIT_FLAG2_UNK1                 = 0x00000002,           // Hides body and body armor. Weapons and shoulder and head armor still visible
    UNIT_FLAG2_UNK2                 = 0x00000004,
    UNIT_FLAG2_COMPREHEND_LANG      = 0x00000008,
    UNIT_FLAG2_CLONED               = 0x00000010,           // Used in SPELL_AURA_MIRROR_IMAGE
    UNIT_FLAG2_UNK5                 = 0x00000020,
    UNIT_FLAG2_FORCE_MOVE           = 0x00000040,
    UNIT_FLAG2_DISARM_OFFHAND       = 0x00000080,           // also shield case
    UNIT_FLAG2_UNK8                 = 0x00000100,
    UNIT_FLAG2_UNK9                 = 0x00000200,
    UNIT_FLAG2_DISARM_RANGED        = 0x00000400,           // disarm or something
    UNIT_FLAG2_REGENERATE_POWER     = 0x00000800,
    UNIT_FLAG2_GM_MODE              = 0x00040000,           // allows casting spells with AttributesEx7 & SPELL_ATTR_EX7_GM_ONLY
};

/// Non Player Character flags
enum NPCFlags
{
    UNIT_NPC_FLAG_NONE                  = 0x00000000,
    UNIT_NPC_FLAG_GOSSIP                = 0x00000001,       // 100%
    UNIT_NPC_FLAG_QUESTGIVER            = 0x00000002,       // guessed, probably ok
    UNIT_NPC_FLAG_UNK1                  = 0x00000004,
    UNIT_NPC_FLAG_UNK2                  = 0x00000008,
    UNIT_NPC_FLAG_TRAINER               = 0x00000010,       // 100%
    UNIT_NPC_FLAG_TRAINER_CLASS         = 0x00000020,       // 100%
    UNIT_NPC_FLAG_TRAINER_PROFESSION    = 0x00000040,       // 100%
    UNIT_NPC_FLAG_VENDOR                = 0x00000080,       // 100%
    UNIT_NPC_FLAG_VENDOR_AMMO           = 0x00000100,       // 100%, general goods vendor
    UNIT_NPC_FLAG_VENDOR_FOOD           = 0x00000200,       // 100%
    UNIT_NPC_FLAG_VENDOR_POISON         = 0x00000400,       // guessed
    UNIT_NPC_FLAG_VENDOR_REAGENT        = 0x00000800,       // 100%
    UNIT_NPC_FLAG_REPAIR                = 0x00001000,       // 100%
    UNIT_NPC_FLAG_FLIGHTMASTER          = 0x00002000,       // 100%
    UNIT_NPC_FLAG_SPIRITHEALER          = 0x00004000,       // guessed
    UNIT_NPC_FLAG_SPIRITGUIDE           = 0x00008000,       // guessed
    UNIT_NPC_FLAG_INNKEEPER             = 0x00010000,       // 100%
    UNIT_NPC_FLAG_BANKER                = 0x00020000,       // 100%
    UNIT_NPC_FLAG_PETITIONER            = 0x00040000,       // 100% 0xC0000 = guild petitions, 0x40000 = arena team petitions
    UNIT_NPC_FLAG_TABARDDESIGNER        = 0x00080000,       // 100%
    UNIT_NPC_FLAG_BATTLEMASTER          = 0x00100000,       // 100%
    UNIT_NPC_FLAG_AUCTIONEER            = 0x00200000,       // 100%
    UNIT_NPC_FLAG_STABLEMASTER          = 0x00400000,       // 100%
    UNIT_NPC_FLAG_GUILD_BANKER          = 0x00800000,       // cause client to send 997 opcode
    UNIT_NPC_FLAG_SPELLCLICK            = 0x01000000,       // cause client to send 1015 opcode (spell click), dynamic, set at loading and don't must be set in DB
    UNIT_NPC_FLAG_PLAYER_VEHICLE        = 0x02000000,       // players with mounts that have vehicle data should have it set
};

// used in most movement packets (send and received)
enum MovementFlags
{
    MOVEFLAG_NONE               = 0x00000000,
    MOVEFLAG_FORWARD            = 0x00000001,
    MOVEFLAG_BACKWARD           = 0x00000002,
    MOVEFLAG_STRAFE_LEFT        = 0x00000004,
    MOVEFLAG_STRAFE_RIGHT       = 0x00000008,
    MOVEFLAG_TURN_LEFT          = 0x00000010,
    MOVEFLAG_TURN_RIGHT         = 0x00000020,
    MOVEFLAG_PITCH_UP           = 0x00000040,
    MOVEFLAG_PITCH_DOWN         = 0x00000080,
    MOVEFLAG_WALK_MODE          = 0x00000100,               // Walking
    MOVEFLAG_ONTRANSPORT        = 0x00000200,
    MOVEFLAG_LEVITATING         = 0x00000400,
    MOVEFLAG_ROOT               = 0x00000800,
    MOVEFLAG_FALLING            = 0x00001000,
    MOVEFLAG_FALLINGFAR         = 0x00002000,
    MOVEFLAG_PENDINGSTOP        = 0x00004000,
    MOVEFLAG_PENDINGSTRAFESTOP  = 0x00008000,
    MOVEFLAG_PENDINGFORWARD     = 0x00010000,
    MOVEFLAG_PENDINGBACKWARD    = 0x00020000,
    MOVEFLAG_PENDINGSTRAFELEFT  = 0x00040000,
    MOVEFLAG_PENDINGSTRAFERIGHT = 0x00080000,
    MOVEFLAG_PENDINGROOT        = 0x00100000,
    MOVEFLAG_SWIMMING           = 0x00200000,               // appears with fly flag also
    MOVEFLAG_ASCENDING          = 0x00400000,               // swim up also
    MOVEFLAG_DESCENDING         = 0x00800000,               // swim down also
    MOVEFLAG_CAN_FLY            = 0x01000000,               // can fly in 3.3?
    MOVEFLAG_FLYING             = 0x02000000,               // Actual flying mode
    MOVEFLAG_SPLINE_ELEVATION   = 0x04000000,               // used for flight paths
    MOVEFLAG_SPLINE_ENABLED     = 0x08000000,               // used for flight paths
    MOVEFLAG_WATERWALKING       = 0x10000000,               // prevent unit from falling through water
    MOVEFLAG_SAFE_FALL          = 0x20000000,               // active rogue safe fall spell (passive)
    MOVEFLAG_HOVER              = 0x40000000
};

// flags that use in movement check for example at spell casting
MovementFlags const movementFlagsMask = MovementFlags(
    MOVEFLAG_FORWARD |MOVEFLAG_BACKWARD  |MOVEFLAG_STRAFE_LEFT |MOVEFLAG_STRAFE_RIGHT|
    MOVEFLAG_PITCH_UP|MOVEFLAG_PITCH_DOWN|MOVEFLAG_ROOT        |
    MOVEFLAG_FALLING |MOVEFLAG_FALLINGFAR|MOVEFLAG_ASCENDING   |
    MOVEFLAG_FLYING  |MOVEFLAG_SPLINE_ELEVATION
);

MovementFlags const movementOrTurningFlagsMask = MovementFlags(
    movementFlagsMask | MOVEFLAG_TURN_LEFT | MOVEFLAG_TURN_RIGHT
);

enum MovementFlags2
{
    MOVEFLAG2_NONE              = 0x0000,
    MOVEFLAG2_NO_STRAFE         = 0x0001,
    MOVEFLAG2_NO_JUMPING        = 0x0002,
    MOVEFLAG2_UNK3              = 0x0004,
    MOVEFLAG2_FULLSPEEDTURNING  = 0x0008,
    MOVEFLAG2_FULLSPEEDPITCHING = 0x0010,
    MOVEFLAG2_ALLOW_PITCHING    = 0x0020,
    MOVEFLAG2_UNK4              = 0x0040,
    MOVEFLAG2_UNK5              = 0x0080,
    MOVEFLAG2_UNK6              = 0x0100,                   // transport related
    MOVEFLAG2_UNK7              = 0x0200,
    MOVEFLAG2_INTERP_MOVEMENT   = 0x0400,
    MOVEFLAG2_INTERP_TURNING    = 0x0800,
    MOVEFLAG2_INTERP_PITCHING   = 0x1000,
    MOVEFLAG2_UNK8              = 0x2000,
    MOVEFLAG2_UNK9              = 0x4000,
    MOVEFLAG2_UNK10             = 0x8000,
    MOVEFLAG2_INTERP_MASK       = MOVEFLAG2_INTERP_MOVEMENT | MOVEFLAG2_INTERP_TURNING | MOVEFLAG2_INTERP_PITCHING
};

enum SplineFlags
{
    SPLINEFLAG_NONE         = 0x00000000,
    SPLINEFLAG_FORWARD      = 0x00000001,
    SPLINEFLAG_BACKWARD     = 0x00000002,
    SPLINEFLAG_STRAFE_LEFT  = 0x00000004,
    SPLINEFLAG_STRAFE_RIGHT = 0x00000008,
    SPLINEFLAG_LEFT         = 0x00000010,
    SPLINEFLAG_RIGHT        = 0x00000020,
    SPLINEFLAG_PITCH_UP     = 0x00000040,
    SPLINEFLAG_PITCH_DOWN   = 0x00000080,
    SPLINEFLAG_DONE         = 0x00000100,
    SPLINEFLAG_FALLING      = 0x00000200,
    SPLINEFLAG_NO_SPLINE    = 0x00000400,
    SPLINEFLAG_TRAJECTORY   = 0x00000800,
    SPLINEFLAG_WALKMODE     = 0x00001000,
    SPLINEFLAG_FLYING       = 0x00002000,
    SPLINEFLAG_KNOCKBACK    = 0x00004000,
    SPLINEFLAG_FINALPOINT   = 0x00008000,
    SPLINEFLAG_FINALTARGET  = 0x00010000,
    SPLINEFLAG_FINALFACING  = 0x00020000,
    SPLINEFLAG_CATMULLROM   = 0x00040000,
    SPLINEFLAG_UNKNOWN1     = 0x00080000,
    SPLINEFLAG_UNKNOWN2     = 0x00100000,
    SPLINEFLAG_UNKNOWN3     = 0x00200000,
    SPLINEFLAG_UNKNOWN4     = 0x00400000,
    SPLINEFLAG_UNKNOWN5     = 0x00800000,
    SPLINEFLAG_UNKNOWN6     = 0x01000000,
    SPLINEFLAG_UNKNOWN7     = 0x02000000,
    SPLINEFLAG_UNKNOWN8     = 0x04000000,
    SPLINEFLAG_UNKNOWN9     = 0x08000000,
    SPLINEFLAG_UNKNOWN10    = 0x10000000,
    SPLINEFLAG_UNKNOWN11    = 0x20000000,
    SPLINEFLAG_UNKNOWN12    = 0x40000000
};

enum SplineMode
{
    SPLINEMODE_LINEAR       = 0,
    SPLINEMODE_CATMULLROM   = 1,
    SPLINEMODE_BEZIER3      = 2
};

enum SplineType
{
    SPLINETYPE_NORMAL       = 0,
    SPLINETYPE_STOP         = 1,
    SPLINETYPE_FACINGSPOT   = 2,
    SPLINETYPE_FACINGTARGET = 3,
    SPLINETYPE_FACINGANGLE  = 4
};

class MovementInfo
{
    friend class AntiCheat;

    public:
        MovementInfo() : moveFlags(MOVEFLAG_NONE), moveFlags2(MOVEFLAG2_NONE), time(0),
            t_time(0), t_seat(-1), t_seatInfo(NULL), t_time2(0), s_pitch(0.0f), fallTime(0), u_unk1(0.0f) {}

        // Read/Write methods
        void Read(ByteBuffer &data);
        void Write(ByteBuffer &data) const;

        // Movement flags manipulations
        void AddMovementFlag(MovementFlags f) { moveFlags |= f; }
        void RemoveMovementFlag(MovementFlags f) { moveFlags &= ~f; }
        bool HasMovementFlag(MovementFlags f) const { return moveFlags & f; }
        MovementFlags GetMovementFlags() const { return MovementFlags(moveFlags); }
        void SetMovementFlags(MovementFlags f) { moveFlags = f; }
        MovementFlags2 GetMovementFlags2() const { return MovementFlags2(moveFlags2); }
        void AddMovementFlag2(MovementFlags2 f) { moveFlags2 |= f; }

        // Position manipulations
        Position const *GetPos() const { return &pos; }
        void SetTransportData(ObjectGuid guid, float x, float y, float z, float o, uint32 time, int8 seat, VehicleSeatEntry const* seatInfo = NULL)
        {
            t_guid = guid;
            t_pos.x = x;
            t_pos.y = y;
            t_pos.z = z;
            t_pos.o = o;
            t_time = time;
            t_seat = seat;
            t_seatInfo = seatInfo;
        }
        void ClearTransportData()
        {
            t_guid = ObjectGuid();
            t_pos.x = 0.0f;
            t_pos.y = 0.0f;
            t_pos.z = 0.0f;
            t_pos.o = 0.0f;
            t_time = 0;
            t_seat = -1;
            t_seatInfo = NULL;
            moveFlags2 = MOVEFLAG2_NONE;
        }
        ObjectGuid const& GetTransportGuid() const { return t_guid; }
        Position const *GetTransportPos() const { return &t_pos; }
        int8 GetTransportSeat() const { return t_seat; }
        uint32 GetTransportDBCSeat() const { return t_seatInfo ? t_seatInfo->m_ID : 0; }
        uint32 GetVehicleSeatFlags() const { return t_seatInfo ? t_seatInfo->m_flags : 0; }
        uint32 GetTransportTime() const { return t_time; }
        uint32 GetFallTime() const { return fallTime; }
        void ChangeOrientation(float o) { pos.o = o; }
        void ChangePosition(float x, float y, float z, float o) { pos.x = x; pos.y = y; pos.z = z; pos.o = o; }
        void UpdateTime(uint32 _time) { time = _time; }

        struct JumpInfo
        {
            JumpInfo() : velocity(0.f), sinAngle(0.f), cosAngle(0.f), xyspeed(0.f) {}
            float   velocity, sinAngle, cosAngle, xyspeed;
        };

        JumpInfo const& GetJumpInfo() const { return jump; }

        MovementInfo& operator=(const MovementInfo &targetInfo)
        {
            uint32 moveFlagsTmp = targetInfo.moveFlags;
            if (moveFlags & MOVEFLAG_ONTRANSPORT)
                moveFlagsTmp |= MOVEFLAG_ONTRANSPORT;

            moveFlags  = moveFlagsTmp;
            u_unk1     = targetInfo.u_unk1;
            time       = targetInfo.time;
            pos        = targetInfo.pos;
            s_pitch    = targetInfo.s_pitch;
            fallTime   = targetInfo.fallTime;
            jump       = targetInfo.jump;

            if (!t_guid)
            {
                moveFlags2 = targetInfo.moveFlags2;
                t_guid     = targetInfo.t_guid;
                t_pos      = targetInfo.t_pos;
                t_time     = targetInfo.t_time;
                t_seat     = targetInfo.t_seat;
                t_seatInfo = targetInfo.t_seatInfo;
                t_time2    = targetInfo.t_time2;
            }
            return *this;
        }

    private:
        // common
        uint32   moveFlags;                                 // see enum MovementFlags
        uint16   moveFlags2;                                // see enum MovementFlags2
        uint32   time;
        Position pos;
        // transport
        ObjectGuid t_guid;
        Position t_pos;
        uint32   t_time;
        int8     t_seat;
        VehicleSeatEntry const* t_seatInfo;
        uint32   t_time2;
        // swimming and flying
        float    s_pitch;
        // last fall time
        uint32   fallTime;
        // jumping
        JumpInfo jump;
        // spline
        float    u_unk1;
};

inline ByteBuffer& operator<< (ByteBuffer& buf, MovementInfo const& mi)
{
    mi.Write(buf);
    return buf;
}

inline ByteBuffer& operator>> (ByteBuffer& buf, MovementInfo& mi)
{
    mi.Read(buf);
    return buf;
}

namespace Movement{
    class MoveSpline;
}

enum DiminishingLevels
{
    DIMINISHING_LEVEL_1             = 0,
    DIMINISHING_LEVEL_2             = 1,
    DIMINISHING_LEVEL_3             = 2,
    DIMINISHING_LEVEL_4             = 3,
    DIMINISHING_LEVEL_5             = 4,
    DIMINISHING_LEVEL_IMMUNE        = 5
};

struct DiminishingReturn
{
    DiminishingReturn(DiminishingGroup group, uint32 t, uint32 count)
        : DRGroup(group), stack(0), hitTime(t), hitCount(count)
    {}

    DiminishingGroup        DRGroup:16;
    uint16                  stack:16;
    uint32                  hitTime;
    uint32                  hitCount;
};

// At least some values expected fixed and used in auras field, other custom
enum MeleeHitOutcome
{
    MELEE_HIT_EVADE     = 0,
    MELEE_HIT_MISS      = 1,
    MELEE_HIT_DODGE     = 2,                                // used as misc in SPELL_AURA_IGNORE_COMBAT_RESULT
    MELEE_HIT_BLOCK     = 3,                                // used as misc in SPELL_AURA_IGNORE_COMBAT_RESULT
    MELEE_HIT_PARRY     = 4,                                // used as misc in SPELL_AURA_IGNORE_COMBAT_RESULT
    MELEE_HIT_GLANCING  = 5,
    MELEE_HIT_CRIT      = 6,
    MELEE_HIT_CRUSHING  = 7,
    MELEE_HIT_NORMAL    = 8,
};

struct CleanDamage
{
    CleanDamage(uint32 _damage, uint32 _absorb, WeaponAttackType _attackType, MeleeHitOutcome _hitOutCome) :
    damage(_damage), absorb(_absorb), attackType(_attackType), hitOutCome(_hitOutCome) {}

    uint32 damage;
    uint32 absorb;                          // for calculation of rage from absorbed dmg
    WeaponAttackType attackType;
    MeleeHitOutcome hitOutCome;
};

// Struct for use in Unit::CalculateMeleeDamage
// Need create structure like in SMSG_ATTACKERSTATEUPDATE opcode
struct CalcDamageInfo
{
    Unit  *attacker;             // Attacker
    Unit  *target;               // Target for damage
    SpellSchoolMask damageSchoolMask;
    uint32 damage;
    uint32 absorb;
    uint32 resist;
    uint32 blocked_amount;
    uint32 HitInfo;
    uint32 TargetState;
// Helper
    WeaponAttackType attackType; //
    uint32 procAttacker;
    uint32 procVictim;
    uint32 procEx;
    uint32 cleanDamage;          // Used only for rage calculation
    MeleeHitOutcome hitOutCome;  // TODO: remove this field (need use TargetState)
};

// Spell damage info structure based on structure sending in SMSG_SPELLNONMELEEDAMAGELOG opcode
struct SpellNonMeleeDamage{
    SpellNonMeleeDamage(Unit *_attacker, Unit *_target, uint32 _SpellID, SpellSchoolMask _schoolMask)
        : target(_target), attacker(_attacker), SpellID(_SpellID), damage(0), schoolMask(_schoolMask),
        absorb(0), resist(0), physicalLog(false), unused(false), blocked(0), HitInfo(0)
    {}

    Unit   *target;
    Unit   *attacker;
    uint32 SpellID;
    uint32 damage;
    SpellSchoolMask schoolMask;
    uint32 absorb;
    uint32 resist;
    bool   physicalLog;
    bool   unused;
    uint32 blocked;
    uint32 HitInfo;
};

struct SpellPeriodicAuraLogInfo
{
    SpellPeriodicAuraLogInfo(Aura *_aura, uint32 _damage, uint32 _overDamage, uint32 _absorb, uint32 _resist, float _multiplier, bool _critical = false)
        : aura(_aura), damage(_damage), overDamage(_overDamage), absorb(_absorb), resist(_resist), multiplier(_multiplier), critical(_critical) {}

    Aura   *aura;
    uint32 damage;
    uint32 overDamage;                                      // overkill/overheal
    uint32 absorb;
    uint32 resist;
    float  multiplier;
    bool   critical;
};

uint32 createProcExtendMask(SpellNonMeleeDamage *damageInfo, SpellMissInfo missCondition);

enum SpellAuraProcResult
{
    SPELL_AURA_PROC_OK              = 0,                    // proc was processed, will remove charges
    SPELL_AURA_PROC_FAILED          = 1,                    // proc failed - if at least one aura failed the proc, charges won't be taken
    SPELL_AURA_PROC_CANT_TRIGGER    = 2                     // aura can't trigger - skip charges taking, move to next aura if exists
};

typedef SpellAuraProcResult(Unit::*pAuraProcHandler)(Unit *pVictim, uint32 damage, Aura* triggeredByAura, SpellEntry const *procSpell, uint32 procFlag, uint32 procEx, uint32 cooldown);
extern pAuraProcHandler AuraProcHandler[TOTAL_AURAS];

#define MAX_DECLINED_NAME_CASES 5

struct DeclinedName
{
    std::string name[MAX_DECLINED_NAME_CASES];
};

enum CurrentSpellTypes
{
    CURRENT_MELEE_SPELL             = 0,
    CURRENT_GENERIC_SPELL           = 1,
    CURRENT_AUTOREPEAT_SPELL        = 2,
    CURRENT_CHANNELED_SPELL         = 3
};

#define CURRENT_FIRST_NON_MELEE_SPELL 1
#define CURRENT_MAX_SPELL             4

struct GlobalCooldown
{
    explicit GlobalCooldown(uint32 _dur = 0, uint32 _time = 0) : duration(_dur), cast_time(_time) {}

    uint32 duration;
    uint32 cast_time;
};

typedef UNORDERED_MAP<uint32 /*category*/, GlobalCooldown> GlobalCooldownList;

class GlobalCooldownMgr                                     // Shared by Player and CharmInfo
{
    public:
        GlobalCooldownMgr() {}

    public:
        bool HasGlobalCooldown(SpellEntry const* spellInfo) const;
        void AddGlobalCooldown(SpellEntry const* spellInfo, uint32 gcd);
        void CancelGlobalCooldown(SpellEntry const* spellInfo);

    private:
        GlobalCooldownList m_GlobalCooldowns;
};

enum ActiveStates
{
    ACT_PASSIVE  = 0x01,                                    // 0x01 - passive
    ACT_CASTABLE = 0x80,                                    // 0x80 - castable
    ACT_DISABLED = 0x81,                                    // 0x80 - castable
    ACT_ACTIVE   = 0xC0,                                    // 0x40 | 0x80 - auto cast + castable
    ACT_ENABLED  = 0xC1,                                    // 0x40 | 0x80 - auto cast + castable
    ACT_COMMAND  = 0x07,                                    // 0x01 | 0x02 | 0x04
    ACT_REACTION = 0x06,                                    // 0x02 | 0x04
    ACT_DECIDE   = 0x00                                     // custom
};

enum ReactStates
{
    REACT_PASSIVE    = 0,
    REACT_DEFENSIVE  = 1,
    REACT_AGGRESSIVE = 2
};

enum CommandStates
{
    COMMAND_STAY    = 0,
    COMMAND_FOLLOW  = 1,
    COMMAND_ATTACK  = 2,
    COMMAND_ABANDON = 3
};

#define UNIT_ACTION_BUTTON_ACTION(X) (uint32(X) & 0x00FFFFFF)
#define UNIT_ACTION_BUTTON_TYPE(X)   ((uint32(X) & 0xFF000000) >> 24)
#define MAX_UNIT_ACTION_BUTTON_ACTION_VALUE (0x00FFFFFF+1)
#define MAKE_UNIT_ACTION_BUTTON(A,T) (uint32(A) | (uint32(T) << 24))

struct UnitActionBarEntry
{
    UnitActionBarEntry() : packedData(uint32(ACT_DISABLED) << 24) {}

    uint32 packedData;

    // helper
    ActiveStates GetType() const { return ActiveStates(UNIT_ACTION_BUTTON_TYPE(packedData)); }
    uint32 GetAction() const { return UNIT_ACTION_BUTTON_ACTION(packedData); }
    bool IsActionBarForSpell() const
    {
        ActiveStates Type = GetType();
        return Type == ACT_DISABLED || Type == ACT_ENABLED || Type == ACT_PASSIVE;
    }

    void SetActionAndType(uint32 action, ActiveStates type)
    {
        packedData = MAKE_UNIT_ACTION_BUTTON(action,type);
    }

    void SetType(ActiveStates type)
    {
        packedData = MAKE_UNIT_ACTION_BUTTON(UNIT_ACTION_BUTTON_ACTION(packedData),type);
    }

    void SetAction(uint32 action)
    {
        packedData = (packedData & 0xFF000000) | UNIT_ACTION_BUTTON_ACTION(action);
    }
};

typedef UnitActionBarEntry CharmSpellEntry;

enum ActionBarIndex
{
    ACTION_BAR_INDEX_START = 0,
    ACTION_BAR_INDEX_PET_SPELL_START = 3,
    ACTION_BAR_INDEX_PET_SPELL_END = 7,
    ACTION_BAR_INDEX_END = 10,
};

#define MAX_UNIT_ACTION_BAR_INDEX (ACTION_BAR_INDEX_END-ACTION_BAR_INDEX_START)

struct CharmInfo
{
    public:
        explicit CharmInfo(Unit* unit);
        uint32 GetPetNumber() const { return m_petnumber; }
        void SetPetNumber(uint32 petnumber, bool statwindow);

        void SetCommandState(CommandStates st) { m_CommandState = st; }
        CommandStates GetCommandState() { return m_CommandState; }
        bool HasCommandState(CommandStates state) { return (m_CommandState == state); }
        void SetReactState(ReactStates st) { m_reactState = st; }
        ReactStates GetReactState() { return m_reactState; }
        bool HasReactState(ReactStates state) { return (m_reactState == state); }

        void InitPossessCreateSpells();
        void InitVehicleCreateSpells(uint8 seatId = 0);
        void InitCharmCreateSpells();
        void InitPetActionBar();
        void InitEmptyActionBar();

                                                            //return true if successful
        bool AddSpellToActionBar(uint32 spellid, ActiveStates newstate = ACT_DECIDE);
        bool RemoveSpellFromActionBar(uint32 spell_id);
        void LoadPetActionBar(const std::string& data);
        void BuildActionBar(WorldPacket* data);
        void SetSpellAutocast(uint32 spell_id, bool state);
        void SetActionBar(uint8 index, uint32 spellOrAction,ActiveStates type)
        {
            PetActionBar[index].SetActionAndType(spellOrAction,type);
        }

        UnitActionBarEntry const* GetActionBarEntry(uint8 index) const { return &(PetActionBar[index]); }

        void ToggleCreatureAutocast(uint32 spellid, bool apply);

        CharmSpellEntry* GetCharmSpell(uint8 index) { return &(m_charmspells[index]); }

        GlobalCooldownMgr& GetGlobalCooldownMgr() { return m_GlobalCooldownMgr; }
    private:

        Unit* m_unit;
        UnitActionBarEntry PetActionBar[MAX_UNIT_ACTION_BAR_INDEX];
        CharmSpellEntry m_charmspells[CREATURE_MAX_SPELLS];
        CommandStates   m_CommandState;
        ReactStates     m_reactState;
        uint32          m_petnumber;
        GlobalCooldownMgr m_GlobalCooldownMgr;
};

// used in CallForAllControlledUnits/CheckAllControlledUnits
enum ControlledUnitMask
{
    CONTROLLED_PET       = 0x01,
    CONTROLLED_MINIPET   = 0x02,
    CONTROLLED_GUARDIANS = 0x04,                            // including PROTECTOR_PET
    CONTROLLED_CHARM     = 0x08,
    CONTROLLED_TOTEMS    = 0x10,
};

// for clearing special attacks
#define REACTIVE_TIMER_START 4000

enum ReactiveType
{
    REACTIVE_DEFENSE      = 0,
    REACTIVE_HUNTER_PARRY = 1,
    REACTIVE_OVERPOWER    = 2
};

#define MAX_REACTIVE 3

// Used as MiscValue for SPELL_AURA_IGNORE_UNIT_STATE
enum IgnoreUnitState
{
    IGNORE_UNIT_TARGET_STATE      = 0,                      // target health, aura states, or combopoints
    IGNORE_UNIT_COMBAT_STATE      = 1,                      // ignore caster in combat state
    IGNORE_UNIT_TARGET_NON_FROZEN = 126,                    // ignore absent of frozen state
};

typedef std::set<ObjectGuid> GuardianPetList;
typedef std::set<ObjectGuid> GroupPetList;

// delay time next attack to prevent client attack animation problems
#define ATTACK_DISPLAY_DELAY 200
#define MAX_PLAYER_STEALTH_DETECT_RANGE 45.0f               // max distance for detection targets by player
#define MAX_CREATURE_ATTACK_RADIUS 45.0f                    // max distance for creature aggro (use with CONFIG_FLOAT_RATE_CREATURE_AGGRO)

// Regeneration defines
#define REGEN_TIME_FULL     2000                            // For this time difference is computed regen value
#define REGEN_TIME_PRECISE  500                             // Used in Spell::CheckPower for precise regeneration in spell cast time

struct SpellProcEventEntry;                                 // used only privately
class  VehicleKit;

class MANGOS_DLL_SPEC Unit : public WorldObject
{
    public:
        typedef std::multimap< uint32, SpellAuraHolderPtr> SpellAuraHolderMap;
        typedef std::pair<SpellAuraHolderMap::iterator, SpellAuraHolderMap::iterator> SpellAuraHolderBounds;
        typedef std::pair<SpellAuraHolderMap::const_iterator, SpellAuraHolderMap::const_iterator> SpellAuraHolderConstBounds;
        typedef std::set<SpellAuraHolderPtr> SpellAuraHolderSet;
        typedef std::list<Aura *> AuraList;
        typedef std::list<DiminishingReturn> Diminishing;
        typedef std::set<ObjectGuid> ComboPointHolderSet;
        typedef std::map<uint8, uint32> VisibleAuraMap;
        typedef std::map<SpellEntry const*, ObjectGuid> SingleCastSpellTargetMap;
        typedef std::set<uint32> SpellIdSet;

        virtual ~Unit ( );

        void AddToWorld();
        void RemoveFromWorld();

        void CleanupsBeforeDelete();                        // used in ~Creature/~Player (or before mass creature delete to remove cross-references to already deleted units)

        float GetObjectBoundingRadius() const               // overwrite WorldObject version
        {
            return m_floatValues[UNIT_FIELD_BOUNDINGRADIUS];
        }

        DiminishingLevels GetDiminishing(DiminishingGroup  group);
        void IncrDiminishing(DiminishingGroup group);
        void ApplyDiminishingToDuration(DiminishingGroup  group, int32 &duration,Unit* caster, DiminishingLevels Level, int32 limitduration, bool isReflected);
        void ApplyDiminishingAura(DiminishingGroup  group, bool apply);
        void ClearDiminishings() { m_Diminishing.clear(); }

        void Update(uint32 update_diff, uint32 time) override;

        void setAttackTimer(WeaponAttackType type, uint32 time) { m_attackTimer[type] = time; }
        void resetAttackTimer(WeaponAttackType type = BASE_ATTACK);
        uint32 getAttackTimer(WeaponAttackType type) const { return m_attackTimer[type]; }
        bool isAttackReady(WeaponAttackType type = BASE_ATTACK) const { return m_attackTimer[type] == 0; }
        bool haveOffhandWeapon() const;
        bool UpdateMeleeAttackingState();
        bool CanUseEquippedWeapon(WeaponAttackType attackType) const
        {
            if (IsInFeralForm())
                return false;

            switch(attackType)
            {
                default:
                case BASE_ATTACK:
                    return !HasFlag(UNIT_FIELD_FLAGS, UNIT_FLAG_DISARMED);
                case OFF_ATTACK:
                    return !HasFlag(UNIT_FIELD_FLAGS_2, UNIT_FLAG2_DISARM_OFFHAND);
                case RANGED_ATTACK:
                    return !HasFlag(UNIT_FIELD_FLAGS_2, UNIT_FLAG2_DISARM_RANGED);
            }
        }
        bool CanReachWithMeleeAttack(Unit* pVictim, float flat_mod = 0.0f) const;
        uint32 m_extraAttacks;

        bool const IsInCombat() const { return GetMap() ? bool(GetMap()->GetAttackersFor(GetObjectGuid()).size() > 0) : false; }
        Unit* getAttackerForHelper();                       // If someone wants to help, who to give them
        bool Attack(Unit *victim, bool meleeAttack);
<<<<<<< HEAD
        void AttackedBy(Unit *attacker);
=======
        void AttackedBy(Unit* attacker);
>>>>>>> 243a2213
        void CastStop(uint32 except_spellid = 0);
        bool AttackStop(bool targetSwitch = false);
        void RemoveAllAttackers();
        bool isAttackingPlayer() const;
        Unit* getVictim() const { return IsInWorld() ? GetMap()->GetUnit(m_attackingGuid) : NULL; }
        void CombatStop(bool includingCast = false);
        void CombatStopWithPets(bool includingCast = false);
        void StopAttackFaction(uint32 faction_id);
        Unit* SelectRandomUnfriendlyTarget(Unit* except = NULL, float radius = ATTACK_DISTANCE) const;
        Unit* SelectRandomFriendlyTarget(Unit* except = NULL, float radius = ATTACK_DISTANCE) const;
        bool hasNegativeAuraWithInterruptFlag(uint32 flag);
        void SendMeleeAttackStop(Unit* victim);
        void SendMeleeAttackStart(Unit* pVictim);

        void addUnitState(uint32 f) { m_state |= f; }
        bool hasUnitState(uint32 f) const { return (m_state & f); }
        void clearUnitState(uint32 f) { m_state &= ~f; }
        bool CanFreeMove() const
        {
            return !hasUnitState(UNIT_STAT_NO_FREE_MOVE) && !GetOwnerGuid();
        }

        uint32 getLevel() const { return GetUInt32Value(UNIT_FIELD_LEVEL); }
        virtual uint32 GetLevelForTarget(Unit const* /*target*/) const { return getLevel(); }
        void SetLevel(uint32 lvl);
        uint8 getRace() const { return GetByteValue(UNIT_FIELD_BYTES_0, 0); }
        uint32 getRaceMask() const { return 1 << (getRace()-1); }
        uint8 getClass() const { return GetByteValue(UNIT_FIELD_BYTES_0, 1); }
        uint32 getClassMask() const { return 1 << (getClass()-1); }
        uint8 getGender() const { return GetByteValue(UNIT_FIELD_BYTES_0, 2); }

        float GetStat(Stats stat) const { return float(GetUInt32Value(UNIT_FIELD_STAT0+stat)); }
        void SetStat(Stats stat, int32 val) { SetStatInt32Value(UNIT_FIELD_STAT0+stat, val); }
        uint32 GetArmor() const { return GetResistance(SPELL_SCHOOL_NORMAL) ; }
        void SetArmor(int32 val) { SetResistance(SPELL_SCHOOL_NORMAL, val); }

        uint32 GetResistance(SpellSchools school) const { return GetUInt32Value(UNIT_FIELD_RESISTANCES+school); }
        void SetResistance(SpellSchools school, int32 val) { SetStatInt32Value(UNIT_FIELD_RESISTANCES+school,val); }
        uint32 GetResistance(SpellSchoolMask schoolMask) const;

        uint32 GetHealth()    const { return GetUInt32Value(UNIT_FIELD_HEALTH); }
        uint32 GetMaxHealth() const { return GetUInt32Value(UNIT_FIELD_MAXHEALTH); }
        float GetHealthPercent() const { return (GetHealth()*100.0f) / GetMaxHealth(); }
        void SetHealth(   uint32 val);
        void SetMaxHealth(uint32 val);
        void SetHealthPercent(float percent);
        int32 ModifyHealth(int32 val);

        Powers getPowerType() const { return Powers(GetByteValue(UNIT_FIELD_BYTES_0, 3)); }
        void setPowerType(Powers power);
        uint32 GetPower(   Powers power) const { return GetUInt32Value(UNIT_FIELD_POWER1   +power); }
        uint32 GetMaxPower(Powers power) const { return GetUInt32Value(UNIT_FIELD_MAXPOWER1+power); }
        void SetPower(   Powers power, uint32 val);
        void SetMaxPower(Powers power, uint32 val);
        int32 ModifyPower(Powers power, int32 val);
        void ApplyPowerMod(Powers power, uint32 val, bool apply);
        void ApplyMaxPowerMod(Powers power, uint32 val, bool apply);

        uint32 GetAttackTime(WeaponAttackType att) const { return (uint32)(GetFloatValue(UNIT_FIELD_BASEATTACKTIME+att)/m_modAttackSpeedPct[att]); }
        void SetAttackTime(WeaponAttackType att, uint32 val) { SetFloatValue(UNIT_FIELD_BASEATTACKTIME+att,val*m_modAttackSpeedPct[att]); }
        void ApplyAttackTimePercentMod(WeaponAttackType att,float val, bool apply);
        void ApplyCastTimePercentMod(float val, bool apply);

        SheathState GetSheath() const { return SheathState(GetByteValue(UNIT_FIELD_BYTES_2, 0)); }
        virtual void SetSheath( SheathState sheathed ) { SetByteValue(UNIT_FIELD_BYTES_2, 0, sheathed); }

        // faction template id
        uint32 getFaction() const { return GetUInt32Value(UNIT_FIELD_FACTIONTEMPLATE); }
        uint32 GetOriginalFaction() const { return m_originalFaction; }
        void setFaction(uint32 faction) { if (!m_originalFaction) m_originalFaction = faction; SetUInt32Value(UNIT_FIELD_FACTIONTEMPLATE, faction ); }
        FactionTemplateEntry const* getFactionTemplateEntry() const;
        bool IsHostileTo(Unit const* unit) const;
        bool IsHostileToPlayers() const;
        bool IsFriendlyTo(Unit const* unit) const;
        bool IsNeutralToAll() const;
        bool IsContestedGuard() const
        {
            if (FactionTemplateEntry const* entry = getFactionTemplateEntry())
                return entry->IsContestedGuardFaction();

            return false;
        }
        bool IsPvP() const { return HasByteFlag(UNIT_FIELD_BYTES_2, 1, UNIT_BYTE2_FLAG_PVP); }
        void SetPvP(bool state);
        bool IsFFAPvP() const { return HasByteFlag(UNIT_FIELD_BYTES_2, 1, UNIT_BYTE2_FLAG_FFA_PVP); }
        void SetFFAPvP(bool state);
        uint32 GetCreatureType() const;
        uint32 GetCreatureTypeMask() const
        {
            uint32 creatureType = GetCreatureType();
            return (creatureType >= 1) ? (1 << (creatureType - 1)) : 0;
        }

        uint8 getStandState() const { return GetByteValue(UNIT_FIELD_BYTES_1, 0); }
        bool IsSitState() const;
        bool IsStandState() const;
        void SetStandState(uint8 state);

        void  SetStandFlags(uint8 flags) { SetByteFlag(UNIT_FIELD_BYTES_1, 2,flags); }
        void  RemoveStandFlags(uint8 flags) { RemoveByteFlag(UNIT_FIELD_BYTES_1, 2,flags); }

        bool IsMounted() const { return HasFlag(UNIT_FIELD_FLAGS, UNIT_FLAG_MOUNT ); }
        uint32 GetMountID() const { return GetUInt32Value(UNIT_FIELD_MOUNTDISPLAYID); }
        void Mount(uint32 mount, uint32 spellId = 0, uint32 vehicleId = 0, uint32 creatureEntry = 0);
        void Unmount(bool from_aura = false);

        VehicleInfo* GetVehicleInfo() { return m_vehicleInfo; }
        bool IsVehicle() const { return m_vehicleInfo != NULL; }
        void SetVehicleId(uint32 entry);

        uint16 GetMaxSkillValueForLevel(Unit const* target = NULL) const { return (target ? GetLevelForTarget(target) : getLevel()) * 5; }
        void DealDamageMods(Unit *pVictim, uint32 &damage, uint32* absorb);
        uint32 DealDamage(Unit *pVictim, uint32 damage, CleanDamage const* cleanDamage, DamageEffectType damagetype, SpellSchoolMask damageSchoolMask, SpellEntry const *spellProto, bool durabilityLoss);
        int32 DealHeal(Unit *pVictim, uint32 addhealth, SpellEntry const *spellProto, bool critical = false, uint32 absorb = 0);

        void PetOwnerKilledUnit(Unit* pVictim);

        void ProcDamageAndSpell(Unit *pVictim, uint32 procAttacker, uint32 procVictim, uint32 procEx, uint32 amount, WeaponAttackType attType = BASE_ATTACK, SpellEntry const *procSpell = NULL);
        void ProcDamageAndSpellFor( bool isVictim, Unit * pTarget, uint32 procFlag, uint32 procExtra, WeaponAttackType attType, SpellEntry const * procSpell, uint32 damage );

        void HandleEmote(uint32 emote_id);                  // auto-select command/state
        void HandleEmoteCommand(uint32 emote_id);
        void HandleEmoteState(uint32 emote_id);
        void AttackerStateUpdate (Unit *pVictim, WeaponAttackType attType = BASE_ATTACK, bool extra = false );

        float MeleeMissChanceCalc(const Unit *pVictim, WeaponAttackType attType) const;

        void CalculateMeleeDamage(Unit *pVictim, uint32 damage, CalcDamageInfo *damageInfo, WeaponAttackType attackType = BASE_ATTACK);
        void DealMeleeDamage(CalcDamageInfo *damageInfo, bool durabilityLoss);

        bool IsAllowedDamageInArea(Unit * pVictim) const;

        void CalculateSpellDamage(SpellNonMeleeDamage *damageInfo, int32 damage, SpellEntry const *spellInfo, WeaponAttackType attackType = BASE_ATTACK, float DamageMultiplier = 1.0f);
        void DealSpellDamage(SpellNonMeleeDamage *damageInfo, bool durabilityLoss);

        // player or player's pet resilience (-1%)
        float GetMeleeCritChanceReduction() const { return GetCombatRatingReduction(CR_CRIT_TAKEN_MELEE); }
        float GetRangedCritChanceReduction() const { return GetCombatRatingReduction(CR_CRIT_TAKEN_RANGED); }
        float GetSpellCritChanceReduction() const { return GetCombatRatingReduction(CR_CRIT_TAKEN_SPELL); }

        // player or player's pet resilience (-1%)
        uint32 GetMeleeCritDamageReduction(uint32 damage) const { return GetCombatRatingDamageReduction(CR_CRIT_TAKEN_MELEE, 2.2f, 33.0f, damage); }
        uint32 GetRangedCritDamageReduction(uint32 damage) const { return GetCombatRatingDamageReduction(CR_CRIT_TAKEN_RANGED, 2.2f, 33.0f, damage); }
        uint32 GetSpellCritDamageReduction(uint32 damage) const { return GetCombatRatingDamageReduction(CR_CRIT_TAKEN_SPELL, 2.2f, 33.0f, damage); }

        // player or player's pet resilience (-1%), cap 100%
        uint32 GetMeleeDamageReduction(uint32 damage) const { return GetCombatRatingDamageReduction(CR_CRIT_TAKEN_MELEE, 2.0f, 100.0f, damage); }
        uint32 GetRangedDamageReduction(uint32 damage) const { return GetCombatRatingDamageReduction(CR_CRIT_TAKEN_MELEE, 2.0f, 100.0f, damage); }
        uint32 GetSpellDamageReduction(uint32 damage) const { return GetCombatRatingDamageReduction(CR_CRIT_TAKEN_MELEE, 2.0f, 100.0f, damage); }

        float  MeleeSpellMissChance(Unit *pVictim, WeaponAttackType attType, int32 skillDiff, SpellEntry const *spell);
        SpellMissInfo MeleeSpellHitResult(Unit *pVictim, SpellEntry const *spell);
        SpellMissInfo MagicSpellHitResult(Unit *pVictim, SpellEntry const *spell);
        SpellMissInfo SpellHitResult(Unit *pVictim, SpellEntry const *spell, bool canReflect = false);

        float GetUnitDodgeChance()    const;
        float GetUnitParryChance()    const;
        float GetUnitBlockChance()    const;
        float GetUnitCriticalChance(WeaponAttackType attackType, const Unit *pVictim) const;

        virtual uint32 GetShieldBlockValue() const =0;
        uint32 GetUnitMeleeSkill(Unit const* target = NULL) const { return (target ? GetLevelForTarget(target) : getLevel()) * 5; }
        uint32 GetDefenseSkillValue(Unit const* target = NULL) const;
        uint32 GetWeaponSkillValue(WeaponAttackType attType, Unit const* target = NULL) const;
        float GetWeaponProcChance() const;
        float GetPPMProcChance(uint32 WeaponSpeed, float PPM) const;

        MeleeHitOutcome RollMeleeOutcomeAgainst (const Unit *pVictim, WeaponAttackType attType) const;
        MeleeHitOutcome RollMeleeOutcomeAgainst (const Unit *pVictim, WeaponAttackType attType, int32 crit_chance, int32 miss_chance, int32 dodge_chance, int32 parry_chance, int32 block_chance) const;

        bool isVendor()       const { return HasFlag( UNIT_NPC_FLAGS, UNIT_NPC_FLAG_VENDOR ); }
        bool isTrainer()      const { return HasFlag( UNIT_NPC_FLAGS, UNIT_NPC_FLAG_TRAINER ); }
        bool isQuestGiver()   const { return HasFlag( UNIT_NPC_FLAGS, UNIT_NPC_FLAG_QUESTGIVER ); }
        bool isGossip()       const { return HasFlag( UNIT_NPC_FLAGS, UNIT_NPC_FLAG_GOSSIP ); }
        bool isTaxi()         const { return HasFlag( UNIT_NPC_FLAGS, UNIT_NPC_FLAG_FLIGHTMASTER ); }
        bool isGuildMaster()  const { return HasFlag( UNIT_NPC_FLAGS, UNIT_NPC_FLAG_PETITIONER ); }
        bool isBattleMaster() const { return HasFlag( UNIT_NPC_FLAGS, UNIT_NPC_FLAG_BATTLEMASTER ); }
        bool isBanker()       const { return HasFlag( UNIT_NPC_FLAGS, UNIT_NPC_FLAG_BANKER ); }
        bool isInnkeeper()    const { return HasFlag( UNIT_NPC_FLAGS, UNIT_NPC_FLAG_INNKEEPER ); }
        bool isSpiritHealer() const { return HasFlag( UNIT_NPC_FLAGS, UNIT_NPC_FLAG_SPIRITHEALER ); }
        bool isSpiritGuide()  const { return HasFlag( UNIT_NPC_FLAGS, UNIT_NPC_FLAG_SPIRITGUIDE ); }
        bool isTabardDesigner()const { return HasFlag( UNIT_NPC_FLAGS, UNIT_NPC_FLAG_TABARDDESIGNER ); }
        bool isAuctioner()    const { return HasFlag( UNIT_NPC_FLAGS, UNIT_NPC_FLAG_AUCTIONEER ); }
        bool isArmorer()      const { return HasFlag( UNIT_NPC_FLAGS, UNIT_NPC_FLAG_REPAIR ); }
        bool isServiceProvider() const
        {
            return HasFlag( UNIT_NPC_FLAGS,
                UNIT_NPC_FLAG_VENDOR | UNIT_NPC_FLAG_TRAINER | UNIT_NPC_FLAG_FLIGHTMASTER |
                UNIT_NPC_FLAG_PETITIONER | UNIT_NPC_FLAG_BATTLEMASTER | UNIT_NPC_FLAG_BANKER |
                UNIT_NPC_FLAG_INNKEEPER | UNIT_NPC_FLAG_SPIRITHEALER |
                UNIT_NPC_FLAG_SPIRITGUIDE | UNIT_NPC_FLAG_TABARDDESIGNER | UNIT_NPC_FLAG_AUCTIONEER );
        }
        bool isSpiritService() const { return HasFlag( UNIT_NPC_FLAGS, UNIT_NPC_FLAG_SPIRITHEALER | UNIT_NPC_FLAG_SPIRITGUIDE ); }

        bool IsTaxiFlying()  const { return hasUnitState(UNIT_STAT_TAXI_FLIGHT); }

        bool isInCombat()  const { return HasFlag(UNIT_FIELD_FLAGS, UNIT_FLAG_IN_COMBAT); }
        void SetInCombatState(bool PvP, Unit* enemy = NULL);
        void SetInCombatWith(Unit* enemy);
        void ClearInCombat();
        uint32 GetCombatTimer() const { return m_CombatTimer; }
        virtual bool IsCombatStationary();

        SpellAuraHolderBounds GetSpellAuraHolderBounds(uint32 spell_id)
        {
            return m_spellAuraHolders.equal_range(spell_id);
        }
        SpellAuraHolderConstBounds GetSpellAuraHolderBounds(uint32 spell_id) const
        {
            return m_spellAuraHolders.equal_range(spell_id);
        }

        bool HasAuraType(AuraType auraType) const;
        bool HasNegativeAuraType(AuraType auraType) const;
        bool HasAffectedAura(AuraType auraType, SpellEntry const* spellProto) const;
        bool HasAura(uint32 spellId, SpellEffectIndex effIndex) const;
        bool HasAura(uint32 spellId) const
        {
            return m_spellAuraHolders.find(spellId) != m_spellAuraHolders.end();
        }
        bool HasAuraOfDifficulty(uint32 spellId) const;

        bool virtual HasSpell(uint32 /*spellID*/) const { return false; }

        bool HasStealthAura()      const { return HasAuraType(SPELL_AURA_MOD_STEALTH); }
        bool HasInvisibilityAura() const { return HasAuraType(SPELL_AURA_MOD_INVISIBILITY); }
        bool isFeared()  const { return HasAuraType(SPELL_AURA_MOD_FEAR); }
        bool isInRoots() const { return HasAuraType(SPELL_AURA_MOD_ROOT); }
        bool IsPolymorphed() const;

        bool IsCrowdControlled() const;

        bool isFrozen() const;
        bool IsIgnoreUnitState(SpellEntry const *spell, IgnoreUnitState ignoreState);

        bool isTargetableForAttack(bool inversAlive = false) const;
        virtual bool isPassiveToHostile() { return HasFlag(UNIT_FIELD_FLAGS, UNIT_FLAG_PASSIVE); }

        virtual bool IsInWater() const;
        virtual bool IsUnderWater() const;
        bool isInAccessablePlaceFor(Creature const* c) const;

        void SendHealSpellLog(Unit *pVictim, uint32 SpellID, uint32 Damage, uint32 OverHeal, bool critical = false, uint32 absorb = 0);
        void SendEnergizeSpellLog(Unit *pVictim, uint32 SpellID, uint32 Damage,Powers powertype);
        void EnergizeBySpell(Unit *pVictim, uint32 SpellID, uint32 Damage, Powers powertype);
        uint32 SpellNonMeleeDamageLog(Unit *pVictim, uint32 spellID, uint32 damage);
        void CastSpell(Unit* Victim, uint32 spellId, bool triggered, Item *castItem = NULL, Aura* triggeredByAura = NULL, ObjectGuid originalCaster = ObjectGuid(), SpellEntry const* triggeredBy = NULL);
        void CastSpell(Unit* Victim,SpellEntry const *spellInfo, bool triggered, Item *castItem= NULL, Aura* triggeredByAura = NULL, ObjectGuid originalCaster = ObjectGuid(), SpellEntry const* triggeredBy = NULL);
        void CastCustomSpell(Unit* Victim, uint32 spellId, int32 const* bp0, int32 const* bp1, int32 const* bp2, bool triggered, Item *castItem= NULL, Aura* triggeredByAura = NULL, ObjectGuid originalCaster = ObjectGuid(), SpellEntry const* triggeredBy = NULL);
        void CastCustomSpell(Unit* Victim,SpellEntry const *spellInfo, int32 const* bp0, int32 const* bp1, int32 const* bp2, bool triggered, Item *castItem= NULL, Aura* triggeredByAura = NULL, ObjectGuid originalCaster = ObjectGuid(), SpellEntry const* triggeredBy = NULL);
        void CastSpell(float x, float y, float z, uint32 spellId, bool triggered, Item *castItem = NULL, Aura* triggeredByAura = NULL, ObjectGuid originalCaster = ObjectGuid(), SpellEntry const* triggeredBy = NULL);
        void CastSpell(float x, float y, float z, SpellEntry const *spellInfo, bool triggered, Item *castItem = NULL, Aura* triggeredByAura = NULL, ObjectGuid originalCaster = ObjectGuid(), SpellEntry const* triggeredBy = NULL);

        void DeMorph();

        void SendAttackStateUpdate(CalcDamageInfo *damageInfo);
        void SendAttackStateUpdate(uint32 HitInfo, Unit *target, uint8 SwingType, SpellSchoolMask damageSchoolMask, uint32 Damage, uint32 AbsorbDamage, uint32 Resist, VictimState TargetState, uint32 BlockedAmount);
        void SendSpellNonMeleeDamageLog(SpellNonMeleeDamage *log);
        void SendSpellNonMeleeDamageLog(Unit *target,uint32 SpellID, uint32 Damage, SpellSchoolMask damageSchoolMask, uint32 AbsorbedDamage, uint32 Resist, bool PhysicalDamage, uint32 Blocked, bool CriticalHit = false);
        void SendPeriodicAuraLog(SpellPeriodicAuraLogInfo *pInfo);
        void SendSpellMiss(Unit *target, uint32 spellID, SpellMissInfo missInfo);
        void SendSpellDamageResist(Unit* target, uint32 spellId);
        void SendSpellDamageImmune(Unit* target, uint32 spellId);

        void NearTeleportTo(float x, float y, float z, float orientation, bool casting = false);
        void MonsterMoveJump(float x, float y, float z, float o, float speed, float height, bool isKnockBack = false, Unit* target = NULL);
        // recommend use MonsterMove/MonsterMoveWithSpeed for most case that correctly work with movegens
        // if used additional args in ... part then floats must explicitly casted to double
        void SendMonsterMoveTransport(WorldObject *transport, SplineType type, SplineFlags flags, uint32 moveTime, ...);
        virtual bool SetPosition(float x, float y, float z, float orientation, bool teleport = false);

        void MonsterMoveWithSpeed(float x, float y, float z, float speed);
        // recommend use MonsterMove/MonsterMoveWithSpeed for most case that correctly work with movegens
        // if used additional args in ... part then floats must explicitly casted to double
        void SendHeartBeat();
        bool IsLevitating() const { return m_movementInfo.HasMovementFlag(MOVEFLAG_LEVITATING);}
        bool IsWalking() const { return m_movementInfo.HasMovementFlag(MOVEFLAG_WALK_MODE);}

        void SetInFront(Unit const* target);
        void SetFacingTo(float ori);
        void SetFacingToObject(WorldObject* pObject);

        void SendHighestThreatUpdate(HostileReference* pHostileReference);
        void SendThreatClear();
        void SendThreatRemove(HostileReference* pHostileReference);
        void SendThreatUpdate();

        bool isAlive() const { return (m_deathState == ALIVE); };
        bool isDead() const { return ( m_deathState == DEAD || m_deathState == CORPSE ); };
        DeathState getDeathState() const { return m_deathState; };
        virtual void SetDeathState(DeathState s);           // overwritten in Creature/Player/Pet

        ObjectGuid const& GetOwnerGuid() const { return  GetGuidValue(UNIT_FIELD_SUMMONEDBY); }
        void SetOwnerGuid(ObjectGuid owner) { SetGuidValue(UNIT_FIELD_SUMMONEDBY, owner); }
        ObjectGuid const& GetCreatorGuid() const;
        void SetCreatorGuid(ObjectGuid creator) { SetGuidValue(UNIT_FIELD_CREATEDBY, creator); }
        ObjectGuid const& GetPetGuid() const { return GetGuidValue(UNIT_FIELD_SUMMON); }
        void SetPetGuid(ObjectGuid pet) { SetGuidValue(UNIT_FIELD_SUMMON, pet); }
        ObjectGuid const& GetCharmerGuid() const { return GetGuidValue(UNIT_FIELD_CHARMEDBY); }
        void SetCharmerGuid(ObjectGuid owner) { SetGuidValue(UNIT_FIELD_CHARMEDBY, owner); }
        ObjectGuid const& GetCharmGuid() const { return GetGuidValue(UNIT_FIELD_CHARM); }
        void SetCharmGuid(ObjectGuid charm) { SetGuidValue(UNIT_FIELD_CHARM, charm); }
        ObjectGuid const& GetTargetGuid() const { return GetGuidValue(UNIT_FIELD_TARGET); }
        void SetTargetGuid(ObjectGuid targetGuid) { SetGuidValue(UNIT_FIELD_TARGET, targetGuid); }
        ObjectGuid const& GetChannelObjectGuid() const { return GetGuidValue(UNIT_FIELD_CHANNEL_OBJECT); }
        void SetChannelObjectGuid(ObjectGuid targetGuid) { SetGuidValue(UNIT_FIELD_CHANNEL_OBJECT, targetGuid); }

        void SetCritterGuid(ObjectGuid critterGuid) { SetGuidValue(UNIT_FIELD_CRITTER, critterGuid); }
        ObjectGuid const& GetCritterGuid() const { return GetGuidValue(UNIT_FIELD_CRITTER); }

        void RemoveMiniPet();
        Pet* GetMiniPet() const;
        void SetMiniPet(Unit* pet) { SetCritterGuid(pet ? pet->GetObjectGuid() : ObjectGuid()); }

        ObjectGuid const& GetCharmerOrOwnerGuid() const { return GetCharmerGuid() ? GetCharmerGuid() : GetOwnerGuid(); }
        ObjectGuid const& GetCharmerOrOwnerOrOwnGuid() const
        {
            if (ObjectGuid const& guid = GetCharmerOrOwnerGuid())
                return guid;
            return GetObjectGuid();
        }
        bool isCharmedOwnedByPlayerOrPlayer() const { return GetCharmerOrOwnerOrOwnGuid().IsPlayer(); }

        Player* GetSpellModOwner() const;

        Unit* GetOwner() const;
        Pet* GetPet() const;
        Unit* GetCharmer() const;
        Unit* GetCharm() const;
        Unit* GetCreator() const;
        void Uncharm();
        Unit* GetCharmerOrOwner() const { return GetCharmerGuid() ? GetCharmer() : GetOwner(); }
        Unit* GetCharmerOrOwnerOrSelf()
        {
            if (Unit* u = GetCharmerOrOwner())
                return u;

            return this;
        }
        bool IsCharmerOrOwnerPlayerOrPlayerItself() const;
        Player* GetCharmerOrOwnerPlayerOrPlayerItself();
        Player const* GetCharmerOrOwnerPlayerOrPlayerItself() const;
        float GetCombatDistance( const Unit* target ) const;

        void SetPet(Pet* pet);
        void SetCharm(Unit* pet);

        void AddPetToList(Pet* pet);
        void RemovePetFromList(Pet* pet);
        GroupPetList const& GetPets() { return m_groupPets; }

        void AddGuardian(Pet* pet);
        void RemoveGuardian(Pet* pet);
        void RemoveGuardians();
        Pet* FindGuardianWithEntry(uint32 entry);
        GuardianPetList const& GetGuardians() const { return m_guardianPets; }
        Pet* GetProtectorPet();                             // expected single case in guardian list

        bool isCharmed() const { return !GetCharmerGuid().IsEmpty(); }

        CharmInfo* GetCharmInfo() { return m_charmInfo; }
        CharmInfo* InitCharmInfo(Unit* charm);

        ObjectGuid const& GetTotemGuid(TotemSlot slot) const { return m_TotemSlot[slot]; }
        Totem* GetTotem(TotemSlot slot) const;
        bool IsAllTotemSlotsUsed() const;

        void _AddTotem(TotemSlot slot, Totem* totem);       // only for call from Totem summon code
        void _RemoveTotem(Totem* totem);                    // only for call from Totem class

        template<typename Func>
        void CallForAllControlledUnits(Func const& func, uint32 controlledMask);
        template<typename Func>
        bool CheckAllControlledUnits(Func const& func, uint32 controlledMask) const;

        bool AddSpellAuraHolder(SpellAuraHolderPtr holder);
        void AddAuraToModList(Aura *aura);

        void _AddAura(uint32 spellID, uint32 duration = 60000);
        float CheckAuraStackingAndApply(Aura *Aur, UnitMods unitMod, UnitModifierType modifierType, float amount, bool apply, int32 miscMask = 0, int32 miscValue = 0);

        // removing specific aura stack
        void RemoveAura(Aura* aura, AuraRemoveMode mode = AURA_REMOVE_BY_DEFAULT);
        void RemoveAura(uint32 spellId, SpellEffectIndex effindex, Aura* except = NULL);
        void RemoveSpellAuraHolder(SpellAuraHolderPtr holder, AuraRemoveMode mode = AURA_REMOVE_BY_DEFAULT);
        void RemoveSingleAuraFromSpellAuraHolder(SpellAuraHolderPtr holder, SpellEffectIndex index, AuraRemoveMode mode = AURA_REMOVE_BY_DEFAULT);
        void RemoveSingleAuraFromSpellAuraHolder(uint32 id, SpellEffectIndex index, ObjectGuid casterGuid, AuraRemoveMode mode = AURA_REMOVE_BY_DEFAULT);

        bool AddSpellAuraHolderToRemoveList(SpellAuraHolderPtr holder);

        // removing specific aura stacks by diff reasons and selections
        void RemoveAurasDueToSpell(uint32 spellId, SpellAuraHolderPtr except = SpellAuraHolderPtr(NULL), AuraRemoveMode mode = AURA_REMOVE_BY_DEFAULT);
        void RemoveAurasDueToItemSpell(Item* castItem,uint32 spellId);
        void RemoveAurasByCasterSpell(uint32 spellId, ObjectGuid casterGuid, AuraRemoveMode mode = AURA_REMOVE_BY_DEFAULT);
        void RemoveAurasDueToSpellBySteal(uint32 spellId, ObjectGuid casterGuid, Unit *stealer);
        void RemoveAurasDueToSpellByCancel(uint32 spellId);
        void RemoveAllGroupBuffsFromCaster(ObjectGuid guidCaster);

        // removing unknown aura stacks by diff reasons and selections
        void RemoveNotOwnSingleTargetAuras(uint32 newPhase = 0x0);
        void RemoveAurasAtMechanicImmunity(uint32 mechMask, uint32 exceptSpellId, bool non_positive = false);
        void RemoveAurasBySpellMechanic(uint32 mechMask);
        void RemoveSpellsCausingAura(AuraType auraType);
        void RemoveSpellsCausingAura(AuraType auraType, SpellAuraHolderPtr except);
        void RemoveRankAurasDueToSpell(uint32 spellId);
        bool RemoveNoStackAurasDueToAuraHolder(SpellAuraHolderPtr holder);
        void RemoveAurasWithInterruptFlags(uint32 flags);
        void RemoveAurasWithAttribute(uint32 flags);
        void RemoveAurasWithDispelType(DispelType type, ObjectGuid casterGuid = ObjectGuid());
        void RemoveAllAuras(AuraRemoveMode mode = AURA_REMOVE_BY_DEFAULT);
        void RemoveArenaAuras(bool onleave = false);
        void RemoveAllAurasOnDeath();

        void HandleArenaPreparation(bool apply);
        bool RemoveSpellsCausingAuraByCaster(AuraType auraType, ObjectGuid casterGuid, AuraRemoveMode mode = AURA_REMOVE_BY_DEFAULT);

        // removing specific aura FROM stack by diff reasons and selections
        void RemoveAuraHolderFromStack(uint32 spellId, uint32 stackAmount = 1, ObjectGuid casterGuid = ObjectGuid(), AuraRemoveMode mode = AURA_REMOVE_BY_DEFAULT);
        void RemoveAuraHolderDueToSpellByDispel(uint32 spellId, uint32 stackAmount, ObjectGuid casterGuid, Unit *dispeller);

        void DelaySpellAuraHolder(uint32 spellId, int32 delaytime, ObjectGuid casterGuid);

        bool HasMorePoweredBuff(uint32 spellId);

        float GetResistanceBuffMods(SpellSchools school, bool positive) const { return GetFloatValue(positive ? UNIT_FIELD_RESISTANCEBUFFMODSPOSITIVE+school : UNIT_FIELD_RESISTANCEBUFFMODSNEGATIVE+school ); }
        void SetResistanceBuffMods(SpellSchools school, bool positive, float val) { SetFloatValue(positive ? UNIT_FIELD_RESISTANCEBUFFMODSPOSITIVE+school : UNIT_FIELD_RESISTANCEBUFFMODSNEGATIVE+school,val); }
        void ApplyResistanceBuffModsMod(SpellSchools school, bool positive, float val, bool apply) { ApplyModSignedFloatValue(positive ? UNIT_FIELD_RESISTANCEBUFFMODSPOSITIVE+school : UNIT_FIELD_RESISTANCEBUFFMODSNEGATIVE+school, val, apply); }
        void ApplyResistanceBuffModsPercentMod(SpellSchools school, bool positive, float val, bool apply) { ApplyPercentModFloatValue(positive ? UNIT_FIELD_RESISTANCEBUFFMODSPOSITIVE+school : UNIT_FIELD_RESISTANCEBUFFMODSNEGATIVE+school, val, apply); }
        void InitStatBuffMods()
        {
            for(int i = STAT_STRENGTH; i < MAX_STATS; ++i) SetFloatValue(UNIT_FIELD_POSSTAT0+i, 0);
            for(int i = STAT_STRENGTH; i < MAX_STATS; ++i) SetFloatValue(UNIT_FIELD_NEGSTAT0+i, 0);
        }
        void ApplyStatBuffMod(Stats stat, float val, bool apply)
        {
            val *= GetModifierValue(UnitMods(UNIT_MOD_STAT_STRENGTH+stat), TOTAL_PCT);
            ApplyModSignedFloatValue((val > 0 ? UNIT_FIELD_POSSTAT0+stat : UNIT_FIELD_NEGSTAT0+stat), val, apply);
        }
        void ApplyStatPercentBuffMod(Stats stat, float val, bool apply)
        {
            ApplyPercentModFloatValue(UNIT_FIELD_POSSTAT0+stat, val, apply);
            ApplyPercentModFloatValue(UNIT_FIELD_NEGSTAT0+stat, val, apply);
        }
        void SetCreateStat(Stats stat, float val) { m_createStats[stat] = val; }
        void SetCreateHealth(uint32 val) { SetUInt32Value(UNIT_FIELD_BASE_HEALTH, val); }
        uint32 GetCreateHealth() const { return GetUInt32Value(UNIT_FIELD_BASE_HEALTH); }
        void SetCreateMana(uint32 val) { SetUInt32Value(UNIT_FIELD_BASE_MANA, val); }
        uint32 GetCreateMana() const { return GetUInt32Value(UNIT_FIELD_BASE_MANA); }
        uint32 GetCreatePowers(Powers power) const;
        float GetPosStat(Stats stat) const { return GetFloatValue(UNIT_FIELD_POSSTAT0+stat); }
        float GetNegStat(Stats stat) const { return GetFloatValue(UNIT_FIELD_NEGSTAT0+stat); }
        float GetCreateStat(Stats stat) const { return m_createStats[stat]; }

        void SetCurrentCastedSpell(Spell * pSpell);
        virtual void ProhibitSpellSchool(SpellSchoolMask /*idSchoolMask*/, uint32 /*unTimeMs*/ ) { }
        void InterruptSpell(CurrentSpellTypes spellType, bool withDelayed = true, bool sendAutoRepeatCancelToClient = true);
        void FinishSpell(CurrentSpellTypes spellType, bool ok = true);

        // set withDelayed to true to account delayed spells as casted
        // delayed+channeled spells are always accounted as casted
        // we can skip channeled or delayed checks using flags
        bool IsNonMeleeSpellCasted(bool withDelayed, bool skipChanneled = false, bool skipAutorepeat = false) const;

        // set withDelayed to true to interrupt delayed spells too
        // delayed+channeled spells are always interrupted
        void InterruptNonMeleeSpells(bool withDelayed, uint32 spellid = 0);

        Spell* GetCurrentSpell(CurrentSpellTypes spellType) const { return m_currentSpells[spellType]; }
        Spell* FindCurrentSpellBySpellId(uint32 spell_id) const;

        bool CheckAndIncreaseCastCounter();
        void DecreaseCastCounter() { if (m_castCounter) --m_castCounter; }

        ObjectGuid m_ObjectSlotGuid[4];
        uint32 m_detectInvisibilityMask;
        uint32 m_invisibilityMask;

        ShapeshiftForm GetShapeshiftForm() const { return ShapeshiftForm(GetByteValue(UNIT_FIELD_BYTES_2, 3)); }
        void  SetShapeshiftForm(ShapeshiftForm form)
        {
            SetByteValue(UNIT_FIELD_BYTES_2, 3, form);
            // always update this field to prevent problems with shapeshifting
            if (GetTypeId() == TYPEID_PLAYER)
                ForceValuesUpdateAtIndex(UNIT_FIELD_BYTES_2);
        }

        bool IsInFeralForm() const
        {
            ShapeshiftForm form = GetShapeshiftForm();
            return form == FORM_CAT || form == FORM_BEAR || form == FORM_DIREBEAR;
        }

        bool IsInDisallowedMountForm() const
        {
            ShapeshiftForm form = GetShapeshiftForm();
            return form != FORM_NONE && form != FORM_BATTLESTANCE && form != FORM_BERSERKERSTANCE && form != FORM_DEFENSIVESTANCE &&
                form != FORM_SHADOW;
        }

        virtual uint32 GetModelForForm(SpellShapeshiftFormEntry const* ssEntry) const;
        uint32 GetModelForForm() const;     // for current form

        float m_modMeleeHitChance;
        float m_modRangedHitChance;
        float m_modSpellHitChance;
        int32 m_baseSpellCritChance;

        float m_threatModifier[MAX_SPELL_SCHOOL];
        float m_modAttackSpeedPct[MAX_ATTACK_MOD];
        float m_modSpellSpeedPctNeg;
        float m_modSpellSpeedPctPos;

        // Event handler
        EventProcessor* GetEvents();
        void UpdateEvents(uint32 update_diff, uint32 time);
        void KillAllEvents(bool force);
        void AddEvent(BasicEvent* Event, uint64 e_time, bool set_addtime = true);

        // stat system
        bool HandleStatModifier(UnitMods unitMod, UnitModifierType modifierType, float amount, bool apply);
        void SetModifierValue(UnitMods unitMod, UnitModifierType modifierType, float value) { m_auraModifiersGroup[unitMod][modifierType] = value; }
        float GetModifierValue(UnitMods unitMod, UnitModifierType modifierType) const;
        float GetTotalStatValue(Stats stat) const;
        float GetTotalAuraModValue(UnitMods unitMod) const;
        SpellSchools GetSpellSchoolByAuraGroup(UnitMods unitMod) const;
        Stats GetStatByAuraGroup(UnitMods unitMod) const;
        Powers GetPowerTypeByAuraGroup(UnitMods unitMod) const;
        bool CanModifyStats() const { return m_canModifyStats; }
        void SetCanModifyStats(bool modifyStats) { m_canModifyStats = modifyStats; }
        virtual bool UpdateStats(Stats stat) = 0;
        virtual bool UpdateAllStats() = 0;
        virtual void UpdateResistances(uint32 school) = 0;
        virtual void UpdateArmor() = 0;
        virtual void UpdateMaxHealth() = 0;
        virtual void UpdateMaxPower(Powers power) = 0;
        virtual void UpdateAttackPowerAndDamage(bool ranged = false) = 0;
        virtual void UpdateDamagePhysical(WeaponAttackType attType) = 0;
        float GetTotalAttackPowerValue(WeaponAttackType attType) const;
        float GetWeaponDamageRange(WeaponAttackType attType ,WeaponDamageRange type) const;
        void SetBaseWeaponDamage(WeaponAttackType attType ,WeaponDamageRange damageRange, float value) { m_weaponDamage[attType][damageRange] = value; }

        // Visibility system
        UnitVisibility GetVisibility() const { return m_Visibility; }
        void SetVisibility(UnitVisibility x);
        void UpdateVisibilityAndView();                     // overwrite WorldObject::UpdateVisibilityAndView()

        // common function for visibility checks for player/creatures with detection code
        bool isVisibleForOrDetect(Unit const* u, WorldObject const* viewPoint, bool detect, bool inVisibleList = false, bool is3dDistance = true) const;
        bool canDetectInvisibilityOf(Unit const* u) const;
        void SetPhaseMask(uint32 newPhaseMask, bool update);// overwrite WorldObject::SetPhaseMask
        bool IsVisibleTargetForAoEDamage(WorldObject const* caster, SpellEntry const* spellInfo) const;

        // virtual functions for all world objects types
        bool isVisibleForInState(Player const* u, WorldObject const* viewPoint, bool inVisibleList) const;
        // function for low level grid visibility checks in player/creature cases
        virtual bool IsVisibleInGridForPlayer(Player* pl) const = 0;
        bool isInvisibleForAlive() const;

        SingleCastSpellTargetMap      & GetSingleCastSpellTargets()       { return m_singleCastSpellTargets; }
        SingleCastSpellTargetMap const& GetSingleCastSpellTargets() const { return m_singleCastSpellTargets; }
        SpellImmuneList m_spellImmune[MAX_SPELL_IMMUNITY];

        // Threat related methods
        bool CanHaveThreatList() const;
        void AddThreat(Unit* pVictim, float threat = 0.0f, bool crit = false, SpellSchoolMask schoolMask = SPELL_SCHOOL_MASK_NONE, SpellEntry const *threatSpell = NULL);
        float ApplyTotalThreatModifier(float threat, SpellSchoolMask schoolMask = SPELL_SCHOOL_MASK_NORMAL);
        void DeleteThreatList();
        bool IsSecondChoiceTarget(Unit* pTarget, bool checkThreatArea);
        bool SelectHostileTarget();
        void TauntApply(Unit* pVictim);
        void TauntFadeOut(Unit *taunter);
        ThreatManager& getThreatManager() { return m_ThreatManager; }
        ThreatManager const& getThreatManager() const { return m_ThreatManager; }
        void addHatedBy(HostileReference* pHostileReference) { m_HostileRefManager.insertFirst(pHostileReference); };
        void removeHatedBy(HostileReference* /*pHostileReference*/ ) { /* nothing to do yet */ }
        HostileRefManager& getHostileRefManager() { return m_HostileRefManager; }
        void RemoveUnitFromHostileRefManager(Unit* pUnit);

        uint32 GetVisibleAura(uint8 slot) const
        {
            VisibleAuraMap::const_iterator itr = m_visibleAuras.find(slot);
            if (itr != m_visibleAuras.end())
                return itr->second;
            return 0;
        }
        void SetVisibleAura(uint8 slot, uint32 spellid)
        {
            MAPLOCK_WRITE(this,MAP_LOCK_TYPE_AURAS);
            if (spellid == 0)
                m_visibleAuras.erase(slot);
            else
                m_visibleAuras[slot] = spellid;
        }
        VisibleAuraMap const& GetVisibleAuras() const { return m_visibleAuras; }
        uint8 GetVisibleAurasCount() const { return m_visibleAuras.size(); }

        Aura* GetAura(uint32 spellId, SpellEffectIndex effindex);
        Aura* GetAura(AuraType type, SpellFamily family, ClassFamilyMask const& classMask, ObjectGuid casterGuid = ObjectGuid());
        Aura* GetAura(AuraType type, SpellFamily family, uint64 familyFlag, uint32 familyFlag2 = 0, ObjectGuid casterGuid = ObjectGuid())
        {
            return GetAura(type, family, ClassFamilyMask(familyFlag, familyFlag2), casterGuid);
        }
        template <AuraType type, SpellFamily family, CFM_ARGS_1>
        Aura* GetAura(ObjectGuid casterGuid = ObjectGuid())
        {
            return GetAura(type, family, ClassFamilyMask::create<CFM_VALUES_1>(), casterGuid);
        }

        Aura* GetScalingAura(AuraType type, uint32 stat = 0);
        Aura* GetTriggeredByClientAura(uint32 spellId);

        SpellAuraHolderPtr GetSpellAuraHolder(uint32 spellid) const;
        SpellAuraHolderPtr GetSpellAuraHolder(uint32 spellid, ObjectGuid casterGUID) const;

        SpellAuraHolderMap      & GetSpellAuraHolderMap()       { return m_spellAuraHolders; }
        SpellAuraHolderMap const& GetSpellAuraHolderMap() const { return m_spellAuraHolders; }
        AuraList const& GetAurasByType(AuraType type) const { return m_modAuras[type]; }
        void ApplyAuraProcTriggerDamage(Aura* aura, bool apply);

        int32 GetTotalAuraModifier(AuraType auratype) const;
        float GetTotalAuraMultiplier(AuraType auratype) const;
        int32 GetMaxPositiveAuraModifier(AuraType auratype, bool nonStackingOnly = false) const;
        int32 GetMaxNegativeAuraModifier(AuraType auratype, bool nonStackingOnly = false) const;

        int32 GetTotalAuraModifierByMiscMask(AuraType auratype, uint32 misc_mask) const;
        float GetTotalAuraMultiplierByMiscMask(AuraType auratype, uint32 misc_mask) const;
        int32 GetMaxPositiveAuraModifierByMiscMask(AuraType auratype, uint32 misc_mask, bool nonStackingOnly = false) const;
        int32 GetMaxNegativeAuraModifierByMiscMask(AuraType auratype, uint32 misc_mask, bool nonStackingOnly = false) const;

        int32 GetTotalAuraModifierByMiscValue(AuraType auratype, int32 misc_value) const;
        float GetTotalAuraMultiplierByMiscValue(AuraType auratype, int32 misc_value) const;
        int32 GetMaxPositiveAuraModifierByMiscValue(AuraType auratype, int32 misc_value, bool nonStackingOnly = false) const;
        int32 GetMaxNegativeAuraModifierByMiscValue(AuraType auratype, int32 misc_value, bool nonStackingOnly = false) const;

        // misc have plain value but we check it fit to provided values mask (mask & (1 << (misc-1)))
        float GetTotalAuraMultiplierByMiscValueForMask(AuraType auratype, uint32 mask) const;

        Aura* GetDummyAura(uint32 spell_id) const;

        uint32 m_AuraFlags;

        uint32 GetDisplayId() const { return GetUInt32Value(UNIT_FIELD_DISPLAYID); }
        void SetDisplayId(uint32 modelId);
        uint32 GetNativeDisplayId() const { return GetUInt32Value(UNIT_FIELD_NATIVEDISPLAYID); }
        void SetNativeDisplayId(uint32 modelId) { SetUInt32Value(UNIT_FIELD_NATIVEDISPLAYID, modelId); }
        void setTransForm(uint32 spellid) { m_transform = spellid;}
        uint32 getTransForm() const { return m_transform;}

        // at any changes to scale and/or displayId
        void UpdateModelData();

        DynamicObject* GetDynObject(uint32 spellId, SpellEffectIndex effIndex);
        DynamicObject* GetDynObject(uint32 spellId);
        void AddDynObject(DynamicObject* dynObj);
        void RemoveDynObject(uint32 spellid);
        void RemoveDynObjectWithGUID(ObjectGuid guid) { m_dynObjGUIDs.remove(guid); }
        void RemoveAllDynObjects();

        GameObject* GetGameObject(uint32 spellId) const;
        void AddGameObject(GameObject* gameObj);
        void AddWildGameObject(GameObject* gameObj);
        void RemoveGameObject(GameObject* gameObj, bool del);
        void RemoveGameObject(uint32 spellid, bool del);
        void RemoveAllGameObjects();

        uint32 CalculateDamage(WeaponAttackType attType, bool normalized);
        float GetAPMultiplier(WeaponAttackType attType, bool normalized);
        void ModifyAuraState(AuraState flag, bool apply);
        bool HasAuraState(AuraState flag) const { return HasFlag(UNIT_FIELD_AURASTATE, 1<<(flag-1)); }
        bool HasAuraStateForCaster(AuraState flag, ObjectGuid casterGuid) const;
        void UnsummonAllTotems();
        Unit* SelectMagnetTarget(Unit *victim, Spell* spell = NULL, SpellEffectIndex eff = EFFECT_INDEX_0);

        int32 SpellBonusWithCoeffs(SpellEntry const *spellProto, int32 total, int32 benefit, int32 ap_benefit, DamageEffectType damagetype, bool donePart, float defCoeffMod = 1.0f);
        int32 SpellBaseDamageBonusDone(SpellSchoolMask schoolMask);
        int32 SpellBaseDamageBonusTaken(SpellSchoolMask schoolMask);
        uint32 SpellDamageBonusDone(Unit *pVictim, SpellEntry const *spellProto, uint32 pdamage, DamageEffectType damagetype, uint32 stack = 1);
        uint32 SpellDamageBonusTaken(Unit *pCaster, SpellEntry const *spellProto, uint32 pdamage, DamageEffectType damagetype, uint32 stack = 1);
        int32 SpellBaseHealingBonusDone(SpellSchoolMask schoolMask);
        int32 SpellBaseHealingBonusTaken(SpellSchoolMask schoolMask);
        uint32 SpellHealingBonusDone(Unit *pVictim, SpellEntry const *spellProto, int32 healamount, DamageEffectType damagetype, uint32 stack = 1);
        uint32 SpellHealingBonusTaken(Unit *pCaster, SpellEntry const *spellProto, int32 healamount, DamageEffectType damagetype, uint32 stack = 1);
        uint32 MeleeDamageBonusDone(Unit *pVictim, uint32 damage, WeaponAttackType attType, SpellEntry const *spellProto = NULL, DamageEffectType damagetype = DIRECT_DAMAGE, uint32 stack = 1);
        uint32 MeleeDamageBonusTaken(Unit *pCaster, uint32 pdamage,WeaponAttackType attType, SpellEntry const *spellProto = NULL, DamageEffectType damagetype = DIRECT_DAMAGE, uint32 stack = 1);

        bool   IsSpellBlocked(Unit *pCaster, SpellEntry const *spellProto, WeaponAttackType attackType = BASE_ATTACK);
        bool   IsSpellCrit(Unit *pVictim, SpellEntry const *spellProto, SpellSchoolMask schoolMask, WeaponAttackType attackType = BASE_ATTACK);
        uint32 SpellCriticalDamageBonus(SpellEntry const *spellProto, uint32 damage, Unit *pVictim);
        uint32 SpellCriticalHealingBonus(SpellEntry const *spellProto, uint32 damage, Unit *pVictim);

        bool IsTriggeredAtSpellProcEvent(Unit *pVictim, SpellAuraHolderPtr holder, SpellEntry const* procSpell, uint32 procFlag, uint32 procExtra, WeaponAttackType attType, bool isVictim, SpellProcEventEntry const*& spellProcEvent );
        SpellAuraProcResult IsTriggeredAtCustomProcEvent(Unit *pVictim, SpellAuraHolderPtr holder, SpellEntry const* procSpell, uint32 procFlag, uint32 procExtra, WeaponAttackType attType, bool isVictim, SpellProcEventEntry const*& spellProcEvent );
        // Aura proc handlers
        SpellAuraProcResult HandleDummyAuraProc(Unit *pVictim, uint32 damage, Aura* triggeredByAura, SpellEntry const *procSpell, uint32 procFlag, uint32 procEx, uint32 cooldown);
        SpellAuraProcResult HandleHasteAuraProc(Unit *pVictim, uint32 damage, Aura* triggeredByAura, SpellEntry const *procSpell, uint32 procFlag, uint32 procEx, uint32 cooldown);
        SpellAuraProcResult HandleSpellCritChanceAuraProc(Unit *pVictim, uint32 damage, Aura* triggeredByAura, SpellEntry const *procSpell, uint32 procFlag, uint32 procEx, uint32 cooldown);
        SpellAuraProcResult HandleProcTriggerSpellAuraProc(Unit *pVictim, uint32 damage, Aura* triggeredByAura, SpellEntry const *procSpell, uint32 procFlag, uint32 procEx, uint32 cooldown);
        SpellAuraProcResult HandleProcTriggerDamageAuraProc(Unit *pVictim, uint32 damage, Aura* triggeredByAura, SpellEntry const *procSpell, uint32 procFlag, uint32 procEx, uint32 cooldown);
        SpellAuraProcResult HandleOverrideClassScriptAuraProc(Unit *pVictim, uint32 damage, Aura* triggeredByAura, SpellEntry const *procSpell, uint32 procFlag, uint32 procEx, uint32 cooldown);
        SpellAuraProcResult HandleMendingAuraProc(Unit *pVictim, uint32 damage, Aura* triggeredByAura, SpellEntry const *procSpell, uint32 procFlag, uint32 procEx, uint32 cooldown);
        SpellAuraProcResult HandleModCastingSpeedNotStackAuraProc(Unit *pVictim, uint32 damage, Aura* triggeredByAura, SpellEntry const *procSpell, uint32 procFlag, uint32 procEx, uint32 cooldown);
        SpellAuraProcResult HandleReflectSpellsSchoolAuraProc(Unit *pVictim, uint32 damage, Aura* triggeredByAura, SpellEntry const *procSpell, uint32 procFlag, uint32 procEx, uint32 cooldown);
        SpellAuraProcResult HandleModPowerCostSchoolAuraProc(Unit *pVictim, uint32 damage, Aura* triggeredByAura, SpellEntry const *procSpell, uint32 procFlag, uint32 procEx, uint32 cooldown);
        SpellAuraProcResult HandleMechanicImmuneResistanceAuraProc(Unit *pVictim, uint32 damage, Aura* triggeredByAura, SpellEntry const *procSpell, uint32 procFlag, uint32 procEx, uint32 cooldown);
        SpellAuraProcResult HandleModDamageFromCasterAuraProc(Unit *pVictim, uint32 damage, Aura* triggeredByAura, SpellEntry const *procSpell, uint32 procFlag, uint32 procEx, uint32 cooldown);
        SpellAuraProcResult HandleAddFlatModifierAuraProc(Unit *pVictim, uint32 damage, Aura* triggeredByAura, SpellEntry const *procSpell, uint32 procFlag, uint32 procEx, uint32 cooldown);
        SpellAuraProcResult HandleAddPctModifierAuraProc(Unit *pVictim, uint32 damage, Aura* triggeredByAura, SpellEntry const *procSpell, uint32 procFlag, uint32 procEx, uint32 cooldown);
        SpellAuraProcResult HandleModDamagePercentDoneAuraProc(Unit *pVictim, uint32 damage, Aura* triggeredByAura, SpellEntry const *procSpell, uint32 procFlag, uint32 procEx, uint32 cooldown);
        SpellAuraProcResult HandlePeriodicDummyAuraProc(Unit *pVictim, uint32 damage, Aura* triggeredByAura, SpellEntry const *procSpell, uint32 procFlag, uint32 procEx, uint32 cooldown);
        SpellAuraProcResult HandleModRating(Unit *pVictim, uint32 damage, Aura* triggeredByAura, SpellEntry const *procSpell, uint32 procFlag, uint32 procEx, uint32 cooldown);
        SpellAuraProcResult HandleRemoveByDamageProc(Unit *pVictim, uint32 damage, Aura* triggeredByAura, SpellEntry const *procSpell, uint32 procFlag, uint32 procEx, uint32 cooldown);
        SpellAuraProcResult HandleSpellMagnetAuraProc(Unit *pVictim, uint32 damage, Aura* triggeredByAura, SpellEntry const *procSpell, uint32 procFlag, uint32 procEx, uint32 cooldown);
        SpellAuraProcResult HandleManaShieldAuraProc(Unit *pVictim, uint32 damage, Aura* triggeredByAura, SpellEntry const *procSpell, uint32 procFlag, uint32 procEx, uint32 cooldown);
        SpellAuraProcResult HandleModResistanceAuraProc(Unit *pVictim, uint32 damage, Aura* triggeredByAura, SpellEntry const *procSpell, uint32 procFlag, uint32 procEx, uint32 cooldown);
        SpellAuraProcResult HandleRemoveByDamageChanceProc(Unit *pVictim, uint32 damage, Aura* triggeredByAura, SpellEntry const *procSpell, uint32 procFlag, uint32 procEx, uint32 cooldown);
        SpellAuraProcResult HandleNULLProc(Unit* /*pVictim*/, uint32 /*damage*/, Aura* /*triggeredByAura*/, SpellEntry const* /*procSpell*/, uint32 /*procFlag*/, uint32 /*procEx*/, uint32 /*cooldown*/)
        {
            // no proc handler for this aura type
            return SPELL_AURA_PROC_OK;
        }
        SpellAuraProcResult HandleCantTrigger(Unit* /*pVictim*/, uint32 /*damage*/, Aura* /*triggeredByAura*/, SpellEntry const* /*procSpell*/, uint32 /*procFlag*/, uint32 /*procEx*/, uint32 /*cooldown*/)
        {
            // this aura type can't proc
            return SPELL_AURA_PROC_CANT_TRIGGER;
        }
        SpellAuraProcResult HandleDamageShieldAuraProc(Unit *pVictim, uint32 damage, Aura* triggeredByAura, SpellEntry const *procSpell, uint32 procFlag, uint32 procEx, uint32 cooldown);
        SpellAuraProcResult HandleDropChargeByDamageProc(Unit *pVictim, uint32 damage, Aura* triggeredByAura, SpellEntry const *procSpell, uint32 procFlag, uint32 procEx, uint32 cooldown);
        SpellAuraProcResult HandleIgnoreUnitStateAuraProc(Unit *pVictim, uint32 damage, Aura* triggeredByAura, SpellEntry const *procSpell, uint32 procFlag, uint32 procEx, uint32 cooldown);
        void SetLastManaUse()
        {
            if (GetTypeId() == TYPEID_PLAYER && !IsUnderLastManaUseEffect())
                RemoveFlag(UNIT_FIELD_FLAGS_2, UNIT_FLAG2_REGENERATE_POWER);

            m_lastManaUseTimer = 5000;
        }
        bool IsUnderLastManaUseEffect() const { return m_lastManaUseTimer; }

        uint32 GetRegenTimer() const { return m_regenTimer; }

        void SetContestedPvP(Player *attackedPlayer = NULL);

        void ApplySpellImmune(uint32 spellId, uint32 op, uint32 type, bool apply);
        void ApplySpellDispelImmunity(const SpellEntry * spellProto, DispelType type, bool apply);
        virtual bool IsImmuneToSpell(SpellEntry const* spellInfo);
                                                            // redefined in Creature
        bool IsImmunedToDamage(SpellSchoolMask meleeSchoolMask);
        virtual bool IsImmuneToSpellEffect(SpellEntry const* spellInfo, SpellEffectIndex index) const;
                                                            // redefined in Creature

        uint32 CalcArmorReducedDamage(Unit* pVictim, const uint32 damage);
        void CalculateDamageAbsorbAndResist(Unit *pCaster, SpellSchoolMask schoolMask, DamageEffectType damagetype, const uint32 damage, uint32 *absorb, uint32 *resist, bool canReflect = false);
        void CalculateAbsorbResistBlock(Unit *pCaster, SpellNonMeleeDamage *damageInfo, SpellEntry const* spellProto, WeaponAttackType attType = BASE_ATTACK);
        void CalculateHealAbsorb(uint32 heal, uint32 *absorb);

        void  UpdateSpeed(UnitMoveType mtype, bool forced, float ratio = 1.0f);
        float GetSpeed( UnitMoveType mtype ) const;
        float GetSpeedRate( UnitMoveType mtype ) const { return m_speed_rate[mtype]; }
        void SetSpeedRate(UnitMoveType mtype, float rate, bool forced = false);

        void SetHover(bool on);
        bool isHover() const { return HasAuraType(SPELL_AURA_HOVER); }

        void KnockBackFrom(Unit* target, float horizontalSpeed, float verticalSpeed);
        void KnockBackPlayerWithAngle(float angle, float horizontalSpeed, float verticalSpeed);

        void _RemoveAllAuraMods();
        void _ApplyAllAuraMods();

        int32 CalculateSpellDamage(Unit const* target, SpellEntry const* spellProto, SpellEffectIndex effect_index, int32 const* basePoints = NULL);

        uint32 CalcNotIgnoreAbsorbDamage( uint32 damage, SpellSchoolMask damageSchoolMask, SpellEntry const* spellInfo = NULL);
        uint32 CalcNotIgnoreDamageReduction(uint32 damage, SpellSchoolMask damageSchoolMask);
        int32 CalculateAuraDuration(SpellEntry const* spellProto, uint32 effectMask, int32 duration, Unit const* caster);
        uint32 CalculateAuraPeriodicTimeWithHaste(SpellEntry const* spellProto, uint32 periodicTime);
        uint32 CalculateSpellDurationWithHaste(SpellEntry const* spellProto, uint32 duration);

        float CalculateLevelPenalty(SpellEntry const* spellProto) const;

        void addFollower(FollowerReference* pRef) { m_FollowingRefManager.insertFirst(pRef); }
        void removeFollower(FollowerReference* /*pRef*/ ) { /* nothing to do yet */ }

        MotionMaster* GetMotionMaster() { return &i_motionMaster; }

        bool IsStopped() const { return !(hasUnitState(UNIT_STAT_MOVING)); }
        void StopMoving();

        void SetFeared(bool apply, ObjectGuid casterGuid = ObjectGuid(), uint32 spellID = 0, uint32 time = 0);
        void SetConfused(bool apply, ObjectGuid casterGuid = ObjectGuid(), uint32 spellID = 0);
        void SetFeignDeath(bool apply, ObjectGuid casterGuid = ObjectGuid(), uint32 spellID = 0);

        void AddComboPointHolder(ObjectGuid guid) { m_ComboPointHolders.insert(guid); }
        void RemoveComboPointHolder(ObjectGuid guid) { m_ComboPointHolders.erase(guid); }
        void ClearComboPointHolders();

        uint8 GetComboPoints() const { return m_comboPoints; }
        ObjectGuid const& GetComboTargetGuid() const { return m_comboTargetGuid; }

        void AddComboPoints(Unit* target, int8 count);
        void ClearComboPoints();

        ///----------Pet responses methods-----------------
        void SendPetCastFail(uint32 spellid, SpellCastResult msg);
        void SendPetActionFeedback (uint8 msg);
        void SendPetTalk (uint32 pettalk);
        void SendPetAIReaction();
        ///----------End of Pet responses methods----------
        void DoPetAction(Player* owner, uint8 flag, uint32 spellid, ObjectGuid petGuid, ObjectGuid targetGuid);
        void DoPetCastSpell(Player *owner, uint8 cast_count, SpellCastTargets* targets, SpellEntry const* spellInfo);
        void DoPetCastSpell(Unit* target, uint32 spellId);

        void propagateSpeedChange() { GetMotionMaster()->propagateSpeedChange(); }

        // reactive attacks
        void ClearAllReactives();
        void StartReactiveTimer( ReactiveType reactive ) { m_reactiveTimer[reactive] = REACTIVE_TIMER_START;}
        void UpdateReactives(uint32 p_time);

        // group updates
        void UpdateAuraForGroup(uint8 slot);

        // pet auras
        typedef std::set<PetAura const*> PetAuraSet;
        PetAuraSet m_petAuras;
        void AddPetAura(PetAura const* petSpell);
        void RemovePetAura(PetAura const* petSpell);

        // Frozen Mod
        inline void SetSpoofSamePlayerFaction(bool b) { m_spoofSamePlayerFaction = b; }
        inline bool IsSpoofSamePlayerFaction(void)    { return m_spoofSamePlayerFaction; }
        // Frozen Mod

        void SetThreatRedirectionTarget(ObjectGuid guid, uint32 pct)
        {
            m_misdirectionTargetGUID = guid;
            m_ThreatRedirectionPercent = pct;
        }
        uint32 GetThreatRedirectionPercent() { return m_ThreatRedirectionPercent; }
        Unit* GetMisdirectionTarget() { return m_misdirectionTargetGUID.IsEmpty() ?  NULL : GetMap()->GetUnit(m_misdirectionTargetGUID); }

        // Movement info
        MovementInfo m_movementInfo;
        Movement::MoveSpline * movespline;

        // Transports
        Transport* GetTransport() const { return m_transport; }
        void SetTransport(Transport* pTransport) { m_transport = pTransport; }

        float GetTransOffsetX() const { return m_movementInfo.GetTransportPos()->x; }
        float GetTransOffsetY() const { return m_movementInfo.GetTransportPos()->y; }
        float GetTransOffsetZ() const { return m_movementInfo.GetTransportPos()->z; }
        float GetTransOffsetO() const { return m_movementInfo.GetTransportPos()->o; }
        uint32 GetTransTime() const { return m_movementInfo.GetTransportTime(); }
        int8 GetTransSeat() const { return m_movementInfo.GetTransportSeat(); }

        // Vehicle system
        void EnterVehicle(VehicleKit *vehicle, int8 seatId = -1);
        void ExitVehicle();
        void ChangeSeat(int8 seatId, bool next = true);
        VehicleKit* GetVehicle() const { return m_pVehicle; }
        VehicleKit* GetVehicleKit() const { return m_pVehicleKit; }
        void RemoveVehicleKit();

        void ScheduleAINotify(uint32 delay);
        bool IsAINotifyScheduled() const { return m_AINotifyScheduled;}
        void _SetAINotifyScheduled(bool on) { m_AINotifyScheduled = on;}       // only for call from RelocationNotifyEvent code
        void OnRelocated();

        bool IsLinkingEventTrigger() { return m_isCreatureLinkingTrigger; }

    protected:
        explicit Unit ();

        void _UpdateSpells(uint32 time);
        void _UpdateAutoRepeatSpell();

        uint32 m_attackTimer[MAX_ATTACK];

        float m_createStats[MAX_STATS];

        ObjectGuid m_attackingGuid;

        DeathState m_deathState;

        SpellAuraHolderMap m_spellAuraHolders;
        SpellAuraHolderSet m_deletedHolders;

        SingleCastSpellTargetMap m_singleCastSpellTargets;  // casted by unit single per-caster auras

        typedef std::list<ObjectGuid> DynObjectGUIDs;
        DynObjectGUIDs m_dynObjGUIDs;

        typedef std::list<GameObject*> GameObjectList;
        GameObjectList m_gameObj;
        typedef std::map<uint32, ObjectGuid> WildGameObjectMap;
        WildGameObjectMap m_wildGameObjs;
        bool m_isSorted;
        uint32 m_transform;

        AuraList m_modAuras[TOTAL_AURAS];
        float m_auraModifiersGroup[UNIT_MOD_END][MODIFIER_TYPE_END];
        float m_weaponDamage[MAX_ATTACK][2];
        bool m_canModifyStats;

        //std::list< spellEffectPair > AuraSpells[TOTAL_AURAS];  // TODO: use this if ok for mem
        VisibleAuraMap m_visibleAuras;

        float m_speed_rate[MAX_MOVE_TYPE];

        CharmInfo *m_charmInfo;

        virtual SpellSchoolMask GetMeleeDamageSchoolMask() const;

        MotionMaster i_motionMaster;

        uint32 m_reactiveTimer[MAX_REACTIVE];
        uint32 m_regenTimer;
        uint32 m_lastManaUseTimer;

        // Frozen Mod
        bool m_spoofSamePlayerFaction : 1;
        // Frozen Mod

        // Transports
        Transport* m_transport;

        VehicleInfo* m_vehicleInfo;
        VehicleKit*  m_pVehicleKit;
        VehicleKit*  m_pVehicle;

        void DisableSpline();
        bool m_isCreatureLinkingTrigger;
        bool m_isSpawningLinked;

    private:
        void CleanupDeletedHolders(bool force = false);
        void UpdateSplineMovement(uint32 t_diff);

        // player or player's pet
        float GetCombatRatingReduction(CombatRating cr) const;
        uint32 GetCombatRatingDamageReduction(CombatRating cr, float rate, float cap, uint32 damage) const;

        Unit* _GetTotem(TotemSlot slot) const;              // for templated function without include need
        Pet* _GetPet(ObjectGuid guid) const;                // for templated function without include need

        uint32 m_state;                                     // Even derived shouldn't modify
        uint32 m_CombatTimer;

        Spell* m_currentSpells[CURRENT_MAX_SPELL];
        uint32 m_castCounter;                               // count casts chain of triggered spells for prevent infinity cast crashes

        UnitVisibility m_Visibility;
        Position m_last_notified_position;
        bool m_AINotifyScheduled;
        ShortTimeTracker m_movesplineTimer;

        Diminishing m_Diminishing;
        // Manage all Units threatening us
        ThreatManager m_ThreatManager;
        // Manage all Units that are threatened by us
        HostileRefManager m_HostileRefManager;

        FollowerRefManager m_FollowingRefManager;

        ComboPointHolderSet m_ComboPointHolders;
        ObjectGuid m_comboTargetGuid;
        int8 m_comboPoints;

        uint32 m_originalFaction;

        GroupPetList m_groupPets;

        EventProcessor m_Events;

        GuardianPetList m_guardianPets;
        uint32 m_ThreatRedirectionPercent;
        ObjectGuid m_misdirectionTargetGUID;

        ObjectGuid m_TotemSlot[MAX_TOTEM_SLOT];

    private:                                                // Error traps for some wrong args using
        // this will catch and prevent build for any cases when all optional args skipped and instead triggered used non boolean type
        // no bodies expected for this declarations
        template <typename TR>
        void CastSpell(Unit* Victim, uint32 spell, TR triggered);
        template <typename TR>
        void CastSpell(Unit* Victim, SpellEntry const* spell, TR triggered);
        template <typename TR>
        void CastCustomSpell(Unit* Victim, uint32 spell, int32 const* bp0, int32 const* bp1, int32 const* bp2, TR triggered);
        template <typename SP, typename TR>
        void CastCustomSpell(Unit* Victim, SpellEntry const* spell, int32 const* bp0, int32 const* bp1, int32 const* bp2, TR triggered);
        template <typename TR>
        void CastSpell(float x, float y, float z, uint32 spell, TR triggered);
        template <typename TR>
        void CastSpell(float x, float y, float z, SpellEntry const* spell, TR triggered);
};

template<typename Func>
void Unit::CallForAllControlledUnits(Func const& func, uint32 controlledMask)
{
    if (controlledMask & CONTROLLED_PET)
    {
        if (!m_groupPets.empty())
        {
            GroupPetList m_groupPetsTmp = GetPets();  // Original list may be modified in this function
            for (GroupPetList::const_iterator itr = m_groupPetsTmp.begin(); itr != m_groupPetsTmp.end(); ++itr)
            {
                if (Pet* pet = _GetPet(*itr))
                    func(pet);
            }
        }
    }

    if (controlledMask & CONTROLLED_MINIPET)
        if (Unit* mini = GetMiniPet())
            func(mini);

    if (controlledMask & CONTROLLED_GUARDIANS)
    {
        for(GuardianPetList::const_iterator itr = m_guardianPets.begin(); itr != m_guardianPets.end();)
            if (Pet* guardian = _GetPet(*(itr++)))
                func(guardian);
    }

    if (controlledMask & CONTROLLED_TOTEMS)
    {
        for (int i = 0; i < MAX_TOTEM_SLOT; ++i)
            if (Unit *totem = _GetTotem(TotemSlot(i)))
                func(totem);
    }

    if (controlledMask & CONTROLLED_CHARM)
        if (Unit* charm = GetCharm())
            func(charm);

}

template<typename Func>
bool Unit::CheckAllControlledUnits(Func const& func, uint32 controlledMask) const
{
    if (controlledMask & CONTROLLED_PET)
        for (GroupPetList::const_iterator itr = m_groupPets.begin(); itr != m_groupPets.end();)
           if (Pet const* pet = _GetPet(*(itr++)))
               if (func(pet))
                   return true;

    if (controlledMask & CONTROLLED_MINIPET)
        if (Unit const* mini = GetMiniPet())
            if (func(mini))
                return true;

    if (controlledMask & CONTROLLED_GUARDIANS)
    {
        for(GuardianPetList::const_iterator itr = m_guardianPets.begin(); itr != m_guardianPets.end();)
            if (Pet const* guardian = _GetPet(*(itr++)))
                if (func(guardian))
                    return true;

    }

    if (controlledMask & CONTROLLED_TOTEMS)
    {
        for (int i = 0; i < MAX_TOTEM_SLOT; ++i)
            if (Unit const* totem = _GetTotem(TotemSlot(i)))
                if (func(totem))
                    return true;
    }

    if (controlledMask & CONTROLLED_CHARM)
        if (Unit const* charm = GetCharm())
            if (func(charm))
                return true;

    return false;
}

#endif<|MERGE_RESOLUTION|>--- conflicted
+++ resolved
@@ -1231,11 +1231,7 @@
         bool const IsInCombat() const { return GetMap() ? bool(GetMap()->GetAttackersFor(GetObjectGuid()).size() > 0) : false; }
         Unit* getAttackerForHelper();                       // If someone wants to help, who to give them
         bool Attack(Unit *victim, bool meleeAttack);
-<<<<<<< HEAD
-        void AttackedBy(Unit *attacker);
-=======
         void AttackedBy(Unit* attacker);
->>>>>>> 243a2213
         void CastStop(uint32 except_spellid = 0);
         bool AttackStop(bool targetSwitch = false);
         void RemoveAllAttackers();
