--- conflicted
+++ resolved
@@ -1315,13 +1315,8 @@
         uint32 getLevel() const { return GetUInt32Value(UNIT_FIELD_LEVEL); }
         virtual uint32 GetLevelForTarget(Unit const* /*target*/) const { return getLevel(); }
         void SetLevel(uint32 lvl);
-<<<<<<< HEAD
         uint8 getRace() const;
-        uint32 getRaceMask() const { return 1 << (getRace()-1); }
-=======
-        virtual uint8 getRace() const { return GetByteValue(UNIT_FIELD_BYTES_0, 0); }
         uint32 getRaceMask() const { return getRace() ? 1 << (getRace()-1) : 0; }
->>>>>>> 1f1aad9b
         uint8 getClass() const { return GetByteValue(UNIT_FIELD_BYTES_0, 1); }
         uint32 getClassMask() const { return 1 << (getClass()-1); }
         uint8 getGender() const { return GetByteValue(UNIT_FIELD_BYTES_0, 2); }
@@ -1534,11 +1529,7 @@
         bool IsIgnoreUnitState(SpellEntry const *spell, IgnoreUnitState ignoreState);
 
         bool isTargetableForAttack(bool inversAlive = false) const;
-<<<<<<< HEAD
-        virtual bool isPassiveToHostile() { return HasFlag(UNIT_FIELD_FLAGS, UNIT_FLAG_PASSIVE); }
-=======
         bool isPassiveToHostile() const { return HasFlag(UNIT_FIELD_FLAGS, UNIT_FLAG_PASSIVE); }
->>>>>>> 1f1aad9b
 
         virtual bool IsInWater() const;
         virtual bool IsUnderWater() const;
