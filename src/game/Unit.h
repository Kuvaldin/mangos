/*
 * Copyright (C) 2005-2011 MaNGOS <http://getmangos.com/>
 *
 * This program is free software; you can redistribute it and/or modify
 * it under the terms of the GNU General Public License as published by
 * the Free Software Foundation; either version 2 of the License, or
 * (at your option) any later version.
 *
 * This program is distributed in the hope that it will be useful,
 * but WITHOUT ANY WARRANTY; without even the implied warranty of
 * MERCHANTABILITY or FITNESS FOR A PARTICULAR PURPOSE.  See the
 * GNU General Public License for more details.
 *
 * You should have received a copy of the GNU General Public License
 * along with this program; if not, write to the Free Software
 * Foundation, Inc., 59 Temple Place, Suite 330, Boston, MA  02111-1307  USA
 */

#ifndef __UNIT_H
#define __UNIT_H

#include "Common.h"
#include "Object.h"
#include "Opcodes.h"
#include "SpellAuraDefines.h"
#include "UpdateFields.h"
#include "SharedDefines.h"
#include "ThreatManager.h"
#include "HostileRefManager.h"
#include "FollowerReference.h"
#include "FollowerRefManager.h"
#include "Utilities/EventProcessor.h"
#include "MapManager.h"
#include "MotionMaster.h"
#include "DBCStructure.h"
#include "Path.h"
#include "WorldPacket.h"
#include "Timer.h"
#include <list>

enum SpellInterruptFlags
{
    SPELL_INTERRUPT_FLAG_MOVEMENT     = 0x01,
    SPELL_INTERRUPT_FLAG_DAMAGE       = 0x02,
    SPELL_INTERRUPT_FLAG_INTERRUPT    = 0x04,
    SPELL_INTERRUPT_FLAG_AUTOATTACK   = 0x08,
    SPELL_INTERRUPT_FLAG_ABORT_ON_DMG = 0x10,               // _complete_ interrupt on direct damage
    //SPELL_INTERRUPT_UNK             = 0x20                // unk, 564 of 727 spells having this spell start with "Glyph"
};

enum SpellChannelInterruptFlags
{
    CHANNEL_FLAG_DAMAGE      = 0x0002,
    CHANNEL_FLAG_MOVEMENT    = 0x0008,
    CHANNEL_FLAG_TURNING     = 0x0010,
    CHANNEL_FLAG_DAMAGE2     = 0x0080,
    CHANNEL_FLAG_DELAY       = 0x4000
};

enum SpellAuraInterruptFlags
{
    AURA_INTERRUPT_FLAG_UNK0                        = 0x00000001,   // 0    removed when getting hit by a negative spell?
    AURA_INTERRUPT_FLAG_DAMAGE                      = 0x00000002,   // 1    removed by any damage
    AURA_INTERRUPT_FLAG_UNK2                        = 0x00000004,   // 2
    AURA_INTERRUPT_FLAG_MOVE                        = 0x00000008,   // 3    removed by any movement
    AURA_INTERRUPT_FLAG_TURNING                     = 0x00000010,   // 4    removed by any turning
    AURA_INTERRUPT_FLAG_ENTER_COMBAT                = 0x00000020,   // 5    removed by entering combat
    AURA_INTERRUPT_FLAG_NOT_MOUNTED                 = 0x00000040,   // 6    removed by unmounting
    AURA_INTERRUPT_FLAG_NOT_ABOVEWATER              = 0x00000080,   // 7    removed by entering water
    AURA_INTERRUPT_FLAG_NOT_UNDERWATER              = 0x00000100,   // 8    removed by leaving water
    AURA_INTERRUPT_FLAG_NOT_SHEATHED                = 0x00000200,   // 9    removed by unsheathing
    AURA_INTERRUPT_FLAG_UNK10                       = 0x00000400,   // 10
    AURA_INTERRUPT_FLAG_CAST                        = 0x00000800,   // 11   removed by casting a spell
    AURA_INTERRUPT_FLAG_UNK12                       = 0x00001000,   // 12   removed by attack?
    AURA_INTERRUPT_FLAG_UNK13                       = 0x00002000,   // 13
    AURA_INTERRUPT_FLAG_UNK14                       = 0x00004000,   // 14
    AURA_INTERRUPT_FLAG_UNK15                       = 0x00008000,   // 15   removed by casting a spell?
    AURA_INTERRUPT_FLAG_UNK16                       = 0x00010000,   // 16
    AURA_INTERRUPT_FLAG_MOUNTING                    = 0x00020000,   // 17   removed by mounting
    AURA_INTERRUPT_FLAG_NOT_SEATED                  = 0x00040000,   // 18   removed by standing up (used by food and drink mostly and sleep/Fake Death like)
    AURA_INTERRUPT_FLAG_CHANGE_MAP                  = 0x00080000,   // 19   leaving map/getting teleported
    AURA_INTERRUPT_FLAG_IMMUNE_OR_LOST_SELECTION    = 0x00100000,   // 20   removed by auras that make you invulnerable, or make other to loose selection on you
    AURA_INTERRUPT_FLAG_UNK21                       = 0x00200000,   // 21
    AURA_INTERRUPT_FLAG_UNK22                       = 0x00400000,   // 22
    AURA_INTERRUPT_FLAG_ENTER_PVP_COMBAT            = 0x00800000,   // 23   removed by entering pvp combat
    AURA_INTERRUPT_FLAG_DIRECT_DAMAGE               = 0x01000000    // 24   removed by any direct damage
};

enum SpellModOp
{
    SPELLMOD_DAMAGE                 = 0,
    SPELLMOD_DURATION               = 1,
    SPELLMOD_THREAT                 = 2,
    SPELLMOD_EFFECT1                = 3,
    SPELLMOD_CHARGES                = 4,
    SPELLMOD_RANGE                  = 5,
    SPELLMOD_RADIUS                 = 6,
    SPELLMOD_CRITICAL_CHANCE        = 7,
    SPELLMOD_ALL_EFFECTS            = 8,
    SPELLMOD_NOT_LOSE_CASTING_TIME  = 9,
    SPELLMOD_CASTING_TIME           = 10,
    SPELLMOD_COOLDOWN               = 11,
    SPELLMOD_EFFECT2                = 12,
    // spellmod 13 unused
    SPELLMOD_COST                   = 14,
    SPELLMOD_CRIT_DAMAGE_BONUS      = 15,
    SPELLMOD_RESIST_MISS_CHANCE     = 16,
    SPELLMOD_JUMP_TARGETS           = 17,
    SPELLMOD_CHANCE_OF_SUCCESS      = 18,                   // Only used with SPELL_AURA_ADD_FLAT_MODIFIER and affects proc spells
    SPELLMOD_ACTIVATION_TIME        = 19,
    SPELLMOD_EFFECT_PAST_FIRST      = 20,
    SPELLMOD_GLOBAL_COOLDOWN        = 21,
    SPELLMOD_DOT                    = 22,
    SPELLMOD_EFFECT3                = 23,
    SPELLMOD_SPELL_BONUS_DAMAGE     = 24,
    // spellmod 25 unused
    SPELLMOD_FREQUENCY_OF_SUCCESS   = 26,                   // Only used with SPELL_AURA_ADD_PCT_MODIFIER and affects used on proc spells
    SPELLMOD_MULTIPLE_VALUE         = 27,
    SPELLMOD_RESIST_DISPEL_CHANCE   = 28
};

#define MAX_SPELLMOD 32

enum SpellFacingFlags
{
    SPELL_FACING_FLAG_INFRONT = 0x0001
};

#define BASE_MELEERANGE_OFFSET 1.33f
#define BASE_MINDAMAGE 1.0f
#define BASE_MAXDAMAGE 2.0f
#define BASE_ATTACK_TIME 2000

// byte value (UNIT_FIELD_BYTES_1,0)
enum UnitStandStateType
{
    UNIT_STAND_STATE_STAND             = 0,
    UNIT_STAND_STATE_SIT               = 1,
    UNIT_STAND_STATE_SIT_CHAIR         = 2,
    UNIT_STAND_STATE_SLEEP             = 3,
    UNIT_STAND_STATE_SIT_LOW_CHAIR     = 4,
    UNIT_STAND_STATE_SIT_MEDIUM_CHAIR  = 5,
    UNIT_STAND_STATE_SIT_HIGH_CHAIR    = 6,
    UNIT_STAND_STATE_DEAD              = 7,
    UNIT_STAND_STATE_KNEEL             = 8,
    UNIT_STAND_STATE_CUSTOM            = 9                  // Depends on model animation. Submerge, freeze, hide, hibernate, rest
};

// byte flags value (UNIT_FIELD_BYTES_1,2)
enum UnitStandFlags
{
    UNIT_STAND_FLAGS_UNK1         = 0x01,
    UNIT_STAND_FLAGS_CREEP        = 0x02,
    UNIT_STAND_FLAGS_UNK3         = 0x04,
    UNIT_STAND_FLAGS_UNK4         = 0x08,
    UNIT_STAND_FLAGS_UNK5         = 0x10,
    UNIT_STAND_FLAGS_ALL          = 0xFF
};

// byte flags value (UNIT_FIELD_BYTES_1,3)
enum UnitBytes1_Flags
{
    UNIT_BYTE1_FLAG_ALWAYS_STAND = 0x01,
    UNIT_BYTE1_FLAG_UNK_2        = 0x02,                    // Creature that can fly and are not on the ground appear to have this flag. If they are on the ground, flag is not present.
    UNIT_BYTE1_FLAG_UNTRACKABLE  = 0x04,
    UNIT_BYTE1_FLAG_ALL          = 0xFF
};

// byte value (UNIT_FIELD_BYTES_2,0)
enum SheathState
{
    SHEATH_STATE_UNARMED  = 0,                              // non prepared weapon
    SHEATH_STATE_MELEE    = 1,                              // prepared melee weapon
    SHEATH_STATE_RANGED   = 2                               // prepared ranged weapon
};

#define MAX_SHEATH_STATE    3

// byte flags value (UNIT_FIELD_BYTES_2,1)
enum UnitPVPStateFlags
{
    UNIT_BYTE2_FLAG_PVP         = 0x01,
    UNIT_BYTE2_FLAG_UNK1        = 0x02,
    UNIT_BYTE2_FLAG_FFA_PVP     = 0x04,
    UNIT_BYTE2_FLAG_SANCTUARY   = 0x08,
    UNIT_BYTE2_FLAG_UNK4        = 0x10,
    UNIT_BYTE2_FLAG_UNK5        = 0x20,
    UNIT_BYTE2_FLAG_UNK6        = 0x40,
    UNIT_BYTE2_FLAG_UNK7        = 0x80
};

// byte flags value (UNIT_FIELD_BYTES_2,2)
enum UnitRename
{
    UNIT_CAN_BE_RENAMED     = 0x01,
    UNIT_CAN_BE_ABANDONED   = 0x02,
};

#define CREATURE_MAX_SPELLS     8

enum Swing
{
    NOSWING                    = 0,
    SINGLEHANDEDSWING          = 1,
    TWOHANDEDSWING             = 2
};

enum VictimState
{
    VICTIMSTATE_UNKNOWN1       = 0,
    VICTIMSTATE_NORMAL         = 1,
    VICTIMSTATE_DODGE          = 2,
    VICTIMSTATE_PARRY          = 3,
    VICTIMSTATE_INTERRUPT      = 4,
    VICTIMSTATE_BLOCKS         = 5,
    VICTIMSTATE_EVADES         = 6,
    VICTIMSTATE_IS_IMMUNE      = 7,
    VICTIMSTATE_DEFLECTS       = 8
};

enum HitInfo
{
    HITINFO_NORMALSWING         = 0x00000000,
    HITINFO_UNK1                = 0x00000001,               // req correct packet structure
    HITINFO_NORMALSWING2        = 0x00000002,
    HITINFO_LEFTSWING           = 0x00000004,
    HITINFO_UNK2                = 0x00000008,
    HITINFO_MISS                = 0x00000010,
    HITINFO_ABSORB              = 0x00000020,               // absorbed damage
    HITINFO_ABSORB2             = 0x00000040,               // absorbed damage
    HITINFO_RESIST              = 0x00000080,               // resisted atleast some damage
    HITINFO_RESIST2             = 0x00000100,               // resisted atleast some damage
    HITINFO_CRITICALHIT         = 0x00000200,               // critical hit
    // 0x00000400
    // 0x00000800
    // 0x00001000
    HITINFO_BLOCK               = 0x00002000,               // blocked damage
    // 0x00004000
    // 0x00008000
    HITINFO_GLANCING            = 0x00010000,
    HITINFO_CRUSHING            = 0x00020000,
    HITINFO_NOACTION            = 0x00040000,               // guessed
    // 0x00080000
    // 0x00100000
    HITINFO_SWINGNOHITSOUND     = 0x00200000,               // guessed
    // 0x00400000
    HITINFO_UNK3                = 0x00800000
};

//i would like to remove this: (it is defined in item.h
enum InventorySlot
{
    NULL_BAG                   = 0,
    NULL_SLOT                  = 255
};

struct FactionTemplateEntry;
struct Modifier;
struct SpellEntry;
struct SpellEntryExt;

class Aura;
class SpellAuraHolder;
class Creature;
class Spell;
class DynamicObject;
class GameObject;
class SpellCastTargets;
class Item;
class Pet;
class PetAura;
class Totem;
<<<<<<< HEAD
class Transport;
class VehicleKit;
=======
class VehicleInfo;
>>>>>>> 4c82c86e

struct SpellImmune
{
    uint32 type;
    uint32 spellId;
};

typedef std::list<SpellImmune> SpellImmuneList;

enum UnitModifierType
{
    BASE_VALUE = 0,
    BASE_PCT = 1,
    TOTAL_VALUE = 2,
    TOTAL_PCT = 3,
    MODIFIER_TYPE_END = 4
};

enum WeaponDamageRange
{
    MINDAMAGE,
    MAXDAMAGE
};

enum DamageTypeToSchool
{
    RESISTANCE,
    DAMAGE_DEALT,
    DAMAGE_TAKEN
};

enum AuraRemoveMode
{
    AURA_REMOVE_BY_DEFAULT,
    AURA_REMOVE_BY_STACK,                                   // at replace by similar aura
    AURA_REMOVE_BY_CANCEL,
    AURA_REMOVE_BY_DISPEL,
    AURA_REMOVE_BY_DEATH,
    AURA_REMOVE_BY_DELETE,                                  // use for speedup and prevent unexpected effects at player logout/pet unsummon (must be used _only_ after save), delete.
    AURA_REMOVE_BY_SHIELD_BREAK,                            // when absorb shield is removed by damage, heal absorb debuf
    AURA_REMOVE_BY_EXPIRE,                                  // at duration end

};

enum UnitMods
{
    UNIT_MOD_STAT_STRENGTH,                                 // UNIT_MOD_STAT_STRENGTH..UNIT_MOD_STAT_SPIRIT must be in existing order, it's accessed by index values of Stats enum.
    UNIT_MOD_STAT_AGILITY,
    UNIT_MOD_STAT_STAMINA,
    UNIT_MOD_STAT_INTELLECT,
    UNIT_MOD_STAT_SPIRIT,
    UNIT_MOD_HEALTH,
    UNIT_MOD_MANA,                                          // UNIT_MOD_MANA..UNIT_MOD_RUNIC_POWER must be in existing order, it's accessed by index values of Powers enum.
    UNIT_MOD_RAGE,
    UNIT_MOD_FOCUS,
    UNIT_MOD_ENERGY,
    UNIT_MOD_HAPPINESS,
    UNIT_MOD_RUNE,
    UNIT_MOD_RUNIC_POWER,
    UNIT_MOD_ARMOR,                                         // UNIT_MOD_ARMOR..UNIT_MOD_RESISTANCE_ARCANE must be in existing order, it's accessed by index values of SpellSchools enum.
    UNIT_MOD_RESISTANCE_HOLY,
    UNIT_MOD_RESISTANCE_FIRE,
    UNIT_MOD_RESISTANCE_NATURE,
    UNIT_MOD_RESISTANCE_FROST,
    UNIT_MOD_RESISTANCE_SHADOW,
    UNIT_MOD_RESISTANCE_ARCANE,
    UNIT_MOD_ATTACK_POWER,
    UNIT_MOD_ATTACK_POWER_RANGED,
    UNIT_MOD_DAMAGE_MAINHAND,
    UNIT_MOD_DAMAGE_OFFHAND,
    UNIT_MOD_DAMAGE_RANGED,
    UNIT_MOD_END,
    // synonyms
    UNIT_MOD_STAT_START = UNIT_MOD_STAT_STRENGTH,
    UNIT_MOD_STAT_END = UNIT_MOD_STAT_SPIRIT + 1,
    UNIT_MOD_RESISTANCE_START = UNIT_MOD_ARMOR,
    UNIT_MOD_RESISTANCE_END = UNIT_MOD_RESISTANCE_ARCANE + 1,
    UNIT_MOD_POWER_START = UNIT_MOD_MANA,
    UNIT_MOD_POWER_END = UNIT_MOD_RUNIC_POWER + 1
};

enum BaseModGroup
{
    CRIT_PERCENTAGE,
    RANGED_CRIT_PERCENTAGE,
    OFFHAND_CRIT_PERCENTAGE,
    SHIELD_BLOCK_VALUE,
    BASEMOD_END
};

enum BaseModType
{
    FLAT_MOD,
    PCT_MOD
};

#define MOD_END (PCT_MOD+1)

enum DeathState
{
    ALIVE          = 0,                                     // show as alive
    JUST_DIED      = 1,                                     // temporary state at die, for creature auto converted to CORPSE, for player at next update call
    CORPSE         = 2,                                     // corpse state, for player this also meaning that player not leave corpse
    DEAD           = 3,                                     // for creature despawned state (corpse despawned), for player CORPSE/DEAD not clear way switches (FIXME), and use m_deathtimer > 0 check for real corpse state
    JUST_ALIVED    = 4,                                     // temporary state at resurrection, for creature auto converted to ALIVE, for player at next update call
    CORPSE_FALLING = 5,                                     // corpse state in case when corpse still falling to ground
    GHOULED        = 6
};

// internal state flags for some auras and movement generators, other.
enum UnitState
{
    // persistent state (applied by aura/etc until expire)
    UNIT_STAT_MELEE_ATTACKING = 0x00000001,                     // unit is melee attacking someone Unit::Attack
    UNIT_STAT_ATTACK_PLAYER   = 0x00000002,                     // unit attack player or player's controlled unit and have contested pvpv timer setup, until timer expire, combat end and etc
    UNIT_STAT_DIED            = 0x00000004,                     // Unit::SetFeignDeath
    UNIT_STAT_STUNNED         = 0x00000008,                     // Aura::HandleAuraModStun
    UNIT_STAT_ROOT            = 0x00000010,                     // Aura::HandleAuraModRoot
    UNIT_STAT_ISOLATED        = 0x00000020,                     // area auras do not affect other players, Aura::HandleAuraModSchoolImmunity
    UNIT_STAT_CONTROLLED      = 0x00000040,                     // Aura::HandleAuraModPossess

    // persistent movement generator state (all time while movement generator applied to unit (independent from top state of movegen)
    UNIT_STAT_TAXI_FLIGHT     = 0x00000080,                     // player is in flight mode (in fact interrupted at far teleport until next map telport landing)
    UNIT_STAT_DISTRACTED      = 0x00000100,                     // DistractedMovementGenerator active

    // persistent movement generator state with non-persistent mirror states for stop support
    // (can be removed temporary by stop command or another movement generator apply)
    // not use _MOVE versions for generic movegen state, it can be removed temporary for unit stop and etc
    UNIT_STAT_CONFUSED        = 0x00000200,                     // ConfusedMovementGenerator active/onstack
    UNIT_STAT_CONFUSED_MOVE   = 0x00000400,
    UNIT_STAT_ROAMING         = 0x00000800,                     // RandomMovementGenerator/PointMovementGenerator/WaypointMovementGenerator active (now always set)
    UNIT_STAT_ROAMING_MOVE    = 0x00001000,
    UNIT_STAT_CHASE           = 0x00002000,                     // ChaseMovementGenerator active
    UNIT_STAT_CHASE_MOVE      = 0x00004000,
    UNIT_STAT_FOLLOW          = 0x00008000,                     // FollowMovementGenerator active
    UNIT_STAT_FOLLOW_MOVE     = 0x00010000,
    UNIT_STAT_FLEEING         = 0x00020000,                     // FleeMovementGenerator/TimedFleeingMovementGenerator active/onstack
    UNIT_STAT_FLEEING_MOVE    = 0x00040000,
    UNIT_STAT_ON_VEHICLE      = 0x00080000,                     // Unit is on vehicle

    // masks (only for check)

    // can't move currently
    UNIT_STAT_CAN_NOT_MOVE    = UNIT_STAT_ROOT | UNIT_STAT_STUNNED | UNIT_STAT_DIED | UNIT_STAT_ON_VEHICLE,

    // stay by different reasons
    UNIT_STAT_NOT_MOVE        = UNIT_STAT_ROOT | UNIT_STAT_STUNNED | UNIT_STAT_DIED |
                                UNIT_STAT_DISTRACTED | UNIT_STAT_ON_VEHICLE,

    // stay or scripted movement for effect( = in player case you can't move by client command)
    UNIT_STAT_NO_FREE_MOVE    = UNIT_STAT_ROOT | UNIT_STAT_STUNNED | UNIT_STAT_DIED |
                                UNIT_STAT_TAXI_FLIGHT |
                                UNIT_STAT_CONFUSED | UNIT_STAT_FLEEING | UNIT_STAT_ON_VEHICLE,

    // not react at move in sight or other
    UNIT_STAT_CAN_NOT_REACT   = UNIT_STAT_STUNNED | UNIT_STAT_DIED |
                                UNIT_STAT_CONFUSED | UNIT_STAT_FLEEING | UNIT_STAT_ON_VEHICLE,

    // AI disabled by some reason
    UNIT_STAT_LOST_CONTROL    = UNIT_STAT_FLEEING | UNIT_STAT_CONTROLLED,

    // above 2 state cases
    UNIT_STAT_CAN_NOT_REACT_OR_LOST_CONTROL  = UNIT_STAT_CAN_NOT_REACT | UNIT_STAT_LOST_CONTROL,

    // masks (for check or reset)

    // for real move using movegen check and stop (except unstoppable flight)
    UNIT_STAT_MOVING          = UNIT_STAT_ROAMING_MOVE | UNIT_STAT_CHASE_MOVE | UNIT_STAT_FOLLOW_MOVE | UNIT_STAT_FLEEING_MOVE,

    UNIT_STAT_ALL_STATE       = 0xFFFFFFFF
};

enum UnitMoveType
{
    MOVE_WALK           = 0,
    MOVE_RUN            = 1,
    MOVE_RUN_BACK       = 2,
    MOVE_SWIM           = 3,
    MOVE_SWIM_BACK      = 4,
    MOVE_TURN_RATE      = 5,
    MOVE_FLIGHT         = 6,
    MOVE_FLIGHT_BACK    = 7,
    MOVE_PITCH_RATE     = 8
};

#define MAX_MOVE_TYPE     9

extern float baseMoveSpeed[MAX_MOVE_TYPE];

enum CombatRating
{
    CR_WEAPON_SKILL             = 0,
    CR_DEFENSE_SKILL            = 1,
    CR_DODGE                    = 2,
    CR_PARRY                    = 3,
    CR_BLOCK                    = 4,
    CR_HIT_MELEE                = 5,
    CR_HIT_RANGED               = 6,
    CR_HIT_SPELL                = 7,
    CR_CRIT_MELEE               = 8,
    CR_CRIT_RANGED              = 9,
    CR_CRIT_SPELL               = 10,
    CR_HIT_TAKEN_MELEE          = 11,
    CR_HIT_TAKEN_RANGED         = 12,
    CR_HIT_TAKEN_SPELL          = 13,
    CR_CRIT_TAKEN_MELEE         = 14,
    CR_CRIT_TAKEN_RANGED        = 15,
    CR_CRIT_TAKEN_SPELL         = 16,
    CR_HASTE_MELEE              = 17,
    CR_HASTE_RANGED             = 18,
    CR_HASTE_SPELL              = 19,
    CR_WEAPON_SKILL_MAINHAND    = 20,
    CR_WEAPON_SKILL_OFFHAND     = 21,
    CR_WEAPON_SKILL_RANGED      = 22,
    CR_EXPERTISE                = 23,
    CR_ARMOR_PENETRATION        = 24
};

#define MAX_COMBAT_RATING         25

/// internal used flags for marking special auras - for example some dummy-auras
enum UnitAuraFlags
{
    UNIT_AURAFLAG_ALIVE_INVISIBLE   = 0x1,                  // aura which makes unit invisible for alive
};

enum UnitVisibility
{
    VISIBILITY_OFF                = 0,                      // absolute, not detectable, GM-like, can see all other
    VISIBILITY_ON                 = 1,
    VISIBILITY_GROUP_STEALTH      = 2,                      // detect chance, seen and can see group members
    VISIBILITY_GROUP_INVISIBILITY = 3,                      // invisibility, can see and can be seen only another invisible unit or invisible detection unit, set only if not stealthed, and in checks not used (mask used instead)
    VISIBILITY_GROUP_NO_DETECT    = 4,                      // state just at stealth apply for update Grid state. Don't remove, otherwise stealth spells will break
    VISIBILITY_RESPAWN            = 5                       // special totally not detectable visibility for force delete object at respawn command
};

// Value masks for UNIT_FIELD_FLAGS
enum UnitFlags
{
    UNIT_FLAG_UNK_0                 = 0x00000001,
    UNIT_FLAG_NON_ATTACKABLE        = 0x00000002,           // not attackable
    UNIT_FLAG_DISABLE_MOVE          = 0x00000004,
    UNIT_FLAG_PVP_ATTACKABLE        = 0x00000008,           // allow apply pvp rules to attackable state in addition to faction dependent state
    UNIT_FLAG_RENAME                = 0x00000010,
    UNIT_FLAG_PREPARATION           = 0x00000020,           // don't take reagents for spells with SPELL_ATTR_EX5_NO_REAGENT_WHILE_PREP
    UNIT_FLAG_UNK_6                 = 0x00000040,
    UNIT_FLAG_NOT_ATTACKABLE_1      = 0x00000080,           // ?? (UNIT_FLAG_PVP_ATTACKABLE | UNIT_FLAG_NOT_ATTACKABLE_1) is NON_PVP_ATTACKABLE
    UNIT_FLAG_OOC_NOT_ATTACKABLE    = 0x00000100,           // 2.0.8 - (OOC Out Of Combat) Can not be attacked when not in combat. Removed if unit for some reason enter combat (flag probably removed for the attacked and it's party/group only)
    UNIT_FLAG_PASSIVE               = 0x00000200,           // makes you unable to attack everything. Almost identical to our "civilian"-term. Will ignore it's surroundings and not engage in combat unless "called upon" or engaged by another unit.
    UNIT_FLAG_LOOTING               = 0x00000400,           // loot animation
    UNIT_FLAG_PET_IN_COMBAT         = 0x00000800,           // in combat?, 2.0.8
    UNIT_FLAG_PVP                   = 0x00001000,           // changed in 3.0.3
    UNIT_FLAG_SILENCED              = 0x00002000,           // silenced, 2.1.1
    UNIT_FLAG_UNK_14                = 0x00004000,           // 2.0.8
    UNIT_FLAG_UNK_15                = 0x00008000,
    UNIT_FLAG_UNK_16                = 0x00010000,           // removes attackable icon
    UNIT_FLAG_PACIFIED              = 0x00020000,           // 3.0.3 ok
    UNIT_FLAG_STUNNED               = 0x00040000,           // 3.0.3 ok
    UNIT_FLAG_IN_COMBAT             = 0x00080000,
    UNIT_FLAG_TAXI_FLIGHT           = 0x00100000,           // disable casting at client side spell not allowed by taxi flight (mounted?), probably used with 0x4 flag
    UNIT_FLAG_DISARMED              = 0x00200000,           // 3.0.3, disable melee spells casting..., "Required melee weapon" added to melee spells tooltip.
    UNIT_FLAG_CONFUSED              = 0x00400000,
    UNIT_FLAG_FLEEING               = 0x00800000,
    UNIT_FLAG_PLAYER_CONTROLLED     = 0x01000000,           // used in spell Eyes of the Beast for pet... let attack by controlled creature
    UNIT_FLAG_NOT_SELECTABLE        = 0x02000000,
    UNIT_FLAG_SKINNABLE             = 0x04000000,
    UNIT_FLAG_MOUNT                 = 0x08000000,
    UNIT_FLAG_UNK_28                = 0x10000000,
    UNIT_FLAG_UNK_29                = 0x20000000,           // used in Feing Death spell
    UNIT_FLAG_SHEATHE               = 0x40000000,
    UNIT_FLAG_UNK_31                = 0x80000000            // set skinnable icon and also changes color of portrait
};

// Value masks for UNIT_FIELD_FLAGS_2
enum UnitFlags2
{
    UNIT_FLAG2_FEIGN_DEATH          = 0x00000001,
    UNIT_FLAG2_UNK1                 = 0x00000002,           // Hides body and body armor. Weapons and shoulder and head armor still visible
    UNIT_FLAG2_UNK2                 = 0x00000004,
    UNIT_FLAG2_COMPREHEND_LANG      = 0x00000008,
    UNIT_FLAG2_MIRROR_IMAGE         = 0x00000010,
    UNIT_FLAG2_UNK5                 = 0x00000020,
    UNIT_FLAG2_FORCE_MOVE           = 0x00000040,
    UNIT_FLAG2_DISARM_OFFHAND       = 0x00000080,           // also shield case
    UNIT_FLAG2_UNK8                 = 0x00000100,
    UNIT_FLAG2_UNK9                 = 0x00000200,
    UNIT_FLAG2_DISARM_RANGED        = 0x00000400,           // disarm or something
    UNIT_FLAG2_REGENERATE_POWER     = 0x00000800,
};

/// Non Player Character flags
enum NPCFlags
{
    UNIT_NPC_FLAG_NONE                  = 0x00000000,
    UNIT_NPC_FLAG_GOSSIP                = 0x00000001,       // 100%
    UNIT_NPC_FLAG_QUESTGIVER            = 0x00000002,       // guessed, probably ok
    UNIT_NPC_FLAG_UNK1                  = 0x00000004,
    UNIT_NPC_FLAG_UNK2                  = 0x00000008,
    UNIT_NPC_FLAG_TRAINER               = 0x00000010,       // 100%
    UNIT_NPC_FLAG_TRAINER_CLASS         = 0x00000020,       // 100%
    UNIT_NPC_FLAG_TRAINER_PROFESSION    = 0x00000040,       // 100%
    UNIT_NPC_FLAG_VENDOR                = 0x00000080,       // 100%
    UNIT_NPC_FLAG_VENDOR_AMMO           = 0x00000100,       // 100%, general goods vendor
    UNIT_NPC_FLAG_VENDOR_FOOD           = 0x00000200,       // 100%
    UNIT_NPC_FLAG_VENDOR_POISON         = 0x00000400,       // guessed
    UNIT_NPC_FLAG_VENDOR_REAGENT        = 0x00000800,       // 100%
    UNIT_NPC_FLAG_REPAIR                = 0x00001000,       // 100%
    UNIT_NPC_FLAG_FLIGHTMASTER          = 0x00002000,       // 100%
    UNIT_NPC_FLAG_SPIRITHEALER          = 0x00004000,       // guessed
    UNIT_NPC_FLAG_SPIRITGUIDE           = 0x00008000,       // guessed
    UNIT_NPC_FLAG_INNKEEPER             = 0x00010000,       // 100%
    UNIT_NPC_FLAG_BANKER                = 0x00020000,       // 100%
    UNIT_NPC_FLAG_PETITIONER            = 0x00040000,       // 100% 0xC0000 = guild petitions, 0x40000 = arena team petitions
    UNIT_NPC_FLAG_TABARDDESIGNER        = 0x00080000,       // 100%
    UNIT_NPC_FLAG_BATTLEMASTER          = 0x00100000,       // 100%
    UNIT_NPC_FLAG_AUCTIONEER            = 0x00200000,       // 100%
    UNIT_NPC_FLAG_STABLEMASTER          = 0x00400000,       // 100%
    UNIT_NPC_FLAG_GUILD_BANKER          = 0x00800000,       // cause client to send 997 opcode
    UNIT_NPC_FLAG_SPELLCLICK            = 0x01000000,       // cause client to send 1015 opcode (spell click), dynamic, set at loading and don't must be set in DB
    UNIT_NPC_FLAG_PLAYER_VEHICLE        = 0x02000000,       // players with mounts that have vehicle data should have it set
    UNIT_NPC_FLAG_GUARD                 = 0x10000000        // custom flag for guards
};

// used in most movement packets (send and received)
enum MovementFlags
{
    MOVEFLAG_NONE               = 0x00000000,
    MOVEFLAG_FORWARD            = 0x00000001,
    MOVEFLAG_BACKWARD           = 0x00000002,
    MOVEFLAG_STRAFE_LEFT        = 0x00000004,
    MOVEFLAG_STRAFE_RIGHT       = 0x00000008,
    MOVEFLAG_TURN_LEFT          = 0x00000010,
    MOVEFLAG_TURN_RIGHT         = 0x00000020,
    MOVEFLAG_PITCH_UP           = 0x00000040,
    MOVEFLAG_PITCH_DOWN         = 0x00000080,
    MOVEFLAG_WALK_MODE          = 0x00000100,               // Walking
    MOVEFLAG_ONTRANSPORT        = 0x00000200,
    MOVEFLAG_LEVITATING         = 0x00000400,
    MOVEFLAG_ROOT               = 0x00000800,
    MOVEFLAG_FALLING            = 0x00001000,
    MOVEFLAG_FALLINGFAR         = 0x00002000,
    MOVEFLAG_PENDINGSTOP        = 0x00004000,
    MOVEFLAG_PENDINGSTRAFESTOP  = 0x00008000,
    MOVEFLAG_PENDINGFORWARD     = 0x00010000,
    MOVEFLAG_PENDINGBACKWARD    = 0x00020000,
    MOVEFLAG_PENDINGSTRAFELEFT  = 0x00040000,
    MOVEFLAG_PENDINGSTRAFERIGHT = 0x00080000,
    MOVEFLAG_PENDINGROOT        = 0x00100000,
    MOVEFLAG_SWIMMING           = 0x00200000,               // appears with fly flag also
    MOVEFLAG_ASCENDING          = 0x00400000,               // swim up also
    MOVEFLAG_DESCENDING         = 0x00800000,               // swim down also
    MOVEFLAG_CAN_FLY            = 0x01000000,               // can fly in 3.3?
    MOVEFLAG_FLYING             = 0x02000000,               // Actual flying mode
    MOVEFLAG_SPLINE_ELEVATION   = 0x04000000,               // used for flight paths
    MOVEFLAG_SPLINE_ENABLED     = 0x08000000,               // used for flight paths
    MOVEFLAG_WATERWALKING       = 0x10000000,               // prevent unit from falling through water
    MOVEFLAG_SAFE_FALL          = 0x20000000,               // active rogue safe fall spell (passive)
    MOVEFLAG_HOVER              = 0x40000000
};

// flags that use in movement check for example at spell casting
MovementFlags const movementFlagsMask = MovementFlags(
    MOVEFLAG_FORWARD |MOVEFLAG_BACKWARD  |MOVEFLAG_STRAFE_LEFT |MOVEFLAG_STRAFE_RIGHT|
    MOVEFLAG_PITCH_UP|MOVEFLAG_PITCH_DOWN|MOVEFLAG_ROOT        |
    MOVEFLAG_FALLING |MOVEFLAG_FALLINGFAR|MOVEFLAG_ASCENDING   |
    MOVEFLAG_FLYING  |MOVEFLAG_SPLINE_ELEVATION
);

MovementFlags const movementOrTurningFlagsMask = MovementFlags(
    movementFlagsMask | MOVEFLAG_TURN_LEFT | MOVEFLAG_TURN_RIGHT
);

enum MovementFlags2
{
    MOVEFLAG2_NONE              = 0x0000,
    MOVEFLAG2_NO_STRAFE         = 0x0001,
    MOVEFLAG2_NO_JUMPING        = 0x0002,
    MOVEFLAG2_UNK3              = 0x0004,
    MOVEFLAG2_FULLSPEEDTURNING  = 0x0008,
    MOVEFLAG2_FULLSPEEDPITCHING = 0x0010,
    MOVEFLAG2_ALLOW_PITCHING    = 0x0020,
    MOVEFLAG2_UNK4              = 0x0040,
    MOVEFLAG2_UNK5              = 0x0080,
    MOVEFLAG2_UNK6              = 0x0100,                   // transport related
    MOVEFLAG2_UNK7              = 0x0200,
    MOVEFLAG2_INTERP_MOVEMENT   = 0x0400,
    MOVEFLAG2_INTERP_TURNING    = 0x0800,
    MOVEFLAG2_INTERP_PITCHING   = 0x1000,
    MOVEFLAG2_UNK8              = 0x2000,
    MOVEFLAG2_UNK9              = 0x4000,
    MOVEFLAG2_UNK10             = 0x8000,
    MOVEFLAG2_INTERP_MASK       = MOVEFLAG2_INTERP_MOVEMENT | MOVEFLAG2_INTERP_TURNING | MOVEFLAG2_INTERP_PITCHING
};

enum SplineFlags
{
    SPLINEFLAG_NONE         = 0x00000000,
    SPLINEFLAG_FORWARD      = 0x00000001,
    SPLINEFLAG_BACKWARD     = 0x00000002,
    SPLINEFLAG_STRAFE_LEFT  = 0x00000004,
    SPLINEFLAG_STRAFE_RIGHT = 0x00000008,
    SPLINEFLAG_LEFT         = 0x00000010,
    SPLINEFLAG_RIGHT        = 0x00000020,
    SPLINEFLAG_PITCH_UP     = 0x00000040,
    SPLINEFLAG_PITCH_DOWN   = 0x00000080,
    SPLINEFLAG_DONE         = 0x00000100,
    SPLINEFLAG_FALLING      = 0x00000200,
    SPLINEFLAG_NO_SPLINE    = 0x00000400,
    SPLINEFLAG_TRAJECTORY   = 0x00000800,
    SPLINEFLAG_WALKMODE     = 0x00001000,
    SPLINEFLAG_FLYING       = 0x00002000,
    SPLINEFLAG_KNOCKBACK    = 0x00004000,
    SPLINEFLAG_FINALPOINT   = 0x00008000,
    SPLINEFLAG_FINALTARGET  = 0x00010000,
    SPLINEFLAG_FINALFACING  = 0x00020000,
    SPLINEFLAG_CATMULLROM   = 0x00040000,
    SPLINEFLAG_UNKNOWN1     = 0x00080000,
    SPLINEFLAG_UNKNOWN2     = 0x00100000,
    SPLINEFLAG_UNKNOWN3     = 0x00200000,
    SPLINEFLAG_UNKNOWN4     = 0x00400000,
    SPLINEFLAG_UNKNOWN5     = 0x00800000,
    SPLINEFLAG_UNKNOWN6     = 0x01000000,
    SPLINEFLAG_UNKNOWN7     = 0x02000000,
    SPLINEFLAG_UNKNOWN8     = 0x04000000,
    SPLINEFLAG_UNKNOWN9     = 0x08000000,
    SPLINEFLAG_UNKNOWN10    = 0x10000000,
    SPLINEFLAG_UNKNOWN11    = 0x20000000,
    SPLINEFLAG_UNKNOWN12    = 0x40000000
};

enum SplineMode
{
    SPLINEMODE_LINEAR       = 0,
    SPLINEMODE_CATMULLROM   = 1,
    SPLINEMODE_BEZIER3      = 2
};

enum SplineType
{
    SPLINETYPE_NORMAL       = 0,
    SPLINETYPE_STOP         = 1,
    SPLINETYPE_FACINGSPOT   = 2,
    SPLINETYPE_FACINGTARGET = 3,
    SPLINETYPE_FACINGANGLE  = 4
};

class MovementInfo
{
    friend class AntiCheat;

    public:
        MovementInfo() : moveFlags(MOVEFLAG_NONE), moveFlags2(MOVEFLAG2_NONE), time(0),
            t_time(0), t_seat(-1), t_seatInfo(NULL), t_time2(0), s_pitch(0.0f), fallTime(0), u_unk1(0.0f) {}

        // Read/Write methods
        void Read(ByteBuffer &data);
        void Write(ByteBuffer &data) const;

        // Movement flags manipulations
        void AddMovementFlag(MovementFlags f) { moveFlags |= f; }
        void RemoveMovementFlag(MovementFlags f) { moveFlags &= ~f; }
        bool HasMovementFlag(MovementFlags f) const { return moveFlags & f; }
        MovementFlags GetMovementFlags() const { return MovementFlags(moveFlags); }
        void SetMovementFlags(MovementFlags f) { moveFlags = f; }
        MovementFlags2 GetMovementFlags2() const { return MovementFlags2(moveFlags2); }
        void AddMovementFlag2(MovementFlags2 f) { moveFlags2 |= f; }

        // Position manipulations
        Position const *GetPos() const { return &pos; }
        void SetTransportData(ObjectGuid guid, float x, float y, float z, float o, uint32 time, int8 seat, VehicleSeatEntry const* seatInfo = NULL)
        {
            t_guid = guid;
            t_pos.x = x;
            t_pos.y = y;
            t_pos.z = z;
            t_pos.o = o;
            t_time = time;
            t_seat = seat;
            t_seatInfo = seatInfo;
        }
        void ClearTransportData()
        {
            t_guid = ObjectGuid();
            t_pos.x = 0.0f;
            t_pos.y = 0.0f;
            t_pos.z = 0.0f;
            t_pos.o = 0.0f;
            t_time = 0;
            t_seat = -1;
            t_seatInfo = NULL;
        }
        ObjectGuid const& GetTransportGuid() const { return t_guid; }
        Position const *GetTransportPos() const { return &t_pos; }
        int8 GetTransportSeat() const { return t_seat; }
        uint32 GetTransportDBCSeat() const { return t_seatInfo ? t_seatInfo->m_ID : 0; }
        uint32 GetVehicleSeatFlags() const { return t_seatInfo ? t_seatInfo->m_flags : 0; }
        uint32 GetTransportTime() const { return t_time; }
        uint32 GetFallTime() const { return fallTime; }
        void ChangeOrientation(float o) { pos.o = o; }
        void ChangePosition(float x, float y, float z, float o) { pos.x = x; pos.y = y; pos.z = z; pos.o = o; }
        void UpdateTime(uint32 _time) { time = _time; }

        struct JumpInfo
        {
            JumpInfo() : velocity(0.f), sinAngle(0.f), cosAngle(0.f), xyspeed(0.f) {}
            float   velocity, sinAngle, cosAngle, xyspeed;
        };

        JumpInfo const& GetJumpInfo() const { return jump; }
    private:
        // common
        uint32   moveFlags;                                 // see enum MovementFlags
        uint16   moveFlags2;                                // see enum MovementFlags2
        uint32   time;
        Position pos;
        // transport
        ObjectGuid t_guid;
        Position t_pos;
        uint32   t_time;
        int8     t_seat;
        VehicleSeatEntry const* t_seatInfo;
        uint32   t_time2;
        // swimming and flying
        float    s_pitch;
        // last fall time
        uint32   fallTime;
        // jumping
        JumpInfo jump;
        // spline
        float    u_unk1;
};

inline ByteBuffer& operator<< (ByteBuffer& buf, MovementInfo const& mi)
{
    mi.Write(buf);
    return buf;
}

inline ByteBuffer& operator>> (ByteBuffer& buf, MovementInfo& mi)
{
    mi.Read(buf);
    return buf;
}

enum DiminishingLevels
{
    DIMINISHING_LEVEL_1             = 0,
    DIMINISHING_LEVEL_2             = 1,
    DIMINISHING_LEVEL_3             = 2,
    DIMINISHING_LEVEL_IMMUNE        = 3
};

struct DiminishingReturn
{
    DiminishingReturn(DiminishingGroup group, uint32 t, uint32 count)
        : DRGroup(group), stack(0), hitTime(t), hitCount(count)
    {}

    DiminishingGroup        DRGroup:16;
    uint16                  stack:16;
    uint32                  hitTime;
    uint32                  hitCount;
};

// At least some values expected fixed and used in auras field, other custom
enum MeleeHitOutcome
{
    MELEE_HIT_EVADE     = 0,
    MELEE_HIT_MISS      = 1,
    MELEE_HIT_DODGE     = 2,                                // used as misc in SPELL_AURA_IGNORE_COMBAT_RESULT
    MELEE_HIT_BLOCK     = 3,                                // used as misc in SPELL_AURA_IGNORE_COMBAT_RESULT
    MELEE_HIT_PARRY     = 4,                                // used as misc in SPELL_AURA_IGNORE_COMBAT_RESULT
    MELEE_HIT_GLANCING  = 5,
    MELEE_HIT_CRIT      = 6,
    MELEE_HIT_CRUSHING  = 7,
    MELEE_HIT_NORMAL    = 8,
};

struct CleanDamage
{
    CleanDamage(uint32 _damage, uint32 _absorb, WeaponAttackType _attackType, MeleeHitOutcome _hitOutCome) :
    damage(_damage), absorb(_absorb), attackType(_attackType), hitOutCome(_hitOutCome) {}

    uint32 damage;
    uint32 absorb;                          // for calculation of rage from absorbed dmg
    WeaponAttackType attackType;
    MeleeHitOutcome hitOutCome;
};

// Struct for use in Unit::CalculateMeleeDamage
// Need create structure like in SMSG_ATTACKERSTATEUPDATE opcode
struct CalcDamageInfo
{
    Unit  *attacker;             // Attacker
    Unit  *target;               // Target for damage
    SpellSchoolMask damageSchoolMask;
    uint32 damage;
    uint32 absorb;
    uint32 resist;
    uint32 blocked_amount;
    uint32 HitInfo;
    uint32 TargetState;
// Helper
    WeaponAttackType attackType; //
    uint32 procAttacker;
    uint32 procVictim;
    uint32 procEx;
    uint32 cleanDamage;          // Used only for rage calculation
    MeleeHitOutcome hitOutCome;  // TODO: remove this field (need use TargetState)
};

// Spell damage info structure based on structure sending in SMSG_SPELLNONMELEEDAMAGELOG opcode
struct SpellNonMeleeDamage{
    SpellNonMeleeDamage(Unit *_attacker, Unit *_target, uint32 _SpellID, SpellSchoolMask _schoolMask)
        : target(_target), attacker(_attacker), SpellID(_SpellID), damage(0), schoolMask(_schoolMask),
        absorb(0), resist(0), physicalLog(false), unused(false), blocked(0), HitInfo(0)
    {}

    Unit   *target;
    Unit   *attacker;
    uint32 SpellID;
    uint32 damage;
    SpellSchoolMask schoolMask;
    uint32 absorb;
    uint32 resist;
    bool   physicalLog;
    bool   unused;
    uint32 blocked;
    uint32 HitInfo;
};

struct SpellPeriodicAuraLogInfo
{
    SpellPeriodicAuraLogInfo(Aura *_aura, uint32 _damage, uint32 _overDamage, uint32 _absorb, uint32 _resist, float _multiplier, bool _critical = false)
        : aura(_aura), damage(_damage), overDamage(_overDamage), absorb(_absorb), resist(_resist), multiplier(_multiplier), critical(_critical) {}

    Aura   *aura;
    uint32 damage;
    uint32 overDamage;                                      // overkill/overheal
    uint32 absorb;
    uint32 resist;
    float  multiplier;
    bool   critical;
};

uint32 createProcExtendMask(SpellNonMeleeDamage *damageInfo, SpellMissInfo missCondition);

enum SpellAuraProcResult
{
    SPELL_AURA_PROC_OK              = 0,                    // proc was processed, will remove charges
    SPELL_AURA_PROC_FAILED          = 1,                    // proc failed - if at least one aura failed the proc, charges won't be taken
    SPELL_AURA_PROC_CANT_TRIGGER    = 2                     // aura can't trigger - skip charges taking, move to next aura if exists
};

typedef SpellAuraProcResult(Unit::*pAuraProcHandler)(Unit *pVictim, uint32 damage, Aura* triggeredByAura, SpellEntry const *procSpell, uint32 procFlag, uint32 procEx, uint32 cooldown);
extern pAuraProcHandler AuraProcHandler[TOTAL_AURAS];

#define MAX_DECLINED_NAME_CASES 5

struct DeclinedName
{
    std::string name[MAX_DECLINED_NAME_CASES];
};

enum CurrentSpellTypes
{
    CURRENT_MELEE_SPELL             = 0,
    CURRENT_GENERIC_SPELL           = 1,
    CURRENT_AUTOREPEAT_SPELL        = 2,
    CURRENT_CHANNELED_SPELL         = 3
};

#define CURRENT_FIRST_NON_MELEE_SPELL 1
#define CURRENT_MAX_SPELL             4

struct GlobalCooldown
{
    explicit GlobalCooldown(uint32 _dur = 0, uint32 _time = 0) : duration(_dur), cast_time(_time) {}

    uint32 duration;
    uint32 cast_time;
};

typedef UNORDERED_MAP<uint32 /*category*/, GlobalCooldown> GlobalCooldownList;

class GlobalCooldownMgr                                     // Shared by Player and CharmInfo
{
    public:
        GlobalCooldownMgr() {}

    public:
        bool HasGlobalCooldown(SpellEntry const* spellInfo) const;
        void AddGlobalCooldown(SpellEntry const* spellInfo, uint32 gcd);
        void CancelGlobalCooldown(SpellEntry const* spellInfo);

    private:
        GlobalCooldownList m_GlobalCooldowns;
};

enum ActiveStates
{
    ACT_PASSIVE  = 0x01,                                    // 0x01 - passive
    ACT_DISABLED = 0x81,                                    // 0x80 - castable
    ACT_ENABLED  = 0xC1,                                    // 0x40 | 0x80 - auto cast + castable
    ACT_COMMAND  = 0x07,                                    // 0x01 | 0x02 | 0x04
    ACT_REACTION = 0x06,                                    // 0x02 | 0x04
    ACT_DECIDE   = 0x00                                     // custom
};

enum ReactStates
{
    REACT_PASSIVE    = 0,
    REACT_DEFENSIVE  = 1,
    REACT_AGGRESSIVE = 2
};

enum CommandStates
{
    COMMAND_STAY    = 0,
    COMMAND_FOLLOW  = 1,
    COMMAND_ATTACK  = 2,
    COMMAND_ABANDON = 3
};

#define UNIT_ACTION_BUTTON_ACTION(X) (uint32(X) & 0x00FFFFFF)
#define UNIT_ACTION_BUTTON_TYPE(X)   ((uint32(X) & 0xFF000000) >> 24)
#define MAX_UNIT_ACTION_BUTTON_ACTION_VALUE (0x00FFFFFF+1)
#define MAKE_UNIT_ACTION_BUTTON(A,T) (uint32(A) | (uint32(T) << 24))

struct UnitActionBarEntry
{
    UnitActionBarEntry() : packedData(uint32(ACT_DISABLED) << 24) {}

    uint32 packedData;

    // helper
    ActiveStates GetType() const { return ActiveStates(UNIT_ACTION_BUTTON_TYPE(packedData)); }
    uint32 GetAction() const { return UNIT_ACTION_BUTTON_ACTION(packedData); }
    bool IsActionBarForSpell() const
    {
        ActiveStates Type = GetType();
        return Type == ACT_DISABLED || Type == ACT_ENABLED || Type == ACT_PASSIVE;
    }

    void SetActionAndType(uint32 action, ActiveStates type)
    {
        packedData = MAKE_UNIT_ACTION_BUTTON(action,type);
    }

    void SetType(ActiveStates type)
    {
        packedData = MAKE_UNIT_ACTION_BUTTON(UNIT_ACTION_BUTTON_ACTION(packedData),type);
    }

    void SetAction(uint32 action)
    {
        packedData = (packedData & 0xFF000000) | UNIT_ACTION_BUTTON_ACTION(action);
    }
};

typedef UnitActionBarEntry CharmSpellEntry;

enum ActionBarIndex
{
    ACTION_BAR_INDEX_START = 0,
    ACTION_BAR_INDEX_PET_SPELL_START = 3,
    ACTION_BAR_INDEX_PET_SPELL_END = 7,
    ACTION_BAR_INDEX_END = 10,
};

#define MAX_UNIT_ACTION_BAR_INDEX (ACTION_BAR_INDEX_END-ACTION_BAR_INDEX_START)

struct CharmInfo
{
    public:
        explicit CharmInfo(Unit* unit);
        uint32 GetPetNumber() const { return m_petnumber; }
        void SetPetNumber(uint32 petnumber, bool statwindow);

        void SetCommandState(CommandStates st) { m_CommandState = st; }
        CommandStates GetCommandState() { return m_CommandState; }
        bool HasCommandState(CommandStates state) { return (m_CommandState == state); }
        void SetReactState(ReactStates st) { m_reactState = st; }
        ReactStates GetReactState() { return m_reactState; }
        bool HasReactState(ReactStates state) { return (m_reactState == state); }

        void InitPossessCreateSpells();
        void InitVehicleCreateSpells();
        void InitCharmCreateSpells();
        void InitPetActionBar();
        void InitEmptyActionBar();

                                                            //return true if successful
        bool AddSpellToActionBar(uint32 spellid, ActiveStates newstate = ACT_DECIDE);
        bool RemoveSpellFromActionBar(uint32 spell_id);
        void LoadPetActionBar(const std::string& data);
        void BuildActionBar(WorldPacket* data);
        void SetSpellAutocast(uint32 spell_id, bool state);
        void SetActionBar(uint8 index, uint32 spellOrAction,ActiveStates type)
        {
            PetActionBar[index].SetActionAndType(spellOrAction,type);
        }

        UnitActionBarEntry const* GetActionBarEntry(uint8 index) const { return &(PetActionBar[index]); }

        void ToggleCreatureAutocast(uint32 spellid, bool apply);

        CharmSpellEntry* GetCharmSpell(uint8 index) { return &(m_charmspells[index]); }

        GlobalCooldownMgr& GetGlobalCooldownMgr() { return m_GlobalCooldownMgr; }
    private:

        Unit* m_unit;
        UnitActionBarEntry PetActionBar[MAX_UNIT_ACTION_BAR_INDEX];
        CharmSpellEntry m_charmspells[CREATURE_MAX_SPELLS];
        CommandStates   m_CommandState;
        ReactStates     m_reactState;
        uint32          m_petnumber;
        GlobalCooldownMgr m_GlobalCooldownMgr;
};

// used in CallForAllControlledUnits/CheckAllControlledUnits
enum ControlledUnitMask
{
    CONTROLLED_PET       = 0x01,
    CONTROLLED_MINIPET   = 0x02,
    CONTROLLED_GUARDIANS = 0x04,                            // including PROTECTOR_PET
    CONTROLLED_CHARM     = 0x08,
    CONTROLLED_TOTEMS    = 0x10,
};

// for clearing special attacks
#define REACTIVE_TIMER_START 4000

enum ReactiveType
{
    REACTIVE_DEFENSE      = 0,
    REACTIVE_HUNTER_PARRY = 1,
    REACTIVE_OVERPOWER    = 2
};

#define MAX_REACTIVE 3

// Used as MiscValue for SPELL_AURA_IGNORE_UNIT_STATE
enum IgnoreUnitState
{
    IGNORE_UNIT_TARGET_STATE      = 0,                      // target health, aura states, or combopoints
    IGNORE_UNIT_COMBAT_STATE      = 1,                      // ignore caster in combat state
    IGNORE_UNIT_TARGET_NON_FROZEN = 126,                    // ignore absent of frozen state
};

typedef std::set<uint64> GuardianPetList;
typedef std::set<ObjectGuid> GroupPetList;

// delay time next attack to prevent client attack animation problems
#define ATTACK_DISPLAY_DELAY 200
#define MAX_PLAYER_STEALTH_DETECT_RANGE 45.0f               // max distance for detection targets by player
#define MAX_CREATURE_ATTACK_RADIUS 45.0f                    // max distance for creature aggro (use with CONFIG_FLOAT_RATE_CREATURE_AGGRO)

// Regeneration defines
#define REGEN_TIME_FULL     2000                            // For this time difference is computed regen value
#define REGEN_TIME_PRECISE  500                             // Used in Spell::CheckPower for precise regeneration in spell cast time

struct SpellProcEventEntry;                                 // used only privately

class MANGOS_DLL_SPEC Unit : public WorldObject
{
    public:
        typedef std::set<Unit*> AttackerSet;
        typedef std::multimap< uint32, SpellAuraHolder*> SpellAuraHolderMap;
        typedef std::pair<SpellAuraHolderMap::iterator, SpellAuraHolderMap::iterator> SpellAuraHolderBounds;
        typedef std::pair<SpellAuraHolderMap::const_iterator, SpellAuraHolderMap::const_iterator> SpellAuraHolderConstBounds;
        typedef std::list<SpellAuraHolder *> SpellAuraHolderList;
        typedef std::list<Aura *> AuraList;
        typedef std::list<DiminishingReturn> Diminishing;
        typedef std::set<ObjectGuid> ComboPointHolderSet;
        typedef std::map<uint8, uint32> VisibleAuraMap;
        typedef std::map<SpellEntry const*, ObjectGuid> SingleCastSpellTargetMap;


        virtual ~Unit ( );

        void AddToWorld();
        void RemoveFromWorld();

        void CleanupsBeforeDelete();                        // used in ~Creature/~Player (or before mass creature delete to remove cross-references to already deleted units)

        float GetObjectBoundingRadius() const               // overwrite WorldObject version
        {
            return m_floatValues[UNIT_FIELD_BOUNDINGRADIUS];
        }

        DiminishingLevels GetDiminishing(DiminishingGroup  group);
        void IncrDiminishing(DiminishingGroup group);
        void ApplyDiminishingToDuration(DiminishingGroup  group, int32 &duration,Unit* caster, DiminishingLevels Level, int32 limitduration);
        void ApplyDiminishingAura(DiminishingGroup  group, bool apply);
        void ClearDiminishings() { m_Diminishing.clear(); }

        virtual void Update( uint32 update_diff, uint32 time );

        void setAttackTimer(WeaponAttackType type, uint32 time) { m_attackTimer[type] = time; }
        void resetAttackTimer(WeaponAttackType type = BASE_ATTACK);
        uint32 getAttackTimer(WeaponAttackType type) const { return m_attackTimer[type]; }
        bool isAttackReady(WeaponAttackType type = BASE_ATTACK) const { return m_attackTimer[type] == 0; }
        bool haveOffhandWeapon() const;
        bool CanUseEquippedWeapon(WeaponAttackType attackType) const
        {
            if (IsInFeralForm())
                return false;

            switch(attackType)
            {
                default:
                case BASE_ATTACK:
                    return !HasFlag(UNIT_FIELD_FLAGS, UNIT_FLAG_DISARMED);
                case OFF_ATTACK:
                    return !HasFlag(UNIT_FIELD_FLAGS_2, UNIT_FLAG2_DISARM_OFFHAND);
                case RANGED_ATTACK:
                    return !HasFlag(UNIT_FIELD_FLAGS_2, UNIT_FLAG2_DISARM_RANGED);
            }
        }
        bool CanReachWithMeleeAttack(Unit* pVictim, float flat_mod = 0.0f) const;
        uint32 m_extraAttacks;

        void _addAttacker(Unit *pAttacker)                  // must be called only from Unit::Attack(Unit*)
        {
            AttackerSet::const_iterator itr = m_attackers.find(pAttacker);
            if(itr == m_attackers.end())
                m_attackers.insert(pAttacker);
        }
        void _removeAttacker(Unit *pAttacker)               // must be called only from Unit::AttackStop()
        {
            m_attackers.erase(pAttacker);
        }
        Unit * getAttackerForHelper()                       // If someone wants to help, who to give them
        {
            if (getVictim() != NULL)
                return getVictim();

            if (!m_attackers.empty())
                return *(m_attackers.begin());

            return NULL;
        }
        bool Attack(Unit *victim, bool meleeAttack);
        void AttackedBy(Unit *attacker);
        void CastStop(uint32 except_spellid = 0);
        bool AttackStop(bool targetSwitch = false);
        void RemoveAllAttackers();
        AttackerSet const& getAttackers() const { return m_attackers; }
        bool isAttackingPlayer() const;
        Unit* getVictim() const { return m_attacking; }
        void CombatStop(bool includingCast = false);
        void CombatStopWithPets(bool includingCast = false);
        void StopAttackFaction(uint32 faction_id);
        Unit* SelectRandomUnfriendlyTarget(Unit* except = NULL, float radius = ATTACK_DISTANCE) const;
        Unit* SelectRandomFriendlyTarget(Unit* except = NULL, float radius = ATTACK_DISTANCE) const;
        bool hasNegativeAuraWithInterruptFlag(uint32 flag);
        void SendMeleeAttackStop(Unit* victim);
        void SendMeleeAttackStart(Unit* pVictim);

        void addUnitState(uint32 f) { m_state |= f; }
        bool hasUnitState(uint32 f) const { return (m_state & f); }
        void clearUnitState(uint32 f) { m_state &= ~f; }
        bool CanFreeMove() const
        {
            return !hasUnitState(UNIT_STAT_NO_FREE_MOVE) && GetOwnerGuid().IsEmpty();
        }

        uint32 getLevel() const { return GetUInt32Value(UNIT_FIELD_LEVEL); }
        virtual uint32 GetLevelForTarget(Unit const* /*target*/) const { return getLevel(); }
        void SetLevel(uint32 lvl);
        uint8 getRace() const { return GetByteValue(UNIT_FIELD_BYTES_0, 0); }
        uint32 getRaceMask() const { return 1 << (getRace()-1); }
        uint8 getClass() const { return GetByteValue(UNIT_FIELD_BYTES_0, 1); }
        uint32 getClassMask() const { return 1 << (getClass()-1); }
        uint8 getGender() const { return GetByteValue(UNIT_FIELD_BYTES_0, 2); }

        float GetStat(Stats stat) const { return float(GetUInt32Value(UNIT_FIELD_STAT0+stat)); }
        void SetStat(Stats stat, int32 val) { SetStatInt32Value(UNIT_FIELD_STAT0+stat, val); }
        uint32 GetArmor() const { return GetResistance(SPELL_SCHOOL_NORMAL) ; }
        void SetArmor(int32 val) { SetResistance(SPELL_SCHOOL_NORMAL, val); }

        uint32 GetResistance(SpellSchools school) const { return GetUInt32Value(UNIT_FIELD_RESISTANCES+school); }
        void SetResistance(SpellSchools school, int32 val) { SetStatInt32Value(UNIT_FIELD_RESISTANCES+school,val); }

        uint32 GetHealth()    const { return GetUInt32Value(UNIT_FIELD_HEALTH); }
        uint32 GetMaxHealth() const { return GetUInt32Value(UNIT_FIELD_MAXHEALTH); }
        float GetHealthPercent() const { return (GetHealth()*100.0f) / GetMaxHealth(); }
        void SetHealth(   uint32 val);
        void SetMaxHealth(uint32 val);
        void SetHealthPercent(float percent);
        int32 ModifyHealth(int32 val);

        Powers getPowerType() const { return Powers(GetByteValue(UNIT_FIELD_BYTES_0, 3)); }
        void setPowerType(Powers power);
        uint32 GetPower(   Powers power) const { return GetUInt32Value(UNIT_FIELD_POWER1   +power); }
        uint32 GetMaxPower(Powers power) const { return GetUInt32Value(UNIT_FIELD_MAXPOWER1+power); }
        void SetPower(   Powers power, uint32 val);
        void SetMaxPower(Powers power, uint32 val);
        int32 ModifyPower(Powers power, int32 val);
        void ApplyPowerMod(Powers power, uint32 val, bool apply);
        void ApplyMaxPowerMod(Powers power, uint32 val, bool apply);

        uint32 GetAttackTime(WeaponAttackType att) const { return (uint32)(GetFloatValue(UNIT_FIELD_BASEATTACKTIME+att)/m_modAttackSpeedPct[att]); }
        void SetAttackTime(WeaponAttackType att, uint32 val) { SetFloatValue(UNIT_FIELD_BASEATTACKTIME+att,val*m_modAttackSpeedPct[att]); }
        void ApplyAttackTimePercentMod(WeaponAttackType att,float val, bool apply);
        void ApplyCastTimePercentMod(float val, bool apply);

        SheathState GetSheath() const { return SheathState(GetByteValue(UNIT_FIELD_BYTES_2, 0)); }
        virtual void SetSheath( SheathState sheathed ) { SetByteValue(UNIT_FIELD_BYTES_2, 0, sheathed); }

        // faction template id
        uint32 getFaction() const { return GetUInt32Value(UNIT_FIELD_FACTIONTEMPLATE); }
        uint32 GetOriginalFaction() const { return m_originalFaction; }
        void setFaction(uint32 faction) { if (!m_originalFaction) m_originalFaction = faction; SetUInt32Value(UNIT_FIELD_FACTIONTEMPLATE, faction ); }
        FactionTemplateEntry const* getFactionTemplateEntry() const;
        bool IsHostileTo(Unit const* unit) const;
        bool IsHostileToPlayers() const;
        bool IsFriendlyTo(Unit const* unit) const;
        bool IsNeutralToAll() const;
        bool IsContestedGuard() const
        {
            if(FactionTemplateEntry const* entry = getFactionTemplateEntry())
                return entry->IsContestedGuardFaction();

            return false;
        }
        bool IsPvP() const { return HasByteFlag(UNIT_FIELD_BYTES_2, 1, UNIT_BYTE2_FLAG_PVP); }
        void SetPvP(bool state);
        bool IsFFAPvP() const { return HasByteFlag(UNIT_FIELD_BYTES_2, 1, UNIT_BYTE2_FLAG_FFA_PVP); }
        void SetFFAPvP(bool state);
        uint32 GetCreatureType() const;
        uint32 GetCreatureTypeMask() const
        {
            uint32 creatureType = GetCreatureType();
            return (creatureType >= 1) ? (1 << (creatureType - 1)) : 0;
        }

        uint8 getStandState() const { return GetByteValue(UNIT_FIELD_BYTES_1, 0); }
        bool IsSitState() const;
        bool IsStandState() const;
        void SetStandState(uint8 state);

        void  SetStandFlags(uint8 flags) { SetByteFlag(UNIT_FIELD_BYTES_1, 2,flags); }
        void  RemoveStandFlags(uint8 flags) { RemoveByteFlag(UNIT_FIELD_BYTES_1, 2,flags); }

        bool IsMounted() const { return HasFlag(UNIT_FIELD_FLAGS, UNIT_FLAG_MOUNT ); }
        uint32 GetMountID() const { return GetUInt32Value(UNIT_FIELD_MOUNTDISPLAYID); }
        void Mount(uint32 mount, uint32 spellId = 0, uint32 vehicleId = 0, uint32 creatureEntry = 0);
        void Unmount(bool from_aura = false);

        VehicleInfo* GetVehicleInfo() { return m_vehicleInfo; }
        bool IsVehicle() const { return m_vehicleInfo != NULL; }
        void SetVehicleId(uint32 entry);

        uint16 GetMaxSkillValueForLevel(Unit const* target = NULL) const { return (target ? GetLevelForTarget(target) : getLevel()) * 5; }
        void DealDamageMods(Unit *pVictim, uint32 &damage, uint32* absorb);
        uint32 DealDamage(Unit *pVictim, uint32 damage, CleanDamage const* cleanDamage, DamageEffectType damagetype, SpellSchoolMask damageSchoolMask, SpellEntry const *spellProto, bool durabilityLoss);
        int32 DealHeal(Unit *pVictim, uint32 addhealth, SpellEntry const *spellProto, bool critical = false, uint32 absorb = 0);

        void PetOwnerKilledUnit(Unit* pVictim);

        void ProcDamageAndSpell(Unit *pVictim, uint32 procAttacker, uint32 procVictim, uint32 procEx, uint32 amount, WeaponAttackType attType = BASE_ATTACK, SpellEntry const *procSpell = NULL);
        void ProcDamageAndSpellFor( bool isVictim, Unit * pTarget, uint32 procFlag, uint32 procExtra, WeaponAttackType attType, SpellEntry const * procSpell, uint32 damage );

        void HandleEmote(uint32 emote_id);                  // auto-select command/state
        void HandleEmoteCommand(uint32 emote_id);
        void HandleEmoteState(uint32 emote_id);
        void AttackerStateUpdate (Unit *pVictim, WeaponAttackType attType = BASE_ATTACK, bool extra = false );

        float MeleeMissChanceCalc(const Unit *pVictim, WeaponAttackType attType) const;

        void CalculateMeleeDamage(Unit *pVictim, uint32 damage, CalcDamageInfo *damageInfo, WeaponAttackType attackType = BASE_ATTACK);
        void DealMeleeDamage(CalcDamageInfo *damageInfo, bool durabilityLoss);

        bool IsAllowedDamageInArea(Unit * pVictim) const;

        void CalculateSpellDamage(SpellNonMeleeDamage *damageInfo, int32 damage, SpellEntry const *spellInfo, WeaponAttackType attackType = BASE_ATTACK);
        void DealSpellDamage(SpellNonMeleeDamage *damageInfo, bool durabilityLoss);

        // player or player's pet resilience (-1%)
        float GetMeleeCritChanceReduction() const { return GetCombatRatingReduction(CR_CRIT_TAKEN_MELEE); }
        float GetRangedCritChanceReduction() const { return GetCombatRatingReduction(CR_CRIT_TAKEN_RANGED); }
        float GetSpellCritChanceReduction() const { return GetCombatRatingReduction(CR_CRIT_TAKEN_SPELL); }

        // player or player's pet resilience (-1%)
        uint32 GetMeleeCritDamageReduction(uint32 damage) const { return GetCombatRatingDamageReduction(CR_CRIT_TAKEN_MELEE, 2.2f, 33.0f, damage); }
        uint32 GetRangedCritDamageReduction(uint32 damage) const { return GetCombatRatingDamageReduction(CR_CRIT_TAKEN_RANGED, 2.2f, 33.0f, damage); }
        uint32 GetSpellCritDamageReduction(uint32 damage) const { return GetCombatRatingDamageReduction(CR_CRIT_TAKEN_SPELL, 2.2f, 33.0f, damage); }

        // player or player's pet resilience (-1%), cap 100%
        uint32 GetMeleeDamageReduction(uint32 damage) const { return GetCombatRatingDamageReduction(CR_CRIT_TAKEN_MELEE, 2.0f, 100.0f, damage); }
        uint32 GetRangedDamageReduction(uint32 damage) const { return GetCombatRatingDamageReduction(CR_CRIT_TAKEN_MELEE, 2.0f, 100.0f, damage); }
        uint32 GetSpellDamageReduction(uint32 damage) const { return GetCombatRatingDamageReduction(CR_CRIT_TAKEN_MELEE, 2.0f, 100.0f, damage); }

        float  MeleeSpellMissChance(Unit *pVictim, WeaponAttackType attType, int32 skillDiff, SpellEntry const *spell);
        SpellMissInfo MeleeSpellHitResult(Unit *pVictim, SpellEntry const *spell);
        SpellMissInfo MagicSpellHitResult(Unit *pVictim, SpellEntry const *spell);
        SpellMissInfo SpellHitResult(Unit *pVictim, SpellEntry const *spell, bool canReflect = false);

        float GetUnitDodgeChance()    const;
        float GetUnitParryChance()    const;
        float GetUnitBlockChance()    const;
        float GetUnitCriticalChance(WeaponAttackType attackType, const Unit *pVictim) const;

        virtual uint32 GetShieldBlockValue() const =0;
        uint32 GetUnitMeleeSkill(Unit const* target = NULL) const { return (target ? GetLevelForTarget(target) : getLevel()) * 5; }
        uint32 GetDefenseSkillValue(Unit const* target = NULL) const;
        uint32 GetWeaponSkillValue(WeaponAttackType attType, Unit const* target = NULL) const;
        float GetWeaponProcChance() const;
        float GetPPMProcChance(uint32 WeaponSpeed, float PPM) const;

        MeleeHitOutcome RollMeleeOutcomeAgainst (const Unit *pVictim, WeaponAttackType attType) const;
        MeleeHitOutcome RollMeleeOutcomeAgainst (const Unit *pVictim, WeaponAttackType attType, int32 crit_chance, int32 miss_chance, int32 dodge_chance, int32 parry_chance, int32 block_chance) const;

        bool isVendor()       const { return HasFlag( UNIT_NPC_FLAGS, UNIT_NPC_FLAG_VENDOR ); }
        bool isTrainer()      const { return HasFlag( UNIT_NPC_FLAGS, UNIT_NPC_FLAG_TRAINER ); }
        bool isQuestGiver()   const { return HasFlag( UNIT_NPC_FLAGS, UNIT_NPC_FLAG_QUESTGIVER ); }
        bool isGossip()       const { return HasFlag( UNIT_NPC_FLAGS, UNIT_NPC_FLAG_GOSSIP ); }
        bool isTaxi()         const { return HasFlag( UNIT_NPC_FLAGS, UNIT_NPC_FLAG_FLIGHTMASTER ); }
        bool isGuildMaster()  const { return HasFlag( UNIT_NPC_FLAGS, UNIT_NPC_FLAG_PETITIONER ); }
        bool isBattleMaster() const { return HasFlag( UNIT_NPC_FLAGS, UNIT_NPC_FLAG_BATTLEMASTER ); }
        bool isBanker()       const { return HasFlag( UNIT_NPC_FLAGS, UNIT_NPC_FLAG_BANKER ); }
        bool isInnkeeper()    const { return HasFlag( UNIT_NPC_FLAGS, UNIT_NPC_FLAG_INNKEEPER ); }
        bool isSpiritHealer() const { return HasFlag( UNIT_NPC_FLAGS, UNIT_NPC_FLAG_SPIRITHEALER ); }
        bool isSpiritGuide()  const { return HasFlag( UNIT_NPC_FLAGS, UNIT_NPC_FLAG_SPIRITGUIDE ); }
        bool isTabardDesigner()const { return HasFlag( UNIT_NPC_FLAGS, UNIT_NPC_FLAG_TABARDDESIGNER ); }
        bool isAuctioner()    const { return HasFlag( UNIT_NPC_FLAGS, UNIT_NPC_FLAG_AUCTIONEER ); }
        bool isArmorer()      const { return HasFlag( UNIT_NPC_FLAGS, UNIT_NPC_FLAG_REPAIR ); }
        bool isServiceProvider() const
        {
            return HasFlag( UNIT_NPC_FLAGS,
                UNIT_NPC_FLAG_VENDOR | UNIT_NPC_FLAG_TRAINER | UNIT_NPC_FLAG_FLIGHTMASTER |
                UNIT_NPC_FLAG_PETITIONER | UNIT_NPC_FLAG_BATTLEMASTER | UNIT_NPC_FLAG_BANKER |
                UNIT_NPC_FLAG_INNKEEPER | UNIT_NPC_FLAG_GUARD | UNIT_NPC_FLAG_SPIRITHEALER |
                UNIT_NPC_FLAG_SPIRITGUIDE | UNIT_NPC_FLAG_TABARDDESIGNER | UNIT_NPC_FLAG_AUCTIONEER );
        }
        bool isSpiritService() const { return HasFlag( UNIT_NPC_FLAGS, UNIT_NPC_FLAG_SPIRITHEALER | UNIT_NPC_FLAG_SPIRITGUIDE ); }

        //Need fix or use this
        bool isGuard() const  { return HasFlag(UNIT_NPC_FLAGS, UNIT_NPC_FLAG_GUARD); }

        bool IsTaxiFlying()  const { return hasUnitState(UNIT_STAT_TAXI_FLIGHT); }

        bool isInCombat()  const { return HasFlag(UNIT_FIELD_FLAGS, UNIT_FLAG_IN_COMBAT); }
        void SetInCombatState(bool PvP, Unit* enemy = NULL);
        void SetInCombatWith(Unit* enemy);
        void ClearInCombat();
        uint32 GetCombatTimer() const { return m_CombatTimer; }

        SpellAuraHolderBounds GetSpellAuraHolderBounds(uint32 spell_id)
        {
            return m_spellAuraHolders.equal_range(spell_id);
        }
        SpellAuraHolderConstBounds GetSpellAuraHolderBounds(uint32 spell_id) const
        {
            return m_spellAuraHolders.equal_range(spell_id);
        }

        bool HasAuraType(AuraType auraType) const;
        bool HasAura(uint32 spellId, SpellEffectIndex effIndex) const;
        bool HasAura(uint32 spellId) const
        {
            return m_spellAuraHolders.find(spellId) != m_spellAuraHolders.end();
        }

        bool virtual HasSpell(uint32 /*spellID*/) const { return false; }

        bool HasStealthAura()      const { return HasAuraType(SPELL_AURA_MOD_STEALTH); }
        bool HasInvisibilityAura() const { return HasAuraType(SPELL_AURA_MOD_INVISIBILITY); }
        bool isFeared()  const { return HasAuraType(SPELL_AURA_MOD_FEAR); }
        bool isInRoots() const { return HasAuraType(SPELL_AURA_MOD_ROOT); }
        bool IsPolymorphed() const;

        bool isFrozen() const;
        bool IsIgnoreUnitState(SpellEntry const *spell, IgnoreUnitState ignoreState);

        bool isTargetableForAttack(bool inversAlive = false) const;
        virtual bool isPassiveToHostile() { return HasFlag(UNIT_FIELD_FLAGS, UNIT_FLAG_PASSIVE); }

        virtual bool IsInWater() const;
        virtual bool IsUnderWater() const;
        bool isInAccessablePlaceFor(Creature const* c) const;

        void SendHealSpellLog(Unit *pVictim, uint32 SpellID, uint32 Damage, uint32 OverHeal, bool critical = false, uint32 absorb = 0);
        void SendEnergizeSpellLog(Unit *pVictim, uint32 SpellID, uint32 Damage,Powers powertype);
        void EnergizeBySpell(Unit *pVictim, uint32 SpellID, uint32 Damage, Powers powertype);
        uint32 SpellNonMeleeDamageLog(Unit *pVictim, uint32 spellID, uint32 damage);
        void CastSpell(Unit* Victim, uint32 spellId, bool triggered, Item *castItem = NULL, Aura* triggeredByAura = NULL, ObjectGuid originalCaster = ObjectGuid(), SpellEntry const* triggeredBy = NULL);
        void CastSpell(Unit* Victim,SpellEntry const *spellInfo, bool triggered, Item *castItem= NULL, Aura* triggeredByAura = NULL, ObjectGuid originalCaster = ObjectGuid(), SpellEntry const* triggeredBy = NULL);
        void CastCustomSpell(Unit* Victim, uint32 spellId, int32 const* bp0, int32 const* bp1, int32 const* bp2, bool triggered, Item *castItem= NULL, Aura* triggeredByAura = NULL, ObjectGuid originalCaster = ObjectGuid(), SpellEntry const* triggeredBy = NULL);
        void CastCustomSpell(Unit* Victim,SpellEntry const *spellInfo, int32 const* bp0, int32 const* bp1, int32 const* bp2, bool triggered, Item *castItem= NULL, Aura* triggeredByAura = NULL, ObjectGuid originalCaster = ObjectGuid(), SpellEntry const* triggeredBy = NULL);
        void CastSpell(float x, float y, float z, uint32 spellId, bool triggered, Item *castItem = NULL, Aura* triggeredByAura = NULL, ObjectGuid originalCaster = ObjectGuid(), SpellEntry const* triggeredBy = NULL);
        void CastSpell(float x, float y, float z, SpellEntry const *spellInfo, bool triggered, Item *castItem = NULL, Aura* triggeredByAura = NULL, ObjectGuid originalCaster = ObjectGuid(), SpellEntry const* triggeredBy = NULL);

        void DeMorph();

        void SendAttackStateUpdate(CalcDamageInfo *damageInfo);
        void SendAttackStateUpdate(uint32 HitInfo, Unit *target, uint8 SwingType, SpellSchoolMask damageSchoolMask, uint32 Damage, uint32 AbsorbDamage, uint32 Resist, VictimState TargetState, uint32 BlockedAmount);
        void SendSpellNonMeleeDamageLog(SpellNonMeleeDamage *log);
        void SendSpellNonMeleeDamageLog(Unit *target,uint32 SpellID, uint32 Damage, SpellSchoolMask damageSchoolMask, uint32 AbsorbedDamage, uint32 Resist, bool PhysicalDamage, uint32 Blocked, bool CriticalHit = false);
        void SendPeriodicAuraLog(SpellPeriodicAuraLogInfo *pInfo);
        void SendSpellMiss(Unit *target, uint32 spellID, SpellMissInfo missInfo);

        void NearTeleportTo(float x, float y, float z, float orientation, bool casting = false);

        void MonsterMove(float x, float y, float z, uint32 transitTime);
        void MonsterMoveWithSpeed(float x, float y, float z, uint32 transitTime = 0);
        void MonsterJump(float x, float y, float z, float o, uint32 transitTime, uint32 verticalSpeed);

        // recommend use MonsterMove/MonsterMoveWithSpeed for most case that correctly work with movegens
        // if used additional args in ... part then floats must explicitly casted to double
        void SendMonsterMove(float x, float y, float z, SplineType type, SplineFlags flags, uint32 Time, Player* player = NULL, ...);
        void SendMonsterMoveJump(float NewPosX, float NewPosY, float NewPosZ, float vert_speed, uint32 flags, uint32 Time, Player* player = NULL);
        void SendMonsterMoveWithSpeed(float x, float y, float z, uint32 transitTime = 0, Player* player = NULL);
        void SendMonsterMoveTransport(WorldObject *transport, SplineType type, SplineFlags flags, uint32 moveTime, ...);

        virtual bool SetPosition(float x, float y, float z, float orientation, bool teleport = false);

        template<typename PathElem, typename PathNode>
        void SendMonsterMoveByPath(Path<PathElem,PathNode> const& path, uint32 start, uint32 end, SplineFlags flags);

        void SendHighestThreatUpdate(HostileReference* pHostileReference);
        void SendThreatClear();
        void SendThreatRemove(HostileReference* pHostileReference);
        void SendThreatUpdate();

        void SendHeartBeat(bool toSelf);

        virtual void MoveOutOfRange(Player &) {  };

        bool isAlive() const { return (m_deathState == ALIVE); };
        bool isDead() const { return ( m_deathState == DEAD || m_deathState == CORPSE ); };
        DeathState getDeathState() const { return m_deathState; };
        virtual void SetDeathState(DeathState s);           // overwritten in Creature/Player/Pet

        ObjectGuid const& GetOwnerGuid() const { return  GetGuidValue(UNIT_FIELD_SUMMONEDBY); }
        void SetOwnerGuid(ObjectGuid owner) { SetGuidValue(UNIT_FIELD_SUMMONEDBY, owner); }
        ObjectGuid const& GetCreatorGuid() const;
        void SetCreatorGuid(ObjectGuid creator) { SetGuidValue(UNIT_FIELD_CREATEDBY, creator); }
        ObjectGuid const& GetPetGuid() const { return GetGuidValue(UNIT_FIELD_SUMMON); }
        void SetPetGuid(ObjectGuid pet) { SetGuidValue(UNIT_FIELD_SUMMON, pet); }
        ObjectGuid const& GetCharmerGuid() const { return GetGuidValue(UNIT_FIELD_CHARMEDBY); }
        void SetCharmerGuid(ObjectGuid owner) { SetGuidValue(UNIT_FIELD_CHARMEDBY, owner); }
        ObjectGuid const& GetCharmGuid() const { return GetGuidValue(UNIT_FIELD_CHARM); }
        void SetCharmGuid(ObjectGuid charm) { SetGuidValue(UNIT_FIELD_CHARM, charm); }
        ObjectGuid const& GetTargetGuid() const { return GetGuidValue(UNIT_FIELD_TARGET); }
        void SetTargetGuid(ObjectGuid targetGuid) { SetGuidValue(UNIT_FIELD_TARGET, targetGuid); }
        ObjectGuid const& GetChannelObjectGuid() const { return GetGuidValue(UNIT_FIELD_CHANNEL_OBJECT); }
        void SetChannelObjectGuid(ObjectGuid targetGuid) { SetGuidValue(UNIT_FIELD_CHANNEL_OBJECT, targetGuid); }

        void SetCritterGuid(ObjectGuid critterGuid) { SetGuidValue(UNIT_FIELD_CRITTER, critterGuid); }
        ObjectGuid const& GetCritterGuid() const { return GetGuidValue(UNIT_FIELD_CRITTER); }

        void RemoveMiniPet();
        Pet* GetMiniPet() const;
        void SetMiniPet(Unit* pet) { SetCritterGuid(pet ? pet->GetObjectGuid() : ObjectGuid()); }

        ObjectGuid const& GetCharmerOrOwnerGuid() const { return !GetCharmerGuid().IsEmpty() ? GetCharmerGuid() : GetOwnerGuid(); }
        ObjectGuid const& GetCharmerOrOwnerOrOwnGuid() const
        {
            ObjectGuid const& guid = GetCharmerOrOwnerGuid();
            if (!guid.IsEmpty())
                return guid;
            return GetObjectGuid();
        }
        bool isCharmedOwnedByPlayerOrPlayer() const { return GetCharmerOrOwnerOrOwnGuid().IsPlayer(); }

        Player* GetSpellModOwner() const;

        Unit* GetOwner() const;
        Pet* GetPet() const;
        Unit* GetCharmer() const;
        Unit* GetCharm() const;
        Unit* GetCreator() const;
        void Uncharm();
        Unit* GetCharmerOrOwner() const { return !GetCharmerGuid().IsEmpty() ? GetCharmer() : GetOwner(); }
        Unit* GetCharmerOrOwnerOrSelf()
        {
            if(Unit* u = GetCharmerOrOwner())
                return u;

            return this;
        }
        bool IsCharmerOrOwnerPlayerOrPlayerItself() const;
        Player* GetCharmerOrOwnerPlayerOrPlayerItself();
        float GetCombatDistance( const Unit* target ) const;

        void SetPet(Pet* pet);
        void SetCharm(Unit* pet);

        void AddPetToList(Pet* pet);
        void RemovePetFromList(Pet* pet);
        GroupPetList const& GetPets() { return m_groupPets; }

        void AddGuardian(Pet* pet);
        void RemoveGuardian(Pet* pet);
        void RemoveGuardians();
        Pet* FindGuardianWithEntry(uint32 entry);
        GuardianPetList const& GetGuardians() const { return m_guardianPets; }
        Pet* GetProtectorPet();                             // expected single case in guardian list

        bool isCharmed() const { return !GetCharmerGuid().IsEmpty(); }

        CharmInfo* GetCharmInfo() { return m_charmInfo; }
        CharmInfo* InitCharmInfo(Unit* charm);

        ObjectGuid const& GetTotemGuid(TotemSlot slot) const { return m_TotemSlot[slot]; }
        Totem* GetTotem(TotemSlot slot) const;
        bool IsAllTotemSlotsUsed() const;

        void _AddTotem(TotemSlot slot, Totem* totem);       // only for call from Totem summon code
        void _RemoveTotem(Totem* totem);                    // only for call from Totem class

        template<typename Func>
        void CallForAllControlledUnits(Func const& func, uint32 controlledMask);
        template<typename Func>
        bool CheckAllControlledUnits(Func const& func, uint32 controlledMask) const;

        bool AddSpellAuraHolder(SpellAuraHolder *holder);
        void AddAuraToModList(Aura *aura);

        void _AddAura(uint32 spellID, uint32 duration = 60000);

        // removing specific aura stack
        void RemoveAura(Aura* aura, AuraRemoveMode mode = AURA_REMOVE_BY_DEFAULT);
        void RemoveAura(uint32 spellId, SpellEffectIndex effindex, Aura* except = NULL);
        void RemoveSpellAuraHolder(SpellAuraHolder *holder, AuraRemoveMode mode = AURA_REMOVE_BY_DEFAULT);
        void RemoveSingleAuraFromSpellAuraHolder(SpellAuraHolder *holder, SpellEffectIndex index, AuraRemoveMode mode = AURA_REMOVE_BY_DEFAULT);
        void RemoveSingleAuraFromSpellAuraHolder(uint32 id, SpellEffectIndex index, uint64 casterGUID, AuraRemoveMode mode = AURA_REMOVE_BY_DEFAULT);

        // removing specific aura stacks by diff reasons and selections
        void RemoveAurasDueToSpell(uint32 spellId, SpellAuraHolder* except = NULL, AuraRemoveMode mode = AURA_REMOVE_BY_DEFAULT);
        void RemoveAurasDueToItemSpell(Item* castItem,uint32 spellId);
        void RemoveAurasByCasterSpell(uint32 spellId, uint64 casterGUID);
        void RemoveAurasDueToSpellBySteal(uint32 spellId, uint64 casterGUID, Unit *stealer);
        void RemoveAurasDueToSpellByCancel(uint32 spellId);

        // removing unknown aura stacks by diff reasons and selections
        void RemoveNotOwnSingleTargetAuras(uint32 newPhase = 0x0);
        void RemoveAurasAtMechanicImmunity(uint32 mechMask, uint32 exceptSpellId, bool non_positive = false);
        void RemoveAurasBySpellMechanic(uint32 mechMask);
        void RemoveSpellsCausingAura(AuraType auraType);
        void RemoveSpellsCausingAura(AuraType auraType, SpellAuraHolder* except);
        void RemoveRankAurasDueToSpell(uint32 spellId);
        bool RemoveNoStackAurasDueToAuraHolder(SpellAuraHolder *holder);
        void RemoveAurasWithInterruptFlags(uint32 flags);
        void RemoveAurasWithAttribute(uint32 flags);
        void RemoveAurasWithDispelType( DispelType type, uint64 casterGUID = 0 );
        void RemoveAllAuras(AuraRemoveMode mode = AURA_REMOVE_BY_DEFAULT);
        void RemoveArenaAuras(bool onleave = false);
        void RemoveAllAurasOnDeath();

        // removing specific aura FROM stack by diff reasons and selections
        void RemoveAuraHolderFromStack(uint32 spellId, uint32 stackAmount = 1, uint64 casterGUID = 0, AuraRemoveMode mode = AURA_REMOVE_BY_DEFAULT);
        void RemoveAuraHolderDueToSpellByDispel(uint32 spellId, uint32 stackAmount, uint64 casterGUID, Unit *dispeller);

        void DelaySpellAuraHolder(uint32 spellId, int32 delaytime, uint64 casterGUID);

        float GetResistanceBuffMods(SpellSchools school, bool positive) const { return GetFloatValue(positive ? UNIT_FIELD_RESISTANCEBUFFMODSPOSITIVE+school : UNIT_FIELD_RESISTANCEBUFFMODSNEGATIVE+school ); }
        void SetResistanceBuffMods(SpellSchools school, bool positive, float val) { SetFloatValue(positive ? UNIT_FIELD_RESISTANCEBUFFMODSPOSITIVE+school : UNIT_FIELD_RESISTANCEBUFFMODSNEGATIVE+school,val); }
        void ApplyResistanceBuffModsMod(SpellSchools school, bool positive, float val, bool apply) { ApplyModSignedFloatValue(positive ? UNIT_FIELD_RESISTANCEBUFFMODSPOSITIVE+school : UNIT_FIELD_RESISTANCEBUFFMODSNEGATIVE+school, val, apply); }
        void ApplyResistanceBuffModsPercentMod(SpellSchools school, bool positive, float val, bool apply) { ApplyPercentModFloatValue(positive ? UNIT_FIELD_RESISTANCEBUFFMODSPOSITIVE+school : UNIT_FIELD_RESISTANCEBUFFMODSNEGATIVE+school, val, apply); }
        void InitStatBuffMods()
        {
            for(int i = STAT_STRENGTH; i < MAX_STATS; ++i) SetFloatValue(UNIT_FIELD_POSSTAT0+i, 0);
            for(int i = STAT_STRENGTH; i < MAX_STATS; ++i) SetFloatValue(UNIT_FIELD_NEGSTAT0+i, 0);
        }
        void ApplyStatBuffMod(Stats stat, float val, bool apply) { ApplyModSignedFloatValue((val > 0 ? UNIT_FIELD_POSSTAT0+stat : UNIT_FIELD_NEGSTAT0+stat), val, apply); }
        void ApplyStatPercentBuffMod(Stats stat, float val, bool apply)
        {
            ApplyPercentModFloatValue(UNIT_FIELD_POSSTAT0+stat, val, apply);
            ApplyPercentModFloatValue(UNIT_FIELD_NEGSTAT0+stat, val, apply);
        }
        void SetCreateStat(Stats stat, float val) { m_createStats[stat] = val; }
        void SetCreateHealth(uint32 val) { SetUInt32Value(UNIT_FIELD_BASE_HEALTH, val); }
        uint32 GetCreateHealth() const { return GetUInt32Value(UNIT_FIELD_BASE_HEALTH); }
        void SetCreateMana(uint32 val) { SetUInt32Value(UNIT_FIELD_BASE_MANA, val); }
        uint32 GetCreateMana() const { return GetUInt32Value(UNIT_FIELD_BASE_MANA); }
        uint32 GetCreatePowers(Powers power) const;
        float GetPosStat(Stats stat) const { return GetFloatValue(UNIT_FIELD_POSSTAT0+stat); }
        float GetNegStat(Stats stat) const { return GetFloatValue(UNIT_FIELD_NEGSTAT0+stat); }
        float GetCreateStat(Stats stat) const { return m_createStats[stat]; }

        void SetCurrentCastedSpell(Spell * pSpell);
        virtual void ProhibitSpellSchool(SpellSchoolMask /*idSchoolMask*/, uint32 /*unTimeMs*/ ) { }
        void InterruptSpell(CurrentSpellTypes spellType, bool withDelayed = true, bool sendAutoRepeatCancelToClient = true);
        void FinishSpell(CurrentSpellTypes spellType, bool ok = true);

        // set withDelayed to true to account delayed spells as casted
        // delayed+channeled spells are always accounted as casted
        // we can skip channeled or delayed checks using flags
        bool IsNonMeleeSpellCasted(bool withDelayed, bool skipChanneled = false, bool skipAutorepeat = false) const;

        // set withDelayed to true to interrupt delayed spells too
        // delayed+channeled spells are always interrupted
        void InterruptNonMeleeSpells(bool withDelayed, uint32 spellid = 0);

        Spell* GetCurrentSpell(CurrentSpellTypes spellType) const { return m_currentSpells[spellType]; }
        Spell* FindCurrentSpellBySpellId(uint32 spell_id) const;

        bool CheckAndIncreaseCastCounter();
        void DecreaseCastCounter() { if (m_castCounter) --m_castCounter; }

        uint32 m_addDmgOnce;
        uint64 m_ObjectSlot[4];
        uint32 m_detectInvisibilityMask;
        uint32 m_invisibilityMask;

        ShapeshiftForm GetShapeshiftForm() const { return ShapeshiftForm(GetByteValue(UNIT_FIELD_BYTES_2, 3)); }
        void  SetShapeshiftForm(ShapeshiftForm form) { SetByteValue(UNIT_FIELD_BYTES_2, 3, form); }

        bool IsInFeralForm() const
        {
            ShapeshiftForm form = GetShapeshiftForm();
            return form == FORM_CAT || form == FORM_BEAR || form == FORM_DIREBEAR;
        }

        bool IsInDisallowedMountForm() const
        {
            ShapeshiftForm form = GetShapeshiftForm();
            return form != FORM_NONE && form != FORM_BATTLESTANCE && form != FORM_BERSERKERSTANCE && form != FORM_DEFENSIVESTANCE &&
                form != FORM_SHADOW;
        }

        float m_modMeleeHitChance;
        float m_modRangedHitChance;
        float m_modSpellHitChance;
        int32 m_baseSpellCritChance;

        float m_threatModifier[MAX_SPELL_SCHOOL];
        float m_modAttackSpeedPct[3];

        // Event handler
        EventProcessor m_Events;

        // stat system
        bool HandleStatModifier(UnitMods unitMod, UnitModifierType modifierType, float amount, bool apply);
        void SetModifierValue(UnitMods unitMod, UnitModifierType modifierType, float value) { m_auraModifiersGroup[unitMod][modifierType] = value; }
        float GetModifierValue(UnitMods unitMod, UnitModifierType modifierType) const;
        float GetTotalStatValue(Stats stat) const;
        float GetTotalAuraModValue(UnitMods unitMod) const;
        SpellSchools GetSpellSchoolByAuraGroup(UnitMods unitMod) const;
        Stats GetStatByAuraGroup(UnitMods unitMod) const;
        Powers GetPowerTypeByAuraGroup(UnitMods unitMod) const;
        bool CanModifyStats() const { return m_canModifyStats; }
        void SetCanModifyStats(bool modifyStats) { m_canModifyStats = modifyStats; }
        virtual bool UpdateStats(Stats stat) = 0;
        virtual bool UpdateAllStats() = 0;
        virtual void UpdateResistances(uint32 school) = 0;
        virtual void UpdateArmor() = 0;
        virtual void UpdateMaxHealth() = 0;
        virtual void UpdateMaxPower(Powers power) = 0;
        virtual void UpdateAttackPowerAndDamage(bool ranged = false) = 0;
        virtual void UpdateDamagePhysical(WeaponAttackType attType) = 0;
        float GetTotalAttackPowerValue(WeaponAttackType attType) const;
        float GetWeaponDamageRange(WeaponAttackType attType ,WeaponDamageRange type) const;
        void SetBaseWeaponDamage(WeaponAttackType attType ,WeaponDamageRange damageRange, float value) { m_weaponDamage[attType][damageRange] = value; }

        void SetInFront(Unit const* target);
        void SetFacingTo(float ori, bool bToSelf = false);
        void SetFacingToObject(WorldObject* pObject);

        // Visibility system
        UnitVisibility GetVisibility() const { return m_Visibility; }
        void SetVisibility(UnitVisibility x);
        void UpdateVisibilityAndView();                     // overwrite WorldObject::UpdateVisibilityAndView()

        // common function for visibility checks for player/creatures with detection code
        bool isVisibleForOrDetect(Unit const* u, WorldObject const* viewPoint, bool detect, bool inVisibleList = false, bool is3dDistance = true) const;
        bool canDetectInvisibilityOf(Unit const* u) const;
        void SetPhaseMask(uint32 newPhaseMask, bool update);// overwrite WorldObject::SetPhaseMask

        // virtual functions for all world objects types
        bool isVisibleForInState(Player const* u, WorldObject const* viewPoint, bool inVisibleList) const;
        // function for low level grid visibility checks in player/creature cases
        virtual bool IsVisibleInGridForPlayer(Player* pl) const = 0;
        bool isInvisibleForAlive() const;

        SingleCastSpellTargetMap      & GetSingleCastSpellTargets()       { return m_singleCastSpellTargets; }
        SingleCastSpellTargetMap const& GetSingleCastSpellTargets() const { return m_singleCastSpellTargets; }
        SpellImmuneList m_spellImmune[MAX_SPELL_IMMUNITY];

        // Threat related methods
        bool CanHaveThreatList() const;
        void AddThreat(Unit* pVictim, float threat = 0.0f, bool crit = false, SpellSchoolMask schoolMask = SPELL_SCHOOL_MASK_NONE, SpellEntry const *threatSpell = NULL);
        float ApplyTotalThreatModifier(float threat, SpellSchoolMask schoolMask = SPELL_SCHOOL_MASK_NORMAL);
        void DeleteThreatList();
        bool SelectHostileTarget();
        void TauntApply(Unit* pVictim);
        void TauntFadeOut(Unit *taunter);
        ThreatManager& getThreatManager() { return m_ThreatManager; }
        ThreatManager const& getThreatManager() const { return m_ThreatManager; }
        void addHatedBy(HostileReference* pHostileReference) { m_HostileRefManager.insertFirst(pHostileReference); };
        void removeHatedBy(HostileReference* /*pHostileReference*/ ) { /* nothing to do yet */ }
        HostileRefManager& getHostileRefManager() { return m_HostileRefManager; }

        uint32 GetVisibleAura(uint8 slot) const
        {
            VisibleAuraMap::const_iterator itr = m_visibleAuras.find(slot);
            if(itr != m_visibleAuras.end())
                return itr->second;
            return 0;
        }
        void SetVisibleAura(uint8 slot, uint32 spellid)
        {
            if(spellid == 0)
                m_visibleAuras.erase(slot);
            else
                m_visibleAuras[slot] = spellid;
        }
        VisibleAuraMap const& GetVisibleAuras() const { return m_visibleAuras; }
        uint8 GetVisibleAurasCount() const { return m_visibleAuras.size(); }

        Aura* GetAura(uint32 spellId, SpellEffectIndex effindex);
        Aura* GetAura(AuraType type, SpellFamily family, uint64 familyFlag, uint32 familyFlag2 = 0, ObjectGuid casterGuid = ObjectGuid());
        SpellAuraHolder* GetSpellAuraHolder (uint32 spellid, uint64 casterGUID = 0);

        SpellAuraHolderMap      & GetSpellAuraHolderMap()       { return m_spellAuraHolders; }
        SpellAuraHolderMap const& GetSpellAuraHolderMap() const { return m_spellAuraHolders; }
        AuraList const& GetAurasByType(AuraType type) const { return m_modAuras[type]; }
        void ApplyAuraProcTriggerDamage(Aura* aura, bool apply);

        int32 GetTotalAuraModifier(AuraType auratype) const;
        float GetTotalAuraMultiplier(AuraType auratype) const;
        int32 GetMaxPositiveAuraModifier(AuraType auratype) const;
        int32 GetMaxNegativeAuraModifier(AuraType auratype) const;

        int32 GetTotalAuraModifierByMiscMask(AuraType auratype, uint32 misc_mask) const;
        float GetTotalAuraMultiplierByMiscMask(AuraType auratype, uint32 misc_mask) const;
        int32 GetMaxPositiveAuraModifierByMiscMask(AuraType auratype, uint32 misc_mask) const;
        int32 GetMaxNegativeAuraModifierByMiscMask(AuraType auratype, uint32 misc_mask) const;

        int32 GetTotalAuraModifierByMiscValue(AuraType auratype, int32 misc_value) const;
        float GetTotalAuraMultiplierByMiscValue(AuraType auratype, int32 misc_value) const;
        int32 GetMaxPositiveAuraModifierByMiscValue(AuraType auratype, int32 misc_value) const;
        int32 GetMaxNegativeAuraModifierByMiscValue(AuraType auratype, int32 misc_value) const;

        // misc have plain value but we check it fit to provided values mask (mask & (1 << (misc-1)))
        float GetTotalAuraMultiplierByMiscValueForMask(AuraType auratype, uint32 mask) const;

        Aura* GetDummyAura(uint32 spell_id) const;

        uint32 m_AuraFlags;

        uint32 GetDisplayId() const { return GetUInt32Value(UNIT_FIELD_DISPLAYID); }
        void SetDisplayId(uint32 modelId);
        uint32 GetNativeDisplayId() const { return GetUInt32Value(UNIT_FIELD_NATIVEDISPLAYID); }
        void SetNativeDisplayId(uint32 modelId) { SetUInt32Value(UNIT_FIELD_NATIVEDISPLAYID, modelId); }
        void setTransForm(uint32 spellid) { m_transform = spellid;}
        uint32 getTransForm() const { return m_transform;}

        // at any changes to scale and/or displayId
        void UpdateModelData();

        DynamicObject* GetDynObject(uint32 spellId, SpellEffectIndex effIndex);
        DynamicObject* GetDynObject(uint32 spellId);
        void AddDynObject(DynamicObject* dynObj);
        void RemoveDynObject(uint32 spellid);
        void RemoveDynObjectWithGUID(uint64 guid) { m_dynObjGUIDs.remove(guid); }
        void RemoveAllDynObjects();

        GameObject* GetGameObject(uint32 spellId) const;
        void AddGameObject(GameObject* gameObj);
        void AddWildGameObject(GameObject* gameObj);
        void RemoveGameObject(GameObject* gameObj, bool del);
        void RemoveGameObject(uint32 spellid, bool del);
        void RemoveAllGameObjects();

        uint32 CalculateDamage(WeaponAttackType attType, bool normalized);
        float GetAPMultiplier(WeaponAttackType attType, bool normalized);
        void ModifyAuraState(AuraState flag, bool apply);
        bool HasAuraState(AuraState flag) const { return HasFlag(UNIT_FIELD_AURASTATE, 1<<(flag-1)); }
        bool HasAuraStateForCaster(AuraState flag, uint64 caster) const;
        void UnsummonAllTotems();
        Unit* SelectMagnetTarget(Unit *victim, Spell* spell = NULL, SpellEffectIndex eff = EFFECT_INDEX_0);

        int32 SpellBonusWithCoeffs(SpellEntry const *spellProto, int32 total, int32 benefit, int32 ap_benefit, DamageEffectType damagetype, bool donePart, float defCoeffMod = 1.0f);
        int32 SpellBaseDamageBonusDone(SpellSchoolMask schoolMask);
        int32 SpellBaseDamageBonusTaken(SpellSchoolMask schoolMask);
        uint32 SpellDamageBonusDone(Unit *pVictim, SpellEntry const *spellProto, uint32 pdamage, DamageEffectType damagetype, uint32 stack = 1);
        uint32 SpellDamageBonusTaken(Unit *pCaster, SpellEntry const *spellProto, uint32 pdamage, DamageEffectType damagetype, uint32 stack = 1);
        int32 SpellBaseHealingBonusDone(SpellSchoolMask schoolMask);
        int32 SpellBaseHealingBonusTaken(SpellSchoolMask schoolMask);
        uint32 SpellHealingBonusDone(Unit *pVictim, SpellEntry const *spellProto, int32 healamount, DamageEffectType damagetype, uint32 stack = 1);
        uint32 SpellHealingBonusTaken(Unit *pCaster, SpellEntry const *spellProto, int32 healamount, DamageEffectType damagetype, uint32 stack = 1);
        uint32 MeleeDamageBonusDone(Unit *pVictim, uint32 damage, WeaponAttackType attType, SpellEntry const *spellProto = NULL, DamageEffectType damagetype = DIRECT_DAMAGE, uint32 stack = 1);
        uint32 MeleeDamageBonusTaken(Unit *pCaster, uint32 pdamage,WeaponAttackType attType, SpellEntry const *spellProto = NULL, DamageEffectType damagetype = DIRECT_DAMAGE, uint32 stack = 1);

        bool   IsSpellBlocked(Unit *pCaster, SpellEntry const *spellProto, WeaponAttackType attackType = BASE_ATTACK);
        bool   IsSpellCrit(Unit *pVictim, SpellEntry const *spellProto, SpellSchoolMask schoolMask, WeaponAttackType attackType = BASE_ATTACK);
        uint32 SpellCriticalDamageBonus(SpellEntry const *spellProto, uint32 damage, Unit *pVictim);
        uint32 SpellCriticalHealingBonus(SpellEntry const *spellProto, uint32 damage, Unit *pVictim);

        bool IsTriggeredAtSpellProcEvent(Unit *pVictim, SpellAuraHolder* holder, SpellEntry const* procSpell, uint32 procFlag, uint32 procExtra, WeaponAttackType attType, bool isVictim, SpellProcEventEntry const*& spellProcEvent );
        // Aura proc handlers
        SpellAuraProcResult HandleDummyAuraProc(Unit *pVictim, uint32 damage, Aura* triggeredByAura, SpellEntry const *procSpell, uint32 procFlag, uint32 procEx, uint32 cooldown);
        SpellAuraProcResult HandleHasteAuraProc(Unit *pVictim, uint32 damage, Aura* triggeredByAura, SpellEntry const *procSpell, uint32 procFlag, uint32 procEx, uint32 cooldown);
        SpellAuraProcResult HandleSpellCritChanceAuraProc(Unit *pVictim, uint32 damage, Aura* triggeredByAura, SpellEntry const *procSpell, uint32 procFlag, uint32 procEx, uint32 cooldown);
        SpellAuraProcResult HandleProcTriggerSpellAuraProc(Unit *pVictim, uint32 damage, Aura* triggeredByAura, SpellEntry const *procSpell, uint32 procFlag, uint32 procEx, uint32 cooldown);
        SpellAuraProcResult HandleProcTriggerDamageAuraProc(Unit *pVictim, uint32 damage, Aura* triggeredByAura, SpellEntry const *procSpell, uint32 procFlag, uint32 procEx, uint32 cooldown);
        SpellAuraProcResult HandleOverrideClassScriptAuraProc(Unit *pVictim, uint32 damage, Aura* triggeredByAura, SpellEntry const *procSpell, uint32 procFlag, uint32 procEx, uint32 cooldown);
        SpellAuraProcResult HandleMendingAuraProc(Unit *pVictim, uint32 damage, Aura* triggeredByAura, SpellEntry const *procSpell, uint32 procFlag, uint32 procEx, uint32 cooldown);
        SpellAuraProcResult HandleModCastingSpeedNotStackAuraProc(Unit *pVictim, uint32 damage, Aura* triggeredByAura, SpellEntry const *procSpell, uint32 procFlag, uint32 procEx, uint32 cooldown);
        SpellAuraProcResult HandleReflectSpellsSchoolAuraProc(Unit *pVictim, uint32 damage, Aura* triggeredByAura, SpellEntry const *procSpell, uint32 procFlag, uint32 procEx, uint32 cooldown);
        SpellAuraProcResult HandleModPowerCostSchoolAuraProc(Unit *pVictim, uint32 damage, Aura* triggeredByAura, SpellEntry const *procSpell, uint32 procFlag, uint32 procEx, uint32 cooldown);
        SpellAuraProcResult HandleMechanicImmuneResistanceAuraProc(Unit *pVictim, uint32 damage, Aura* triggeredByAura, SpellEntry const *procSpell, uint32 procFlag, uint32 procEx, uint32 cooldown);
        SpellAuraProcResult HandleModDamageFromCasterAuraProc(Unit *pVictim, uint32 damage, Aura* triggeredByAura, SpellEntry const *procSpell, uint32 procFlag, uint32 procEx, uint32 cooldown);
        SpellAuraProcResult HandleAddFlatModifierAuraProc(Unit *pVictim, uint32 damage, Aura* triggeredByAura, SpellEntry const *procSpell, uint32 procFlag, uint32 procEx, uint32 cooldown);
        SpellAuraProcResult HandleAddPctModifierAuraProc(Unit *pVictim, uint32 damage, Aura* triggeredByAura, SpellEntry const *procSpell, uint32 procFlag, uint32 procEx, uint32 cooldown);
        SpellAuraProcResult HandleModDamagePercentDoneAuraProc(Unit *pVictim, uint32 damage, Aura* triggeredByAura, SpellEntry const *procSpell, uint32 procFlag, uint32 procEx, uint32 cooldown);
        SpellAuraProcResult HandlePeriodicDummyAuraProc(Unit *pVictim, uint32 damage, Aura* triggeredByAura, SpellEntry const *procSpell, uint32 procFlag, uint32 procEx, uint32 cooldown);
        SpellAuraProcResult HandleModRating(Unit *pVictim, uint32 damage, Aura* triggeredByAura, SpellEntry const *procSpell, uint32 procFlag, uint32 procEx, uint32 cooldown);
        SpellAuraProcResult HandleRemoveByDamageProc(Unit *pVictim, uint32 damage, Aura* triggeredByAura, SpellEntry const *procSpell, uint32 procFlag, uint32 procEx, uint32 cooldown);
        SpellAuraProcResult HandleRemoveByDamageChanceProc(Unit *pVictim, uint32 damage, Aura* triggeredByAura, SpellEntry const *procSpell, uint32 procFlag, uint32 procEx, uint32 cooldown);
        SpellAuraProcResult HandleManaShieldAuraProc(Unit *pVictim, uint32 damage, Aura* triggeredByAura, SpellEntry const *procSpell, uint32 procFlag, uint32 procEx, uint32 cooldown);
        SpellAuraProcResult HandleNULLProc(Unit* /*pVictim*/, uint32 /*damage*/, Aura* /*triggeredByAura*/, SpellEntry const* /*procSpell*/, uint32 /*procFlag*/, uint32 /*procEx*/, uint32 /*cooldown*/)
        {
            // no proc handler for this aura type
            return SPELL_AURA_PROC_OK;
        }
        SpellAuraProcResult HandleCantTrigger(Unit* /*pVictim*/, uint32 /*damage*/, Aura* /*triggeredByAura*/, SpellEntry const* /*procSpell*/, uint32 /*procFlag*/, uint32 /*procEx*/, uint32 /*cooldown*/)
        {
            // this aura type can't proc
            return SPELL_AURA_PROC_CANT_TRIGGER;
        }

        void SetLastManaUse()
        {
            if (GetTypeId() == TYPEID_PLAYER && !IsUnderLastManaUseEffect())
                RemoveFlag(UNIT_FIELD_FLAGS_2, UNIT_FLAG2_REGENERATE_POWER);

            m_lastManaUseTimer = 5000;
        }
        bool IsUnderLastManaUseEffect() const { return m_lastManaUseTimer; }

        uint32 GetRegenTimer() const { return m_regenTimer; }

        void SetContestedPvP(Player *attackedPlayer = NULL);

        void ApplySpellImmune(uint32 spellId, uint32 op, uint32 type, bool apply);
        void ApplySpellDispelImmunity(const SpellEntry * spellProto, DispelType type, bool apply);
        virtual bool IsImmuneToSpell(SpellEntry const* spellInfo);
                                                            // redefined in Creature
        bool IsImmunedToDamage(SpellSchoolMask meleeSchoolMask);
        virtual bool IsImmuneToSpellEffect(SpellEntry const* spellInfo, SpellEffectIndex index) const;
                                                            // redefined in Creature

        uint32 CalcArmorReducedDamage(Unit* pVictim, const uint32 damage);
        void CalculateDamageAbsorbAndResist(Unit *pCaster, SpellSchoolMask schoolMask, DamageEffectType damagetype, const uint32 damage, uint32 *absorb, uint32 *resist, bool canReflect = false);
        void CalculateAbsorbResistBlock(Unit *pCaster, SpellNonMeleeDamage *damageInfo, SpellEntry const* spellProto, WeaponAttackType attType = BASE_ATTACK);
        void CalculateHealAbsorb(uint32 heal, uint32 *absorb);

        void  UpdateWalkMode(Unit* source, bool self = true);
        void  UpdateSpeed(UnitMoveType mtype, bool forced, float ratio = 1.0f);
        float GetSpeed( UnitMoveType mtype ) const;
        float GetSpeedRate( UnitMoveType mtype ) const { return m_speed_rate[mtype]; }
        void SetSpeedRate(UnitMoveType mtype, float rate, bool forced = false);

        void SetHover(bool on);
        bool isHover() const { return HasAuraType(SPELL_AURA_HOVER); }

        void KnockBackFrom(Unit* target, float horizontalSpeed, float verticalSpeed);
        void KnockBackPlayerWithAngle(float angle, float horizontalSpeed, float verticalSpeed);

        void _RemoveAllAuraMods();
        void _ApplyAllAuraMods();

        int32 CalculateSpellDamage(Unit const* target, SpellEntry const* spellProto, SpellEffectIndex effect_index, int32 const* basePoints = NULL);

        uint32 CalcNotIgnoreAbsorbDamage( uint32 damage, SpellSchoolMask damageSchoolMask, SpellEntry const* spellInfo = NULL);
        uint32 CalcNotIgnoreDamageRedunction( uint32 damage, SpellSchoolMask damageSchoolMask);
        int32 CalculateAuraDuration(SpellEntry const* spellProto, uint32 effectMask, int32 duration, Unit const* caster);

        float CalculateLevelPenalty(SpellEntry const* spellProto) const;

        void addFollower(FollowerReference* pRef) { m_FollowingRefManager.insertFirst(pRef); }
        void removeFollower(FollowerReference* /*pRef*/ ) { /* nothing to do yet */ }

        MotionMaster* GetMotionMaster() { return &i_motionMaster; }

        bool IsStopped() const { return !(hasUnitState(UNIT_STAT_MOVING)); }
        void StopMoving();

        void SetFeared(bool apply, ObjectGuid casterGuid = ObjectGuid(), uint32 spellID = 0, uint32 time = 0);
        void SetConfused(bool apply, ObjectGuid casterGuid = ObjectGuid(), uint32 spellID = 0);
        void SetFeignDeath(bool apply, ObjectGuid casterGuid = ObjectGuid(), uint32 spellID = 0);

        void AddComboPointHolder(ObjectGuid guid) { m_ComboPointHolders.insert(guid); }
        void RemoveComboPointHolder(ObjectGuid guid) { m_ComboPointHolders.erase(guid); }
        void ClearComboPointHolders();

        uint8 GetComboPoints() const { return m_comboPoints; }
        ObjectGuid const& GetComboTargetGuid() const { return m_comboTargetGuid; }

        void AddComboPoints(Unit* target, int8 count);
        void ClearComboPoints();

        ///----------Pet responses methods-----------------
        void SendPetCastFail(uint32 spellid, SpellCastResult msg);
        void SendPetActionFeedback (uint8 msg);
        void SendPetTalk (uint32 pettalk);
        void SendPetAIReaction();
        ///----------End of Pet responses methods----------
        void DoPetAction (Player* owner, uint8 flag, uint32 spellid, ObjectGuid petGuid, ObjectGuid targetGuid);
        void DoPetCastSpell (Player *owner, uint8 cast_count, SpellCastTargets* targets, SpellEntry const* spellInfo);

        void propagateSpeedChange() { GetMotionMaster()->propagateSpeedChange(); }

        // reactive attacks
        void ClearAllReactives();
        void StartReactiveTimer( ReactiveType reactive ) { m_reactiveTimer[reactive] = REACTIVE_TIMER_START;}
        void UpdateReactives(uint32 p_time);

        // group updates
        void UpdateAuraForGroup(uint8 slot);

        // pet auras
        typedef std::set<PetAura const*> PetAuraSet;
        PetAuraSet m_petAuras;
        void AddPetAura(PetAura const* petSpell);
        void RemovePetAura(PetAura const* petSpell);

        // Frozen Mod
        inline void SetSpoofSamePlayerFaction(bool b) { m_spoofSamePlayerFaction = b; }
        inline bool IsSpoofSamePlayerFaction(void)    { return m_spoofSamePlayerFaction; }
        // Frozen Mod

        void SetThreatRedirectionTarget(uint64 guid, uint32 pct)
        {
            m_misdirectionTargetGUID = guid;
            m_ThreatRedirectionPercent = pct;
        }
        uint32 GetThreatRedirectionPercent() { return m_ThreatRedirectionPercent; }
        Unit *GetMisdirectionTarget() { return m_misdirectionTargetGUID ? GetMap()->GetUnit(m_misdirectionTargetGUID) : NULL; }

        // Movement info
        MovementInfo m_movementInfo;

        // Transports
        Transport* GetTransport() const { return m_transport; }
        void SetTransport(Transport* pTransport) { m_transport = pTransport; }

        float GetTransOffsetX() const { return m_movementInfo.GetTransportPos()->x; }
        float GetTransOffsetY() const { return m_movementInfo.GetTransportPos()->y; }
        float GetTransOffsetZ() const { return m_movementInfo.GetTransportPos()->z; }
        float GetTransOffsetO() const { return m_movementInfo.GetTransportPos()->o; }
        uint32 GetTransTime() const { return m_movementInfo.GetTransportTime(); }
        int8 GetTransSeat() const { return m_movementInfo.GetTransportSeat(); }

        // Vehicle system
        void EnterVehicle(VehicleKit *vehicle, int8 seatId = -1);
        void ExitVehicle();
        void ChangeSeat(int8 seatId, bool next = true);
        VehicleKit* GetVehicle() const { return m_pVehicle; }
        VehicleKit* GetVehicleKit() const { return m_pVehicleKit; }
        bool CreateVehicleKit(uint32 vehicleId);
        void RemoveVehicleKit();

        void ScheduleAINotify(uint32 delay);
        bool IsAINotifyScheduled() const { return m_AINotifyScheduled;}
        void _SetAINotifyScheduled(bool on) { m_AINotifyScheduled = on;}       // only for call from RelocationNotifyEvent code
        void OnRelocated();

    protected:
        explicit Unit ();

        void _UpdateSpells(uint32 time);
        void _UpdateAutoRepeatSpell();

        uint32 m_attackTimer[MAX_ATTACK];

        float m_createStats[MAX_STATS];

        AttackerSet m_attackers;
        Unit* m_attacking;

        DeathState m_deathState;

        SpellAuraHolderMap m_spellAuraHolders;
        SpellAuraHolderMap::iterator m_spellAuraHoldersUpdateIterator; // != end() in Unit::m_spellAuraHolders update and point to next element
        AuraList m_deletedAuras;                                       // auras removed while in ApplyModifier and waiting deleted
        SpellAuraHolderList m_deletedHolders;

        SingleCastSpellTargetMap m_singleCastSpellTargets;  // casted by unit single per-caster auras

        typedef std::list<uint64> DynObjectGUIDs;
        DynObjectGUIDs m_dynObjGUIDs;

        typedef std::list<GameObject*> GameObjectList;
        GameObjectList m_gameObj;
        typedef std::map<uint32, ObjectGuid> WildGameObjectMap;
        WildGameObjectMap m_wildGameObjs;
        bool m_isSorted;
        uint32 m_transform;

        AuraList m_modAuras[TOTAL_AURAS];
        float m_auraModifiersGroup[UNIT_MOD_END][MODIFIER_TYPE_END];
        float m_weaponDamage[MAX_ATTACK][2];
        bool m_canModifyStats;

        //std::list< spellEffectPair > AuraSpells[TOTAL_AURAS];  // TODO: use this if ok for mem
        VisibleAuraMap m_visibleAuras;

        float m_speed_rate[MAX_MOVE_TYPE];

        CharmInfo *m_charmInfo;

        virtual SpellSchoolMask GetMeleeDamageSchoolMask() const;

        MotionMaster i_motionMaster;

        uint32 m_reactiveTimer[MAX_REACTIVE];
        uint32 m_regenTimer;
        uint32 m_lastManaUseTimer;

<<<<<<< HEAD
        // Frozen Mod
        bool m_spoofSamePlayerFaction : 1;
        // Frozen Mod

        // Transports
        Transport* m_transport;

        VehicleKit* m_pVehicle;
        VehicleKit* m_pVehicleKit;

=======
        VehicleInfo* m_vehicleInfo;
>>>>>>> 4c82c86e
    private:
        void CleanupDeletedAuras();

        // player or player's pet
        float GetCombatRatingReduction(CombatRating cr) const;
        uint32 GetCombatRatingDamageReduction(CombatRating cr, float rate, float cap, uint32 damage) const;

        Unit* _GetTotem(TotemSlot slot) const;              // for templated function without include need
        Pet* _GetPet(ObjectGuid guid) const;                // for templated function without include need

        uint32 m_state;                                     // Even derived shouldn't modify
        uint32 m_CombatTimer;

        Spell* m_currentSpells[CURRENT_MAX_SPELL];
        uint32 m_castCounter;                               // count casts chain of triggered spells for prevent infinity cast crashes

        UnitVisibility m_Visibility;
        Position m_last_notified_position;
        bool m_AINotifyScheduled;

        Diminishing m_Diminishing;
        // Manage all Units threatening us
        ThreatManager m_ThreatManager;
        // Manage all Units that are threatened by us
        HostileRefManager m_HostileRefManager;

        FollowerRefManager m_FollowingRefManager;

        ComboPointHolderSet m_ComboPointHolders;
        ObjectGuid m_comboTargetGuid;
        int8 m_comboPoints;

        uint32 m_originalFaction;

        GroupPetList m_groupPets;

        GuardianPetList m_guardianPets;
        uint32 m_ThreatRedirectionPercent;
        uint64 m_misdirectionTargetGUID;

        ObjectGuid m_TotemSlot[MAX_TOTEM_SLOT];

    private:                                                // Error traps for some wrong args using
        // this will catch and prevent build for any cases when all optional args skipped and instead triggered used non boolean type
        // no bodies expected for this declarations
        template <typename TR>
        void CastSpell(Unit* Victim, uint32 spell, TR triggered);
        template <typename TR>
        void CastSpell(Unit* Victim, SpellEntry const* spell, TR triggered);
        template <typename TR>
        void CastCustomSpell(Unit* Victim, uint32 spell, int32 const* bp0, int32 const* bp1, int32 const* bp2, TR triggered);
        template <typename SP, typename TR>
        void CastCustomSpell(Unit* Victim, SpellEntry const* spell, int32 const* bp0, int32 const* bp1, int32 const* bp2, TR triggered);
        template <typename TR>
        void CastSpell(float x, float y, float z, uint32 spell, TR triggered);
        template <typename TR>
        void CastSpell(float x, float y, float z, SpellEntry const* spell, TR triggered);
};

template<typename Func>
void Unit::CallForAllControlledUnits(Func const& func, uint32 controlledMask)
{
    if (controlledMask & CONTROLLED_PET)
    {
        if (!m_groupPets.empty())
        {
            GroupPetList m_groupPetsTmp = GetPets();  // Original list may be modified in this function
            for (GroupPetList::const_iterator itr = m_groupPetsTmp.begin(); itr != m_groupPetsTmp.end(); ++itr)
            {
                if (Pet* pet = _GetPet(*itr))
                    func(pet);
            }
        }
    }

    if (controlledMask & CONTROLLED_MINIPET)
        if (Unit* mini = GetMiniPet())
            func(mini);

    if (controlledMask & CONTROLLED_GUARDIANS)
    {
        for(GuardianPetList::const_iterator itr = m_guardianPets.begin(); itr != m_guardianPets.end();)
            if (Pet* guardian = _GetPet(*(itr++)))
                func(guardian);
    }

    if (controlledMask & CONTROLLED_TOTEMS)
    {
        for (int i = 0; i < MAX_TOTEM_SLOT; ++i)
            if (Unit *totem = _GetTotem(TotemSlot(i)))
                func(totem);
    }

    if (controlledMask & CONTROLLED_CHARM)
        if (Unit* charm = GetCharm())
            func(charm);

}

template<typename Func>
bool Unit::CheckAllControlledUnits(Func const& func, uint32 controlledMask) const
{
    if (controlledMask & CONTROLLED_PET)
        for (GroupPetList::const_iterator itr = m_groupPets.begin(); itr != m_groupPets.end(); ++itr)
           if (Pet* pet = _GetPet(*itr))
               if (func(pet))
                   return true;

    if (controlledMask & CONTROLLED_MINIPET)
        if(Unit const* mini = GetMiniPet())
            if (func(mini))
                return true;

    if (controlledMask & CONTROLLED_GUARDIANS)
    {
        for(GuardianPetList::const_iterator itr = m_guardianPets.begin(); itr != m_guardianPets.end();)
            if (Pet const* guardian = _GetPet(*(itr++)))
                if (func(guardian))
                    return true;

    }

    if (controlledMask & CONTROLLED_TOTEMS)
    {
        for (int i = 0; i < MAX_TOTEM_SLOT; ++i)
            if (Unit const* totem = _GetTotem(TotemSlot(i)))
                if (func(totem))
                    return true;
    }

    if (controlledMask & CONTROLLED_CHARM)
        if (Unit const* charm = GetCharm())
            if (func(charm))
                return true;

    return false;
}

template<typename Elem, typename Node>
inline void Unit::SendMonsterMoveByPath(Path<Elem,Node> const& path, uint32 start, uint32 end, SplineFlags flags)
{
    uint32 traveltime = uint32(path.GetTotalLength(start, end) * 32);

    uint32 pathSize = end - start;

    WorldPacket data( SMSG_MONSTER_MOVE, (GetPackGUID().size()+1+4+4+4+4+1+4+4+4+pathSize*4*3) );
    data << GetPackGUID();
    data << uint8(0);
    data << GetPositionX();
    data << GetPositionY();
    data << GetPositionZ();
    data << uint32(WorldTimer::getMSTime());
    data << uint8(SPLINETYPE_NORMAL);
    data << uint32(flags);
    data << uint32(traveltime);
    data << uint32(pathSize);

    for(uint32 i = start; i < end; ++i)
    {
        data << float(path[i].x);
        data << float(path[i].y);
        data << float(path[i].z);
    }

    SendMessageToSet(&data, true);
}

#endif<|MERGE_RESOLUTION|>--- conflicted
+++ resolved
@@ -270,12 +270,7 @@
 class Pet;
 class PetAura;
 class Totem;
-<<<<<<< HEAD
-class Transport;
-class VehicleKit;
-=======
 class VehicleInfo;
->>>>>>> 4c82c86e
 
 struct SpellImmune
 {
@@ -1140,6 +1135,7 @@
 #define REGEN_TIME_PRECISE  500                             // Used in Spell::CheckPower for precise regeneration in spell cast time
 
 struct SpellProcEventEntry;                                 // used only privately
+class  VehicleKit;
 
 class MANGOS_DLL_SPEC Unit : public WorldObject
 {
@@ -2033,7 +2029,6 @@
         void ChangeSeat(int8 seatId, bool next = true);
         VehicleKit* GetVehicle() const { return m_pVehicle; }
         VehicleKit* GetVehicleKit() const { return m_pVehicleKit; }
-        bool CreateVehicleKit(uint32 vehicleId);
         void RemoveVehicleKit();
 
         void ScheduleAINotify(uint32 delay);
@@ -2093,7 +2088,6 @@
         uint32 m_regenTimer;
         uint32 m_lastManaUseTimer;
 
-<<<<<<< HEAD
         // Frozen Mod
         bool m_spoofSamePlayerFaction : 1;
         // Frozen Mod
@@ -2101,12 +2095,10 @@
         // Transports
         Transport* m_transport;
 
-        VehicleKit* m_pVehicle;
-        VehicleKit* m_pVehicleKit;
-
-=======
         VehicleInfo* m_vehicleInfo;
->>>>>>> 4c82c86e
+        VehicleKit*  m_pVehicleKit;
+        VehicleKit*  m_pVehicle;
+
     private:
         void CleanupDeletedAuras();
 
