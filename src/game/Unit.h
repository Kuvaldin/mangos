--- conflicted
+++ resolved
@@ -1947,13 +1947,8 @@
 
         uint32 CalcNotIgnoreAbsorbDamage( uint32 damage, SpellSchoolMask damageSchoolMask, SpellEntry const* spellInfo = NULL);
         uint32 CalcNotIgnoreDamageRedunction( uint32 damage, SpellSchoolMask damageSchoolMask);
-<<<<<<< HEAD
-        int32 CalculateBaseSpellDuration(SpellEntry const* spellProto, uint32* periodicTime = NULL);
-        uint32 CalculateSpellDuration(Unit const* caster, uint32 baseDuration, SpellEntry const* spellProto, SpellEffectIndex effect_index);
-=======
         int32 CalculateAuraDuration(SpellEntry const* spellProto, uint32 effectMask, int32 duration, Unit const* caster);
 
->>>>>>> 09090acf
         float CalculateLevelPenalty(SpellEntry const* spellProto) const;
 
         void addFollower(FollowerReference* pRef) { m_FollowingRefManager.insertFirst(pRef); }
@@ -1972,7 +1967,7 @@
         void RemoveComboPointHolder(ObjectGuid guid) { m_ComboPointHolders.erase(guid); }
         void ClearComboPointHolders();
 
-        uint8 GetComboPoints() { return m_comboPoints; }
+        uint8 GetComboPoints() const { return m_comboPoints; }
         ObjectGuid const& GetComboTargetGuid() const { return m_comboTargetGuid; }
 
         void AddComboPoints(Unit* target, int8 count);
