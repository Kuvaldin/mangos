--- conflicted
+++ resolved
@@ -1504,22 +1504,16 @@
         void SetCharmerGUID(uint64 owner) { SetUInt64Value(UNIT_FIELD_CHARMEDBY, owner); }
         uint64 GetCharmGUID() const { return GetUInt64Value(UNIT_FIELD_CHARM); }
         void SetCharmGUID(uint64 charm) { SetUInt64Value(UNIT_FIELD_CHARM, charm); }
-<<<<<<< HEAD
-        uint64 GetTargetGUID() const { return GetUInt64Value(UNIT_FIELD_TARGET); }
-        void SetTargetGUID(uint64 targetGuid) { SetUInt64Value(UNIT_FIELD_TARGET, targetGuid); }
-        uint64 GetChannelObjectGUID() const { return GetUInt64Value(UNIT_FIELD_CHANNEL_OBJECT); }
-        void SetChannelObjectGUID(uint64 targetGuid) { SetUInt64Value(UNIT_FIELD_CHANNEL_OBJECT, targetGuid); }
+        ObjectGuid const& GetTargetGuid() const { return GetGuidValue(UNIT_FIELD_TARGET); }
+        void SetTargetGuid(ObjectGuid targetGuid) { SetGuidValue(UNIT_FIELD_TARGET, targetGuid); }
+        ObjectGuid const& GetChannelObjectGuid() const { return GetGuidValue(UNIT_FIELD_CHANNEL_OBJECT); }
+        void SetChannelObjectGuid(ObjectGuid targetGuid) { SetGuidValue(UNIT_FIELD_CHANNEL_OBJECT, targetGuid); }
+
         void SetCritterGUID(uint64 critter) { SetUInt64Value(UNIT_FIELD_CRITTER, critter); }
         uint64 GetCritterGUID() const { return GetUInt64Value(UNIT_FIELD_CRITTER); }
         void RemoveMiniPet();
         Pet* GetMiniPet() const;
         void SetMiniPet(Unit* pet) { SetCritterGUID(pet->GetGUID()); }
-=======
-        ObjectGuid const& GetTargetGuid() const { return GetGuidValue(UNIT_FIELD_TARGET); }
-        void SetTargetGuid(ObjectGuid targetGuid) { SetGuidValue(UNIT_FIELD_TARGET, targetGuid); }
-        ObjectGuid const& GetChannelObjectGuid() const { return GetGuidValue(UNIT_FIELD_CHANNEL_OBJECT); }
-        void SetChannelObjectGuid(ObjectGuid targetGuid) { SetGuidValue(UNIT_FIELD_CHANNEL_OBJECT, targetGuid); }
->>>>>>> 1268d90c
 
         uint64 GetCharmerOrOwnerGUID() const { return GetCharmerGUID() ? GetCharmerGUID() : GetOwnerGUID(); }
         uint64 GetCharmerOrOwnerOrOwnGUID() const
