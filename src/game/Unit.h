--- conflicted
+++ resolved
@@ -1485,11 +1485,7 @@
         void SendThreatRemove(HostileReference* pHostileReference);
         void SendThreatUpdate();
 
-<<<<<<< HEAD
-        void BuildHeartBeatMsg(WorldPacket& data) const;
-=======
         void SendHeartBeat(bool toSelf);
->>>>>>> e03deb44
 
         virtual void MoveOutOfRange(Player &) {  };
 
