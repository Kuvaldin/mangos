/*
 * Copyright (C) 2005-2011 MaNGOS <http://getmangos.com/>
 *
 * This program is free software; you can redistribute it and/or modify
 * it under the terms of the GNU General Public License as published by
 * the Free Software Foundation; either version 2 of the License, or
 * (at your option) any later version.
 *
 * This program is distributed in the hope that it will be useful,
 * but WITHOUT ANY WARRANTY; without even the implied warranty of
 * MERCHANTABILITY or FITNESS FOR A PARTICULAR PURPOSE.  See the
 * GNU General Public License for more details.
 *
 * You should have received a copy of the GNU General Public License
 * along with this program; if not, write to the Free Software
 * Foundation, Inc., 59 Temple Place, Suite 330, Boston, MA  02111-1307  USA
 */

#ifndef __UNIT_H
#define __UNIT_H

#include "Common.h"
#include "Object.h"
#include "Opcodes.h"
#include "SpellAuraDefines.h"
#include "UpdateFields.h"
#include "SharedDefines.h"
#include "ThreatManager.h"
#include "HostileRefManager.h"
#include "FollowerReference.h"
#include "FollowerRefManager.h"
#include "Utilities/EventProcessor.h"
#include "MapManager.h"
#include "MotionMaster.h"
#include "DBCStructure.h"
#include "Path.h"
#include "WorldPacket.h"
#include "Timer.h"
#include <list>

enum SpellInterruptFlags
{
    SPELL_INTERRUPT_FLAG_MOVEMENT     = 0x01,
    SPELL_INTERRUPT_FLAG_DAMAGE       = 0x02,
    SPELL_INTERRUPT_FLAG_INTERRUPT    = 0x04,
    SPELL_INTERRUPT_FLAG_AUTOATTACK   = 0x08,
    SPELL_INTERRUPT_FLAG_ABORT_ON_DMG = 0x10,               // _complete_ interrupt on direct damage
    //SPELL_INTERRUPT_UNK             = 0x20                // unk, 564 of 727 spells having this spell start with "Glyph"
};

enum SpellChannelInterruptFlags
{
    CHANNEL_FLAG_DAMAGE      = 0x0002,
    CHANNEL_FLAG_MOVEMENT    = 0x0008,
    CHANNEL_FLAG_TURNING     = 0x0010,
    CHANNEL_FLAG_DAMAGE2     = 0x0080,
    CHANNEL_FLAG_DELAY       = 0x4000
};

enum SpellAuraInterruptFlags
{
    AURA_INTERRUPT_FLAG_UNK0                        = 0x00000001,   // 0    removed when getting hit by a negative spell?
    AURA_INTERRUPT_FLAG_DAMAGE                      = 0x00000002,   // 1    removed by any damage
    AURA_INTERRUPT_FLAG_UNK2                        = 0x00000004,   // 2
    AURA_INTERRUPT_FLAG_MOVE                        = 0x00000008,   // 3    removed by any movement
    AURA_INTERRUPT_FLAG_TURNING                     = 0x00000010,   // 4    removed by any turning
    AURA_INTERRUPT_FLAG_ENTER_COMBAT                = 0x00000020,   // 5    removed by entering combat
    AURA_INTERRUPT_FLAG_NOT_MOUNTED                 = 0x00000040,   // 6    removed by unmounting
    AURA_INTERRUPT_FLAG_NOT_ABOVEWATER              = 0x00000080,   // 7    removed by entering water
    AURA_INTERRUPT_FLAG_NOT_UNDERWATER              = 0x00000100,   // 8    removed by leaving water
    AURA_INTERRUPT_FLAG_NOT_SHEATHED                = 0x00000200,   // 9    removed by unsheathing
    AURA_INTERRUPT_FLAG_UNK10                       = 0x00000400,   // 10
    AURA_INTERRUPT_FLAG_CAST                        = 0x00000800,   // 11   removed by casting a spell
    AURA_INTERRUPT_FLAG_UNK12                       = 0x00001000,   // 12   removed by attack?
    AURA_INTERRUPT_FLAG_UNK13                       = 0x00002000,   // 13
    AURA_INTERRUPT_FLAG_UNK14                       = 0x00004000,   // 14
    AURA_INTERRUPT_FLAG_UNK15                       = 0x00008000,   // 15   removed by casting a spell?
    AURA_INTERRUPT_FLAG_UNK16                       = 0x00010000,   // 16
    AURA_INTERRUPT_FLAG_MOUNTING                    = 0x00020000,   // 17   removed by mounting
    AURA_INTERRUPT_FLAG_NOT_SEATED                  = 0x00040000,   // 18   removed by standing up (used by food and drink mostly and sleep/Fake Death like)
    AURA_INTERRUPT_FLAG_CHANGE_MAP                  = 0x00080000,   // 19   leaving map/getting teleported
    AURA_INTERRUPT_FLAG_IMMUNE_OR_LOST_SELECTION    = 0x00100000,   // 20   removed by auras that make you invulnerable, or make other to loose selection on you
    AURA_INTERRUPT_FLAG_UNK21                       = 0x00200000,   // 21
    AURA_INTERRUPT_FLAG_UNK22                       = 0x00400000,   // 22
    AURA_INTERRUPT_FLAG_ENTER_PVP_COMBAT            = 0x00800000,   // 23   removed by entering pvp combat
    AURA_INTERRUPT_FLAG_DIRECT_DAMAGE               = 0x01000000    // 24   removed by any direct damage
};

enum SpellModOp
{
    SPELLMOD_DAMAGE                 = 0,
    SPELLMOD_DURATION               = 1,
    SPELLMOD_THREAT                 = 2,
    SPELLMOD_EFFECT1                = 3,
    SPELLMOD_CHARGES                = 4,
    SPELLMOD_RANGE                  = 5,
    SPELLMOD_RADIUS                 = 6,
    SPELLMOD_CRITICAL_CHANCE        = 7,
    SPELLMOD_ALL_EFFECTS            = 8,
    SPELLMOD_NOT_LOSE_CASTING_TIME  = 9,
    SPELLMOD_CASTING_TIME           = 10,
    SPELLMOD_COOLDOWN               = 11,
    SPELLMOD_EFFECT2                = 12,
    // spellmod 13 unused
    SPELLMOD_COST                   = 14,
    SPELLMOD_CRIT_DAMAGE_BONUS      = 15,
    SPELLMOD_RESIST_MISS_CHANCE     = 16,
    SPELLMOD_JUMP_TARGETS           = 17,
    SPELLMOD_CHANCE_OF_SUCCESS      = 18,                   // Only used with SPELL_AURA_ADD_FLAT_MODIFIER and affects proc spells
    SPELLMOD_ACTIVATION_TIME        = 19,
    SPELLMOD_EFFECT_PAST_FIRST      = 20,
    SPELLMOD_GLOBAL_COOLDOWN        = 21,
    SPELLMOD_DOT                    = 22,
    SPELLMOD_EFFECT3                = 23,
    SPELLMOD_SPELL_BONUS_DAMAGE     = 24,
    // spellmod 25 unused
    SPELLMOD_FREQUENCY_OF_SUCCESS   = 26,                   // Only used with SPELL_AURA_ADD_PCT_MODIFIER and affects used on proc spells
    SPELLMOD_MULTIPLE_VALUE         = 27,
    SPELLMOD_RESIST_DISPEL_CHANCE   = 28
};

#define MAX_SPELLMOD 32

enum SpellFacingFlags
{
    SPELL_FACING_FLAG_INFRONT = 0x0001
};

#define BASE_MINDAMAGE 1.0f
#define BASE_MAXDAMAGE 2.0f
#define BASE_ATTACK_TIME 2000

// byte value (UNIT_FIELD_BYTES_1,0)
enum UnitStandStateType
{
    UNIT_STAND_STATE_STAND             = 0,
    UNIT_STAND_STATE_SIT               = 1,
    UNIT_STAND_STATE_SIT_CHAIR         = 2,
    UNIT_STAND_STATE_SLEEP             = 3,
    UNIT_STAND_STATE_SIT_LOW_CHAIR     = 4,
    UNIT_STAND_STATE_SIT_MEDIUM_CHAIR  = 5,
    UNIT_STAND_STATE_SIT_HIGH_CHAIR    = 6,
    UNIT_STAND_STATE_DEAD              = 7,
    UNIT_STAND_STATE_KNEEL             = 8,
    UNIT_STAND_STATE_CUSTOM            = 9                  // Depends on model animation. Submerge, freeze, hide, hibernate, rest
};

// byte flags value (UNIT_FIELD_BYTES_1,2)
enum UnitStandFlags
{
    UNIT_STAND_FLAGS_UNK1         = 0x01,
    UNIT_STAND_FLAGS_CREEP        = 0x02,
    UNIT_STAND_FLAGS_UNK3         = 0x04,
    UNIT_STAND_FLAGS_UNK4         = 0x08,
    UNIT_STAND_FLAGS_UNK5         = 0x10,
    UNIT_STAND_FLAGS_ALL          = 0xFF
};

// byte flags value (UNIT_FIELD_BYTES_1,3)
enum UnitBytes1_Flags
{
    UNIT_BYTE1_FLAG_ALWAYS_STAND = 0x01,
    UNIT_BYTE1_FLAG_UNK_2        = 0x02,                    // Creature that can fly and are not on the ground appear to have this flag. If they are on the ground, flag is not present.
    UNIT_BYTE1_FLAG_UNTRACKABLE  = 0x04,
    UNIT_BYTE1_FLAG_ALL          = 0xFF
};

// byte value (UNIT_FIELD_BYTES_2,0)
enum SheathState
{
    SHEATH_STATE_UNARMED  = 0,                              // non prepared weapon
    SHEATH_STATE_MELEE    = 1,                              // prepared melee weapon
    SHEATH_STATE_RANGED   = 2                               // prepared ranged weapon
};

#define MAX_SHEATH_STATE    3

// byte flags value (UNIT_FIELD_BYTES_2,1)
enum UnitPVPStateFlags
{
    UNIT_BYTE2_FLAG_PVP         = 0x01,
    UNIT_BYTE2_FLAG_UNK1        = 0x02,
    UNIT_BYTE2_FLAG_FFA_PVP     = 0x04,
    UNIT_BYTE2_FLAG_SANCTUARY   = 0x08,
    UNIT_BYTE2_FLAG_UNK4        = 0x10,
    UNIT_BYTE2_FLAG_UNK5        = 0x20,
    UNIT_BYTE2_FLAG_UNK6        = 0x40,
    UNIT_BYTE2_FLAG_UNK7        = 0x80
};

// byte flags value (UNIT_FIELD_BYTES_2,2)
enum UnitRename
{
    UNIT_CAN_BE_RENAMED     = 0x01,
    UNIT_CAN_BE_ABANDONED   = 0x02,
};

#define CREATURE_MAX_SPELLS     8

enum Swing
{
    NOSWING                    = 0,
    SINGLEHANDEDSWING          = 1,
    TWOHANDEDSWING             = 2
};

enum VictimState
{
    VICTIMSTATE_UNKNOWN1       = 0,
    VICTIMSTATE_NORMAL         = 1,
    VICTIMSTATE_DODGE          = 2,
    VICTIMSTATE_PARRY          = 3,
    VICTIMSTATE_INTERRUPT      = 4,
    VICTIMSTATE_BLOCKS         = 5,
    VICTIMSTATE_EVADES         = 6,
    VICTIMSTATE_IS_IMMUNE      = 7,
    VICTIMSTATE_DEFLECTS       = 8
};

enum HitInfo
{
    HITINFO_NORMALSWING         = 0x00000000,
    HITINFO_UNK1                = 0x00000001,               // req correct packet structure
    HITINFO_NORMALSWING2        = 0x00000002,
    HITINFO_LEFTSWING           = 0x00000004,
    HITINFO_UNK2                = 0x00000008,
    HITINFO_MISS                = 0x00000010,
    HITINFO_ABSORB              = 0x00000020,               // absorbed damage
    HITINFO_ABSORB2             = 0x00000040,               // absorbed damage
    HITINFO_RESIST              = 0x00000080,               // resisted atleast some damage
    HITINFO_RESIST2             = 0x00000100,               // resisted atleast some damage
    HITINFO_CRITICALHIT         = 0x00000200,               // critical hit
    // 0x00000400
    // 0x00000800
    // 0x00001000
    HITINFO_BLOCK               = 0x00002000,               // blocked damage
    // 0x00004000
    // 0x00008000
    HITINFO_GLANCING            = 0x00010000,
    HITINFO_CRUSHING            = 0x00020000,
    HITINFO_NOACTION            = 0x00040000,               // guessed
    // 0x00080000
    // 0x00100000
    HITINFO_SWINGNOHITSOUND     = 0x00200000,               // guessed
    // 0x00400000
    HITINFO_UNK3                = 0x00800000
};

//i would like to remove this: (it is defined in item.h
enum InventorySlot
{
    NULL_BAG                   = 0,
    NULL_SLOT                  = 255
};

struct FactionTemplateEntry;
struct Modifier;
struct SpellEntry;
struct SpellEntryExt;

class Aura;
class SpellAuraHolder;
class Creature;
class Spell;
class DynamicObject;
class GameObject;
class SpellCastTargets;
class Item;
class Pet;
class PetAura;
class Totem;
class Transport;
class VehicleKit;

struct SpellImmune
{
    uint32 type;
    uint32 spellId;
};

typedef std::list<SpellImmune> SpellImmuneList;

enum UnitModifierType
{
    BASE_VALUE = 0,
    BASE_PCT = 1,
    TOTAL_VALUE = 2,
    TOTAL_PCT = 3,
    MODIFIER_TYPE_END = 4
};

enum WeaponDamageRange
{
    MINDAMAGE,
    MAXDAMAGE
};

enum DamageTypeToSchool
{
    RESISTANCE,
    DAMAGE_DEALT,
    DAMAGE_TAKEN
};

enum AuraRemoveMode
{
    AURA_REMOVE_BY_DEFAULT,
    AURA_REMOVE_BY_STACK,                                   // at replace by similar aura
    AURA_REMOVE_BY_CANCEL,
    AURA_REMOVE_BY_DISPEL,
    AURA_REMOVE_BY_DEATH,
    AURA_REMOVE_BY_DELETE,                                  // use for speedup and prevent unexpected effects at player logout/pet unsummon (must be used _only_ after save), delete.
    AURA_REMOVE_BY_SHIELD_BREAK,                            // when absorb shield is removed by damage, heal absorb debuf
    AURA_REMOVE_BY_EXPIRE,                                  // at duration end

};

enum UnitMods
{
    UNIT_MOD_STAT_STRENGTH,                                 // UNIT_MOD_STAT_STRENGTH..UNIT_MOD_STAT_SPIRIT must be in existing order, it's accessed by index values of Stats enum.
    UNIT_MOD_STAT_AGILITY,
    UNIT_MOD_STAT_STAMINA,
    UNIT_MOD_STAT_INTELLECT,
    UNIT_MOD_STAT_SPIRIT,
    UNIT_MOD_HEALTH,
    UNIT_MOD_MANA,                                          // UNIT_MOD_MANA..UNIT_MOD_RUNIC_POWER must be in existing order, it's accessed by index values of Powers enum.
    UNIT_MOD_RAGE,
    UNIT_MOD_FOCUS,
    UNIT_MOD_ENERGY,
    UNIT_MOD_HAPPINESS,
    UNIT_MOD_RUNE,
    UNIT_MOD_RUNIC_POWER,
    UNIT_MOD_ARMOR,                                         // UNIT_MOD_ARMOR..UNIT_MOD_RESISTANCE_ARCANE must be in existing order, it's accessed by index values of SpellSchools enum.
    UNIT_MOD_RESISTANCE_HOLY,
    UNIT_MOD_RESISTANCE_FIRE,
    UNIT_MOD_RESISTANCE_NATURE,
    UNIT_MOD_RESISTANCE_FROST,
    UNIT_MOD_RESISTANCE_SHADOW,
    UNIT_MOD_RESISTANCE_ARCANE,
    UNIT_MOD_ATTACK_POWER,
    UNIT_MOD_ATTACK_POWER_RANGED,
    UNIT_MOD_DAMAGE_MAINHAND,
    UNIT_MOD_DAMAGE_OFFHAND,
    UNIT_MOD_DAMAGE_RANGED,
    UNIT_MOD_END,
    // synonyms
    UNIT_MOD_STAT_START = UNIT_MOD_STAT_STRENGTH,
    UNIT_MOD_STAT_END = UNIT_MOD_STAT_SPIRIT + 1,
    UNIT_MOD_RESISTANCE_START = UNIT_MOD_ARMOR,
    UNIT_MOD_RESISTANCE_END = UNIT_MOD_RESISTANCE_ARCANE + 1,
    UNIT_MOD_POWER_START = UNIT_MOD_MANA,
    UNIT_MOD_POWER_END = UNIT_MOD_RUNIC_POWER + 1
};

enum BaseModGroup
{
    CRIT_PERCENTAGE,
    RANGED_CRIT_PERCENTAGE,
    OFFHAND_CRIT_PERCENTAGE,
    SHIELD_BLOCK_VALUE,
    BASEMOD_END
};

enum BaseModType
{
    FLAT_MOD,
    PCT_MOD
};

#define MOD_END (PCT_MOD+1)

enum DeathState
{
    ALIVE          = 0,                                     // show as alive
    JUST_DIED      = 1,                                     // temporary state at die, for creature auto converted to CORPSE, for player at next update call
    CORPSE         = 2,                                     // corpse state, for player this also meaning that player not leave corpse
    DEAD           = 3,                                     // for creature despawned state (corpse despawned), for player CORPSE/DEAD not clear way switches (FIXME), and use m_deathtimer > 0 check for real corpse state
    JUST_ALIVED    = 4,                                     // temporary state at resurrection, for creature auto converted to ALIVE, for player at next update call
    CORPSE_FALLING = 5,                                     // corpse state in case when corpse still falling to ground
    GHOULED        = 6
};

// internal state flags for some auras and movement generators, other.
enum UnitState
{
    // persistent state (applied by aura/etc until expire)
    UNIT_STAT_MELEE_ATTACKING = 0x00000001,                     // unit is melee attacking someone Unit::Attack
    UNIT_STAT_ATTACK_PLAYER   = 0x00000002,                     // unit attack player or player's controlled unit and have contested pvpv timer setup, until timer expire, combat end and etc
    UNIT_STAT_DIED            = 0x00000004,                     // Unit::SetFeignDeath
    UNIT_STAT_STUNNED         = 0x00000008,                     // Aura::HandleAuraModStun
    UNIT_STAT_ROOT            = 0x00000010,                     // Aura::HandleAuraModRoot
    UNIT_STAT_ISOLATED        = 0x00000020,                     // area auras do not affect other players, Aura::HandleAuraModSchoolImmunity
    UNIT_STAT_CONTROLLED      = 0x00000040,                     // Aura::HandleAuraModPossess

    // persistent movement generator state (all time while movement generator applied to unit (independent from top state of movegen)
    UNIT_STAT_TAXI_FLIGHT     = 0x00000080,                     // player is in flight mode (in fact interrupted at far teleport until next map telport landing)
    UNIT_STAT_DISTRACTED      = 0x00000100,                     // DistractedMovementGenerator active

    // persistent movement generator state with non-persistent mirror states for stop support
    // (can be removed temporary by stop command or another movement generator apply)
    // not use _MOVE versions for generic movegen state, it can be removed temporary for unit stop and etc
    UNIT_STAT_CONFUSED        = 0x00000200,                     // ConfusedMovementGenerator active/onstack
    UNIT_STAT_CONFUSED_MOVE   = 0x00000400,
    UNIT_STAT_ROAMING         = 0x00000800,                     // RandomMovementGenerator/PointMovementGenerator/WaypointMovementGenerator active (now always set)
    UNIT_STAT_ROAMING_MOVE    = 0x00001000,
    UNIT_STAT_CHASE           = 0x00002000,                     // ChaseMovementGenerator active
    UNIT_STAT_CHASE_MOVE      = 0x00004000,
    UNIT_STAT_FOLLOW          = 0x00008000,                     // FollowMovementGenerator active
    UNIT_STAT_FOLLOW_MOVE     = 0x00010000,
    UNIT_STAT_FLEEING         = 0x00020000,                     // FleeMovementGenerator/TimedFleeingMovementGenerator active/onstack
    UNIT_STAT_FLEEING_MOVE    = 0x00040000,
    UNIT_STAT_ON_VEHICLE      = 0x00080000,                     // Unit is on vehicle

    // masks (only for check)

    // can't move currently
    UNIT_STAT_CAN_NOT_MOVE    = UNIT_STAT_ROOT | UNIT_STAT_STUNNED | UNIT_STAT_DIED | UNIT_STAT_ON_VEHICLE,

    // stay by different reasons
    UNIT_STAT_NOT_MOVE        = UNIT_STAT_ROOT | UNIT_STAT_STUNNED | UNIT_STAT_DIED |
                                UNIT_STAT_DISTRACTED | UNIT_STAT_ON_VEHICLE,

    // stay or scripted movement for effect( = in player case you can't move by client command)
    UNIT_STAT_NO_FREE_MOVE    = UNIT_STAT_ROOT | UNIT_STAT_STUNNED | UNIT_STAT_DIED |
                                UNIT_STAT_TAXI_FLIGHT |
                                UNIT_STAT_CONFUSED | UNIT_STAT_FLEEING | UNIT_STAT_ON_VEHICLE,

    // not react at move in sight or other
    UNIT_STAT_CAN_NOT_REACT   = UNIT_STAT_STUNNED | UNIT_STAT_DIED |
                                UNIT_STAT_CONFUSED | UNIT_STAT_FLEEING | UNIT_STAT_ON_VEHICLE,

    // AI disabled by some reason
    UNIT_STAT_LOST_CONTROL    = UNIT_STAT_FLEEING | UNIT_STAT_CONTROLLED,

    // above 2 state cases
    UNIT_STAT_CAN_NOT_REACT_OR_LOST_CONTROL  = UNIT_STAT_CAN_NOT_REACT | UNIT_STAT_LOST_CONTROL,

    // masks (for check or reset)

    // for real move using movegen check and stop (except unstoppable flight)
    UNIT_STAT_MOVING          = UNIT_STAT_ROAMING_MOVE | UNIT_STAT_CHASE_MOVE | UNIT_STAT_FOLLOW_MOVE | UNIT_STAT_FLEEING_MOVE,

    UNIT_STAT_ALL_STATE       = 0xFFFFFFFF
};

enum UnitMoveType
{
    MOVE_WALK           = 0,
    MOVE_RUN            = 1,
    MOVE_RUN_BACK       = 2,
    MOVE_SWIM           = 3,
    MOVE_SWIM_BACK      = 4,
    MOVE_TURN_RATE      = 5,
    MOVE_FLIGHT         = 6,
    MOVE_FLIGHT_BACK    = 7,
    MOVE_PITCH_RATE     = 8
};

#define MAX_MOVE_TYPE     9

extern float baseMoveSpeed[MAX_MOVE_TYPE];

enum CombatRating
{
    CR_WEAPON_SKILL             = 0,
    CR_DEFENSE_SKILL            = 1,
    CR_DODGE                    = 2,
    CR_PARRY                    = 3,
    CR_BLOCK                    = 4,
    CR_HIT_MELEE                = 5,
    CR_HIT_RANGED               = 6,
    CR_HIT_SPELL                = 7,
    CR_CRIT_MELEE               = 8,
    CR_CRIT_RANGED              = 9,
    CR_CRIT_SPELL               = 10,
    CR_HIT_TAKEN_MELEE          = 11,
    CR_HIT_TAKEN_RANGED         = 12,
    CR_HIT_TAKEN_SPELL          = 13,
    CR_CRIT_TAKEN_MELEE         = 14,
    CR_CRIT_TAKEN_RANGED        = 15,
    CR_CRIT_TAKEN_SPELL         = 16,
    CR_HASTE_MELEE              = 17,
    CR_HASTE_RANGED             = 18,
    CR_HASTE_SPELL              = 19,
    CR_WEAPON_SKILL_MAINHAND    = 20,
    CR_WEAPON_SKILL_OFFHAND     = 21,
    CR_WEAPON_SKILL_RANGED      = 22,
    CR_EXPERTISE                = 23,
    CR_ARMOR_PENETRATION        = 24
};

#define MAX_COMBAT_RATING         25

/// internal used flags for marking special auras - for example some dummy-auras
enum UnitAuraFlags
{
    UNIT_AURAFLAG_ALIVE_INVISIBLE   = 0x1,                  // aura which makes unit invisible for alive
};

enum UnitVisibility
{
    VISIBILITY_OFF                = 0,                      // absolute, not detectable, GM-like, can see all other
    VISIBILITY_ON                 = 1,
    VISIBILITY_GROUP_STEALTH      = 2,                      // detect chance, seen and can see group members
    VISIBILITY_GROUP_INVISIBILITY = 3,                      // invisibility, can see and can be seen only another invisible unit or invisible detection unit, set only if not stealthed, and in checks not used (mask used instead)
    VISIBILITY_GROUP_NO_DETECT    = 4,                      // state just at stealth apply for update Grid state. Don't remove, otherwise stealth spells will break
    VISIBILITY_RESPAWN            = 5                       // special totally not detectable visibility for force delete object at respawn command
};

// Value masks for UNIT_FIELD_FLAGS
enum UnitFlags
{
    UNIT_FLAG_UNK_0                 = 0x00000001,
    UNIT_FLAG_NON_ATTACKABLE        = 0x00000002,           // not attackable
    UNIT_FLAG_DISABLE_MOVE          = 0x00000004,
    UNIT_FLAG_PVP_ATTACKABLE        = 0x00000008,           // allow apply pvp rules to attackable state in addition to faction dependent state
    UNIT_FLAG_RENAME                = 0x00000010,
    UNIT_FLAG_PREPARATION           = 0x00000020,           // don't take reagents for spells with SPELL_ATTR_EX5_NO_REAGENT_WHILE_PREP
    UNIT_FLAG_UNK_6                 = 0x00000040,
    UNIT_FLAG_NOT_ATTACKABLE_1      = 0x00000080,           // ?? (UNIT_FLAG_PVP_ATTACKABLE | UNIT_FLAG_NOT_ATTACKABLE_1) is NON_PVP_ATTACKABLE
    UNIT_FLAG_OOC_NOT_ATTACKABLE    = 0x00000100,           // 2.0.8 - (OOC Out Of Combat) Can not be attacked when not in combat. Removed if unit for some reason enter combat (flag probably removed for the attacked and it's party/group only)
    UNIT_FLAG_PASSIVE               = 0x00000200,           // makes you unable to attack everything. Almost identical to our "civilian"-term. Will ignore it's surroundings and not engage in combat unless "called upon" or engaged by another unit.
    UNIT_FLAG_LOOTING               = 0x00000400,           // loot animation
    UNIT_FLAG_PET_IN_COMBAT         = 0x00000800,           // in combat?, 2.0.8
    UNIT_FLAG_PVP                   = 0x00001000,           // changed in 3.0.3
    UNIT_FLAG_SILENCED              = 0x00002000,           // silenced, 2.1.1
    UNIT_FLAG_UNK_14                = 0x00004000,           // 2.0.8
    UNIT_FLAG_UNK_15                = 0x00008000,
    UNIT_FLAG_UNK_16                = 0x00010000,           // removes attackable icon
    UNIT_FLAG_PACIFIED              = 0x00020000,           // 3.0.3 ok
    UNIT_FLAG_STUNNED               = 0x00040000,           // 3.0.3 ok
    UNIT_FLAG_IN_COMBAT             = 0x00080000,
    UNIT_FLAG_TAXI_FLIGHT           = 0x00100000,           // disable casting at client side spell not allowed by taxi flight (mounted?), probably used with 0x4 flag
    UNIT_FLAG_DISARMED              = 0x00200000,           // 3.0.3, disable melee spells casting..., "Required melee weapon" added to melee spells tooltip.
    UNIT_FLAG_CONFUSED              = 0x00400000,
    UNIT_FLAG_FLEEING               = 0x00800000,
    UNIT_FLAG_PLAYER_CONTROLLED     = 0x01000000,           // used in spell Eyes of the Beast for pet... let attack by controlled creature
    UNIT_FLAG_NOT_SELECTABLE        = 0x02000000,
    UNIT_FLAG_SKINNABLE             = 0x04000000,
    UNIT_FLAG_MOUNT                 = 0x08000000,
    UNIT_FLAG_UNK_28                = 0x10000000,
    UNIT_FLAG_UNK_29                = 0x20000000,           // used in Feing Death spell
    UNIT_FLAG_SHEATHE               = 0x40000000,
    UNIT_FLAG_UNK_31                = 0x80000000            // set skinnable icon and also changes color of portrait
};

// Value masks for UNIT_FIELD_FLAGS_2
enum UnitFlags2
{
    UNIT_FLAG2_FEIGN_DEATH          = 0x00000001,
    UNIT_FLAG2_UNK1                 = 0x00000002,           // Hides body and body armor. Weapons and shoulder and head armor still visible
    UNIT_FLAG2_UNK2                 = 0x00000004,
    UNIT_FLAG2_COMPREHEND_LANG      = 0x00000008,
    UNIT_FLAG2_MIRROR_IMAGE         = 0x00000010,
    UNIT_FLAG2_UNK5                 = 0x00000020,
    UNIT_FLAG2_FORCE_MOVE           = 0x00000040,
    UNIT_FLAG2_DISARM_OFFHAND       = 0x00000080,           // also shield case
    UNIT_FLAG2_UNK8                 = 0x00000100,
    UNIT_FLAG2_UNK9                 = 0x00000200,
    UNIT_FLAG2_DISARM_RANGED        = 0x00000400,           // disarm or something
    UNIT_FLAG2_REGENERATE_POWER     = 0x00000800,
};

/// Non Player Character flags
enum NPCFlags
{
    UNIT_NPC_FLAG_NONE                  = 0x00000000,
    UNIT_NPC_FLAG_GOSSIP                = 0x00000001,       // 100%
    UNIT_NPC_FLAG_QUESTGIVER            = 0x00000002,       // guessed, probably ok
    UNIT_NPC_FLAG_UNK1                  = 0x00000004,
    UNIT_NPC_FLAG_UNK2                  = 0x00000008,
    UNIT_NPC_FLAG_TRAINER               = 0x00000010,       // 100%
    UNIT_NPC_FLAG_TRAINER_CLASS         = 0x00000020,       // 100%
    UNIT_NPC_FLAG_TRAINER_PROFESSION    = 0x00000040,       // 100%
    UNIT_NPC_FLAG_VENDOR                = 0x00000080,       // 100%
    UNIT_NPC_FLAG_VENDOR_AMMO           = 0x00000100,       // 100%, general goods vendor
    UNIT_NPC_FLAG_VENDOR_FOOD           = 0x00000200,       // 100%
    UNIT_NPC_FLAG_VENDOR_POISON         = 0x00000400,       // guessed
    UNIT_NPC_FLAG_VENDOR_REAGENT        = 0x00000800,       // 100%
    UNIT_NPC_FLAG_REPAIR                = 0x00001000,       // 100%
    UNIT_NPC_FLAG_FLIGHTMASTER          = 0x00002000,       // 100%
    UNIT_NPC_FLAG_SPIRITHEALER          = 0x00004000,       // guessed
    UNIT_NPC_FLAG_SPIRITGUIDE           = 0x00008000,       // guessed
    UNIT_NPC_FLAG_INNKEEPER             = 0x00010000,       // 100%
    UNIT_NPC_FLAG_BANKER                = 0x00020000,       // 100%
    UNIT_NPC_FLAG_PETITIONER            = 0x00040000,       // 100% 0xC0000 = guild petitions, 0x40000 = arena team petitions
    UNIT_NPC_FLAG_TABARDDESIGNER        = 0x00080000,       // 100%
    UNIT_NPC_FLAG_BATTLEMASTER          = 0x00100000,       // 100%
    UNIT_NPC_FLAG_AUCTIONEER            = 0x00200000,       // 100%
    UNIT_NPC_FLAG_STABLEMASTER          = 0x00400000,       // 100%
    UNIT_NPC_FLAG_GUILD_BANKER          = 0x00800000,       // cause client to send 997 opcode
    UNIT_NPC_FLAG_SPELLCLICK            = 0x01000000,       // cause client to send 1015 opcode (spell click), dynamic, set at loading and don't must be set in DB
    UNIT_NPC_FLAG_PLAYER_VEHICLE        = 0x02000000,       // players with mounts that have vehicle data should have it set
    UNIT_NPC_FLAG_GUARD                 = 0x10000000        // custom flag for guards
};

// used in most movement packets (send and received)
enum MovementFlags
{
    MOVEFLAG_NONE               = 0x00000000,
    MOVEFLAG_FORWARD            = 0x00000001,
    MOVEFLAG_BACKWARD           = 0x00000002,
    MOVEFLAG_STRAFE_LEFT        = 0x00000004,
    MOVEFLAG_STRAFE_RIGHT       = 0x00000008,
    MOVEFLAG_TURN_LEFT          = 0x00000010,
    MOVEFLAG_TURN_RIGHT         = 0x00000020,
    MOVEFLAG_PITCH_UP           = 0x00000040,
    MOVEFLAG_PITCH_DOWN         = 0x00000080,
    MOVEFLAG_WALK_MODE          = 0x00000100,               // Walking
    MOVEFLAG_ONTRANSPORT        = 0x00000200,
    MOVEFLAG_LEVITATING         = 0x00000400,
    MOVEFLAG_ROOT               = 0x00000800,
    MOVEFLAG_FALLING            = 0x00001000,
    MOVEFLAG_FALLINGFAR         = 0x00002000,
    MOVEFLAG_PENDINGSTOP        = 0x00004000,
    MOVEFLAG_PENDINGSTRAFESTOP  = 0x00008000,
    MOVEFLAG_PENDINGFORWARD     = 0x00010000,
    MOVEFLAG_PENDINGBACKWARD    = 0x00020000,
    MOVEFLAG_PENDINGSTRAFELEFT  = 0x00040000,
    MOVEFLAG_PENDINGSTRAFERIGHT = 0x00080000,
    MOVEFLAG_PENDINGROOT        = 0x00100000,
    MOVEFLAG_SWIMMING           = 0x00200000,               // appears with fly flag also
    MOVEFLAG_ASCENDING          = 0x00400000,               // swim up also
    MOVEFLAG_DESCENDING         = 0x00800000,               // swim down also
    MOVEFLAG_CAN_FLY            = 0x01000000,               // can fly in 3.3?
    MOVEFLAG_FLYING             = 0x02000000,               // Actual flying mode
    MOVEFLAG_SPLINE_ELEVATION   = 0x04000000,               // used for flight paths
    MOVEFLAG_SPLINE_ENABLED     = 0x08000000,               // used for flight paths
    MOVEFLAG_WATERWALKING       = 0x10000000,               // prevent unit from falling through water
    MOVEFLAG_SAFE_FALL          = 0x20000000,               // active rogue safe fall spell (passive)
    MOVEFLAG_HOVER              = 0x40000000
};

// flags that use in movement check for example at spell casting
MovementFlags const movementFlagsMask = MovementFlags(
    MOVEFLAG_FORWARD |MOVEFLAG_BACKWARD  |MOVEFLAG_STRAFE_LEFT |MOVEFLAG_STRAFE_RIGHT|
    MOVEFLAG_PITCH_UP|MOVEFLAG_PITCH_DOWN|MOVEFLAG_ROOT        |
    MOVEFLAG_FALLING |MOVEFLAG_FALLINGFAR|MOVEFLAG_ASCENDING   |
    MOVEFLAG_FLYING  |MOVEFLAG_SPLINE_ELEVATION
);

MovementFlags const movementOrTurningFlagsMask = MovementFlags(
    movementFlagsMask | MOVEFLAG_TURN_LEFT | MOVEFLAG_TURN_RIGHT
);

enum MovementFlags2
{
    MOVEFLAG2_NONE              = 0x0000,
    MOVEFLAG2_NO_STRAFE         = 0x0001,
    MOVEFLAG2_NO_JUMPING        = 0x0002,
    MOVEFLAG2_UNK3              = 0x0004,
    MOVEFLAG2_FULLSPEEDTURNING  = 0x0008,
    MOVEFLAG2_FULLSPEEDPITCHING = 0x0010,
    MOVEFLAG2_ALLOW_PITCHING    = 0x0020,
    MOVEFLAG2_UNK4              = 0x0040,
    MOVEFLAG2_UNK5              = 0x0080,
    MOVEFLAG2_UNK6              = 0x0100,                   // transport related
    MOVEFLAG2_UNK7              = 0x0200,
    MOVEFLAG2_INTERP_MOVEMENT   = 0x0400,
    MOVEFLAG2_INTERP_TURNING    = 0x0800,
    MOVEFLAG2_INTERP_PITCHING   = 0x1000,
    MOVEFLAG2_UNK8              = 0x2000,
    MOVEFLAG2_UNK9              = 0x4000,
    MOVEFLAG2_UNK10             = 0x8000,
    MOVEFLAG2_INTERP_MASK       = MOVEFLAG2_INTERP_MOVEMENT | MOVEFLAG2_INTERP_TURNING | MOVEFLAG2_INTERP_PITCHING
};

enum SplineFlags
{
    SPLINEFLAG_NONE         = 0x00000000,
    SPLINEFLAG_FORWARD      = 0x00000001,
    SPLINEFLAG_BACKWARD     = 0x00000002,
    SPLINEFLAG_STRAFE_LEFT  = 0x00000004,
    SPLINEFLAG_STRAFE_RIGHT = 0x00000008,
    SPLINEFLAG_LEFT         = 0x00000010,
    SPLINEFLAG_RIGHT        = 0x00000020,
    SPLINEFLAG_PITCH_UP     = 0x00000040,
    SPLINEFLAG_PITCH_DOWN   = 0x00000080,
    SPLINEFLAG_DONE         = 0x00000100,
    SPLINEFLAG_FALLING      = 0x00000200,
    SPLINEFLAG_NO_SPLINE    = 0x00000400,
    SPLINEFLAG_TRAJECTORY   = 0x00000800,
    SPLINEFLAG_WALKMODE     = 0x00001000,
    SPLINEFLAG_FLYING       = 0x00002000,
    SPLINEFLAG_KNOCKBACK    = 0x00004000,
    SPLINEFLAG_FINALPOINT   = 0x00008000,
    SPLINEFLAG_FINALTARGET  = 0x00010000,
    SPLINEFLAG_FINALFACING  = 0x00020000,
    SPLINEFLAG_CATMULLROM   = 0x00040000,
    SPLINEFLAG_UNKNOWN1     = 0x00080000,
    SPLINEFLAG_UNKNOWN2     = 0x00100000,
    SPLINEFLAG_UNKNOWN3     = 0x00200000,
    SPLINEFLAG_UNKNOWN4     = 0x00400000,
    SPLINEFLAG_UNKNOWN5     = 0x00800000,
    SPLINEFLAG_UNKNOWN6     = 0x01000000,
    SPLINEFLAG_UNKNOWN7     = 0x02000000,
    SPLINEFLAG_UNKNOWN8     = 0x04000000,
    SPLINEFLAG_UNKNOWN9     = 0x08000000,
    SPLINEFLAG_UNKNOWN10    = 0x10000000,
    SPLINEFLAG_UNKNOWN11    = 0x20000000,
    SPLINEFLAG_UNKNOWN12    = 0x40000000
};

enum SplineMode
{
    SPLINEMODE_LINEAR       = 0,
    SPLINEMODE_CATMULLROM   = 1,
    SPLINEMODE_BEZIER3      = 2
};

enum SplineType
{
    SPLINETYPE_NORMAL       = 0,
    SPLINETYPE_STOP         = 1,
    SPLINETYPE_FACINGSPOT   = 2,
    SPLINETYPE_FACINGTARGET = 3,
    SPLINETYPE_FACINGANGLE  = 4
};

struct Position
{
    Position() : x(0.0f), y(0.0f), z(0.0f), o(0.0f) {}
    float x, y, z, o;
};

class MovementInfo
{
    friend class AntiCheat;

    public:
        MovementInfo() : moveFlags(MOVEFLAG_NONE), moveFlags2(MOVEFLAG2_NONE), time(0),
            t_time(0), t_seat(-1), t_seatInfo(NULL), t_time2(0), s_pitch(0.0f), fallTime(0), u_unk1(0.0f) {}

        // Read/Write methods
        void Read(ByteBuffer &data);
        void Write(ByteBuffer &data) const;

        // Movement flags manipulations
        void AddMovementFlag(MovementFlags f) { moveFlags |= f; }
        void RemoveMovementFlag(MovementFlags f) { moveFlags &= ~f; }
        bool HasMovementFlag(MovementFlags f) const { return moveFlags & f; }
        MovementFlags GetMovementFlags() const { return MovementFlags(moveFlags); }
        void SetMovementFlags(MovementFlags f) { moveFlags = f; }
        MovementFlags2 GetMovementFlags2() const { return MovementFlags2(moveFlags2); }
        void AddMovementFlag2(MovementFlags2 f) { moveFlags2 |= f; }

        // Position manipulations
        Position const *GetPos() const { return &pos; }
        void SetTransportData(ObjectGuid guid, float x, float y, float z, float o, uint32 time, int8 seat, VehicleSeatEntry const* seatInfo = NULL)
        {
            t_guid = guid;
            t_pos.x = x;
            t_pos.y = y;
            t_pos.z = z;
            t_pos.o = o;
            t_time = time;
            t_seat = seat;
            t_seatInfo = seatInfo;
        }
        void ClearTransportData()
        {
            t_guid = ObjectGuid();
            t_pos.x = 0.0f;
            t_pos.y = 0.0f;
            t_pos.z = 0.0f;
            t_pos.o = 0.0f;
            t_time = 0;
            t_seat = -1;
            t_seatInfo = NULL;
        }
        ObjectGuid const& GetTransportGuid() const { return t_guid; }
        Position const *GetTransportPos() const { return &t_pos; }
        int8 GetTransportSeat() const { return t_seat; }
        uint32 GetTransportDBCSeat() const { return t_seatInfo ? t_seatInfo->m_ID : 0; }
        uint32 GetVehicleSeatFlags() const { return t_seatInfo ? t_seatInfo->m_flags : 0; }
        uint32 GetTransportTime() const { return t_time; }
        uint32 GetFallTime() const { return fallTime; }
        void ChangeOrientation(float o) { pos.o = o; }
        void ChangePosition(float x, float y, float z, float o) { pos.x = x; pos.y = y; pos.z = z; pos.o = o; }
        void UpdateTime(uint32 _time) { time = _time; }

        struct JumpInfo
        {
            JumpInfo() : velocity(0.f), sinAngle(0.f), cosAngle(0.f), xyspeed(0.f) {}
            float   velocity, sinAngle, cosAngle, xyspeed;
        };

        JumpInfo const& GetJumpInfo() const { return jump; }
    private:
        // common
        uint32   moveFlags;                                 // see enum MovementFlags
        uint16   moveFlags2;                                // see enum MovementFlags2
        uint32   time;
        Position pos;
        // transport
        ObjectGuid t_guid;
        Position t_pos;
        uint32   t_time;
        int8     t_seat;
        VehicleSeatEntry const* t_seatInfo;
        uint32   t_time2;
        // swimming and flying
        float    s_pitch;
        // last fall time
        uint32   fallTime;
        // jumping
        JumpInfo jump;
        // spline
        float    u_unk1;
};

inline ByteBuffer& operator<< (ByteBuffer& buf, MovementInfo const& mi)
{
    mi.Write(buf);
    return buf;
}

inline ByteBuffer& operator>> (ByteBuffer& buf, MovementInfo& mi)
{
    mi.Read(buf);
    return buf;
}

enum DiminishingLevels
{
    DIMINISHING_LEVEL_1             = 0,
    DIMINISHING_LEVEL_2             = 1,
    DIMINISHING_LEVEL_3             = 2,
    DIMINISHING_LEVEL_IMMUNE        = 3
};

struct DiminishingReturn
{
    DiminishingReturn(DiminishingGroup group, uint32 t, uint32 count)
        : DRGroup(group), stack(0), hitTime(t), hitCount(count)
    {}

    DiminishingGroup        DRGroup:16;
    uint16                  stack:16;
    uint32                  hitTime;
    uint32                  hitCount;
};

// At least some values expected fixed and used in auras field, other custom
enum MeleeHitOutcome
{
    MELEE_HIT_EVADE     = 0,
    MELEE_HIT_MISS      = 1,
    MELEE_HIT_DODGE     = 2,                                // used as misc in SPELL_AURA_IGNORE_COMBAT_RESULT
    MELEE_HIT_BLOCK     = 3,                                // used as misc in SPELL_AURA_IGNORE_COMBAT_RESULT
    MELEE_HIT_PARRY     = 4,                                // used as misc in SPELL_AURA_IGNORE_COMBAT_RESULT
    MELEE_HIT_GLANCING  = 5,
    MELEE_HIT_CRIT      = 6,
    MELEE_HIT_CRUSHING  = 7,
    MELEE_HIT_NORMAL    = 8,
};

struct CleanDamage
{
    CleanDamage(uint32 _damage, uint32 _absorb, WeaponAttackType _attackType, MeleeHitOutcome _hitOutCome) :
    damage(_damage), absorb(_absorb), attackType(_attackType), hitOutCome(_hitOutCome) {}

    uint32 damage;
    uint32 absorb;                          // for calculation of rage from absorbed dmg
    WeaponAttackType attackType;
    MeleeHitOutcome hitOutCome;
};

// Struct for use in Unit::CalculateMeleeDamage
// Need create structure like in SMSG_ATTACKERSTATEUPDATE opcode
struct CalcDamageInfo
{
    Unit  *attacker;             // Attacker
    Unit  *target;               // Target for damage
    SpellSchoolMask damageSchoolMask;
    uint32 damage;
    uint32 absorb;
    uint32 resist;
    uint32 blocked_amount;
    uint32 HitInfo;
    uint32 TargetState;
// Helper
    WeaponAttackType attackType; //
    uint32 procAttacker;
    uint32 procVictim;
    uint32 procEx;
    uint32 cleanDamage;          // Used only for rage calculation
    MeleeHitOutcome hitOutCome;  // TODO: remove this field (need use TargetState)
};

// Spell damage info structure based on structure sending in SMSG_SPELLNONMELEEDAMAGELOG opcode
struct SpellNonMeleeDamage{
    SpellNonMeleeDamage(Unit *_attacker, Unit *_target, uint32 _SpellID, SpellSchoolMask _schoolMask)
        : target(_target), attacker(_attacker), SpellID(_SpellID), damage(0), schoolMask(_schoolMask),
        absorb(0), resist(0), physicalLog(false), unused(false), blocked(0), HitInfo(0)
    {}

    Unit   *target;
    Unit   *attacker;
    uint32 SpellID;
    uint32 damage;
    SpellSchoolMask schoolMask;
    uint32 absorb;
    uint32 resist;
    bool   physicalLog;
    bool   unused;
    uint32 blocked;
    uint32 HitInfo;
};

struct SpellPeriodicAuraLogInfo
{
    SpellPeriodicAuraLogInfo(Aura *_aura, uint32 _damage, uint32 _overDamage, uint32 _absorb, uint32 _resist, float _multiplier, bool _critical = false)
        : aura(_aura), damage(_damage), overDamage(_overDamage), absorb(_absorb), resist(_resist), multiplier(_multiplier), critical(_critical) {}

    Aura   *aura;
    uint32 damage;
    uint32 overDamage;                                      // overkill/overheal
    uint32 absorb;
    uint32 resist;
    float  multiplier;
    bool   critical;
};

uint32 createProcExtendMask(SpellNonMeleeDamage *damageInfo, SpellMissInfo missCondition);

enum SpellAuraProcResult
{
    SPELL_AURA_PROC_OK              = 0,                    // proc was processed, will remove charges
    SPELL_AURA_PROC_FAILED          = 1,                    // proc failed - if at least one aura failed the proc, charges won't be taken
    SPELL_AURA_PROC_CANT_TRIGGER    = 2                     // aura can't trigger - skip charges taking, move to next aura if exists
};

typedef SpellAuraProcResult(Unit::*pAuraProcHandler)(Unit *pVictim, uint32 damage, Aura* triggeredByAura, SpellEntry const *procSpell, uint32 procFlag, uint32 procEx, uint32 cooldown);
extern pAuraProcHandler AuraProcHandler[TOTAL_AURAS];

#define MAX_DECLINED_NAME_CASES 5

struct DeclinedName
{
    std::string name[MAX_DECLINED_NAME_CASES];
};

enum CurrentSpellTypes
{
    CURRENT_MELEE_SPELL             = 0,
    CURRENT_GENERIC_SPELL           = 1,
    CURRENT_AUTOREPEAT_SPELL        = 2,
    CURRENT_CHANNELED_SPELL         = 3
};

#define CURRENT_FIRST_NON_MELEE_SPELL 1
#define CURRENT_MAX_SPELL             4

struct GlobalCooldown
{
    explicit GlobalCooldown(uint32 _dur = 0, uint32 _time = 0) : duration(_dur), cast_time(_time) {}

    uint32 duration;
    uint32 cast_time;
};

typedef UNORDERED_MAP<uint32 /*category*/, GlobalCooldown> GlobalCooldownList;

class GlobalCooldownMgr                                     // Shared by Player and CharmInfo
{
    public:
        GlobalCooldownMgr() {}

    public:
        bool HasGlobalCooldown(SpellEntry const* spellInfo) const;
        void AddGlobalCooldown(SpellEntry const* spellInfo, uint32 gcd);
        void CancelGlobalCooldown(SpellEntry const* spellInfo);

    private:
        GlobalCooldownList m_GlobalCooldowns;
};

enum ActiveStates
{
    ACT_PASSIVE  = 0x01,                                    // 0x01 - passive
    ACT_DISABLED = 0x81,                                    // 0x80 - castable
    ACT_ENABLED  = 0xC1,                                    // 0x40 | 0x80 - auto cast + castable
    ACT_COMMAND  = 0x07,                                    // 0x01 | 0x02 | 0x04
    ACT_REACTION = 0x06,                                    // 0x02 | 0x04
    ACT_DECIDE   = 0x00                                     // custom
};

enum ReactStates
{
    REACT_PASSIVE    = 0,
    REACT_DEFENSIVE  = 1,
    REACT_AGGRESSIVE = 2
};

enum CommandStates
{
    COMMAND_STAY    = 0,
    COMMAND_FOLLOW  = 1,
    COMMAND_ATTACK  = 2,
    COMMAND_ABANDON = 3
};

#define UNIT_ACTION_BUTTON_ACTION(X) (uint32(X) & 0x00FFFFFF)
#define UNIT_ACTION_BUTTON_TYPE(X)   ((uint32(X) & 0xFF000000) >> 24)
#define MAX_UNIT_ACTION_BUTTON_ACTION_VALUE (0x00FFFFFF+1)
#define MAKE_UNIT_ACTION_BUTTON(A,T) (uint32(A) | (uint32(T) << 24))

struct UnitActionBarEntry
{
    UnitActionBarEntry() : packedData(uint32(ACT_DISABLED) << 24) {}

    uint32 packedData;

    // helper
    ActiveStates GetType() const { return ActiveStates(UNIT_ACTION_BUTTON_TYPE(packedData)); }
    uint32 GetAction() const { return UNIT_ACTION_BUTTON_ACTION(packedData); }
    bool IsActionBarForSpell() const
    {
        ActiveStates Type = GetType();
        return Type == ACT_DISABLED || Type == ACT_ENABLED || Type == ACT_PASSIVE;
    }

    void SetActionAndType(uint32 action, ActiveStates type)
    {
        packedData = MAKE_UNIT_ACTION_BUTTON(action,type);
    }

    void SetType(ActiveStates type)
    {
        packedData = MAKE_UNIT_ACTION_BUTTON(UNIT_ACTION_BUTTON_ACTION(packedData),type);
    }

    void SetAction(uint32 action)
    {
        packedData = (packedData & 0xFF000000) | UNIT_ACTION_BUTTON_ACTION(action);
    }
};

typedef UnitActionBarEntry CharmSpellEntry;

enum ActionBarIndex
{
    ACTION_BAR_INDEX_START = 0,
    ACTION_BAR_INDEX_PET_SPELL_START = 3,
    ACTION_BAR_INDEX_PET_SPELL_END = 7,
    ACTION_BAR_INDEX_END = 10,
};

#define MAX_UNIT_ACTION_BAR_INDEX (ACTION_BAR_INDEX_END-ACTION_BAR_INDEX_START)

struct CharmInfo
{
    public:
        explicit CharmInfo(Unit* unit);
        uint32 GetPetNumber() const { return m_petnumber; }
        void SetPetNumber(uint32 petnumber, bool statwindow);

        void SetCommandState(CommandStates st) { m_CommandState = st; }
        CommandStates GetCommandState() { return m_CommandState; }
        bool HasCommandState(CommandStates state) { return (m_CommandState == state); }
        void SetReactState(ReactStates st) { m_reactState = st; }
        ReactStates GetReactState() { return m_reactState; }
        bool HasReactState(ReactStates state) { return (m_reactState == state); }

        void InitPossessCreateSpells();
        void InitVehicleCreateSpells();
        void InitCharmCreateSpells();
        void InitPetActionBar();
        void InitEmptyActionBar();

                                                            //return true if successful
        bool AddSpellToActionBar(uint32 spellid, ActiveStates newstate = ACT_DECIDE);
        bool RemoveSpellFromActionBar(uint32 spell_id);
        void LoadPetActionBar(const std::string& data);
        void BuildActionBar(WorldPacket* data);
        void SetSpellAutocast(uint32 spell_id, bool state);
        void SetActionBar(uint8 index, uint32 spellOrAction,ActiveStates type)
        {
            PetActionBar[index].SetActionAndType(spellOrAction,type);
        }

        UnitActionBarEntry const* GetActionBarEntry(uint8 index) const { return &(PetActionBar[index]); }

        void ToggleCreatureAutocast(uint32 spellid, bool apply);

        CharmSpellEntry* GetCharmSpell(uint8 index) { return &(m_charmspells[index]); }

        GlobalCooldownMgr& GetGlobalCooldownMgr() { return m_GlobalCooldownMgr; }
    private:

        Unit* m_unit;
        UnitActionBarEntry PetActionBar[MAX_UNIT_ACTION_BAR_INDEX];
        CharmSpellEntry m_charmspells[CREATURE_MAX_SPELLS];
        CommandStates   m_CommandState;
        ReactStates     m_reactState;
        uint32          m_petnumber;
        GlobalCooldownMgr m_GlobalCooldownMgr;
};

// used in CallForAllControlledUnits/CheckAllControlledUnits
enum ControlledUnitMask
{
    CONTROLLED_PET       = 0x01,
    CONTROLLED_MINIPET   = 0x02,
    CONTROLLED_GUARDIANS = 0x04,                            // including PROTECTOR_PET
    CONTROLLED_CHARM     = 0x08,
    CONTROLLED_TOTEMS    = 0x10,
};

// for clearing special attacks
#define REACTIVE_TIMER_START 4000

enum ReactiveType
{
    REACTIVE_DEFENSE      = 0,
    REACTIVE_HUNTER_PARRY = 1,
    REACTIVE_OVERPOWER    = 2
};

#define MAX_REACTIVE 3

// Used as MiscValue for SPELL_AURA_IGNORE_UNIT_STATE
enum IgnoreUnitState
{
    IGNORE_UNIT_TARGET_STATE      = 0,                      // target health, aura states, or combopoints
    IGNORE_UNIT_COMBAT_STATE      = 1,                      // ignore caster in combat state
    IGNORE_UNIT_TARGET_NON_FROZEN = 126,                    // ignore absent of frozen state
};

typedef std::set<uint64> GuardianPetList;
typedef std::set<ObjectGuid> GroupPetList;

// delay time next attack to prevent client attack animation problems
#define ATTACK_DISPLAY_DELAY 200
#define MAX_PLAYER_STEALTH_DETECT_RANGE 45.0f               // max distance for detection targets by player
#define MAX_CREATURE_ATTACK_RADIUS 45.0f                    // max distance for creature aggro (use with CONFIG_FLOAT_RATE_CREATURE_AGGRO)

// Regeneration defines
#define REGEN_TIME_FULL     2000                            // For this time difference is computed regen value
#define REGEN_TIME_PRECISE  500                             // Used in Spell::CheckPower for precise regeneration in spell cast time

struct SpellProcEventEntry;                                 // used only privately

class MANGOS_DLL_SPEC Unit : public WorldObject
{
    public:
        typedef std::set<Unit*> AttackerSet;
        typedef std::multimap< uint32, SpellAuraHolder*> SpellAuraHolderMap;
        typedef std::pair<SpellAuraHolderMap::iterator, SpellAuraHolderMap::iterator> SpellAuraHolderBounds;
        typedef std::pair<SpellAuraHolderMap::const_iterator, SpellAuraHolderMap::const_iterator> SpellAuraHolderConstBounds;
        typedef std::list<SpellAuraHolder *> SpellAuraHolderList;
        typedef std::list<Aura *> AuraList;
        typedef std::list<DiminishingReturn> Diminishing;
        typedef std::set<ObjectGuid> ComboPointHolderSet;
        typedef std::map<uint8, uint32> VisibleAuraMap;
        typedef std::map<SpellEntry const*, ObjectGuid> SingleCastSpellTargetMap;


        virtual ~Unit ( );

        void AddToWorld();
        void RemoveFromWorld();

        void CleanupsBeforeDelete();                        // used in ~Creature/~Player (or before mass creature delete to remove cross-references to already deleted units)

        float GetObjectBoundingRadius() const               // overwrite WorldObject version
        {
            return m_floatValues[UNIT_FIELD_BOUNDINGRADIUS];
        }

        DiminishingLevels GetDiminishing(DiminishingGroup  group);
        void IncrDiminishing(DiminishingGroup group);
        void ApplyDiminishingToDuration(DiminishingGroup  group, int32 &duration,Unit* caster, DiminishingLevels Level, int32 limitduration);
        void ApplyDiminishingAura(DiminishingGroup  group, bool apply);
        void ClearDiminishings() { m_Diminishing.clear(); }

        virtual void Update( uint32 update_diff, uint32 time );

        void setAttackTimer(WeaponAttackType type, uint32 time) { m_attackTimer[type] = time; }
        void resetAttackTimer(WeaponAttackType type = BASE_ATTACK);
        uint32 getAttackTimer(WeaponAttackType type) const { return m_attackTimer[type]; }
        bool isAttackReady(WeaponAttackType type = BASE_ATTACK) const { return m_attackTimer[type] == 0; }
        bool haveOffhandWeapon() const;
        bool CanUseEquippedWeapon(WeaponAttackType attackType) const
        {
            if (IsInFeralForm())
                return false;

            switch(attackType)
            {
                default:
                case BASE_ATTACK:
                    return !HasFlag(UNIT_FIELD_FLAGS, UNIT_FLAG_DISARMED);
                case OFF_ATTACK:
                    return !HasFlag(UNIT_FIELD_FLAGS_2, UNIT_FLAG2_DISARM_OFFHAND);
                case RANGED_ATTACK:
                    return !HasFlag(UNIT_FIELD_FLAGS_2, UNIT_FLAG2_DISARM_RANGED);
            }
        }
        bool canReachWithAttack(Unit *pVictim) const;
        uint32 m_extraAttacks;

        void _addAttacker(Unit *pAttacker)                  // must be called only from Unit::Attack(Unit*)
        {
            AttackerSet::const_iterator itr = m_attackers.find(pAttacker);
            if(itr == m_attackers.end())
                m_attackers.insert(pAttacker);
        }
        void _removeAttacker(Unit *pAttacker)               // must be called only from Unit::AttackStop()
        {
            m_attackers.erase(pAttacker);
        }
        Unit * getAttackerForHelper()                       // If someone wants to help, who to give them
        {
            if (getVictim() != NULL)
                return getVictim();

            if (!m_attackers.empty())
                return *(m_attackers.begin());

            return NULL;
        }
        bool Attack(Unit *victim, bool meleeAttack);
        void AttackedBy(Unit *attacker);
        void CastStop(uint32 except_spellid = 0);
        bool AttackStop(bool targetSwitch = false);
        void RemoveAllAttackers();
        AttackerSet const& getAttackers() const { return m_attackers; }
        bool isAttackingPlayer() const;
        Unit* getVictim() const { return m_attacking; }
        void CombatStop(bool includingCast = false);
        void CombatStopWithPets(bool includingCast = false);
        void StopAttackFaction(uint32 faction_id);
        Unit* SelectRandomUnfriendlyTarget(Unit* except = NULL, float radius = ATTACK_DISTANCE) const;
        Unit* SelectRandomFriendlyTarget(Unit* except = NULL, float radius = ATTACK_DISTANCE) const;
        bool hasNegativeAuraWithInterruptFlag(uint32 flag);
        void SendMeleeAttackStop(Unit* victim);
        void SendMeleeAttackStart(Unit* pVictim);

        void addUnitState(uint32 f) { m_state |= f; }
        bool hasUnitState(uint32 f) const { return (m_state & f); }
        void clearUnitState(uint32 f) { m_state &= ~f; }
        bool CanFreeMove() const
        {
            return !hasUnitState(UNIT_STAT_NO_FREE_MOVE) && GetOwnerGuid().IsEmpty();
        }

        uint32 getLevel() const { return GetUInt32Value(UNIT_FIELD_LEVEL); }
        virtual uint32 GetLevelForTarget(Unit const* /*target*/) const { return getLevel(); }
        void SetLevel(uint32 lvl);
        uint8 getRace() const { return GetByteValue(UNIT_FIELD_BYTES_0, 0); }
        uint32 getRaceMask() const { return 1 << (getRace()-1); }
        uint8 getClass() const { return GetByteValue(UNIT_FIELD_BYTES_0, 1); }
        uint32 getClassMask() const { return 1 << (getClass()-1); }
        uint8 getGender() const { return GetByteValue(UNIT_FIELD_BYTES_0, 2); }

        float GetStat(Stats stat) const { return float(GetUInt32Value(UNIT_FIELD_STAT0+stat)); }
        void SetStat(Stats stat, int32 val) { SetStatInt32Value(UNIT_FIELD_STAT0+stat, val); }
        uint32 GetArmor() const { return GetResistance(SPELL_SCHOOL_NORMAL) ; }
        void SetArmor(int32 val) { SetResistance(SPELL_SCHOOL_NORMAL, val); }

        uint32 GetResistance(SpellSchools school) const { return GetUInt32Value(UNIT_FIELD_RESISTANCES+school); }
        void SetResistance(SpellSchools school, int32 val) { SetStatInt32Value(UNIT_FIELD_RESISTANCES+school,val); }

        uint32 GetHealth()    const { return GetUInt32Value(UNIT_FIELD_HEALTH); }
        uint32 GetMaxHealth() const { return GetUInt32Value(UNIT_FIELD_MAXHEALTH); }
        float GetHealthPercent() const { return (GetHealth()*100.0f) / GetMaxHealth(); }
        void SetHealth(   uint32 val);
        void SetMaxHealth(uint32 val);
        void SetHealthPercent(float percent);
        int32 ModifyHealth(int32 val);

        Powers getPowerType() const { return Powers(GetByteValue(UNIT_FIELD_BYTES_0, 3)); }
        void setPowerType(Powers power);
        uint32 GetPower(   Powers power) const { return GetUInt32Value(UNIT_FIELD_POWER1   +power); }
        uint32 GetMaxPower(Powers power) const { return GetUInt32Value(UNIT_FIELD_MAXPOWER1+power); }
        void SetPower(   Powers power, uint32 val);
        void SetMaxPower(Powers power, uint32 val);
        int32 ModifyPower(Powers power, int32 val);
        void ApplyPowerMod(Powers power, uint32 val, bool apply);
        void ApplyMaxPowerMod(Powers power, uint32 val, bool apply);

        uint32 GetAttackTime(WeaponAttackType att) const { return (uint32)(GetFloatValue(UNIT_FIELD_BASEATTACKTIME+att)/m_modAttackSpeedPct[att]); }
        void SetAttackTime(WeaponAttackType att, uint32 val) { SetFloatValue(UNIT_FIELD_BASEATTACKTIME+att,val*m_modAttackSpeedPct[att]); }
        void ApplyAttackTimePercentMod(WeaponAttackType att,float val, bool apply);
        void ApplyCastTimePercentMod(float val, bool apply);

        SheathState GetSheath() const { return SheathState(GetByteValue(UNIT_FIELD_BYTES_2, 0)); }
        virtual void SetSheath( SheathState sheathed ) { SetByteValue(UNIT_FIELD_BYTES_2, 0, sheathed); }

        // faction template id
        uint32 getFaction() const { return GetUInt32Value(UNIT_FIELD_FACTIONTEMPLATE); }
        void setFaction(uint32 faction) { SetUInt32Value(UNIT_FIELD_FACTIONTEMPLATE, faction ); }
        FactionTemplateEntry const* getFactionTemplateEntry() const;
        bool IsHostileTo(Unit const* unit) const;
        bool IsHostileToPlayers() const;
        bool IsFriendlyTo(Unit const* unit) const;
        bool IsNeutralToAll() const;
        bool IsContestedGuard() const
        {
            if(FactionTemplateEntry const* entry = getFactionTemplateEntry())
                return entry->IsContestedGuardFaction();

            return false;
        }
        bool IsPvP() const { return HasByteFlag(UNIT_FIELD_BYTES_2, 1, UNIT_BYTE2_FLAG_PVP); }
        void SetPvP(bool state);
        bool IsFFAPvP() const { return HasByteFlag(UNIT_FIELD_BYTES_2, 1, UNIT_BYTE2_FLAG_FFA_PVP); }
        void SetFFAPvP(bool state);
        uint32 GetCreatureType() const;
        uint32 GetCreatureTypeMask() const
        {
            uint32 creatureType = GetCreatureType();
            return (creatureType >= 1) ? (1 << (creatureType - 1)) : 0;
        }

        uint8 getStandState() const { return GetByteValue(UNIT_FIELD_BYTES_1, 0); }
        bool IsSitState() const;
        bool IsStandState() const;
        void SetStandState(uint8 state);

        void  SetStandFlags(uint8 flags) { SetByteFlag(UNIT_FIELD_BYTES_1, 2,flags); }
        void  RemoveStandFlags(uint8 flags) { RemoveByteFlag(UNIT_FIELD_BYTES_1, 2,flags); }

        bool IsMounted() const { return HasFlag(UNIT_FIELD_FLAGS, UNIT_FLAG_MOUNT ); }
        uint32 GetMountID() const { return GetUInt32Value(UNIT_FIELD_MOUNTDISPLAYID); }
<<<<<<< HEAD
        void Mount(uint32 mount, uint32 spellId = 0, uint32 vehicleId = 0, uint32 creatureEntry = 0);
        void Unmount();
=======
        void Mount(uint32 mount, uint32 spellId = 0);
        void Unmount(bool from_aura = false);
>>>>>>> 8e7a35c7

        uint16 GetMaxSkillValueForLevel(Unit const* target = NULL) const { return (target ? GetLevelForTarget(target) : getLevel()) * 5; }
        void DealDamageMods(Unit *pVictim, uint32 &damage, uint32* absorb);
        uint32 DealDamage(Unit *pVictim, uint32 damage, CleanDamage const* cleanDamage, DamageEffectType damagetype, SpellSchoolMask damageSchoolMask, SpellEntry const *spellProto, bool durabilityLoss);
        int32 DealHeal(Unit *pVictim, uint32 addhealth, SpellEntry const *spellProto, bool critical = false, uint32 absorb = 0);

        void PetOwnerKilledUnit(Unit* pVictim);

        void ProcDamageAndSpell(Unit *pVictim, uint32 procAttacker, uint32 procVictim, uint32 procEx, uint32 amount, WeaponAttackType attType = BASE_ATTACK, SpellEntry const *procSpell = NULL);
        void ProcDamageAndSpellFor( bool isVictim, Unit * pTarget, uint32 procFlag, uint32 procExtra, WeaponAttackType attType, SpellEntry const * procSpell, uint32 damage );

        void HandleEmote(uint32 emote_id);                  // auto-select command/state
        void HandleEmoteCommand(uint32 emote_id);
        void HandleEmoteState(uint32 emote_id);
        void AttackerStateUpdate (Unit *pVictim, WeaponAttackType attType = BASE_ATTACK, bool extra = false );

        float MeleeMissChanceCalc(const Unit *pVictim, WeaponAttackType attType) const;

        void CalculateMeleeDamage(Unit *pVictim, uint32 damage, CalcDamageInfo *damageInfo, WeaponAttackType attackType = BASE_ATTACK);
        void DealMeleeDamage(CalcDamageInfo *damageInfo, bool durabilityLoss);

        bool IsAllowedDamageInArea(Unit * pVictim) const;

        void CalculateSpellDamage(SpellNonMeleeDamage *damageInfo, int32 damage, SpellEntry const *spellInfo, WeaponAttackType attackType = BASE_ATTACK);
        void DealSpellDamage(SpellNonMeleeDamage *damageInfo, bool durabilityLoss);

        // player or player's pet resilience (-1%)
        float GetMeleeCritChanceReduction() const { return GetCombatRatingReduction(CR_CRIT_TAKEN_MELEE); }
        float GetRangedCritChanceReduction() const { return GetCombatRatingReduction(CR_CRIT_TAKEN_RANGED); }
        float GetSpellCritChanceReduction() const { return GetCombatRatingReduction(CR_CRIT_TAKEN_SPELL); }

        // player or player's pet resilience (-1%)
        uint32 GetMeleeCritDamageReduction(uint32 damage) const { return GetCombatRatingDamageReduction(CR_CRIT_TAKEN_MELEE, 2.2f, 33.0f, damage); }
        uint32 GetRangedCritDamageReduction(uint32 damage) const { return GetCombatRatingDamageReduction(CR_CRIT_TAKEN_RANGED, 2.2f, 33.0f, damage); }
        uint32 GetSpellCritDamageReduction(uint32 damage) const { return GetCombatRatingDamageReduction(CR_CRIT_TAKEN_SPELL, 2.2f, 33.0f, damage); }

        // player or player's pet resilience (-1%), cap 100%
        uint32 GetMeleeDamageReduction(uint32 damage) const { return GetCombatRatingDamageReduction(CR_CRIT_TAKEN_MELEE, 2.0f, 100.0f, damage); }
        uint32 GetRangedDamageReduction(uint32 damage) const { return GetCombatRatingDamageReduction(CR_CRIT_TAKEN_MELEE, 2.0f, 100.0f, damage); }
        uint32 GetSpellDamageReduction(uint32 damage) const { return GetCombatRatingDamageReduction(CR_CRIT_TAKEN_MELEE, 2.0f, 100.0f, damage); }

        float  MeleeSpellMissChance(Unit *pVictim, WeaponAttackType attType, int32 skillDiff, SpellEntry const *spell);
        SpellMissInfo MeleeSpellHitResult(Unit *pVictim, SpellEntry const *spell);
        SpellMissInfo MagicSpellHitResult(Unit *pVictim, SpellEntry const *spell);
        SpellMissInfo SpellHitResult(Unit *pVictim, SpellEntry const *spell, bool canReflect = false);

        float GetUnitDodgeChance()    const;
        float GetUnitParryChance()    const;
        float GetUnitBlockChance()    const;
        float GetUnitCriticalChance(WeaponAttackType attackType, const Unit *pVictim) const;

        virtual uint32 GetShieldBlockValue() const =0;
        uint32 GetUnitMeleeSkill(Unit const* target = NULL) const { return (target ? GetLevelForTarget(target) : getLevel()) * 5; }
        uint32 GetDefenseSkillValue(Unit const* target = NULL) const;
        uint32 GetWeaponSkillValue(WeaponAttackType attType, Unit const* target = NULL) const;
        float GetWeaponProcChance() const;
        float GetPPMProcChance(uint32 WeaponSpeed, float PPM) const;

        MeleeHitOutcome RollMeleeOutcomeAgainst (const Unit *pVictim, WeaponAttackType attType) const;
        MeleeHitOutcome RollMeleeOutcomeAgainst (const Unit *pVictim, WeaponAttackType attType, int32 crit_chance, int32 miss_chance, int32 dodge_chance, int32 parry_chance, int32 block_chance) const;

        bool isVendor()       const { return HasFlag( UNIT_NPC_FLAGS, UNIT_NPC_FLAG_VENDOR ); }
        bool isTrainer()      const { return HasFlag( UNIT_NPC_FLAGS, UNIT_NPC_FLAG_TRAINER ); }
        bool isQuestGiver()   const { return HasFlag( UNIT_NPC_FLAGS, UNIT_NPC_FLAG_QUESTGIVER ); }
        bool isGossip()       const { return HasFlag( UNIT_NPC_FLAGS, UNIT_NPC_FLAG_GOSSIP ); }
        bool isTaxi()         const { return HasFlag( UNIT_NPC_FLAGS, UNIT_NPC_FLAG_FLIGHTMASTER ); }
        bool isGuildMaster()  const { return HasFlag( UNIT_NPC_FLAGS, UNIT_NPC_FLAG_PETITIONER ); }
        bool isBattleMaster() const { return HasFlag( UNIT_NPC_FLAGS, UNIT_NPC_FLAG_BATTLEMASTER ); }
        bool isBanker()       const { return HasFlag( UNIT_NPC_FLAGS, UNIT_NPC_FLAG_BANKER ); }
        bool isInnkeeper()    const { return HasFlag( UNIT_NPC_FLAGS, UNIT_NPC_FLAG_INNKEEPER ); }
        bool isSpiritHealer() const { return HasFlag( UNIT_NPC_FLAGS, UNIT_NPC_FLAG_SPIRITHEALER ); }
        bool isSpiritGuide()  const { return HasFlag( UNIT_NPC_FLAGS, UNIT_NPC_FLAG_SPIRITGUIDE ); }
        bool isTabardDesigner()const { return HasFlag( UNIT_NPC_FLAGS, UNIT_NPC_FLAG_TABARDDESIGNER ); }
        bool isAuctioner()    const { return HasFlag( UNIT_NPC_FLAGS, UNIT_NPC_FLAG_AUCTIONEER ); }
        bool isArmorer()      const { return HasFlag( UNIT_NPC_FLAGS, UNIT_NPC_FLAG_REPAIR ); }
        bool isServiceProvider() const
        {
            return HasFlag( UNIT_NPC_FLAGS,
                UNIT_NPC_FLAG_VENDOR | UNIT_NPC_FLAG_TRAINER | UNIT_NPC_FLAG_FLIGHTMASTER |
                UNIT_NPC_FLAG_PETITIONER | UNIT_NPC_FLAG_BATTLEMASTER | UNIT_NPC_FLAG_BANKER |
                UNIT_NPC_FLAG_INNKEEPER | UNIT_NPC_FLAG_GUARD | UNIT_NPC_FLAG_SPIRITHEALER |
                UNIT_NPC_FLAG_SPIRITGUIDE | UNIT_NPC_FLAG_TABARDDESIGNER | UNIT_NPC_FLAG_AUCTIONEER );
        }
        bool isSpiritService() const { return HasFlag( UNIT_NPC_FLAGS, UNIT_NPC_FLAG_SPIRITHEALER | UNIT_NPC_FLAG_SPIRITGUIDE ); }

        //Need fix or use this
        bool isGuard() const  { return HasFlag(UNIT_NPC_FLAGS, UNIT_NPC_FLAG_GUARD); }

        bool IsTaxiFlying()  const { return hasUnitState(UNIT_STAT_TAXI_FLIGHT); }

        bool isInCombat()  const { return HasFlag(UNIT_FIELD_FLAGS, UNIT_FLAG_IN_COMBAT); }
        void SetInCombatState(bool PvP, Unit* enemy = NULL);
        void SetInCombatWith(Unit* enemy);
        void ClearInCombat();
        uint32 GetCombatTimer() const { return m_CombatTimer; }

        SpellAuraHolderBounds GetSpellAuraHolderBounds(uint32 spell_id)
        {
            return m_spellAuraHolders.equal_range(spell_id);
        }
        SpellAuraHolderConstBounds GetSpellAuraHolderBounds(uint32 spell_id) const
        {
            return m_spellAuraHolders.equal_range(spell_id);
        }

        bool HasAuraType(AuraType auraType) const;
        bool HasAura(uint32 spellId, SpellEffectIndex effIndex) const;
        bool HasAura(uint32 spellId) const
        {
            return m_spellAuraHolders.find(spellId) != m_spellAuraHolders.end();
        }

        bool virtual HasSpell(uint32 /*spellID*/) const { return false; }

        bool HasStealthAura()      const { return HasAuraType(SPELL_AURA_MOD_STEALTH); }
        bool HasInvisibilityAura() const { return HasAuraType(SPELL_AURA_MOD_INVISIBILITY); }
        bool isFeared()  const { return HasAuraType(SPELL_AURA_MOD_FEAR); }
        bool isInRoots() const { return HasAuraType(SPELL_AURA_MOD_ROOT); }
        bool IsPolymorphed() const;

        bool isFrozen() const;
        bool IsIgnoreUnitState(SpellEntry const *spell, IgnoreUnitState ignoreState);

        void RemoveSpellbyDamageTaken(AuraType auraType, uint32 damage);

        bool isTargetableForAttack(bool inversAlive = false) const;
        bool isPassiveToHostile() { return HasFlag(UNIT_FIELD_FLAGS, UNIT_FLAG_PASSIVE); }

        virtual bool IsInWater() const;
        virtual bool IsUnderWater() const;
        bool isInAccessablePlaceFor(Creature const* c) const;

        void SendHealSpellLog(Unit *pVictim, uint32 SpellID, uint32 Damage, uint32 OverHeal, bool critical = false, uint32 absorb = 0);
        void SendEnergizeSpellLog(Unit *pVictim, uint32 SpellID, uint32 Damage,Powers powertype);
        void EnergizeBySpell(Unit *pVictim, uint32 SpellID, uint32 Damage, Powers powertype);
        uint32 SpellNonMeleeDamageLog(Unit *pVictim, uint32 spellID, uint32 damage);
        void CastSpell(Unit* Victim, uint32 spellId, bool triggered, Item *castItem = NULL, Aura* triggeredByAura = NULL, ObjectGuid originalCaster = ObjectGuid(), SpellEntry const* triggeredBy = NULL);
        void CastSpell(Unit* Victim,SpellEntry const *spellInfo, bool triggered, Item *castItem= NULL, Aura* triggeredByAura = NULL, ObjectGuid originalCaster = ObjectGuid(), SpellEntry const* triggeredBy = NULL);
        void CastCustomSpell(Unit* Victim, uint32 spellId, int32 const* bp0, int32 const* bp1, int32 const* bp2, bool triggered, Item *castItem= NULL, Aura* triggeredByAura = NULL, ObjectGuid originalCaster = ObjectGuid(), SpellEntry const* triggeredBy = NULL);
        void CastCustomSpell(Unit* Victim,SpellEntry const *spellInfo, int32 const* bp0, int32 const* bp1, int32 const* bp2, bool triggered, Item *castItem= NULL, Aura* triggeredByAura = NULL, ObjectGuid originalCaster = ObjectGuid(), SpellEntry const* triggeredBy = NULL);
        void CastSpell(float x, float y, float z, uint32 spellId, bool triggered, Item *castItem = NULL, Aura* triggeredByAura = NULL, ObjectGuid originalCaster = ObjectGuid(), SpellEntry const* triggeredBy = NULL);
        void CastSpell(float x, float y, float z, SpellEntry const *spellInfo, bool triggered, Item *castItem = NULL, Aura* triggeredByAura = NULL, ObjectGuid originalCaster = ObjectGuid(), SpellEntry const* triggeredBy = NULL);

        void DeMorph();

        void SendAttackStateUpdate(CalcDamageInfo *damageInfo);
        void SendAttackStateUpdate(uint32 HitInfo, Unit *target, uint8 SwingType, SpellSchoolMask damageSchoolMask, uint32 Damage, uint32 AbsorbDamage, uint32 Resist, VictimState TargetState, uint32 BlockedAmount);
        void SendSpellNonMeleeDamageLog(SpellNonMeleeDamage *log);
        void SendSpellNonMeleeDamageLog(Unit *target,uint32 SpellID, uint32 Damage, SpellSchoolMask damageSchoolMask, uint32 AbsorbedDamage, uint32 Resist, bool PhysicalDamage, uint32 Blocked, bool CriticalHit = false);
        void SendPeriodicAuraLog(SpellPeriodicAuraLogInfo *pInfo);
        void SendSpellMiss(Unit *target, uint32 spellID, SpellMissInfo missInfo);

        void NearTeleportTo(float x, float y, float z, float orientation, bool casting = false);

        void MonsterMove(float x, float y, float z, uint32 transitTime);
        void MonsterMoveWithSpeed(float x, float y, float z, uint32 transitTime = 0);
        void MonsterJump(float x, float y, float z, float o, uint32 transitTime, uint32 verticalSpeed);

        // recommend use MonsterMove/MonsterMoveWithSpeed for most case that correctly work with movegens
        // if used additional args in ... part then floats must explicitly casted to double
        void SendMonsterMove(float x, float y, float z, SplineType type, SplineFlags flags, uint32 Time, Player* player = NULL, ...);
        void SendMonsterMoveJump(float NewPosX, float NewPosY, float NewPosZ, float vert_speed, uint32 flags, uint32 Time, Player* player = NULL);
        void SendMonsterMoveWithSpeed(float x, float y, float z, uint32 transitTime = 0, Player* player = NULL);
        void SendMonsterMoveTransport(WorldObject *transport, SplineType type, SplineFlags flags, uint32 moveTime, ...);

        virtual bool SetPosition(float x, float y, float z, float orientation, bool teleport = false);

        template<typename PathElem, typename PathNode>
        void SendMonsterMoveByPath(Path<PathElem,PathNode> const& path, uint32 start, uint32 end, SplineFlags flags);

        void SendHighestThreatUpdate(HostileReference* pHostileReference);
        void SendThreatClear();
        void SendThreatRemove(HostileReference* pHostileReference);
        void SendThreatUpdate();

        void SendHeartBeat(bool toSelf);

        virtual void MoveOutOfRange(Player &) {  };

        bool isAlive() const { return (m_deathState == ALIVE); };
        bool isDead() const { return ( m_deathState == DEAD || m_deathState == CORPSE ); };
        DeathState getDeathState() const { return m_deathState; };
        virtual void SetDeathState(DeathState s);           // overwritten in Creature/Player/Pet

        ObjectGuid const& GetOwnerGuid() const { return  GetGuidValue(UNIT_FIELD_SUMMONEDBY); }
        void SetOwnerGuid(ObjectGuid owner) { SetGuidValue(UNIT_FIELD_SUMMONEDBY, owner); }
        ObjectGuid const& GetCreatorGuid() const { return GetGuidValue(UNIT_FIELD_CREATEDBY); }
        void SetCreatorGuid(ObjectGuid creator) { SetGuidValue(UNIT_FIELD_CREATEDBY, creator); }
        ObjectGuid const& GetPetGuid() const { return GetGuidValue(UNIT_FIELD_SUMMON); }
        void SetPetGuid(ObjectGuid pet) { SetGuidValue(UNIT_FIELD_SUMMON, pet); }
        ObjectGuid const& GetCharmerGuid() const { return GetGuidValue(UNIT_FIELD_CHARMEDBY); }
        void SetCharmerGuid(ObjectGuid owner) { SetGuidValue(UNIT_FIELD_CHARMEDBY, owner); }
        ObjectGuid const& GetCharmGuid() const { return GetGuidValue(UNIT_FIELD_CHARM); }
        void SetCharmGuid(ObjectGuid charm) { SetGuidValue(UNIT_FIELD_CHARM, charm); }
        ObjectGuid const& GetTargetGuid() const { return GetGuidValue(UNIT_FIELD_TARGET); }
        void SetTargetGuid(ObjectGuid targetGuid) { SetGuidValue(UNIT_FIELD_TARGET, targetGuid); }
        ObjectGuid const& GetChannelObjectGuid() const { return GetGuidValue(UNIT_FIELD_CHANNEL_OBJECT); }
        void SetChannelObjectGuid(ObjectGuid targetGuid) { SetGuidValue(UNIT_FIELD_CHANNEL_OBJECT, targetGuid); }

        void SetCritterGuid(ObjectGuid critterGuid) { SetGuidValue(UNIT_FIELD_CRITTER, critterGuid); }
        ObjectGuid const& GetCritterGuid() const { return GetGuidValue(UNIT_FIELD_CRITTER); }

        void RemoveMiniPet();
        Pet* GetMiniPet() const;
        void SetMiniPet(Unit* pet) { SetCritterGuid(pet ? pet->GetObjectGuid() : ObjectGuid()); }

        ObjectGuid const& GetCharmerOrOwnerGuid() const { return !GetCharmerGuid().IsEmpty() ? GetCharmerGuid() : GetOwnerGuid(); }
        ObjectGuid const& GetCharmerOrOwnerOrOwnGuid() const
        {
            ObjectGuid const& guid = GetCharmerOrOwnerGuid();
            if (!guid.IsEmpty())
                return guid;
            return GetObjectGuid();
        }
        bool isCharmedOwnedByPlayerOrPlayer() const { return GetCharmerOrOwnerOrOwnGuid().IsPlayer(); }

        Player* GetSpellModOwner();

        Unit* GetOwner() const;
        Pet* GetPet() const;
        Unit* GetCharmer() const;
        Unit* GetCharm() const;
        Unit* GetCreator() const;
        void Uncharm();
        Unit* GetCharmerOrOwner() const { return !GetCharmerGuid().IsEmpty() ? GetCharmer() : GetOwner(); }
        Unit* GetCharmerOrOwnerOrSelf()
        {
            if(Unit* u = GetCharmerOrOwner())
                return u;

            return this;
        }
        bool IsCharmerOrOwnerPlayerOrPlayerItself() const;
        Player* GetCharmerOrOwnerPlayerOrPlayerItself();
        float GetCombatDistance( const Unit* target ) const;

        void SetPet(Pet* pet);
        void SetCharm(Unit* pet);

        void AddPetToList(Pet* pet);
        void RemovePetFromList(Pet* pet);
        GroupPetList const& GetPets() { return m_groupPets; }

        void AddGuardian(Pet* pet);
        void RemoveGuardian(Pet* pet);
        void RemoveGuardians();
        Pet* FindGuardianWithEntry(uint32 entry);
        GuardianPetList const& GetGuardians() const { return m_guardianPets; }
        Pet* GetProtectorPet();                             // expected single case in guardian list

        bool isCharmed() const { return !GetCharmerGuid().IsEmpty(); }

        CharmInfo* GetCharmInfo() { return m_charmInfo; }
        CharmInfo* InitCharmInfo(Unit* charm);

        uint64 const& GetTotemGUID(TotemSlot slot) const { return m_TotemSlot[slot]; }
        Totem* GetTotem(TotemSlot slot) const;
        bool IsAllTotemSlotsUsed() const;

        void _AddTotem(TotemSlot slot, Totem* totem);       // only for call from Totem summon code
        void _RemoveTotem(Totem* totem);                    // only for call from Totem class

        template<typename Func>
        void CallForAllControlledUnits(Func const& func, uint32 controlledMask);
        template<typename Func>
        bool CheckAllControlledUnits(Func const& func, uint32 controlledMask) const;

        bool AddSpellAuraHolder(SpellAuraHolder *holder);
        void AddAuraToModList(Aura *aura);

        void _AddAura(uint32 spellID, uint32 duration = 60000);

        // removing specific aura stack
        void RemoveAura(Aura* aura, AuraRemoveMode mode = AURA_REMOVE_BY_DEFAULT);
        void RemoveAura(uint32 spellId, SpellEffectIndex effindex, Aura* except = NULL);
        void RemoveSpellAuraHolder(SpellAuraHolder *holder, AuraRemoveMode mode = AURA_REMOVE_BY_DEFAULT);
        void RemoveSingleAuraFromSpellAuraHolder(SpellAuraHolder *holder, SpellEffectIndex index, AuraRemoveMode mode = AURA_REMOVE_BY_DEFAULT);
        void RemoveSingleAuraFromSpellAuraHolder(uint32 id, SpellEffectIndex index, uint64 casterGUID, AuraRemoveMode mode = AURA_REMOVE_BY_DEFAULT);

        // removing specific aura stacks by diff reasons and selections
        void RemoveAurasDueToSpell(uint32 spellId, SpellAuraHolder* except = NULL, AuraRemoveMode mode = AURA_REMOVE_BY_DEFAULT);
        void RemoveAurasDueToItemSpell(Item* castItem,uint32 spellId);
        void RemoveAurasByCasterSpell(uint32 spellId, uint64 casterGUID);
        void RemoveAurasDueToSpellBySteal(uint32 spellId, uint64 casterGUID, Unit *stealer);
        void RemoveAurasDueToSpellByCancel(uint32 spellId);

        // removing unknown aura stacks by diff reasons and selections
        void RemoveNotOwnSingleTargetAuras(uint32 newPhase = 0x0);
        void RemoveAurasAtMechanicImmunity(uint32 mechMask, uint32 exceptSpellId, bool non_positive = false);
        void RemoveAurasBySpellMechanic(uint32 mechMask);
        void RemoveSpellsCausingAura(AuraType auraType);
        void RemoveSpellsCausingAura(AuraType auraType, SpellAuraHolder* except);
        void RemoveRankAurasDueToSpell(uint32 spellId);
        bool RemoveNoStackAurasDueToAuraHolder(SpellAuraHolder *holder);
        void RemoveAurasWithInterruptFlags(uint32 flags);
        void RemoveAurasWithAttribute(uint32 flags);
        void RemoveAurasWithDispelType( DispelType type, uint64 casterGUID = 0 );
        void RemoveAllAuras(AuraRemoveMode mode = AURA_REMOVE_BY_DEFAULT);
        void RemoveArenaAuras(bool onleave = false);
        void RemoveAllAurasOnDeath();

        // removing specific aura FROM stack by diff reasons and selections
        void RemoveAuraHolderFromStack(uint32 spellId, int32 stackAmount = 1, uint64 casterGUID = 0, AuraRemoveMode mode = AURA_REMOVE_BY_DEFAULT);
        void RemoveAuraHolderDueToSpellByDispel(uint32 spellId, int32 stackAmount, uint64 casterGUID, Unit *dispeler);

        void DelaySpellAuraHolder(uint32 spellId, int32 delaytime, uint64 casterGUID);

        float GetResistanceBuffMods(SpellSchools school, bool positive) const { return GetFloatValue(positive ? UNIT_FIELD_RESISTANCEBUFFMODSPOSITIVE+school : UNIT_FIELD_RESISTANCEBUFFMODSNEGATIVE+school ); }
        void SetResistanceBuffMods(SpellSchools school, bool positive, float val) { SetFloatValue(positive ? UNIT_FIELD_RESISTANCEBUFFMODSPOSITIVE+school : UNIT_FIELD_RESISTANCEBUFFMODSNEGATIVE+school,val); }
        void ApplyResistanceBuffModsMod(SpellSchools school, bool positive, float val, bool apply) { ApplyModSignedFloatValue(positive ? UNIT_FIELD_RESISTANCEBUFFMODSPOSITIVE+school : UNIT_FIELD_RESISTANCEBUFFMODSNEGATIVE+school, val, apply); }
        void ApplyResistanceBuffModsPercentMod(SpellSchools school, bool positive, float val, bool apply) { ApplyPercentModFloatValue(positive ? UNIT_FIELD_RESISTANCEBUFFMODSPOSITIVE+school : UNIT_FIELD_RESISTANCEBUFFMODSNEGATIVE+school, val, apply); }
        void InitStatBuffMods()
        {
            for(int i = STAT_STRENGTH; i < MAX_STATS; ++i) SetFloatValue(UNIT_FIELD_POSSTAT0+i, 0);
            for(int i = STAT_STRENGTH; i < MAX_STATS; ++i) SetFloatValue(UNIT_FIELD_NEGSTAT0+i, 0);
        }
        void ApplyStatBuffMod(Stats stat, float val, bool apply) { ApplyModSignedFloatValue((val > 0 ? UNIT_FIELD_POSSTAT0+stat : UNIT_FIELD_NEGSTAT0+stat), val, apply); }
        void ApplyStatPercentBuffMod(Stats stat, float val, bool apply)
        {
            ApplyPercentModFloatValue(UNIT_FIELD_POSSTAT0+stat, val, apply);
            ApplyPercentModFloatValue(UNIT_FIELD_NEGSTAT0+stat, val, apply);
        }
        void SetCreateStat(Stats stat, float val) { m_createStats[stat] = val; }
        void SetCreateHealth(uint32 val) { SetUInt32Value(UNIT_FIELD_BASE_HEALTH, val); }
        uint32 GetCreateHealth() const { return GetUInt32Value(UNIT_FIELD_BASE_HEALTH); }
        void SetCreateMana(uint32 val) { SetUInt32Value(UNIT_FIELD_BASE_MANA, val); }
        uint32 GetCreateMana() const { return GetUInt32Value(UNIT_FIELD_BASE_MANA); }
        uint32 GetCreatePowers(Powers power) const;
        float GetPosStat(Stats stat) const { return GetFloatValue(UNIT_FIELD_POSSTAT0+stat); }
        float GetNegStat(Stats stat) const { return GetFloatValue(UNIT_FIELD_NEGSTAT0+stat); }
        float GetCreateStat(Stats stat) const { return m_createStats[stat]; }

        void SetCurrentCastedSpell(Spell * pSpell);
        virtual void ProhibitSpellSchool(SpellSchoolMask /*idSchoolMask*/, uint32 /*unTimeMs*/ ) { }
        void InterruptSpell(CurrentSpellTypes spellType, bool withDelayed = true, bool sendAutoRepeatCancelToClient = true);
        void FinishSpell(CurrentSpellTypes spellType, bool ok = true);

        // set withDelayed to true to account delayed spells as casted
        // delayed+channeled spells are always accounted as casted
        // we can skip channeled or delayed checks using flags
        bool IsNonMeleeSpellCasted(bool withDelayed, bool skipChanneled = false, bool skipAutorepeat = false) const;

        // set withDelayed to true to interrupt delayed spells too
        // delayed+channeled spells are always interrupted
        void InterruptNonMeleeSpells(bool withDelayed, uint32 spellid = 0);

        Spell* GetCurrentSpell(CurrentSpellTypes spellType) const { return m_currentSpells[spellType]; }
        Spell* FindCurrentSpellBySpellId(uint32 spell_id) const;

        bool CheckAndIncreaseCastCounter();
        void DecreaseCastCounter() { if (m_castCounter) --m_castCounter; }

        uint32 m_addDmgOnce;
        uint64 m_ObjectSlot[4];
        uint32 m_detectInvisibilityMask;
        uint32 m_invisibilityMask;

        ShapeshiftForm GetShapeshiftForm() const { return ShapeshiftForm(GetByteValue(UNIT_FIELD_BYTES_2, 3)); }
        void  SetShapeshiftForm(ShapeshiftForm form) { SetByteValue(UNIT_FIELD_BYTES_2, 3, form); }

        bool IsInFeralForm() const
        {
            ShapeshiftForm form = GetShapeshiftForm();
            return form == FORM_CAT || form == FORM_BEAR || form == FORM_DIREBEAR;
        }

        bool IsInDisallowedMountForm() const
        {
            ShapeshiftForm form = GetShapeshiftForm();
            return form != FORM_NONE && form != FORM_BATTLESTANCE && form != FORM_BERSERKERSTANCE && form != FORM_DEFENSIVESTANCE &&
                form != FORM_SHADOW;
        }

        float m_modMeleeHitChance;
        float m_modRangedHitChance;
        float m_modSpellHitChance;
        int32 m_baseSpellCritChance;

        float m_threatModifier[MAX_SPELL_SCHOOL];
        float m_modAttackSpeedPct[3];

        // Event handler
        EventProcessor m_Events;

        // stat system
        bool HandleStatModifier(UnitMods unitMod, UnitModifierType modifierType, float amount, bool apply);
        void SetModifierValue(UnitMods unitMod, UnitModifierType modifierType, float value) { m_auraModifiersGroup[unitMod][modifierType] = value; }
        float GetModifierValue(UnitMods unitMod, UnitModifierType modifierType) const;
        float GetTotalStatValue(Stats stat) const;
        float GetTotalAuraModValue(UnitMods unitMod) const;
        SpellSchools GetSpellSchoolByAuraGroup(UnitMods unitMod) const;
        Stats GetStatByAuraGroup(UnitMods unitMod) const;
        Powers GetPowerTypeByAuraGroup(UnitMods unitMod) const;
        bool CanModifyStats() const { return m_canModifyStats; }
        void SetCanModifyStats(bool modifyStats) { m_canModifyStats = modifyStats; }
        virtual bool UpdateStats(Stats stat) = 0;
        virtual bool UpdateAllStats() = 0;
        virtual void UpdateResistances(uint32 school) = 0;
        virtual void UpdateArmor() = 0;
        virtual void UpdateMaxHealth() = 0;
        virtual void UpdateMaxPower(Powers power) = 0;
        virtual void UpdateAttackPowerAndDamage(bool ranged = false) = 0;
        virtual void UpdateDamagePhysical(WeaponAttackType attType) = 0;
        float GetTotalAttackPowerValue(WeaponAttackType attType) const;
        float GetWeaponDamageRange(WeaponAttackType attType ,WeaponDamageRange type) const;
        void SetBaseWeaponDamage(WeaponAttackType attType ,WeaponDamageRange damageRange, float value) { m_weaponDamage[attType][damageRange] = value; }

        void SetInFront(Unit const* target);
        void SetFacingTo(float ori, bool bToSelf = false);
        void SetFacingToObject(WorldObject* pObject);

        // Visibility system
        UnitVisibility GetVisibility() const { return m_Visibility; }
        void SetVisibility(UnitVisibility x);

        // common function for visibility checks for player/creatures with detection code
        bool isVisibleForOrDetect(Unit const* u, WorldObject const* viewPoint, bool detect, bool inVisibleList = false, bool is3dDistance = true) const;
        bool canDetectInvisibilityOf(Unit const* u) const;
        void SetPhaseMask(uint32 newPhaseMask, bool update);// overwrite WorldObject::SetPhaseMask

        // virtual functions for all world objects types
        bool isVisibleForInState(Player const* u, WorldObject const* viewPoint, bool inVisibleList) const;
        // function for low level grid visibility checks in player/creature cases
        virtual bool IsVisibleInGridForPlayer(Player* pl) const = 0;
        bool isInvisibleForAlive() const;

        SingleCastSpellTargetMap      & GetSingleCastSpellTargets()       { return m_singleCastSpellTargets; }
        SingleCastSpellTargetMap const& GetSingleCastSpellTargets() const { return m_singleCastSpellTargets; }
        SpellImmuneList m_spellImmune[MAX_SPELL_IMMUNITY];

        // Threat related methods
        bool CanHaveThreatList() const;
        void AddThreat(Unit* pVictim, float threat = 0.0f, bool crit = false, SpellSchoolMask schoolMask = SPELL_SCHOOL_MASK_NONE, SpellEntry const *threatSpell = NULL);
        float ApplyTotalThreatModifier(float threat, SpellSchoolMask schoolMask = SPELL_SCHOOL_MASK_NORMAL);
        void DeleteThreatList();
        bool SelectHostileTarget();
        void TauntApply(Unit* pVictim);
        void TauntFadeOut(Unit *taunter);
        ThreatManager& getThreatManager() { return m_ThreatManager; }
        ThreatManager const& getThreatManager() const { return m_ThreatManager; }
        void addHatedBy(HostileReference* pHostileReference) { m_HostileRefManager.insertFirst(pHostileReference); };
        void removeHatedBy(HostileReference* /*pHostileReference*/ ) { /* nothing to do yet */ }
        HostileRefManager& getHostileRefManager() { return m_HostileRefManager; }

        uint32 GetVisibleAura(uint8 slot)
        {
            VisibleAuraMap::const_iterator itr = m_visibleAuras.find(slot);
            if(itr != m_visibleAuras.end())
                return itr->second;
            return 0;
        }
        void SetVisibleAura(uint8 slot, uint32 spellid)
        {
            if(spellid == 0)
                m_visibleAuras.erase(slot);
            else
                m_visibleAuras[slot] = spellid;
        }
        VisibleAuraMap const *GetVisibleAuras() { return &m_visibleAuras; }
        uint8 GetVisibleAurasCount() { return m_visibleAuras.size(); }

        Aura* GetAura(uint32 spellId, SpellEffectIndex effindex);
        Aura* GetAura(AuraType type, SpellFamily family, uint64 familyFlag, uint32 familyFlag2 = 0, ObjectGuid casterGuid = ObjectGuid());
        SpellAuraHolder* GetSpellAuraHolder (uint32 spellid, uint64 casterGUID = 0);

        SpellAuraHolderMap      & GetSpellAuraHolderMap()       { return m_spellAuraHolders; }
        SpellAuraHolderMap const& GetSpellAuraHolderMap() const { return m_spellAuraHolders; }
        AuraList const& GetAurasByType(AuraType type) const { return m_modAuras[type]; }
        void ApplyAuraProcTriggerDamage(Aura* aura, bool apply);

        int32 GetTotalAuraModifier(AuraType auratype) const;
        float GetTotalAuraMultiplier(AuraType auratype) const;
        int32 GetMaxPositiveAuraModifier(AuraType auratype) const;
        int32 GetMaxNegativeAuraModifier(AuraType auratype) const;

        int32 GetTotalAuraModifierByMiscMask(AuraType auratype, uint32 misc_mask) const;
        float GetTotalAuraMultiplierByMiscMask(AuraType auratype, uint32 misc_mask) const;
        int32 GetMaxPositiveAuraModifierByMiscMask(AuraType auratype, uint32 misc_mask) const;
        int32 GetMaxNegativeAuraModifierByMiscMask(AuraType auratype, uint32 misc_mask) const;

        int32 GetTotalAuraModifierByMiscValue(AuraType auratype, int32 misc_value) const;
        float GetTotalAuraMultiplierByMiscValue(AuraType auratype, int32 misc_value) const;
        int32 GetMaxPositiveAuraModifierByMiscValue(AuraType auratype, int32 misc_value) const;
        int32 GetMaxNegativeAuraModifierByMiscValue(AuraType auratype, int32 misc_value) const;

        // misc have plain value but we check it fit to provided values mask (mask & (1 << (misc-1)))
        float GetTotalAuraMultiplierByMiscValueForMask(AuraType auratype, uint32 mask) const;

        Aura* GetDummyAura(uint32 spell_id) const;

        uint32 m_AuraFlags;

        uint32 GetDisplayId() { return GetUInt32Value(UNIT_FIELD_DISPLAYID); }
        void SetDisplayId(uint32 modelId);
        uint32 GetNativeDisplayId() { return GetUInt32Value(UNIT_FIELD_NATIVEDISPLAYID); }
        void SetNativeDisplayId(uint32 modelId) { SetUInt32Value(UNIT_FIELD_NATIVEDISPLAYID, modelId); }
        void setTransForm(uint32 spellid) { m_transform = spellid;}
        uint32 getTransForm() const { return m_transform;}

        // at any changes to scale and/or displayId
        void UpdateModelData();

        DynamicObject* GetDynObject(uint32 spellId, SpellEffectIndex effIndex);
        DynamicObject* GetDynObject(uint32 spellId);
        void AddDynObject(DynamicObject* dynObj);
        void RemoveDynObject(uint32 spellid);
        void RemoveDynObjectWithGUID(uint64 guid) { m_dynObjGUIDs.remove(guid); }
        void RemoveAllDynObjects();

        GameObject* GetGameObject(uint32 spellId) const;
        void AddGameObject(GameObject* gameObj);
        void RemoveGameObject(GameObject* gameObj, bool del);
        void RemoveGameObject(uint32 spellid, bool del);
        void RemoveAllGameObjects();

        uint32 CalculateDamage(WeaponAttackType attType, bool normalized);
        float GetAPMultiplier(WeaponAttackType attType, bool normalized);
        void ModifyAuraState(AuraState flag, bool apply);
        bool HasAuraState(AuraState flag) const { return HasFlag(UNIT_FIELD_AURASTATE, 1<<(flag-1)); }
        bool HasAuraStateForCaster(AuraState flag, uint64 caster) const;
        void UnsummonAllTotems();
        Unit* SelectMagnetTarget(Unit *victim, Spell* spell = NULL, SpellEffectIndex eff = EFFECT_INDEX_0);

        int32 SpellBonusWithCoeffs(SpellEntry const *spellProto, int32 total, int32 benefit, int32 ap_benefit, DamageEffectType damagetype, bool donePart, float defCoeffMod = 1.0f);
        int32 SpellBaseDamageBonusDone(SpellSchoolMask schoolMask);
        int32 SpellBaseDamageBonusTaken(SpellSchoolMask schoolMask);
        uint32 SpellDamageBonusDone(Unit *pVictim, SpellEntry const *spellProto, uint32 pdamage, DamageEffectType damagetype, uint32 stack = 1);
        uint32 SpellDamageBonusTaken(Unit *pCaster, SpellEntry const *spellProto, uint32 pdamage, DamageEffectType damagetype, uint32 stack = 1);
        int32 SpellBaseHealingBonusDone(SpellSchoolMask schoolMask);
        int32 SpellBaseHealingBonusTaken(SpellSchoolMask schoolMask);
        uint32 SpellHealingBonusDone(Unit *pVictim, SpellEntry const *spellProto, int32 healamount, DamageEffectType damagetype, uint32 stack = 1);
        uint32 SpellHealingBonusTaken(Unit *pCaster, SpellEntry const *spellProto, int32 healamount, DamageEffectType damagetype, uint32 stack = 1);
        uint32 MeleeDamageBonusDone(Unit *pVictim, uint32 damage, WeaponAttackType attType, SpellEntry const *spellProto = NULL, DamageEffectType damagetype = DIRECT_DAMAGE, uint32 stack = 1);
        uint32 MeleeDamageBonusTaken(Unit *pCaster, uint32 pdamage,WeaponAttackType attType, SpellEntry const *spellProto = NULL, DamageEffectType damagetype = DIRECT_DAMAGE, uint32 stack = 1);

        bool   IsSpellBlocked(Unit *pCaster, SpellEntry const *spellProto, WeaponAttackType attackType = BASE_ATTACK);
        bool   IsSpellCrit(Unit *pVictim, SpellEntry const *spellProto, SpellSchoolMask schoolMask, WeaponAttackType attackType = BASE_ATTACK);
        uint32 SpellCriticalDamageBonus(SpellEntry const *spellProto, uint32 damage, Unit *pVictim);
        uint32 SpellCriticalHealingBonus(SpellEntry const *spellProto, uint32 damage, Unit *pVictim);

        bool IsTriggeredAtSpellProcEvent(Unit *pVictim, SpellAuraHolder* holder, SpellEntry const* procSpell, uint32 procFlag, uint32 procExtra, WeaponAttackType attType, bool isVictim, SpellProcEventEntry const*& spellProcEvent );
        // Aura proc handlers
        SpellAuraProcResult HandleDummyAuraProc(Unit *pVictim, uint32 damage, Aura* triggeredByAura, SpellEntry const *procSpell, uint32 procFlag, uint32 procEx, uint32 cooldown);
        SpellAuraProcResult HandleHasteAuraProc(Unit *pVictim, uint32 damage, Aura* triggeredByAura, SpellEntry const *procSpell, uint32 procFlag, uint32 procEx, uint32 cooldown);
        SpellAuraProcResult HandleSpellCritChanceAuraProc(Unit *pVictim, uint32 damage, Aura* triggeredByAura, SpellEntry const *procSpell, uint32 procFlag, uint32 procEx, uint32 cooldown);
        SpellAuraProcResult HandleProcTriggerSpellAuraProc(Unit *pVictim, uint32 damage, Aura* triggeredByAura, SpellEntry const *procSpell, uint32 procFlag, uint32 procEx, uint32 cooldown);
        SpellAuraProcResult HandleProcTriggerDamageAuraProc(Unit *pVictim, uint32 damage, Aura* triggeredByAura, SpellEntry const *procSpell, uint32 procFlag, uint32 procEx, uint32 cooldown);
        SpellAuraProcResult HandleOverrideClassScriptAuraProc(Unit *pVictim, uint32 damage, Aura* triggeredByAura, SpellEntry const *procSpell, uint32 procFlag, uint32 procEx, uint32 cooldown);
        SpellAuraProcResult HandleMendingAuraProc(Unit *pVictim, uint32 damage, Aura* triggeredByAura, SpellEntry const *procSpell, uint32 procFlag, uint32 procEx, uint32 cooldown);
        SpellAuraProcResult HandleModCastingSpeedNotStackAuraProc(Unit *pVictim, uint32 damage, Aura* triggeredByAura, SpellEntry const *procSpell, uint32 procFlag, uint32 procEx, uint32 cooldown);
        SpellAuraProcResult HandleReflectSpellsSchoolAuraProc(Unit *pVictim, uint32 damage, Aura* triggeredByAura, SpellEntry const *procSpell, uint32 procFlag, uint32 procEx, uint32 cooldown);
        SpellAuraProcResult HandleModPowerCostSchoolAuraProc(Unit *pVictim, uint32 damage, Aura* triggeredByAura, SpellEntry const *procSpell, uint32 procFlag, uint32 procEx, uint32 cooldown);
        SpellAuraProcResult HandleMechanicImmuneResistanceAuraProc(Unit *pVictim, uint32 damage, Aura* triggeredByAura, SpellEntry const *procSpell, uint32 procFlag, uint32 procEx, uint32 cooldown);
        SpellAuraProcResult HandleModDamageFromCasterAuraProc(Unit *pVictim, uint32 damage, Aura* triggeredByAura, SpellEntry const *procSpell, uint32 procFlag, uint32 procEx, uint32 cooldown);
        SpellAuraProcResult HandleAddFlatModifierAuraProc(Unit *pVictim, uint32 damage, Aura* triggeredByAura, SpellEntry const *procSpell, uint32 procFlag, uint32 procEx, uint32 cooldown);
        SpellAuraProcResult HandleAddPctModifierAuraProc(Unit *pVictim, uint32 damage, Aura* triggeredByAura, SpellEntry const *procSpell, uint32 procFlag, uint32 procEx, uint32 cooldown);
        SpellAuraProcResult HandleModDamagePercentDoneAuraProc(Unit *pVictim, uint32 damage, Aura* triggeredByAura, SpellEntry const *procSpell, uint32 procFlag, uint32 procEx, uint32 cooldown);
        SpellAuraProcResult HandlePeriodicDummyAuraProc(Unit *pVictim, uint32 damage, Aura* triggeredByAura, SpellEntry const *procSpell, uint32 procFlag, uint32 procEx, uint32 cooldown);
        SpellAuraProcResult HandleModRating(Unit *pVictim, uint32 damage, Aura* triggeredByAura, SpellEntry const *procSpell, uint32 procFlag, uint32 procEx, uint32 cooldown);
        SpellAuraProcResult HandleNULLProc(Unit *pVictim, uint32 damage, Aura* triggeredByAura, SpellEntry const *procSpell, uint32 procFlag, uint32 procEx, uint32 cooldown)
        {
            // no proc handler for this aura type
            return SPELL_AURA_PROC_OK;
        }
        SpellAuraProcResult HandleCantTrigger(Unit *pVictim, uint32 damage, Aura* triggeredByAura, SpellEntry const *procSpell, uint32 procFlag, uint32 procEx, uint32 cooldown)
        {
            // this aura type can't proc
            return SPELL_AURA_PROC_CANT_TRIGGER;
        }

        void SetLastManaUse()
        {
            if (GetTypeId() == TYPEID_PLAYER && !IsUnderLastManaUseEffect())
                RemoveFlag(UNIT_FIELD_FLAGS_2, UNIT_FLAG2_REGENERATE_POWER);

            m_lastManaUseTimer = 5000;
        }
        bool IsUnderLastManaUseEffect() const { return m_lastManaUseTimer; }

        uint32 GetRegenTimer() const { return m_regenTimer; }

        void SetContestedPvP(Player *attackedPlayer = NULL);

        void ApplySpellImmune(uint32 spellId, uint32 op, uint32 type, bool apply);
        void ApplySpellDispelImmunity(const SpellEntry * spellProto, DispelType type, bool apply);
        virtual bool IsImmuneToSpell(SpellEntry const* spellInfo);
                                                            // redefined in Creature
        bool IsImmunedToDamage(SpellSchoolMask meleeSchoolMask);
        virtual bool IsImmuneToSpellEffect(SpellEntry const* spellInfo, SpellEffectIndex index) const;
                                                            // redefined in Creature

        uint32 CalcArmorReducedDamage(Unit* pVictim, const uint32 damage);
        void CalculateDamageAbsorbAndResist(Unit *pCaster, SpellSchoolMask schoolMask, DamageEffectType damagetype, const uint32 damage, uint32 *absorb, uint32 *resist, bool canReflect = false);
        void CalculateAbsorbResistBlock(Unit *pCaster, SpellNonMeleeDamage *damageInfo, SpellEntry const* spellProto, WeaponAttackType attType = BASE_ATTACK);
        void CalculateHealAbsorb(uint32 heal, uint32 *absorb);

        void  UpdateWalkMode(Unit* source, bool self = true);
        void  UpdateSpeed(UnitMoveType mtype, bool forced, float ratio = 1.0f);
        float GetSpeed( UnitMoveType mtype ) const;
        float GetSpeedRate( UnitMoveType mtype ) const { return m_speed_rate[mtype]; }
        void SetSpeedRate(UnitMoveType mtype, float rate, bool forced = false);

        void SetHover(bool on);
        bool isHover() const { return HasAuraType(SPELL_AURA_HOVER); }

        void KnockBackFrom(Unit* target, float horizontalSpeed, float verticalSpeed);
        void KnockBackPlayerWithAngle(float angle, float horizontalSpeed, float verticalSpeed);

        void _RemoveAllAuraMods();
        void _ApplyAllAuraMods();

        int32 CalculateSpellDamage(Unit const* target, SpellEntry const* spellProto, SpellEffectIndex effect_index, int32 const* basePoints = NULL);

        uint32 CalcNotIgnoreAbsorbDamage( uint32 damage, SpellSchoolMask damageSchoolMask, SpellEntry const* spellInfo = NULL);
        uint32 CalcNotIgnoreDamageRedunction( uint32 damage, SpellSchoolMask damageSchoolMask);
        int32 CalculateBaseSpellDuration(SpellEntry const* spellProto, uint32* periodicTime = NULL);
        uint32 CalculateSpellDuration(Unit const* caster, uint32 baseDuration, SpellEntry const* spellProto, SpellEffectIndex effect_index);
        float CalculateLevelPenalty(SpellEntry const* spellProto) const;

        void addFollower(FollowerReference* pRef) { m_FollowingRefManager.insertFirst(pRef); }
        void removeFollower(FollowerReference* /*pRef*/ ) { /* nothing to do yet */ }

        MotionMaster* GetMotionMaster() { return &i_motionMaster; }

        bool IsStopped() const { return !(hasUnitState(UNIT_STAT_MOVING)); }
        void StopMoving();

        void SetFeared(bool apply, ObjectGuid casterGuid = ObjectGuid(), uint32 spellID = 0, uint32 time = 0);
        void SetConfused(bool apply, ObjectGuid casterGuid = ObjectGuid(), uint32 spellID = 0);
        void SetFeignDeath(bool apply, ObjectGuid casterGuid = ObjectGuid(), uint32 spellID = 0);

        void AddComboPointHolder(ObjectGuid guid) { m_ComboPointHolders.insert(guid); }
        void RemoveComboPointHolder(ObjectGuid guid) { m_ComboPointHolders.erase(guid); }
        void ClearComboPointHolders();

        uint8 GetComboPoints() { return m_comboPoints; }
        ObjectGuid const& GetComboTargetGuid() const { return m_comboTargetGuid; }

        void AddComboPoints(Unit* target, int8 count);
        void ClearComboPoints();

        ///----------Pet responses methods-----------------
        void SendPetCastFail(uint32 spellid, SpellCastResult msg);
        void SendPetActionFeedback (uint8 msg);
        void SendPetTalk (uint32 pettalk);
        void SendPetAIReaction();
        ///----------End of Pet responses methods----------
        void DoPetAction (Player* owner, uint8 flag, uint32 spellid, ObjectGuid petGuid, ObjectGuid targetGuid);
        void DoPetCastSpell (Player *owner, uint8 cast_count, SpellCastTargets* targets, SpellEntry const* spellInfo);

        void propagateSpeedChange() { GetMotionMaster()->propagateSpeedChange(); }

        // reactive attacks
        void ClearAllReactives();
        void StartReactiveTimer( ReactiveType reactive ) { m_reactiveTimer[reactive] = REACTIVE_TIMER_START;}
        void UpdateReactives(uint32 p_time);

        // group updates
        void UpdateAuraForGroup(uint8 slot);

        // pet auras
        typedef std::set<PetAura const*> PetAuraSet;
        PetAuraSet m_petAuras;
        void AddPetAura(PetAura const* petSpell);
        void RemovePetAura(PetAura const* petSpell);

        // Frozen Mod
        inline void SetSpoofSamePlayerFaction(bool b) { m_spoofSamePlayerFaction = b; }
        inline bool IsSpoofSamePlayerFaction(void)    { return m_spoofSamePlayerFaction; }
        // Frozen Mod

        void SetThreatRedirectionTarget(uint64 guid, uint32 pct)
        {
            m_misdirectionTargetGUID = guid;
            m_ThreatRedirectionPercent = pct;
        }
        uint32 GetThreatRedirectionPercent() { return m_ThreatRedirectionPercent; }
        Unit *GetMisdirectionTarget() { return m_misdirectionTargetGUID ? GetMap()->GetUnit(m_misdirectionTargetGUID) : NULL; }

        // Movement info
        MovementInfo m_movementInfo;

        // Transports
        Transport* GetTransport() const { return m_transport; }
        void SetTransport(Transport* pTransport) { m_transport = pTransport; }

        float GetTransOffsetX() const { return m_movementInfo.GetTransportPos()->x; }
        float GetTransOffsetY() const { return m_movementInfo.GetTransportPos()->y; }
        float GetTransOffsetZ() const { return m_movementInfo.GetTransportPos()->z; }
        float GetTransOffsetO() const { return m_movementInfo.GetTransportPos()->o; }
        uint32 GetTransTime() const { return m_movementInfo.GetTransportTime(); }
        int8 GetTransSeat() const { return m_movementInfo.GetTransportSeat(); }

        // Vehicle system
        void EnterVehicle(VehicleKit *vehicle, int8 seatId = -1);
        void ExitVehicle();
        void ChangeSeat(int8 seatId, bool next = true);
        VehicleKit* GetVehicle() const { return m_pVehicle; }
        VehicleKit* GetVehicleKit() const { return m_pVehicleKit; }
        bool CreateVehicleKit(uint32 vehicleId);
        void RemoveVehicleKit();

    protected:
        explicit Unit ();

        void _UpdateSpells(uint32 time);
        void _UpdateAutoRepeatSpell();

        uint32 m_attackTimer[MAX_ATTACK];

        float m_createStats[MAX_STATS];

        AttackerSet m_attackers;
        Unit* m_attacking;

        DeathState m_deathState;

        SpellAuraHolderMap m_spellAuraHolders;
        SpellAuraHolderMap::iterator m_spellAuraHoldersUpdateIterator; // != end() in Unit::m_spellAuraHolders update and point to next element
        AuraList m_deletedAuras;                                       // auras removed while in ApplyModifier and waiting deleted
        SpellAuraHolderList m_deletedHolders;

        SingleCastSpellTargetMap m_singleCastSpellTargets;  // casted by unit single per-caster auras

        typedef std::list<uint64> DynObjectGUIDs;
        DynObjectGUIDs m_dynObjGUIDs;

        typedef std::list<GameObject*> GameObjectList;
        GameObjectList m_gameObj;
        bool m_isSorted;
        uint32 m_transform;

        AuraList m_modAuras[TOTAL_AURAS];
        float m_auraModifiersGroup[UNIT_MOD_END][MODIFIER_TYPE_END];
        float m_weaponDamage[MAX_ATTACK][2];
        bool m_canModifyStats;

        //std::list< spellEffectPair > AuraSpells[TOTAL_AURAS];  // TODO: use this if ok for mem
        VisibleAuraMap m_visibleAuras;

        float m_speed_rate[MAX_MOVE_TYPE];

        CharmInfo *m_charmInfo;

        virtual SpellSchoolMask GetMeleeDamageSchoolMask() const;

        MotionMaster i_motionMaster;

        uint32 m_reactiveTimer[MAX_REACTIVE];
        uint32 m_regenTimer;
        uint32 m_lastManaUseTimer;

        // Frozen Mod
        bool m_spoofSamePlayerFaction : 1;
        // Frozen Mod

        // Transports
        Transport* m_transport;

        VehicleKit* m_pVehicle;
        VehicleKit* m_pVehicleKit;

    private:
        void CleanupDeletedAuras();

        // player or player's pet
        float GetCombatRatingReduction(CombatRating cr) const;
        uint32 GetCombatRatingDamageReduction(CombatRating cr, float rate, float cap, uint32 damage) const;

        Unit* _GetTotem(TotemSlot slot) const;              // for templated function without include need
        Pet* _GetPet(ObjectGuid guid) const;                // for templated function without include need

        uint32 m_state;                                     // Even derived shouldn't modify
        uint32 m_CombatTimer;

        Spell* m_currentSpells[CURRENT_MAX_SPELL];
        uint32 m_castCounter;                               // count casts chain of triggered spells for prevent infinity cast crashes

        UnitVisibility m_Visibility;

        Diminishing m_Diminishing;
        // Manage all Units threatening us
        ThreatManager m_ThreatManager;
        // Manage all Units that are threatened by us
        HostileRefManager m_HostileRefManager;

        FollowerRefManager m_FollowingRefManager;

        ComboPointHolderSet m_ComboPointHolders;
        ObjectGuid m_comboTargetGuid;
        int8 m_comboPoints;

        GroupPetList m_groupPets;

        GuardianPetList m_guardianPets;
        uint32 m_ThreatRedirectionPercent;
        uint64 m_misdirectionTargetGUID;

        uint64 m_TotemSlot[MAX_TOTEM_SLOT];

    private:                                                // Error traps for some wrong args using
        // this will catch and prevent build for any cases when all optional args skipped and instead triggered used non boolean type
        // no bodies expected for this declarations
        template <typename TR>
        void CastSpell(Unit* Victim, uint32 spell, TR triggered);
        template <typename TR>
        void CastSpell(Unit* Victim, SpellEntry const* spell, TR triggered);
        template <typename TR>
        void CastCustomSpell(Unit* Victim, uint32 spell, int32 const* bp0, int32 const* bp1, int32 const* bp2, TR triggered);
        template <typename SP, typename TR>
        void CastCustomSpell(Unit* Victim, SpellEntry const* spell, int32 const* bp0, int32 const* bp1, int32 const* bp2, TR triggered);
        template <typename TR>
        void CastSpell(float x, float y, float z, uint32 spell, TR triggered);
        template <typename TR>
        void CastSpell(float x, float y, float z, SpellEntry const* spell, TR triggered);
};

template<typename Func>
void Unit::CallForAllControlledUnits(Func const& func, uint32 controlledMask)
{
    if (controlledMask & CONTROLLED_PET)
    {
        if (!m_groupPets.empty())
        {
            GroupPetList m_groupPetsTmp = GetPets();  // Original list may be modified in this function
            for (GroupPetList::const_iterator itr = m_groupPetsTmp.begin(); itr != m_groupPetsTmp.end(); ++itr)
            {
                if (Pet* pet = _GetPet(*itr))
                    func(pet);
            }
        }
    }

    if (controlledMask & CONTROLLED_MINIPET)
        if (Unit* mini = GetMiniPet())
            func(mini);

    if (controlledMask & CONTROLLED_GUARDIANS)
    {
        for(GuardianPetList::const_iterator itr = m_guardianPets.begin(); itr != m_guardianPets.end();)
            if (Pet* guardian = _GetPet(*(itr++)))
                func(guardian);
    }

    if (controlledMask & CONTROLLED_TOTEMS)
    {
        for (int i = 0; i < MAX_TOTEM_SLOT; ++i)
            if (Unit *totem = _GetTotem(TotemSlot(i)))
                func(totem);
    }

    if (controlledMask & CONTROLLED_CHARM)
        if (Unit* charm = GetCharm())
            func(charm);

}

template<typename Func>
bool Unit::CheckAllControlledUnits(Func const& func, uint32 controlledMask) const
{
    if (controlledMask & CONTROLLED_PET)
        for (GroupPetList::const_iterator itr = m_groupPets.begin(); itr != m_groupPets.end(); ++itr)
           if (Pet* pet = _GetPet(*itr))
               if (func(pet))
                   return true;

    if (controlledMask & CONTROLLED_MINIPET)
        if(Unit const* mini = GetMiniPet())
            if (func(mini))
                return true;

    if (controlledMask & CONTROLLED_GUARDIANS)
    {
        for(GuardianPetList::const_iterator itr = m_guardianPets.begin(); itr != m_guardianPets.end();)
            if (Pet const* guardian = _GetPet(*(itr++)))
                if (func(guardian))
                    return true;

    }

    if (controlledMask & CONTROLLED_TOTEMS)
    {
        for (int i = 0; i < MAX_TOTEM_SLOT; ++i)
            if (Unit const* totem = _GetTotem(TotemSlot(i)))
                if (func(totem))
                    return true;
    }

    if (controlledMask & CONTROLLED_CHARM)
        if (Unit const* charm = GetCharm())
            if (func(charm))
                return true;

    return false;
}

template<typename Elem, typename Node>
inline void Unit::SendMonsterMoveByPath(Path<Elem,Node> const& path, uint32 start, uint32 end, SplineFlags flags)
{
    uint32 traveltime = uint32(path.GetTotalLength(start, end) * 32);

    uint32 pathSize = end - start;

    WorldPacket data( SMSG_MONSTER_MOVE, (GetPackGUID().size()+1+4+4+4+4+1+4+4+4+pathSize*4*3) );
    data << GetPackGUID();
    data << uint8(0);
    data << GetPositionX();
    data << GetPositionY();
    data << GetPositionZ();
    data << uint32(WorldTimer::getMSTime());
    data << uint8(SPLINETYPE_NORMAL);
    data << uint32(flags);
    data << uint32(traveltime);
    data << uint32(pathSize);

    for(uint32 i = start; i < end; ++i)
    {
        data << float(path[i].x);
        data << float(path[i].y);
        data << float(path[i].z);
    }

    SendMessageToSet(&data, true);
}

#endif<|MERGE_RESOLUTION|>--- conflicted
+++ resolved
@@ -1325,13 +1325,8 @@
 
         bool IsMounted() const { return HasFlag(UNIT_FIELD_FLAGS, UNIT_FLAG_MOUNT ); }
         uint32 GetMountID() const { return GetUInt32Value(UNIT_FIELD_MOUNTDISPLAYID); }
-<<<<<<< HEAD
         void Mount(uint32 mount, uint32 spellId = 0, uint32 vehicleId = 0, uint32 creatureEntry = 0);
-        void Unmount();
-=======
-        void Mount(uint32 mount, uint32 spellId = 0);
         void Unmount(bool from_aura = false);
->>>>>>> 8e7a35c7
 
         uint16 GetMaxSkillValueForLevel(Unit const* target = NULL) const { return (target ? GetLevelForTarget(target) : getLevel()) * 5; }
         void DealDamageMods(Unit *pVictim, uint32 &damage, uint32* absorb);
