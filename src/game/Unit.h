/*
 * Copyright (C) 2005-2010 MaNGOS <http://getmangos.com/>
 *
 * This program is free software; you can redistribute it and/or modify
 * it under the terms of the GNU General Public License as published by
 * the Free Software Foundation; either version 2 of the License, or
 * (at your option) any later version.
 *
 * This program is distributed in the hope that it will be useful,
 * but WITHOUT ANY WARRANTY; without even the implied warranty of
 * MERCHANTABILITY or FITNESS FOR A PARTICULAR PURPOSE.  See the
 * GNU General Public License for more details.
 *
 * You should have received a copy of the GNU General Public License
 * along with this program; if not, write to the Free Software
 * Foundation, Inc., 59 Temple Place, Suite 330, Boston, MA  02111-1307  USA
 */

#ifndef __UNIT_H
#define __UNIT_H

#include "Common.h"
#include "Object.h"
#include "Opcodes.h"
#include "SpellAuraDefines.h"
#include "UpdateFields.h"
#include "SharedDefines.h"
#include "ThreatManager.h"
#include "HostileRefManager.h"
#include "FollowerReference.h"
#include "FollowerRefManager.h"
#include "Utilities/EventProcessor.h"
#include "MapManager.h"
#include "MotionMaster.h"
#include "DBCStructure.h"
#include "Path.h"
#include "WorldPacket.h"
#include "Timer.h"
#include <list>

enum SpellInterruptFlags
{
    SPELL_INTERRUPT_FLAG_MOVEMENT     = 0x01,
    SPELL_INTERRUPT_FLAG_DAMAGE       = 0x02,
    SPELL_INTERRUPT_FLAG_INTERRUPT    = 0x04,
    SPELL_INTERRUPT_FLAG_AUTOATTACK   = 0x08,
    SPELL_INTERRUPT_FLAG_ABORT_ON_DMG = 0x10,               // _complete_ interrupt on direct damage
    //SPELL_INTERRUPT_UNK             = 0x20                // unk, 564 of 727 spells having this spell start with "Glyph"
};

enum SpellChannelInterruptFlags
{
    CHANNEL_FLAG_DAMAGE      = 0x0002,
    CHANNEL_FLAG_MOVEMENT    = 0x0008,
    CHANNEL_FLAG_TURNING     = 0x0010,
    CHANNEL_FLAG_DAMAGE2     = 0x0080,
    CHANNEL_FLAG_DELAY       = 0x4000
};

enum SpellAuraInterruptFlags
{
    AURA_INTERRUPT_FLAG_UNK0                        = 0x00000001,   // 0    removed when getting hit by a negative spell?
    AURA_INTERRUPT_FLAG_DAMAGE                      = 0x00000002,   // 1    removed by any damage
    AURA_INTERRUPT_FLAG_UNK2                        = 0x00000004,   // 2
    AURA_INTERRUPT_FLAG_MOVE                        = 0x00000008,   // 3    removed by any movement
    AURA_INTERRUPT_FLAG_TURNING                     = 0x00000010,   // 4    removed by any turning
    AURA_INTERRUPT_FLAG_ENTER_COMBAT                = 0x00000020,   // 5    removed by entering combat
    AURA_INTERRUPT_FLAG_NOT_MOUNTED                 = 0x00000040,   // 6    removed by unmounting
    AURA_INTERRUPT_FLAG_NOT_ABOVEWATER              = 0x00000080,   // 7    removed by entering water
    AURA_INTERRUPT_FLAG_NOT_UNDERWATER              = 0x00000100,   // 8    removed by leaving water
    AURA_INTERRUPT_FLAG_NOT_SHEATHED                = 0x00000200,   // 9    removed by unsheathing
    AURA_INTERRUPT_FLAG_UNK10                       = 0x00000400,   // 10
    AURA_INTERRUPT_FLAG_CAST                        = 0x00000800,   // 11   removed by casting a spell
    AURA_INTERRUPT_FLAG_UNK12                       = 0x00001000,   // 12   removed by attack?
    AURA_INTERRUPT_FLAG_UNK13                       = 0x00002000,   // 13
    AURA_INTERRUPT_FLAG_UNK14                       = 0x00004000,   // 14
    AURA_INTERRUPT_FLAG_UNK15                       = 0x00008000,   // 15   removed by casting a spell?
    AURA_INTERRUPT_FLAG_UNK16                       = 0x00010000,   // 16
    AURA_INTERRUPT_FLAG_MOUNTING                    = 0x00020000,   // 17   removed by mounting
    AURA_INTERRUPT_FLAG_NOT_SEATED                  = 0x00040000,   // 18   removed by standing up (used by food and drink mostly and sleep/Fake Death like)
    AURA_INTERRUPT_FLAG_CHANGE_MAP                  = 0x00080000,   // 19   leaving map/getting teleported
    AURA_INTERRUPT_FLAG_IMMUNE_OR_LOST_SELECTION    = 0x00100000,   // 20   removed by auras that make you invulnerable, or make other to loose selection on you
    AURA_INTERRUPT_FLAG_UNK21                       = 0x00200000,   // 21
    AURA_INTERRUPT_FLAG_UNK22                       = 0x00400000,   // 22
    AURA_INTERRUPT_FLAG_ENTER_PVP_COMBAT            = 0x00800000,   // 23   removed by entering pvp combat
    AURA_INTERRUPT_FLAG_DIRECT_DAMAGE               = 0x01000000    // 24   removed by any direct damage
};

enum SpellModOp
{
    SPELLMOD_DAMAGE                 = 0,
    SPELLMOD_DURATION               = 1,
    SPELLMOD_THREAT                 = 2,
    SPELLMOD_EFFECT1                = 3,
    SPELLMOD_CHARGES                = 4,
    SPELLMOD_RANGE                  = 5,
    SPELLMOD_RADIUS                 = 6,
    SPELLMOD_CRITICAL_CHANCE        = 7,
    SPELLMOD_ALL_EFFECTS            = 8,
    SPELLMOD_NOT_LOSE_CASTING_TIME  = 9,
    SPELLMOD_CASTING_TIME           = 10,
    SPELLMOD_COOLDOWN               = 11,
    SPELLMOD_EFFECT2                = 12,
    // spellmod 13 unused
    SPELLMOD_COST                   = 14,
    SPELLMOD_CRIT_DAMAGE_BONUS      = 15,
    SPELLMOD_RESIST_MISS_CHANCE     = 16,
    SPELLMOD_JUMP_TARGETS           = 17,
    SPELLMOD_CHANCE_OF_SUCCESS      = 18,                   // Only used with SPELL_AURA_ADD_FLAT_MODIFIER and affects proc spells
    SPELLMOD_ACTIVATION_TIME        = 19,
    SPELLMOD_EFFECT_PAST_FIRST      = 20,
    SPELLMOD_GLOBAL_COOLDOWN        = 21,
    SPELLMOD_DOT                    = 22,
    SPELLMOD_EFFECT3                = 23,
    SPELLMOD_SPELL_BONUS_DAMAGE     = 24,
    // spellmod 25 unused
    SPELLMOD_FREQUENCY_OF_SUCCESS   = 26,                   // Only used with SPELL_AURA_ADD_PCT_MODIFIER and affects used on proc spells
    SPELLMOD_MULTIPLE_VALUE         = 27,
    SPELLMOD_RESIST_DISPEL_CHANCE   = 28
};

#define MAX_SPELLMOD 32

enum SpellFacingFlags
{
    SPELL_FACING_FLAG_INFRONT = 0x0001
};

#define BASE_MINDAMAGE 1.0f
#define BASE_MAXDAMAGE 2.0f
#define BASE_ATTACK_TIME 2000

// byte value (UNIT_FIELD_BYTES_1,0)
enum UnitStandStateType
{
    UNIT_STAND_STATE_STAND             = 0,
    UNIT_STAND_STATE_SIT               = 1,
    UNIT_STAND_STATE_SIT_CHAIR         = 2,
    UNIT_STAND_STATE_SLEEP             = 3,
    UNIT_STAND_STATE_SIT_LOW_CHAIR     = 4,
    UNIT_STAND_STATE_SIT_MEDIUM_CHAIR  = 5,
    UNIT_STAND_STATE_SIT_HIGH_CHAIR    = 6,
    UNIT_STAND_STATE_DEAD              = 7,
    UNIT_STAND_STATE_KNEEL             = 8,
    UNIT_STAND_STATE_SUBMERGED         = 9
};

// byte flags value (UNIT_FIELD_BYTES_1,2)
enum UnitStandFlags
{
    UNIT_STAND_FLAGS_UNK1         = 0x01,
    UNIT_STAND_FLAGS_CREEP        = 0x02,
    UNIT_STAND_FLAGS_UNK3         = 0x04,
    UNIT_STAND_FLAGS_UNK4         = 0x08,
    UNIT_STAND_FLAGS_UNK5         = 0x10,
    UNIT_STAND_FLAGS_ALL          = 0xFF
};

// byte flags value (UNIT_FIELD_BYTES_1,3)
enum UnitBytes1_Flags
{
    UNIT_BYTE1_FLAG_ALWAYS_STAND = 0x01,
    UNIT_BYTE1_FLAG_UNK_2        = 0x02,                    // Creature that can fly and are not on the ground appear to have this flag. If they are on the ground, flag is not present.
    UNIT_BYTE1_FLAG_UNTRACKABLE  = 0x04,
    UNIT_BYTE1_FLAG_ALL          = 0xFF
};

// byte value (UNIT_FIELD_BYTES_2,3)
enum ShapeshiftForm
{
    FORM_NONE               = 0x00,
    FORM_CAT                = 0x01,
    FORM_TREE               = 0x02,
    FORM_TRAVEL             = 0x03,
    FORM_AQUA               = 0x04,
    FORM_BEAR               = 0x05,
    FORM_AMBIENT            = 0x06,
    FORM_GHOUL              = 0x07,
    FORM_DIREBEAR           = 0x08,
    FORM_STEVES_GHOUL       = 0x09,
    FORM_THARONJA_SKELETON  = 0x0A,
    FORM_TEST_OF_STRENGTH   = 0x0B,
    FORM_BLB_PLAYER         = 0x0C,
    FORM_SHADOW_DANCE       = 0x0D,
    FORM_CREATUREBEAR       = 0x0E,
    FORM_CREATURECAT        = 0x0F,
    FORM_GHOSTWOLF          = 0x10,
    FORM_BATTLESTANCE       = 0x11,
    FORM_DEFENSIVESTANCE    = 0x12,
    FORM_BERSERKERSTANCE    = 0x13,
    FORM_TEST               = 0x14,
    FORM_ZOMBIE             = 0x15,
    FORM_METAMORPHOSIS      = 0x16,
    FORM_UNDEAD             = 0x19,
    FORM_FRENZY             = 0x1A,
    FORM_FLIGHT_EPIC        = 0x1B,
    FORM_SHADOW             = 0x1C,
    FORM_FLIGHT             = 0x1D,
    FORM_STEALTH            = 0x1E,
    FORM_MOONKIN            = 0x1F,
    FORM_SPIRITOFREDEMPTION = 0x20,
};

// byte value (UNIT_FIELD_BYTES_2,0)
enum SheathState
{
    SHEATH_STATE_UNARMED  = 0,                              // non prepared weapon
    SHEATH_STATE_MELEE    = 1,                              // prepared melee weapon
    SHEATH_STATE_RANGED   = 2                               // prepared ranged weapon
};

#define MAX_SHEATH_STATE    3

// byte flags value (UNIT_FIELD_BYTES_2,1)
enum UnitPVPStateFlags
{
    UNIT_BYTE2_FLAG_PVP         = 0x01,
    UNIT_BYTE2_FLAG_UNK1        = 0x02,
    UNIT_BYTE2_FLAG_FFA_PVP     = 0x04,
    UNIT_BYTE2_FLAG_SANCTUARY   = 0x08,
    UNIT_BYTE2_FLAG_UNK4        = 0x10,
    UNIT_BYTE2_FLAG_UNK5        = 0x20,
    UNIT_BYTE2_FLAG_UNK6        = 0x40,
    UNIT_BYTE2_FLAG_UNK7        = 0x80
};

// byte flags value (UNIT_FIELD_BYTES_2,2)
enum UnitRename
{
    UNIT_CAN_BE_RENAMED     = 0x01,
    UNIT_CAN_BE_ABANDONED   = 0x02,
};

#define CREATURE_MAX_SPELLS     8

enum Swing
{
    NOSWING                    = 0,
    SINGLEHANDEDSWING          = 1,
    TWOHANDEDSWING             = 2
};

enum VictimState
{
    VICTIMSTATE_UNKNOWN1       = 0,
    VICTIMSTATE_NORMAL         = 1,
    VICTIMSTATE_DODGE          = 2,
    VICTIMSTATE_PARRY          = 3,
    VICTIMSTATE_INTERRUPT      = 4,
    VICTIMSTATE_BLOCKS         = 5,
    VICTIMSTATE_EVADES         = 6,
    VICTIMSTATE_IS_IMMUNE      = 7,
    VICTIMSTATE_DEFLECTS       = 8
};

enum HitInfo
{
    HITINFO_NORMALSWING         = 0x00000000,
    HITINFO_UNK1                = 0x00000001,               // req correct packet structure
    HITINFO_NORMALSWING2        = 0x00000002,
    HITINFO_LEFTSWING           = 0x00000004,
    HITINFO_UNK2                = 0x00000008,
    HITINFO_MISS                = 0x00000010,
    HITINFO_ABSORB              = 0x00000020,               // absorbed damage
    HITINFO_ABSORB2             = 0x00000040,               // absorbed damage
    HITINFO_RESIST              = 0x00000080,               // resisted atleast some damage
    HITINFO_RESIST2             = 0x00000100,               // resisted atleast some damage
    HITINFO_CRITICALHIT         = 0x00000200,               // critical hit
    // 0x00000400
    // 0x00000800
    // 0x00001000
    HITINFO_BLOCK               = 0x00002000,               // blocked damage
    // 0x00004000
    // 0x00008000
    HITINFO_GLANCING            = 0x00010000,
    HITINFO_CRUSHING            = 0x00020000,
    HITINFO_NOACTION            = 0x00040000,               // guessed
    // 0x00080000
    // 0x00100000
    HITINFO_SWINGNOHITSOUND     = 0x00200000,               // guessed
    // 0x00400000
    HITINFO_UNK3                = 0x00800000
};

//i would like to remove this: (it is defined in item.h
enum InventorySlot
{
    NULL_BAG                   = 0,
    NULL_SLOT                  = 255
};

struct FactionTemplateEntry;
struct Modifier;
struct SpellEntry;
struct SpellEntryExt;

class Aura;
class SpellAuraHolder;
class Creature;
class Spell;
class DynamicObject;
class GameObject;
class SpellCastTargets;
class Item;
class Pet;
class PetAura;
class Totem;
class Transport;
class VehicleKit;

struct SpellImmune
{
    uint32 type;
    uint32 spellId;
};

typedef std::list<SpellImmune> SpellImmuneList;

enum UnitModifierType
{
    BASE_VALUE = 0,
    BASE_PCT = 1,
    TOTAL_VALUE = 2,
    TOTAL_PCT = 3,
    MODIFIER_TYPE_END = 4
};

enum WeaponDamageRange
{
    MINDAMAGE,
    MAXDAMAGE
};

enum DamageTypeToSchool
{
    RESISTANCE,
    DAMAGE_DEALT,
    DAMAGE_TAKEN
};

enum AuraRemoveMode
{
    AURA_REMOVE_BY_DEFAULT,
    AURA_REMOVE_BY_STACK,                                   // at replace by similar aura
    AURA_REMOVE_BY_CANCEL,
    AURA_REMOVE_BY_DISPEL,
    AURA_REMOVE_BY_DEATH,
    AURA_REMOVE_BY_DELETE,                                  // use for speedup and prevent unexpected effects at player logout/pet unsummon (must be used _only_ after save), delete.
    AURA_REMOVE_BY_SHIELD_BREAK,                            // when absorb shield is removed by damage, heal absorb debuf
    AURA_REMOVE_BY_EXPIRE,                                  // at duration end

};

enum UnitMods
{
    UNIT_MOD_STAT_STRENGTH,                                 // UNIT_MOD_STAT_STRENGTH..UNIT_MOD_STAT_SPIRIT must be in existing order, it's accessed by index values of Stats enum.
    UNIT_MOD_STAT_AGILITY,
    UNIT_MOD_STAT_STAMINA,
    UNIT_MOD_STAT_INTELLECT,
    UNIT_MOD_STAT_SPIRIT,
    UNIT_MOD_HEALTH,
    UNIT_MOD_MANA,                                          // UNIT_MOD_MANA..UNIT_MOD_RUNIC_POWER must be in existing order, it's accessed by index values of Powers enum.
    UNIT_MOD_RAGE,
    UNIT_MOD_FOCUS,
    UNIT_MOD_ENERGY,
    UNIT_MOD_HAPPINESS,
    UNIT_MOD_RUNE,
    UNIT_MOD_RUNIC_POWER,
    UNIT_MOD_ARMOR,                                         // UNIT_MOD_ARMOR..UNIT_MOD_RESISTANCE_ARCANE must be in existing order, it's accessed by index values of SpellSchools enum.
    UNIT_MOD_RESISTANCE_HOLY,
    UNIT_MOD_RESISTANCE_FIRE,
    UNIT_MOD_RESISTANCE_NATURE,
    UNIT_MOD_RESISTANCE_FROST,
    UNIT_MOD_RESISTANCE_SHADOW,
    UNIT_MOD_RESISTANCE_ARCANE,
    UNIT_MOD_ATTACK_POWER,
    UNIT_MOD_ATTACK_POWER_RANGED,
    UNIT_MOD_DAMAGE_MAINHAND,
    UNIT_MOD_DAMAGE_OFFHAND,
    UNIT_MOD_DAMAGE_RANGED,
    UNIT_MOD_END,
    // synonyms
    UNIT_MOD_STAT_START = UNIT_MOD_STAT_STRENGTH,
    UNIT_MOD_STAT_END = UNIT_MOD_STAT_SPIRIT + 1,
    UNIT_MOD_RESISTANCE_START = UNIT_MOD_ARMOR,
    UNIT_MOD_RESISTANCE_END = UNIT_MOD_RESISTANCE_ARCANE + 1,
    UNIT_MOD_POWER_START = UNIT_MOD_MANA,
    UNIT_MOD_POWER_END = UNIT_MOD_RUNIC_POWER + 1
};

enum BaseModGroup
{
    CRIT_PERCENTAGE,
    RANGED_CRIT_PERCENTAGE,
    OFFHAND_CRIT_PERCENTAGE,
    SHIELD_BLOCK_VALUE,
    BASEMOD_END
};

enum BaseModType
{
    FLAT_MOD,
    PCT_MOD
};

#define MOD_END (PCT_MOD+1)

enum DeathState
{
    ALIVE          = 0,                                     // show as alive
    JUST_DIED      = 1,                                     // temporary state at die, for creature auto converted to CORPSE, for player at next update call
    CORPSE         = 2,                                     // corpse state, for player this also meaning that player not leave corpse
    DEAD           = 3,                                     // for creature despawned state (corpse despawned), for player CORPSE/DEAD not clear way switches (FIXME), and use m_deathtimer > 0 check for real corpse state
    JUST_ALIVED    = 4,                                     // temporary state at resurrection, for creature auto converted to ALIVE, for player at next update call
    CORPSE_FALLING = 5,                                     // corpse state in case when corpse still falling to ground
    GHOULED        = 6
};

// internal state flags for some auras and movement generators, other.
enum UnitState
{
    // persistent state (applied by aura/etc until expire)
    UNIT_STAT_MELEE_ATTACKING = 0x00000001,                     // unit is melee attacking someone Unit::Attack
    UNIT_STAT_ATTACK_PLAYER   = 0x00000002,                     // unit attack player or player's controlled unit and have contested pvpv timer setup, until timer expire, combat end and etc
    UNIT_STAT_DIED            = 0x00000004,                     // Unit::SetFeignDeath
    UNIT_STAT_STUNNED         = 0x00000008,                     // Aura::HandleAuraModStun
    UNIT_STAT_ROOT            = 0x00000010,                     // Aura::HandleAuraModRoot
    UNIT_STAT_ISOLATED        = 0x00000020,                     // area auras do not affect other players, Aura::HandleAuraModSchoolImmunity
    UNIT_STAT_CONTROLLED      = 0x00000040,                     // Aura::HandleAuraModPossess

    // persistent movement generator state (all time while movement generator applied to unit (independent from top state of movegen)
    UNIT_STAT_TAXI_FLIGHT     = 0x00000080,                     // player is in flight mode (in fact interrupted at far teleport until next map telport landing)
    UNIT_STAT_DISTRACTED      = 0x00000100,                     // DistractedMovementGenerator active

    // persistent movement generator state with non-persistent mirror states for stop support
    // (can be removed temporary by stop command or another movement generator apply)
    // not use _MOVE versions for generic movegen state, it can be removed temporary for unit stop and etc
    UNIT_STAT_CONFUSED        = 0x00000200,                     // ConfusedMovementGenerator active/onstack
    UNIT_STAT_CONFUSED_MOVE   = 0x00000400,
    UNIT_STAT_ROAMING         = 0x00000800,                     // RandomMovementGenerator/PointMovementGenerator/WaypointMovementGenerator active (now always set)
    UNIT_STAT_ROAMING_MOVE    = 0x00001000,
    UNIT_STAT_CHASE           = 0x00002000,                     // ChaseMovementGenerator active
    UNIT_STAT_CHASE_MOVE      = 0x00004000,
    UNIT_STAT_FOLLOW          = 0x00008000,                     // FollowMovementGenerator active
    UNIT_STAT_FOLLOW_MOVE     = 0x00010000,
    UNIT_STAT_FLEEING         = 0x00020000,                     // FleeMovementGenerator/TimedFleeingMovementGenerator active/onstack
    UNIT_STAT_FLEEING_MOVE    = 0x00040000,
    UNIT_STAT_ON_VEHICLE      = 0x00080000,                     // Unit is on vehicle

    // masks (only for check)

    // can't move currently
    UNIT_STAT_CAN_NOT_MOVE    = UNIT_STAT_ROOT | UNIT_STAT_STUNNED | UNIT_STAT_DIED | UNIT_STAT_ON_VEHICLE,

    // stay by different reasons
    UNIT_STAT_NOT_MOVE        = UNIT_STAT_ROOT | UNIT_STAT_STUNNED | UNIT_STAT_DIED |
                                UNIT_STAT_DISTRACTED | UNIT_STAT_ON_VEHICLE,

    // stay or scripted movement for effect( = in player case you can't move by client command)
    UNIT_STAT_NO_FREE_MOVE    = UNIT_STAT_ROOT | UNIT_STAT_STUNNED | UNIT_STAT_DIED |
                                UNIT_STAT_TAXI_FLIGHT |
                                UNIT_STAT_CONFUSED | UNIT_STAT_FLEEING | UNIT_STAT_ON_VEHICLE,

    // not react at move in sight or other
    UNIT_STAT_CAN_NOT_REACT   = UNIT_STAT_STUNNED | UNIT_STAT_DIED |
                                UNIT_STAT_CONFUSED | UNIT_STAT_FLEEING | UNIT_STAT_ON_VEHICLE,

    // AI disabled by some reason
    UNIT_STAT_LOST_CONTROL    = UNIT_STAT_FLEEING | UNIT_STAT_CONTROLLED,

    // above 2 state cases
    UNIT_STAT_CAN_NOT_REACT_OR_LOST_CONTROL  = UNIT_STAT_CAN_NOT_REACT | UNIT_STAT_LOST_CONTROL,

    // masks (for check or reset)

    // for real move using movegen check and stop (except unstoppable flight)
    UNIT_STAT_MOVING          = UNIT_STAT_ROAMING_MOVE | UNIT_STAT_CHASE_MOVE | UNIT_STAT_FOLLOW_MOVE | UNIT_STAT_FLEEING_MOVE,

    UNIT_STAT_ALL_STATE       = 0xFFFFFFFF
};

enum UnitMoveType
{
    MOVE_WALK           = 0,
    MOVE_RUN            = 1,
    MOVE_RUN_BACK       = 2,
    MOVE_SWIM           = 3,
    MOVE_SWIM_BACK      = 4,
    MOVE_TURN_RATE      = 5,
    MOVE_FLIGHT         = 6,
    MOVE_FLIGHT_BACK    = 7,
    MOVE_PITCH_RATE     = 8
};

#define MAX_MOVE_TYPE     9

extern float baseMoveSpeed[MAX_MOVE_TYPE];

enum CombatRating
{
    CR_WEAPON_SKILL             = 0,
    CR_DEFENSE_SKILL            = 1,
    CR_DODGE                    = 2,
    CR_PARRY                    = 3,
    CR_BLOCK                    = 4,
    CR_HIT_MELEE                = 5,
    CR_HIT_RANGED               = 6,
    CR_HIT_SPELL                = 7,
    CR_CRIT_MELEE               = 8,
    CR_CRIT_RANGED              = 9,
    CR_CRIT_SPELL               = 10,
    CR_HIT_TAKEN_MELEE          = 11,
    CR_HIT_TAKEN_RANGED         = 12,
    CR_HIT_TAKEN_SPELL          = 13,
    CR_CRIT_TAKEN_MELEE         = 14,
    CR_CRIT_TAKEN_RANGED        = 15,
    CR_CRIT_TAKEN_SPELL         = 16,
    CR_HASTE_MELEE              = 17,
    CR_HASTE_RANGED             = 18,
    CR_HASTE_SPELL              = 19,
    CR_WEAPON_SKILL_MAINHAND    = 20,
    CR_WEAPON_SKILL_OFFHAND     = 21,
    CR_WEAPON_SKILL_RANGED      = 22,
    CR_EXPERTISE                = 23,
    CR_ARMOR_PENETRATION        = 24
};

#define MAX_COMBAT_RATING         25

/// internal used flags for marking special auras - for example some dummy-auras
enum UnitAuraFlags
{
    UNIT_AURAFLAG_ALIVE_INVISIBLE   = 0x1,                  // aura which makes unit invisible for alive
};

enum UnitVisibility
{
    VISIBILITY_OFF                = 0,                      // absolute, not detectable, GM-like, can see all other
    VISIBILITY_ON                 = 1,
    VISIBILITY_GROUP_STEALTH      = 2,                      // detect chance, seen and can see group members
    VISIBILITY_GROUP_INVISIBILITY = 3,                      // invisibility, can see and can be seen only another invisible unit or invisible detection unit, set only if not stealthed, and in checks not used (mask used instead)
    VISIBILITY_GROUP_NO_DETECT    = 4,                      // state just at stealth apply for update Grid state. Don't remove, otherwise stealth spells will break
    VISIBILITY_RESPAWN            = 5                       // special totally not detectable visibility for force delete object at respawn command
};

// Value masks for UNIT_FIELD_FLAGS
enum UnitFlags
{
    UNIT_FLAG_UNK_0                 = 0x00000001,
    UNIT_FLAG_NON_ATTACKABLE        = 0x00000002,           // not attackable
    UNIT_FLAG_DISABLE_MOVE          = 0x00000004,
    UNIT_FLAG_PVP_ATTACKABLE        = 0x00000008,           // allow apply pvp rules to attackable state in addition to faction dependent state
    UNIT_FLAG_RENAME                = 0x00000010,
    UNIT_FLAG_PREPARATION           = 0x00000020,           // don't take reagents for spells with SPELL_ATTR_EX5_NO_REAGENT_WHILE_PREP
    UNIT_FLAG_UNK_6                 = 0x00000040,
    UNIT_FLAG_NOT_ATTACKABLE_1      = 0x00000080,           // ?? (UNIT_FLAG_PVP_ATTACKABLE | UNIT_FLAG_NOT_ATTACKABLE_1) is NON_PVP_ATTACKABLE
    UNIT_FLAG_OOC_NOT_ATTACKABLE    = 0x00000100,           // 2.0.8 - (OOC Out Of Combat) Can not be attacked when not in combat. Removed if unit for some reason enter combat (flag probably removed for the attacked and it's party/group only)
    UNIT_FLAG_PASSIVE               = 0x00000200,           // makes you unable to attack everything. Almost identical to our "civilian"-term. Will ignore it's surroundings and not engage in combat unless "called upon" or engaged by another unit.
    UNIT_FLAG_LOOTING               = 0x00000400,           // loot animation
    UNIT_FLAG_PET_IN_COMBAT         = 0x00000800,           // in combat?, 2.0.8
    UNIT_FLAG_PVP                   = 0x00001000,           // changed in 3.0.3
    UNIT_FLAG_SILENCED              = 0x00002000,           // silenced, 2.1.1
    UNIT_FLAG_UNK_14                = 0x00004000,           // 2.0.8
    UNIT_FLAG_UNK_15                = 0x00008000,
    UNIT_FLAG_UNK_16                = 0x00010000,           // removes attackable icon
    UNIT_FLAG_PACIFIED              = 0x00020000,           // 3.0.3 ok
    UNIT_FLAG_STUNNED               = 0x00040000,           // 3.0.3 ok
    UNIT_FLAG_IN_COMBAT             = 0x00080000,
    UNIT_FLAG_TAXI_FLIGHT           = 0x00100000,           // disable casting at client side spell not allowed by taxi flight (mounted?), probably used with 0x4 flag
    UNIT_FLAG_DISARMED              = 0x00200000,           // 3.0.3, disable melee spells casting..., "Required melee weapon" added to melee spells tooltip.
    UNIT_FLAG_CONFUSED              = 0x00400000,
    UNIT_FLAG_FLEEING               = 0x00800000,
    UNIT_FLAG_PLAYER_CONTROLLED     = 0x01000000,           // used in spell Eyes of the Beast for pet... let attack by controlled creature
    UNIT_FLAG_NOT_SELECTABLE        = 0x02000000,
    UNIT_FLAG_SKINNABLE             = 0x04000000,
    UNIT_FLAG_MOUNT                 = 0x08000000,
    UNIT_FLAG_UNK_28                = 0x10000000,
    UNIT_FLAG_UNK_29                = 0x20000000,           // used in Feing Death spell
    UNIT_FLAG_SHEATHE               = 0x40000000,
    UNIT_FLAG_UNK_31                = 0x80000000            // set skinnable icon and also changes color of portrait
};

// Value masks for UNIT_FIELD_FLAGS_2
enum UnitFlags2
{
    UNIT_FLAG2_FEIGN_DEATH          = 0x00000001,
    UNIT_FLAG2_UNK1                 = 0x00000002,           // Hides unit model (show only player equip)
    UNIT_FLAG2_COMPREHEND_LANG      = 0x00000008,
    UNIT_FLAG2_MIRROR_IMAGE         = 0x00000010,
    UNIT_FLAG2_FORCE_MOVE           = 0x00000040,
    UNIT_FLAG2_DISARM_OFFHAND       = 0x00000080,
    UNIT_FLAG2_DISARM_RANGED        = 0x00000400,           // disarm or something
    UNIT_FLAG2_REGENERATE_POWER     = 0x00000800,
};

/// Non Player Character flags
enum NPCFlags
{
    UNIT_NPC_FLAG_NONE                  = 0x00000000,
    UNIT_NPC_FLAG_GOSSIP                = 0x00000001,       // 100%
    UNIT_NPC_FLAG_QUESTGIVER            = 0x00000002,       // guessed, probably ok
    UNIT_NPC_FLAG_UNK1                  = 0x00000004,
    UNIT_NPC_FLAG_UNK2                  = 0x00000008,
    UNIT_NPC_FLAG_TRAINER               = 0x00000010,       // 100%
    UNIT_NPC_FLAG_TRAINER_CLASS         = 0x00000020,       // 100%
    UNIT_NPC_FLAG_TRAINER_PROFESSION    = 0x00000040,       // 100%
    UNIT_NPC_FLAG_VENDOR                = 0x00000080,       // 100%
    UNIT_NPC_FLAG_VENDOR_AMMO           = 0x00000100,       // 100%, general goods vendor
    UNIT_NPC_FLAG_VENDOR_FOOD           = 0x00000200,       // 100%
    UNIT_NPC_FLAG_VENDOR_POISON         = 0x00000400,       // guessed
    UNIT_NPC_FLAG_VENDOR_REAGENT        = 0x00000800,       // 100%
    UNIT_NPC_FLAG_REPAIR                = 0x00001000,       // 100%
    UNIT_NPC_FLAG_FLIGHTMASTER          = 0x00002000,       // 100%
    UNIT_NPC_FLAG_SPIRITHEALER          = 0x00004000,       // guessed
    UNIT_NPC_FLAG_SPIRITGUIDE           = 0x00008000,       // guessed
    UNIT_NPC_FLAG_INNKEEPER             = 0x00010000,       // 100%
    UNIT_NPC_FLAG_BANKER                = 0x00020000,       // 100%
    UNIT_NPC_FLAG_PETITIONER            = 0x00040000,       // 100% 0xC0000 = guild petitions, 0x40000 = arena team petitions
    UNIT_NPC_FLAG_TABARDDESIGNER        = 0x00080000,       // 100%
    UNIT_NPC_FLAG_BATTLEMASTER          = 0x00100000,       // 100%
    UNIT_NPC_FLAG_AUCTIONEER            = 0x00200000,       // 100%
    UNIT_NPC_FLAG_STABLEMASTER          = 0x00400000,       // 100%
    UNIT_NPC_FLAG_GUILD_BANKER          = 0x00800000,       // cause client to send 997 opcode
    UNIT_NPC_FLAG_SPELLCLICK            = 0x01000000,       // cause client to send 1015 opcode (spell click), dynamic, set at loading and don't must be set in DB
    UNIT_NPC_FLAG_PLAYER_VEHICLE        = 0x02000000,       // players with mounts that have vehicle data should have it set
    UNIT_NPC_FLAG_GUARD                 = 0x10000000        // custom flag for guards
};

// used in most movement packets (send and received)
enum MovementFlags
{
    MOVEFLAG_NONE               = 0x00000000,
    MOVEFLAG_FORWARD            = 0x00000001,
    MOVEFLAG_BACKWARD           = 0x00000002,
    MOVEFLAG_STRAFE_LEFT        = 0x00000004,
    MOVEFLAG_STRAFE_RIGHT       = 0x00000008,
    MOVEFLAG_TURN_LEFT          = 0x00000010,
    MOVEFLAG_TURN_RIGHT         = 0x00000020,
    MOVEFLAG_PITCH_UP           = 0x00000040,
    MOVEFLAG_PITCH_DOWN         = 0x00000080,
    MOVEFLAG_WALK_MODE          = 0x00000100,               // Walking
    MOVEFLAG_ONTRANSPORT        = 0x00000200,
    MOVEFLAG_LEVITATING         = 0x00000400,
    MOVEFLAG_ROOT               = 0x00000800,
    MOVEFLAG_FALLING            = 0x00001000,
    MOVEFLAG_FALLINGFAR         = 0x00002000,
    MOVEFLAG_PENDINGSTOP        = 0x00004000,
    MOVEFLAG_PENDINGSTRAFESTOP  = 0x00008000,
    MOVEFLAG_PENDINGFORWARD     = 0x00010000,
    MOVEFLAG_PENDINGBACKWARD    = 0x00020000,
    MOVEFLAG_PENDINGSTRAFELEFT  = 0x00040000,
    MOVEFLAG_PENDINGSTRAFERIGHT = 0x00080000,
    MOVEFLAG_PENDINGROOT        = 0x00100000,
    MOVEFLAG_SWIMMING           = 0x00200000,               // appears with fly flag also
    MOVEFLAG_ASCENDING          = 0x00400000,               // swim up also
    MOVEFLAG_DESCENDING         = 0x00800000,               // swim down also
    MOVEFLAG_CAN_FLY            = 0x01000000,               // can fly in 3.3?
    MOVEFLAG_FLYING             = 0x02000000,               // Actual flying mode
    MOVEFLAG_SPLINE_ELEVATION   = 0x04000000,               // used for flight paths
    MOVEFLAG_SPLINE_ENABLED     = 0x08000000,               // used for flight paths
    MOVEFLAG_WATERWALKING       = 0x10000000,               // prevent unit from falling through water
    MOVEFLAG_SAFE_FALL          = 0x20000000,               // active rogue safe fall spell (passive)
    MOVEFLAG_HOVER              = 0x40000000
};

// flags that use in movement check for example at spell casting
MovementFlags const movementFlagsMask = MovementFlags(
    MOVEFLAG_FORWARD |MOVEFLAG_BACKWARD  |MOVEFLAG_STRAFE_LEFT |MOVEFLAG_STRAFE_RIGHT|
    MOVEFLAG_PITCH_UP|MOVEFLAG_PITCH_DOWN|MOVEFLAG_ROOT        |
    MOVEFLAG_FALLING |MOVEFLAG_FALLINGFAR|MOVEFLAG_ASCENDING   |
    MOVEFLAG_FLYING  |MOVEFLAG_SPLINE_ELEVATION
);

MovementFlags const movementOrTurningFlagsMask = MovementFlags(
    movementFlagsMask | MOVEFLAG_TURN_LEFT | MOVEFLAG_TURN_RIGHT
);

enum MovementFlags2
{
    MOVEFLAG2_NONE              = 0x0000,
    MOVEFLAG2_NO_STRAFE         = 0x0001,
    MOVEFLAG2_NO_JUMPING        = 0x0002,
    MOVEFLAG2_UNK3              = 0x0004,
    MOVEFLAG2_FULLSPEEDTURNING  = 0x0008,
    MOVEFLAG2_FULLSPEEDPITCHING = 0x0010,
    MOVEFLAG2_ALLOW_PITCHING    = 0x0020,
    MOVEFLAG2_UNK4              = 0x0040,
    MOVEFLAG2_UNK5              = 0x0080,
    MOVEFLAG2_UNK6              = 0x0100,                   // transport related
    MOVEFLAG2_UNK7              = 0x0200,
    MOVEFLAG2_INTERP_MOVEMENT   = 0x0400,
    MOVEFLAG2_INTERP_TURNING    = 0x0800,
    MOVEFLAG2_INTERP_PITCHING   = 0x1000,
    MOVEFLAG2_UNK8              = 0x2000,
    MOVEFLAG2_UNK9              = 0x4000,
    MOVEFLAG2_UNK10             = 0x8000,
    MOVEFLAG2_INTERP_MASK       = MOVEFLAG2_INTERP_MOVEMENT | MOVEFLAG2_INTERP_TURNING | MOVEFLAG2_INTERP_PITCHING
};

enum SplineFlags
{
    SPLINEFLAG_NONE         = 0x00000000,
    SPLINEFLAG_FORWARD      = 0x00000001,
    SPLINEFLAG_BACKWARD     = 0x00000002,
    SPLINEFLAG_STRAFE_LEFT  = 0x00000004,
    SPLINEFLAG_STRAFE_RIGHT = 0x00000008,
    SPLINEFLAG_LEFT         = 0x00000010,
    SPLINEFLAG_RIGHT        = 0x00000020,
    SPLINEFLAG_PITCH_UP     = 0x00000040,
    SPLINEFLAG_PITCH_DOWN   = 0x00000080,
    SPLINEFLAG_DONE         = 0x00000100,
    SPLINEFLAG_FALLING      = 0x00000200,
    SPLINEFLAG_NO_SPLINE    = 0x00000400,
    SPLINEFLAG_TRAJECTORY   = 0x00000800,
    SPLINEFLAG_WALKMODE     = 0x00001000,
    SPLINEFLAG_FLYING       = 0x00002000,
    SPLINEFLAG_KNOCKBACK    = 0x00004000,
    SPLINEFLAG_FINALPOINT   = 0x00008000,
    SPLINEFLAG_FINALTARGET  = 0x00010000,
    SPLINEFLAG_FINALFACING  = 0x00020000,
    SPLINEFLAG_CATMULLROM   = 0x00040000,
    SPLINEFLAG_UNKNOWN1     = 0x00080000,
    SPLINEFLAG_UNKNOWN2     = 0x00100000,
    SPLINEFLAG_UNKNOWN3     = 0x00200000,
    SPLINEFLAG_UNKNOWN4     = 0x00400000,
    SPLINEFLAG_UNKNOWN5     = 0x00800000,
    SPLINEFLAG_UNKNOWN6     = 0x01000000,
    SPLINEFLAG_UNKNOWN7     = 0x02000000,
    SPLINEFLAG_UNKNOWN8     = 0x04000000,
    SPLINEFLAG_UNKNOWN9     = 0x08000000,
    SPLINEFLAG_UNKNOWN10    = 0x10000000,
    SPLINEFLAG_UNKNOWN11    = 0x20000000,
    SPLINEFLAG_UNKNOWN12    = 0x40000000
};

enum SplineMode
{
    SPLINEMODE_LINEAR       = 0,
    SPLINEMODE_CATMULLROM   = 1,
    SPLINEMODE_BEZIER3      = 2
};

enum SplineType
{
    SPLINETYPE_NORMAL       = 0,
    SPLINETYPE_STOP         = 1,
    SPLINETYPE_FACINGSPOT   = 2,
    SPLINETYPE_FACINGTARGET = 3,
    SPLINETYPE_FACINGANGLE  = 4
};

struct Position
{
    Position() : x(0.0f), y(0.0f), z(0.0f), o(0.0f) {}
    float x, y, z, o;
};

class MovementInfo
{
    public:
        MovementInfo() : moveFlags(MOVEFLAG_NONE), moveFlags2(MOVEFLAG2_NONE), time(0),
            t_time(0), t_seat(-1), t_seatInfo(NULL), t_time2(0), s_pitch(0.0f), fallTime(0), u_unk1(0.0f) {}

        // Read/Write methods
        void Read(ByteBuffer &data);
        void Write(ByteBuffer &data) const;

        // Movement flags manipulations
        void AddMovementFlag(MovementFlags f) { moveFlags |= f; }
        void RemoveMovementFlag(MovementFlags f) { moveFlags &= ~f; }
        bool HasMovementFlag(MovementFlags f) const { return moveFlags & f; }
        MovementFlags GetMovementFlags() const { return MovementFlags(moveFlags); }
        void SetMovementFlags(MovementFlags f) { moveFlags = f; }
        MovementFlags2 GetMovementFlags2() const { return MovementFlags2(moveFlags2); }

        // Position manipulations
        Position const *GetPos() const { return &pos; }
        void SetTransportData(ObjectGuid guid, float x, float y, float z, float o, uint32 time, int8 seat, VehicleSeatEntry const* seatInfo = NULL)
        {
            t_guid = guid;
            t_pos.x = x;
            t_pos.y = y;
            t_pos.z = z;
            t_pos.o = o;
            t_time = time;
            t_seat = seat;
            t_seatInfo = seatInfo;
        }
        void ClearTransportData()
        {
            t_guid = ObjectGuid();
            t_pos.x = 0.0f;
            t_pos.y = 0.0f;
            t_pos.z = 0.0f;
            t_pos.o = 0.0f;
            t_time = 0;
            t_seat = -1;
            t_seatInfo = NULL;
        }
        ObjectGuid const& GetTransportGuid() const { return t_guid; }
        Position const *GetTransportPos() const { return &t_pos; }
        int8 GetTransportSeat() const { return t_seat; }
        uint32 GetTransportDBCSeat() const { return t_seatInfo ? t_seatInfo->m_ID : 0; }
        uint32 GetVehicleSeatFlags() const { return t_seatInfo ? t_seatInfo->m_flags : 0; }
        uint32 GetTransportTime() const { return t_time; }
        uint32 GetFallTime() const { return fallTime; }
        void ChangeOrientation(float o) { pos.o = o; }
        void ChangePosition(float x, float y, float z, float o) { pos.x = x; pos.y = y; pos.z = z; pos.o = o; }
        void UpdateTime(uint32 _time) { time = _time; }

        struct JumpInfo
        {
            JumpInfo() : velocity(0.f), sinAngle(0.f), cosAngle(0.f), xyspeed(0.f) {}
            float   velocity, sinAngle, cosAngle, xyspeed;
        };

        JumpInfo const& GetJumpInfo() const { return jump; }
    private:
        // common
        uint32   moveFlags;                                 // see enum MovementFlags
        uint16   moveFlags2;                                // see enum MovementFlags2
        uint32   time;
        Position pos;
        // transport
        ObjectGuid t_guid;
        Position t_pos;
        uint32   t_time;
        int8     t_seat;
        VehicleSeatEntry const* t_seatInfo;
        uint32   t_time2;
        // swimming and flying
        float    s_pitch;
        // last fall time
        uint32   fallTime;
        // jumping
        JumpInfo jump;
        // spline
        float    u_unk1;
};

inline ByteBuffer& operator<< (ByteBuffer& buf, MovementInfo const& mi)
{
    mi.Write(buf);
    return buf;
}

inline ByteBuffer& operator>> (ByteBuffer& buf, MovementInfo& mi)
{
    mi.Read(buf);
    return buf;
}

enum DiminishingLevels
{
    DIMINISHING_LEVEL_1             = 0,
    DIMINISHING_LEVEL_2             = 1,
    DIMINISHING_LEVEL_3             = 2,
    DIMINISHING_LEVEL_IMMUNE        = 3
};

struct DiminishingReturn
{
    DiminishingReturn(DiminishingGroup group, uint32 t, uint32 count)
        : DRGroup(group), stack(0), hitTime(t), hitCount(count)
    {}

    DiminishingGroup        DRGroup:16;
    uint16                  stack:16;
    uint32                  hitTime;
    uint32                  hitCount;
};

// At least some values expected fixed and used in auras field, other custom
enum MeleeHitOutcome
{
    MELEE_HIT_EVADE     = 0,
    MELEE_HIT_MISS      = 1,
    MELEE_HIT_DODGE     = 2,                                // used as misc in SPELL_AURA_IGNORE_COMBAT_RESULT
    MELEE_HIT_BLOCK     = 3,                                // used as misc in SPELL_AURA_IGNORE_COMBAT_RESULT
    MELEE_HIT_PARRY     = 4,                                // used as misc in SPELL_AURA_IGNORE_COMBAT_RESULT
    MELEE_HIT_GLANCING  = 5,
    MELEE_HIT_CRIT      = 6,
    MELEE_HIT_CRUSHING  = 7,
    MELEE_HIT_NORMAL    = 8,
};

struct CleanDamage
{
    CleanDamage(uint32 _damage, uint32 _absorb, WeaponAttackType _attackType, MeleeHitOutcome _hitOutCome) :
    damage(_damage), absorb(_absorb), attackType(_attackType), hitOutCome(_hitOutCome) {}

    uint32 damage;
    uint32 absorb;                          // for calculation of rage from absorbed dmg
    WeaponAttackType attackType;
    MeleeHitOutcome hitOutCome;
};

// Struct for use in Unit::CalculateMeleeDamage
// Need create structure like in SMSG_ATTACKERSTATEUPDATE opcode
struct CalcDamageInfo
{
    Unit  *attacker;             // Attacker
    Unit  *target;               // Target for damage
    SpellSchoolMask damageSchoolMask;
    uint32 damage;
    uint32 absorb;
    uint32 resist;
    uint32 blocked_amount;
    uint32 HitInfo;
    uint32 TargetState;
// Helper
    WeaponAttackType attackType; //
    uint32 procAttacker;
    uint32 procVictim;
    uint32 procEx;
    uint32 cleanDamage;          // Used only for rage calculation
    MeleeHitOutcome hitOutCome;  // TODO: remove this field (need use TargetState)
};

// Spell damage info structure based on structure sending in SMSG_SPELLNONMELEEDAMAGELOG opcode
struct SpellNonMeleeDamage{
    SpellNonMeleeDamage(Unit *_attacker, Unit *_target, uint32 _SpellID, SpellSchoolMask _schoolMask)
        : target(_target), attacker(_attacker), SpellID(_SpellID), damage(0), schoolMask(_schoolMask),
        absorb(0), resist(0), physicalLog(false), unused(false), blocked(0), HitInfo(0)
    {}

    Unit   *target;
    Unit   *attacker;
    uint32 SpellID;
    uint32 damage;
    SpellSchoolMask schoolMask;
    uint32 absorb;
    uint32 resist;
    bool   physicalLog;
    bool   unused;
    uint32 blocked;
    uint32 HitInfo;
};

struct SpellPeriodicAuraLogInfo
{
    SpellPeriodicAuraLogInfo(Aura *_aura, uint32 _damage, uint32 _overDamage, uint32 _absorb, uint32 _resist, float _multiplier, bool _critical = false)
        : aura(_aura), damage(_damage), overDamage(_overDamage), absorb(_absorb), resist(_resist), multiplier(_multiplier), critical(_critical) {}

    Aura   *aura;
    uint32 damage;
    uint32 overDamage;                                      // overkill/overheal
    uint32 absorb;
    uint32 resist;
    float  multiplier;
    bool   critical;
};

uint32 createProcExtendMask(SpellNonMeleeDamage *damageInfo, SpellMissInfo missCondition);

enum SpellAuraProcResult
{
    SPELL_AURA_PROC_OK              = 0,                    // proc was processed, will remove charges
    SPELL_AURA_PROC_FAILED          = 1,                    // proc failed - if at least one aura failed the proc, charges won't be taken
    SPELL_AURA_PROC_CANT_TRIGGER    = 2                     // aura can't trigger - skip charges taking, move to next aura if exists
};

typedef SpellAuraProcResult(Unit::*pAuraProcHandler)(Unit *pVictim, uint32 damage, Aura* triggeredByAura, SpellEntry const *procSpell, uint32 procFlag, uint32 procEx, uint32 cooldown);
extern pAuraProcHandler AuraProcHandler[TOTAL_AURAS];

#define MAX_DECLINED_NAME_CASES 5

struct DeclinedName
{
    std::string name[MAX_DECLINED_NAME_CASES];
};

enum CurrentSpellTypes
{
    CURRENT_MELEE_SPELL             = 0,
    CURRENT_GENERIC_SPELL           = 1,
    CURRENT_AUTOREPEAT_SPELL        = 2,
    CURRENT_CHANNELED_SPELL         = 3
};

#define CURRENT_FIRST_NON_MELEE_SPELL 1
#define CURRENT_MAX_SPELL             4

struct GlobalCooldown
{
    explicit GlobalCooldown(uint32 _dur = 0, uint32 _time = 0) : duration(_dur), cast_time(_time) {}

    uint32 duration;
    uint32 cast_time;
};

typedef UNORDERED_MAP<uint32 /*category*/, GlobalCooldown> GlobalCooldownList;

class GlobalCooldownMgr                                     // Shared by Player and CharmInfo
{
    public:
        GlobalCooldownMgr() {}

    public:
        bool HasGlobalCooldown(SpellEntry const* spellInfo) const;
        void AddGlobalCooldown(SpellEntry const* spellInfo, uint32 gcd);
        void CancelGlobalCooldown(SpellEntry const* spellInfo);

    private:
        GlobalCooldownList m_GlobalCooldowns;
};

enum ActiveStates
{
    ACT_PASSIVE  = 0x01,                                    // 0x01 - passive
    ACT_DISABLED = 0x81,                                    // 0x80 - castable
    ACT_ENABLED  = 0xC1,                                    // 0x40 | 0x80 - auto cast + castable
    ACT_COMMAND  = 0x07,                                    // 0x01 | 0x02 | 0x04
    ACT_REACTION = 0x06,                                    // 0x02 | 0x04
    ACT_DECIDE   = 0x00                                     // custom
};

enum ReactStates
{
    REACT_PASSIVE    = 0,
    REACT_DEFENSIVE  = 1,
    REACT_AGGRESSIVE = 2
};

enum CommandStates
{
    COMMAND_STAY    = 0,
    COMMAND_FOLLOW  = 1,
    COMMAND_ATTACK  = 2,
    COMMAND_ABANDON = 3
};

#define UNIT_ACTION_BUTTON_ACTION(X) (uint32(X) & 0x00FFFFFF)
#define UNIT_ACTION_BUTTON_TYPE(X)   ((uint32(X) & 0xFF000000) >> 24)
#define MAX_UNIT_ACTION_BUTTON_ACTION_VALUE (0x00FFFFFF+1)
#define MAKE_UNIT_ACTION_BUTTON(A,T) (uint32(A) | (uint32(T) << 24))

struct UnitActionBarEntry
{
    UnitActionBarEntry() : packedData(uint32(ACT_DISABLED) << 24) {}

    uint32 packedData;

    // helper
    ActiveStates GetType() const { return ActiveStates(UNIT_ACTION_BUTTON_TYPE(packedData)); }
    uint32 GetAction() const { return UNIT_ACTION_BUTTON_ACTION(packedData); }
    bool IsActionBarForSpell() const
    {
        ActiveStates Type = GetType();
        return Type == ACT_DISABLED || Type == ACT_ENABLED || Type == ACT_PASSIVE;
    }

    void SetActionAndType(uint32 action, ActiveStates type)
    {
        packedData = MAKE_UNIT_ACTION_BUTTON(action,type);
    }

    void SetType(ActiveStates type)
    {
        packedData = MAKE_UNIT_ACTION_BUTTON(UNIT_ACTION_BUTTON_ACTION(packedData),type);
    }

    void SetAction(uint32 action)
    {
        packedData = (packedData & 0xFF000000) | UNIT_ACTION_BUTTON_ACTION(action);
    }
};

typedef UnitActionBarEntry CharmSpellEntry;

enum ActionBarIndex
{
    ACTION_BAR_INDEX_START = 0,
    ACTION_BAR_INDEX_PET_SPELL_START = 3,
    ACTION_BAR_INDEX_PET_SPELL_END = 7,
    ACTION_BAR_INDEX_END = 10,
};

#define MAX_UNIT_ACTION_BAR_INDEX (ACTION_BAR_INDEX_END-ACTION_BAR_INDEX_START)

struct CharmInfo
{
    public:
        explicit CharmInfo(Unit* unit);
        uint32 GetPetNumber() const { return m_petnumber; }
        void SetPetNumber(uint32 petnumber, bool statwindow);

        void SetCommandState(CommandStates st) { m_CommandState = st; }
        CommandStates GetCommandState() { return m_CommandState; }
        bool HasCommandState(CommandStates state) { return (m_CommandState == state); }
        void SetReactState(ReactStates st) { m_reactState = st; }
        ReactStates GetReactState() { return m_reactState; }
        bool HasReactState(ReactStates state) { return (m_reactState == state); }

        void InitPossessCreateSpells();
        void InitVehicleCreateSpells();
        void InitCharmCreateSpells();
        void InitPetActionBar();
        void InitEmptyActionBar();

                                                            //return true if successful
        bool AddSpellToActionBar(uint32 spellid, ActiveStates newstate = ACT_DECIDE);
        bool RemoveSpellFromActionBar(uint32 spell_id);
        void LoadPetActionBar(const std::string& data);
        void BuildActionBar(WorldPacket* data);
        void SetSpellAutocast(uint32 spell_id, bool state);
        void SetActionBar(uint8 index, uint32 spellOrAction,ActiveStates type)
        {
            PetActionBar[index].SetActionAndType(spellOrAction,type);
        }

        UnitActionBarEntry const* GetActionBarEntry(uint8 index) const { return &(PetActionBar[index]); }

        void ToggleCreatureAutocast(uint32 spellid, bool apply);

        CharmSpellEntry* GetCharmSpell(uint8 index) { return &(m_charmspells[index]); }

        GlobalCooldownMgr& GetGlobalCooldownMgr() { return m_GlobalCooldownMgr; }
    private:

        Unit* m_unit;
        UnitActionBarEntry PetActionBar[MAX_UNIT_ACTION_BAR_INDEX];
        CharmSpellEntry m_charmspells[CREATURE_MAX_SPELLS];
        CommandStates   m_CommandState;
        ReactStates     m_reactState;
        uint32          m_petnumber;
        GlobalCooldownMgr m_GlobalCooldownMgr;
};

// used in CallForAllControlledUnits/CheckAllControlledUnits
enum ControlledUnitMask
{
    CONTROLLED_PET       = 0x01,
    CONTROLLED_MINIPET   = 0x02,
    CONTROLLED_GUARDIANS = 0x04,                            // including PROTECTOR_PET
    CONTROLLED_CHARM     = 0x08,
    CONTROLLED_TOTEMS    = 0x10,
};

// for clearing special attacks
#define REACTIVE_TIMER_START 4000

enum ReactiveType
{
    REACTIVE_DEFENSE      = 0,
    REACTIVE_HUNTER_PARRY = 1,
    REACTIVE_OVERPOWER    = 2
};

#define MAX_REACTIVE 3

typedef std::set<uint64> GuardianPetList;
typedef std::set<uint64> GroupPetList;

// delay time next attack to prevent client attack animation problems
#define ATTACK_DISPLAY_DELAY 200
#define MAX_PLAYER_STEALTH_DETECT_RANGE 45.0f               // max distance for detection targets by player
#define MAX_CREATURE_ATTACK_RADIUS 45.0f                    // max distance for creature aggro (use with CONFIG_FLOAT_RATE_CREATURE_AGGRO)

// Regeneration defines
#define REGEN_TIME_FULL     2000                            // For this time difference is computed regen value
#define REGEN_TIME_PRECISE  500                             // Used in Spell::CheckPower for precise regeneration in spell cast time

struct SpellProcEventEntry;                                 // used only privately

class MANGOS_DLL_SPEC Unit : public WorldObject
{
    public:
        typedef std::set<Unit*> AttackerSet;
        typedef std::multimap< uint32, SpellAuraHolder*> SpellAuraHolderMap;
        typedef std::pair<SpellAuraHolderMap::iterator, SpellAuraHolderMap::iterator> SpellAuraHolderBounds;
        typedef std::pair<SpellAuraHolderMap::const_iterator, SpellAuraHolderMap::const_iterator> SpellAuraHolderConstBounds;
        typedef std::list<SpellAuraHolder *> SpellAuraHolderList;
        typedef std::list<Aura *> AuraList;
        typedef std::list<DiminishingReturn> Diminishing;
        typedef std::set<uint32> ComboPointHolderSet;
        typedef std::map<uint8, uint32> VisibleAuraMap;
        typedef std::map<SpellEntry const*, ObjectGuid> SingleCastSpellTargetMap;


        virtual ~Unit ( );

        void AddToWorld();
        void RemoveFromWorld();

        void CleanupsBeforeDelete();                        // used in ~Creature/~Player (or before mass creature delete to remove cross-references to already deleted units)

        float GetObjectBoundingRadius() const               // overwrite WorldObject version
        {
            return m_floatValues[UNIT_FIELD_BOUNDINGRADIUS];
        }

        DiminishingLevels GetDiminishing(DiminishingGroup  group);
        void IncrDiminishing(DiminishingGroup group);
        void ApplyDiminishingToDuration(DiminishingGroup  group, int32 &duration,Unit* caster, DiminishingLevels Level, int32 limitduration);
        void ApplyDiminishingAura(DiminishingGroup  group, bool apply);
        void ClearDiminishings() { m_Diminishing.clear(); }

        virtual void Update( uint32 time );

        void setAttackTimer(WeaponAttackType type, uint32 time) { m_attackTimer[type] = time; }
        void resetAttackTimer(WeaponAttackType type = BASE_ATTACK);
        uint32 getAttackTimer(WeaponAttackType type) const { return m_attackTimer[type]; }
        bool isAttackReady(WeaponAttackType type = BASE_ATTACK) const { return m_attackTimer[type] == 0; }
        bool haveOffhandWeapon() const;
        bool IsUseEquippedWeapon(WeaponAttackType attackType) const
        {
            bool disarmed = false;
            switch(attackType)
            {
                case BASE_ATTACK:
                    disarmed = HasFlag(UNIT_FIELD_FLAGS, UNIT_FLAG_DISARMED);
                break;
                case OFF_ATTACK:
                    disarmed = HasFlag(UNIT_FIELD_FLAGS_2, UNIT_FLAG2_DISARM_OFFHAND);
                break;
                case RANGED_ATTACK:
                    disarmed = HasFlag(UNIT_FIELD_FLAGS_2, UNIT_FLAG2_DISARM_RANGED);
                break;
            }
            return !IsInFeralForm() && !disarmed;
        }
        bool canReachWithAttack(Unit *pVictim) const;
        uint32 m_extraAttacks;

        void _addAttacker(Unit *pAttacker)                  // must be called only from Unit::Attack(Unit*)
        {
            AttackerSet::const_iterator itr = m_attackers.find(pAttacker);
            if(itr == m_attackers.end())
                m_attackers.insert(pAttacker);
        }
        void _removeAttacker(Unit *pAttacker)               // must be called only from Unit::AttackStop()
        {
            m_attackers.erase(pAttacker);
        }
        Unit * getAttackerForHelper()                       // If someone wants to help, who to give them
        {
            if (getVictim() != NULL)
                return getVictim();

            if (!m_attackers.empty())
                return *(m_attackers.begin());

            return NULL;
        }
        bool Attack(Unit *victim, bool meleeAttack);
        void CastStop(uint32 except_spellid = 0);
        bool AttackStop(bool targetSwitch = false);
        void RemoveAllAttackers();
        AttackerSet const& getAttackers() const { return m_attackers; }
        bool isAttackingPlayer() const;
        Unit* getVictim() const { return m_attacking; }
        void CombatStop(bool includingCast = false);
        void CombatStopWithPets(bool includingCast = false);
        void StopAttackFaction(uint32 faction_id);
        Unit* SelectRandomUnfriendlyTarget(Unit* except = NULL, float radius = ATTACK_DISTANCE) const;
        Unit* SelectRandomFriendlyTarget(Unit* except = NULL, float radius = ATTACK_DISTANCE) const;
        bool hasNegativeAuraWithInterruptFlag(uint32 flag);
        void SendMeleeAttackStop(Unit* victim);
        void SendMeleeAttackStart(Unit* pVictim);

        void addUnitState(uint32 f) { m_state |= f; }
        bool hasUnitState(uint32 f) const { return (m_state & f); }
        void clearUnitState(uint32 f) { m_state &= ~f; }
        bool CanFreeMove() const
        {
            return !hasUnitState(UNIT_STAT_NO_FREE_MOVE) && GetOwnerGuid().IsEmpty();
        }

        uint32 getLevel() const { return GetUInt32Value(UNIT_FIELD_LEVEL); }
        virtual uint32 GetLevelForTarget(Unit const* /*target*/) const { return getLevel(); }
        void SetLevel(uint32 lvl);
        uint8 getRace() const { return GetByteValue(UNIT_FIELD_BYTES_0, 0); }
        uint32 getRaceMask() const { return 1 << (getRace()-1); }
        uint8 getClass() const { return GetByteValue(UNIT_FIELD_BYTES_0, 1); }
        uint32 getClassMask() const { return 1 << (getClass()-1); }
        uint8 getGender() const { return GetByteValue(UNIT_FIELD_BYTES_0, 2); }

        float GetStat(Stats stat) const { return float(GetUInt32Value(UNIT_FIELD_STAT0+stat)); }
        void SetStat(Stats stat, int32 val) { SetStatInt32Value(UNIT_FIELD_STAT0+stat, val); }
        uint32 GetArmor() const { return GetResistance(SPELL_SCHOOL_NORMAL) ; }
        void SetArmor(int32 val) { SetResistance(SPELL_SCHOOL_NORMAL, val); }

        uint32 GetResistance(SpellSchools school) const { return GetUInt32Value(UNIT_FIELD_RESISTANCES+school); }
        void SetResistance(SpellSchools school, int32 val) { SetStatInt32Value(UNIT_FIELD_RESISTANCES+school,val); }

        uint32 GetHealth()    const { return GetUInt32Value(UNIT_FIELD_HEALTH); }
        uint32 GetMaxHealth() const { return GetUInt32Value(UNIT_FIELD_MAXHEALTH); }
        float GetHealthPercent() const { return (GetHealth()*100.0f) / GetMaxHealth(); }
        void SetHealth(   uint32 val);
        void SetMaxHealth(uint32 val);
        void SetHealthPercent(float percent);
        int32 ModifyHealth(int32 val);

        Powers getPowerType() const { return Powers(GetByteValue(UNIT_FIELD_BYTES_0, 3)); }
        void setPowerType(Powers power);
        uint32 GetPower(   Powers power) const { return GetUInt32Value(UNIT_FIELD_POWER1   +power); }
        uint32 GetMaxPower(Powers power) const { return GetUInt32Value(UNIT_FIELD_MAXPOWER1+power); }
        void SetPower(   Powers power, uint32 val);
        void SetMaxPower(Powers power, uint32 val);
        int32 ModifyPower(Powers power, int32 val);
        void ApplyPowerMod(Powers power, uint32 val, bool apply);
        void ApplyMaxPowerMod(Powers power, uint32 val, bool apply);

        uint32 GetAttackTime(WeaponAttackType att) const { return (uint32)(GetFloatValue(UNIT_FIELD_BASEATTACKTIME+att)/m_modAttackSpeedPct[att]); }
        void SetAttackTime(WeaponAttackType att, uint32 val) { SetFloatValue(UNIT_FIELD_BASEATTACKTIME+att,val*m_modAttackSpeedPct[att]); }
        void ApplyAttackTimePercentMod(WeaponAttackType att,float val, bool apply);
        void ApplyCastTimePercentMod(float val, bool apply);

        SheathState GetSheath() const { return SheathState(GetByteValue(UNIT_FIELD_BYTES_2, 0)); }
        virtual void SetSheath( SheathState sheathed ) { SetByteValue(UNIT_FIELD_BYTES_2, 0, sheathed); }

        // faction template id
        uint32 getFaction() const { return GetUInt32Value(UNIT_FIELD_FACTIONTEMPLATE); }
        void setFaction(uint32 faction) { SetUInt32Value(UNIT_FIELD_FACTIONTEMPLATE, faction ); }
        FactionTemplateEntry const* getFactionTemplateEntry() const;
        bool IsHostileTo(Unit const* unit) const;
        bool IsHostileToPlayers() const;
        bool IsFriendlyTo(Unit const* unit) const;
        bool IsNeutralToAll() const;
        bool IsContestedGuard() const
        {
            if(FactionTemplateEntry const* entry = getFactionTemplateEntry())
                return entry->IsContestedGuardFaction();

            return false;
        }
        bool IsPvP() const { return HasByteFlag(UNIT_FIELD_BYTES_2, 1, UNIT_BYTE2_FLAG_PVP); }
        void SetPvP(bool state);
        bool IsFFAPvP() const { return HasByteFlag(UNIT_FIELD_BYTES_2, 1, UNIT_BYTE2_FLAG_FFA_PVP); }
        void SetFFAPvP(bool state);
        uint32 GetCreatureType() const;
        uint32 GetCreatureTypeMask() const
        {
            uint32 creatureType = GetCreatureType();
            return (creatureType >= 1) ? (1 << (creatureType - 1)) : 0;
        }

        uint8 getStandState() const { return GetByteValue(UNIT_FIELD_BYTES_1, 0); }
        bool IsSitState() const;
        bool IsStandState() const;
        void SetStandState(uint8 state);

        void  SetStandFlags(uint8 flags) { SetByteFlag(UNIT_FIELD_BYTES_1, 2,flags); }
        void  RemoveStandFlags(uint8 flags) { RemoveByteFlag(UNIT_FIELD_BYTES_1, 2,flags); }

        bool IsMounted() const { return HasFlag(UNIT_FIELD_FLAGS, UNIT_FLAG_MOUNT ); }
        uint32 GetMountID() const { return GetUInt32Value(UNIT_FIELD_MOUNTDISPLAYID); }
        void Mount(uint32 mount, uint32 spellId = 0, uint32 vehicleId = 0);
        void Unmount();

        uint16 GetMaxSkillValueForLevel(Unit const* target = NULL) const { return (target ? GetLevelForTarget(target) : getLevel()) * 5; }
        void DealDamageMods(Unit *pVictim, uint32 &damage, uint32* absorb);
        uint32 DealDamage(Unit *pVictim, uint32 damage, CleanDamage const* cleanDamage, DamageEffectType damagetype, SpellSchoolMask damageSchoolMask, SpellEntry const *spellProto, bool durabilityLoss);
        int32 DealHeal(Unit *pVictim, uint32 addhealth, SpellEntry const *spellProto, bool critical = false, uint32 absorb = 0);

        void ProcDamageAndSpell(Unit *pVictim, uint32 procAttacker, uint32 procVictim, uint32 procEx, uint32 amount, WeaponAttackType attType = BASE_ATTACK, SpellEntry const *procSpell = NULL);
        void ProcDamageAndSpellFor( bool isVictim, Unit * pTarget, uint32 procFlag, uint32 procExtra, WeaponAttackType attType, SpellEntry const * procSpell, uint32 damage );

        void HandleEmote(uint32 emote_id);                  // auto-select command/state
        void HandleEmoteCommand(uint32 emote_id);
        void HandleEmoteState(uint32 emote_id);
        void AttackerStateUpdate (Unit *pVictim, WeaponAttackType attType = BASE_ATTACK, bool extra = false );

        float MeleeMissChanceCalc(const Unit *pVictim, WeaponAttackType attType) const;

        void CalculateMeleeDamage(Unit *pVictim, uint32 damage, CalcDamageInfo *damageInfo, WeaponAttackType attackType = BASE_ATTACK);
        void DealMeleeDamage(CalcDamageInfo *damageInfo, bool durabilityLoss);

        bool IsAllowedDamageInArea(Unit * pVictim) const;

        void CalculateSpellDamage(SpellNonMeleeDamage *damageInfo, int32 damage, SpellEntry const *spellInfo, WeaponAttackType attackType = BASE_ATTACK);
        void DealSpellDamage(SpellNonMeleeDamage *damageInfo, bool durabilityLoss);

        // player or player's pet resilience (-1%)
        float GetMeleeCritChanceReduction() const { return GetCombatRatingReduction(CR_CRIT_TAKEN_MELEE); }
        float GetRangedCritChanceReduction() const { return GetCombatRatingReduction(CR_CRIT_TAKEN_RANGED); }
        float GetSpellCritChanceReduction() const { return GetCombatRatingReduction(CR_CRIT_TAKEN_SPELL); }

        // player or player's pet resilience (-1%)
        uint32 GetMeleeCritDamageReduction(uint32 damage) const { return GetCombatRatingDamageReduction(CR_CRIT_TAKEN_MELEE, 2.2f, 33.0f, damage); }
        uint32 GetRangedCritDamageReduction(uint32 damage) const { return GetCombatRatingDamageReduction(CR_CRIT_TAKEN_RANGED, 2.2f, 33.0f, damage); }
        uint32 GetSpellCritDamageReduction(uint32 damage) const { return GetCombatRatingDamageReduction(CR_CRIT_TAKEN_SPELL, 2.2f, 33.0f, damage); }

        // player or player's pet resilience (-1%), cap 100%
        uint32 GetMeleeDamageReduction(uint32 damage) const { return GetCombatRatingDamageReduction(CR_CRIT_TAKEN_MELEE, 2.0f, 100.0f, damage); }
        uint32 GetRangedDamageReduction(uint32 damage) const { return GetCombatRatingDamageReduction(CR_CRIT_TAKEN_MELEE, 2.0f, 100.0f, damage); }
        uint32 GetSpellDamageReduction(uint32 damage) const { return GetCombatRatingDamageReduction(CR_CRIT_TAKEN_MELEE, 2.0f, 100.0f, damage); }

        float  MeleeSpellMissChance(Unit *pVictim, WeaponAttackType attType, int32 skillDiff, SpellEntry const *spell);
        SpellMissInfo MeleeSpellHitResult(Unit *pVictim, SpellEntry const *spell);
        SpellMissInfo MagicSpellHitResult(Unit *pVictim, SpellEntry const *spell);
        SpellMissInfo SpellHitResult(Unit *pVictim, SpellEntry const *spell, bool canReflect = false);

        float GetUnitDodgeChance()    const;
        float GetUnitParryChance()    const;
        float GetUnitBlockChance()    const;
        float GetUnitCriticalChance(WeaponAttackType attackType, const Unit *pVictim) const;

        virtual uint32 GetShieldBlockValue() const =0;
        uint32 GetUnitMeleeSkill(Unit const* target = NULL) const { return (target ? GetLevelForTarget(target) : getLevel()) * 5; }
        uint32 GetDefenseSkillValue(Unit const* target = NULL) const;
        uint32 GetWeaponSkillValue(WeaponAttackType attType, Unit const* target = NULL) const;
        float GetWeaponProcChance() const;
        float GetPPMProcChance(uint32 WeaponSpeed, float PPM) const;

        MeleeHitOutcome RollMeleeOutcomeAgainst (const Unit *pVictim, WeaponAttackType attType) const;
        MeleeHitOutcome RollMeleeOutcomeAgainst (const Unit *pVictim, WeaponAttackType attType, int32 crit_chance, int32 miss_chance, int32 dodge_chance, int32 parry_chance, int32 block_chance) const;

        bool isVendor()       const { return HasFlag( UNIT_NPC_FLAGS, UNIT_NPC_FLAG_VENDOR ); }
        bool isTrainer()      const { return HasFlag( UNIT_NPC_FLAGS, UNIT_NPC_FLAG_TRAINER ); }
        bool isQuestGiver()   const { return HasFlag( UNIT_NPC_FLAGS, UNIT_NPC_FLAG_QUESTGIVER ); }
        bool isGossip()       const { return HasFlag( UNIT_NPC_FLAGS, UNIT_NPC_FLAG_GOSSIP ); }
        bool isTaxi()         const { return HasFlag( UNIT_NPC_FLAGS, UNIT_NPC_FLAG_FLIGHTMASTER ); }
        bool isGuildMaster()  const { return HasFlag( UNIT_NPC_FLAGS, UNIT_NPC_FLAG_PETITIONER ); }
        bool isBattleMaster() const { return HasFlag( UNIT_NPC_FLAGS, UNIT_NPC_FLAG_BATTLEMASTER ); }
        bool isBanker()       const { return HasFlag( UNIT_NPC_FLAGS, UNIT_NPC_FLAG_BANKER ); }
        bool isInnkeeper()    const { return HasFlag( UNIT_NPC_FLAGS, UNIT_NPC_FLAG_INNKEEPER ); }
        bool isSpiritHealer() const { return HasFlag( UNIT_NPC_FLAGS, UNIT_NPC_FLAG_SPIRITHEALER ); }
        bool isSpiritGuide()  const { return HasFlag( UNIT_NPC_FLAGS, UNIT_NPC_FLAG_SPIRITGUIDE ); }
        bool isTabardDesigner()const { return HasFlag( UNIT_NPC_FLAGS, UNIT_NPC_FLAG_TABARDDESIGNER ); }
        bool isAuctioner()    const { return HasFlag( UNIT_NPC_FLAGS, UNIT_NPC_FLAG_AUCTIONEER ); }
        bool isArmorer()      const { return HasFlag( UNIT_NPC_FLAGS, UNIT_NPC_FLAG_REPAIR ); }
        bool isServiceProvider() const
        {
            return HasFlag( UNIT_NPC_FLAGS,
                UNIT_NPC_FLAG_VENDOR | UNIT_NPC_FLAG_TRAINER | UNIT_NPC_FLAG_FLIGHTMASTER |
                UNIT_NPC_FLAG_PETITIONER | UNIT_NPC_FLAG_BATTLEMASTER | UNIT_NPC_FLAG_BANKER |
                UNIT_NPC_FLAG_INNKEEPER | UNIT_NPC_FLAG_GUARD | UNIT_NPC_FLAG_SPIRITHEALER |
                UNIT_NPC_FLAG_SPIRITGUIDE | UNIT_NPC_FLAG_TABARDDESIGNER | UNIT_NPC_FLAG_AUCTIONEER );
        }
        bool isSpiritService() const { return HasFlag( UNIT_NPC_FLAGS, UNIT_NPC_FLAG_SPIRITHEALER | UNIT_NPC_FLAG_SPIRITGUIDE ); }

        //Need fix or use this
        bool isGuard() const  { return HasFlag(UNIT_NPC_FLAGS, UNIT_NPC_FLAG_GUARD); }

        bool IsTaxiFlying()  const { return hasUnitState(UNIT_STAT_TAXI_FLIGHT); }

        bool isInCombat()  const { return HasFlag(UNIT_FIELD_FLAGS, UNIT_FLAG_IN_COMBAT); }
        void SetInCombatState(bool PvP, Unit* enemy = NULL);
        void SetInCombatWith(Unit* enemy);
        void ClearInCombat();
        uint32 GetCombatTimer() const { return m_CombatTimer; }

        SpellAuraHolderBounds GetSpellAuraHolderBounds(uint32 spell_id)
        {
            return m_spellAuraHolders.equal_range(spell_id);
        }
        SpellAuraHolderConstBounds GetSpellAuraHolderBounds(uint32 spell_id) const
        {
            return m_spellAuraHolders.equal_range(spell_id);
        }

        bool HasAuraType(AuraType auraType) const;
        bool HasAura(uint32 spellId, SpellEffectIndex effIndex) const;
        bool HasAura(uint32 spellId) const
        {
            return m_spellAuraHolders.find(spellId) != m_spellAuraHolders.end();
        }

        bool virtual HasSpell(uint32 /*spellID*/) const { return false; }

        bool HasStealthAura()      const { return HasAuraType(SPELL_AURA_MOD_STEALTH); }
        bool HasInvisibilityAura() const { return HasAuraType(SPELL_AURA_MOD_INVISIBILITY); }
        bool isFeared()  const { return HasAuraType(SPELL_AURA_MOD_FEAR); }
        bool isInRoots() const { return HasAuraType(SPELL_AURA_MOD_ROOT); }
        bool IsPolymorphed() const;

        bool isFrozen() const;
        bool isIgnoreUnitState(SpellEntry const *spell);

        void RemoveSpellbyDamageTaken(AuraType auraType, uint32 damage);

        bool isTargetableForAttack(bool inversAlive = false) const;
        bool isPassiveToHostile() { return HasFlag(UNIT_FIELD_FLAGS, UNIT_FLAG_PASSIVE); }

        virtual bool IsInWater() const;
        virtual bool IsUnderWater() const;
        bool isInAccessablePlaceFor(Creature const* c) const;

        void SendHealSpellLog(Unit *pVictim, uint32 SpellID, uint32 Damage, uint32 OverHeal, bool critical = false, uint32 absorb = 0);
        void SendEnergizeSpellLog(Unit *pVictim, uint32 SpellID, uint32 Damage,Powers powertype);
        void EnergizeBySpell(Unit *pVictim, uint32 SpellID, uint32 Damage, Powers powertype);
        uint32 SpellNonMeleeDamageLog(Unit *pVictim, uint32 spellID, uint32 damage);
        void CastSpell(Unit* Victim, uint32 spellId, bool triggered, Item *castItem = NULL, Aura* triggeredByAura = NULL, ObjectGuid originalCaster = ObjectGuid(), SpellEntry const* triggeredBy = NULL);
        void CastSpell(Unit* Victim,SpellEntry const *spellInfo, bool triggered, Item *castItem= NULL, Aura* triggeredByAura = NULL, ObjectGuid originalCaster = ObjectGuid(), SpellEntry const* triggeredBy = NULL);
        void CastCustomSpell(Unit* Victim, uint32 spellId, int32 const* bp0, int32 const* bp1, int32 const* bp2, bool triggered, Item *castItem= NULL, Aura* triggeredByAura = NULL, ObjectGuid originalCaster = ObjectGuid(), SpellEntry const* triggeredBy = NULL);
        void CastCustomSpell(Unit* Victim,SpellEntry const *spellInfo, int32 const* bp0, int32 const* bp1, int32 const* bp2, bool triggered, Item *castItem= NULL, Aura* triggeredByAura = NULL, ObjectGuid originalCaster = ObjectGuid(), SpellEntry const* triggeredBy = NULL);
        void CastSpell(float x, float y, float z, uint32 spellId, bool triggered, Item *castItem = NULL, Aura* triggeredByAura = NULL, ObjectGuid originalCaster = ObjectGuid(), SpellEntry const* triggeredBy = NULL);
        void CastSpell(float x, float y, float z, SpellEntry const *spellInfo, bool triggered, Item *castItem = NULL, Aura* triggeredByAura = NULL, ObjectGuid originalCaster = ObjectGuid(), SpellEntry const* triggeredBy = NULL);

        bool IsDamageToThreatSpell(SpellEntry const * spellInfo) const;

        void DeMorph();

        void SendAttackStateUpdate(CalcDamageInfo *damageInfo);
        void SendAttackStateUpdate(uint32 HitInfo, Unit *target, uint8 SwingType, SpellSchoolMask damageSchoolMask, uint32 Damage, uint32 AbsorbDamage, uint32 Resist, VictimState TargetState, uint32 BlockedAmount);
        void SendSpellNonMeleeDamageLog(SpellNonMeleeDamage *log);
        void SendSpellNonMeleeDamageLog(Unit *target,uint32 SpellID, uint32 Damage, SpellSchoolMask damageSchoolMask, uint32 AbsorbedDamage, uint32 Resist, bool PhysicalDamage, uint32 Blocked, bool CriticalHit = false);
        void SendPeriodicAuraLog(SpellPeriodicAuraLogInfo *pInfo);
        void SendSpellMiss(Unit *target, uint32 spellID, SpellMissInfo missInfo);

        void NearTeleportTo(float x, float y, float z, float orientation, bool casting = false);

        void MonsterMove(float x, float y, float z, uint32 transitTime);
        void MonsterMoveWithSpeed(float x, float y, float z, uint32 transitTime = 0);
        void MonsterJump(float x, float y, float z, float o, uint32 transitTime, uint32 verticalSpeed);

        // recommend use MonsterMove/MonsterMoveWithSpeed for most case that correctly work with movegens
        // if used additional args in ... part then floats must explicitly casted to double
        void SendMonsterMove(float x, float y, float z, SplineType type, SplineFlags flags, uint32 Time, Player* player = NULL, ...);
        void SendMonsterMoveJump(float NewPosX, float NewPosY, float NewPosZ, float vert_speed, uint32 flags, uint32 Time, Player* player = NULL);
        void SendMonsterMoveWithSpeed(float x, float y, float z, uint32 transitTime = 0, Player* player = NULL);
        void SendMonsterMoveTransport(WorldObject *transport, SplineType type, SplineFlags flags, uint32 moveTime, ...);

        virtual bool SetPosition(float x, float y, float z, float orientation, bool teleport = false);

        template<typename PathElem, typename PathNode>
        void SendMonsterMoveByPath(Path<PathElem,PathNode> const& path, uint32 start, uint32 end, SplineFlags flags);

        void SendHighestThreatUpdate(HostileReference* pHostileReference);
        void SendThreatClear();
        void SendThreatRemove(HostileReference* pHostileReference);
        void SendThreatUpdate();

        void SendHeartBeat(bool toSelf);

        virtual void MoveOutOfRange(Player &) {  };

        bool isAlive() const { return (m_deathState == ALIVE); };
        bool isDead() const { return ( m_deathState == DEAD || m_deathState == CORPSE ); };
        DeathState getDeathState() const { return m_deathState; };
        virtual void SetDeathState(DeathState s);           // overwritten in Creature/Player/Pet

        ObjectGuid const& GetOwnerGuid() const { return  GetGuidValue(UNIT_FIELD_SUMMONEDBY); }
        void SetOwnerGuid(ObjectGuid owner) { SetGuidValue(UNIT_FIELD_SUMMONEDBY, owner); }
        ObjectGuid const& GetCreatorGuid() const { return GetGuidValue(UNIT_FIELD_CREATEDBY); }
        void SetCreatorGuid(ObjectGuid creator) { SetGuidValue(UNIT_FIELD_CREATEDBY, creator); }
        ObjectGuid const& GetPetGuid() const { return GetGuidValue(UNIT_FIELD_SUMMON); }
        void SetPetGuid(ObjectGuid pet) { SetGuidValue(UNIT_FIELD_SUMMON, pet); }
        ObjectGuid const& GetCharmerGuid() const { return GetGuidValue(UNIT_FIELD_CHARMEDBY); }
        void SetCharmerGuid(ObjectGuid owner) { SetGuidValue(UNIT_FIELD_CHARMEDBY, owner); }
        ObjectGuid const& GetCharmGuid() const { return GetGuidValue(UNIT_FIELD_CHARM); }
        void SetCharmGuid(ObjectGuid charm) { SetGuidValue(UNIT_FIELD_CHARM, charm); }
        ObjectGuid const& GetTargetGuid() const { return GetGuidValue(UNIT_FIELD_TARGET); }
        void SetTargetGuid(ObjectGuid targetGuid) { SetGuidValue(UNIT_FIELD_TARGET, targetGuid); }
        ObjectGuid const& GetChannelObjectGuid() const { return GetGuidValue(UNIT_FIELD_CHANNEL_OBJECT); }
        void SetChannelObjectGuid(ObjectGuid targetGuid) { SetGuidValue(UNIT_FIELD_CHANNEL_OBJECT, targetGuid); }

        void SetCritterGuid(ObjectGuid critterGuid) { SetGuidValue(UNIT_FIELD_CRITTER, critterGuid); }
        ObjectGuid const& GetCritterGuid() const { return GetGuidValue(UNIT_FIELD_CRITTER); }

        void RemoveMiniPet();
        Pet* GetMiniPet() const;
        void SetMiniPet(Unit* pet) { SetCritterGuid(pet ? pet->GetObjectGuid() : ObjectGuid()); }

        ObjectGuid const& GetCharmerOrOwnerGuid() const { return !GetCharmerGuid().IsEmpty() ? GetCharmerGuid() : GetOwnerGuid(); }
        ObjectGuid const& GetCharmerOrOwnerOrOwnGuid() const
        {
            ObjectGuid const& guid = GetCharmerOrOwnerGuid();
            if (!guid.IsEmpty())
                return guid;
            return GetObjectGuid();
        }
        bool isCharmedOwnedByPlayerOrPlayer() const { return GetCharmerOrOwnerOrOwnGuid().IsPlayer(); }

        Player* GetSpellModOwner();

        Unit* GetOwner() const;
        Pet* GetPet() const;
        Unit* GetCharmer() const;
        Unit* GetCharm() const;
        Unit* GetCreator() const;
        void Uncharm();
        Unit* GetCharmerOrOwner() const { return !GetCharmerGuid().IsEmpty() ? GetCharmer() : GetOwner(); }
        Unit* GetCharmerOrOwnerOrSelf()
        {
            if(Unit* u = GetCharmerOrOwner())
                return u;

            return this;
        }
        bool IsCharmerOrOwnerPlayerOrPlayerItself() const;
        Player* GetCharmerOrOwnerPlayerOrPlayerItself();
        float GetCombatDistance( const Unit* target ) const;

        void SetPet(Pet* pet);
        void SetCharm(Unit* pet);

        void AddPetToList(Pet* pet);
        void RemovePetFromList(Pet* pet);
        GroupPetList const& GetPets() { return m_groupPets; }

        void AddGuardian(Pet* pet);
        void RemoveGuardian(Pet* pet);
        void RemoveGuardians();
        Pet* FindGuardianWithEntry(uint32 entry);
        GuardianPetList const& GetGuardians() const { return m_guardianPets; }
        Pet* GetProtectorPet();                             // expected single case in guardian list

        bool isCharmed() const { return !GetCharmerGuid().IsEmpty(); }

        CharmInfo* GetCharmInfo() { return m_charmInfo; }
        CharmInfo* InitCharmInfo(Unit* charm);

        uint64 const& GetTotemGUID(TotemSlot slot) const { return m_TotemSlot[slot]; }
        Totem* GetTotem(TotemSlot slot) const;
        bool IsAllTotemSlotsUsed() const;

        void _AddTotem(TotemSlot slot, Totem* totem);       // only for call from Totem summon code
        void _RemoveTotem(Totem* totem);                    // only for call from Totem class

        template<typename Func>
        void CallForAllControlledUnits(Func const& func, uint32 controlledMask);
        template<typename Func>
        bool CheckAllControlledUnits(Func const& func, uint32 controlledMask) const;

        bool AddSpellAuraHolder(SpellAuraHolder *holder);
        void AddAuraToModList(Aura *aura);

        void _AddAura(uint32 spellID, uint32 duration = 60000);

        // removing specific aura stack
        void RemoveAura(Aura* aura, AuraRemoveMode mode = AURA_REMOVE_BY_DEFAULT);
        void RemoveAura(uint32 spellId, SpellEffectIndex effindex, Aura* except = NULL);
        void RemoveSpellAuraHolder(SpellAuraHolder *holder, AuraRemoveMode mode = AURA_REMOVE_BY_DEFAULT);
        void RemoveSingleAuraFromSpellAuraHolder(SpellAuraHolder *holder, SpellEffectIndex index, AuraRemoveMode mode = AURA_REMOVE_BY_DEFAULT);
        void RemoveSingleAuraFromSpellAuraHolder(uint32 id, SpellEffectIndex index, uint64 casterGUID, AuraRemoveMode mode = AURA_REMOVE_BY_DEFAULT);

        // removing specific aura stacks by diff reasons and selections
        void RemoveAurasDueToSpell(uint32 spellId, SpellAuraHolder* except = NULL, AuraRemoveMode mode = AURA_REMOVE_BY_DEFAULT);
        void RemoveAurasDueToItemSpell(Item* castItem,uint32 spellId);
        void RemoveAurasByCasterSpell(uint32 spellId, uint64 casterGUID);
        void RemoveAurasDueToSpellBySteal(uint32 spellId, uint64 casterGUID, Unit *stealer);
        void RemoveAurasDueToSpellByCancel(uint32 spellId);

        // removing unknown aura stacks by diff reasons and selections
        void RemoveNotOwnSingleTargetAuras(uint32 newPhase = 0x0);
        void RemoveAurasAtMechanicImmunity(uint32 mechMask, uint32 exceptSpellId, bool non_positive = false);
        void RemoveAurasBySpellMechanic(uint32 mechMask);
        void RemoveSpellsCausingAura(AuraType auraType);
        void RemoveRankAurasDueToSpell(uint32 spellId);
        bool RemoveNoStackAurasDueToAuraHolder(SpellAuraHolder *holder);
        void RemoveAurasWithInterruptFlags(uint32 flags);
        void RemoveAurasWithAttribute(uint32 flags);
        void RemoveAurasWithDispelType( DispelType type, uint64 casterGUID = 0 );
        void RemoveAllAuras(AuraRemoveMode mode = AURA_REMOVE_BY_DEFAULT);
        void RemoveArenaAuras(bool onleave = false);
        void RemoveAllAurasOnDeath();

        // removing specific aura FROM stack by diff reasons and selections
        void RemoveAuraHolderFromStack(uint32 spellId, int32 stackAmount = 1, uint64 casterGUID = 0, AuraRemoveMode mode = AURA_REMOVE_BY_DEFAULT);
        void RemoveAuraHolderDueToSpellByDispel(uint32 spellId, int32 stackAmount, uint64 casterGUID, Unit *dispeler);

        void DelaySpellAuraHolder(uint32 spellId, int32 delaytime, uint64 casterGUID);

        float GetResistanceBuffMods(SpellSchools school, bool positive) const { return GetFloatValue(positive ? UNIT_FIELD_RESISTANCEBUFFMODSPOSITIVE+school : UNIT_FIELD_RESISTANCEBUFFMODSNEGATIVE+school ); }
        void SetResistanceBuffMods(SpellSchools school, bool positive, float val) { SetFloatValue(positive ? UNIT_FIELD_RESISTANCEBUFFMODSPOSITIVE+school : UNIT_FIELD_RESISTANCEBUFFMODSNEGATIVE+school,val); }
        void ApplyResistanceBuffModsMod(SpellSchools school, bool positive, float val, bool apply) { ApplyModSignedFloatValue(positive ? UNIT_FIELD_RESISTANCEBUFFMODSPOSITIVE+school : UNIT_FIELD_RESISTANCEBUFFMODSNEGATIVE+school, val, apply); }
        void ApplyResistanceBuffModsPercentMod(SpellSchools school, bool positive, float val, bool apply) { ApplyPercentModFloatValue(positive ? UNIT_FIELD_RESISTANCEBUFFMODSPOSITIVE+school : UNIT_FIELD_RESISTANCEBUFFMODSNEGATIVE+school, val, apply); }
        void InitStatBuffMods()
        {
            for(int i = STAT_STRENGTH; i < MAX_STATS; ++i) SetFloatValue(UNIT_FIELD_POSSTAT0+i, 0);
            for(int i = STAT_STRENGTH; i < MAX_STATS; ++i) SetFloatValue(UNIT_FIELD_NEGSTAT0+i, 0);
        }
        void ApplyStatBuffMod(Stats stat, float val, bool apply) { ApplyModSignedFloatValue((val > 0 ? UNIT_FIELD_POSSTAT0+stat : UNIT_FIELD_NEGSTAT0+stat), val, apply); }
        void ApplyStatPercentBuffMod(Stats stat, float val, bool apply)
        {
            ApplyPercentModFloatValue(UNIT_FIELD_POSSTAT0+stat, val, apply);
            ApplyPercentModFloatValue(UNIT_FIELD_NEGSTAT0+stat, val, apply);
        }
        void SetCreateStat(Stats stat, float val) { m_createStats[stat] = val; }
        void SetCreateHealth(uint32 val) { SetUInt32Value(UNIT_FIELD_BASE_HEALTH, val); }
        uint32 GetCreateHealth() const { return GetUInt32Value(UNIT_FIELD_BASE_HEALTH); }
        void SetCreateMana(uint32 val) { SetUInt32Value(UNIT_FIELD_BASE_MANA, val); }
        uint32 GetCreateMana() const { return GetUInt32Value(UNIT_FIELD_BASE_MANA); }
        uint32 GetCreatePowers(Powers power) const;
        float GetPosStat(Stats stat) const { return GetFloatValue(UNIT_FIELD_POSSTAT0+stat); }
        float GetNegStat(Stats stat) const { return GetFloatValue(UNIT_FIELD_NEGSTAT0+stat); }
        float GetCreateStat(Stats stat) const { return m_createStats[stat]; }

        void SetCurrentCastedSpell(Spell * pSpell);
        virtual void ProhibitSpellSchool(SpellSchoolMask /*idSchoolMask*/, uint32 /*unTimeMs*/ ) { }
        void InterruptSpell(CurrentSpellTypes spellType, bool withDelayed = true, bool sendAutoRepeatCancelToClient = true);
        void FinishSpell(CurrentSpellTypes spellType, bool ok = true);

        // set withDelayed to true to account delayed spells as casted
        // delayed+channeled spells are always accounted as casted
        // we can skip channeled or delayed checks using flags
        bool IsNonMeleeSpellCasted(bool withDelayed, bool skipChanneled = false, bool skipAutorepeat = false) const;

        // set withDelayed to true to interrupt delayed spells too
        // delayed+channeled spells are always interrupted
        void InterruptNonMeleeSpells(bool withDelayed, uint32 spellid = 0);

        Spell* GetCurrentSpell(CurrentSpellTypes spellType) const { return m_currentSpells[spellType]; }
        Spell* FindCurrentSpellBySpellId(uint32 spell_id) const;

        bool CheckAndIncreaseCastCounter();
        void DecreaseCastCounter() { if (m_castCounter) --m_castCounter; }

        uint32 m_addDmgOnce;
        uint64 m_ObjectSlot[4];
        uint32 m_detectInvisibilityMask;
        uint32 m_invisibilityMask;

        uint32 m_ShapeShiftFormSpellId;
        ShapeshiftForm m_form;
        bool IsInFeralForm() const { return m_form == FORM_CAT || m_form == FORM_BEAR || m_form == FORM_DIREBEAR; }

        float m_modMeleeHitChance;
        float m_modRangedHitChance;
        float m_modSpellHitChance;
        int32 m_baseSpellCritChance;

        float m_threatModifier[MAX_SPELL_SCHOOL];
        float m_modAttackSpeedPct[3];

        // Event handler
        EventProcessor m_Events;

        // stat system
        bool HandleStatModifier(UnitMods unitMod, UnitModifierType modifierType, float amount, bool apply);
        void SetModifierValue(UnitMods unitMod, UnitModifierType modifierType, float value) { m_auraModifiersGroup[unitMod][modifierType] = value; }
        float GetModifierValue(UnitMods unitMod, UnitModifierType modifierType) const;
        float GetTotalStatValue(Stats stat) const;
        float GetTotalAuraModValue(UnitMods unitMod) const;
        SpellSchools GetSpellSchoolByAuraGroup(UnitMods unitMod) const;
        Stats GetStatByAuraGroup(UnitMods unitMod) const;
        Powers GetPowerTypeByAuraGroup(UnitMods unitMod) const;
        bool CanModifyStats() const { return m_canModifyStats; }
        void SetCanModifyStats(bool modifyStats) { m_canModifyStats = modifyStats; }
        virtual bool UpdateStats(Stats stat) = 0;
        virtual bool UpdateAllStats() = 0;
        virtual void UpdateResistances(uint32 school) = 0;
        virtual void UpdateArmor() = 0;
        virtual void UpdateMaxHealth() = 0;
        virtual void UpdateMaxPower(Powers power) = 0;
        virtual void UpdateAttackPowerAndDamage(bool ranged = false) = 0;
        virtual void UpdateDamagePhysical(WeaponAttackType attType) = 0;
        float GetTotalAttackPowerValue(WeaponAttackType attType) const;
        float GetWeaponDamageRange(WeaponAttackType attType ,WeaponDamageRange type) const;
        void SetBaseWeaponDamage(WeaponAttackType attType ,WeaponDamageRange damageRange, float value) { m_weaponDamage[attType][damageRange] = value; }

        void SetInFront(Unit const* target);
        void SetFacingTo(float ori, bool bToSelf = false);
        void SetFacingToObject(WorldObject* pObject);

        // Visibility system
        UnitVisibility GetVisibility() const { return m_Visibility; }
        void SetVisibility(UnitVisibility x);

        // common function for visibility checks for player/creatures with detection code
        bool isVisibleForOrDetect(Unit const* u, WorldObject const* viewPoint, bool detect, bool inVisibleList = false, bool is3dDistance = true) const;
        bool canDetectInvisibilityOf(Unit const* u) const;
        void SetPhaseMask(uint32 newPhaseMask, bool update);// overwrite WorldObject::SetPhaseMask

        // virtual functions for all world objects types
        bool isVisibleForInState(Player const* u, WorldObject const* viewPoint, bool inVisibleList) const;
        // function for low level grid visibility checks in player/creature cases
        virtual bool IsVisibleInGridForPlayer(Player* pl) const = 0;
        bool isInvisibleForAlive() const;

        SingleCastSpellTargetMap      & GetSingleCastSpellTargets()       { return m_singleCastSpellTargets; }
        SingleCastSpellTargetMap const& GetSingleCastSpellTargets() const { return m_singleCastSpellTargets; }
        SpellImmuneList m_spellImmune[MAX_SPELL_IMMUNITY];

        // Threat related methods
        bool CanHaveThreatList() const;
        void AddThreat(Unit* pVictim, float threat = 0.0f, bool crit = false, SpellSchoolMask schoolMask = SPELL_SCHOOL_MASK_NONE, SpellEntry const *threatSpell = NULL);
        float ApplyTotalThreatModifier(float threat, SpellSchoolMask schoolMask = SPELL_SCHOOL_MASK_NORMAL);
        void DeleteThreatList();
        bool SelectHostileTarget();
        void TauntApply(Unit* pVictim);
        void TauntFadeOut(Unit *taunter);
        ThreatManager& getThreatManager() { return m_ThreatManager; }
        ThreatManager const& getThreatManager() const { return m_ThreatManager; }
        void addHatedBy(HostileReference* pHostileReference) { m_HostileRefManager.insertFirst(pHostileReference); };
        void removeHatedBy(HostileReference* /*pHostileReference*/ ) { /* nothing to do yet */ }
        HostileRefManager& getHostileRefManager() { return m_HostileRefManager; }

        uint32 GetVisibleAura(uint8 slot)
        {
            VisibleAuraMap::const_iterator itr = m_visibleAuras.find(slot);
            if(itr != m_visibleAuras.end())
                return itr->second;
            return 0;
        }
        void SetVisibleAura(uint8 slot, uint32 spellid)
        {
            if(spellid == 0)
                m_visibleAuras.erase(slot);
            else
                m_visibleAuras[slot] = spellid;
        }
        VisibleAuraMap const *GetVisibleAuras() { return &m_visibleAuras; }
        uint8 GetVisibleAurasCount() { return m_visibleAuras.size(); }

        Aura* GetAura(uint32 spellId, SpellEffectIndex effindex);
        Aura* GetAura(AuraType type, uint32 family, uint64 familyFlag, uint32 familyFlag2 = 0, uint64 casterGUID = 0);
        SpellAuraHolder* GetSpellAuraHolder (uint32 spellid, uint64 casterGUID = 0);

        SpellAuraHolderMap      & GetSpellAuraHolderMap()       { return m_spellAuraHolders; }
        SpellAuraHolderMap const& GetSpellAuraHolderMap() const { return m_spellAuraHolders; }
        AuraList const& GetAurasByType(AuraType type) const { return m_modAuras[type]; }
        void ApplyAuraProcTriggerDamage(Aura* aura, bool apply);

        int32 GetTotalAuraModifier(AuraType auratype) const;
        float GetTotalAuraMultiplier(AuraType auratype) const;
        int32 GetMaxPositiveAuraModifier(AuraType auratype) const;
        int32 GetMaxNegativeAuraModifier(AuraType auratype) const;

        int32 GetTotalAuraModifierByMiscMask(AuraType auratype, uint32 misc_mask) const;
        float GetTotalAuraMultiplierByMiscMask(AuraType auratype, uint32 misc_mask) const;
        int32 GetMaxPositiveAuraModifierByMiscMask(AuraType auratype, uint32 misc_mask) const;
        int32 GetMaxNegativeAuraModifierByMiscMask(AuraType auratype, uint32 misc_mask) const;

        int32 GetTotalAuraModifierByMiscValue(AuraType auratype, int32 misc_value) const;
        float GetTotalAuraMultiplierByMiscValue(AuraType auratype, int32 misc_value) const;
        int32 GetMaxPositiveAuraModifierByMiscValue(AuraType auratype, int32 misc_value) const;
        int32 GetMaxNegativeAuraModifierByMiscValue(AuraType auratype, int32 misc_value) const;

        // misc have plain value but we check it fit to provided values mask (mask & (1 << (misc-1)))
        float GetTotalAuraMultiplierByMiscValueForMask(AuraType auratype, uint32 mask) const;

        Aura* GetDummyAura(uint32 spell_id) const;

        uint32 m_AuraFlags;

        uint32 GetDisplayId() { return GetUInt32Value(UNIT_FIELD_DISPLAYID); }
        void SetDisplayId(uint32 modelId);
        uint32 GetNativeDisplayId() { return GetUInt32Value(UNIT_FIELD_NATIVEDISPLAYID); }
        void SetNativeDisplayId(uint32 modelId) { SetUInt32Value(UNIT_FIELD_NATIVEDISPLAYID, modelId); }
        void setTransForm(uint32 spellid) { m_transform = spellid;}
        uint32 getTransForm() const { return m_transform;}

        // at any changes to scale and/or displayId
        void UpdateModelData();

        DynamicObject* GetDynObject(uint32 spellId, SpellEffectIndex effIndex);
        DynamicObject* GetDynObject(uint32 spellId);
        void AddDynObject(DynamicObject* dynObj);
        void RemoveDynObject(uint32 spellid);
        void RemoveDynObjectWithGUID(uint64 guid) { m_dynObjGUIDs.remove(guid); }
        void RemoveAllDynObjects();

        GameObject* GetGameObject(uint32 spellId) const;
        void AddGameObject(GameObject* gameObj);
        void RemoveGameObject(GameObject* gameObj, bool del);
        void RemoveGameObject(uint32 spellid, bool del);
        void RemoveAllGameObjects();

        uint32 CalculateDamage(WeaponAttackType attType, bool normalized);
        float GetAPMultiplier(WeaponAttackType attType, bool normalized);
        void ModifyAuraState(AuraState flag, bool apply);
        bool HasAuraState(AuraState flag) const { return HasFlag(UNIT_FIELD_AURASTATE, 1<<(flag-1)); }
        bool HasAuraStateForCaster(AuraState flag, uint64 caster) const;
        void UnsummonAllTotems();
        Unit* SelectMagnetTarget(Unit *victim, SpellEntry const *spellInfo = NULL);

        int32 SpellBonusWithCoeffs(SpellEntry const *spellProto, int32 total, int32 benefit, int32 ap_benefit, DamageEffectType damagetype, bool donePart, float defCoeffMod = 1.0f);
        int32 SpellBaseDamageBonusDone(SpellSchoolMask schoolMask);
        int32 SpellBaseDamageBonusTaken(SpellSchoolMask schoolMask);
        uint32 SpellDamageBonusDone(Unit *pVictim, SpellEntry const *spellProto, uint32 pdamage, DamageEffectType damagetype, uint32 stack = 1);
        uint32 SpellDamageBonusTaken(Unit *pCaster, SpellEntry const *spellProto, uint32 pdamage, DamageEffectType damagetype, uint32 stack = 1);
        int32 SpellBaseHealingBonusDone(SpellSchoolMask schoolMask);
        int32 SpellBaseHealingBonusTaken(SpellSchoolMask schoolMask);
        uint32 SpellHealingBonusDone(Unit *pVictim, SpellEntry const *spellProto, int32 healamount, DamageEffectType damagetype, uint32 stack = 1);
        uint32 SpellHealingBonusTaken(Unit *pCaster, SpellEntry const *spellProto, int32 healamount, DamageEffectType damagetype, uint32 stack = 1);
        uint32 MeleeDamageBonusDone(Unit *pVictim, uint32 damage, WeaponAttackType attType, SpellEntry const *spellProto = NULL, DamageEffectType damagetype = DIRECT_DAMAGE, uint32 stack = 1);
        uint32 MeleeDamageBonusTaken(Unit *pCaster, uint32 pdamage,WeaponAttackType attType, SpellEntry const *spellProto = NULL, DamageEffectType damagetype = DIRECT_DAMAGE, uint32 stack = 1);

        bool   IsSpellBlocked(Unit *pCaster, SpellEntry const *spellProto, WeaponAttackType attackType = BASE_ATTACK);
        bool   IsSpellCrit(Unit *pVictim, SpellEntry const *spellProto, SpellSchoolMask schoolMask, WeaponAttackType attackType = BASE_ATTACK);
        uint32 SpellCriticalDamageBonus(SpellEntry const *spellProto, uint32 damage, Unit *pVictim);
        uint32 SpellCriticalHealingBonus(SpellEntry const *spellProto, uint32 damage, Unit *pVictim);

        bool IsTriggeredAtSpellProcEvent(Unit *pVictim, SpellAuraHolder* holder, SpellEntry const* procSpell, uint32 procFlag, uint32 procExtra, WeaponAttackType attType, bool isVictim, SpellProcEventEntry const*& spellProcEvent );
        // Aura proc handlers
        SpellAuraProcResult HandleDummyAuraProc(Unit *pVictim, uint32 damage, Aura* triggeredByAura, SpellEntry const *procSpell, uint32 procFlag, uint32 procEx, uint32 cooldown);
        SpellAuraProcResult HandleHasteAuraProc(Unit *pVictim, uint32 damage, Aura* triggeredByAura, SpellEntry const *procSpell, uint32 procFlag, uint32 procEx, uint32 cooldown);
        SpellAuraProcResult HandleSpellCritChanceAuraProc(Unit *pVictim, uint32 damage, Aura* triggeredByAura, SpellEntry const *procSpell, uint32 procFlag, uint32 procEx, uint32 cooldown);
        SpellAuraProcResult HandleProcTriggerSpellAuraProc(Unit *pVictim, uint32 damage, Aura* triggeredByAura, SpellEntry const *procSpell, uint32 procFlag, uint32 procEx, uint32 cooldown);
        SpellAuraProcResult HandleProcTriggerDamageAuraProc(Unit *pVictim, uint32 damage, Aura* triggeredByAura, SpellEntry const *procSpell, uint32 procFlag, uint32 procEx, uint32 cooldown);
        SpellAuraProcResult HandleOverrideClassScriptAuraProc(Unit *pVictim, uint32 damage, Aura* triggeredByAura, SpellEntry const *procSpell, uint32 procFlag, uint32 procEx, uint32 cooldown);
        SpellAuraProcResult HandleMendingAuraProc(Unit *pVictim, uint32 damage, Aura* triggeredByAura, SpellEntry const *procSpell, uint32 procFlag, uint32 procEx, uint32 cooldown);
        SpellAuraProcResult HandleModCastingSpeedNotStackAuraProc(Unit *pVictim, uint32 damage, Aura* triggeredByAura, SpellEntry const *procSpell, uint32 procFlag, uint32 procEx, uint32 cooldown);
        SpellAuraProcResult HandleReflectSpellsSchoolAuraProc(Unit *pVictim, uint32 damage, Aura* triggeredByAura, SpellEntry const *procSpell, uint32 procFlag, uint32 procEx, uint32 cooldown);
        SpellAuraProcResult HandleModPowerCostSchoolAuraProc(Unit *pVictim, uint32 damage, Aura* triggeredByAura, SpellEntry const *procSpell, uint32 procFlag, uint32 procEx, uint32 cooldown);
        SpellAuraProcResult HandleMechanicImmuneResistanceAuraProc(Unit *pVictim, uint32 damage, Aura* triggeredByAura, SpellEntry const *procSpell, uint32 procFlag, uint32 procEx, uint32 cooldown);
        SpellAuraProcResult HandleModDamageFromCasterAuraProc(Unit *pVictim, uint32 damage, Aura* triggeredByAura, SpellEntry const *procSpell, uint32 procFlag, uint32 procEx, uint32 cooldown);
        SpellAuraProcResult HandleMaelstromWeaponAuraProc(Unit *pVictim, uint32 damage, Aura* triggeredByAura, SpellEntry const *procSpell, uint32 procFlag, uint32 procEx, uint32 cooldown);
        SpellAuraProcResult HandleAddPctModifierAuraProc(Unit *pVictim, uint32 damage, Aura* triggeredByAura, SpellEntry const *procSpell, uint32 procFlag, uint32 procEx, uint32 cooldown);
        SpellAuraProcResult HandleModDamagePercentDoneAuraProc(Unit *pVictim, uint32 damage, Aura* triggeredByAura, SpellEntry const *procSpell, uint32 procFlag, uint32 procEx, uint32 cooldown);
        SpellAuraProcResult HandlePeriodicDummyAuraProc(Unit *pVictim, uint32 damage, Aura* triggeredByAura, SpellEntry const *procSpell, uint32 procFlag, uint32 procEx, uint32 cooldown);
        SpellAuraProcResult HandleNULLProc(Unit *pVictim, uint32 damage, Aura* triggeredByAura, SpellEntry const *procSpell, uint32 procFlag, uint32 procEx, uint32 cooldown)
        {
            // no proc handler for this aura type
            return SPELL_AURA_PROC_OK;
        }
        SpellAuraProcResult HandleCantTrigger(Unit *pVictim, uint32 damage, Aura* triggeredByAura, SpellEntry const *procSpell, uint32 procFlag, uint32 procEx, uint32 cooldown)
        {
            // this aura type can't proc
            return SPELL_AURA_PROC_CANT_TRIGGER;
        }

        void SetLastManaUse()
        {
            if (GetTypeId() == TYPEID_PLAYER && !IsUnderLastManaUseEffect())
                RemoveFlag(UNIT_FIELD_FLAGS_2, UNIT_FLAG2_REGENERATE_POWER);

            m_lastManaUseTimer = 5000;
        }
        bool IsUnderLastManaUseEffect() const { return m_lastManaUseTimer; }

        uint32 GetRegenTimer() const { return m_regenTimer; }

        void SetContestedPvP(Player *attackedPlayer = NULL);

        void ApplySpellImmune(uint32 spellId, uint32 op, uint32 type, bool apply);
        void ApplySpellDispelImmunity(const SpellEntry * spellProto, DispelType type, bool apply);
        virtual bool IsImmuneToSpell(SpellEntry const* spellInfo);
                                                            // redefined in Creature
        bool IsImmunedToDamage(SpellSchoolMask meleeSchoolMask);
        virtual bool IsImmuneToSpellEffect(SpellEntry const* spellInfo, SpellEffectIndex index) const;
                                                            // redefined in Creature

        uint32 CalcArmorReducedDamage(Unit* pVictim, const uint32 damage);
        void CalculateDamageAbsorbAndResist(Unit *pCaster, SpellSchoolMask schoolMask, DamageEffectType damagetype, const uint32 damage, uint32 *absorb, uint32 *resist, bool canReflect = false);
        void CalculateAbsorbResistBlock(Unit *pCaster, SpellNonMeleeDamage *damageInfo, SpellEntry const* spellProto, WeaponAttackType attType = BASE_ATTACK);
        void CalculateHealAbsorb(uint32 heal, uint32 *absorb);

        void  UpdateWalkMode(Unit* source, bool self = true);
        void  UpdateSpeed(UnitMoveType mtype, bool forced, float ratio = 1.0f);
        float GetSpeed( UnitMoveType mtype ) const;
        float GetSpeedRate( UnitMoveType mtype ) const { return m_speed_rate[mtype]; }
        void SetSpeedRate(UnitMoveType mtype, float rate, bool forced = false);

        void SetHover(bool on);
        bool isHover() const { return HasAuraType(SPELL_AURA_HOVER); }

        void KnockBackFrom(Unit* target, float horizontalSpeed, float verticalSpeed);
        void KnockBackPlayerWithAngle(float angle, float horizontalSpeed, float verticalSpeed);

        void _RemoveAllAuraMods();
        void _ApplyAllAuraMods();

        int32 CalculateSpellDamage(Unit const* target, SpellEntry const* spellProto, SpellEffectIndex effect_index, int32 const* basePoints = NULL);

        uint32 CalcNotIgnoreAbsorbDamage( uint32 damage, SpellSchoolMask damageSchoolMask, SpellEntry const* spellInfo = NULL);
        uint32 CalcNotIgnoreDamageRedunction( uint32 damage, SpellSchoolMask damageSchoolMask);
        int32 CalculateBaseSpellDuration(SpellEntry const* spellProto, uint32* periodicTime = NULL);
        uint32 CalculateSpellDuration(Unit const* caster, uint32 baseDuration, SpellEntry const* spellProto, SpellEffectIndex effect_index);
        float CalculateLevelPenalty(SpellEntry const* spellProto) const;

        void addFollower(FollowerReference* pRef) { m_FollowingRefManager.insertFirst(pRef); }
        void removeFollower(FollowerReference* /*pRef*/ ) { /* nothing to do yet */ }

        MotionMaster* GetMotionMaster() { return &i_motionMaster; }

        bool IsStopped() const { return !(hasUnitState(UNIT_STAT_MOVING)); }
        void StopMoving();

        void SetFeared(bool apply, ObjectGuid casterGuid = ObjectGuid(), uint32 spellID = 0, uint32 time = 0);
        void SetConfused(bool apply, ObjectGuid casterGuid = ObjectGuid(), uint32 spellID = 0);
        void SetFeignDeath(bool apply, ObjectGuid casterGuid = ObjectGuid(), uint32 spellID = 0);

        void AddComboPointHolder(uint32 lowguid) { m_ComboPointHolders.insert(lowguid); }
        void RemoveComboPointHolder(uint32 lowguid) { m_ComboPointHolders.erase(lowguid); }
        void ClearComboPointHolders();

        ///----------Pet responses methods-----------------
        void SendPetCastFail(uint32 spellid, SpellCastResult msg);
        void SendPetActionFeedback (uint8 msg);
        void SendPetTalk (uint32 pettalk);
        void SendPetAIReaction();
        ///----------End of Pet responses methods----------
        void DoPetAction (Player* owner, uint8 flag, uint32 spellid, ObjectGuid petGuid, ObjectGuid targetGuid);
        void DoPetCastSpell (Player *owner, uint8 cast_count, SpellCastTargets* targets, SpellEntry const* spellInfo);

        void propagateSpeedChange() { GetMotionMaster()->propagateSpeedChange(); }

        // reactive attacks
        void ClearAllReactives();
        void StartReactiveTimer( ReactiveType reactive ) { m_reactiveTimer[reactive] = REACTIVE_TIMER_START;}
        void UpdateReactives(uint32 p_time);

        // group updates
        void UpdateAuraForGroup(uint8 slot);

        // pet auras
        typedef std::set<PetAura const*> PetAuraSet;
        PetAuraSet m_petAuras;
        void AddPetAura(PetAura const* petSpell);
        void RemovePetAura(PetAura const* petSpell);

        // Frozen Mod
        inline void SetSpoofSamePlayerFaction(bool b) { m_spoofSamePlayerFaction = b; }
        inline bool IsSpoofSamePlayerFaction(void)    { return m_spoofSamePlayerFaction; }
        // Frozen Mod

        void SetThreatRedirectionTarget(uint64 guid, uint32 pct)
        {
            m_misdirectionTargetGUID = guid;
            m_ThreatRedirectionPercent = pct;
        }
        uint32 GetThreatRedirectionPercent() { return m_ThreatRedirectionPercent; }
        Unit *GetMisdirectionTarget() { return m_misdirectionTargetGUID ? GetMap()->GetUnit(m_misdirectionTargetGUID) : NULL; }

        // Movement info
        MovementInfo m_movementInfo;

        // Transports
        Transport* GetTransport() const { return m_transport; }
        void SetTransport(Transport* pTransport) { m_transport = pTransport; }

        float GetTransOffsetX() const { return m_movementInfo.GetTransportPos()->x; }
        float GetTransOffsetY() const { return m_movementInfo.GetTransportPos()->y; }
        float GetTransOffsetZ() const { return m_movementInfo.GetTransportPos()->z; }
        float GetTransOffsetO() const { return m_movementInfo.GetTransportPos()->o; }
        uint32 GetTransTime() const { return m_movementInfo.GetTransportTime(); }
        int8 GetTransSeat() const { return m_movementInfo.GetTransportSeat(); }

        // Vehicle system
        void EnterVehicle(VehicleKit *vehicle, int8 seatId = -1);
        void ExitVehicle();
        void ChangeSeat(int8 seatId, bool next = true);
        VehicleKit* GetVehicle() const { return m_pVehicle; }
        VehicleKit* GetVehicleKit() const { return m_pVehicleKit; }
        bool CreateVehicleKit(uint32 vehicleId);
        void RemoveVehicleKit();

    protected:
        explicit Unit ();

        void _UpdateSpells(uint32 time);
        void _UpdateAutoRepeatSpell();

        uint32 m_attackTimer[MAX_ATTACK];

        float m_createStats[MAX_STATS];

        AttackerSet m_attackers;
        Unit* m_attacking;

        DeathState m_deathState;

        SpellAuraHolderMap m_spellAuraHolders;
        SpellAuraHolderMap::iterator m_spellAuraHoldersUpdateIterator; // != end() in Unit::m_spellAuraHolders update and point to next element
        AuraList m_deletedAuras;                                       // auras removed while in ApplyModifier and waiting deleted
        SpellAuraHolderList m_deletedHolders;

        SingleCastSpellTargetMap m_singleCastSpellTargets;  // casted by unit single per-caster auras

        typedef std::list<uint64> DynObjectGUIDs;
        DynObjectGUIDs m_dynObjGUIDs;

        typedef std::list<GameObject*> GameObjectList;
        GameObjectList m_gameObj;
        bool m_isSorted;
        uint32 m_transform;

        AuraList m_modAuras[TOTAL_AURAS];
        float m_auraModifiersGroup[UNIT_MOD_END][MODIFIER_TYPE_END];
        float m_weaponDamage[MAX_ATTACK][2];
        bool m_canModifyStats;

        //std::list< spellEffectPair > AuraSpells[TOTAL_AURAS];  // TODO: use this if ok for mem
        VisibleAuraMap m_visibleAuras;

        float m_speed_rate[MAX_MOVE_TYPE];

        CharmInfo *m_charmInfo;

        virtual SpellSchoolMask GetMeleeDamageSchoolMask() const;

        MotionMaster i_motionMaster;

        uint32 m_reactiveTimer[MAX_REACTIVE];
        uint32 m_regenTimer;
        uint32 m_lastManaUseTimer;

        // Frozen Mod
        bool m_spoofSamePlayerFaction : 1;
        // Frozen Mod

        // Transports
        Transport* m_transport;

        VehicleKit* m_pVehicle;
        VehicleKit* m_pVehicleKit;

    private:
        void CleanupDeletedAuras();

        // player or player's pet
        float GetCombatRatingReduction(CombatRating cr) const;
        uint32 GetCombatRatingDamageReduction(CombatRating cr, float rate, float cap, uint32 damage) const;

        Unit* _GetTotem(TotemSlot slot) const;              // for templated function without include need
        Pet* _GetPet(ObjectGuid guid) const;                // for templated function without include need

        uint32 m_state;                                     // Even derived shouldn't modify
        uint32 m_CombatTimer;

        Spell* m_currentSpells[CURRENT_MAX_SPELL];
        uint32 m_castCounter;                               // count casts chain of triggered spells for prevent infinity cast crashes

        UnitVisibility m_Visibility;

        Diminishing m_Diminishing;
        // Manage all Units threatening us
        ThreatManager m_ThreatManager;
        // Manage all Units that are threatened by us
        HostileRefManager m_HostileRefManager;

        FollowerRefManager m_FollowingRefManager;

        ComboPointHolderSet m_ComboPointHolders;

        GroupPetList m_groupPets;

        GuardianPetList m_guardianPets;
        uint32 m_ThreatRedirectionPercent;
        uint64 m_misdirectionTargetGUID;

        uint64 m_TotemSlot[MAX_TOTEM_SLOT];

};

template<typename Func>
void Unit::CallForAllControlledUnits(Func const& func, uint32 controlledMask)
{
<<<<<<< HEAD
    if (controledMask & CONTROLED_PET)
    {
        if (!m_groupPets.empty())
        {
            GroupPetList m_groupPetsTmp = GetPets();  // Original list may be modified in this function
            for (GroupPetList::const_iterator itr = m_groupPetsTmp.begin(); itr != m_groupPetsTmp.end(); ++itr)
            {
                if (Pet* pet = _GetPet(*itr))
                    func(pet);
            }
        }
    }
=======
    if (controlledMask & CONTROLLED_PET)
        if (Pet* pet = GetPet())
            func(pet);
>>>>>>> 0a7f6e1f

    if (controlledMask & CONTROLLED_MINIPET)
        if (Unit* mini = GetMiniPet())
            func(mini);

    if (controlledMask & CONTROLLED_GUARDIANS)
    {
        for(GuardianPetList::const_iterator itr = m_guardianPets.begin(); itr != m_guardianPets.end();)
            if (Pet* guardian = _GetPet(*(itr++)))
                func(guardian);
    }

    if (controlledMask & CONTROLLED_TOTEMS)
    {
        for (int i = 0; i < MAX_TOTEM_SLOT; ++i)
            if (Unit *totem = _GetTotem(TotemSlot(i)))
                func(totem);
    }

    if (controlledMask & CONTROLLED_CHARM)
        if (Unit* charm = GetCharm())
            func(charm);

}

template<typename Func>
bool Unit::CheckAllControlledUnits(Func const& func, uint32 controlledMask) const
{
<<<<<<< HEAD
    if (controledMask & CONTROLED_PET)
        for (GroupPetList::const_iterator itr = m_groupPets.begin(); itr != m_groupPets.end(); ++itr)
           if (Pet* pet = _GetPet(*itr))
               if (func(pet))
                   return true;
=======
    if (controlledMask & CONTROLLED_PET)
        if (Pet const* pet = GetPet())
            if (func(pet))
                return true;
>>>>>>> 0a7f6e1f

    if (controlledMask & CONTROLLED_MINIPET)
        if(Unit const* mini = GetMiniPet())
            if (func(mini))
                return true;

    if (controlledMask & CONTROLLED_GUARDIANS)
    {
        for(GuardianPetList::const_iterator itr = m_guardianPets.begin(); itr != m_guardianPets.end();)
            if (Pet const* guardian = _GetPet(*(itr++)))
                if (func(guardian))
                    return true;

    }

    if (controlledMask & CONTROLLED_TOTEMS)
    {
        for (int i = 0; i < MAX_TOTEM_SLOT; ++i)
            if (Unit const* totem = _GetTotem(TotemSlot(i)))
                if (func(totem))
                    return true;
    }

    if (controlledMask & CONTROLLED_CHARM)
        if (Unit const* charm = GetCharm())
            if (func(charm))
                return true;

    return false;
}

template<typename Elem, typename Node>
inline void Unit::SendMonsterMoveByPath(Path<Elem,Node> const& path, uint32 start, uint32 end, SplineFlags flags)
{
    uint32 traveltime = uint32(path.GetTotalLength(start, end) * 32);

    uint32 pathSize = end - start;

    WorldPacket data( SMSG_MONSTER_MOVE, (GetPackGUID().size()+1+4+4+4+4+1+4+4+4+pathSize*4*3) );
    data << GetPackGUID();
    data << uint8(0);
    data << GetPositionX();
    data << GetPositionY();
    data << GetPositionZ();
    data << uint32(getMSTime());
    data << uint8(SPLINETYPE_NORMAL);
    data << uint32(flags);
    data << uint32(traveltime);
    data << uint32(pathSize);

    for(uint32 i = start; i < end; ++i)
    {
        data << float(path[i].x);
        data << float(path[i].y);
        data << float(path[i].z);
    }

    SendMessageToSet(&data, true);
}

#endif<|MERGE_RESOLUTION|>--- conflicted
+++ resolved
@@ -2131,8 +2131,7 @@
 template<typename Func>
 void Unit::CallForAllControlledUnits(Func const& func, uint32 controlledMask)
 {
-<<<<<<< HEAD
-    if (controledMask & CONTROLED_PET)
+    if (controlledMask & CONTROLLED_PET)
     {
         if (!m_groupPets.empty())
         {
@@ -2144,11 +2143,6 @@
             }
         }
     }
-=======
-    if (controlledMask & CONTROLLED_PET)
-        if (Pet* pet = GetPet())
-            func(pet);
->>>>>>> 0a7f6e1f
 
     if (controlledMask & CONTROLLED_MINIPET)
         if (Unit* mini = GetMiniPet())
@@ -2177,18 +2171,11 @@
 template<typename Func>
 bool Unit::CheckAllControlledUnits(Func const& func, uint32 controlledMask) const
 {
-<<<<<<< HEAD
-    if (controledMask & CONTROLED_PET)
+    if (controlledMask & CONTROLLED_PET)
         for (GroupPetList::const_iterator itr = m_groupPets.begin(); itr != m_groupPets.end(); ++itr)
            if (Pet* pet = _GetPet(*itr))
                if (func(pet))
                    return true;
-=======
-    if (controlledMask & CONTROLLED_PET)
-        if (Pet const* pet = GetPet())
-            if (func(pet))
-                return true;
->>>>>>> 0a7f6e1f
 
     if (controlledMask & CONTROLLED_MINIPET)
         if(Unit const* mini = GetMiniPet())
