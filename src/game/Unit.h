/*
 * Copyright (C) 2005-2010 MaNGOS <http://getmangos.com/>
 *
 * This program is free software; you can redistribute it and/or modify
 * it under the terms of the GNU General Public License as published by
 * the Free Software Foundation; either version 2 of the License, or
 * (at your option) any later version.
 *
 * This program is distributed in the hope that it will be useful,
 * but WITHOUT ANY WARRANTY; without even the implied warranty of
 * MERCHANTABILITY or FITNESS FOR A PARTICULAR PURPOSE.  See the
 * GNU General Public License for more details.
 *
 * You should have received a copy of the GNU General Public License
 * along with this program; if not, write to the Free Software
 * Foundation, Inc., 59 Temple Place, Suite 330, Boston, MA  02111-1307  USA
 */

#ifndef __UNIT_H
#define __UNIT_H

#include "Common.h"
#include "Object.h"
#include "Opcodes.h"
#include "SpellAuraDefines.h"
#include "UpdateFields.h"
#include "SharedDefines.h"
#include "ThreatManager.h"
#include "HostileRefManager.h"
#include "FollowerReference.h"
#include "FollowerRefManager.h"
#include "Utilities/EventProcessor.h"
#include "MapManager.h"
#include "MotionMaster.h"
#include "DBCStructure.h"
#include "Path.h"
#include "WorldPacket.h"
#include "Timer.h"
#include <list>

enum SpellInterruptFlags
{
    SPELL_INTERRUPT_FLAG_MOVEMENT     = 0x01,
    SPELL_INTERRUPT_FLAG_DAMAGE       = 0x02,
    SPELL_INTERRUPT_FLAG_INTERRUPT    = 0x04,
    SPELL_INTERRUPT_FLAG_AUTOATTACK   = 0x08,
    SPELL_INTERRUPT_FLAG_ABORT_ON_DMG = 0x10,               // _complete_ interrupt on direct damage
    //SPELL_INTERRUPT_UNK             = 0x20                // unk, 564 of 727 spells having this spell start with "Glyph"
};

enum SpellChannelInterruptFlags
{
    CHANNEL_FLAG_DAMAGE      = 0x0002,
    CHANNEL_FLAG_MOVEMENT    = 0x0008,
    CHANNEL_FLAG_TURNING     = 0x0010,
    CHANNEL_FLAG_DAMAGE2     = 0x0080,
    CHANNEL_FLAG_DELAY       = 0x4000
};

enum SpellAuraInterruptFlags
{
    AURA_INTERRUPT_FLAG_UNK0                        = 0x00000001,   // 0    removed when getting hit by a negative spell?
    AURA_INTERRUPT_FLAG_DAMAGE                      = 0x00000002,   // 1    removed by any damage
    AURA_INTERRUPT_FLAG_UNK2                        = 0x00000004,   // 2
    AURA_INTERRUPT_FLAG_MOVE                        = 0x00000008,   // 3    removed by any movement
    AURA_INTERRUPT_FLAG_TURNING                     = 0x00000010,   // 4    removed by any turning
    AURA_INTERRUPT_FLAG_ENTER_COMBAT                = 0x00000020,   // 5    removed by entering combat
    AURA_INTERRUPT_FLAG_NOT_MOUNTED                 = 0x00000040,   // 6    removed by unmounting
    AURA_INTERRUPT_FLAG_NOT_ABOVEWATER              = 0x00000080,   // 7    removed by entering water
    AURA_INTERRUPT_FLAG_NOT_UNDERWATER              = 0x00000100,   // 8    removed by leaving water
    AURA_INTERRUPT_FLAG_NOT_SHEATHED                = 0x00000200,   // 9    removed by unsheathing
    AURA_INTERRUPT_FLAG_UNK10                       = 0x00000400,   // 10
    AURA_INTERRUPT_FLAG_CAST                        = 0x00000800,   // 11   removed by casting a spell
    AURA_INTERRUPT_FLAG_UNK12                       = 0x00001000,   // 12   removed by attack?
    AURA_INTERRUPT_FLAG_UNK13                       = 0x00002000,   // 13
    AURA_INTERRUPT_FLAG_UNK14                       = 0x00004000,   // 14
    AURA_INTERRUPT_FLAG_UNK15                       = 0x00008000,   // 15   removed by casting a spell?
    AURA_INTERRUPT_FLAG_UNK16                       = 0x00010000,   // 16
    AURA_INTERRUPT_FLAG_MOUNTING                    = 0x00020000,   // 17   removed by mounting
    AURA_INTERRUPT_FLAG_NOT_SEATED                  = 0x00040000,   // 18   removed by standing up (used by food and drink mostly and sleep/Fake Death like)
    AURA_INTERRUPT_FLAG_CHANGE_MAP                  = 0x00080000,   // 19   leaving map/getting teleported
    AURA_INTERRUPT_FLAG_IMMUNE_OR_LOST_SELECTION    = 0x00100000,   // 20   removed by auras that make you invulnerable, or make other to loose selection on you
    AURA_INTERRUPT_FLAG_UNK21                       = 0x00200000,   // 21
    AURA_INTERRUPT_FLAG_UNK22                       = 0x00400000,   // 22
    AURA_INTERRUPT_FLAG_ENTER_PVP_COMBAT            = 0x00800000,   // 23   removed by entering pvp combat
    AURA_INTERRUPT_FLAG_DIRECT_DAMAGE               = 0x01000000    // 24   removed by any direct damage
};

enum SpellModOp
{
    SPELLMOD_DAMAGE                 = 0,
    SPELLMOD_DURATION               = 1,
    SPELLMOD_THREAT                 = 2,
    SPELLMOD_EFFECT1                = 3,
    SPELLMOD_CHARGES                = 4,
    SPELLMOD_RANGE                  = 5,
    SPELLMOD_RADIUS                 = 6,
    SPELLMOD_CRITICAL_CHANCE        = 7,
    SPELLMOD_ALL_EFFECTS            = 8,
    SPELLMOD_NOT_LOSE_CASTING_TIME  = 9,
    SPELLMOD_CASTING_TIME           = 10,
    SPELLMOD_COOLDOWN               = 11,
    SPELLMOD_EFFECT2                = 12,
    // spellmod 13 unused
    SPELLMOD_COST                   = 14,
    SPELLMOD_CRIT_DAMAGE_BONUS      = 15,
    SPELLMOD_RESIST_MISS_CHANCE     = 16,
    SPELLMOD_JUMP_TARGETS           = 17,
    SPELLMOD_CHANCE_OF_SUCCESS      = 18,                   // Only used with SPELL_AURA_ADD_FLAT_MODIFIER and affects proc spells
    SPELLMOD_ACTIVATION_TIME        = 19,
    SPELLMOD_EFFECT_PAST_FIRST      = 20,
    SPELLMOD_GLOBAL_COOLDOWN        = 21,
    SPELLMOD_DOT                    = 22,
    SPELLMOD_EFFECT3                = 23,
    SPELLMOD_SPELL_BONUS_DAMAGE     = 24,
    // spellmod 25 unused
    SPELLMOD_FREQUENCY_OF_SUCCESS   = 26,                   // Only used with SPELL_AURA_ADD_PCT_MODIFIER and affects used on proc spells
    SPELLMOD_MULTIPLE_VALUE         = 27,
    SPELLMOD_RESIST_DISPEL_CHANCE   = 28
};

#define MAX_SPELLMOD 32

enum SpellFacingFlags
{
    SPELL_FACING_FLAG_INFRONT = 0x0001
};

#define BASE_MINDAMAGE 1.0f
#define BASE_MAXDAMAGE 2.0f
#define BASE_ATTACK_TIME 2000

// byte value (UNIT_FIELD_BYTES_1,0)
enum UnitStandStateType
{
    UNIT_STAND_STATE_STAND             = 0,
    UNIT_STAND_STATE_SIT               = 1,
    UNIT_STAND_STATE_SIT_CHAIR         = 2,
    UNIT_STAND_STATE_SLEEP             = 3,
    UNIT_STAND_STATE_SIT_LOW_CHAIR     = 4,
    UNIT_STAND_STATE_SIT_MEDIUM_CHAIR  = 5,
    UNIT_STAND_STATE_SIT_HIGH_CHAIR    = 6,
    UNIT_STAND_STATE_DEAD              = 7,
    UNIT_STAND_STATE_KNEEL             = 8,
    UNIT_STAND_STATE_SUBMERGED         = 9
};

// byte flags value (UNIT_FIELD_BYTES_1,2)
enum UnitStandFlags
{
    UNIT_STAND_FLAGS_UNK1         = 0x01,
    UNIT_STAND_FLAGS_CREEP        = 0x02,
    UNIT_STAND_FLAGS_UNK3         = 0x04,
    UNIT_STAND_FLAGS_UNK4         = 0x08,
    UNIT_STAND_FLAGS_UNK5         = 0x10,
    UNIT_STAND_FLAGS_ALL          = 0xFF
};

// byte flags value (UNIT_FIELD_BYTES_1,3)
enum UnitBytes1_Flags
{
    UNIT_BYTE1_FLAG_ALWAYS_STAND = 0x01,
    UNIT_BYTE1_FLAG_UNK_2        = 0x02,                    // Creature that can fly and are not on the ground appear to have this flag. If they are on the ground, flag is not present.
    UNIT_BYTE1_FLAG_UNTRACKABLE  = 0x04,
    UNIT_BYTE1_FLAG_ALL          = 0xFF
};

// byte value (UNIT_FIELD_BYTES_2,3)
enum ShapeshiftForm
{
    FORM_NONE               = 0x00,
    FORM_CAT                = 0x01,
    FORM_TREE               = 0x02,
    FORM_TRAVEL             = 0x03,
    FORM_AQUA               = 0x04,
    FORM_BEAR               = 0x05,
    FORM_AMBIENT            = 0x06,
    FORM_GHOUL              = 0x07,
    FORM_DIREBEAR           = 0x08,
    FORM_STEVES_GHOUL       = 0x09,
    FORM_THARONJA_SKELETON  = 0x0A,
    FORM_TEST_OF_STRENGTH   = 0x0B,
    FORM_BLB_PLAYER         = 0x0C,
    FORM_SHADOW_DANCE       = 0x0D,
    FORM_CREATUREBEAR       = 0x0E,
    FORM_CREATURECAT        = 0x0F,
    FORM_GHOSTWOLF          = 0x10,
    FORM_BATTLESTANCE       = 0x11,
    FORM_DEFENSIVESTANCE    = 0x12,
    FORM_BERSERKERSTANCE    = 0x13,
    FORM_TEST               = 0x14,
    FORM_ZOMBIE             = 0x15,
    FORM_METAMORPHOSIS      = 0x16,
    FORM_UNDEAD             = 0x19,
    FORM_FRENZY             = 0x1A,
    FORM_FLIGHT_EPIC        = 0x1B,
    FORM_SHADOW             = 0x1C,
    FORM_FLIGHT             = 0x1D,
    FORM_STEALTH            = 0x1E,
    FORM_MOONKIN            = 0x1F,
    FORM_SPIRITOFREDEMPTION = 0x20,
};

// byte value (UNIT_FIELD_BYTES_2,0)
enum SheathState
{
    SHEATH_STATE_UNARMED  = 0,                              // non prepared weapon
    SHEATH_STATE_MELEE    = 1,                              // prepared melee weapon
    SHEATH_STATE_RANGED   = 2                               // prepared ranged weapon
};

#define MAX_SHEATH_STATE    3

// byte flags value (UNIT_FIELD_BYTES_2,1)
enum UnitPVPStateFlags
{
    UNIT_BYTE2_FLAG_PVP         = 0x01,
    UNIT_BYTE2_FLAG_UNK1        = 0x02,
    UNIT_BYTE2_FLAG_FFA_PVP     = 0x04,
    UNIT_BYTE2_FLAG_SANCTUARY   = 0x08,
    UNIT_BYTE2_FLAG_UNK4        = 0x10,
    UNIT_BYTE2_FLAG_UNK5        = 0x20,
    UNIT_BYTE2_FLAG_UNK6        = 0x40,
    UNIT_BYTE2_FLAG_UNK7        = 0x80
};

// byte flags value (UNIT_FIELD_BYTES_2,2)
enum UnitRename
{
    UNIT_CAN_BE_RENAMED     = 0x01,
    UNIT_CAN_BE_ABANDONED   = 0x02,
};

#define CREATURE_MAX_SPELLS     8

enum Swing
{
    NOSWING                    = 0,
    SINGLEHANDEDSWING          = 1,
    TWOHANDEDSWING             = 2
};

enum VictimState
{
    VICTIMSTATE_UNKNOWN1       = 0,
    VICTIMSTATE_NORMAL         = 1,
    VICTIMSTATE_DODGE          = 2,
    VICTIMSTATE_PARRY          = 3,
    VICTIMSTATE_INTERRUPT      = 4,
    VICTIMSTATE_BLOCKS         = 5,
    VICTIMSTATE_EVADES         = 6,
    VICTIMSTATE_IS_IMMUNE      = 7,
    VICTIMSTATE_DEFLECTS       = 8
};

enum HitInfo
{
    HITINFO_NORMALSWING         = 0x00000000,
    HITINFO_UNK1                = 0x00000001,               // req correct packet structure
    HITINFO_NORMALSWING2        = 0x00000002,
    HITINFO_LEFTSWING           = 0x00000004,
    HITINFO_UNK2                = 0x00000008,
    HITINFO_MISS                = 0x00000010,
    HITINFO_ABSORB              = 0x00000020,               // absorbed damage
    HITINFO_ABSORB2             = 0x00000040,               // absorbed damage
    HITINFO_RESIST              = 0x00000080,               // resisted atleast some damage
    HITINFO_RESIST2             = 0x00000100,               // resisted atleast some damage
    HITINFO_CRITICALHIT         = 0x00000200,               // critical hit
    // 0x00000400
    // 0x00000800
    // 0x00001000
    HITINFO_BLOCK               = 0x00002000,               // blocked damage
    // 0x00004000
    // 0x00008000
    HITINFO_GLANCING            = 0x00010000,
    HITINFO_CRUSHING            = 0x00020000,
    HITINFO_NOACTION            = 0x00040000,               // guessed
    // 0x00080000
    // 0x00100000
    HITINFO_SWINGNOHITSOUND     = 0x00200000,               // guessed
    // 0x00400000
    HITINFO_UNK3                = 0x00800000
};

//i would like to remove this: (it is defined in item.h
enum InventorySlot
{
    NULL_BAG                   = 0,
    NULL_SLOT                  = 255
};

struct FactionTemplateEntry;
struct Modifier;
struct SpellEntry;
struct SpellEntryExt;

class Aura;
class SpellAuraHolder;
class Creature;
class Spell;
class DynamicObject;
class GameObject;
class SpellCastTargets;
class Item;
class Pet;
class PetAura;
class Totem;
class Transport;
class VehicleKit;

struct SpellImmune
{
    uint32 type;
    uint32 spellId;
};

typedef std::list<SpellImmune> SpellImmuneList;

enum UnitModifierType
{
    BASE_VALUE = 0,
    BASE_PCT = 1,
    TOTAL_VALUE = 2,
    TOTAL_PCT = 3,
    MODIFIER_TYPE_END = 4
};

enum WeaponDamageRange
{
    MINDAMAGE,
    MAXDAMAGE
};

enum DamageTypeToSchool
{
    RESISTANCE,
    DAMAGE_DEALT,
    DAMAGE_TAKEN
};

enum AuraRemoveMode
{
    AURA_REMOVE_BY_DEFAULT,
    AURA_REMOVE_BY_STACK,                                   // at replace by similar aura
    AURA_REMOVE_BY_CANCEL,
    AURA_REMOVE_BY_DISPEL,
    AURA_REMOVE_BY_DEATH,
    AURA_REMOVE_BY_DELETE,                                  // use for speedup and prevent unexpected effects at player logout/pet unsummon (must be used _only_ after save), delete.
    AURA_REMOVE_BY_SHIELD_BREAK,                            // when absorb shield is removed by damage, heal absorb debuf
    AURA_REMOVE_BY_EXPIRE,                                  // at duration end

};

enum UnitMods
{
    UNIT_MOD_STAT_STRENGTH,                                 // UNIT_MOD_STAT_STRENGTH..UNIT_MOD_STAT_SPIRIT must be in existing order, it's accessed by index values of Stats enum.
    UNIT_MOD_STAT_AGILITY,
    UNIT_MOD_STAT_STAMINA,
    UNIT_MOD_STAT_INTELLECT,
    UNIT_MOD_STAT_SPIRIT,
    UNIT_MOD_HEALTH,
    UNIT_MOD_MANA,                                          // UNIT_MOD_MANA..UNIT_MOD_RUNIC_POWER must be in existing order, it's accessed by index values of Powers enum.
    UNIT_MOD_RAGE,
    UNIT_MOD_FOCUS,
    UNIT_MOD_ENERGY,
    UNIT_MOD_HAPPINESS,
    UNIT_MOD_RUNE,
    UNIT_MOD_RUNIC_POWER,
    UNIT_MOD_ARMOR,                                         // UNIT_MOD_ARMOR..UNIT_MOD_RESISTANCE_ARCANE must be in existing order, it's accessed by index values of SpellSchools enum.
    UNIT_MOD_RESISTANCE_HOLY,
    UNIT_MOD_RESISTANCE_FIRE,
    UNIT_MOD_RESISTANCE_NATURE,
    UNIT_MOD_RESISTANCE_FROST,
    UNIT_MOD_RESISTANCE_SHADOW,
    UNIT_MOD_RESISTANCE_ARCANE,
    UNIT_MOD_ATTACK_POWER,
    UNIT_MOD_ATTACK_POWER_RANGED,
    UNIT_MOD_DAMAGE_MAINHAND,
    UNIT_MOD_DAMAGE_OFFHAND,
    UNIT_MOD_DAMAGE_RANGED,
    UNIT_MOD_END,
    // synonyms
    UNIT_MOD_STAT_START = UNIT_MOD_STAT_STRENGTH,
    UNIT_MOD_STAT_END = UNIT_MOD_STAT_SPIRIT + 1,
    UNIT_MOD_RESISTANCE_START = UNIT_MOD_ARMOR,
    UNIT_MOD_RESISTANCE_END = UNIT_MOD_RESISTANCE_ARCANE + 1,
    UNIT_MOD_POWER_START = UNIT_MOD_MANA,
    UNIT_MOD_POWER_END = UNIT_MOD_RUNIC_POWER + 1
};

enum BaseModGroup
{
    CRIT_PERCENTAGE,
    RANGED_CRIT_PERCENTAGE,
    OFFHAND_CRIT_PERCENTAGE,
    SHIELD_BLOCK_VALUE,
    BASEMOD_END
};

enum BaseModType
{
    FLAT_MOD,
    PCT_MOD
};

#define MOD_END (PCT_MOD+1)

enum DeathState
{
    ALIVE          = 0,                                     // show as alive
    JUST_DIED      = 1,                                     // temporary state at die, for creature auto converted to CORPSE, for player at next update call
    CORPSE         = 2,                                     // corpse state, for player this also meaning that player not leave corpse
    DEAD           = 3,                                     // for creature despawned state (corpse despawned), for player CORPSE/DEAD not clear way switches (FIXME), and use m_deathtimer > 0 check for real corpse state
    JUST_ALIVED    = 4,                                     // temporary state at resurrection, for creature auto converted to ALIVE, for player at next update call
    CORPSE_FALLING = 5,                                     // corpse state in case when corpse still falling to ground
    GHOULED        = 6
};

// internal state flags for some auras and movement generators, other.
enum UnitState
{
    // persistent state (applied by aura/etc until expire)
    UNIT_STAT_MELEE_ATTACKING = 0x00000001,                     // unit is melee attacking someone Unit::Attack
    UNIT_STAT_ATTACK_PLAYER   = 0x00000002,                     // unit attack player or player's controlled unit and have contested pvpv timer setup, until timer expire, combat end and etc
    UNIT_STAT_DIED            = 0x00000004,                     // Unit::SetFeignDeath
    UNIT_STAT_STUNNED         = 0x00000008,                     // Aura::HandleAuraModStun
    UNIT_STAT_ROOT            = 0x00000010,                     // Aura::HandleAuraModRoot
    UNIT_STAT_ISOLATED        = 0x00000020,                     // area auras do not affect other players, Aura::HandleAuraModSchoolImmunity
    UNIT_STAT_CONTROLLED      = 0x00000040,                     // Aura::HandleAuraModPossess

    // persistent movement generator state (all time while movement generator applied to unit (independent from top state of movegen)
    UNIT_STAT_TAXI_FLIGHT     = 0x00000080,                     // player is in flight mode (in fact interrupted at far teleport until next map telport landing)
    UNIT_STAT_DISTRACTED      = 0x00000100,                     // DistractedMovementGenerator active

    // persistent movement generator state with non-persistent mirror states for stop support
    // (can be removed temporary by stop command or another movement generator apply)
    // not use _MOVE versions for generic movegen state, it can be removed temporary for unit stop and etc
    UNIT_STAT_CONFUSED        = 0x00000200,                     // ConfusedMovementGenerator active/onstack
    UNIT_STAT_CONFUSED_MOVE   = 0x00000400,
    UNIT_STAT_ROAMING         = 0x00000800,                     // RandomMovementGenerator/PointMovementGenerator/WaypointMovementGenerator active (now always set)
    UNIT_STAT_ROAMING_MOVE    = 0x00001000,
    UNIT_STAT_CHASE           = 0x00002000,                     // ChaseMovementGenerator active
    UNIT_STAT_CHASE_MOVE      = 0x00004000,
    UNIT_STAT_FOLLOW          = 0x00008000,                     // FollowMovementGenerator active
    UNIT_STAT_FOLLOW_MOVE     = 0x00010000,
    UNIT_STAT_FLEEING         = 0x00020000,                     // FleeMovementGenerator/TimedFleeingMovementGenerator active/onstack
    UNIT_STAT_FLEEING_MOVE    = 0x00040000,
    UNIT_STAT_ON_VEHICLE      = 0x00080000,                     // Unit is on vehicle

    // masks (only for check)

    // can't move currently
    UNIT_STAT_CAN_NOT_MOVE    = UNIT_STAT_ROOT | UNIT_STAT_STUNNED | UNIT_STAT_DIED | UNIT_STAT_ON_VEHICLE,

    // stay by different reasons
    UNIT_STAT_NOT_MOVE        = UNIT_STAT_ROOT | UNIT_STAT_STUNNED | UNIT_STAT_DIED |
                                UNIT_STAT_DISTRACTED | UNIT_STAT_ON_VEHICLE,

    // stay or scripted movement for effect( = in player case you can't move by client command)
    UNIT_STAT_NO_FREE_MOVE    = UNIT_STAT_ROOT | UNIT_STAT_STUNNED | UNIT_STAT_DIED |
                                UNIT_STAT_TAXI_FLIGHT |
                                UNIT_STAT_CONFUSED | UNIT_STAT_FLEEING | UNIT_STAT_ON_VEHICLE,

    // not react at move in sight or other
    UNIT_STAT_CAN_NOT_REACT   = UNIT_STAT_STUNNED | UNIT_STAT_DIED |
                                UNIT_STAT_CONFUSED | UNIT_STAT_FLEEING | UNIT_STAT_ON_VEHICLE,

    // AI disabled by some reason
    UNIT_STAT_LOST_CONTROL    = UNIT_STAT_FLEEING | UNIT_STAT_CONTROLLED,

    // above 2 state cases
    UNIT_STAT_CAN_NOT_REACT_OR_LOST_CONTROL  = UNIT_STAT_CAN_NOT_REACT | UNIT_STAT_LOST_CONTROL,

    // masks (for check or reset)

    // for real move using movegen check and stop (except unstoppable flight)
    UNIT_STAT_MOVING          = UNIT_STAT_ROAMING_MOVE | UNIT_STAT_CHASE_MOVE | UNIT_STAT_FOLLOW_MOVE | UNIT_STAT_FLEEING_MOVE,

    UNIT_STAT_ALL_STATE       = 0xFFFFFFFF
};

enum UnitMoveType
{
    MOVE_WALK           = 0,
    MOVE_RUN            = 1,
    MOVE_RUN_BACK       = 2,
    MOVE_SWIM           = 3,
    MOVE_SWIM_BACK      = 4,
    MOVE_TURN_RATE      = 5,
    MOVE_FLIGHT         = 6,
    MOVE_FLIGHT_BACK    = 7,
    MOVE_PITCH_RATE     = 8
};

#define MAX_MOVE_TYPE     9

extern float baseMoveSpeed[MAX_MOVE_TYPE];

enum CombatRating
{
    CR_WEAPON_SKILL             = 0,
    CR_DEFENSE_SKILL            = 1,
    CR_DODGE                    = 2,
    CR_PARRY                    = 3,
    CR_BLOCK                    = 4,
    CR_HIT_MELEE                = 5,
    CR_HIT_RANGED               = 6,
    CR_HIT_SPELL                = 7,
    CR_CRIT_MELEE               = 8,
    CR_CRIT_RANGED              = 9,
    CR_CRIT_SPELL               = 10,
    CR_HIT_TAKEN_MELEE          = 11,
    CR_HIT_TAKEN_RANGED         = 12,
    CR_HIT_TAKEN_SPELL          = 13,
    CR_CRIT_TAKEN_MELEE         = 14,
    CR_CRIT_TAKEN_RANGED        = 15,
    CR_CRIT_TAKEN_SPELL         = 16,
    CR_HASTE_MELEE              = 17,
    CR_HASTE_RANGED             = 18,
    CR_HASTE_SPELL              = 19,
    CR_WEAPON_SKILL_MAINHAND    = 20,
    CR_WEAPON_SKILL_OFFHAND     = 21,
    CR_WEAPON_SKILL_RANGED      = 22,
    CR_EXPERTISE                = 23,
    CR_ARMOR_PENETRATION        = 24
};

#define MAX_COMBAT_RATING         25

/// internal used flags for marking special auras - for example some dummy-auras
enum UnitAuraFlags
{
    UNIT_AURAFLAG_ALIVE_INVISIBLE   = 0x1,                  // aura which makes unit invisible for alive
};

enum UnitVisibility
{
    VISIBILITY_OFF                = 0,                      // absolute, not detectable, GM-like, can see all other
    VISIBILITY_ON                 = 1,
    VISIBILITY_GROUP_STEALTH      = 2,                      // detect chance, seen and can see group members
    VISIBILITY_GROUP_INVISIBILITY = 3,                      // invisibility, can see and can be seen only another invisible unit or invisible detection unit, set only if not stealthed, and in checks not used (mask used instead)
    VISIBILITY_GROUP_NO_DETECT    = 4,                      // state just at stealth apply for update Grid state. Don't remove, otherwise stealth spells will break
    VISIBILITY_RESPAWN            = 5                       // special totally not detectable visibility for force delete object at respawn command
};

// Value masks for UNIT_FIELD_FLAGS
enum UnitFlags
{
    UNIT_FLAG_UNK_0                 = 0x00000001,
    UNIT_FLAG_NON_ATTACKABLE        = 0x00000002,           // not attackable
    UNIT_FLAG_DISABLE_MOVE          = 0x00000004,
    UNIT_FLAG_PVP_ATTACKABLE        = 0x00000008,           // allow apply pvp rules to attackable state in addition to faction dependent state
    UNIT_FLAG_RENAME                = 0x00000010,
    UNIT_FLAG_PREPARATION           = 0x00000020,           // don't take reagents for spells with SPELL_ATTR_EX5_NO_REAGENT_WHILE_PREP
    UNIT_FLAG_UNK_6                 = 0x00000040,
    UNIT_FLAG_NOT_ATTACKABLE_1      = 0x00000080,           // ?? (UNIT_FLAG_PVP_ATTACKABLE | UNIT_FLAG_NOT_ATTACKABLE_1) is NON_PVP_ATTACKABLE
    UNIT_FLAG_OOC_NOT_ATTACKABLE    = 0x00000100,           // 2.0.8 - (OOC Out Of Combat) Can not be attacked when not in combat. Removed if unit for some reason enter combat (flag probably removed for the attacked and it's party/group only)
    UNIT_FLAG_PASSIVE               = 0x00000200,           // makes you unable to attack everything. Almost identical to our "civilian"-term. Will ignore it's surroundings and not engage in combat unless "called upon" or engaged by another unit.
    UNIT_FLAG_LOOTING               = 0x00000400,           // loot animation
    UNIT_FLAG_PET_IN_COMBAT         = 0x00000800,           // in combat?, 2.0.8
    UNIT_FLAG_PVP                   = 0x00001000,           // changed in 3.0.3
    UNIT_FLAG_SILENCED              = 0x00002000,           // silenced, 2.1.1
    UNIT_FLAG_UNK_14                = 0x00004000,           // 2.0.8
    UNIT_FLAG_UNK_15                = 0x00008000,
    UNIT_FLAG_UNK_16                = 0x00010000,           // removes attackable icon
    UNIT_FLAG_PACIFIED              = 0x00020000,           // 3.0.3 ok
    UNIT_FLAG_STUNNED               = 0x00040000,           // 3.0.3 ok
    UNIT_FLAG_IN_COMBAT             = 0x00080000,
    UNIT_FLAG_TAXI_FLIGHT           = 0x00100000,           // disable casting at client side spell not allowed by taxi flight (mounted?), probably used with 0x4 flag
    UNIT_FLAG_DISARMED              = 0x00200000,           // 3.0.3, disable melee spells casting..., "Required melee weapon" added to melee spells tooltip.
    UNIT_FLAG_CONFUSED              = 0x00400000,
    UNIT_FLAG_FLEEING               = 0x00800000,
    UNIT_FLAG_PLAYER_CONTROLLED     = 0x01000000,           // used in spell Eyes of the Beast for pet... let attack by controlled creature
    UNIT_FLAG_NOT_SELECTABLE        = 0x02000000,
    UNIT_FLAG_SKINNABLE             = 0x04000000,
    UNIT_FLAG_MOUNT                 = 0x08000000,
    UNIT_FLAG_UNK_28                = 0x10000000,
    UNIT_FLAG_UNK_29                = 0x20000000,           // used in Feing Death spell
    UNIT_FLAG_SHEATHE               = 0x40000000,
    UNIT_FLAG_UNK_31                = 0x80000000            // set skinnable icon and also changes color of portrait
};

// Value masks for UNIT_FIELD_FLAGS_2
enum UnitFlags2
{
    UNIT_FLAG2_FEIGN_DEATH          = 0x00000001,
    UNIT_FLAG2_UNK1                 = 0x00000002,           // Hides unit model (show only player equip)
    UNIT_FLAG2_COMPREHEND_LANG      = 0x00000008,
    UNIT_FLAG2_MIRROR_IMAGE         = 0x00000010,
    UNIT_FLAG2_FORCE_MOVE           = 0x00000040,
    UNIT_FLAG2_DISARM_OFFHAND       = 0x00000080,
    UNIT_FLAG2_DISARM_RANGED        = 0x00000400,           // disarm or something
    UNIT_FLAG2_REGENERATE_POWER     = 0x00000800,
};

/// Non Player Character flags
enum NPCFlags
{
    UNIT_NPC_FLAG_NONE                  = 0x00000000,
    UNIT_NPC_FLAG_GOSSIP                = 0x00000001,       // 100%
    UNIT_NPC_FLAG_QUESTGIVER            = 0x00000002,       // guessed, probably ok
    UNIT_NPC_FLAG_UNK1                  = 0x00000004,
    UNIT_NPC_FLAG_UNK2                  = 0x00000008,
    UNIT_NPC_FLAG_TRAINER               = 0x00000010,       // 100%
    UNIT_NPC_FLAG_TRAINER_CLASS         = 0x00000020,       // 100%
    UNIT_NPC_FLAG_TRAINER_PROFESSION    = 0x00000040,       // 100%
    UNIT_NPC_FLAG_VENDOR                = 0x00000080,       // 100%
    UNIT_NPC_FLAG_VENDOR_AMMO           = 0x00000100,       // 100%, general goods vendor
    UNIT_NPC_FLAG_VENDOR_FOOD           = 0x00000200,       // 100%
    UNIT_NPC_FLAG_VENDOR_POISON         = 0x00000400,       // guessed
    UNIT_NPC_FLAG_VENDOR_REAGENT        = 0x00000800,       // 100%
    UNIT_NPC_FLAG_REPAIR                = 0x00001000,       // 100%
    UNIT_NPC_FLAG_FLIGHTMASTER          = 0x00002000,       // 100%
    UNIT_NPC_FLAG_SPIRITHEALER          = 0x00004000,       // guessed
    UNIT_NPC_FLAG_SPIRITGUIDE           = 0x00008000,       // guessed
    UNIT_NPC_FLAG_INNKEEPER             = 0x00010000,       // 100%
    UNIT_NPC_FLAG_BANKER                = 0x00020000,       // 100%
    UNIT_NPC_FLAG_PETITIONER            = 0x00040000,       // 100% 0xC0000 = guild petitions, 0x40000 = arena team petitions
    UNIT_NPC_FLAG_TABARDDESIGNER        = 0x00080000,       // 100%
    UNIT_NPC_FLAG_BATTLEMASTER          = 0x00100000,       // 100%
    UNIT_NPC_FLAG_AUCTIONEER            = 0x00200000,       // 100%
    UNIT_NPC_FLAG_STABLEMASTER          = 0x00400000,       // 100%
    UNIT_NPC_FLAG_GUILD_BANKER          = 0x00800000,       // cause client to send 997 opcode
    UNIT_NPC_FLAG_SPELLCLICK            = 0x01000000,       // cause client to send 1015 opcode (spell click), dynamic, set at loading and don't must be set in DB
    UNIT_NPC_FLAG_PLAYER_VEHICLE        = 0x02000000,       // players with mounts that have vehicle data should have it set
    UNIT_NPC_FLAG_GUARD                 = 0x10000000        // custom flag for guards
};

// used in most movement packets (send and received)
enum MovementFlags
{
    MOVEFLAG_NONE               = 0x00000000,
    MOVEFLAG_FORWARD            = 0x00000001,
    MOVEFLAG_BACKWARD           = 0x00000002,
    MOVEFLAG_STRAFE_LEFT        = 0x00000004,
    MOVEFLAG_STRAFE_RIGHT       = 0x00000008,
    MOVEFLAG_TURN_LEFT          = 0x00000010,
    MOVEFLAG_TURN_RIGHT         = 0x00000020,
    MOVEFLAG_PITCH_UP           = 0x00000040,
    MOVEFLAG_PITCH_DOWN         = 0x00000080,
    MOVEFLAG_WALK_MODE          = 0x00000100,               // Walking
    MOVEFLAG_ONTRANSPORT        = 0x00000200,
    MOVEFLAG_LEVITATING         = 0x00000400,
    MOVEFLAG_ROOT               = 0x00000800,
    MOVEFLAG_FALLING            = 0x00001000,
    MOVEFLAG_FALLINGFAR         = 0x00002000,
    MOVEFLAG_PENDINGSTOP        = 0x00004000,
    MOVEFLAG_PENDINGSTRAFESTOP  = 0x00008000,
    MOVEFLAG_PENDINGFORWARD     = 0x00010000,
    MOVEFLAG_PENDINGBACKWARD    = 0x00020000,
    MOVEFLAG_PENDINGSTRAFELEFT  = 0x00040000,
    MOVEFLAG_PENDINGSTRAFERIGHT = 0x00080000,
    MOVEFLAG_PENDINGROOT        = 0x00100000,
    MOVEFLAG_SWIMMING           = 0x00200000,               // appears with fly flag also
    MOVEFLAG_ASCENDING          = 0x00400000,               // swim up also
    MOVEFLAG_DESCENDING         = 0x00800000,               // swim down also
    MOVEFLAG_CAN_FLY            = 0x01000000,               // can fly in 3.3?
    MOVEFLAG_FLYING             = 0x02000000,               // Actual flying mode
    MOVEFLAG_SPLINE_ELEVATION   = 0x04000000,               // used for flight paths
    MOVEFLAG_SPLINE_ENABLED     = 0x08000000,               // used for flight paths
    MOVEFLAG_WATERWALKING       = 0x10000000,               // prevent unit from falling through water
    MOVEFLAG_SAFE_FALL          = 0x20000000,               // active rogue safe fall spell (passive)
    MOVEFLAG_HOVER              = 0x40000000
};

// flags that use in movement check for example at spell casting
MovementFlags const movementFlagsMask = MovementFlags(
    MOVEFLAG_FORWARD |MOVEFLAG_BACKWARD  |MOVEFLAG_STRAFE_LEFT |MOVEFLAG_STRAFE_RIGHT|
    MOVEFLAG_PITCH_UP|MOVEFLAG_PITCH_DOWN|MOVEFLAG_ROOT        |
    MOVEFLAG_FALLING |MOVEFLAG_FALLINGFAR|MOVEFLAG_ASCENDING   |
    MOVEFLAG_FLYING  |MOVEFLAG_SPLINE_ELEVATION
);

MovementFlags const movementOrTurningFlagsMask = MovementFlags(
    movementFlagsMask | MOVEFLAG_TURN_LEFT | MOVEFLAG_TURN_RIGHT
);

enum MovementFlags2
{
    MOVEFLAG2_NONE              = 0x0000,
    MOVEFLAG2_NO_STRAFE         = 0x0001,
    MOVEFLAG2_NO_JUMPING        = 0x0002,
    MOVEFLAG2_UNK3              = 0x0004,
    MOVEFLAG2_FULLSPEEDTURNING  = 0x0008,
    MOVEFLAG2_FULLSPEEDPITCHING = 0x0010,
    MOVEFLAG2_ALLOW_PITCHING    = 0x0020,
    MOVEFLAG2_UNK4              = 0x0040,
    MOVEFLAG2_UNK5              = 0x0080,
    MOVEFLAG2_UNK6              = 0x0100,                   // transport related
    MOVEFLAG2_UNK7              = 0x0200,
    MOVEFLAG2_INTERP_MOVEMENT   = 0x0400,
    MOVEFLAG2_INTERP_TURNING    = 0x0800,
    MOVEFLAG2_INTERP_PITCHING   = 0x1000,
    MOVEFLAG2_UNK8              = 0x2000,
    MOVEFLAG2_UNK9              = 0x4000,
    MOVEFLAG2_UNK10             = 0x8000,
    MOVEFLAG2_INTERP_MASK       = MOVEFLAG2_INTERP_MOVEMENT | MOVEFLAG2_INTERP_TURNING | MOVEFLAG2_INTERP_PITCHING
};

enum SplineFlags
{
    SPLINEFLAG_NONE         = 0x00000000,
    SPLINEFLAG_FORWARD      = 0x00000001,
    SPLINEFLAG_BACKWARD     = 0x00000002,
    SPLINEFLAG_STRAFE_LEFT  = 0x00000004,
    SPLINEFLAG_STRAFE_RIGHT = 0x00000008,
    SPLINEFLAG_LEFT         = 0x00000010,
    SPLINEFLAG_RIGHT        = 0x00000020,
    SPLINEFLAG_PITCH_UP     = 0x00000040,
    SPLINEFLAG_PITCH_DOWN   = 0x00000080,
    SPLINEFLAG_DONE         = 0x00000100,
    SPLINEFLAG_FALLING      = 0x00000200,
    SPLINEFLAG_NO_SPLINE    = 0x00000400,
    SPLINEFLAG_TRAJECTORY   = 0x00000800,
    SPLINEFLAG_WALKMODE     = 0x00001000,
    SPLINEFLAG_FLYING       = 0x00002000,
    SPLINEFLAG_KNOCKBACK    = 0x00004000,
    SPLINEFLAG_FINALPOINT   = 0x00008000,
    SPLINEFLAG_FINALTARGET  = 0x00010000,
    SPLINEFLAG_FINALFACING  = 0x00020000,
    SPLINEFLAG_CATMULLROM   = 0x00040000,
    SPLINEFLAG_UNKNOWN1     = 0x00080000,
    SPLINEFLAG_UNKNOWN2     = 0x00100000,
    SPLINEFLAG_UNKNOWN3     = 0x00200000,
    SPLINEFLAG_UNKNOWN4     = 0x00400000,
    SPLINEFLAG_UNKNOWN5     = 0x00800000,
    SPLINEFLAG_UNKNOWN6     = 0x01000000,
    SPLINEFLAG_UNKNOWN7     = 0x02000000,
    SPLINEFLAG_UNKNOWN8     = 0x04000000,
    SPLINEFLAG_UNKNOWN9     = 0x08000000,
    SPLINEFLAG_UNKNOWN10    = 0x10000000,
    SPLINEFLAG_UNKNOWN11    = 0x20000000,
    SPLINEFLAG_UNKNOWN12    = 0x40000000
};

enum SplineMode
{
    SPLINEMODE_LINEAR       = 0,
    SPLINEMODE_CATMULLROM   = 1,
    SPLINEMODE_BEZIER3      = 2
};

enum SplineType
{
    SPLINETYPE_NORMAL       = 0,
    SPLINETYPE_STOP         = 1,
    SPLINETYPE_FACINGSPOT   = 2,
    SPLINETYPE_FACINGTARGET = 3,
    SPLINETYPE_FACINGANGLE  = 4
};

struct Position
{
    Position() : x(0.0f), y(0.0f), z(0.0f), o(0.0f) {}
    float x, y, z, o;
};

class MovementInfo
{
    public:
        MovementInfo() : moveFlags(MOVEFLAG_NONE), moveFlags2(MOVEFLAG2_NONE), time(0),
            t_time(0), t_seat(-1), t_seatInfo(NULL), t_time2(0), s_pitch(0.0f), fallTime(0), u_unk1(0.0f) {}

        // Read/Write methods
        void Read(ByteBuffer &data);
        void Write(ByteBuffer &data) const;

        // Movement flags manipulations
        void AddMovementFlag(MovementFlags f) { moveFlags |= f; }
        void RemoveMovementFlag(MovementFlags f) { moveFlags &= ~f; }
        bool HasMovementFlag(MovementFlags f) const { return moveFlags & f; }
        MovementFlags GetMovementFlags() const { return MovementFlags(moveFlags); }
        void SetMovementFlags(MovementFlags f) { moveFlags = f; }
        MovementFlags2 GetMovementFlags2() const { return MovementFlags2(moveFlags2); }

        // Position manipulations
        Position const *GetPos() const { return &pos; }
        void SetTransportData(ObjectGuid guid, float x, float y, float z, float o, uint32 time, int8 seat, VehicleSeatEntry const* seatInfo = NULL)
        {
            t_guid = guid;
            t_pos.x = x;
            t_pos.y = y;
            t_pos.z = z;
            t_pos.o = o;
            t_time = time;
            t_seat = seat;
            t_seatInfo = seatInfo;
        }
        void ClearTransportData()
        {
            t_guid = ObjectGuid();
            t_pos.x = 0.0f;
            t_pos.y = 0.0f;
            t_pos.z = 0.0f;
            t_pos.o = 0.0f;
            t_time = 0;
            t_seat = -1;
            t_seatInfo = NULL;
        }
        ObjectGuid const& GetTransportGuid() const { return t_guid; }
        Position const *GetTransportPos() const { return &t_pos; }
        int8 GetTransportSeat() const { return t_seat; }
        uint32 GetTransportDBCSeat() const { return t_seatInfo ? t_seatInfo->m_ID : 0; }
        uint32 GetVehicleSeatFlags() const { return t_seatInfo ? t_seatInfo->m_flags : 0; }
        uint32 GetTransportTime() const { return t_time; }
        uint32 GetFallTime() const { return fallTime; }
        void ChangePosition(float x, float y, float z, float o) { pos.x = x; pos.y = y; pos.z = z; pos.o = o; }
        void UpdateTime(uint32 _time) { time = _time; }

        struct JumpInfo
        {
            JumpInfo() : velocity(0.f), sinAngle(0.f), cosAngle(0.f), xyspeed(0.f) {}
            float   velocity, sinAngle, cosAngle, xyspeed;
        };

        JumpInfo const& GetJumpInfo() const { return jump; }
    private:
        // common
        uint32   moveFlags;                                 // see enum MovementFlags
        uint16   moveFlags2;                                // see enum MovementFlags2
        uint32   time;
        Position pos;
        // transport
        ObjectGuid t_guid;
        Position t_pos;
        uint32   t_time;
        int8     t_seat;
        VehicleSeatEntry const* t_seatInfo;
        uint32   t_time2;
        // swimming and flying
        float    s_pitch;
        // last fall time
        uint32   fallTime;
        // jumping
        JumpInfo jump;
        // spline
        float    u_unk1;
};

inline ByteBuffer& operator<< (ByteBuffer& buf, MovementInfo const& mi)
{
    mi.Write(buf);
    return buf;
}

inline ByteBuffer& operator>> (ByteBuffer& buf, MovementInfo& mi)
{
    mi.Read(buf);
    return buf;
}

enum DiminishingLevels
{
    DIMINISHING_LEVEL_1             = 0,
    DIMINISHING_LEVEL_2             = 1,
    DIMINISHING_LEVEL_3             = 2,
    DIMINISHING_LEVEL_IMMUNE        = 3
};

struct DiminishingReturn
{
    DiminishingReturn(DiminishingGroup group, uint32 t, uint32 count)
        : DRGroup(group), stack(0), hitTime(t), hitCount(count)
    {}

    DiminishingGroup        DRGroup:16;
    uint16                  stack:16;
    uint32                  hitTime;
    uint32                  hitCount;
};

// At least some values expected fixed and used in auras field, other custom
enum MeleeHitOutcome
{
    MELEE_HIT_EVADE     = 0,
    MELEE_HIT_MISS      = 1,
    MELEE_HIT_DODGE     = 2,                                // used as misc in SPELL_AURA_IGNORE_COMBAT_RESULT
    MELEE_HIT_BLOCK     = 3,                                // used as misc in SPELL_AURA_IGNORE_COMBAT_RESULT
    MELEE_HIT_PARRY     = 4,                                // used as misc in SPELL_AURA_IGNORE_COMBAT_RESULT
    MELEE_HIT_GLANCING  = 5,
    MELEE_HIT_CRIT      = 6,
    MELEE_HIT_CRUSHING  = 7,
    MELEE_HIT_NORMAL    = 8,
};

struct CleanDamage
{
    CleanDamage(uint32 _damage, uint32 _absorb, WeaponAttackType _attackType, MeleeHitOutcome _hitOutCome) :
    damage(_damage), absorb(_absorb), attackType(_attackType), hitOutCome(_hitOutCome) {}

    uint32 damage;
    uint32 absorb;                          // for calculation of rage from absorbed dmg
    WeaponAttackType attackType;
    MeleeHitOutcome hitOutCome;
};

// Struct for use in Unit::CalculateMeleeDamage
// Need create structure like in SMSG_ATTACKERSTATEUPDATE opcode
struct CalcDamageInfo
{
    Unit  *attacker;             // Attacker
    Unit  *target;               // Target for damage
    SpellSchoolMask damageSchoolMask;
    uint32 damage;
    uint32 absorb;
    uint32 resist;
    uint32 blocked_amount;
    uint32 HitInfo;
    uint32 TargetState;
// Helper
    WeaponAttackType attackType; //
    uint32 procAttacker;
    uint32 procVictim;
    uint32 procEx;
    uint32 cleanDamage;          // Used only for rage calculation
    MeleeHitOutcome hitOutCome;  // TODO: remove this field (need use TargetState)
};

// Spell damage info structure based on structure sending in SMSG_SPELLNONMELEEDAMAGELOG opcode
struct SpellNonMeleeDamage{
    SpellNonMeleeDamage(Unit *_attacker, Unit *_target, uint32 _SpellID, SpellSchoolMask _schoolMask)
        : target(_target), attacker(_attacker), SpellID(_SpellID), damage(0), schoolMask(_schoolMask),
        absorb(0), resist(0), physicalLog(false), unused(false), blocked(0), HitInfo(0)
    {}

    Unit   *target;
    Unit   *attacker;
    uint32 SpellID;
    uint32 damage;
    SpellSchoolMask schoolMask;
    uint32 absorb;
    uint32 resist;
    bool   physicalLog;
    bool   unused;
    uint32 blocked;
    uint32 HitInfo;
};

struct SpellPeriodicAuraLogInfo
{
    SpellPeriodicAuraLogInfo(Aura *_aura, uint32 _damage, uint32 _overDamage, uint32 _absorb, uint32 _resist, float _multiplier, bool _critical = false)
        : aura(_aura), damage(_damage), overDamage(_overDamage), absorb(_absorb), resist(_resist), multiplier(_multiplier), critical(_critical) {}

    Aura   *aura;
    uint32 damage;
    uint32 overDamage;                                      // overkill/overheal
    uint32 absorb;
    uint32 resist;
    float  multiplier;
    bool   critical;
};

uint32 createProcExtendMask(SpellNonMeleeDamage *damageInfo, SpellMissInfo missCondition);

enum SpellAuraProcResult
{
    SPELL_AURA_PROC_OK              = 0,                    // proc was processed, will remove charges
    SPELL_AURA_PROC_FAILED          = 1,                    // proc failed - if at least one aura failed the proc, charges won't be taken
    SPELL_AURA_PROC_CANT_TRIGGER    = 2                     // aura can't trigger - skip charges taking, move to next aura if exists
};

typedef SpellAuraProcResult(Unit::*pAuraProcHandler)(Unit *pVictim, uint32 damage, Aura* triggeredByAura, SpellEntry const *procSpell, uint32 procFlag, uint32 procEx, uint32 cooldown);
extern pAuraProcHandler AuraProcHandler[TOTAL_AURAS];

#define MAX_DECLINED_NAME_CASES 5

struct DeclinedName
{
    std::string name[MAX_DECLINED_NAME_CASES];
};

enum CurrentSpellTypes
{
    CURRENT_MELEE_SPELL             = 0,
    CURRENT_GENERIC_SPELL           = 1,
    CURRENT_AUTOREPEAT_SPELL        = 2,
    CURRENT_CHANNELED_SPELL         = 3
};

#define CURRENT_FIRST_NON_MELEE_SPELL 1
#define CURRENT_MAX_SPELL             4

struct GlobalCooldown
{
    explicit GlobalCooldown(uint32 _dur = 0, uint32 _time = 0) : duration(_dur), cast_time(_time) {}

    uint32 duration;
    uint32 cast_time;
};

typedef UNORDERED_MAP<uint32 /*category*/, GlobalCooldown> GlobalCooldownList;

class GlobalCooldownMgr                                     // Shared by Player and CharmInfo
{
    public:
        GlobalCooldownMgr() {}

    public:
        bool HasGlobalCooldown(SpellEntry const* spellInfo) const;
        void AddGlobalCooldown(SpellEntry const* spellInfo, uint32 gcd);
        void CancelGlobalCooldown(SpellEntry const* spellInfo);

    private:
        GlobalCooldownList m_GlobalCooldowns;
};

enum ActiveStates
{
    ACT_PASSIVE  = 0x01,                                    // 0x01 - passive
    ACT_DISABLED = 0x81,                                    // 0x80 - castable
    ACT_ENABLED  = 0xC1,                                    // 0x40 | 0x80 - auto cast + castable
    ACT_COMMAND  = 0x07,                                    // 0x01 | 0x02 | 0x04
    ACT_REACTION = 0x06,                                    // 0x02 | 0x04
    ACT_DECIDE   = 0x00                                     // custom
};

enum ReactStates
{
    REACT_PASSIVE    = 0,
    REACT_DEFENSIVE  = 1,
    REACT_AGGRESSIVE = 2
};

enum CommandStates
{
    COMMAND_STAY    = 0,
    COMMAND_FOLLOW  = 1,
    COMMAND_ATTACK  = 2,
    COMMAND_ABANDON = 3
};

#define UNIT_ACTION_BUTTON_ACTION(X) (uint32(X) & 0x00FFFFFF)
#define UNIT_ACTION_BUTTON_TYPE(X)   ((uint32(X) & 0xFF000000) >> 24)
#define MAX_UNIT_ACTION_BUTTON_ACTION_VALUE (0x00FFFFFF+1)
#define MAKE_UNIT_ACTION_BUTTON(A,T) (uint32(A) | (uint32(T) << 24))

struct UnitActionBarEntry
{
    UnitActionBarEntry() : packedData(uint32(ACT_DISABLED) << 24) {}

    uint32 packedData;

    // helper
    ActiveStates GetType() const { return ActiveStates(UNIT_ACTION_BUTTON_TYPE(packedData)); }
    uint32 GetAction() const { return UNIT_ACTION_BUTTON_ACTION(packedData); }
    bool IsActionBarForSpell() const
    {
        ActiveStates Type = GetType();
        return Type == ACT_DISABLED || Type == ACT_ENABLED || Type == ACT_PASSIVE;
    }

    void SetActionAndType(uint32 action, ActiveStates type)
    {
        packedData = MAKE_UNIT_ACTION_BUTTON(action,type);
    }

    void SetType(ActiveStates type)
    {
        packedData = MAKE_UNIT_ACTION_BUTTON(UNIT_ACTION_BUTTON_ACTION(packedData),type);
    }

    void SetAction(uint32 action)
    {
        packedData = (packedData & 0xFF000000) | UNIT_ACTION_BUTTON_ACTION(action);
    }
};

typedef UnitActionBarEntry CharmSpellEntry;

enum ActionBarIndex
{
    ACTION_BAR_INDEX_START = 0,
    ACTION_BAR_INDEX_PET_SPELL_START = 3,
    ACTION_BAR_INDEX_PET_SPELL_END = 7,
    ACTION_BAR_INDEX_END = 10,
};

#define MAX_UNIT_ACTION_BAR_INDEX (ACTION_BAR_INDEX_END-ACTION_BAR_INDEX_START)

struct CharmInfo
{
    public:
        explicit CharmInfo(Unit* unit);
        uint32 GetPetNumber() const { return m_petnumber; }
        void SetPetNumber(uint32 petnumber, bool statwindow);

        void SetCommandState(CommandStates st) { m_CommandState = st; }
        CommandStates GetCommandState() { return m_CommandState; }
        bool HasCommandState(CommandStates state) { return (m_CommandState == state); }
        void SetReactState(ReactStates st) { m_reactState = st; }
        ReactStates GetReactState() { return m_reactState; }
        bool HasReactState(ReactStates state) { return (m_reactState == state); }

        void InitPossessCreateSpells();
        void InitVehicleCreateSpells();
        void InitCharmCreateSpells();
        void InitPetActionBar();
        void InitEmptyActionBar();

                                                            //return true if successful
        bool AddSpellToActionBar(uint32 spellid, ActiveStates newstate = ACT_DECIDE);
        bool RemoveSpellFromActionBar(uint32 spell_id);
        void LoadPetActionBar(const std::string& data);
        void BuildActionBar(WorldPacket* data);
        void SetSpellAutocast(uint32 spell_id, bool state);
        void SetActionBar(uint8 index, uint32 spellOrAction,ActiveStates type)
        {
            PetActionBar[index].SetActionAndType(spellOrAction,type);
        }

        UnitActionBarEntry const* GetActionBarEntry(uint8 index) const { return &(PetActionBar[index]); }

        void ToggleCreatureAutocast(uint32 spellid, bool apply);

        CharmSpellEntry* GetCharmSpell(uint8 index) { return &(m_charmspells[index]); }

        GlobalCooldownMgr& GetGlobalCooldownMgr() { return m_GlobalCooldownMgr; }
    private:

        Unit* m_unit;
        UnitActionBarEntry PetActionBar[MAX_UNIT_ACTION_BAR_INDEX];
        CharmSpellEntry m_charmspells[CREATURE_MAX_SPELLS];
        CommandStates   m_CommandState;
        ReactStates     m_reactState;
        uint32          m_petnumber;
        GlobalCooldownMgr m_GlobalCooldownMgr;
};

// used in CallForAllControlledUnits/CheckAllControlledUnits
enum ControledUnitMask
{
    CONTROLED_PET       = 0x01,
    CONTROLED_MINIPET   = 0x02,
    CONTROLED_GUARDIANS = 0x04,                             // including PROTECTOR_PET
    CONTROLED_CHARM     = 0x08,
    CONTROLED_TOTEMS    = 0x10,
};

// for clearing special attacks
#define REACTIVE_TIMER_START 4000

enum ReactiveType
{
    REACTIVE_DEFENSE      = 0,
    REACTIVE_HUNTER_PARRY = 1,
    REACTIVE_OVERPOWER    = 2
};

#define MAX_REACTIVE 3

typedef std::set<uint64> GuardianPetList;
typedef std::set<uint64> GroupPetList;

// delay time next attack to prevent client attack animation problems
#define ATTACK_DISPLAY_DELAY 200
#define MAX_PLAYER_STEALTH_DETECT_RANGE 45.0f               // max distance for detection targets by player
#define MAX_CREATURE_ATTACK_RADIUS 45.0f                    // max distance for creature aggro (use with CONFIG_FLOAT_RATE_CREATURE_AGGRO)

// Regeneration defines
#define REGEN_TIME_FULL     2000                            // For this time difference is computed regen value
#define REGEN_TIME_PRECISE  500                             // Used in Spell::CheckPower for precise regeneration in spell cast time

struct SpellProcEventEntry;                                 // used only privately

class MANGOS_DLL_SPEC Unit : public WorldObject
{
    public:
        typedef std::set<Unit*> AttackerSet;
        typedef std::multimap< uint32, SpellAuraHolder*> SpellAuraHolderMap;
        typedef std::pair<SpellAuraHolderMap::iterator, SpellAuraHolderMap::iterator> SpellAuraHolderBounds;
        typedef std::pair<SpellAuraHolderMap::const_iterator, SpellAuraHolderMap::const_iterator> SpellAuraHolderConstBounds;
        typedef std::list<SpellAuraHolder *> SpellAuraHolderList;
        typedef std::list<Aura *> AuraList;
        typedef std::list<DiminishingReturn> Diminishing;
        typedef std::set<uint32> ComboPointHolderSet;
        typedef std::map<uint8, uint32> VisibleAuraMap;
        typedef std::map<SpellEntry const*, ObjectGuid> SingleCastSpellTargetMap;


        virtual ~Unit ( );

        void AddToWorld();
        void RemoveFromWorld();

        void CleanupsBeforeDelete();                        // used in ~Creature/~Player (or before mass creature delete to remove cross-references to already deleted units)

        float GetObjectBoundingRadius() const               // overwrite WorldObject version
        {
            return m_floatValues[UNIT_FIELD_BOUNDINGRADIUS];
        }

        DiminishingLevels GetDiminishing(DiminishingGroup  group);
        void IncrDiminishing(DiminishingGroup group);
        void ApplyDiminishingToDuration(DiminishingGroup  group, int32 &duration,Unit* caster, DiminishingLevels Level, int32 limitduration);
        void ApplyDiminishingAura(DiminishingGroup  group, bool apply);
        void ClearDiminishings() { m_Diminishing.clear(); }

        virtual void Update( uint32 time );

        void setAttackTimer(WeaponAttackType type, uint32 time) { m_attackTimer[type] = time; }
        void resetAttackTimer(WeaponAttackType type = BASE_ATTACK);
        uint32 getAttackTimer(WeaponAttackType type) const { return m_attackTimer[type]; }
        bool isAttackReady(WeaponAttackType type = BASE_ATTACK) const { return m_attackTimer[type] == 0; }
        bool haveOffhandWeapon() const;
        bool IsUseEquippedWeapon(WeaponAttackType attackType) const
        {
            bool disarmed = false;
            switch(attackType)
            {
                case BASE_ATTACK:
                    disarmed = HasFlag(UNIT_FIELD_FLAGS, UNIT_FLAG_DISARMED);
                break;
                case OFF_ATTACK:
                    disarmed = HasFlag(UNIT_FIELD_FLAGS_2, UNIT_FLAG2_DISARM_OFFHAND);
                break;
                case RANGED_ATTACK:
                    disarmed = HasFlag(UNIT_FIELD_FLAGS_2, UNIT_FLAG2_DISARM_RANGED);
                break;
            }
            return !IsInFeralForm() && !disarmed;
        }
        bool canReachWithAttack(Unit *pVictim) const;
        uint32 m_extraAttacks;

        void _addAttacker(Unit *pAttacker)                  // must be called only from Unit::Attack(Unit*)
        {
            AttackerSet::const_iterator itr = m_attackers.find(pAttacker);
            if(itr == m_attackers.end())
                m_attackers.insert(pAttacker);
        }
        void _removeAttacker(Unit *pAttacker)               // must be called only from Unit::AttackStop()
        {
            m_attackers.erase(pAttacker);
        }
        Unit * getAttackerForHelper()                       // If someone wants to help, who to give them
        {
            if (getVictim() != NULL)
                return getVictim();

            if (!m_attackers.empty())
                return *(m_attackers.begin());

            return NULL;
        }
        bool Attack(Unit *victim, bool meleeAttack);
        void CastStop(uint32 except_spellid = 0);
        bool AttackStop(bool targetSwitch = false);
        void RemoveAllAttackers();
        AttackerSet const& getAttackers() const { return m_attackers; }
        bool isAttackingPlayer() const;
        Unit* getVictim() const { return m_attacking; }
        void CombatStop(bool includingCast = false);
        void CombatStopWithPets(bool includingCast = false);
        void StopAttackFaction(uint32 faction_id);
        Unit* SelectRandomUnfriendlyTarget(Unit* except = NULL, float radius = ATTACK_DISTANCE) const;
        Unit* SelectRandomFriendlyTarget(Unit* except = NULL, float radius = ATTACK_DISTANCE) const;
        bool hasNegativeAuraWithInterruptFlag(uint32 flag);
        void SendMeleeAttackStop(Unit* victim);
        void SendMeleeAttackStart(Unit* pVictim);

        void addUnitState(uint32 f) { m_state |= f; }
        bool hasUnitState(uint32 f) const { return (m_state & f); }
        void clearUnitState(uint32 f) { m_state &= ~f; }
        bool CanFreeMove() const
        {
            return !hasUnitState(UNIT_STAT_NO_FREE_MOVE) && GetOwnerGuid().IsEmpty();
        }

        uint32 getLevel() const { return GetUInt32Value(UNIT_FIELD_LEVEL); }
        virtual uint32 GetLevelForTarget(Unit const* /*target*/) const { return getLevel(); }
        void SetLevel(uint32 lvl);
        uint8 getRace() const { return GetByteValue(UNIT_FIELD_BYTES_0, 0); }
        uint32 getRaceMask() const { return 1 << (getRace()-1); }
        uint8 getClass() const { return GetByteValue(UNIT_FIELD_BYTES_0, 1); }
        uint32 getClassMask() const { return 1 << (getClass()-1); }
        uint8 getGender() const { return GetByteValue(UNIT_FIELD_BYTES_0, 2); }

        float GetStat(Stats stat) const { return float(GetUInt32Value(UNIT_FIELD_STAT0+stat)); }
        void SetStat(Stats stat, int32 val) { SetStatInt32Value(UNIT_FIELD_STAT0+stat, val); }
        uint32 GetArmor() const { return GetResistance(SPELL_SCHOOL_NORMAL) ; }
        void SetArmor(int32 val) { SetResistance(SPELL_SCHOOL_NORMAL, val); }

        uint32 GetResistance(SpellSchools school) const { return GetUInt32Value(UNIT_FIELD_RESISTANCES+school); }
        void SetResistance(SpellSchools school, int32 val) { SetStatInt32Value(UNIT_FIELD_RESISTANCES+school,val); }

        uint32 GetHealth()    const { return GetUInt32Value(UNIT_FIELD_HEALTH); }
        uint32 GetMaxHealth() const { return GetUInt32Value(UNIT_FIELD_MAXHEALTH); }
        float GetHealthPercent() const { return (GetHealth()*100.0f) / GetMaxHealth(); }
        void SetHealth(   uint32 val);
        void SetMaxHealth(uint32 val);
        void SetHealthPercent(float percent);
        int32 ModifyHealth(int32 val);

        Powers getPowerType() const { return Powers(GetByteValue(UNIT_FIELD_BYTES_0, 3)); }
        void setPowerType(Powers power);
        uint32 GetPower(   Powers power) const { return GetUInt32Value(UNIT_FIELD_POWER1   +power); }
        uint32 GetMaxPower(Powers power) const { return GetUInt32Value(UNIT_FIELD_MAXPOWER1+power); }
        void SetPower(   Powers power, uint32 val);
        void SetMaxPower(Powers power, uint32 val);
        int32 ModifyPower(Powers power, int32 val);
        void ApplyPowerMod(Powers power, uint32 val, bool apply);
        void ApplyMaxPowerMod(Powers power, uint32 val, bool apply);

        uint32 GetAttackTime(WeaponAttackType att) const { return (uint32)(GetFloatValue(UNIT_FIELD_BASEATTACKTIME+att)/m_modAttackSpeedPct[att]); }
        void SetAttackTime(WeaponAttackType att, uint32 val) { SetFloatValue(UNIT_FIELD_BASEATTACKTIME+att,val*m_modAttackSpeedPct[att]); }
        void ApplyAttackTimePercentMod(WeaponAttackType att,float val, bool apply);
        void ApplyCastTimePercentMod(float val, bool apply);

        SheathState GetSheath() const { return SheathState(GetByteValue(UNIT_FIELD_BYTES_2, 0)); }
        virtual void SetSheath( SheathState sheathed ) { SetByteValue(UNIT_FIELD_BYTES_2, 0, sheathed); }

        // faction template id
        uint32 getFaction() const { return GetUInt32Value(UNIT_FIELD_FACTIONTEMPLATE); }
        void setFaction(uint32 faction) { SetUInt32Value(UNIT_FIELD_FACTIONTEMPLATE, faction ); }
        FactionTemplateEntry const* getFactionTemplateEntry() const;
        bool IsHostileTo(Unit const* unit) const;
        bool IsHostileToPlayers() const;
        bool IsFriendlyTo(Unit const* unit) const;
        bool IsNeutralToAll() const;
        bool IsContestedGuard() const
        {
            if(FactionTemplateEntry const* entry = getFactionTemplateEntry())
                return entry->IsContestedGuardFaction();

            return false;
        }
        bool IsPvP() const { return HasByteFlag(UNIT_FIELD_BYTES_2, 1, UNIT_BYTE2_FLAG_PVP); }
        void SetPvP(bool state);
        bool IsFFAPvP() const { return HasByteFlag(UNIT_FIELD_BYTES_2, 1, UNIT_BYTE2_FLAG_FFA_PVP); }
        void SetFFAPvP(bool state);
        uint32 GetCreatureType() const;
        uint32 GetCreatureTypeMask() const
        {
            uint32 creatureType = GetCreatureType();
            return (creatureType >= 1) ? (1 << (creatureType - 1)) : 0;
        }

        uint8 getStandState() const { return GetByteValue(UNIT_FIELD_BYTES_1, 0); }
        bool IsSitState() const;
        bool IsStandState() const;
        void SetStandState(uint8 state);

        void  SetStandFlags(uint8 flags) { SetByteFlag(UNIT_FIELD_BYTES_1, 2,flags); }
        void  RemoveStandFlags(uint8 flags) { RemoveByteFlag(UNIT_FIELD_BYTES_1, 2,flags); }

        bool IsMounted() const { return HasFlag(UNIT_FIELD_FLAGS, UNIT_FLAG_MOUNT ); }
        uint32 GetMountID() const { return GetUInt32Value(UNIT_FIELD_MOUNTDISPLAYID); }
        void Mount(uint32 mount, uint32 spellId = 0, uint32 vehicleId = 0);
        void Unmount();

        uint16 GetMaxSkillValueForLevel(Unit const* target = NULL) const { return (target ? GetLevelForTarget(target) : getLevel()) * 5; }
        void DealDamageMods(Unit *pVictim, uint32 &damage, uint32* absorb);
        uint32 DealDamage(Unit *pVictim, uint32 damage, CleanDamage const* cleanDamage, DamageEffectType damagetype, SpellSchoolMask damageSchoolMask, SpellEntry const *spellProto, bool durabilityLoss);
        int32 DealHeal(Unit *pVictim, uint32 addhealth, SpellEntry const *spellProto, bool critical = false, uint32 absorb = 0);

        void ProcDamageAndSpell(Unit *pVictim, uint32 procAttacker, uint32 procVictim, uint32 procEx, uint32 amount, WeaponAttackType attType = BASE_ATTACK, SpellEntry const *procSpell = NULL);
        void ProcDamageAndSpellFor( bool isVictim, Unit * pTarget, uint32 procFlag, uint32 procExtra, WeaponAttackType attType, SpellEntry const * procSpell, uint32 damage );

        void HandleEmote(uint32 emote_id);                  // auto-select command/state
        void HandleEmoteCommand(uint32 emote_id);
        void HandleEmoteState(uint32 emote_id);
        void AttackerStateUpdate (Unit *pVictim, WeaponAttackType attType = BASE_ATTACK, bool extra = false );

        float MeleeMissChanceCalc(const Unit *pVictim, WeaponAttackType attType) const;

        void CalculateMeleeDamage(Unit *pVictim, uint32 damage, CalcDamageInfo *damageInfo, WeaponAttackType attackType = BASE_ATTACK);
        void DealMeleeDamage(CalcDamageInfo *damageInfo, bool durabilityLoss);

        bool IsAllowedDamageInArea(Unit * pVictim) const;

        void CalculateSpellDamage(SpellNonMeleeDamage *damageInfo, int32 damage, SpellEntry const *spellInfo, WeaponAttackType attackType = BASE_ATTACK);
        void DealSpellDamage(SpellNonMeleeDamage *damageInfo, bool durabilityLoss);

        // player or player's pet resilience (-1%)
        float GetMeleeCritChanceReduction() const { return GetCombatRatingReduction(CR_CRIT_TAKEN_MELEE); }
        float GetRangedCritChanceReduction() const { return GetCombatRatingReduction(CR_CRIT_TAKEN_RANGED); }
        float GetSpellCritChanceReduction() const { return GetCombatRatingReduction(CR_CRIT_TAKEN_SPELL); }

        // player or player's pet resilience (-1%)
        uint32 GetMeleeCritDamageReduction(uint32 damage) const { return GetCombatRatingDamageReduction(CR_CRIT_TAKEN_MELEE, 2.2f, 33.0f, damage); }
        uint32 GetRangedCritDamageReduction(uint32 damage) const { return GetCombatRatingDamageReduction(CR_CRIT_TAKEN_RANGED, 2.2f, 33.0f, damage); }
        uint32 GetSpellCritDamageReduction(uint32 damage) const { return GetCombatRatingDamageReduction(CR_CRIT_TAKEN_SPELL, 2.2f, 33.0f, damage); }

        // player or player's pet resilience (-1%), cap 100%
        uint32 GetMeleeDamageReduction(uint32 damage) const { return GetCombatRatingDamageReduction(CR_CRIT_TAKEN_MELEE, 2.0f, 100.0f, damage); }
        uint32 GetRangedDamageReduction(uint32 damage) const { return GetCombatRatingDamageReduction(CR_CRIT_TAKEN_MELEE, 2.0f, 100.0f, damage); }
        uint32 GetSpellDamageReduction(uint32 damage) const { return GetCombatRatingDamageReduction(CR_CRIT_TAKEN_MELEE, 2.0f, 100.0f, damage); }

        float  MeleeSpellMissChance(Unit *pVictim, WeaponAttackType attType, int32 skillDiff, SpellEntry const *spell);
        SpellMissInfo MeleeSpellHitResult(Unit *pVictim, SpellEntry const *spell);
        SpellMissInfo MagicSpellHitResult(Unit *pVictim, SpellEntry const *spell);
        SpellMissInfo SpellHitResult(Unit *pVictim, SpellEntry const *spell, bool canReflect = false);

        float GetUnitDodgeChance()    const;
        float GetUnitParryChance()    const;
        float GetUnitBlockChance()    const;
        float GetUnitCriticalChance(WeaponAttackType attackType, const Unit *pVictim) const;

        virtual uint32 GetShieldBlockValue() const =0;
        uint32 GetUnitMeleeSkill(Unit const* target = NULL) const { return (target ? GetLevelForTarget(target) : getLevel()) * 5; }
        uint32 GetDefenseSkillValue(Unit const* target = NULL) const;
        uint32 GetWeaponSkillValue(WeaponAttackType attType, Unit const* target = NULL) const;
        float GetWeaponProcChance() const;
        float GetPPMProcChance(uint32 WeaponSpeed, float PPM) const;

        MeleeHitOutcome RollMeleeOutcomeAgainst (const Unit *pVictim, WeaponAttackType attType) const;
        MeleeHitOutcome RollMeleeOutcomeAgainst (const Unit *pVictim, WeaponAttackType attType, int32 crit_chance, int32 miss_chance, int32 dodge_chance, int32 parry_chance, int32 block_chance) const;

        bool isVendor()       const { return HasFlag( UNIT_NPC_FLAGS, UNIT_NPC_FLAG_VENDOR ); }
        bool isTrainer()      const { return HasFlag( UNIT_NPC_FLAGS, UNIT_NPC_FLAG_TRAINER ); }
        bool isQuestGiver()   const { return HasFlag( UNIT_NPC_FLAGS, UNIT_NPC_FLAG_QUESTGIVER ); }
        bool isGossip()       const { return HasFlag( UNIT_NPC_FLAGS, UNIT_NPC_FLAG_GOSSIP ); }
        bool isTaxi()         const { return HasFlag( UNIT_NPC_FLAGS, UNIT_NPC_FLAG_FLIGHTMASTER ); }
        bool isGuildMaster()  const { return HasFlag( UNIT_NPC_FLAGS, UNIT_NPC_FLAG_PETITIONER ); }
        bool isBattleMaster() const { return HasFlag( UNIT_NPC_FLAGS, UNIT_NPC_FLAG_BATTLEMASTER ); }
        bool isBanker()       const { return HasFlag( UNIT_NPC_FLAGS, UNIT_NPC_FLAG_BANKER ); }
        bool isInnkeeper()    const { return HasFlag( UNIT_NPC_FLAGS, UNIT_NPC_FLAG_INNKEEPER ); }
        bool isSpiritHealer() const { return HasFlag( UNIT_NPC_FLAGS, UNIT_NPC_FLAG_SPIRITHEALER ); }
        bool isSpiritGuide()  const { return HasFlag( UNIT_NPC_FLAGS, UNIT_NPC_FLAG_SPIRITGUIDE ); }
        bool isTabardDesigner()const { return HasFlag( UNIT_NPC_FLAGS, UNIT_NPC_FLAG_TABARDDESIGNER ); }
        bool isAuctioner()    const { return HasFlag( UNIT_NPC_FLAGS, UNIT_NPC_FLAG_AUCTIONEER ); }
        bool isArmorer()      const { return HasFlag( UNIT_NPC_FLAGS, UNIT_NPC_FLAG_REPAIR ); }
        bool isServiceProvider() const
        {
            return HasFlag( UNIT_NPC_FLAGS,
                UNIT_NPC_FLAG_VENDOR | UNIT_NPC_FLAG_TRAINER | UNIT_NPC_FLAG_FLIGHTMASTER |
                UNIT_NPC_FLAG_PETITIONER | UNIT_NPC_FLAG_BATTLEMASTER | UNIT_NPC_FLAG_BANKER |
                UNIT_NPC_FLAG_INNKEEPER | UNIT_NPC_FLAG_GUARD | UNIT_NPC_FLAG_SPIRITHEALER |
                UNIT_NPC_FLAG_SPIRITGUIDE | UNIT_NPC_FLAG_TABARDDESIGNER | UNIT_NPC_FLAG_AUCTIONEER );
        }
        bool isSpiritService() const { return HasFlag( UNIT_NPC_FLAGS, UNIT_NPC_FLAG_SPIRITHEALER | UNIT_NPC_FLAG_SPIRITGUIDE ); }

        //Need fix or use this
        bool isGuard() const  { return HasFlag(UNIT_NPC_FLAGS, UNIT_NPC_FLAG_GUARD); }

        bool IsTaxiFlying()  const { return hasUnitState(UNIT_STAT_TAXI_FLIGHT); }

        bool isInCombat()  const { return HasFlag(UNIT_FIELD_FLAGS, UNIT_FLAG_IN_COMBAT); }
        void SetInCombatState(bool PvP, Unit* enemy = NULL);
        void SetInCombatWith(Unit* enemy);
        void ClearInCombat();
        uint32 GetCombatTimer() const { return m_CombatTimer; }

        SpellAuraHolderBounds GetSpellAuraHolderBounds(uint32 spell_id)
        {
            return m_spellAuraHolders.equal_range(spell_id);
        }
        SpellAuraHolderConstBounds GetSpellAuraHolderBounds(uint32 spell_id) const
        {
            return m_spellAuraHolders.equal_range(spell_id);
        }

        bool HasAuraType(AuraType auraType) const;
        bool HasAura(uint32 spellId, SpellEffectIndex effIndex) const;
        bool HasAura(uint32 spellId) const
        {
            return m_spellAuraHolders.find(spellId) != m_spellAuraHolders.end();
        }

        bool virtual HasSpell(uint32 /*spellID*/) const { return false; }

        bool HasStealthAura()      const { return HasAuraType(SPELL_AURA_MOD_STEALTH); }
        bool HasInvisibilityAura() const { return HasAuraType(SPELL_AURA_MOD_INVISIBILITY); }
        bool isFeared()  const { return HasAuraType(SPELL_AURA_MOD_FEAR); }
        bool isInRoots() const { return HasAuraType(SPELL_AURA_MOD_ROOT); }
        bool IsPolymorphed() const;

        bool isFrozen() const;
        bool isIgnoreUnitState(SpellEntry const *spell);

        void RemoveSpellbyDamageTaken(AuraType auraType, uint32 damage);

        bool isTargetableForAttack(bool inversAlive = false) const;
        bool isPassiveToHostile() { return HasFlag(UNIT_FIELD_FLAGS, UNIT_FLAG_PASSIVE); }

        virtual bool IsInWater() const;
        virtual bool IsUnderWater() const;
        bool isInAccessablePlaceFor(Creature const* c) const;

        void SendHealSpellLog(Unit *pVictim, uint32 SpellID, uint32 Damage, uint32 OverHeal, bool critical = false, uint32 absorb = 0);
        void SendEnergizeSpellLog(Unit *pVictim, uint32 SpellID, uint32 Damage,Powers powertype);
        void EnergizeBySpell(Unit *pVictim, uint32 SpellID, uint32 Damage, Powers powertype);
        uint32 SpellNonMeleeDamageLog(Unit *pVictim, uint32 spellID, uint32 damage);
        void CastSpell(Unit* Victim, uint32 spellId, bool triggered, Item *castItem = NULL, Aura* triggeredByAura = NULL, ObjectGuid originalCaster = ObjectGuid(), SpellEntry const* triggeredBy = NULL);
        void CastSpell(Unit* Victim,SpellEntry const *spellInfo, bool triggered, Item *castItem= NULL, Aura* triggeredByAura = NULL, ObjectGuid originalCaster = ObjectGuid(), SpellEntry const* triggeredBy = NULL);
        void CastCustomSpell(Unit* Victim, uint32 spellId, int32 const* bp0, int32 const* bp1, int32 const* bp2, bool triggered, Item *castItem= NULL, Aura* triggeredByAura = NULL, ObjectGuid originalCaster = ObjectGuid(), SpellEntry const* triggeredBy = NULL);
        void CastCustomSpell(Unit* Victim,SpellEntry const *spellInfo, int32 const* bp0, int32 const* bp1, int32 const* bp2, bool triggered, Item *castItem= NULL, Aura* triggeredByAura = NULL, ObjectGuid originalCaster = ObjectGuid(), SpellEntry const* triggeredBy = NULL);
        void CastSpell(float x, float y, float z, uint32 spellId, bool triggered, Item *castItem = NULL, Aura* triggeredByAura = NULL, ObjectGuid originalCaster = ObjectGuid(), SpellEntry const* triggeredBy = NULL);
        void CastSpell(float x, float y, float z, SpellEntry const *spellInfo, bool triggered, Item *castItem = NULL, Aura* triggeredByAura = NULL, ObjectGuid originalCaster = ObjectGuid(), SpellEntry const* triggeredBy = NULL);

        bool IsDamageToThreatSpell(SpellEntry const * spellInfo) const;

        void DeMorph();

        void SendAttackStateUpdate(CalcDamageInfo *damageInfo);
        void SendAttackStateUpdate(uint32 HitInfo, Unit *target, uint8 SwingType, SpellSchoolMask damageSchoolMask, uint32 Damage, uint32 AbsorbDamage, uint32 Resist, VictimState TargetState, uint32 BlockedAmount);
        void SendSpellNonMeleeDamageLog(SpellNonMeleeDamage *log);
        void SendSpellNonMeleeDamageLog(Unit *target,uint32 SpellID, uint32 Damage, SpellSchoolMask damageSchoolMask, uint32 AbsorbedDamage, uint32 Resist, bool PhysicalDamage, uint32 Blocked, bool CriticalHit = false);
        void SendPeriodicAuraLog(SpellPeriodicAuraLogInfo *pInfo);
        void SendSpellMiss(Unit *target, uint32 spellID, SpellMissInfo missInfo);

        void NearTeleportTo(float x, float y, float z, float orientation, bool casting = false);

        void MonsterMove(float x, float y, float z, uint32 transitTime);
        void MonsterMoveWithSpeed(float x, float y, float z, uint32 transitTime = 0);
        void MonsterJump(float x, float y, float z, float o, uint32 transitTime, uint32 verticalSpeed);

        // recommend use MonsterMove/MonsterMoveWithSpeed for most case that correctly work with movegens
        // if used additional args in ... part then floats must explicitly casted to double
        void SendMonsterMove(float x, float y, float z, SplineType type, SplineFlags flags, uint32 Time, Player* player = NULL, ...);
        void SendMonsterMoveJump(float NewPosX, float NewPosY, float NewPosZ, float vert_speed, uint32 flags, uint32 Time, Player* player = NULL);
        void SendMonsterMoveWithSpeed(float x, float y, float z, uint32 transitTime = 0, Player* player = NULL);
        void SendMonsterMoveTransport(WorldObject *transport, SplineType type, SplineFlags flags, uint32 moveTime, ...);

        virtual bool SetPosition(float x, float y, float z, float orientation, bool teleport = false);

        template<typename PathElem, typename PathNode>
        void SendMonsterMoveByPath(Path<PathElem,PathNode> const& path, uint32 start, uint32 end, SplineFlags flags);

        void SendHighestThreatUpdate(HostileReference* pHostileReference);
        void SendThreatClear();
        void SendThreatRemove(HostileReference* pHostileReference);
        void SendThreatUpdate();

        void SendHeartBeat(bool toSelf);

        virtual void MoveOutOfRange(Player &) {  };

        bool isAlive() const { return (m_deathState == ALIVE); };
        bool isDead() const { return ( m_deathState == DEAD || m_deathState == CORPSE ); };
        DeathState getDeathState() const { return m_deathState; };
        virtual void SetDeathState(DeathState s);           // overwritten in Creature/Player/Pet

        ObjectGuid const& GetOwnerGuid() const { return  GetGuidValue(UNIT_FIELD_SUMMONEDBY); }
        void SetOwnerGuid(ObjectGuid owner) { SetGuidValue(UNIT_FIELD_SUMMONEDBY, owner); }
        ObjectGuid const& GetCreatorGuid() const { return GetGuidValue(UNIT_FIELD_CREATEDBY); }
        void SetCreatorGuid(ObjectGuid creator) { SetGuidValue(UNIT_FIELD_CREATEDBY, creator); }
        ObjectGuid const& GetPetGuid() const { return GetGuidValue(UNIT_FIELD_SUMMON); }
        void SetPetGuid(ObjectGuid pet) { SetGuidValue(UNIT_FIELD_SUMMON, pet); }
        ObjectGuid const& GetCharmerGuid() const { return GetGuidValue(UNIT_FIELD_CHARMEDBY); }
        void SetCharmerGuid(ObjectGuid owner) { SetGuidValue(UNIT_FIELD_CHARMEDBY, owner); }
        ObjectGuid const& GetCharmGuid() const { return GetGuidValue(UNIT_FIELD_CHARM); }
        void SetCharmGuid(ObjectGuid charm) { SetGuidValue(UNIT_FIELD_CHARM, charm); }
        ObjectGuid const& GetTargetGuid() const { return GetGuidValue(UNIT_FIELD_TARGET); }
        void SetTargetGuid(ObjectGuid targetGuid) { SetGuidValue(UNIT_FIELD_TARGET, targetGuid); }
        ObjectGuid const& GetChannelObjectGuid() const { return GetGuidValue(UNIT_FIELD_CHANNEL_OBJECT); }
        void SetChannelObjectGuid(ObjectGuid targetGuid) { SetGuidValue(UNIT_FIELD_CHANNEL_OBJECT, targetGuid); }

<<<<<<< HEAD
        void SetCritterGuid(ObjectGuid critter) { SetGuidValue(UNIT_FIELD_CRITTER, critter); }
=======
        void SetCritterGuid(ObjectGuid critterGuid) { SetGuidValue(UNIT_FIELD_CRITTER, critterGuid); }
>>>>>>> 4c2127a6
        ObjectGuid const& GetCritterGuid() const { return GetGuidValue(UNIT_FIELD_CRITTER); }

        void RemoveMiniPet();
        Pet* GetMiniPet() const;
        void SetMiniPet(Unit* pet) { SetCritterGuid(pet ? pet->GetObjectGuid() : ObjectGuid()); }

        ObjectGuid const& GetCharmerOrOwnerGuid() const { return !GetCharmerGuid().IsEmpty() ? GetCharmerGuid() : GetOwnerGuid(); }
        ObjectGuid const& GetCharmerOrOwnerOrOwnGuid() const
        {
            ObjectGuid const& guid = GetCharmerOrOwnerGuid();
            if (!guid.IsEmpty())
                return guid;
            return GetObjectGuid();
        }
        bool isCharmedOwnedByPlayerOrPlayer() const { return GetCharmerOrOwnerOrOwnGuid().IsPlayer(); }

        Player* GetSpellModOwner();

        Unit* GetOwner() const;
        Pet* GetPet() const;
        Unit* GetCharmer() const;
        Unit* GetCharm() const;
        Unit* GetCreator() const;
        void Uncharm();
        Unit* GetCharmerOrOwner() const { return !GetCharmerGuid().IsEmpty() ? GetCharmer() : GetOwner(); }
        Unit* GetCharmerOrOwnerOrSelf()
        {
            if(Unit* u = GetCharmerOrOwner())
                return u;

            return this;
        }
        bool IsCharmerOrOwnerPlayerOrPlayerItself() const;
        Player* GetCharmerOrOwnerPlayerOrPlayerItself();
        float GetCombatDistance( const Unit* target ) const;

        void SetPet(Pet* pet);
        void SetCharm(Unit* pet);

        void AddPetToList(Pet* pet);
        void RemovePetFromList(Pet* pet);
        GroupPetList const& GetPets() { return m_groupPets; }

        void AddGuardian(Pet* pet);
        void RemoveGuardian(Pet* pet);
        void RemoveGuardians();
        Pet* FindGuardianWithEntry(uint32 entry);
        GuardianPetList const& GetGuardians() const { return m_guardianPets; }
        Pet* GetProtectorPet();                             // expected single case in guardian list

        bool isCharmed() const { return !GetCharmerGuid().IsEmpty(); }

        CharmInfo* GetCharmInfo() { return m_charmInfo; }
        CharmInfo* InitCharmInfo(Unit* charm);

        uint64 const& GetTotemGUID(TotemSlot slot) const { return m_TotemSlot[slot]; }
        Totem* GetTotem(TotemSlot slot) const;
        bool IsAllTotemSlotsUsed() const;

        void _AddTotem(TotemSlot slot, Totem* totem);       // only for call from Totem summon code
        void _RemoveTotem(Totem* totem);                    // only for call from Totem class

        template<typename Func>
<<<<<<< HEAD
        void CallForAllControlledUnits(Func const& func, bool withTotems, bool withGuardians, bool withCharms, bool withMiniPet = false);
        template<typename Func>
        bool CheckAllControlledUnits(Func const& func, bool withTotems, bool withGuardians, bool withCharms, bool withMiniPet = false) const;
=======
        void CallForAllControlledUnits(Func const& func, uint32 controledMask);
        template<typename Func>
        bool CheckAllControlledUnits(Func const& func, uint32 controledMask) const;
>>>>>>> 4c2127a6

        bool AddSpellAuraHolder(SpellAuraHolder *holder);
        void AddAuraToModList(Aura *aura);

        void _AddAura(uint32 spellID, uint32 duration = 60000);

        // removing specific aura stack
        void RemoveAura(Aura* aura, AuraRemoveMode mode = AURA_REMOVE_BY_DEFAULT);
        void RemoveAura(uint32 spellId, SpellEffectIndex effindex, Aura* except = NULL);
        void RemoveSpellAuraHolder(SpellAuraHolder *holder, AuraRemoveMode mode = AURA_REMOVE_BY_DEFAULT);
        void RemoveSingleAuraFromSpellAuraHolder(SpellAuraHolder *holder, SpellEffectIndex index, AuraRemoveMode mode = AURA_REMOVE_BY_DEFAULT);
        void RemoveSingleAuraFromSpellAuraHolder(uint32 id, SpellEffectIndex index, uint64 casterGUID, AuraRemoveMode mode = AURA_REMOVE_BY_DEFAULT);

        // removing specific aura stacks by diff reasons and selections
        void RemoveAurasDueToSpell(uint32 spellId, SpellAuraHolder* except = NULL, AuraRemoveMode mode = AURA_REMOVE_BY_DEFAULT);
        void RemoveAurasDueToItemSpell(Item* castItem,uint32 spellId);
        void RemoveAurasByCasterSpell(uint32 spellId, uint64 casterGUID);
        void RemoveAurasDueToSpellBySteal(uint32 spellId, uint64 casterGUID, Unit *stealer);
        void RemoveAurasDueToSpellByCancel(uint32 spellId);

        // removing unknown aura stacks by diff reasons and selections
        void RemoveNotOwnSingleTargetAuras(uint32 newPhase = 0x0);
        void RemoveAurasAtMechanicImmunity(uint32 mechMask, uint32 exceptSpellId, bool non_positive = false);
        void RemoveAurasBySpellMechanic(uint32 mechMask);
        void RemoveSpellsCausingAura(AuraType auraType);
        void RemoveRankAurasDueToSpell(uint32 spellId);
        bool RemoveNoStackAurasDueToAuraHolder(SpellAuraHolder *holder);
        void RemoveAurasWithInterruptFlags(uint32 flags);
        void RemoveAurasWithAttribute(uint32 flags);
        void RemoveAurasWithDispelType( DispelType type, uint64 casterGUID = 0 );
        void RemoveAllAuras(AuraRemoveMode mode = AURA_REMOVE_BY_DEFAULT);
        void RemoveArenaAuras(bool onleave = false);
        void RemoveAllAurasOnDeath();

        // removing specific aura FROM stack by diff reasons and selections
        void RemoveAuraHolderFromStack(uint32 spellId, int32 stackAmount = 1, uint64 casterGUID = 0, AuraRemoveMode mode = AURA_REMOVE_BY_DEFAULT);
        void RemoveAuraHolderDueToSpellByDispel(uint32 spellId, int32 stackAmount, uint64 casterGUID, Unit *dispeler);

        void DelaySpellAuraHolder(uint32 spellId, int32 delaytime, uint64 casterGUID);

        float GetResistanceBuffMods(SpellSchools school, bool positive) const { return GetFloatValue(positive ? UNIT_FIELD_RESISTANCEBUFFMODSPOSITIVE+school : UNIT_FIELD_RESISTANCEBUFFMODSNEGATIVE+school ); }
        void SetResistanceBuffMods(SpellSchools school, bool positive, float val) { SetFloatValue(positive ? UNIT_FIELD_RESISTANCEBUFFMODSPOSITIVE+school : UNIT_FIELD_RESISTANCEBUFFMODSNEGATIVE+school,val); }
        void ApplyResistanceBuffModsMod(SpellSchools school, bool positive, float val, bool apply) { ApplyModSignedFloatValue(positive ? UNIT_FIELD_RESISTANCEBUFFMODSPOSITIVE+school : UNIT_FIELD_RESISTANCEBUFFMODSNEGATIVE+school, val, apply); }
        void ApplyResistanceBuffModsPercentMod(SpellSchools school, bool positive, float val, bool apply) { ApplyPercentModFloatValue(positive ? UNIT_FIELD_RESISTANCEBUFFMODSPOSITIVE+school : UNIT_FIELD_RESISTANCEBUFFMODSNEGATIVE+school, val, apply); }
        void InitStatBuffMods()
        {
            for(int i = STAT_STRENGTH; i < MAX_STATS; ++i) SetFloatValue(UNIT_FIELD_POSSTAT0+i, 0);
            for(int i = STAT_STRENGTH; i < MAX_STATS; ++i) SetFloatValue(UNIT_FIELD_NEGSTAT0+i, 0);
        }
        void ApplyStatBuffMod(Stats stat, float val, bool apply) { ApplyModSignedFloatValue((val > 0 ? UNIT_FIELD_POSSTAT0+stat : UNIT_FIELD_NEGSTAT0+stat), val, apply); }
        void ApplyStatPercentBuffMod(Stats stat, float val, bool apply)
        {
            ApplyPercentModFloatValue(UNIT_FIELD_POSSTAT0+stat, val, apply);
            ApplyPercentModFloatValue(UNIT_FIELD_NEGSTAT0+stat, val, apply);
        }
        void SetCreateStat(Stats stat, float val) { m_createStats[stat] = val; }
        void SetCreateHealth(uint32 val) { SetUInt32Value(UNIT_FIELD_BASE_HEALTH, val); }
        uint32 GetCreateHealth() const { return GetUInt32Value(UNIT_FIELD_BASE_HEALTH); }
        void SetCreateMana(uint32 val) { SetUInt32Value(UNIT_FIELD_BASE_MANA, val); }
        uint32 GetCreateMana() const { return GetUInt32Value(UNIT_FIELD_BASE_MANA); }
        uint32 GetCreatePowers(Powers power) const;
        float GetPosStat(Stats stat) const { return GetFloatValue(UNIT_FIELD_POSSTAT0+stat); }
        float GetNegStat(Stats stat) const { return GetFloatValue(UNIT_FIELD_NEGSTAT0+stat); }
        float GetCreateStat(Stats stat) const { return m_createStats[stat]; }

        void SetCurrentCastedSpell(Spell * pSpell);
        virtual void ProhibitSpellSchool(SpellSchoolMask /*idSchoolMask*/, uint32 /*unTimeMs*/ ) { }
        void InterruptSpell(CurrentSpellTypes spellType, bool withDelayed = true, bool sendAutoRepeatCancelToClient = true);
        void FinishSpell(CurrentSpellTypes spellType, bool ok = true);

        // set withDelayed to true to account delayed spells as casted
        // delayed+channeled spells are always accounted as casted
        // we can skip channeled or delayed checks using flags
        bool IsNonMeleeSpellCasted(bool withDelayed, bool skipChanneled = false, bool skipAutorepeat = false) const;

        // set withDelayed to true to interrupt delayed spells too
        // delayed+channeled spells are always interrupted
        void InterruptNonMeleeSpells(bool withDelayed, uint32 spellid = 0);

        Spell* GetCurrentSpell(CurrentSpellTypes spellType) const { return m_currentSpells[spellType]; }
        Spell* FindCurrentSpellBySpellId(uint32 spell_id) const;

        bool CheckAndIncreaseCastCounter();
        void DecreaseCastCounter() { if (m_castCounter) --m_castCounter; }

        uint32 m_addDmgOnce;
        uint64 m_ObjectSlot[4];
        uint32 m_detectInvisibilityMask;
        uint32 m_invisibilityMask;

        uint32 m_ShapeShiftFormSpellId;
        ShapeshiftForm m_form;
        bool IsInFeralForm() const { return m_form == FORM_CAT || m_form == FORM_BEAR || m_form == FORM_DIREBEAR; }

        float m_modMeleeHitChance;
        float m_modRangedHitChance;
        float m_modSpellHitChance;
        int32 m_baseSpellCritChance;

        float m_threatModifier[MAX_SPELL_SCHOOL];
        float m_modAttackSpeedPct[3];

        // Event handler
        EventProcessor m_Events;

        // stat system
        bool HandleStatModifier(UnitMods unitMod, UnitModifierType modifierType, float amount, bool apply);
        void SetModifierValue(UnitMods unitMod, UnitModifierType modifierType, float value) { m_auraModifiersGroup[unitMod][modifierType] = value; }
        float GetModifierValue(UnitMods unitMod, UnitModifierType modifierType) const;
        float GetTotalStatValue(Stats stat) const;
        float GetTotalAuraModValue(UnitMods unitMod) const;
        SpellSchools GetSpellSchoolByAuraGroup(UnitMods unitMod) const;
        Stats GetStatByAuraGroup(UnitMods unitMod) const;
        Powers GetPowerTypeByAuraGroup(UnitMods unitMod) const;
        bool CanModifyStats() const { return m_canModifyStats; }
        void SetCanModifyStats(bool modifyStats) { m_canModifyStats = modifyStats; }
        virtual bool UpdateStats(Stats stat) = 0;
        virtual bool UpdateAllStats() = 0;
        virtual void UpdateResistances(uint32 school) = 0;
        virtual void UpdateArmor() = 0;
        virtual void UpdateMaxHealth() = 0;
        virtual void UpdateMaxPower(Powers power) = 0;
        virtual void UpdateAttackPowerAndDamage(bool ranged = false) = 0;
        virtual void UpdateDamagePhysical(WeaponAttackType attType) = 0;
        float GetTotalAttackPowerValue(WeaponAttackType attType) const;
        float GetWeaponDamageRange(WeaponAttackType attType ,WeaponDamageRange type) const;
        void SetBaseWeaponDamage(WeaponAttackType attType ,WeaponDamageRange damageRange, float value) { m_weaponDamage[attType][damageRange] = value; }

        void SetInFront(Unit const* target);
        void SetFacingTo(float ori, bool bToSelf = false);
        void SetFacingToObject(WorldObject* pObject);

        // Visibility system
        UnitVisibility GetVisibility() const { return m_Visibility; }
        void SetVisibility(UnitVisibility x);

        // common function for visibility checks for player/creatures with detection code
        bool isVisibleForOrDetect(Unit const* u, WorldObject const* viewPoint, bool detect, bool inVisibleList = false, bool is3dDistance = true) const;
        bool canDetectInvisibilityOf(Unit const* u) const;
        void SetPhaseMask(uint32 newPhaseMask, bool update);// overwrite WorldObject::SetPhaseMask

        // virtual functions for all world objects types
        bool isVisibleForInState(Player const* u, WorldObject const* viewPoint, bool inVisibleList) const;
        // function for low level grid visibility checks in player/creature cases
        virtual bool IsVisibleInGridForPlayer(Player* pl) const = 0;
        bool isInvisibleForAlive() const;

        SingleCastSpellTargetMap      & GetSingleCastSpellTargets()       { return m_singleCastSpellTargets; }
        SingleCastSpellTargetMap const& GetSingleCastSpellTargets() const { return m_singleCastSpellTargets; }
        SpellImmuneList m_spellImmune[MAX_SPELL_IMMUNITY];

        // Threat related methods
        bool CanHaveThreatList() const;
        void AddThreat(Unit* pVictim, float threat = 0.0f, bool crit = false, SpellSchoolMask schoolMask = SPELL_SCHOOL_MASK_NONE, SpellEntry const *threatSpell = NULL);
        float ApplyTotalThreatModifier(float threat, SpellSchoolMask schoolMask = SPELL_SCHOOL_MASK_NORMAL);
        void DeleteThreatList();
        bool SelectHostileTarget();
        void TauntApply(Unit* pVictim);
        void TauntFadeOut(Unit *taunter);
        ThreatManager& getThreatManager() { return m_ThreatManager; }
        ThreatManager const& getThreatManager() const { return m_ThreatManager; }
        void addHatedBy(HostileReference* pHostileReference) { m_HostileRefManager.insertFirst(pHostileReference); };
        void removeHatedBy(HostileReference* /*pHostileReference*/ ) { /* nothing to do yet */ }
        HostileRefManager& getHostileRefManager() { return m_HostileRefManager; }

        uint32 GetVisibleAura(uint8 slot)
        {
            VisibleAuraMap::const_iterator itr = m_visibleAuras.find(slot);
            if(itr != m_visibleAuras.end())
                return itr->second;
            return 0;
        }
        void SetVisibleAura(uint8 slot, uint32 spellid)
        {
            if(spellid == 0)
                m_visibleAuras.erase(slot);
            else
                m_visibleAuras[slot] = spellid;
        }
        VisibleAuraMap const *GetVisibleAuras() { return &m_visibleAuras; }
        uint8 GetVisibleAurasCount() { return m_visibleAuras.size(); }

        Aura* GetAura(uint32 spellId, SpellEffectIndex effindex);
        Aura* GetAura(AuraType type, uint32 family, uint64 familyFlag, uint32 familyFlag2 = 0, uint64 casterGUID = 0);
        SpellAuraHolder* GetSpellAuraHolder (uint32 spellid, uint64 casterGUID = 0);

        SpellAuraHolderMap      & GetSpellAuraHolderMap()       { return m_spellAuraHolders; }
        SpellAuraHolderMap const& GetSpellAuraHolderMap() const { return m_spellAuraHolders; }
        AuraList const& GetAurasByType(AuraType type) const { return m_modAuras[type]; }
        void ApplyAuraProcTriggerDamage(Aura* aura, bool apply);

        int32 GetTotalAuraModifier(AuraType auratype) const;
        float GetTotalAuraMultiplier(AuraType auratype) const;
        int32 GetMaxPositiveAuraModifier(AuraType auratype) const;
        int32 GetMaxNegativeAuraModifier(AuraType auratype) const;

        int32 GetTotalAuraModifierByMiscMask(AuraType auratype, uint32 misc_mask) const;
        float GetTotalAuraMultiplierByMiscMask(AuraType auratype, uint32 misc_mask) const;
        int32 GetMaxPositiveAuraModifierByMiscMask(AuraType auratype, uint32 misc_mask) const;
        int32 GetMaxNegativeAuraModifierByMiscMask(AuraType auratype, uint32 misc_mask) const;

        int32 GetTotalAuraModifierByMiscValue(AuraType auratype, int32 misc_value) const;
        float GetTotalAuraMultiplierByMiscValue(AuraType auratype, int32 misc_value) const;
        int32 GetMaxPositiveAuraModifierByMiscValue(AuraType auratype, int32 misc_value) const;
        int32 GetMaxNegativeAuraModifierByMiscValue(AuraType auratype, int32 misc_value) const;

        // misc have plain value but we check it fit to provided values mask (mask & (1 << (misc-1)))
        float GetTotalAuraMultiplierByMiscValueForMask(AuraType auratype, uint32 mask) const;

        Aura* GetDummyAura(uint32 spell_id) const;

        uint32 m_AuraFlags;

        uint32 GetDisplayId() { return GetUInt32Value(UNIT_FIELD_DISPLAYID); }
        void SetDisplayId(uint32 modelId);
        uint32 GetNativeDisplayId() { return GetUInt32Value(UNIT_FIELD_NATIVEDISPLAYID); }
        void SetNativeDisplayId(uint32 modelId) { SetUInt32Value(UNIT_FIELD_NATIVEDISPLAYID, modelId); }
        void setTransForm(uint32 spellid) { m_transform = spellid;}
        uint32 getTransForm() const { return m_transform;}

        // at any changes to scale and/or displayId
        void UpdateModelData();

        DynamicObject* GetDynObject(uint32 spellId, SpellEffectIndex effIndex);
        DynamicObject* GetDynObject(uint32 spellId);
        void AddDynObject(DynamicObject* dynObj);
        void RemoveDynObject(uint32 spellid);
        void RemoveDynObjectWithGUID(uint64 guid) { m_dynObjGUIDs.remove(guid); }
        void RemoveAllDynObjects();

        GameObject* GetGameObject(uint32 spellId) const;
        void AddGameObject(GameObject* gameObj);
        void RemoveGameObject(GameObject* gameObj, bool del);
        void RemoveGameObject(uint32 spellid, bool del);
        void RemoveAllGameObjects();

        uint32 CalculateDamage(WeaponAttackType attType, bool normalized);
        float GetAPMultiplier(WeaponAttackType attType, bool normalized);
        void ModifyAuraState(AuraState flag, bool apply);
        bool HasAuraState(AuraState flag) const { return HasFlag(UNIT_FIELD_AURASTATE, 1<<(flag-1)); }
        bool HasAuraStateForCaster(AuraState flag, uint64 caster) const;
        void UnsummonAllTotems();
        Unit* SelectMagnetTarget(Unit *victim, SpellEntry const *spellInfo = NULL);

        int32 SpellBonusWithCoeffs(SpellEntry const *spellProto, int32 total, int32 benefit, int32 ap_benefit, DamageEffectType damagetype, bool donePart, float defCoeffMod = 1.0f);
        int32 SpellBaseDamageBonusDone(SpellSchoolMask schoolMask);
        int32 SpellBaseDamageBonusTaken(SpellSchoolMask schoolMask);
        uint32 SpellDamageBonusDone(Unit *pVictim, SpellEntry const *spellProto, uint32 pdamage, DamageEffectType damagetype, uint32 stack = 1);
        uint32 SpellDamageBonusTaken(Unit *pCaster, SpellEntry const *spellProto, uint32 pdamage, DamageEffectType damagetype, uint32 stack = 1);
        int32 SpellBaseHealingBonusDone(SpellSchoolMask schoolMask);
        int32 SpellBaseHealingBonusTaken(SpellSchoolMask schoolMask);
        uint32 SpellHealingBonusDone(Unit *pVictim, SpellEntry const *spellProto, int32 healamount, DamageEffectType damagetype, uint32 stack = 1);
        uint32 SpellHealingBonusTaken(Unit *pCaster, SpellEntry const *spellProto, int32 healamount, DamageEffectType damagetype, uint32 stack = 1);
        uint32 MeleeDamageBonusDone(Unit *pVictim, uint32 damage, WeaponAttackType attType, SpellEntry const *spellProto = NULL, DamageEffectType damagetype = DIRECT_DAMAGE, uint32 stack = 1);
        uint32 MeleeDamageBonusTaken(Unit *pCaster, uint32 pdamage,WeaponAttackType attType, SpellEntry const *spellProto = NULL, DamageEffectType damagetype = DIRECT_DAMAGE, uint32 stack = 1);

        bool   IsSpellBlocked(Unit *pCaster, SpellEntry const *spellProto, WeaponAttackType attackType = BASE_ATTACK);
        bool   IsSpellCrit(Unit *pVictim, SpellEntry const *spellProto, SpellSchoolMask schoolMask, WeaponAttackType attackType = BASE_ATTACK);
        uint32 SpellCriticalDamageBonus(SpellEntry const *spellProto, uint32 damage, Unit *pVictim);
        uint32 SpellCriticalHealingBonus(SpellEntry const *spellProto, uint32 damage, Unit *pVictim);

        bool IsTriggeredAtSpellProcEvent(Unit *pVictim, SpellAuraHolder* holder, SpellEntry const* procSpell, uint32 procFlag, uint32 procExtra, WeaponAttackType attType, bool isVictim, SpellProcEventEntry const*& spellProcEvent );
        // Aura proc handlers
        SpellAuraProcResult HandleDummyAuraProc(Unit *pVictim, uint32 damage, Aura* triggeredByAura, SpellEntry const *procSpell, uint32 procFlag, uint32 procEx, uint32 cooldown);
        SpellAuraProcResult HandleHasteAuraProc(Unit *pVictim, uint32 damage, Aura* triggeredByAura, SpellEntry const *procSpell, uint32 procFlag, uint32 procEx, uint32 cooldown);
        SpellAuraProcResult HandleSpellCritChanceAuraProc(Unit *pVictim, uint32 damage, Aura* triggeredByAura, SpellEntry const *procSpell, uint32 procFlag, uint32 procEx, uint32 cooldown);
        SpellAuraProcResult HandleProcTriggerSpellAuraProc(Unit *pVictim, uint32 damage, Aura* triggeredByAura, SpellEntry const *procSpell, uint32 procFlag, uint32 procEx, uint32 cooldown);
        SpellAuraProcResult HandleProcTriggerDamageAuraProc(Unit *pVictim, uint32 damage, Aura* triggeredByAura, SpellEntry const *procSpell, uint32 procFlag, uint32 procEx, uint32 cooldown);
        SpellAuraProcResult HandleOverrideClassScriptAuraProc(Unit *pVictim, uint32 damage, Aura* triggeredByAura, SpellEntry const *procSpell, uint32 procFlag, uint32 procEx, uint32 cooldown);
        SpellAuraProcResult HandleMendingAuraProc(Unit *pVictim, uint32 damage, Aura* triggeredByAura, SpellEntry const *procSpell, uint32 procFlag, uint32 procEx, uint32 cooldown);
        SpellAuraProcResult HandleModCastingSpeedNotStackAuraProc(Unit *pVictim, uint32 damage, Aura* triggeredByAura, SpellEntry const *procSpell, uint32 procFlag, uint32 procEx, uint32 cooldown);
        SpellAuraProcResult HandleReflectSpellsSchoolAuraProc(Unit *pVictim, uint32 damage, Aura* triggeredByAura, SpellEntry const *procSpell, uint32 procFlag, uint32 procEx, uint32 cooldown);
        SpellAuraProcResult HandleModPowerCostSchoolAuraProc(Unit *pVictim, uint32 damage, Aura* triggeredByAura, SpellEntry const *procSpell, uint32 procFlag, uint32 procEx, uint32 cooldown);
        SpellAuraProcResult HandleMechanicImmuneResistanceAuraProc(Unit *pVictim, uint32 damage, Aura* triggeredByAura, SpellEntry const *procSpell, uint32 procFlag, uint32 procEx, uint32 cooldown);
        SpellAuraProcResult HandleModDamageFromCasterAuraProc(Unit *pVictim, uint32 damage, Aura* triggeredByAura, SpellEntry const *procSpell, uint32 procFlag, uint32 procEx, uint32 cooldown);
        SpellAuraProcResult HandleMaelstromWeaponAuraProc(Unit *pVictim, uint32 damage, Aura* triggeredByAura, SpellEntry const *procSpell, uint32 procFlag, uint32 procEx, uint32 cooldown);
        SpellAuraProcResult HandleAddPctModifierAuraProc(Unit *pVictim, uint32 damage, Aura* triggeredByAura, SpellEntry const *procSpell, uint32 procFlag, uint32 procEx, uint32 cooldown);
        SpellAuraProcResult HandleModDamagePercentDoneAuraProc(Unit *pVictim, uint32 damage, Aura* triggeredByAura, SpellEntry const *procSpell, uint32 procFlag, uint32 procEx, uint32 cooldown);
        SpellAuraProcResult HandlePeriodicDummyAuraProc(Unit *pVictim, uint32 damage, Aura* triggeredByAura, SpellEntry const *procSpell, uint32 procFlag, uint32 procEx, uint32 cooldown);
        SpellAuraProcResult HandleNULLProc(Unit *pVictim, uint32 damage, Aura* triggeredByAura, SpellEntry const *procSpell, uint32 procFlag, uint32 procEx, uint32 cooldown)
        {
            // no proc handler for this aura type
            return SPELL_AURA_PROC_OK;
        }
        SpellAuraProcResult HandleCantTrigger(Unit *pVictim, uint32 damage, Aura* triggeredByAura, SpellEntry const *procSpell, uint32 procFlag, uint32 procEx, uint32 cooldown)
        {
            // this aura type can't proc
            return SPELL_AURA_PROC_CANT_TRIGGER;
        }

        void SetLastManaUse()
        {
            if (GetTypeId() == TYPEID_PLAYER && !IsUnderLastManaUseEffect())
                RemoveFlag(UNIT_FIELD_FLAGS_2, UNIT_FLAG2_REGENERATE_POWER);

            m_lastManaUseTimer = 5000;
        }
        bool IsUnderLastManaUseEffect() const { return m_lastManaUseTimer; }

        uint32 GetRegenTimer() const { return m_regenTimer; }

        void SetContestedPvP(Player *attackedPlayer = NULL);

        void ApplySpellImmune(uint32 spellId, uint32 op, uint32 type, bool apply);
        void ApplySpellDispelImmunity(const SpellEntry * spellProto, DispelType type, bool apply);
        virtual bool IsImmuneToSpell(SpellEntry const* spellInfo);
                                                            // redefined in Creature
        bool IsImmunedToDamage(SpellSchoolMask meleeSchoolMask);
        virtual bool IsImmuneToSpellEffect(SpellEntry const* spellInfo, SpellEffectIndex index) const;
                                                            // redefined in Creature

        uint32 CalcArmorReducedDamage(Unit* pVictim, const uint32 damage);
        void CalculateDamageAbsorbAndResist(Unit *pCaster, SpellSchoolMask schoolMask, DamageEffectType damagetype, const uint32 damage, uint32 *absorb, uint32 *resist, bool canReflect = false);
        void CalculateAbsorbResistBlock(Unit *pCaster, SpellNonMeleeDamage *damageInfo, SpellEntry const* spellProto, WeaponAttackType attType = BASE_ATTACK);
        void CalculateHealAbsorb(uint32 heal, uint32 *absorb);

        void  UpdateWalkMode(Unit* source, bool self = true);
        void  UpdateSpeed(UnitMoveType mtype, bool forced, float ratio = 1.0f);
        float GetSpeed( UnitMoveType mtype ) const;
        float GetSpeedRate( UnitMoveType mtype ) const { return m_speed_rate[mtype]; }
        void SetSpeedRate(UnitMoveType mtype, float rate, bool forced = false);

        void SetHover(bool on);
        bool isHover() const { return HasAuraType(SPELL_AURA_HOVER); }

        void KnockBackFrom(Unit* target, float horizontalSpeed, float verticalSpeed);
        void KnockBackPlayerWithAngle(float angle, float horizontalSpeed, float verticalSpeed);

        void _RemoveAllAuraMods();
        void _ApplyAllAuraMods();

        int32 CalculateSpellDamage(Unit const* target, SpellEntry const* spellProto, SpellEffectIndex effect_index, int32 const* basePoints = NULL);

        uint32 CalcNotIgnoreAbsorbDamage( uint32 damage, SpellSchoolMask damageSchoolMask, SpellEntry const* spellInfo = NULL);
        uint32 CalcNotIgnoreDamageRedunction( uint32 damage, SpellSchoolMask damageSchoolMask);
        int32 CalculateBaseSpellDuration(SpellEntry const* spellProto, uint32* periodicTime = NULL);
        uint32 CalculateSpellDuration(Unit const* caster, uint32 baseDuration, SpellEntry const* spellProto, SpellEffectIndex effect_index);
        float CalculateLevelPenalty(SpellEntry const* spellProto) const;

        void addFollower(FollowerReference* pRef) { m_FollowingRefManager.insertFirst(pRef); }
        void removeFollower(FollowerReference* /*pRef*/ ) { /* nothing to do yet */ }

        MotionMaster* GetMotionMaster() { return &i_motionMaster; }

        bool IsStopped() const { return !(hasUnitState(UNIT_STAT_MOVING)); }
        void StopMoving();

        void SetFeared(bool apply, ObjectGuid casterGuid = ObjectGuid(), uint32 spellID = 0, uint32 time = 0);
        void SetConfused(bool apply, ObjectGuid casterGuid = ObjectGuid(), uint32 spellID = 0);
        void SetFeignDeath(bool apply, ObjectGuid casterGuid = ObjectGuid(), uint32 spellID = 0);

        void AddComboPointHolder(uint32 lowguid) { m_ComboPointHolders.insert(lowguid); }
        void RemoveComboPointHolder(uint32 lowguid) { m_ComboPointHolders.erase(lowguid); }
        void ClearComboPointHolders();

        ///----------Pet responses methods-----------------
        void SendPetCastFail(uint32 spellid, SpellCastResult msg);
        void SendPetActionFeedback (uint8 msg);
        void SendPetTalk (uint32 pettalk);
        void SendPetAIReaction();
        ///----------End of Pet responses methods----------
        void DoPetAction (Player* owner, uint8 flag, uint32 spellid, ObjectGuid petGuid, ObjectGuid targetGuid);
        void DoPetCastSpell (Player *owner, uint8 cast_count, SpellCastTargets* targets, SpellEntry const* spellInfo);

        void propagateSpeedChange() { GetMotionMaster()->propagateSpeedChange(); }

        // reactive attacks
        void ClearAllReactives();
        void StartReactiveTimer( ReactiveType reactive ) { m_reactiveTimer[reactive] = REACTIVE_TIMER_START;}
        void UpdateReactives(uint32 p_time);

        // group updates
        void UpdateAuraForGroup(uint8 slot);

        // pet auras
        typedef std::set<PetAura const*> PetAuraSet;
        PetAuraSet m_petAuras;
        void AddPetAura(PetAura const* petSpell);
        void RemovePetAura(PetAura const* petSpell);

        // Frozen Mod
        inline void SetSpoofSamePlayerFaction(bool b) { m_spoofSamePlayerFaction = b; }
        inline bool IsSpoofSamePlayerFaction(void)    { return m_spoofSamePlayerFaction; }
        // Frozen Mod

        void SetThreatRedirectionTarget(uint64 guid, uint32 pct)
        {
            m_misdirectionTargetGUID = guid;
            m_ThreatRedirectionPercent = pct;
        }
        uint32 GetThreatRedirectionPercent() { return m_ThreatRedirectionPercent; }
        Unit *GetMisdirectionTarget() { return m_misdirectionTargetGUID ? GetMap()->GetUnit(m_misdirectionTargetGUID) : NULL; }

        // Movement info
        MovementInfo m_movementInfo;

        // Transports
        Transport* GetTransport() const { return m_transport; }
        void SetTransport(Transport* pTransport) { m_transport = pTransport; }

        float GetTransOffsetX() const { return m_movementInfo.GetTransportPos()->x; }
        float GetTransOffsetY() const { return m_movementInfo.GetTransportPos()->y; }
        float GetTransOffsetZ() const { return m_movementInfo.GetTransportPos()->z; }
        float GetTransOffsetO() const { return m_movementInfo.GetTransportPos()->o; }
        uint32 GetTransTime() const { return m_movementInfo.GetTransportTime(); }
        int8 GetTransSeat() const { return m_movementInfo.GetTransportSeat(); }

        // Vehicle system
        void EnterVehicle(VehicleKit *vehicle, int8 seatId = -1);
        void ExitVehicle();
        void ChangeSeat(int8 seatId, bool next = true);
        VehicleKit* GetVehicle() const { return m_pVehicle; }
        VehicleKit* GetVehicleKit() const { return m_pVehicleKit; }
        bool CreateVehicleKit(uint32 vehicleId);
        void RemoveVehicleKit();

    protected:
        explicit Unit ();

        void _UpdateSpells(uint32 time);
        void _UpdateAutoRepeatSpell();

        uint32 m_attackTimer[MAX_ATTACK];

        float m_createStats[MAX_STATS];

        AttackerSet m_attackers;
        Unit* m_attacking;

        DeathState m_deathState;

        SpellAuraHolderMap m_spellAuraHolders;
        SpellAuraHolderMap::iterator m_spellAuraHoldersUpdateIterator; // != end() in Unit::m_spellAuraHolders update and point to next element
        AuraList m_deletedAuras;                                       // auras removed while in ApplyModifier and waiting deleted
        SpellAuraHolderList m_deletedHolders;

        SingleCastSpellTargetMap m_singleCastSpellTargets;  // casted by unit single per-caster auras

        typedef std::list<uint64> DynObjectGUIDs;
        DynObjectGUIDs m_dynObjGUIDs;

        typedef std::list<GameObject*> GameObjectList;
        GameObjectList m_gameObj;
        bool m_isSorted;
        uint32 m_transform;

        AuraList m_modAuras[TOTAL_AURAS];
        float m_auraModifiersGroup[UNIT_MOD_END][MODIFIER_TYPE_END];
        float m_weaponDamage[MAX_ATTACK][2];
        bool m_canModifyStats;

        //std::list< spellEffectPair > AuraSpells[TOTAL_AURAS];  // TODO: use this if ok for mem
        VisibleAuraMap m_visibleAuras;

        float m_speed_rate[MAX_MOVE_TYPE];

        CharmInfo *m_charmInfo;

        virtual SpellSchoolMask GetMeleeDamageSchoolMask() const;

        MotionMaster i_motionMaster;

        uint32 m_reactiveTimer[MAX_REACTIVE];
        uint32 m_regenTimer;
        uint32 m_lastManaUseTimer;

        // Frozen Mod
        bool m_spoofSamePlayerFaction : 1;
        // Frozen Mod

        // Transports
        Transport* m_transport;

        VehicleKit* m_pVehicle;
        VehicleKit* m_pVehicleKit;

    private:
        void CleanupDeletedAuras();

        // player or player's pet
        float GetCombatRatingReduction(CombatRating cr) const;
        uint32 GetCombatRatingDamageReduction(CombatRating cr, float rate, float cap, uint32 damage) const;

        Unit* _GetTotem(TotemSlot slot) const;              // for templated function without include need
        Pet* _GetPet(ObjectGuid guid) const;                // for templated function without include need

        uint32 m_state;                                     // Even derived shouldn't modify
        uint32 m_CombatTimer;

        Spell* m_currentSpells[CURRENT_MAX_SPELL];
        uint32 m_castCounter;                               // count casts chain of triggered spells for prevent infinity cast crashes

        UnitVisibility m_Visibility;

        Diminishing m_Diminishing;
        // Manage all Units threatening us
        ThreatManager m_ThreatManager;
        // Manage all Units that are threatened by us
        HostileRefManager m_HostileRefManager;

        FollowerRefManager m_FollowingRefManager;

        ComboPointHolderSet m_ComboPointHolders;

        GroupPetList m_groupPets;

        GuardianPetList m_guardianPets;
        uint32 m_ThreatRedirectionPercent;
        uint64 m_misdirectionTargetGUID;

        uint64 m_TotemSlot[MAX_TOTEM_SLOT];

};

template<typename Func>
<<<<<<< HEAD
void Unit::CallForAllControlledUnits(Func const& func, bool withTotems, bool withGuardians, bool withCharms, bool withMiniPet)
{
    if (!m_groupPets.empty())
    {
        GroupPetList m_groupPetsTmp = GetPets();  // Original list may be modified in this function
        for (GroupPetList::const_iterator itr = m_groupPetsTmp.begin(); itr != m_groupPetsTmp.end(); ++itr)
        {
            if (Pet* pet = _GetPet(*itr))
                func(pet);
        }
    }
=======
void Unit::CallForAllControlledUnits(Func const& func, uint32 controledMask)
{
    if (controledMask & CONTROLED_PET)
        if (Pet* pet = GetPet())
            func(pet);
>>>>>>> 4c2127a6

    if (controledMask & CONTROLED_MINIPET)
        if (Unit* mini = GetMiniPet())
            func(mini);

    if (controledMask & CONTROLED_GUARDIANS)
    {
        for(GuardianPetList::const_iterator itr = m_guardianPets.begin(); itr != m_guardianPets.end();)
            if (Pet* guardian = _GetPet(*(itr++)))
                func(guardian);
    }

    if (controledMask & CONTROLED_TOTEMS)
    {
        for (int i = 0; i < MAX_TOTEM_SLOT; ++i)
            if (Unit *totem = _GetTotem(TotemSlot(i)))
                func(totem);
    }

    if (controledMask & CONTROLED_CHARM)
        if (Unit* charm = GetCharm())
            func(charm);

    if (withMiniPet)
        if(Unit* mini = GetMiniPet())
            func(mini);
}

template<typename Func>
<<<<<<< HEAD
bool Unit::CheckAllControlledUnits(Func const& func, bool withTotems, bool withGuardians, bool withCharms, bool withMiniPet) const
{

   for (GroupPetList::const_iterator itr = m_groupPets.begin(); itr != m_groupPets.end(); ++itr)
       if (Pet* pet = _GetPet(*itr))
           if (func(pet))
               return true;
=======
bool Unit::CheckAllControlledUnits(Func const& func, uint32 controledMask) const
{
    if (controledMask & CONTROLED_PET)
        if (Pet const* pet = GetPet())
            if (func(pet))
                return true;

    if (controledMask & CONTROLED_MINIPET)
        if(Unit const* mini = GetMiniPet())
            if (func(mini))
                return true;
>>>>>>> 4c2127a6

    if (controledMask & CONTROLED_GUARDIANS)
    {
        for(GuardianPetList::const_iterator itr = m_guardianPets.begin(); itr != m_guardianPets.end();)
            if (Pet const* guardian = _GetPet(*(itr++)))
                if (func(guardian))
                    return true;

    }

    if (controledMask & CONTROLED_TOTEMS)
    {
        for (int i = 0; i < MAX_TOTEM_SLOT; ++i)
            if (Unit const* totem = _GetTotem(TotemSlot(i)))
                if (func(totem))
                    return true;
    }

    if (controledMask & CONTROLED_CHARM)
        if (Unit const* charm = GetCharm())
            if (func(charm))
                return true;

    if (withMiniPet)
        if(Unit const* mini = GetMiniPet())
            if (func(mini))
                return true;

    return false;
}

template<typename Elem, typename Node>
inline void Unit::SendMonsterMoveByPath(Path<Elem,Node> const& path, uint32 start, uint32 end, SplineFlags flags)
{
    uint32 traveltime = uint32(path.GetTotalLength(start, end) * 32);

    uint32 pathSize = end - start;

    WorldPacket data( SMSG_MONSTER_MOVE, (GetPackGUID().size()+1+4+4+4+4+1+4+4+4+pathSize*4*3) );
    data << GetPackGUID();
    data << uint8(0);
    data << GetPositionX();
    data << GetPositionY();
    data << GetPositionZ();
    data << uint32(getMSTime());
    data << uint8(SPLINETYPE_NORMAL);
    data << uint32(flags);
    data << uint32(traveltime);
    data << uint32(pathSize);

    for(uint32 i = start; i < end; ++i)
    {
        data << float(path[i].x);
        data << float(path[i].y);
        data << float(path[i].z);
    }

    SendMessageToSet(&data, true);
}

#endif<|MERGE_RESOLUTION|>--- conflicted
+++ resolved
@@ -1546,11 +1546,7 @@
         ObjectGuid const& GetChannelObjectGuid() const { return GetGuidValue(UNIT_FIELD_CHANNEL_OBJECT); }
         void SetChannelObjectGuid(ObjectGuid targetGuid) { SetGuidValue(UNIT_FIELD_CHANNEL_OBJECT, targetGuid); }
 
-<<<<<<< HEAD
-        void SetCritterGuid(ObjectGuid critter) { SetGuidValue(UNIT_FIELD_CRITTER, critter); }
-=======
         void SetCritterGuid(ObjectGuid critterGuid) { SetGuidValue(UNIT_FIELD_CRITTER, critterGuid); }
->>>>>>> 4c2127a6
         ObjectGuid const& GetCritterGuid() const { return GetGuidValue(UNIT_FIELD_CRITTER); }
 
         void RemoveMiniPet();
@@ -1614,15 +1610,9 @@
         void _RemoveTotem(Totem* totem);                    // only for call from Totem class
 
         template<typename Func>
-<<<<<<< HEAD
-        void CallForAllControlledUnits(Func const& func, bool withTotems, bool withGuardians, bool withCharms, bool withMiniPet = false);
-        template<typename Func>
-        bool CheckAllControlledUnits(Func const& func, bool withTotems, bool withGuardians, bool withCharms, bool withMiniPet = false) const;
-=======
         void CallForAllControlledUnits(Func const& func, uint32 controledMask);
         template<typename Func>
         bool CheckAllControlledUnits(Func const& func, uint32 controledMask) const;
->>>>>>> 4c2127a6
 
         bool AddSpellAuraHolder(SpellAuraHolder *holder);
         void AddAuraToModList(Aura *aura);
@@ -2138,25 +2128,20 @@
 };
 
 template<typename Func>
-<<<<<<< HEAD
-void Unit::CallForAllControlledUnits(Func const& func, bool withTotems, bool withGuardians, bool withCharms, bool withMiniPet)
-{
-    if (!m_groupPets.empty())
+void Unit::CallForAllControlledUnits(Func const& func, uint32 controledMask)
+{
+    if (controledMask & CONTROLED_PET)
     {
-        GroupPetList m_groupPetsTmp = GetPets();  // Original list may be modified in this function
-        for (GroupPetList::const_iterator itr = m_groupPetsTmp.begin(); itr != m_groupPetsTmp.end(); ++itr)
-        {
-            if (Pet* pet = _GetPet(*itr))
-                func(pet);
+        if (!m_groupPets.empty())
+        {
+            GroupPetList m_groupPetsTmp = GetPets();  // Original list may be modified in this function
+            for (GroupPetList::const_iterator itr = m_groupPetsTmp.begin(); itr != m_groupPetsTmp.end(); ++itr)
+            {
+                if (Pet* pet = _GetPet(*itr))
+                    func(pet);
+            }
         }
     }
-=======
-void Unit::CallForAllControlledUnits(Func const& func, uint32 controledMask)
-{
-    if (controledMask & CONTROLED_PET)
-        if (Pet* pet = GetPet())
-            func(pet);
->>>>>>> 4c2127a6
 
     if (controledMask & CONTROLED_MINIPET)
         if (Unit* mini = GetMiniPet())
@@ -2180,33 +2165,21 @@
         if (Unit* charm = GetCharm())
             func(charm);
 
-    if (withMiniPet)
-        if(Unit* mini = GetMiniPet())
-            func(mini);
 }
 
 template<typename Func>
-<<<<<<< HEAD
-bool Unit::CheckAllControlledUnits(Func const& func, bool withTotems, bool withGuardians, bool withCharms, bool withMiniPet) const
-{
-
-   for (GroupPetList::const_iterator itr = m_groupPets.begin(); itr != m_groupPets.end(); ++itr)
-       if (Pet* pet = _GetPet(*itr))
-           if (func(pet))
-               return true;
-=======
 bool Unit::CheckAllControlledUnits(Func const& func, uint32 controledMask) const
 {
     if (controledMask & CONTROLED_PET)
-        if (Pet const* pet = GetPet())
-            if (func(pet))
-                return true;
+        for (GroupPetList::const_iterator itr = m_groupPets.begin(); itr != m_groupPets.end(); ++itr)
+           if (Pet* pet = _GetPet(*itr))
+               if (func(pet))
+                   return true;
 
     if (controledMask & CONTROLED_MINIPET)
         if(Unit const* mini = GetMiniPet())
             if (func(mini))
                 return true;
->>>>>>> 4c2127a6
 
     if (controledMask & CONTROLED_GUARDIANS)
     {
@@ -2228,11 +2201,6 @@
     if (controledMask & CONTROLED_CHARM)
         if (Unit const* charm = GetCharm())
             if (func(charm))
-                return true;
-
-    if (withMiniPet)
-        if(Unit const* mini = GetMiniPet())
-            if (func(mini))
                 return true;
 
     return false;
