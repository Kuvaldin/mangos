--- conflicted
+++ resolved
@@ -759,12 +759,7 @@
 {
     public:
         MovementInfo() : moveFlags(MOVEFLAG_NONE), moveFlags2(MOVEFLAG2_NONE), time(0),
-<<<<<<< HEAD
-            t_time(0), t_seat(-1), t_seatInfo(NULL), t_time2(0), s_pitch(0.0f), fallTime(0), j_velocity(0.0f), j_sinAngle(0.0f),
-            j_cosAngle(0.0f), j_xyspeed(0.0f), u_unk1(0.0f) {}
-=======
-            t_time(0), t_seat(-1), t_time2(0), s_pitch(0.0f), fallTime(0), u_unk1(0.0f) {}
->>>>>>> b1c371f4
+            t_time(0), t_seat(-1), t_seatInfo(NULL), t_time2(0), s_pitch(0.0f), fallTime(0), u_unk1(0.0f) {}
 
         // Read/Write methods
         void Read(ByteBuffer &data);
