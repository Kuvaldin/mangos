--- conflicted
+++ resolved
@@ -1742,12 +1742,8 @@
                                                             // redefined in Creature
 
         uint32 CalcArmorReducedDamage(Unit* pVictim, const uint32 damage);
-<<<<<<< HEAD
-        void CalcAbsorbResist(Unit *pVictim, SpellSchoolMask schoolMask, DamageEffectType damagetype, const uint32 damage, uint32 *absorb, uint32 *resist, bool canReflect = false);
+        void CalculateAbsorbAndResist(Unit *pCaster, SpellSchoolMask schoolMask, DamageEffectType damagetype, const uint32 damage, uint32 *absorb, uint32 *resist, bool canReflect = false);
         void CalcHealAbsorb(Unit *pVictim, const SpellEntry *spellProto, uint32 &HealAmount, uint32 &Absorbed);
-=======
-        void CalculateAbsorbAndResist(Unit *pCaster, SpellSchoolMask schoolMask, DamageEffectType damagetype, const uint32 damage, uint32 *absorb, uint32 *resist, bool canReflect = false);
->>>>>>> af066364
 
         void  UpdateWalkMode(Unit* source, bool self = true);
         void  UpdateSpeed(UnitMoveType mtype, bool forced, float ratio = 1.0f);
