/*
 * Copyright (C) 2005-2011 MaNGOS <http://getmangos.com/>
 *
 * This program is free software; you can redistribute it and/or modify
 * it under the terms of the GNU General Public License as published by
 * the Free Software Foundation; either version 2 of the License, or
 * (at your option) any later version.
 *
 * This program is distributed in the hope that it will be useful,
 * but WITHOUT ANY WARRANTY; without even the implied warranty of
 * MERCHANTABILITY or FITNESS FOR A PARTICULAR PURPOSE.  See the
 * GNU General Public License for more details.
 *
 * You should have received a copy of the GNU General Public License
 * along with this program; if not, write to the Free Software
 * Foundation, Inc., 59 Temple Place, Suite 330, Boston, MA  02111-1307  USA
 */

#ifndef __UNIT_H
#define __UNIT_H

#include "Common.h"
#include "Object.h"
#include "Opcodes.h"
#include "SpellAuraDefines.h"
#include "UpdateFields.h"
#include "SharedDefines.h"
#include "ThreatManager.h"
#include "HostileRefManager.h"
#include "FollowerReference.h"
#include "FollowerRefManager.h"
#include "Utilities/EventProcessor.h"
#include "MapManager.h"
#include "MotionMaster.h"
#include "DBCStructure.h"
#include "Path.h"
#include "WorldPacket.h"
#include "Timer.h"
#include <list>

enum SpellInterruptFlags
{
    SPELL_INTERRUPT_FLAG_MOVEMENT     = 0x01,
    SPELL_INTERRUPT_FLAG_DAMAGE       = 0x02,
    SPELL_INTERRUPT_FLAG_INTERRUPT    = 0x04,
    SPELL_INTERRUPT_FLAG_AUTOATTACK   = 0x08,
    SPELL_INTERRUPT_FLAG_ABORT_ON_DMG = 0x10,               // _complete_ interrupt on direct damage
    //SPELL_INTERRUPT_UNK             = 0x20                // unk, 564 of 727 spells having this spell start with "Glyph"
};

enum SpellChannelInterruptFlags
{
    CHANNEL_FLAG_DAMAGE      = 0x0002,
    CHANNEL_FLAG_MOVEMENT    = 0x0008,
    CHANNEL_FLAG_TURNING     = 0x0010,
    CHANNEL_FLAG_DAMAGE2     = 0x0080,
    CHANNEL_FLAG_DELAY       = 0x4000
};

enum SpellAuraInterruptFlags
{
    AURA_INTERRUPT_FLAG_UNK0                        = 0x00000001,   // 0    removed when getting hit by a negative spell?
    AURA_INTERRUPT_FLAG_DAMAGE                      = 0x00000002,   // 1    removed by any damage
    AURA_INTERRUPT_FLAG_UNK2                        = 0x00000004,   // 2
    AURA_INTERRUPT_FLAG_MOVE                        = 0x00000008,   // 3    removed by any movement
    AURA_INTERRUPT_FLAG_TURNING                     = 0x00000010,   // 4    removed by any turning
    AURA_INTERRUPT_FLAG_ENTER_COMBAT                = 0x00000020,   // 5    removed by entering combat
    AURA_INTERRUPT_FLAG_NOT_MOUNTED                 = 0x00000040,   // 6    removed by unmounting
    AURA_INTERRUPT_FLAG_NOT_ABOVEWATER              = 0x00000080,   // 7    removed by entering water
    AURA_INTERRUPT_FLAG_NOT_UNDERWATER              = 0x00000100,   // 8    removed by leaving water
    AURA_INTERRUPT_FLAG_NOT_SHEATHED                = 0x00000200,   // 9    removed by unsheathing
    AURA_INTERRUPT_FLAG_UNK10                       = 0x00000400,   // 10
    AURA_INTERRUPT_FLAG_CAST                        = 0x00000800,   // 11   removed by casting a spell
    AURA_INTERRUPT_FLAG_UNK12                       = 0x00001000,   // 12   removed by attack?
    AURA_INTERRUPT_FLAG_UNK13                       = 0x00002000,   // 13
    AURA_INTERRUPT_FLAG_UNK14                       = 0x00004000,   // 14
    AURA_INTERRUPT_FLAG_UNK15                       = 0x00008000,   // 15   removed by casting a spell?
    AURA_INTERRUPT_FLAG_UNK16                       = 0x00010000,   // 16
    AURA_INTERRUPT_FLAG_MOUNTING                    = 0x00020000,   // 17   removed by mounting
    AURA_INTERRUPT_FLAG_NOT_SEATED                  = 0x00040000,   // 18   removed by standing up (used by food and drink mostly and sleep/Fake Death like)
    AURA_INTERRUPT_FLAG_CHANGE_MAP                  = 0x00080000,   // 19   leaving map/getting teleported
    AURA_INTERRUPT_FLAG_IMMUNE_OR_LOST_SELECTION    = 0x00100000,   // 20   removed by auras that make you invulnerable, or make other to loose selection on you
    AURA_INTERRUPT_FLAG_UNK21                       = 0x00200000,   // 21
    AURA_INTERRUPT_FLAG_UNK22                       = 0x00400000,   // 22
    AURA_INTERRUPT_FLAG_ENTER_PVP_COMBAT            = 0x00800000,   // 23   removed by entering pvp combat
    AURA_INTERRUPT_FLAG_DIRECT_DAMAGE               = 0x01000000    // 24   removed by any direct damage
};

enum SpellModOp
{
    SPELLMOD_DAMAGE                 = 0,
    SPELLMOD_DURATION               = 1,
    SPELLMOD_THREAT                 = 2,
    SPELLMOD_EFFECT1                = 3,
    SPELLMOD_CHARGES                = 4,
    SPELLMOD_RANGE                  = 5,
    SPELLMOD_RADIUS                 = 6,
    SPELLMOD_CRITICAL_CHANCE        = 7,
    SPELLMOD_ALL_EFFECTS            = 8,
    SPELLMOD_NOT_LOSE_CASTING_TIME  = 9,
    SPELLMOD_CASTING_TIME           = 10,
    SPELLMOD_COOLDOWN               = 11,
    SPELLMOD_EFFECT2                = 12,
    // spellmod 13 unused
    SPELLMOD_COST                   = 14,
    SPELLMOD_CRIT_DAMAGE_BONUS      = 15,
    SPELLMOD_RESIST_MISS_CHANCE     = 16,
    SPELLMOD_JUMP_TARGETS           = 17,
    SPELLMOD_CHANCE_OF_SUCCESS      = 18,                   // Only used with SPELL_AURA_ADD_FLAT_MODIFIER and affects proc spells
    SPELLMOD_ACTIVATION_TIME        = 19,
    SPELLMOD_EFFECT_PAST_FIRST      = 20,
    SPELLMOD_GLOBAL_COOLDOWN        = 21,
    SPELLMOD_DOT                    = 22,
    SPELLMOD_EFFECT3                = 23,
    SPELLMOD_SPELL_BONUS_DAMAGE     = 24,
    // spellmod 25 unused
    SPELLMOD_FREQUENCY_OF_SUCCESS   = 26,                   // Only used with SPELL_AURA_ADD_PCT_MODIFIER and affects used on proc spells
    SPELLMOD_MULTIPLE_VALUE         = 27,
    SPELLMOD_RESIST_DISPEL_CHANCE   = 28
};

#define MAX_SPELLMOD 32

enum SpellFacingFlags
{
    SPELL_FACING_FLAG_INFRONT = 0x0001
};

#define BASE_MELEERANGE_OFFSET 1.33f
#define BASE_MINDAMAGE 1.0f
#define BASE_MAXDAMAGE 2.0f
#define BASE_ATTACK_TIME 2000

// byte value (UNIT_FIELD_BYTES_1,0)
enum UnitStandStateType
{
    UNIT_STAND_STATE_STAND             = 0,
    UNIT_STAND_STATE_SIT               = 1,
    UNIT_STAND_STATE_SIT_CHAIR         = 2,
    UNIT_STAND_STATE_SLEEP             = 3,
    UNIT_STAND_STATE_SIT_LOW_CHAIR     = 4,
    UNIT_STAND_STATE_SIT_MEDIUM_CHAIR  = 5,
    UNIT_STAND_STATE_SIT_HIGH_CHAIR    = 6,
    UNIT_STAND_STATE_DEAD              = 7,
    UNIT_STAND_STATE_KNEEL             = 8,
    UNIT_STAND_STATE_CUSTOM            = 9                  // Depends on model animation. Submerge, freeze, hide, hibernate, rest
};

// byte flags value (UNIT_FIELD_BYTES_1,2)
enum UnitStandFlags
{
    UNIT_STAND_FLAGS_UNK1         = 0x01,
    UNIT_STAND_FLAGS_CREEP        = 0x02,
    UNIT_STAND_FLAGS_UNK3         = 0x04,
    UNIT_STAND_FLAGS_UNK4         = 0x08,
    UNIT_STAND_FLAGS_UNK5         = 0x10,
    UNIT_STAND_FLAGS_ALL          = 0xFF
};

// byte flags value (UNIT_FIELD_BYTES_1,3)
enum UnitBytes1_Flags
{
    UNIT_BYTE1_FLAG_ALWAYS_STAND = 0x01,
    UNIT_BYTE1_FLAG_UNK_2        = 0x02,                    // Creature that can fly and are not on the ground appear to have this flag. If they are on the ground, flag is not present.
    UNIT_BYTE1_FLAG_UNTRACKABLE  = 0x04,
    UNIT_BYTE1_FLAG_ALL          = 0xFF
};

// byte value (UNIT_FIELD_BYTES_2,0)
enum SheathState
{
    SHEATH_STATE_UNARMED  = 0,                              // non prepared weapon
    SHEATH_STATE_MELEE    = 1,                              // prepared melee weapon
    SHEATH_STATE_RANGED   = 2                               // prepared ranged weapon
};

#define MAX_SHEATH_STATE    3

// byte flags value (UNIT_FIELD_BYTES_2,1)
enum UnitPVPStateFlags
{
    UNIT_BYTE2_FLAG_PVP         = 0x01,
    UNIT_BYTE2_FLAG_UNK1        = 0x02,
    UNIT_BYTE2_FLAG_FFA_PVP     = 0x04,
    UNIT_BYTE2_FLAG_SANCTUARY   = 0x08,
    UNIT_BYTE2_FLAG_UNK4        = 0x10,
    UNIT_BYTE2_FLAG_UNK5        = 0x20,
    UNIT_BYTE2_FLAG_UNK6        = 0x40,
    UNIT_BYTE2_FLAG_UNK7        = 0x80
};

// byte flags value (UNIT_FIELD_BYTES_2,2)
enum UnitRename
{
    UNIT_CAN_BE_RENAMED     = 0x01,
    UNIT_CAN_BE_ABANDONED   = 0x02,
};

#define CREATURE_MAX_SPELLS     8

enum Swing
{
    NOSWING                    = 0,
    SINGLEHANDEDSWING          = 1,
    TWOHANDEDSWING             = 2
};

enum VictimState
{
    VICTIMSTATE_UNKNOWN1       = 0,
    VICTIMSTATE_NORMAL         = 1,
    VICTIMSTATE_DODGE          = 2,
    VICTIMSTATE_PARRY          = 3,
    VICTIMSTATE_INTERRUPT      = 4,
    VICTIMSTATE_BLOCKS         = 5,
    VICTIMSTATE_EVADES         = 6,
    VICTIMSTATE_IS_IMMUNE      = 7,
    VICTIMSTATE_DEFLECTS       = 8
};

enum HitInfo
{
    HITINFO_NORMALSWING         = 0x00000000,
    HITINFO_UNK1                = 0x00000001,               // req correct packet structure
    HITINFO_NORMALSWING2        = 0x00000002,
    HITINFO_LEFTSWING           = 0x00000004,
    HITINFO_UNK2                = 0x00000008,
    HITINFO_MISS                = 0x00000010,
    HITINFO_ABSORB              = 0x00000020,               // absorbed damage
    HITINFO_ABSORB2             = 0x00000040,               // absorbed damage
    HITINFO_RESIST              = 0x00000080,               // resisted atleast some damage
    HITINFO_RESIST2             = 0x00000100,               // resisted atleast some damage
    HITINFO_CRITICALHIT         = 0x00000200,               // critical hit
    // 0x00000400
    // 0x00000800
    // 0x00001000
    HITINFO_BLOCK               = 0x00002000,               // blocked damage
    // 0x00004000
    // 0x00008000
    HITINFO_GLANCING            = 0x00010000,
    HITINFO_CRUSHING            = 0x00020000,
    HITINFO_NOACTION            = 0x00040000,               // guessed
    // 0x00080000
    // 0x00100000
    HITINFO_SWINGNOHITSOUND     = 0x00200000,               // guessed
    // 0x00400000
    HITINFO_UNK3                = 0x00800000
};

//i would like to remove this: (it is defined in item.h
enum InventorySlot
{
    NULL_BAG                   = 0,
    NULL_SLOT                  = 255
};

struct FactionTemplateEntry;
struct Modifier;
struct SpellEntry;
struct SpellEntryExt;

class Aura;
class SpellAuraHolder;
class Creature;
class Spell;
class DynamicObject;
class GameObject;
class SpellCastTargets;
class Item;
class Pet;
class PetAura;
class Totem;
class VehicleInfo;

struct SpellImmune
{
    uint32 type;
    uint32 spellId;
};

typedef std::list<SpellImmune> SpellImmuneList;

enum UnitModifierType
{
    BASE_VALUE = 0,
    BASE_PCT = 1,
    TOTAL_VALUE = 2,
    TOTAL_PCT = 3,
    MODIFIER_TYPE_END = 4
};

enum WeaponDamageRange
{
    MINDAMAGE,
    MAXDAMAGE
};

enum DamageTypeToSchool
{
    RESISTANCE,
    DAMAGE_DEALT,
    DAMAGE_TAKEN
};

enum AuraRemoveMode
{
    AURA_REMOVE_BY_DEFAULT,
    AURA_REMOVE_BY_STACK,                                   // at replace by similar aura
    AURA_REMOVE_BY_CANCEL,
    AURA_REMOVE_BY_DISPEL,
    AURA_REMOVE_BY_DEATH,
    AURA_REMOVE_BY_DELETE,                                  // use for speedup and prevent unexpected effects at player logout/pet unsummon (must be used _only_ after save), delete.
    AURA_REMOVE_BY_SHIELD_BREAK,                            // when absorb shield is removed by damage, heal absorb debuf
    AURA_REMOVE_BY_EXPIRE,                                  // at duration end

};

enum UnitMods
{
    UNIT_MOD_STAT_STRENGTH,                                 // UNIT_MOD_STAT_STRENGTH..UNIT_MOD_STAT_SPIRIT must be in existing order, it's accessed by index values of Stats enum.
    UNIT_MOD_STAT_AGILITY,
    UNIT_MOD_STAT_STAMINA,
    UNIT_MOD_STAT_INTELLECT,
    UNIT_MOD_STAT_SPIRIT,
    UNIT_MOD_HEALTH,
    UNIT_MOD_MANA,                                          // UNIT_MOD_MANA..UNIT_MOD_RUNIC_POWER must be in existing order, it's accessed by index values of Powers enum.
    UNIT_MOD_RAGE,
    UNIT_MOD_FOCUS,
    UNIT_MOD_ENERGY,
    UNIT_MOD_HAPPINESS,
    UNIT_MOD_RUNE,
    UNIT_MOD_RUNIC_POWER,
    UNIT_MOD_ARMOR,                                         // UNIT_MOD_ARMOR..UNIT_MOD_RESISTANCE_ARCANE must be in existing order, it's accessed by index values of SpellSchools enum.
    UNIT_MOD_RESISTANCE_HOLY,
    UNIT_MOD_RESISTANCE_FIRE,
    UNIT_MOD_RESISTANCE_NATURE,
    UNIT_MOD_RESISTANCE_FROST,
    UNIT_MOD_RESISTANCE_SHADOW,
    UNIT_MOD_RESISTANCE_ARCANE,
    UNIT_MOD_ATTACK_POWER,
    UNIT_MOD_ATTACK_POWER_RANGED,
    UNIT_MOD_DAMAGE_MAINHAND,
    UNIT_MOD_DAMAGE_OFFHAND,
    UNIT_MOD_DAMAGE_RANGED,
    UNIT_MOD_END,
    // synonyms
    UNIT_MOD_STAT_START = UNIT_MOD_STAT_STRENGTH,
    UNIT_MOD_STAT_END = UNIT_MOD_STAT_SPIRIT + 1,
    UNIT_MOD_RESISTANCE_START = UNIT_MOD_ARMOR,
    UNIT_MOD_RESISTANCE_END = UNIT_MOD_RESISTANCE_ARCANE + 1,
    UNIT_MOD_POWER_START = UNIT_MOD_MANA,
    UNIT_MOD_POWER_END = UNIT_MOD_RUNIC_POWER + 1
};

enum BaseModGroup
{
    CRIT_PERCENTAGE,
    RANGED_CRIT_PERCENTAGE,
    OFFHAND_CRIT_PERCENTAGE,
    SHIELD_BLOCK_VALUE,
    BASEMOD_END
};

enum BaseModType
{
    FLAT_MOD,
    PCT_MOD
};

#define MOD_END (PCT_MOD+1)

enum DeathState
{
    ALIVE          = 0,                                     // show as alive
    JUST_DIED      = 1,                                     // temporary state at die, for creature auto converted to CORPSE, for player at next update call
    CORPSE         = 2,                                     // corpse state, for player this also meaning that player not leave corpse
    DEAD           = 3,                                     // for creature despawned state (corpse despawned), for player CORPSE/DEAD not clear way switches (FIXME), and use m_deathtimer > 0 check for real corpse state
    JUST_ALIVED    = 4,                                     // temporary state at resurrection, for creature auto converted to ALIVE, for player at next update call
    CORPSE_FALLING = 5,                                     // corpse state in case when corpse still falling to ground
    GHOULED        = 6
};

// internal state flags for some auras and movement generators, other.
enum UnitState
{
    // persistent state (applied by aura/etc until expire)
    UNIT_STAT_MELEE_ATTACKING = 0x00000001,                     // unit is melee attacking someone Unit::Attack
    UNIT_STAT_ATTACK_PLAYER   = 0x00000002,                     // unit attack player or player's controlled unit and have contested pvpv timer setup, until timer expire, combat end and etc
    UNIT_STAT_DIED            = 0x00000004,                     // Unit::SetFeignDeath
    UNIT_STAT_STUNNED         = 0x00000008,                     // Aura::HandleAuraModStun
    UNIT_STAT_ROOT            = 0x00000010,                     // Aura::HandleAuraModRoot
    UNIT_STAT_ISOLATED        = 0x00000020,                     // area auras do not affect other players, Aura::HandleAuraModSchoolImmunity
    UNIT_STAT_CONTROLLED      = 0x00000040,                     // Aura::HandleAuraModPossess

    // persistent movement generator state (all time while movement generator applied to unit (independent from top state of movegen)
    UNIT_STAT_TAXI_FLIGHT     = 0x00000080,                     // player is in flight mode (in fact interrupted at far teleport until next map telport landing)
    UNIT_STAT_DISTRACTED      = 0x00000100,                     // DistractedMovementGenerator active

    // persistent movement generator state with non-persistent mirror states for stop support
    // (can be removed temporary by stop command or another movement generator apply)
    // not use _MOVE versions for generic movegen state, it can be removed temporary for unit stop and etc
    UNIT_STAT_CONFUSED        = 0x00000200,                     // ConfusedMovementGenerator active/onstack
    UNIT_STAT_CONFUSED_MOVE   = 0x00000400,
    UNIT_STAT_ROAMING         = 0x00000800,                     // RandomMovementGenerator/PointMovementGenerator/WaypointMovementGenerator active (now always set)
    UNIT_STAT_ROAMING_MOVE    = 0x00001000,
    UNIT_STAT_CHASE           = 0x00002000,                     // ChaseMovementGenerator active
    UNIT_STAT_CHASE_MOVE      = 0x00004000,
    UNIT_STAT_FOLLOW          = 0x00008000,                     // FollowMovementGenerator active
    UNIT_STAT_FOLLOW_MOVE     = 0x00010000,
    UNIT_STAT_FLEEING         = 0x00020000,                     // FleeMovementGenerator/TimedFleeingMovementGenerator active/onstack
    UNIT_STAT_FLEEING_MOVE    = 0x00040000,
    UNIT_STAT_ON_VEHICLE      = 0x00080000,                     // Unit is on vehicle

    // masks (only for check)

    // can't move currently
    UNIT_STAT_CAN_NOT_MOVE    = UNIT_STAT_ROOT | UNIT_STAT_STUNNED | UNIT_STAT_DIED | UNIT_STAT_ON_VEHICLE,

    // stay by different reasons
    UNIT_STAT_NOT_MOVE        = UNIT_STAT_ROOT | UNIT_STAT_STUNNED | UNIT_STAT_DIED |
                                UNIT_STAT_DISTRACTED | UNIT_STAT_ON_VEHICLE,

    // stay or scripted movement for effect( = in player case you can't move by client command)
    UNIT_STAT_NO_FREE_MOVE    = UNIT_STAT_ROOT | UNIT_STAT_STUNNED | UNIT_STAT_DIED |
                                UNIT_STAT_TAXI_FLIGHT |
                                UNIT_STAT_CONFUSED | UNIT_STAT_FLEEING | UNIT_STAT_ON_VEHICLE,

    // not react at move in sight or other
    UNIT_STAT_CAN_NOT_REACT   = UNIT_STAT_STUNNED | UNIT_STAT_DIED |
                                UNIT_STAT_CONFUSED | UNIT_STAT_FLEEING | UNIT_STAT_ON_VEHICLE,

    // AI disabled by some reason
    UNIT_STAT_LOST_CONTROL    = UNIT_STAT_FLEEING | UNIT_STAT_CONTROLLED,

    // above 2 state cases
    UNIT_STAT_CAN_NOT_REACT_OR_LOST_CONTROL  = UNIT_STAT_CAN_NOT_REACT | UNIT_STAT_LOST_CONTROL,

    // masks (for check or reset)

    // for real move using movegen check and stop (except unstoppable flight)
    UNIT_STAT_MOVING          = UNIT_STAT_ROAMING_MOVE | UNIT_STAT_CHASE_MOVE | UNIT_STAT_FOLLOW_MOVE | UNIT_STAT_FLEEING_MOVE,

    UNIT_STAT_ALL_STATE       = 0xFFFFFFFF
};

enum UnitMoveType
{
    MOVE_WALK           = 0,
    MOVE_RUN            = 1,
    MOVE_RUN_BACK       = 2,
    MOVE_SWIM           = 3,
    MOVE_SWIM_BACK      = 4,
    MOVE_TURN_RATE      = 5,
    MOVE_FLIGHT         = 6,
    MOVE_FLIGHT_BACK    = 7,
    MOVE_PITCH_RATE     = 8
};

#define MAX_MOVE_TYPE     9

extern float baseMoveSpeed[MAX_MOVE_TYPE];

enum CombatRating
{
    CR_WEAPON_SKILL             = 0,
    CR_DEFENSE_SKILL            = 1,
    CR_DODGE                    = 2,
    CR_PARRY                    = 3,
    CR_BLOCK                    = 4,
    CR_HIT_MELEE                = 5,
    CR_HIT_RANGED               = 6,
    CR_HIT_SPELL                = 7,
    CR_CRIT_MELEE               = 8,
    CR_CRIT_RANGED              = 9,
    CR_CRIT_SPELL               = 10,
    CR_HIT_TAKEN_MELEE          = 11,
    CR_HIT_TAKEN_RANGED         = 12,
    CR_HIT_TAKEN_SPELL          = 13,
    CR_CRIT_TAKEN_MELEE         = 14,
    CR_CRIT_TAKEN_RANGED        = 15,
    CR_CRIT_TAKEN_SPELL         = 16,
    CR_HASTE_MELEE              = 17,
    CR_HASTE_RANGED             = 18,
    CR_HASTE_SPELL              = 19,
    CR_WEAPON_SKILL_MAINHAND    = 20,
    CR_WEAPON_SKILL_OFFHAND     = 21,
    CR_WEAPON_SKILL_RANGED      = 22,
    CR_EXPERTISE                = 23,
    CR_ARMOR_PENETRATION        = 24
};

#define MAX_COMBAT_RATING         25

/// internal used flags for marking special auras - for example some dummy-auras
enum UnitAuraFlags
{
    UNIT_AURAFLAG_ALIVE_INVISIBLE   = 0x1,                  // aura which makes unit invisible for alive
};

enum UnitVisibility
{
    VISIBILITY_OFF                = 0,                      // absolute, not detectable, GM-like, can see all other
    VISIBILITY_ON                 = 1,
    VISIBILITY_GROUP_STEALTH      = 2,                      // detect chance, seen and can see group members
    VISIBILITY_GROUP_INVISIBILITY = 3,                      // invisibility, can see and can be seen only another invisible unit or invisible detection unit, set only if not stealthed, and in checks not used (mask used instead)
    VISIBILITY_GROUP_NO_DETECT    = 4,                      // state just at stealth apply for update Grid state. Don't remove, otherwise stealth spells will break
    VISIBILITY_RESPAWN            = 5                       // special totally not detectable visibility for force delete object at respawn command
};

// Value masks for UNIT_FIELD_FLAGS
enum UnitFlags
{
    UNIT_FLAG_UNK_0                 = 0x00000001,
    UNIT_FLAG_NON_ATTACKABLE        = 0x00000002,           // not attackable
    UNIT_FLAG_DISABLE_MOVE          = 0x00000004,
    UNIT_FLAG_PVP_ATTACKABLE        = 0x00000008,           // allow apply pvp rules to attackable state in addition to faction dependent state
    UNIT_FLAG_RENAME                = 0x00000010,
    UNIT_FLAG_PREPARATION           = 0x00000020,           // don't take reagents for spells with SPELL_ATTR_EX5_NO_REAGENT_WHILE_PREP
    UNIT_FLAG_UNK_6                 = 0x00000040,
    UNIT_FLAG_NOT_ATTACKABLE_1      = 0x00000080,           // ?? (UNIT_FLAG_PVP_ATTACKABLE | UNIT_FLAG_NOT_ATTACKABLE_1) is NON_PVP_ATTACKABLE
    UNIT_FLAG_OOC_NOT_ATTACKABLE    = 0x00000100,           // 2.0.8 - (OOC Out Of Combat) Can not be attacked when not in combat. Removed if unit for some reason enter combat (flag probably removed for the attacked and it's party/group only)
    UNIT_FLAG_PASSIVE               = 0x00000200,           // makes you unable to attack everything. Almost identical to our "civilian"-term. Will ignore it's surroundings and not engage in combat unless "called upon" or engaged by another unit.
    UNIT_FLAG_LOOTING               = 0x00000400,           // loot animation
    UNIT_FLAG_PET_IN_COMBAT         = 0x00000800,           // in combat?, 2.0.8
    UNIT_FLAG_PVP                   = 0x00001000,           // changed in 3.0.3
    UNIT_FLAG_SILENCED              = 0x00002000,           // silenced, 2.1.1
    UNIT_FLAG_UNK_14                = 0x00004000,           // 2.0.8
    UNIT_FLAG_UNK_15                = 0x00008000,
    UNIT_FLAG_UNK_16                = 0x00010000,           // removes attackable icon
    UNIT_FLAG_PACIFIED              = 0x00020000,           // 3.0.3 ok
    UNIT_FLAG_STUNNED               = 0x00040000,           // 3.0.3 ok
    UNIT_FLAG_IN_COMBAT             = 0x00080000,
    UNIT_FLAG_TAXI_FLIGHT           = 0x00100000,           // disable casting at client side spell not allowed by taxi flight (mounted?), probably used with 0x4 flag
    UNIT_FLAG_DISARMED              = 0x00200000,           // 3.0.3, disable melee spells casting..., "Required melee weapon" added to melee spells tooltip.
    UNIT_FLAG_CONFUSED              = 0x00400000,
    UNIT_FLAG_FLEEING               = 0x00800000,
    UNIT_FLAG_PLAYER_CONTROLLED     = 0x01000000,           // used in spell Eyes of the Beast for pet... let attack by controlled creature
    UNIT_FLAG_NOT_SELECTABLE        = 0x02000000,
    UNIT_FLAG_SKINNABLE             = 0x04000000,
    UNIT_FLAG_MOUNT                 = 0x08000000,
    UNIT_FLAG_UNK_28                = 0x10000000,
    UNIT_FLAG_UNK_29                = 0x20000000,           // used in Feing Death spell
    UNIT_FLAG_SHEATHE               = 0x40000000,
    UNIT_FLAG_UNK_31                = 0x80000000            // set skinnable icon and also changes color of portrait
};

// Value masks for UNIT_FIELD_FLAGS_2
enum UnitFlags2
{
    UNIT_FLAG2_FEIGN_DEATH          = 0x00000001,
    UNIT_FLAG2_UNK1                 = 0x00000002,           // Hides body and body armor. Weapons and shoulder and head armor still visible
    UNIT_FLAG2_UNK2                 = 0x00000004,
    UNIT_FLAG2_COMPREHEND_LANG      = 0x00000008,
    UNIT_FLAG2_CLONED               = 0x00000010,           // Used in SPELL_AURA_MIRROR_IMAGE
    UNIT_FLAG2_UNK5                 = 0x00000020,
    UNIT_FLAG2_FORCE_MOVE           = 0x00000040,
    UNIT_FLAG2_DISARM_OFFHAND       = 0x00000080,           // also shield case
    UNIT_FLAG2_UNK8                 = 0x00000100,
    UNIT_FLAG2_UNK9                 = 0x00000200,
    UNIT_FLAG2_DISARM_RANGED        = 0x00000400,           // disarm or something
    UNIT_FLAG2_REGENERATE_POWER     = 0x00000800,
};

/// Non Player Character flags
enum NPCFlags
{
    UNIT_NPC_FLAG_NONE                  = 0x00000000,
    UNIT_NPC_FLAG_GOSSIP                = 0x00000001,       // 100%
    UNIT_NPC_FLAG_QUESTGIVER            = 0x00000002,       // guessed, probably ok
    UNIT_NPC_FLAG_UNK1                  = 0x00000004,
    UNIT_NPC_FLAG_UNK2                  = 0x00000008,
    UNIT_NPC_FLAG_TRAINER               = 0x00000010,       // 100%
    UNIT_NPC_FLAG_TRAINER_CLASS         = 0x00000020,       // 100%
    UNIT_NPC_FLAG_TRAINER_PROFESSION    = 0x00000040,       // 100%
    UNIT_NPC_FLAG_VENDOR                = 0x00000080,       // 100%
    UNIT_NPC_FLAG_VENDOR_AMMO           = 0x00000100,       // 100%, general goods vendor
    UNIT_NPC_FLAG_VENDOR_FOOD           = 0x00000200,       // 100%
    UNIT_NPC_FLAG_VENDOR_POISON         = 0x00000400,       // guessed
    UNIT_NPC_FLAG_VENDOR_REAGENT        = 0x00000800,       // 100%
    UNIT_NPC_FLAG_REPAIR                = 0x00001000,       // 100%
    UNIT_NPC_FLAG_FLIGHTMASTER          = 0x00002000,       // 100%
    UNIT_NPC_FLAG_SPIRITHEALER          = 0x00004000,       // guessed
    UNIT_NPC_FLAG_SPIRITGUIDE           = 0x00008000,       // guessed
    UNIT_NPC_FLAG_INNKEEPER             = 0x00010000,       // 100%
    UNIT_NPC_FLAG_BANKER                = 0x00020000,       // 100%
    UNIT_NPC_FLAG_PETITIONER            = 0x00040000,       // 100% 0xC0000 = guild petitions, 0x40000 = arena team petitions
    UNIT_NPC_FLAG_TABARDDESIGNER        = 0x00080000,       // 100%
    UNIT_NPC_FLAG_BATTLEMASTER          = 0x00100000,       // 100%
    UNIT_NPC_FLAG_AUCTIONEER            = 0x00200000,       // 100%
    UNIT_NPC_FLAG_STABLEMASTER          = 0x00400000,       // 100%
    UNIT_NPC_FLAG_GUILD_BANKER          = 0x00800000,       // cause client to send 997 opcode
    UNIT_NPC_FLAG_SPELLCLICK            = 0x01000000,       // cause client to send 1015 opcode (spell click), dynamic, set at loading and don't must be set in DB
<<<<<<< HEAD
    UNIT_NPC_FLAG_PLAYER_VEHICLE        = 0x02000000,       // players with mounts that have vehicle data should have it set
    UNIT_NPC_FLAG_GUARD                 = 0x10000000        // custom flag for guards
=======
>>>>>>> 487721b8
};

// used in most movement packets (send and received)
enum MovementFlags
{
    MOVEFLAG_NONE               = 0x00000000,
    MOVEFLAG_FORWARD            = 0x00000001,
    MOVEFLAG_BACKWARD           = 0x00000002,
    MOVEFLAG_STRAFE_LEFT        = 0x00000004,
    MOVEFLAG_STRAFE_RIGHT       = 0x00000008,
    MOVEFLAG_TURN_LEFT          = 0x00000010,
    MOVEFLAG_TURN_RIGHT         = 0x00000020,
    MOVEFLAG_PITCH_UP           = 0x00000040,
    MOVEFLAG_PITCH_DOWN         = 0x00000080,
    MOVEFLAG_WALK_MODE          = 0x00000100,               // Walking
    MOVEFLAG_ONTRANSPORT        = 0x00000200,
    MOVEFLAG_LEVITATING         = 0x00000400,
    MOVEFLAG_ROOT               = 0x00000800,
    MOVEFLAG_FALLING            = 0x00001000,
    MOVEFLAG_FALLINGFAR         = 0x00002000,
    MOVEFLAG_PENDINGSTOP        = 0x00004000,
    MOVEFLAG_PENDINGSTRAFESTOP  = 0x00008000,
    MOVEFLAG_PENDINGFORWARD     = 0x00010000,
    MOVEFLAG_PENDINGBACKWARD    = 0x00020000,
    MOVEFLAG_PENDINGSTRAFELEFT  = 0x00040000,
    MOVEFLAG_PENDINGSTRAFERIGHT = 0x00080000,
    MOVEFLAG_PENDINGROOT        = 0x00100000,
    MOVEFLAG_SWIMMING           = 0x00200000,               // appears with fly flag also
    MOVEFLAG_ASCENDING          = 0x00400000,               // swim up also
    MOVEFLAG_DESCENDING         = 0x00800000,               // swim down also
    MOVEFLAG_CAN_FLY            = 0x01000000,               // can fly in 3.3?
    MOVEFLAG_FLYING             = 0x02000000,               // Actual flying mode
    MOVEFLAG_SPLINE_ELEVATION   = 0x04000000,               // used for flight paths
    MOVEFLAG_SPLINE_ENABLED     = 0x08000000,               // used for flight paths
    MOVEFLAG_WATERWALKING       = 0x10000000,               // prevent unit from falling through water
    MOVEFLAG_SAFE_FALL          = 0x20000000,               // active rogue safe fall spell (passive)
    MOVEFLAG_HOVER              = 0x40000000
};

// flags that use in movement check for example at spell casting
MovementFlags const movementFlagsMask = MovementFlags(
    MOVEFLAG_FORWARD |MOVEFLAG_BACKWARD  |MOVEFLAG_STRAFE_LEFT |MOVEFLAG_STRAFE_RIGHT|
    MOVEFLAG_PITCH_UP|MOVEFLAG_PITCH_DOWN|MOVEFLAG_ROOT        |
    MOVEFLAG_FALLING |MOVEFLAG_FALLINGFAR|MOVEFLAG_ASCENDING   |
    MOVEFLAG_FLYING  |MOVEFLAG_SPLINE_ELEVATION
);

MovementFlags const movementOrTurningFlagsMask = MovementFlags(
    movementFlagsMask | MOVEFLAG_TURN_LEFT | MOVEFLAG_TURN_RIGHT
);

enum MovementFlags2
{
    MOVEFLAG2_NONE              = 0x0000,
    MOVEFLAG2_NO_STRAFE         = 0x0001,
    MOVEFLAG2_NO_JUMPING        = 0x0002,
    MOVEFLAG2_UNK3              = 0x0004,
    MOVEFLAG2_FULLSPEEDTURNING  = 0x0008,
    MOVEFLAG2_FULLSPEEDPITCHING = 0x0010,
    MOVEFLAG2_ALLOW_PITCHING    = 0x0020,
    MOVEFLAG2_UNK4              = 0x0040,
    MOVEFLAG2_UNK5              = 0x0080,
    MOVEFLAG2_UNK6              = 0x0100,                   // transport related
    MOVEFLAG2_UNK7              = 0x0200,
    MOVEFLAG2_INTERP_MOVEMENT   = 0x0400,
    MOVEFLAG2_INTERP_TURNING    = 0x0800,
    MOVEFLAG2_INTERP_PITCHING   = 0x1000,
    MOVEFLAG2_UNK8              = 0x2000,
    MOVEFLAG2_UNK9              = 0x4000,
    MOVEFLAG2_UNK10             = 0x8000,
    MOVEFLAG2_INTERP_MASK       = MOVEFLAG2_INTERP_MOVEMENT | MOVEFLAG2_INTERP_TURNING | MOVEFLAG2_INTERP_PITCHING
};

enum SplineFlags
{
    SPLINEFLAG_NONE         = 0x00000000,
    SPLINEFLAG_FORWARD      = 0x00000001,
    SPLINEFLAG_BACKWARD     = 0x00000002,
    SPLINEFLAG_STRAFE_LEFT  = 0x00000004,
    SPLINEFLAG_STRAFE_RIGHT = 0x00000008,
    SPLINEFLAG_LEFT         = 0x00000010,
    SPLINEFLAG_RIGHT        = 0x00000020,
    SPLINEFLAG_PITCH_UP     = 0x00000040,
    SPLINEFLAG_PITCH_DOWN   = 0x00000080,
    SPLINEFLAG_DONE         = 0x00000100,
    SPLINEFLAG_FALLING      = 0x00000200,
    SPLINEFLAG_NO_SPLINE    = 0x00000400,
    SPLINEFLAG_TRAJECTORY   = 0x00000800,
    SPLINEFLAG_WALKMODE     = 0x00001000,
    SPLINEFLAG_FLYING       = 0x00002000,
    SPLINEFLAG_KNOCKBACK    = 0x00004000,
    SPLINEFLAG_FINALPOINT   = 0x00008000,
    SPLINEFLAG_FINALTARGET  = 0x00010000,
    SPLINEFLAG_FINALFACING  = 0x00020000,
    SPLINEFLAG_CATMULLROM   = 0x00040000,
    SPLINEFLAG_UNKNOWN1     = 0x00080000,
    SPLINEFLAG_UNKNOWN2     = 0x00100000,
    SPLINEFLAG_UNKNOWN3     = 0x00200000,
    SPLINEFLAG_UNKNOWN4     = 0x00400000,
    SPLINEFLAG_UNKNOWN5     = 0x00800000,
    SPLINEFLAG_UNKNOWN6     = 0x01000000,
    SPLINEFLAG_UNKNOWN7     = 0x02000000,
    SPLINEFLAG_UNKNOWN8     = 0x04000000,
    SPLINEFLAG_UNKNOWN9     = 0x08000000,
    SPLINEFLAG_UNKNOWN10    = 0x10000000,
    SPLINEFLAG_UNKNOWN11    = 0x20000000,
    SPLINEFLAG_UNKNOWN12    = 0x40000000
};

enum SplineMode
{
    SPLINEMODE_LINEAR       = 0,
    SPLINEMODE_CATMULLROM   = 1,
    SPLINEMODE_BEZIER3      = 2
};

enum SplineType
{
    SPLINETYPE_NORMAL       = 0,
    SPLINETYPE_STOP         = 1,
    SPLINETYPE_FACINGSPOT   = 2,
    SPLINETYPE_FACINGTARGET = 3,
    SPLINETYPE_FACINGANGLE  = 4
};

class MovementInfo
{
    friend class AntiCheat;

    public:
        MovementInfo() : moveFlags(MOVEFLAG_NONE), moveFlags2(MOVEFLAG2_NONE), time(0),
            t_time(0), t_seat(-1), t_seatInfo(NULL), t_time2(0), s_pitch(0.0f), fallTime(0), u_unk1(0.0f) {}

        // Read/Write methods
        void Read(ByteBuffer &data);
        void Write(ByteBuffer &data) const;

        // Movement flags manipulations
        void AddMovementFlag(MovementFlags f) { moveFlags |= f; }
        void RemoveMovementFlag(MovementFlags f) { moveFlags &= ~f; }
        bool HasMovementFlag(MovementFlags f) const { return moveFlags & f; }
        MovementFlags GetMovementFlags() const { return MovementFlags(moveFlags); }
        void SetMovementFlags(MovementFlags f) { moveFlags = f; }
        MovementFlags2 GetMovementFlags2() const { return MovementFlags2(moveFlags2); }
        void AddMovementFlag2(MovementFlags2 f) { moveFlags2 |= f; }

        // Position manipulations
        Position const *GetPos() const { return &pos; }
        void SetTransportData(ObjectGuid guid, float x, float y, float z, float o, uint32 time, int8 seat, VehicleSeatEntry const* seatInfo = NULL)
        {
            t_guid = guid;
            t_pos.x = x;
            t_pos.y = y;
            t_pos.z = z;
            t_pos.o = o;
            t_time = time;
            t_seat = seat;
            t_seatInfo = seatInfo;
        }
        void ClearTransportData()
        {
            t_guid = ObjectGuid();
            t_pos.x = 0.0f;
            t_pos.y = 0.0f;
            t_pos.z = 0.0f;
            t_pos.o = 0.0f;
            t_time = 0;
            t_seat = -1;
            t_seatInfo = NULL;
        }
        ObjectGuid const& GetTransportGuid() const { return t_guid; }
        Position const *GetTransportPos() const { return &t_pos; }
        int8 GetTransportSeat() const { return t_seat; }
        uint32 GetTransportDBCSeat() const { return t_seatInfo ? t_seatInfo->m_ID : 0; }
        uint32 GetVehicleSeatFlags() const { return t_seatInfo ? t_seatInfo->m_flags : 0; }
        uint32 GetTransportTime() const { return t_time; }
        uint32 GetFallTime() const { return fallTime; }
        void ChangeOrientation(float o) { pos.o = o; }
        void ChangePosition(float x, float y, float z, float o) { pos.x = x; pos.y = y; pos.z = z; pos.o = o; }
        void UpdateTime(uint32 _time) { time = _time; }

        struct JumpInfo
        {
            JumpInfo() : velocity(0.f), sinAngle(0.f), cosAngle(0.f), xyspeed(0.f) {}
            float   velocity, sinAngle, cosAngle, xyspeed;
        };

        JumpInfo const& GetJumpInfo() const { return jump; }
    private:
        // common
        uint32   moveFlags;                                 // see enum MovementFlags
        uint16   moveFlags2;                                // see enum MovementFlags2
        uint32   time;
        Position pos;
        // transport
        ObjectGuid t_guid;
        Position t_pos;
        uint32   t_time;
        int8     t_seat;
        VehicleSeatEntry const* t_seatInfo;
        uint32   t_time2;
        // swimming and flying
        float    s_pitch;
        // last fall time
        uint32   fallTime;
        // jumping
        JumpInfo jump;
        // spline
        float    u_unk1;
};

inline ByteBuffer& operator<< (ByteBuffer& buf, MovementInfo const& mi)
{
    mi.Write(buf);
    return buf;
}

inline ByteBuffer& operator>> (ByteBuffer& buf, MovementInfo& mi)
{
    mi.Read(buf);
    return buf;
}

enum DiminishingLevels
{
    DIMINISHING_LEVEL_1             = 0,
    DIMINISHING_LEVEL_2             = 1,
    DIMINISHING_LEVEL_3             = 2,
    DIMINISHING_LEVEL_IMMUNE        = 3
};

struct DiminishingReturn
{
    DiminishingReturn(DiminishingGroup group, uint32 t, uint32 count)
        : DRGroup(group), stack(0), hitTime(t), hitCount(count)
    {}

    DiminishingGroup        DRGroup:16;
    uint16                  stack:16;
    uint32                  hitTime;
    uint32                  hitCount;
};

// At least some values expected fixed and used in auras field, other custom
enum MeleeHitOutcome
{
    MELEE_HIT_EVADE     = 0,
    MELEE_HIT_MISS      = 1,
    MELEE_HIT_DODGE     = 2,                                // used as misc in SPELL_AURA_IGNORE_COMBAT_RESULT
    MELEE_HIT_BLOCK     = 3,                                // used as misc in SPELL_AURA_IGNORE_COMBAT_RESULT
    MELEE_HIT_PARRY     = 4,                                // used as misc in SPELL_AURA_IGNORE_COMBAT_RESULT
    MELEE_HIT_GLANCING  = 5,
    MELEE_HIT_CRIT      = 6,
    MELEE_HIT_CRUSHING  = 7,
    MELEE_HIT_NORMAL    = 8,
};

struct CleanDamage
{
    CleanDamage(uint32 _damage, uint32 _absorb, WeaponAttackType _attackType, MeleeHitOutcome _hitOutCome) :
    damage(_damage), absorb(_absorb), attackType(_attackType), hitOutCome(_hitOutCome) {}

    uint32 damage;
    uint32 absorb;                          // for calculation of rage from absorbed dmg
    WeaponAttackType attackType;
    MeleeHitOutcome hitOutCome;
};

// Struct for use in Unit::CalculateMeleeDamage
// Need create structure like in SMSG_ATTACKERSTATEUPDATE opcode
struct CalcDamageInfo
{
    Unit  *attacker;             // Attacker
    Unit  *target;               // Target for damage
    SpellSchoolMask damageSchoolMask;
    uint32 damage;
    uint32 absorb;
    uint32 resist;
    uint32 blocked_amount;
    uint32 HitInfo;
    uint32 TargetState;
// Helper
    WeaponAttackType attackType; //
    uint32 procAttacker;
    uint32 procVictim;
    uint32 procEx;
    uint32 cleanDamage;          // Used only for rage calculation
    MeleeHitOutcome hitOutCome;  // TODO: remove this field (need use TargetState)
};

// Spell damage info structure based on structure sending in SMSG_SPELLNONMELEEDAMAGELOG opcode
struct SpellNonMeleeDamage{
    SpellNonMeleeDamage(Unit *_attacker, Unit *_target, uint32 _SpellID, SpellSchoolMask _schoolMask)
        : target(_target), attacker(_attacker), SpellID(_SpellID), damage(0), schoolMask(_schoolMask),
        absorb(0), resist(0), physicalLog(false), unused(false), blocked(0), HitInfo(0)
    {}

    Unit   *target;
    Unit   *attacker;
    uint32 SpellID;
    uint32 damage;
    SpellSchoolMask schoolMask;
    uint32 absorb;
    uint32 resist;
    bool   physicalLog;
    bool   unused;
    uint32 blocked;
    uint32 HitInfo;
};

struct SpellPeriodicAuraLogInfo
{
    SpellPeriodicAuraLogInfo(Aura *_aura, uint32 _damage, uint32 _overDamage, uint32 _absorb, uint32 _resist, float _multiplier, bool _critical = false)
        : aura(_aura), damage(_damage), overDamage(_overDamage), absorb(_absorb), resist(_resist), multiplier(_multiplier), critical(_critical) {}

    Aura   *aura;
    uint32 damage;
    uint32 overDamage;                                      // overkill/overheal
    uint32 absorb;
    uint32 resist;
    float  multiplier;
    bool   critical;
};

uint32 createProcExtendMask(SpellNonMeleeDamage *damageInfo, SpellMissInfo missCondition);

enum SpellAuraProcResult
{
    SPELL_AURA_PROC_OK              = 0,                    // proc was processed, will remove charges
    SPELL_AURA_PROC_FAILED          = 1,                    // proc failed - if at least one aura failed the proc, charges won't be taken
    SPELL_AURA_PROC_CANT_TRIGGER    = 2                     // aura can't trigger - skip charges taking, move to next aura if exists
};

typedef SpellAuraProcResult(Unit::*pAuraProcHandler)(Unit *pVictim, uint32 damage, Aura* triggeredByAura, SpellEntry const *procSpell, uint32 procFlag, uint32 procEx, uint32 cooldown);
extern pAuraProcHandler AuraProcHandler[TOTAL_AURAS];

#define MAX_DECLINED_NAME_CASES 5

struct DeclinedName
{
    std::string name[MAX_DECLINED_NAME_CASES];
};

enum CurrentSpellTypes
{
    CURRENT_MELEE_SPELL             = 0,
    CURRENT_GENERIC_SPELL           = 1,
    CURRENT_AUTOREPEAT_SPELL        = 2,
    CURRENT_CHANNELED_SPELL         = 3
};

#define CURRENT_FIRST_NON_MELEE_SPELL 1
#define CURRENT_MAX_SPELL             4

struct GlobalCooldown
{
    explicit GlobalCooldown(uint32 _dur = 0, uint32 _time = 0) : duration(_dur), cast_time(_time) {}

    uint32 duration;
    uint32 cast_time;
};

typedef UNORDERED_MAP<uint32 /*category*/, GlobalCooldown> GlobalCooldownList;

class GlobalCooldownMgr                                     // Shared by Player and CharmInfo
{
    public:
        GlobalCooldownMgr() {}

    public:
        bool HasGlobalCooldown(SpellEntry const* spellInfo) const;
        void AddGlobalCooldown(SpellEntry const* spellInfo, uint32 gcd);
        void CancelGlobalCooldown(SpellEntry const* spellInfo);

    private:
        GlobalCooldownList m_GlobalCooldowns;
};

enum ActiveStates
{
    ACT_PASSIVE  = 0x01,                                    // 0x01 - passive
    ACT_DISABLED = 0x81,                                    // 0x80 - castable
    ACT_ENABLED  = 0xC1,                                    // 0x40 | 0x80 - auto cast + castable
    ACT_COMMAND  = 0x07,                                    // 0x01 | 0x02 | 0x04
    ACT_REACTION = 0x06,                                    // 0x02 | 0x04
    ACT_DECIDE   = 0x00                                     // custom
};

enum ReactStates
{
    REACT_PASSIVE    = 0,
    REACT_DEFENSIVE  = 1,
    REACT_AGGRESSIVE = 2
};

enum CommandStates
{
    COMMAND_STAY    = 0,
    COMMAND_FOLLOW  = 1,
    COMMAND_ATTACK  = 2,
    COMMAND_ABANDON = 3
};

#define UNIT_ACTION_BUTTON_ACTION(X) (uint32(X) & 0x00FFFFFF)
#define UNIT_ACTION_BUTTON_TYPE(X)   ((uint32(X) & 0xFF000000) >> 24)
#define MAX_UNIT_ACTION_BUTTON_ACTION_VALUE (0x00FFFFFF+1)
#define MAKE_UNIT_ACTION_BUTTON(A,T) (uint32(A) | (uint32(T) << 24))

struct UnitActionBarEntry
{
    UnitActionBarEntry() : packedData(uint32(ACT_DISABLED) << 24) {}

    uint32 packedData;

    // helper
    ActiveStates GetType() const { return ActiveStates(UNIT_ACTION_BUTTON_TYPE(packedData)); }
    uint32 GetAction() const { return UNIT_ACTION_BUTTON_ACTION(packedData); }
    bool IsActionBarForSpell() const
    {
        ActiveStates Type = GetType();
        return Type == ACT_DISABLED || Type == ACT_ENABLED || Type == ACT_PASSIVE;
    }

    void SetActionAndType(uint32 action, ActiveStates type)
    {
        packedData = MAKE_UNIT_ACTION_BUTTON(action,type);
    }

    void SetType(ActiveStates type)
    {
        packedData = MAKE_UNIT_ACTION_BUTTON(UNIT_ACTION_BUTTON_ACTION(packedData),type);
    }

    void SetAction(uint32 action)
    {
        packedData = (packedData & 0xFF000000) | UNIT_ACTION_BUTTON_ACTION(action);
    }
};

typedef UnitActionBarEntry CharmSpellEntry;

enum ActionBarIndex
{
    ACTION_BAR_INDEX_START = 0,
    ACTION_BAR_INDEX_PET_SPELL_START = 3,
    ACTION_BAR_INDEX_PET_SPELL_END = 7,
    ACTION_BAR_INDEX_END = 10,
};

#define MAX_UNIT_ACTION_BAR_INDEX (ACTION_BAR_INDEX_END-ACTION_BAR_INDEX_START)

struct CharmInfo
{
    public:
        explicit CharmInfo(Unit* unit);
        uint32 GetPetNumber() const { return m_petnumber; }
        void SetPetNumber(uint32 petnumber, bool statwindow);

        void SetCommandState(CommandStates st) { m_CommandState = st; }
        CommandStates GetCommandState() { return m_CommandState; }
        bool HasCommandState(CommandStates state) { return (m_CommandState == state); }
        void SetReactState(ReactStates st) { m_reactState = st; }
        ReactStates GetReactState() { return m_reactState; }
        bool HasReactState(ReactStates state) { return (m_reactState == state); }

        void InitPossessCreateSpells();
        void InitVehicleCreateSpells();
        void InitCharmCreateSpells();
        void InitPetActionBar();
        void InitEmptyActionBar();

                                                            //return true if successful
        bool AddSpellToActionBar(uint32 spellid, ActiveStates newstate = ACT_DECIDE);
        bool RemoveSpellFromActionBar(uint32 spell_id);
        void LoadPetActionBar(const std::string& data);
        void BuildActionBar(WorldPacket* data);
        void SetSpellAutocast(uint32 spell_id, bool state);
        void SetActionBar(uint8 index, uint32 spellOrAction,ActiveStates type)
        {
            PetActionBar[index].SetActionAndType(spellOrAction,type);
        }

        UnitActionBarEntry const* GetActionBarEntry(uint8 index) const { return &(PetActionBar[index]); }

        void ToggleCreatureAutocast(uint32 spellid, bool apply);

        CharmSpellEntry* GetCharmSpell(uint8 index) { return &(m_charmspells[index]); }

        GlobalCooldownMgr& GetGlobalCooldownMgr() { return m_GlobalCooldownMgr; }
    private:

        Unit* m_unit;
        UnitActionBarEntry PetActionBar[MAX_UNIT_ACTION_BAR_INDEX];
        CharmSpellEntry m_charmspells[CREATURE_MAX_SPELLS];
        CommandStates   m_CommandState;
        ReactStates     m_reactState;
        uint32          m_petnumber;
        GlobalCooldownMgr m_GlobalCooldownMgr;
};

// used in CallForAllControlledUnits/CheckAllControlledUnits
enum ControlledUnitMask
{
    CONTROLLED_PET       = 0x01,
    CONTROLLED_MINIPET   = 0x02,
    CONTROLLED_GUARDIANS = 0x04,                            // including PROTECTOR_PET
    CONTROLLED_CHARM     = 0x08,
    CONTROLLED_TOTEMS    = 0x10,
};

// for clearing special attacks
#define REACTIVE_TIMER_START 4000

enum ReactiveType
{
    REACTIVE_DEFENSE      = 0,
    REACTIVE_HUNTER_PARRY = 1,
    REACTIVE_OVERPOWER    = 2
};

#define MAX_REACTIVE 3

// Used as MiscValue for SPELL_AURA_IGNORE_UNIT_STATE
enum IgnoreUnitState
{
    IGNORE_UNIT_TARGET_STATE      = 0,                      // target health, aura states, or combopoints
    IGNORE_UNIT_COMBAT_STATE      = 1,                      // ignore caster in combat state
    IGNORE_UNIT_TARGET_NON_FROZEN = 126,                    // ignore absent of frozen state
};

typedef std::set<ObjectGuid> GuardianPetList;
typedef std::set<ObjectGuid> GroupPetList;

// delay time next attack to prevent client attack animation problems
#define ATTACK_DISPLAY_DELAY 200
#define MAX_PLAYER_STEALTH_DETECT_RANGE 45.0f               // max distance for detection targets by player
#define MAX_CREATURE_ATTACK_RADIUS 45.0f                    // max distance for creature aggro (use with CONFIG_FLOAT_RATE_CREATURE_AGGRO)

// Regeneration defines
#define REGEN_TIME_FULL     2000                            // For this time difference is computed regen value
#define REGEN_TIME_PRECISE  500                             // Used in Spell::CheckPower for precise regeneration in spell cast time

struct SpellProcEventEntry;                                 // used only privately
class  VehicleKit;

class MANGOS_DLL_SPEC Unit : public WorldObject
{
    public:
        typedef std::set<Unit*> AttackerSet;
        typedef std::multimap< uint32, SpellAuraHolder*> SpellAuraHolderMap;
        typedef std::pair<SpellAuraHolderMap::iterator, SpellAuraHolderMap::iterator> SpellAuraHolderBounds;
        typedef std::pair<SpellAuraHolderMap::const_iterator, SpellAuraHolderMap::const_iterator> SpellAuraHolderConstBounds;
        typedef std::list<SpellAuraHolder *> SpellAuraHolderList;
        typedef std::list<Aura *> AuraList;
        typedef std::list<DiminishingReturn> Diminishing;
        typedef std::set<ObjectGuid> ComboPointHolderSet;
        typedef std::map<uint8, uint32> VisibleAuraMap;
        typedef std::map<SpellEntry const*, ObjectGuid> SingleCastSpellTargetMap;


        virtual ~Unit ( );

        void AddToWorld();
        void RemoveFromWorld();

        void CleanupsBeforeDelete();                        // used in ~Creature/~Player (or before mass creature delete to remove cross-references to already deleted units)

        float GetObjectBoundingRadius() const               // overwrite WorldObject version
        {
            return m_floatValues[UNIT_FIELD_BOUNDINGRADIUS];
        }

        DiminishingLevels GetDiminishing(DiminishingGroup  group);
        void IncrDiminishing(DiminishingGroup group);
        void ApplyDiminishingToDuration(DiminishingGroup  group, int32 &duration,Unit* caster, DiminishingLevels Level, int32 limitduration);
        void ApplyDiminishingAura(DiminishingGroup  group, bool apply);
        void ClearDiminishings() { m_Diminishing.clear(); }

        virtual void Update( uint32 update_diff, uint32 time );

        void setAttackTimer(WeaponAttackType type, uint32 time) { m_attackTimer[type] = time; }
        void resetAttackTimer(WeaponAttackType type = BASE_ATTACK);
        uint32 getAttackTimer(WeaponAttackType type) const { return m_attackTimer[type]; }
        bool isAttackReady(WeaponAttackType type = BASE_ATTACK) const { return m_attackTimer[type] == 0; }
        bool haveOffhandWeapon() const;
        bool CanUseEquippedWeapon(WeaponAttackType attackType) const
        {
            if (IsInFeralForm())
                return false;

            switch(attackType)
            {
                default:
                case BASE_ATTACK:
                    return !HasFlag(UNIT_FIELD_FLAGS, UNIT_FLAG_DISARMED);
                case OFF_ATTACK:
                    return !HasFlag(UNIT_FIELD_FLAGS_2, UNIT_FLAG2_DISARM_OFFHAND);
                case RANGED_ATTACK:
                    return !HasFlag(UNIT_FIELD_FLAGS_2, UNIT_FLAG2_DISARM_RANGED);
            }
        }
        bool CanReachWithMeleeAttack(Unit* pVictim, float flat_mod = 0.0f) const;
        uint32 m_extraAttacks;

        void _addAttacker(Unit *pAttacker)                  // must be called only from Unit::Attack(Unit*)
        {
            AttackerSet::const_iterator itr = m_attackers.find(pAttacker);
            if(itr == m_attackers.end())
                m_attackers.insert(pAttacker);
        }
        void _removeAttacker(Unit *pAttacker)               // must be called only from Unit::AttackStop()
        {
            m_attackers.erase(pAttacker);
        }
        Unit * getAttackerForHelper()                       // If someone wants to help, who to give them
        {
            if (getVictim() != NULL)
                return getVictim();

            if (!m_attackers.empty())
                return *(m_attackers.begin());

            return NULL;
        }
        bool Attack(Unit *victim, bool meleeAttack);
        void AttackedBy(Unit *attacker);
        void CastStop(uint32 except_spellid = 0);
        bool AttackStop(bool targetSwitch = false);
        void RemoveAllAttackers();
        AttackerSet const& getAttackers() const { return m_attackers; }
        bool isAttackingPlayer() const;
        Unit* getVictim() const { return m_attacking; }
        void CombatStop(bool includingCast = false);
        void CombatStopWithPets(bool includingCast = false);
        void StopAttackFaction(uint32 faction_id);
        Unit* SelectRandomUnfriendlyTarget(Unit* except = NULL, float radius = ATTACK_DISTANCE) const;
        Unit* SelectRandomFriendlyTarget(Unit* except = NULL, float radius = ATTACK_DISTANCE) const;
        bool hasNegativeAuraWithInterruptFlag(uint32 flag);
        void SendMeleeAttackStop(Unit* victim);
        void SendMeleeAttackStart(Unit* pVictim);

        void addUnitState(uint32 f) { m_state |= f; }
        bool hasUnitState(uint32 f) const { return (m_state & f); }
        void clearUnitState(uint32 f) { m_state &= ~f; }
        bool CanFreeMove() const
        {
            return !hasUnitState(UNIT_STAT_NO_FREE_MOVE) && GetOwnerGuid().IsEmpty();
        }

        uint32 getLevel() const { return GetUInt32Value(UNIT_FIELD_LEVEL); }
        virtual uint32 GetLevelForTarget(Unit const* /*target*/) const { return getLevel(); }
        void SetLevel(uint32 lvl);
        uint8 getRace() const { return GetByteValue(UNIT_FIELD_BYTES_0, 0); }
        uint32 getRaceMask() const { return 1 << (getRace()-1); }
        uint8 getClass() const { return GetByteValue(UNIT_FIELD_BYTES_0, 1); }
        uint32 getClassMask() const { return 1 << (getClass()-1); }
        uint8 getGender() const { return GetByteValue(UNIT_FIELD_BYTES_0, 2); }

        float GetStat(Stats stat) const { return float(GetUInt32Value(UNIT_FIELD_STAT0+stat)); }
        void SetStat(Stats stat, int32 val) { SetStatInt32Value(UNIT_FIELD_STAT0+stat, val); }
        uint32 GetArmor() const { return GetResistance(SPELL_SCHOOL_NORMAL) ; }
        void SetArmor(int32 val) { SetResistance(SPELL_SCHOOL_NORMAL, val); }

        uint32 GetResistance(SpellSchools school) const { return GetUInt32Value(UNIT_FIELD_RESISTANCES+school); }
        void SetResistance(SpellSchools school, int32 val) { SetStatInt32Value(UNIT_FIELD_RESISTANCES+school,val); }

        uint32 GetHealth()    const { return GetUInt32Value(UNIT_FIELD_HEALTH); }
        uint32 GetMaxHealth() const { return GetUInt32Value(UNIT_FIELD_MAXHEALTH); }
        float GetHealthPercent() const { return (GetHealth()*100.0f) / GetMaxHealth(); }
        void SetHealth(   uint32 val);
        void SetMaxHealth(uint32 val);
        void SetHealthPercent(float percent);
        int32 ModifyHealth(int32 val);

        Powers getPowerType() const { return Powers(GetByteValue(UNIT_FIELD_BYTES_0, 3)); }
        void setPowerType(Powers power);
        uint32 GetPower(   Powers power) const { return GetUInt32Value(UNIT_FIELD_POWER1   +power); }
        uint32 GetMaxPower(Powers power) const { return GetUInt32Value(UNIT_FIELD_MAXPOWER1+power); }
        void SetPower(   Powers power, uint32 val);
        void SetMaxPower(Powers power, uint32 val);
        int32 ModifyPower(Powers power, int32 val);
        void ApplyPowerMod(Powers power, uint32 val, bool apply);
        void ApplyMaxPowerMod(Powers power, uint32 val, bool apply);

        uint32 GetAttackTime(WeaponAttackType att) const { return (uint32)(GetFloatValue(UNIT_FIELD_BASEATTACKTIME+att)/m_modAttackSpeedPct[att]); }
        void SetAttackTime(WeaponAttackType att, uint32 val) { SetFloatValue(UNIT_FIELD_BASEATTACKTIME+att,val*m_modAttackSpeedPct[att]); }
        void ApplyAttackTimePercentMod(WeaponAttackType att,float val, bool apply);
        void ApplyCastTimePercentMod(float val, bool apply);

        SheathState GetSheath() const { return SheathState(GetByteValue(UNIT_FIELD_BYTES_2, 0)); }
        virtual void SetSheath( SheathState sheathed ) { SetByteValue(UNIT_FIELD_BYTES_2, 0, sheathed); }

        // faction template id
        uint32 getFaction() const { return GetUInt32Value(UNIT_FIELD_FACTIONTEMPLATE); }
        uint32 GetOriginalFaction() const { return m_originalFaction; }
        void setFaction(uint32 faction) { if (!m_originalFaction) m_originalFaction = faction; SetUInt32Value(UNIT_FIELD_FACTIONTEMPLATE, faction ); }
        FactionTemplateEntry const* getFactionTemplateEntry() const;
        bool IsHostileTo(Unit const* unit) const;
        bool IsHostileToPlayers() const;
        bool IsFriendlyTo(Unit const* unit) const;
        bool IsNeutralToAll() const;
        bool IsContestedGuard() const
        {
            if(FactionTemplateEntry const* entry = getFactionTemplateEntry())
                return entry->IsContestedGuardFaction();

            return false;
        }
        bool IsPvP() const { return HasByteFlag(UNIT_FIELD_BYTES_2, 1, UNIT_BYTE2_FLAG_PVP); }
        void SetPvP(bool state);
        bool IsFFAPvP() const { return HasByteFlag(UNIT_FIELD_BYTES_2, 1, UNIT_BYTE2_FLAG_FFA_PVP); }
        void SetFFAPvP(bool state);
        uint32 GetCreatureType() const;
        uint32 GetCreatureTypeMask() const
        {
            uint32 creatureType = GetCreatureType();
            return (creatureType >= 1) ? (1 << (creatureType - 1)) : 0;
        }

        uint8 getStandState() const { return GetByteValue(UNIT_FIELD_BYTES_1, 0); }
        bool IsSitState() const;
        bool IsStandState() const;
        void SetStandState(uint8 state);

        void  SetStandFlags(uint8 flags) { SetByteFlag(UNIT_FIELD_BYTES_1, 2,flags); }
        void  RemoveStandFlags(uint8 flags) { RemoveByteFlag(UNIT_FIELD_BYTES_1, 2,flags); }

        bool IsMounted() const { return HasFlag(UNIT_FIELD_FLAGS, UNIT_FLAG_MOUNT ); }
        uint32 GetMountID() const { return GetUInt32Value(UNIT_FIELD_MOUNTDISPLAYID); }
        void Mount(uint32 mount, uint32 spellId = 0, uint32 vehicleId = 0, uint32 creatureEntry = 0);
        void Unmount(bool from_aura = false);

        VehicleInfo* GetVehicleInfo() { return m_vehicleInfo; }
        bool IsVehicle() const { return m_vehicleInfo != NULL; }
        void SetVehicleId(uint32 entry);

        uint16 GetMaxSkillValueForLevel(Unit const* target = NULL) const { return (target ? GetLevelForTarget(target) : getLevel()) * 5; }
        void DealDamageMods(Unit *pVictim, uint32 &damage, uint32* absorb);
        uint32 DealDamage(Unit *pVictim, uint32 damage, CleanDamage const* cleanDamage, DamageEffectType damagetype, SpellSchoolMask damageSchoolMask, SpellEntry const *spellProto, bool durabilityLoss);
        int32 DealHeal(Unit *pVictim, uint32 addhealth, SpellEntry const *spellProto, bool critical = false, uint32 absorb = 0);

        void PetOwnerKilledUnit(Unit* pVictim);

        void ProcDamageAndSpell(Unit *pVictim, uint32 procAttacker, uint32 procVictim, uint32 procEx, uint32 amount, WeaponAttackType attType = BASE_ATTACK, SpellEntry const *procSpell = NULL);
        void ProcDamageAndSpellFor( bool isVictim, Unit * pTarget, uint32 procFlag, uint32 procExtra, WeaponAttackType attType, SpellEntry const * procSpell, uint32 damage );

        void HandleEmote(uint32 emote_id);                  // auto-select command/state
        void HandleEmoteCommand(uint32 emote_id);
        void HandleEmoteState(uint32 emote_id);
        void AttackerStateUpdate (Unit *pVictim, WeaponAttackType attType = BASE_ATTACK, bool extra = false );

        float MeleeMissChanceCalc(const Unit *pVictim, WeaponAttackType attType) const;

        void CalculateMeleeDamage(Unit *pVictim, uint32 damage, CalcDamageInfo *damageInfo, WeaponAttackType attackType = BASE_ATTACK);
        void DealMeleeDamage(CalcDamageInfo *damageInfo, bool durabilityLoss);

        bool IsAllowedDamageInArea(Unit * pVictim) const;

        void CalculateSpellDamage(SpellNonMeleeDamage *damageInfo, int32 damage, SpellEntry const *spellInfo, WeaponAttackType attackType = BASE_ATTACK);
        void DealSpellDamage(SpellNonMeleeDamage *damageInfo, bool durabilityLoss);

        // player or player's pet resilience (-1%)
        float GetMeleeCritChanceReduction() const { return GetCombatRatingReduction(CR_CRIT_TAKEN_MELEE); }
        float GetRangedCritChanceReduction() const { return GetCombatRatingReduction(CR_CRIT_TAKEN_RANGED); }
        float GetSpellCritChanceReduction() const { return GetCombatRatingReduction(CR_CRIT_TAKEN_SPELL); }

        // player or player's pet resilience (-1%)
        uint32 GetMeleeCritDamageReduction(uint32 damage) const { return GetCombatRatingDamageReduction(CR_CRIT_TAKEN_MELEE, 2.2f, 33.0f, damage); }
        uint32 GetRangedCritDamageReduction(uint32 damage) const { return GetCombatRatingDamageReduction(CR_CRIT_TAKEN_RANGED, 2.2f, 33.0f, damage); }
        uint32 GetSpellCritDamageReduction(uint32 damage) const { return GetCombatRatingDamageReduction(CR_CRIT_TAKEN_SPELL, 2.2f, 33.0f, damage); }

        // player or player's pet resilience (-1%), cap 100%
        uint32 GetMeleeDamageReduction(uint32 damage) const { return GetCombatRatingDamageReduction(CR_CRIT_TAKEN_MELEE, 2.0f, 100.0f, damage); }
        uint32 GetRangedDamageReduction(uint32 damage) const { return GetCombatRatingDamageReduction(CR_CRIT_TAKEN_MELEE, 2.0f, 100.0f, damage); }
        uint32 GetSpellDamageReduction(uint32 damage) const { return GetCombatRatingDamageReduction(CR_CRIT_TAKEN_MELEE, 2.0f, 100.0f, damage); }

        float  MeleeSpellMissChance(Unit *pVictim, WeaponAttackType attType, int32 skillDiff, SpellEntry const *spell);
        SpellMissInfo MeleeSpellHitResult(Unit *pVictim, SpellEntry const *spell);
        SpellMissInfo MagicSpellHitResult(Unit *pVictim, SpellEntry const *spell);
        SpellMissInfo SpellHitResult(Unit *pVictim, SpellEntry const *spell, bool canReflect = false);

        float GetUnitDodgeChance()    const;
        float GetUnitParryChance()    const;
        float GetUnitBlockChance()    const;
        float GetUnitCriticalChance(WeaponAttackType attackType, const Unit *pVictim) const;

        virtual uint32 GetShieldBlockValue() const =0;
        uint32 GetUnitMeleeSkill(Unit const* target = NULL) const { return (target ? GetLevelForTarget(target) : getLevel()) * 5; }
        uint32 GetDefenseSkillValue(Unit const* target = NULL) const;
        uint32 GetWeaponSkillValue(WeaponAttackType attType, Unit const* target = NULL) const;
        float GetWeaponProcChance() const;
        float GetPPMProcChance(uint32 WeaponSpeed, float PPM) const;

        MeleeHitOutcome RollMeleeOutcomeAgainst (const Unit *pVictim, WeaponAttackType attType) const;
        MeleeHitOutcome RollMeleeOutcomeAgainst (const Unit *pVictim, WeaponAttackType attType, int32 crit_chance, int32 miss_chance, int32 dodge_chance, int32 parry_chance, int32 block_chance) const;

        bool isVendor()       const { return HasFlag( UNIT_NPC_FLAGS, UNIT_NPC_FLAG_VENDOR ); }
        bool isTrainer()      const { return HasFlag( UNIT_NPC_FLAGS, UNIT_NPC_FLAG_TRAINER ); }
        bool isQuestGiver()   const { return HasFlag( UNIT_NPC_FLAGS, UNIT_NPC_FLAG_QUESTGIVER ); }
        bool isGossip()       const { return HasFlag( UNIT_NPC_FLAGS, UNIT_NPC_FLAG_GOSSIP ); }
        bool isTaxi()         const { return HasFlag( UNIT_NPC_FLAGS, UNIT_NPC_FLAG_FLIGHTMASTER ); }
        bool isGuildMaster()  const { return HasFlag( UNIT_NPC_FLAGS, UNIT_NPC_FLAG_PETITIONER ); }
        bool isBattleMaster() const { return HasFlag( UNIT_NPC_FLAGS, UNIT_NPC_FLAG_BATTLEMASTER ); }
        bool isBanker()       const { return HasFlag( UNIT_NPC_FLAGS, UNIT_NPC_FLAG_BANKER ); }
        bool isInnkeeper()    const { return HasFlag( UNIT_NPC_FLAGS, UNIT_NPC_FLAG_INNKEEPER ); }
        bool isSpiritHealer() const { return HasFlag( UNIT_NPC_FLAGS, UNIT_NPC_FLAG_SPIRITHEALER ); }
        bool isSpiritGuide()  const { return HasFlag( UNIT_NPC_FLAGS, UNIT_NPC_FLAG_SPIRITGUIDE ); }
        bool isTabardDesigner()const { return HasFlag( UNIT_NPC_FLAGS, UNIT_NPC_FLAG_TABARDDESIGNER ); }
        bool isAuctioner()    const { return HasFlag( UNIT_NPC_FLAGS, UNIT_NPC_FLAG_AUCTIONEER ); }
        bool isArmorer()      const { return HasFlag( UNIT_NPC_FLAGS, UNIT_NPC_FLAG_REPAIR ); }
        bool isServiceProvider() const
        {
            return HasFlag( UNIT_NPC_FLAGS,
                UNIT_NPC_FLAG_VENDOR | UNIT_NPC_FLAG_TRAINER | UNIT_NPC_FLAG_FLIGHTMASTER |
                UNIT_NPC_FLAG_PETITIONER | UNIT_NPC_FLAG_BATTLEMASTER | UNIT_NPC_FLAG_BANKER |
                UNIT_NPC_FLAG_INNKEEPER | UNIT_NPC_FLAG_SPIRITHEALER |
                UNIT_NPC_FLAG_SPIRITGUIDE | UNIT_NPC_FLAG_TABARDDESIGNER | UNIT_NPC_FLAG_AUCTIONEER );
        }
        bool isSpiritService() const { return HasFlag( UNIT_NPC_FLAGS, UNIT_NPC_FLAG_SPIRITHEALER | UNIT_NPC_FLAG_SPIRITGUIDE ); }

        bool IsTaxiFlying()  const { return hasUnitState(UNIT_STAT_TAXI_FLIGHT); }

        bool isInCombat()  const { return HasFlag(UNIT_FIELD_FLAGS, UNIT_FLAG_IN_COMBAT); }
        void SetInCombatState(bool PvP, Unit* enemy = NULL);
        void SetInCombatWith(Unit* enemy);
        void ClearInCombat();
        uint32 GetCombatTimer() const { return m_CombatTimer; }

        SpellAuraHolderBounds GetSpellAuraHolderBounds(uint32 spell_id)
        {
            return m_spellAuraHolders.equal_range(spell_id);
        }
        SpellAuraHolderConstBounds GetSpellAuraHolderBounds(uint32 spell_id) const
        {
            return m_spellAuraHolders.equal_range(spell_id);
        }

        bool HasAuraType(AuraType auraType) const;
        bool HasAura(uint32 spellId, SpellEffectIndex effIndex) const;
        bool HasAura(uint32 spellId) const
        {
            return m_spellAuraHolders.find(spellId) != m_spellAuraHolders.end();
        }

        bool virtual HasSpell(uint32 /*spellID*/) const { return false; }

        bool HasStealthAura()      const { return HasAuraType(SPELL_AURA_MOD_STEALTH); }
        bool HasInvisibilityAura() const { return HasAuraType(SPELL_AURA_MOD_INVISIBILITY); }
        bool isFeared()  const { return HasAuraType(SPELL_AURA_MOD_FEAR); }
        bool isInRoots() const { return HasAuraType(SPELL_AURA_MOD_ROOT); }
        bool IsPolymorphed() const;

        bool isFrozen() const;
        bool IsIgnoreUnitState(SpellEntry const *spell, IgnoreUnitState ignoreState);

        bool isTargetableForAttack(bool inversAlive = false) const;
        virtual bool isPassiveToHostile() { return HasFlag(UNIT_FIELD_FLAGS, UNIT_FLAG_PASSIVE); }

        virtual bool IsInWater() const;
        virtual bool IsUnderWater() const;
        bool isInAccessablePlaceFor(Creature const* c) const;

        void SendHealSpellLog(Unit *pVictim, uint32 SpellID, uint32 Damage, uint32 OverHeal, bool critical = false, uint32 absorb = 0);
        void SendEnergizeSpellLog(Unit *pVictim, uint32 SpellID, uint32 Damage,Powers powertype);
        void EnergizeBySpell(Unit *pVictim, uint32 SpellID, uint32 Damage, Powers powertype);
        uint32 SpellNonMeleeDamageLog(Unit *pVictim, uint32 spellID, uint32 damage);
        void CastSpell(Unit* Victim, uint32 spellId, bool triggered, Item *castItem = NULL, Aura* triggeredByAura = NULL, ObjectGuid originalCaster = ObjectGuid(), SpellEntry const* triggeredBy = NULL);
        void CastSpell(Unit* Victim,SpellEntry const *spellInfo, bool triggered, Item *castItem= NULL, Aura* triggeredByAura = NULL, ObjectGuid originalCaster = ObjectGuid(), SpellEntry const* triggeredBy = NULL);
        void CastCustomSpell(Unit* Victim, uint32 spellId, int32 const* bp0, int32 const* bp1, int32 const* bp2, bool triggered, Item *castItem= NULL, Aura* triggeredByAura = NULL, ObjectGuid originalCaster = ObjectGuid(), SpellEntry const* triggeredBy = NULL);
        void CastCustomSpell(Unit* Victim,SpellEntry const *spellInfo, int32 const* bp0, int32 const* bp1, int32 const* bp2, bool triggered, Item *castItem= NULL, Aura* triggeredByAura = NULL, ObjectGuid originalCaster = ObjectGuid(), SpellEntry const* triggeredBy = NULL);
        void CastSpell(float x, float y, float z, uint32 spellId, bool triggered, Item *castItem = NULL, Aura* triggeredByAura = NULL, ObjectGuid originalCaster = ObjectGuid(), SpellEntry const* triggeredBy = NULL);
        void CastSpell(float x, float y, float z, SpellEntry const *spellInfo, bool triggered, Item *castItem = NULL, Aura* triggeredByAura = NULL, ObjectGuid originalCaster = ObjectGuid(), SpellEntry const* triggeredBy = NULL);

        void DeMorph();

        void SendAttackStateUpdate(CalcDamageInfo *damageInfo);
        void SendAttackStateUpdate(uint32 HitInfo, Unit *target, uint8 SwingType, SpellSchoolMask damageSchoolMask, uint32 Damage, uint32 AbsorbDamage, uint32 Resist, VictimState TargetState, uint32 BlockedAmount);
        void SendSpellNonMeleeDamageLog(SpellNonMeleeDamage *log);
        void SendSpellNonMeleeDamageLog(Unit *target,uint32 SpellID, uint32 Damage, SpellSchoolMask damageSchoolMask, uint32 AbsorbedDamage, uint32 Resist, bool PhysicalDamage, uint32 Blocked, bool CriticalHit = false);
        void SendPeriodicAuraLog(SpellPeriodicAuraLogInfo *pInfo);
        void SendSpellMiss(Unit *target, uint32 spellID, SpellMissInfo missInfo);

        void NearTeleportTo(float x, float y, float z, float orientation, bool casting = false);

        void MonsterMove(float x, float y, float z, uint32 transitTime);
        void MonsterMoveWithSpeed(float x, float y, float z, uint32 transitTime = 0);
        void MonsterJump(float x, float y, float z, float o, uint32 transitTime, uint32 verticalSpeed);

        // recommend use MonsterMove/MonsterMoveWithSpeed for most case that correctly work with movegens
        // if used additional args in ... part then floats must explicitly casted to double
        void SendMonsterMove(float x, float y, float z, SplineType type, SplineFlags flags, uint32 Time, Player* player = NULL, ...);
        void SendMonsterMoveJump(float NewPosX, float NewPosY, float NewPosZ, float vert_speed, uint32 flags, uint32 Time, Player* player = NULL);
        void SendMonsterMoveWithSpeed(float x, float y, float z, uint32 transitTime = 0, Player* player = NULL);
        void SendMonsterMoveTransport(WorldObject *transport, SplineType type, SplineFlags flags, uint32 moveTime, ...);

        virtual bool SetPosition(float x, float y, float z, float orientation, bool teleport = false);

        template<typename PathElem, typename PathNode>
        void SendMonsterMoveByPath(Path<PathElem,PathNode> const& path, uint32 start, uint32 end, SplineFlags flags);

        void SendHighestThreatUpdate(HostileReference* pHostileReference);
        void SendThreatClear();
        void SendThreatRemove(HostileReference* pHostileReference);
        void SendThreatUpdate();

        void SendHeartBeat(bool toSelf);

        virtual void MoveOutOfRange(Player &) {  };

        bool isAlive() const { return (m_deathState == ALIVE); };
        bool isDead() const { return ( m_deathState == DEAD || m_deathState == CORPSE ); };
        DeathState getDeathState() const { return m_deathState; };
        virtual void SetDeathState(DeathState s);           // overwritten in Creature/Player/Pet

        ObjectGuid const& GetOwnerGuid() const { return  GetGuidValue(UNIT_FIELD_SUMMONEDBY); }
        void SetOwnerGuid(ObjectGuid owner) { SetGuidValue(UNIT_FIELD_SUMMONEDBY, owner); }
        ObjectGuid const& GetCreatorGuid() const;
        void SetCreatorGuid(ObjectGuid creator) { SetGuidValue(UNIT_FIELD_CREATEDBY, creator); }
        ObjectGuid const& GetPetGuid() const { return GetGuidValue(UNIT_FIELD_SUMMON); }
        void SetPetGuid(ObjectGuid pet) { SetGuidValue(UNIT_FIELD_SUMMON, pet); }
        ObjectGuid const& GetCharmerGuid() const { return GetGuidValue(UNIT_FIELD_CHARMEDBY); }
        void SetCharmerGuid(ObjectGuid owner) { SetGuidValue(UNIT_FIELD_CHARMEDBY, owner); }
        ObjectGuid const& GetCharmGuid() const { return GetGuidValue(UNIT_FIELD_CHARM); }
        void SetCharmGuid(ObjectGuid charm) { SetGuidValue(UNIT_FIELD_CHARM, charm); }
        ObjectGuid const& GetTargetGuid() const { return GetGuidValue(UNIT_FIELD_TARGET); }
        void SetTargetGuid(ObjectGuid targetGuid) { SetGuidValue(UNIT_FIELD_TARGET, targetGuid); }
        ObjectGuid const& GetChannelObjectGuid() const { return GetGuidValue(UNIT_FIELD_CHANNEL_OBJECT); }
        void SetChannelObjectGuid(ObjectGuid targetGuid) { SetGuidValue(UNIT_FIELD_CHANNEL_OBJECT, targetGuid); }

        void SetCritterGuid(ObjectGuid critterGuid) { SetGuidValue(UNIT_FIELD_CRITTER, critterGuid); }
        ObjectGuid const& GetCritterGuid() const { return GetGuidValue(UNIT_FIELD_CRITTER); }

        void RemoveMiniPet();
        Pet* GetMiniPet() const;
        void SetMiniPet(Unit* pet) { SetCritterGuid(pet ? pet->GetObjectGuid() : ObjectGuid()); }

        ObjectGuid const& GetCharmerOrOwnerGuid() const { return !GetCharmerGuid().IsEmpty() ? GetCharmerGuid() : GetOwnerGuid(); }
        ObjectGuid const& GetCharmerOrOwnerOrOwnGuid() const
        {
            ObjectGuid const& guid = GetCharmerOrOwnerGuid();
            if (!guid.IsEmpty())
                return guid;
            return GetObjectGuid();
        }
        bool isCharmedOwnedByPlayerOrPlayer() const { return GetCharmerOrOwnerOrOwnGuid().IsPlayer(); }

        Player* GetSpellModOwner() const;

        Unit* GetOwner() const;
        Pet* GetPet() const;
        Unit* GetCharmer() const;
        Unit* GetCharm() const;
        Unit* GetCreator() const;
        void Uncharm();
        Unit* GetCharmerOrOwner() const { return !GetCharmerGuid().IsEmpty() ? GetCharmer() : GetOwner(); }
        Unit* GetCharmerOrOwnerOrSelf()
        {
            if(Unit* u = GetCharmerOrOwner())
                return u;

            return this;
        }
        bool IsCharmerOrOwnerPlayerOrPlayerItself() const;
        Player* GetCharmerOrOwnerPlayerOrPlayerItself();
        float GetCombatDistance( const Unit* target ) const;

        void SetPet(Pet* pet);
        void SetCharm(Unit* pet);

        void AddPetToList(Pet* pet);
        void RemovePetFromList(Pet* pet);
        GroupPetList const& GetPets() { return m_groupPets; }

        void AddGuardian(Pet* pet);
        void RemoveGuardian(Pet* pet);
        void RemoveGuardians();
        Pet* FindGuardianWithEntry(uint32 entry);
        GuardianPetList const& GetGuardians() const { return m_guardianPets; }
        Pet* GetProtectorPet();                             // expected single case in guardian list

        bool isCharmed() const { return !GetCharmerGuid().IsEmpty(); }

        CharmInfo* GetCharmInfo() { return m_charmInfo; }
        CharmInfo* InitCharmInfo(Unit* charm);

        ObjectGuid const& GetTotemGuid(TotemSlot slot) const { return m_TotemSlot[slot]; }
        Totem* GetTotem(TotemSlot slot) const;
        bool IsAllTotemSlotsUsed() const;

        void _AddTotem(TotemSlot slot, Totem* totem);       // only for call from Totem summon code
        void _RemoveTotem(Totem* totem);                    // only for call from Totem class

        template<typename Func>
        void CallForAllControlledUnits(Func const& func, uint32 controlledMask);
        template<typename Func>
        bool CheckAllControlledUnits(Func const& func, uint32 controlledMask) const;

        bool AddSpellAuraHolder(SpellAuraHolder *holder);
        void AddAuraToModList(Aura *aura);

        void _AddAura(uint32 spellID, uint32 duration = 60000);

        // removing specific aura stack
        void RemoveAura(Aura* aura, AuraRemoveMode mode = AURA_REMOVE_BY_DEFAULT);
        void RemoveAura(uint32 spellId, SpellEffectIndex effindex, Aura* except = NULL);
        void RemoveSpellAuraHolder(SpellAuraHolder *holder, AuraRemoveMode mode = AURA_REMOVE_BY_DEFAULT);
        void RemoveSingleAuraFromSpellAuraHolder(SpellAuraHolder *holder, SpellEffectIndex index, AuraRemoveMode mode = AURA_REMOVE_BY_DEFAULT);
        void RemoveSingleAuraFromSpellAuraHolder(uint32 id, SpellEffectIndex index, ObjectGuid casterGuid, AuraRemoveMode mode = AURA_REMOVE_BY_DEFAULT);

        void AddSpellAuraHolderToRemoveList(SpellAuraHolder* holder) { m_deletedHolders.push_back(holder);};

        // removing specific aura stacks by diff reasons and selections
        void RemoveAurasDueToSpell(uint32 spellId, SpellAuraHolder* except = NULL, AuraRemoveMode mode = AURA_REMOVE_BY_DEFAULT);
        void RemoveAurasDueToItemSpell(Item* castItem,uint32 spellId);
        void RemoveAurasByCasterSpell(uint32 spellId, ObjectGuid casterGuid);
        void RemoveAurasDueToSpellBySteal(uint32 spellId, ObjectGuid casterGuid, Unit *stealer);
        void RemoveAurasDueToSpellByCancel(uint32 spellId);

        // removing unknown aura stacks by diff reasons and selections
        void RemoveNotOwnSingleTargetAuras(uint32 newPhase = 0x0);
        void RemoveAurasAtMechanicImmunity(uint32 mechMask, uint32 exceptSpellId, bool non_positive = false);
        void RemoveAurasBySpellMechanic(uint32 mechMask);
        void RemoveSpellsCausingAura(AuraType auraType);
        void RemoveSpellsCausingAura(AuraType auraType, SpellAuraHolder* except);
        void RemoveRankAurasDueToSpell(uint32 spellId);
        bool RemoveNoStackAurasDueToAuraHolder(SpellAuraHolder *holder);
        void RemoveAurasWithInterruptFlags(uint32 flags);
        void RemoveAurasWithAttribute(uint32 flags);
        void RemoveAurasWithDispelType(DispelType type, ObjectGuid casterGuid = ObjectGuid());
        void RemoveAllAuras(AuraRemoveMode mode = AURA_REMOVE_BY_DEFAULT);
        void RemoveArenaAuras(bool onleave = false);
        void RemoveAllAurasOnDeath();

        // removing specific aura FROM stack by diff reasons and selections
        void RemoveAuraHolderFromStack(uint32 spellId, uint32 stackAmount = 1, ObjectGuid casterGuid = ObjectGuid(), AuraRemoveMode mode = AURA_REMOVE_BY_DEFAULT);
        void RemoveAuraHolderDueToSpellByDispel(uint32 spellId, uint32 stackAmount, ObjectGuid casterGuid, Unit *dispeller);

        void DelaySpellAuraHolder(uint32 spellId, int32 delaytime, ObjectGuid casterGuid);

        float GetResistanceBuffMods(SpellSchools school, bool positive) const { return GetFloatValue(positive ? UNIT_FIELD_RESISTANCEBUFFMODSPOSITIVE+school : UNIT_FIELD_RESISTANCEBUFFMODSNEGATIVE+school ); }
        void SetResistanceBuffMods(SpellSchools school, bool positive, float val) { SetFloatValue(positive ? UNIT_FIELD_RESISTANCEBUFFMODSPOSITIVE+school : UNIT_FIELD_RESISTANCEBUFFMODSNEGATIVE+school,val); }
        void ApplyResistanceBuffModsMod(SpellSchools school, bool positive, float val, bool apply) { ApplyModSignedFloatValue(positive ? UNIT_FIELD_RESISTANCEBUFFMODSPOSITIVE+school : UNIT_FIELD_RESISTANCEBUFFMODSNEGATIVE+school, val, apply); }
        void ApplyResistanceBuffModsPercentMod(SpellSchools school, bool positive, float val, bool apply) { ApplyPercentModFloatValue(positive ? UNIT_FIELD_RESISTANCEBUFFMODSPOSITIVE+school : UNIT_FIELD_RESISTANCEBUFFMODSNEGATIVE+school, val, apply); }
        void InitStatBuffMods()
        {
            for(int i = STAT_STRENGTH; i < MAX_STATS; ++i) SetFloatValue(UNIT_FIELD_POSSTAT0+i, 0);
            for(int i = STAT_STRENGTH; i < MAX_STATS; ++i) SetFloatValue(UNIT_FIELD_NEGSTAT0+i, 0);
        }
        void ApplyStatBuffMod(Stats stat, float val, bool apply) { ApplyModSignedFloatValue((val > 0 ? UNIT_FIELD_POSSTAT0+stat : UNIT_FIELD_NEGSTAT0+stat), val, apply); }
        void ApplyStatPercentBuffMod(Stats stat, float val, bool apply)
        {
            ApplyPercentModFloatValue(UNIT_FIELD_POSSTAT0+stat, val, apply);
            ApplyPercentModFloatValue(UNIT_FIELD_NEGSTAT0+stat, val, apply);
        }
        void SetCreateStat(Stats stat, float val) { m_createStats[stat] = val; }
        void SetCreateHealth(uint32 val) { SetUInt32Value(UNIT_FIELD_BASE_HEALTH, val); }
        uint32 GetCreateHealth() const { return GetUInt32Value(UNIT_FIELD_BASE_HEALTH); }
        void SetCreateMana(uint32 val) { SetUInt32Value(UNIT_FIELD_BASE_MANA, val); }
        uint32 GetCreateMana() const { return GetUInt32Value(UNIT_FIELD_BASE_MANA); }
        uint32 GetCreatePowers(Powers power) const;
        float GetPosStat(Stats stat) const { return GetFloatValue(UNIT_FIELD_POSSTAT0+stat); }
        float GetNegStat(Stats stat) const { return GetFloatValue(UNIT_FIELD_NEGSTAT0+stat); }
        float GetCreateStat(Stats stat) const { return m_createStats[stat]; }

        void SetCurrentCastedSpell(Spell * pSpell);
        virtual void ProhibitSpellSchool(SpellSchoolMask /*idSchoolMask*/, uint32 /*unTimeMs*/ ) { }
        void InterruptSpell(CurrentSpellTypes spellType, bool withDelayed = true, bool sendAutoRepeatCancelToClient = true);
        void FinishSpell(CurrentSpellTypes spellType, bool ok = true);

        // set withDelayed to true to account delayed spells as casted
        // delayed+channeled spells are always accounted as casted
        // we can skip channeled or delayed checks using flags
        bool IsNonMeleeSpellCasted(bool withDelayed, bool skipChanneled = false, bool skipAutorepeat = false) const;

        // set withDelayed to true to interrupt delayed spells too
        // delayed+channeled spells are always interrupted
        void InterruptNonMeleeSpells(bool withDelayed, uint32 spellid = 0);

        Spell* GetCurrentSpell(CurrentSpellTypes spellType) const { return m_currentSpells[spellType]; }
        Spell* FindCurrentSpellBySpellId(uint32 spell_id) const;

        bool CheckAndIncreaseCastCounter();
        void DecreaseCastCounter() { if (m_castCounter) --m_castCounter; }

        uint32 m_addDmgOnce;
        ObjectGuid m_ObjectSlotGuid[4];
        uint32 m_detectInvisibilityMask;
        uint32 m_invisibilityMask;

        ShapeshiftForm GetShapeshiftForm() const { return ShapeshiftForm(GetByteValue(UNIT_FIELD_BYTES_2, 3)); }
        void  SetShapeshiftForm(ShapeshiftForm form) { SetByteValue(UNIT_FIELD_BYTES_2, 3, form); }

        bool IsInFeralForm() const
        {
            ShapeshiftForm form = GetShapeshiftForm();
            return form == FORM_CAT || form == FORM_BEAR || form == FORM_DIREBEAR;
        }

        bool IsInDisallowedMountForm() const
        {
            ShapeshiftForm form = GetShapeshiftForm();
            return form != FORM_NONE && form != FORM_BATTLESTANCE && form != FORM_BERSERKERSTANCE && form != FORM_DEFENSIVESTANCE &&
                form != FORM_SHADOW;
        }

        float m_modMeleeHitChance;
        float m_modRangedHitChance;
        float m_modSpellHitChance;
        int32 m_baseSpellCritChance;

        float m_threatModifier[MAX_SPELL_SCHOOL];
        float m_modAttackSpeedPct[3];

        // Event handler
        EventProcessor m_Events;

        // stat system
        bool HandleStatModifier(UnitMods unitMod, UnitModifierType modifierType, float amount, bool apply);
        void SetModifierValue(UnitMods unitMod, UnitModifierType modifierType, float value) { m_auraModifiersGroup[unitMod][modifierType] = value; }
        float GetModifierValue(UnitMods unitMod, UnitModifierType modifierType) const;
        float GetTotalStatValue(Stats stat) const;
        float GetTotalAuraModValue(UnitMods unitMod) const;
        SpellSchools GetSpellSchoolByAuraGroup(UnitMods unitMod) const;
        Stats GetStatByAuraGroup(UnitMods unitMod) const;
        Powers GetPowerTypeByAuraGroup(UnitMods unitMod) const;
        bool CanModifyStats() const { return m_canModifyStats; }
        void SetCanModifyStats(bool modifyStats) { m_canModifyStats = modifyStats; }
        virtual bool UpdateStats(Stats stat) = 0;
        virtual bool UpdateAllStats() = 0;
        virtual void UpdateResistances(uint32 school) = 0;
        virtual void UpdateArmor() = 0;
        virtual void UpdateMaxHealth() = 0;
        virtual void UpdateMaxPower(Powers power) = 0;
        virtual void UpdateAttackPowerAndDamage(bool ranged = false) = 0;
        virtual void UpdateDamagePhysical(WeaponAttackType attType) = 0;
        float GetTotalAttackPowerValue(WeaponAttackType attType) const;
        float GetWeaponDamageRange(WeaponAttackType attType ,WeaponDamageRange type) const;
        void SetBaseWeaponDamage(WeaponAttackType attType ,WeaponDamageRange damageRange, float value) { m_weaponDamage[attType][damageRange] = value; }

        void SetInFront(Unit const* target);
        void SetFacingTo(float ori, bool bToSelf = false);
        void SetFacingToObject(WorldObject* pObject);

        // Visibility system
        UnitVisibility GetVisibility() const { return m_Visibility; }
        void SetVisibility(UnitVisibility x);
        void UpdateVisibilityAndView();                     // overwrite WorldObject::UpdateVisibilityAndView()

        // common function for visibility checks for player/creatures with detection code
        bool isVisibleForOrDetect(Unit const* u, WorldObject const* viewPoint, bool detect, bool inVisibleList = false, bool is3dDistance = true) const;
        bool canDetectInvisibilityOf(Unit const* u) const;
        void SetPhaseMask(uint32 newPhaseMask, bool update);// overwrite WorldObject::SetPhaseMask

        // virtual functions for all world objects types
        bool isVisibleForInState(Player const* u, WorldObject const* viewPoint, bool inVisibleList) const;
        // function for low level grid visibility checks in player/creature cases
        virtual bool IsVisibleInGridForPlayer(Player* pl) const = 0;
        bool isInvisibleForAlive() const;

        SingleCastSpellTargetMap      & GetSingleCastSpellTargets()       { return m_singleCastSpellTargets; }
        SingleCastSpellTargetMap const& GetSingleCastSpellTargets() const { return m_singleCastSpellTargets; }
        SpellImmuneList m_spellImmune[MAX_SPELL_IMMUNITY];

        // Threat related methods
        bool CanHaveThreatList() const;
        void AddThreat(Unit* pVictim, float threat = 0.0f, bool crit = false, SpellSchoolMask schoolMask = SPELL_SCHOOL_MASK_NONE, SpellEntry const *threatSpell = NULL);
        float ApplyTotalThreatModifier(float threat, SpellSchoolMask schoolMask = SPELL_SCHOOL_MASK_NORMAL);
        void DeleteThreatList();
        bool SelectHostileTarget();
        void TauntApply(Unit* pVictim);
        void TauntFadeOut(Unit *taunter);
        ThreatManager& getThreatManager() { return m_ThreatManager; }
        ThreatManager const& getThreatManager() const { return m_ThreatManager; }
        void addHatedBy(HostileReference* pHostileReference) { m_HostileRefManager.insertFirst(pHostileReference); };
        void removeHatedBy(HostileReference* /*pHostileReference*/ ) { /* nothing to do yet */ }
        HostileRefManager& getHostileRefManager() { return m_HostileRefManager; }

        uint32 GetVisibleAura(uint8 slot) const
        {
            VisibleAuraMap::const_iterator itr = m_visibleAuras.find(slot);
            if(itr != m_visibleAuras.end())
                return itr->second;
            return 0;
        }
        void SetVisibleAura(uint8 slot, uint32 spellid)
        {
            if(spellid == 0)
                m_visibleAuras.erase(slot);
            else
                m_visibleAuras[slot] = spellid;
        }
        VisibleAuraMap const& GetVisibleAuras() const { return m_visibleAuras; }
        uint8 GetVisibleAurasCount() const { return m_visibleAuras.size(); }

        Aura* GetAura(uint32 spellId, SpellEffectIndex effindex);
        Aura* GetAura(AuraType type, SpellFamily family, uint64 familyFlag, uint32 familyFlag2 = 0, ObjectGuid casterGuid = ObjectGuid());
        SpellAuraHolder* GetSpellAuraHolder (uint32 spellid) const;
        SpellAuraHolder* GetSpellAuraHolder (uint32 spellid, ObjectGuid casterGUID) const;

        SpellAuraHolderMap      & GetSpellAuraHolderMap()       { return m_spellAuraHolders; }
        SpellAuraHolderMap const& GetSpellAuraHolderMap() const { return m_spellAuraHolders; }
        AuraList const& GetAurasByType(AuraType type) const { return m_modAuras[type]; }
        void ApplyAuraProcTriggerDamage(Aura* aura, bool apply);

        int32 GetTotalAuraModifier(AuraType auratype) const;
        float GetTotalAuraMultiplier(AuraType auratype) const;
        int32 GetMaxPositiveAuraModifier(AuraType auratype) const;
        int32 GetMaxNegativeAuraModifier(AuraType auratype) const;

        int32 GetTotalAuraModifierByMiscMask(AuraType auratype, uint32 misc_mask) const;
        float GetTotalAuraMultiplierByMiscMask(AuraType auratype, uint32 misc_mask) const;
        int32 GetMaxPositiveAuraModifierByMiscMask(AuraType auratype, uint32 misc_mask) const;
        int32 GetMaxNegativeAuraModifierByMiscMask(AuraType auratype, uint32 misc_mask) const;

        int32 GetTotalAuraModifierByMiscValue(AuraType auratype, int32 misc_value) const;
        float GetTotalAuraMultiplierByMiscValue(AuraType auratype, int32 misc_value) const;
        int32 GetMaxPositiveAuraModifierByMiscValue(AuraType auratype, int32 misc_value) const;
        int32 GetMaxNegativeAuraModifierByMiscValue(AuraType auratype, int32 misc_value) const;

        // misc have plain value but we check it fit to provided values mask (mask & (1 << (misc-1)))
        float GetTotalAuraMultiplierByMiscValueForMask(AuraType auratype, uint32 mask) const;

        Aura* GetDummyAura(uint32 spell_id) const;

        uint32 m_AuraFlags;

        uint32 GetDisplayId() const { return GetUInt32Value(UNIT_FIELD_DISPLAYID); }
        void SetDisplayId(uint32 modelId);
        uint32 GetNativeDisplayId() const { return GetUInt32Value(UNIT_FIELD_NATIVEDISPLAYID); }
        void SetNativeDisplayId(uint32 modelId) { SetUInt32Value(UNIT_FIELD_NATIVEDISPLAYID, modelId); }
        void setTransForm(uint32 spellid) { m_transform = spellid;}
        uint32 getTransForm() const { return m_transform;}

        // at any changes to scale and/or displayId
        void UpdateModelData();

        DynamicObject* GetDynObject(uint32 spellId, SpellEffectIndex effIndex);
        DynamicObject* GetDynObject(uint32 spellId);
        void AddDynObject(DynamicObject* dynObj);
        void RemoveDynObject(uint32 spellid);
        void RemoveDynObjectWithGUID(ObjectGuid guid) { m_dynObjGUIDs.remove(guid); }
        void RemoveAllDynObjects();

        GameObject* GetGameObject(uint32 spellId) const;
        void AddGameObject(GameObject* gameObj);
        void AddWildGameObject(GameObject* gameObj);
        void RemoveGameObject(GameObject* gameObj, bool del);
        void RemoveGameObject(uint32 spellid, bool del);
        void RemoveAllGameObjects();

        uint32 CalculateDamage(WeaponAttackType attType, bool normalized);
        float GetAPMultiplier(WeaponAttackType attType, bool normalized);
        void ModifyAuraState(AuraState flag, bool apply);
        bool HasAuraState(AuraState flag) const { return HasFlag(UNIT_FIELD_AURASTATE, 1<<(flag-1)); }
        bool HasAuraStateForCaster(AuraState flag, ObjectGuid casterGuid) const;
        void UnsummonAllTotems();
        Unit* SelectMagnetTarget(Unit *victim, Spell* spell = NULL, SpellEffectIndex eff = EFFECT_INDEX_0);

        int32 SpellBonusWithCoeffs(SpellEntry const *spellProto, int32 total, int32 benefit, int32 ap_benefit, DamageEffectType damagetype, bool donePart, float defCoeffMod = 1.0f);
        int32 SpellBaseDamageBonusDone(SpellSchoolMask schoolMask);
        int32 SpellBaseDamageBonusTaken(SpellSchoolMask schoolMask);
        uint32 SpellDamageBonusDone(Unit *pVictim, SpellEntry const *spellProto, uint32 pdamage, DamageEffectType damagetype, uint32 stack = 1);
        uint32 SpellDamageBonusTaken(Unit *pCaster, SpellEntry const *spellProto, uint32 pdamage, DamageEffectType damagetype, uint32 stack = 1);
        int32 SpellBaseHealingBonusDone(SpellSchoolMask schoolMask);
        int32 SpellBaseHealingBonusTaken(SpellSchoolMask schoolMask);
        uint32 SpellHealingBonusDone(Unit *pVictim, SpellEntry const *spellProto, int32 healamount, DamageEffectType damagetype, uint32 stack = 1);
        uint32 SpellHealingBonusTaken(Unit *pCaster, SpellEntry const *spellProto, int32 healamount, DamageEffectType damagetype, uint32 stack = 1);
        uint32 MeleeDamageBonusDone(Unit *pVictim, uint32 damage, WeaponAttackType attType, SpellEntry const *spellProto = NULL, DamageEffectType damagetype = DIRECT_DAMAGE, uint32 stack = 1);
        uint32 MeleeDamageBonusTaken(Unit *pCaster, uint32 pdamage,WeaponAttackType attType, SpellEntry const *spellProto = NULL, DamageEffectType damagetype = DIRECT_DAMAGE, uint32 stack = 1);

        bool   IsSpellBlocked(Unit *pCaster, SpellEntry const *spellProto, WeaponAttackType attackType = BASE_ATTACK);
        bool   IsSpellCrit(Unit *pVictim, SpellEntry const *spellProto, SpellSchoolMask schoolMask, WeaponAttackType attackType = BASE_ATTACK);
        uint32 SpellCriticalDamageBonus(SpellEntry const *spellProto, uint32 damage, Unit *pVictim);
        uint32 SpellCriticalHealingBonus(SpellEntry const *spellProto, uint32 damage, Unit *pVictim);

        bool IsTriggeredAtSpellProcEvent(Unit *pVictim, SpellAuraHolder* holder, SpellEntry const* procSpell, uint32 procFlag, uint32 procExtra, WeaponAttackType attType, bool isVictim, SpellProcEventEntry const*& spellProcEvent );
        // Aura proc handlers
        SpellAuraProcResult HandleDummyAuraProc(Unit *pVictim, uint32 damage, Aura* triggeredByAura, SpellEntry const *procSpell, uint32 procFlag, uint32 procEx, uint32 cooldown);
        SpellAuraProcResult HandleHasteAuraProc(Unit *pVictim, uint32 damage, Aura* triggeredByAura, SpellEntry const *procSpell, uint32 procFlag, uint32 procEx, uint32 cooldown);
        SpellAuraProcResult HandleSpellCritChanceAuraProc(Unit *pVictim, uint32 damage, Aura* triggeredByAura, SpellEntry const *procSpell, uint32 procFlag, uint32 procEx, uint32 cooldown);
        SpellAuraProcResult HandleProcTriggerSpellAuraProc(Unit *pVictim, uint32 damage, Aura* triggeredByAura, SpellEntry const *procSpell, uint32 procFlag, uint32 procEx, uint32 cooldown);
        SpellAuraProcResult HandleProcTriggerDamageAuraProc(Unit *pVictim, uint32 damage, Aura* triggeredByAura, SpellEntry const *procSpell, uint32 procFlag, uint32 procEx, uint32 cooldown);
        SpellAuraProcResult HandleOverrideClassScriptAuraProc(Unit *pVictim, uint32 damage, Aura* triggeredByAura, SpellEntry const *procSpell, uint32 procFlag, uint32 procEx, uint32 cooldown);
        SpellAuraProcResult HandleMendingAuraProc(Unit *pVictim, uint32 damage, Aura* triggeredByAura, SpellEntry const *procSpell, uint32 procFlag, uint32 procEx, uint32 cooldown);
        SpellAuraProcResult HandleModCastingSpeedNotStackAuraProc(Unit *pVictim, uint32 damage, Aura* triggeredByAura, SpellEntry const *procSpell, uint32 procFlag, uint32 procEx, uint32 cooldown);
        SpellAuraProcResult HandleReflectSpellsSchoolAuraProc(Unit *pVictim, uint32 damage, Aura* triggeredByAura, SpellEntry const *procSpell, uint32 procFlag, uint32 procEx, uint32 cooldown);
        SpellAuraProcResult HandleModPowerCostSchoolAuraProc(Unit *pVictim, uint32 damage, Aura* triggeredByAura, SpellEntry const *procSpell, uint32 procFlag, uint32 procEx, uint32 cooldown);
        SpellAuraProcResult HandleMechanicImmuneResistanceAuraProc(Unit *pVictim, uint32 damage, Aura* triggeredByAura, SpellEntry const *procSpell, uint32 procFlag, uint32 procEx, uint32 cooldown);
        SpellAuraProcResult HandleModDamageFromCasterAuraProc(Unit *pVictim, uint32 damage, Aura* triggeredByAura, SpellEntry const *procSpell, uint32 procFlag, uint32 procEx, uint32 cooldown);
        SpellAuraProcResult HandleAddFlatModifierAuraProc(Unit *pVictim, uint32 damage, Aura* triggeredByAura, SpellEntry const *procSpell, uint32 procFlag, uint32 procEx, uint32 cooldown);
        SpellAuraProcResult HandleAddPctModifierAuraProc(Unit *pVictim, uint32 damage, Aura* triggeredByAura, SpellEntry const *procSpell, uint32 procFlag, uint32 procEx, uint32 cooldown);
        SpellAuraProcResult HandleModDamagePercentDoneAuraProc(Unit *pVictim, uint32 damage, Aura* triggeredByAura, SpellEntry const *procSpell, uint32 procFlag, uint32 procEx, uint32 cooldown);
        SpellAuraProcResult HandlePeriodicDummyAuraProc(Unit *pVictim, uint32 damage, Aura* triggeredByAura, SpellEntry const *procSpell, uint32 procFlag, uint32 procEx, uint32 cooldown);
        SpellAuraProcResult HandleModRating(Unit *pVictim, uint32 damage, Aura* triggeredByAura, SpellEntry const *procSpell, uint32 procFlag, uint32 procEx, uint32 cooldown);
        SpellAuraProcResult HandleRemoveByDamageProc(Unit *pVictim, uint32 damage, Aura* triggeredByAura, SpellEntry const *procSpell, uint32 procFlag, uint32 procEx, uint32 cooldown);
        SpellAuraProcResult HandleRemoveByDamageChanceProc(Unit *pVictim, uint32 damage, Aura* triggeredByAura, SpellEntry const *procSpell, uint32 procFlag, uint32 procEx, uint32 cooldown);
        SpellAuraProcResult HandleManaShieldAuraProc(Unit *pVictim, uint32 damage, Aura* triggeredByAura, SpellEntry const *procSpell, uint32 procFlag, uint32 procEx, uint32 cooldown);
        SpellAuraProcResult HandleNULLProc(Unit* /*pVictim*/, uint32 /*damage*/, Aura* /*triggeredByAura*/, SpellEntry const* /*procSpell*/, uint32 /*procFlag*/, uint32 /*procEx*/, uint32 /*cooldown*/)
        {
            // no proc handler for this aura type
            return SPELL_AURA_PROC_OK;
        }
        SpellAuraProcResult HandleCantTrigger(Unit* /*pVictim*/, uint32 /*damage*/, Aura* /*triggeredByAura*/, SpellEntry const* /*procSpell*/, uint32 /*procFlag*/, uint32 /*procEx*/, uint32 /*cooldown*/)
        {
            // this aura type can't proc
            return SPELL_AURA_PROC_CANT_TRIGGER;
        }

        void SetLastManaUse()
        {
            if (GetTypeId() == TYPEID_PLAYER && !IsUnderLastManaUseEffect())
                RemoveFlag(UNIT_FIELD_FLAGS_2, UNIT_FLAG2_REGENERATE_POWER);

            m_lastManaUseTimer = 5000;
        }
        bool IsUnderLastManaUseEffect() const { return m_lastManaUseTimer; }

        uint32 GetRegenTimer() const { return m_regenTimer; }

        void SetContestedPvP(Player *attackedPlayer = NULL);

        void ApplySpellImmune(uint32 spellId, uint32 op, uint32 type, bool apply);
        void ApplySpellDispelImmunity(const SpellEntry * spellProto, DispelType type, bool apply);
        virtual bool IsImmuneToSpell(SpellEntry const* spellInfo);
                                                            // redefined in Creature
        bool IsImmunedToDamage(SpellSchoolMask meleeSchoolMask);
        virtual bool IsImmuneToSpellEffect(SpellEntry const* spellInfo, SpellEffectIndex index) const;
                                                            // redefined in Creature

        uint32 CalcArmorReducedDamage(Unit* pVictim, const uint32 damage);
        void CalculateDamageAbsorbAndResist(Unit *pCaster, SpellSchoolMask schoolMask, DamageEffectType damagetype, const uint32 damage, uint32 *absorb, uint32 *resist, bool canReflect = false);
        void CalculateAbsorbResistBlock(Unit *pCaster, SpellNonMeleeDamage *damageInfo, SpellEntry const* spellProto, WeaponAttackType attType = BASE_ATTACK);
        void CalculateHealAbsorb(uint32 heal, uint32 *absorb);

        void  UpdateWalkMode(Unit* source, bool self = true);
        void  UpdateSpeed(UnitMoveType mtype, bool forced, float ratio = 1.0f);
        float GetSpeed( UnitMoveType mtype ) const;
        float GetSpeedRate( UnitMoveType mtype ) const { return m_speed_rate[mtype]; }
        void SetSpeedRate(UnitMoveType mtype, float rate, bool forced = false);

        void SetHover(bool on);
        bool isHover() const { return HasAuraType(SPELL_AURA_HOVER); }

        void KnockBackFrom(Unit* target, float horizontalSpeed, float verticalSpeed);
        void KnockBackPlayerWithAngle(float angle, float horizontalSpeed, float verticalSpeed);

        void _RemoveAllAuraMods();
        void _ApplyAllAuraMods();

        int32 CalculateSpellDamage(Unit const* target, SpellEntry const* spellProto, SpellEffectIndex effect_index, int32 const* basePoints = NULL);

        uint32 CalcNotIgnoreAbsorbDamage( uint32 damage, SpellSchoolMask damageSchoolMask, SpellEntry const* spellInfo = NULL);
        uint32 CalcNotIgnoreDamageRedunction( uint32 damage, SpellSchoolMask damageSchoolMask);
        int32 CalculateAuraDuration(SpellEntry const* spellProto, uint32 effectMask, int32 duration, Unit const* caster);

        float CalculateLevelPenalty(SpellEntry const* spellProto) const;

        void addFollower(FollowerReference* pRef) { m_FollowingRefManager.insertFirst(pRef); }
        void removeFollower(FollowerReference* /*pRef*/ ) { /* nothing to do yet */ }

        MotionMaster* GetMotionMaster() { return &i_motionMaster; }

        bool IsStopped() const { return !(hasUnitState(UNIT_STAT_MOVING)); }
        void StopMoving();

        void SetFeared(bool apply, ObjectGuid casterGuid = ObjectGuid(), uint32 spellID = 0, uint32 time = 0);
        void SetConfused(bool apply, ObjectGuid casterGuid = ObjectGuid(), uint32 spellID = 0);
        void SetFeignDeath(bool apply, ObjectGuid casterGuid = ObjectGuid(), uint32 spellID = 0);

        void AddComboPointHolder(ObjectGuid guid) { m_ComboPointHolders.insert(guid); }
        void RemoveComboPointHolder(ObjectGuid guid) { m_ComboPointHolders.erase(guid); }
        void ClearComboPointHolders();

        uint8 GetComboPoints() const { return m_comboPoints; }
        ObjectGuid const& GetComboTargetGuid() const { return m_comboTargetGuid; }

        void AddComboPoints(Unit* target, int8 count);
        void ClearComboPoints();

        ///----------Pet responses methods-----------------
        void SendPetCastFail(uint32 spellid, SpellCastResult msg);
        void SendPetActionFeedback (uint8 msg);
        void SendPetTalk (uint32 pettalk);
        void SendPetAIReaction();
        ///----------End of Pet responses methods----------
        void DoPetAction (Player* owner, uint8 flag, uint32 spellid, ObjectGuid petGuid, ObjectGuid targetGuid);
        void DoPetCastSpell (Player *owner, uint8 cast_count, SpellCastTargets* targets, SpellEntry const* spellInfo);

        void propagateSpeedChange() { GetMotionMaster()->propagateSpeedChange(); }

        // reactive attacks
        void ClearAllReactives();
        void StartReactiveTimer( ReactiveType reactive ) { m_reactiveTimer[reactive] = REACTIVE_TIMER_START;}
        void UpdateReactives(uint32 p_time);

        // group updates
        void UpdateAuraForGroup(uint8 slot);

        // pet auras
        typedef std::set<PetAura const*> PetAuraSet;
        PetAuraSet m_petAuras;
        void AddPetAura(PetAura const* petSpell);
        void RemovePetAura(PetAura const* petSpell);

        // Frozen Mod
        inline void SetSpoofSamePlayerFaction(bool b) { m_spoofSamePlayerFaction = b; }
        inline bool IsSpoofSamePlayerFaction(void)    { return m_spoofSamePlayerFaction; }
        // Frozen Mod

        void SetThreatRedirectionTarget(uint64 guid, uint32 pct)
        {
            m_misdirectionTargetGUID = guid;
            m_ThreatRedirectionPercent = pct;
        }
        uint32 GetThreatRedirectionPercent() { return m_ThreatRedirectionPercent; }
        Unit *GetMisdirectionTarget() { return m_misdirectionTargetGUID ? GetMap()->GetUnit(m_misdirectionTargetGUID) : NULL; }

        // Movement info
        MovementInfo m_movementInfo;

        // Transports
        Transport* GetTransport() const { return m_transport; }
        void SetTransport(Transport* pTransport) { m_transport = pTransport; }

        float GetTransOffsetX() const { return m_movementInfo.GetTransportPos()->x; }
        float GetTransOffsetY() const { return m_movementInfo.GetTransportPos()->y; }
        float GetTransOffsetZ() const { return m_movementInfo.GetTransportPos()->z; }
        float GetTransOffsetO() const { return m_movementInfo.GetTransportPos()->o; }
        uint32 GetTransTime() const { return m_movementInfo.GetTransportTime(); }
        int8 GetTransSeat() const { return m_movementInfo.GetTransportSeat(); }

        // Vehicle system
        void EnterVehicle(VehicleKit *vehicle, int8 seatId = -1);
        void ExitVehicle();
        void ChangeSeat(int8 seatId, bool next = true);
        VehicleKit* GetVehicle() const { return m_pVehicle; }
        VehicleKit* GetVehicleKit() const { return m_pVehicleKit; }
        void RemoveVehicleKit();

        void ScheduleAINotify(uint32 delay);
        bool IsAINotifyScheduled() const { return m_AINotifyScheduled;}
        void _SetAINotifyScheduled(bool on) { m_AINotifyScheduled = on;}       // only for call from RelocationNotifyEvent code
        void OnRelocated();

    protected:
        explicit Unit ();

        void _UpdateSpells(uint32 time);
        void _UpdateAutoRepeatSpell();

        uint32 m_attackTimer[MAX_ATTACK];

        float m_createStats[MAX_STATS];

        AttackerSet m_attackers;
        Unit* m_attacking;

        DeathState m_deathState;

        SpellAuraHolderMap m_spellAuraHolders;
        SpellAuraHolderMap::iterator m_spellAuraHoldersUpdateIterator; // != end() in Unit::m_spellAuraHolders update and point to next element
        AuraList m_deletedAuras;                                       // auras removed while in ApplyModifier and waiting deleted
        SpellAuraHolderList m_deletedHolders;

        SingleCastSpellTargetMap m_singleCastSpellTargets;  // casted by unit single per-caster auras

        typedef std::list<ObjectGuid> DynObjectGUIDs;
        DynObjectGUIDs m_dynObjGUIDs;

        typedef std::list<GameObject*> GameObjectList;
        GameObjectList m_gameObj;
        typedef std::map<uint32, ObjectGuid> WildGameObjectMap;
        WildGameObjectMap m_wildGameObjs;
        bool m_isSorted;
        uint32 m_transform;

        AuraList m_modAuras[TOTAL_AURAS];
        float m_auraModifiersGroup[UNIT_MOD_END][MODIFIER_TYPE_END];
        float m_weaponDamage[MAX_ATTACK][2];
        bool m_canModifyStats;

        //std::list< spellEffectPair > AuraSpells[TOTAL_AURAS];  // TODO: use this if ok for mem
        VisibleAuraMap m_visibleAuras;

        float m_speed_rate[MAX_MOVE_TYPE];

        CharmInfo *m_charmInfo;

        virtual SpellSchoolMask GetMeleeDamageSchoolMask() const;

        MotionMaster i_motionMaster;

        uint32 m_reactiveTimer[MAX_REACTIVE];
        uint32 m_regenTimer;
        uint32 m_lastManaUseTimer;

        // Frozen Mod
        bool m_spoofSamePlayerFaction : 1;
        // Frozen Mod

        // Transports
        Transport* m_transport;

        VehicleInfo* m_vehicleInfo;
        VehicleKit*  m_pVehicleKit;
        VehicleKit*  m_pVehicle;

    private:
        void CleanupDeletedAuras();

        // player or player's pet
        float GetCombatRatingReduction(CombatRating cr) const;
        uint32 GetCombatRatingDamageReduction(CombatRating cr, float rate, float cap, uint32 damage) const;

        Unit* _GetTotem(TotemSlot slot) const;              // for templated function without include need
        Pet* _GetPet(ObjectGuid guid) const;                // for templated function without include need

        uint32 m_state;                                     // Even derived shouldn't modify
        uint32 m_CombatTimer;

        Spell* m_currentSpells[CURRENT_MAX_SPELL];
        uint32 m_castCounter;                               // count casts chain of triggered spells for prevent infinity cast crashes

        UnitVisibility m_Visibility;
        Position m_last_notified_position;
        bool m_AINotifyScheduled;

        Diminishing m_Diminishing;
        // Manage all Units threatening us
        ThreatManager m_ThreatManager;
        // Manage all Units that are threatened by us
        HostileRefManager m_HostileRefManager;

        FollowerRefManager m_FollowingRefManager;

        ComboPointHolderSet m_ComboPointHolders;
        ObjectGuid m_comboTargetGuid;
        int8 m_comboPoints;

        uint32 m_originalFaction;

        GroupPetList m_groupPets;

        GuardianPetList m_guardianPets;
        uint32 m_ThreatRedirectionPercent;
        uint64 m_misdirectionTargetGUID;

        ObjectGuid m_TotemSlot[MAX_TOTEM_SLOT];

    private:                                                // Error traps for some wrong args using
        // this will catch and prevent build for any cases when all optional args skipped and instead triggered used non boolean type
        // no bodies expected for this declarations
        template <typename TR>
        void CastSpell(Unit* Victim, uint32 spell, TR triggered);
        template <typename TR>
        void CastSpell(Unit* Victim, SpellEntry const* spell, TR triggered);
        template <typename TR>
        void CastCustomSpell(Unit* Victim, uint32 spell, int32 const* bp0, int32 const* bp1, int32 const* bp2, TR triggered);
        template <typename SP, typename TR>
        void CastCustomSpell(Unit* Victim, SpellEntry const* spell, int32 const* bp0, int32 const* bp1, int32 const* bp2, TR triggered);
        template <typename TR>
        void CastSpell(float x, float y, float z, uint32 spell, TR triggered);
        template <typename TR>
        void CastSpell(float x, float y, float z, SpellEntry const* spell, TR triggered);
};

template<typename Func>
void Unit::CallForAllControlledUnits(Func const& func, uint32 controlledMask)
{
    if (controlledMask & CONTROLLED_PET)
    {
        if (!m_groupPets.empty())
        {
            GroupPetList m_groupPetsTmp = GetPets();  // Original list may be modified in this function
            for (GroupPetList::const_iterator itr = m_groupPetsTmp.begin(); itr != m_groupPetsTmp.end(); ++itr)
            {
                if (Pet* pet = _GetPet(*itr))
                    func(pet);
            }
        }
    }

    if (controlledMask & CONTROLLED_MINIPET)
        if (Unit* mini = GetMiniPet())
            func(mini);

    if (controlledMask & CONTROLLED_GUARDIANS)
    {
        for(GuardianPetList::const_iterator itr = m_guardianPets.begin(); itr != m_guardianPets.end();)
            if (Pet* guardian = _GetPet(*(itr++)))
                func(guardian);
    }

    if (controlledMask & CONTROLLED_TOTEMS)
    {
        for (int i = 0; i < MAX_TOTEM_SLOT; ++i)
            if (Unit *totem = _GetTotem(TotemSlot(i)))
                func(totem);
    }

    if (controlledMask & CONTROLLED_CHARM)
        if (Unit* charm = GetCharm())
            func(charm);

}

template<typename Func>
bool Unit::CheckAllControlledUnits(Func const& func, uint32 controlledMask) const
{
    if (controlledMask & CONTROLLED_PET)
        for (GroupPetList::const_iterator itr = m_groupPets.begin(); itr != m_groupPets.end(); ++itr)
           if (Pet* pet = _GetPet(*itr))
               if (func(pet))
                   return true;

    if (controlledMask & CONTROLLED_MINIPET)
        if(Unit const* mini = GetMiniPet())
            if (func(mini))
                return true;

    if (controlledMask & CONTROLLED_GUARDIANS)
    {
        for(GuardianPetList::const_iterator itr = m_guardianPets.begin(); itr != m_guardianPets.end();)
            if (Pet const* guardian = _GetPet(*(itr++)))
                if (func(guardian))
                    return true;

    }

    if (controlledMask & CONTROLLED_TOTEMS)
    {
        for (int i = 0; i < MAX_TOTEM_SLOT; ++i)
            if (Unit const* totem = _GetTotem(TotemSlot(i)))
                if (func(totem))
                    return true;
    }

    if (controlledMask & CONTROLLED_CHARM)
        if (Unit const* charm = GetCharm())
            if (func(charm))
                return true;

    return false;
}

template<typename Elem, typename Node>
inline void Unit::SendMonsterMoveByPath(Path<Elem,Node> const& path, uint32 start, uint32 end, SplineFlags flags)
{
    uint32 traveltime = uint32(path.GetTotalLength(start, end) * 32);

    uint32 pathSize = end - start;

    WorldPacket data( SMSG_MONSTER_MOVE, (GetPackGUID().size()+1+4+4+4+4+1+4+4+4+pathSize*4*3) );
    data << GetPackGUID();
    data << uint8(0);
    data << GetPositionX();
    data << GetPositionY();
    data << GetPositionZ();
    data << uint32(WorldTimer::getMSTime());
    data << uint8(SPLINETYPE_NORMAL);
    data << uint32(flags);
    data << uint32(traveltime);
    data << uint32(pathSize);

    for(uint32 i = start; i < end; ++i)
    {
        data << float(path[i].x);
        data << float(path[i].y);
        data << float(path[i].z);
    }

    SendMessageToSet(&data, true);
}

#endif<|MERGE_RESOLUTION|>--- conflicted
+++ resolved
@@ -590,11 +590,7 @@
     UNIT_NPC_FLAG_STABLEMASTER          = 0x00400000,       // 100%
     UNIT_NPC_FLAG_GUILD_BANKER          = 0x00800000,       // cause client to send 997 opcode
     UNIT_NPC_FLAG_SPELLCLICK            = 0x01000000,       // cause client to send 1015 opcode (spell click), dynamic, set at loading and don't must be set in DB
-<<<<<<< HEAD
     UNIT_NPC_FLAG_PLAYER_VEHICLE        = 0x02000000,       // players with mounts that have vehicle data should have it set
-    UNIT_NPC_FLAG_GUARD                 = 0x10000000        // custom flag for guards
-=======
->>>>>>> 487721b8
 };
 
 // used in most movement packets (send and received)
