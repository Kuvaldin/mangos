--- conflicted
+++ resolved
@@ -123,18 +123,13 @@
         std::ostringstream msgAuctionOutbiddedSubject;
         msgAuctionOutbiddedSubject << auction->item_template << ":0:" << AUCTION_OUTBIDDED << ":0:0";
 
-<<<<<<< HEAD
         if (oldBidder && !_player)
             oldBidder->GetSession()->SendAuctionBidderNotification( auction->GetHouseId(), auction->Id, auctionbot.GetAHBplayerGUID(), newPrice, auction->GetAuctionOutBid(), auction->item_template);
 
         if (oldBidder && _player)
-            oldBidder->GetSession()->SendAuctionBidderNotification( auction->GetHouseId(), auction->Id, _player->GetGUID(), newPrice, auction->GetAuctionOutBid(), auction->item_template);
-=======
-        if (oldBidder)
             oldBidder->GetSession()->SendAuctionBidderNotification(
                 auction->GetHouseId(), auction->Id, _player->GetObjectGuid(),
                 newPrice, auction->GetAuctionOutBid(), auction->item_template);
->>>>>>> cdf5b03a
 
         MailDraft(msgAuctionOutbiddedSubject.str(), "")     // TODO: fix body
             .AddMoney(auction->bid)
