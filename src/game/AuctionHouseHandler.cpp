/*
 * Copyright (C) 2005-2010 MaNGOS <http://getmangos.com/>
 *
 * This program is free software; you can redistribute it and/or modify
 * it under the terms of the GNU General Public License as published by
 * the Free Software Foundation; either version 2 of the License, or
 * (at your option) any later version.
 *
 * This program is distributed in the hope that it will be useful,
 * but WITHOUT ANY WARRANTY; without even the implied warranty of
 * MERCHANTABILITY or FITNESS FOR A PARTICULAR PURPOSE.  See the
 * GNU General Public License for more details.
 *
 * You should have received a copy of the GNU General Public License
 * along with this program; if not, write to the Free Software
 * Foundation, Inc., 59 Temple Place, Suite 330, Boston, MA  02111-1307  USA
 */

#include "WorldPacket.h"
#include "WorldSession.h"
#include "Opcodes.h"
#include "Log.h"
#include "World.h"
#include "ObjectMgr.h"
#include "ObjectGuid.h"
#include "Player.h"
#include "UpdateMask.h"
#include "AuctionHouseMgr.h"
#include "Mail.h"
#include "Util.h"
#include "AuctionHouseBot.h"

// please DO NOT use iterator++, because it is slower than ++iterator!!!
// post-incrementation is always slower than pre-incrementation !

// void called when player click on auctioneer npc
void WorldSession::HandleAuctionHelloOpcode( WorldPacket & recv_data )
{
    uint64 guid;                                            // NPC guid
    recv_data >> guid;

    Creature *unit = GetPlayer()->GetNPCIfCanInteractWith(guid,UNIT_NPC_FLAG_AUCTIONEER);
    if (!unit)
    {
        DEBUG_LOG( "WORLD: HandleAuctionHelloOpcode - Unit (GUID: %u) not found or you can't interact with him.", uint32(GUID_LOPART(guid)) );
        return;
    }

    // remove fake death
    if(GetPlayer()->hasUnitState(UNIT_STAT_DIED))
        GetPlayer()->RemoveSpellsCausingAura(SPELL_AURA_FEIGN_DEATH);

    SendAuctionHello(guid, unit);
}

// this void causes that auction window is opened
void WorldSession::SendAuctionHello( uint64 guid, Creature* unit )
{
    AuctionHouseEntry const* ahEntry = AuctionHouseMgr::GetAuctionHouseEntry(unit->getFaction());
    if(!ahEntry)
        return;

    WorldPacket data( MSG_AUCTION_HELLO, 12 );
    data << uint64(guid);
    data << uint32(ahEntry->houseId);
    data << uint8(1);                                       // 3.3.3: 1 - AH enabled, 0 - AH disabled
    SendPacket( &data );
}

// call this method when player bids, creates, or deletes auction
void WorldSession::SendAuctionCommandResult(uint32 auctionId, uint32 Action, uint32 ErrorCode, uint32 bidError )
{
    WorldPacket data( SMSG_AUCTION_COMMAND_RESULT, 16 );
    data << uint32(auctionId);
    data << uint32(Action);
    data << uint32(ErrorCode);
    if ( !ErrorCode && Action )
        data << uint32(bidError);                           // when bid, then send 0, once...
    SendPacket(&data);
}

// this function sends notification, if bidder is online
void WorldSession::SendAuctionBidderNotification( uint32 location, uint32 auctionId, uint64 bidder, uint32 bidSum, uint32 diff, uint32 item_template)
{
    WorldPacket data(SMSG_AUCTION_BIDDER_NOTIFICATION, (8*4));
    data << uint32(location);
    data << uint32(auctionId);
    data << uint64(bidder);
    data << uint32(bidSum);
    data << uint32(diff);
    data << uint32(item_template);
    data << uint32(0);
    SendPacket(&data);
}

// this void causes on client to display: "Your auction sold"
void WorldSession::SendAuctionOwnerNotification( AuctionEntry* auction)
{
    WorldPacket data(SMSG_AUCTION_OWNER_NOTIFICATION, (7*4));
    data << uint32(auction->Id);
    data << uint32(auction->bid);
    data << uint32(0);                                      // unk
    data << uint32(0);                                      // unk
    data << uint32(0);                                      // unk
    data << uint32(auction->item_template);
    data << uint32(0);                                      // unk
    SendPacket(&data);
}

// this function sends mail to old bidder
void WorldSession::SendAuctionOutbiddedMail(AuctionEntry *auction, uint32 newPrice)
{
    uint64 oldBidder_guid = MAKE_NEW_GUID(auction->bidder,0, HIGHGUID_PLAYER);
    Player *oldBidder = sObjectMgr.GetPlayer(oldBidder_guid);

    uint32 oldBidder_accId = 0;
    if(!oldBidder)
        oldBidder_accId = sObjectMgr.GetPlayerAccountIdByGUID(oldBidder_guid);

    // old bidder exist
    if(oldBidder || oldBidder_accId)
    {
        std::ostringstream msgAuctionOutbiddedSubject;
        msgAuctionOutbiddedSubject << auction->item_template << ":0:" << AUCTION_OUTBIDDED << ":0:0";

        if (oldBidder && !_player)
            oldBidder->GetSession()->SendAuctionBidderNotification( auction->GetHouseId(), auction->Id, auctionbot.GetAHBplayerGUID(), newPrice, auction->GetAuctionOutBid(), auction->item_template);

        if (oldBidder && _player)
            oldBidder->GetSession()->SendAuctionBidderNotification( auction->GetHouseId(), auction->Id, _player->GetGUID(), newPrice, auction->GetAuctionOutBid(), auction->item_template);

        MailDraft(msgAuctionOutbiddedSubject.str(), "")     // TODO: fix body
            .AddMoney(auction->bid)
            .SendMailTo(MailReceiver(oldBidder, auction->bidder), auction, MAIL_CHECK_MASK_COPIED);
    }
}

// this function sends mail, when auction is cancelled to old bidder
void WorldSession::SendAuctionCancelledToBidderMail( AuctionEntry* auction )
{
    uint64 bidder_guid = MAKE_NEW_GUID(auction->bidder, 0, HIGHGUID_PLAYER);
    Player *bidder = sObjectMgr.GetPlayer(bidder_guid);

    uint32 bidder_accId = 0;
    if(!bidder)
        bidder_accId = sObjectMgr.GetPlayerAccountIdByGUID(bidder_guid);

    // bidder exist
    if(bidder || bidder_accId)
    {
        std::ostringstream msgAuctionCancelledSubject;
        msgAuctionCancelledSubject << auction->item_template << ":0:" << AUCTION_CANCELLED_TO_BIDDER << ":0:0";

        MailDraft(msgAuctionCancelledSubject.str(), "")     // TODO: fix body
            .AddMoney(auction->bid)
            .SendMailTo(MailReceiver(bidder, auction->bidder), auction, MAIL_CHECK_MASK_COPIED);
    }
}

// this void creates new auction and adds auction to some auctionhouse
void WorldSession::HandleAuctionSellItem( WorldPacket & recv_data )
{
    uint64 auctioneer, item;
    uint32 etime, bid, buyout;
    recv_data >> auctioneer;
    recv_data.read_skip<uint32>();                          // const 1?
    recv_data >> item;
    recv_data.read_skip<uint32>();                          // stack size
    recv_data >> bid;
    recv_data >> buyout;
    recv_data >> etime;

    Player *pl = GetPlayer();

    if (!item || !bid || !etime)
        return;                                             // check for cheaters

    Creature *pCreature = GetPlayer()->GetNPCIfCanInteractWith(auctioneer, UNIT_NPC_FLAG_AUCTIONEER);
    if (!pCreature)
    {
        DEBUG_LOG( "WORLD: HandleAuctionSellItem - Unit (GUID: %u) not found or you can't interact with him.", uint32(GUID_LOPART(auctioneer)) );
        return;
    }

    AuctionHouseEntry const* auctionHouseEntry = AuctionHouseMgr::GetAuctionHouseEntry(pCreature->getFaction());
    if(!auctionHouseEntry)
    {
        DEBUG_LOG( "WORLD: HandleAuctionSellItem - Unit (GUID: %u) has wrong faction.", uint32(GUID_LOPART(auctioneer)) );
        return;
    }

    // client send time in minutes, convert to common used sec time
    etime *= MINUTE;

    // client understand only 3 auction time
    switch(etime)
    {
        case 1*MIN_AUCTION_TIME:
        case 2*MIN_AUCTION_TIME:
        case 4*MIN_AUCTION_TIME:
            break;
        default:
            return;
    }

    // remove fake death
    if(GetPlayer()->hasUnitState(UNIT_STAT_DIED))
        GetPlayer()->RemoveSpellsCausingAura(SPELL_AURA_FEIGN_DEATH);

    Item *it = pl->GetItemByGuid( item );
    // do not allow to sell already auctioned items
    if(sAuctionMgr.GetAItem(GUID_LOPART(item)))
    {
        sLog.outError("AuctionError, player %s is sending item id: %u, but item is already in another auction", pl->GetName(), GUID_LOPART(item));
        SendAuctionCommandResult(0, AUCTION_SELL_ITEM, AUCTION_INTERNAL_ERROR);
        return;
    }
    // prevent sending bag with items (cheat: can be placed in bag after adding equipped empty bag to auction)
    if(!it)
    {
        SendAuctionCommandResult(0, AUCTION_SELL_ITEM, AUCTION_ITEM_NOT_FOUND);
        return;
    }

    if(!it->CanBeTraded())
    {
        SendAuctionCommandResult(0, AUCTION_SELL_ITEM, AUCTION_INTERNAL_ERROR);
        return;
    }

    if (it->HasFlag(ITEM_FIELD_FLAGS, ITEM_FLAGS_CONJURED) || it->GetUInt32Value(ITEM_FIELD_DURATION))
    {
        SendAuctionCommandResult(0, AUCTION_SELL_ITEM, AUCTION_INTERNAL_ERROR);
        return;
    }

    AuctionHouseObject* auctionHouse = sAuctionMgr.GetAuctionsMap( pCreature->getFaction() );

    //we have to take deposit :
    uint32 deposit = AuctionHouseMgr::GetAuctionDeposit( auctionHouseEntry, etime, it );
    if ( pl->GetMoney() < deposit )
    {
        SendAuctionCommandResult(0, AUCTION_SELL_ITEM, AUCTION_NOT_ENOUGHT_MONEY);
        return;
    }

    if( GetSecurity() > SEC_PLAYER && sWorld.getConfig(CONFIG_BOOL_GM_LOG_TRADE) )
    {
        sLog.outCommand(GetAccountId(),"GM %s (Account: %u) create auction: %s (Entry: %u Count: %u)",
            GetPlayerName(), GetAccountId(), it->GetProto()->Name1, it->GetEntry(), it->GetCount());
    }

    pl->ModifyMoney( -int32(deposit) );

    uint32 auction_time = uint32(etime * sWorld.getConfig(CONFIG_FLOAT_RATE_AUCTION_TIME));

    AuctionEntry *AH = new AuctionEntry;
    AH->Id = sObjectMgr.GenerateAuctionID();
    if(sWorld.getConfig(CONFIG_BOOL_ALLOW_TWO_SIDE_INTERACTION_AUCTION))
        AH->auctioneer = 23442;
    else
        AH->auctioneer = GUID_LOPART(auctioneer);
    AH->item_guidlow = GUID_LOPART(item);
    AH->item_template = it->GetEntry();
    AH->owner = pl->GetGUIDLow();
    AH->startbid = bid;
    AH->bidder = 0;
    AH->bid = 0;
    AH->buyout = buyout;
    AH->expire_time = time(NULL) + auction_time;
    AH->deposit = deposit;
    AH->auctionHouseEntry = auctionHouseEntry;
<<<<<<< HEAD
    sLog.outDetail("selling item %u to auctioneer %u with initial bid %u with buyout %u and with time %u (in sec) in auctionhouse %u", GUID_LOPART(item), GUID_LOPART(auctioneer), bid, buyout, auction_time, AH->GetHouseId());
=======

    DETAIL_LOG("selling item %u to auctioneer %u with initial bid %u with buyout %u and with time %u (in sec) in auctionhouse %u", GUID_LOPART(item), GUID_LOPART(auctioneer), bid, buyout, auction_time, AH->GetHouseId());
    auctionHouse->AddAuction(AH);
>>>>>>> d5c1c5b5

    auctionHouse->AddAuction(AH);
    sAuctionMgr.AddAItem(it);
    pl->MoveItemFromInventory( it->GetBagSlot(), it->GetSlot(), true);

    CharacterDatabase.BeginTransaction();
    it->DeleteFromInventoryDB();
    it->SaveToDB();                                         // recursive and not have transaction guard into self, not in inventiory and can be save standalone
    AH->SaveToDB();
    pl->SaveInventoryAndGoldToDB();
    CharacterDatabase.CommitTransaction();

    SendAuctionCommandResult(AH->Id, AUCTION_SELL_ITEM, AUCTION_OK);

    GetPlayer()->GetAchievementMgr().UpdateAchievementCriteria(ACHIEVEMENT_CRITERIA_TYPE_CREATE_AUCTION, 1);
}

// this function is called when client bids or buys out auction
void WorldSession::HandleAuctionPlaceBid( WorldPacket & recv_data )
{
    uint64 auctioneer;
    uint32 auctionId;
    uint32 price;
    recv_data >> auctioneer;
    recv_data >> auctionId >> price;

    if (!auctionId || !price)
        return;                                             // check for cheaters

    Creature *pCreature = GetPlayer()->GetNPCIfCanInteractWith(auctioneer,UNIT_NPC_FLAG_AUCTIONEER);
    if (!pCreature)
    {
        DEBUG_LOG( "WORLD: HandleAuctionPlaceBid - Unit (GUID: %u) not found or you can't interact with him.", uint32(GUID_LOPART(auctioneer)) );
        return;
    }

    // remove fake death
    if(GetPlayer()->hasUnitState(UNIT_STAT_DIED))
        GetPlayer()->RemoveSpellsCausingAura(SPELL_AURA_FEIGN_DEATH);

    AuctionHouseObject* auctionHouse = sAuctionMgr.GetAuctionsMap( pCreature->getFaction() );

    AuctionEntry *auction = auctionHouse->GetAuction(auctionId);
    Player *pl = GetPlayer();

    if( !auction || auction->owner == pl->GetGUIDLow() )
    {
        // you cannot bid your own auction:
        SendAuctionCommandResult( 0, AUCTION_PLACE_BID, CANNOT_BID_YOUR_AUCTION_ERROR );
        return;
    }

    // impossible have online own another character (use this for speedup check in case online owner)
    Player* auction_owner = sObjectMgr.GetPlayer(MAKE_NEW_GUID(auction->owner, 0, HIGHGUID_PLAYER));
    if( !auction_owner && sObjectMgr.GetPlayerAccountIdByGUID(MAKE_NEW_GUID(auction->owner, 0, HIGHGUID_PLAYER)) == pl->GetSession()->GetAccountId())
    {
        // you cannot bid your another character auction:
        SendAuctionCommandResult( 0, AUCTION_PLACE_BID, CANNOT_BID_YOUR_AUCTION_ERROR );
        return;
    }

    // cheating
    if(price <= auction->bid || price < auction->startbid)
        return;

    // price too low for next bid if not buyout
    if ((price < auction->buyout || auction->buyout == 0) &&
        price < auction->bid + auction->GetAuctionOutBid())
    {
        // auction has already higher bid, client tests it!
        return;
    }

    if (price > pl->GetMoney())
    {
        // you don't have enough money!, client tests!
        // SendAuctionCommandResult(auction->auctionId, AUCTION_PLACE_BID, ???);
        return;
    }

    if ((price < auction->buyout) || (auction->buyout == 0))
    {
        if (auction->bidder > 0)
        {
            if ( auction->bidder == pl->GetGUIDLow() )
            {
                pl->ModifyMoney( -int32(price - auction->bid));
            }
            else
            {
                // mail to last bidder and return money
                SendAuctionOutbiddedMail( auction , price );
                pl->ModifyMoney( -int32(price) );
            }
        }
        else
        {
            pl->ModifyMoney( -int32(price) );
        }
        auction->bidder = pl->GetGUIDLow();
        auction->bid = price;
        GetPlayer()->GetAchievementMgr().UpdateAchievementCriteria(ACHIEVEMENT_CRITERIA_TYPE_HIGHEST_AUCTION_BID, price);

        // after this update we should save player's money ...
        CharacterDatabase.PExecute("UPDATE auctionhouse SET buyguid = '%u',lastbid = '%u' WHERE id = '%u'", auction->bidder, auction->bid, auction->Id);

        SendAuctionCommandResult(auction->Id, AUCTION_PLACE_BID, AUCTION_OK, 0 );
    }
    else
    {
        // buyout:
        if (pl->GetGUIDLow() == auction->bidder )
        {
            pl->ModifyMoney(-int32(auction->buyout - auction->bid));
        }
        else
        {
            pl->ModifyMoney(-int32(auction->buyout));
            if ( auction->bidder )                          // buyout for bidded auction ..
            {
                SendAuctionOutbiddedMail( auction, auction->buyout );
            }
        }
        auction->bidder = pl->GetGUIDLow();
        auction->bid = auction->buyout;
        GetPlayer()->GetAchievementMgr().UpdateAchievementCriteria(ACHIEVEMENT_CRITERIA_TYPE_HIGHEST_AUCTION_BID, auction->buyout);

        sAuctionMgr.SendAuctionSalePendingMail( auction );
        sAuctionMgr.SendAuctionSuccessfulMail( auction );
        sAuctionMgr.SendAuctionWonMail( auction );

        SendAuctionCommandResult(auction->Id, AUCTION_PLACE_BID, AUCTION_OK);

        sAuctionMgr.RemoveAItem(auction->item_guidlow);
        auctionHouse->RemoveAuction(auction->Id);
        auction->DeleteFromDB();

        delete auction;
    }
    CharacterDatabase.BeginTransaction();
    pl->SaveInventoryAndGoldToDB();
    CharacterDatabase.CommitTransaction();
}

// this void is called when auction_owner cancels his auction
void WorldSession::HandleAuctionRemoveItem( WorldPacket & recv_data )
{
    uint64 auctioneer;
    uint32 auctionId;
    recv_data >> auctioneer;
    recv_data >> auctionId;
    //DEBUG_LOG( "Cancel AUCTION AuctionID: %u", auctionId);

    Creature *pCreature = GetPlayer()->GetNPCIfCanInteractWith(auctioneer, UNIT_NPC_FLAG_AUCTIONEER);
    if (!pCreature)
    {
        DEBUG_LOG( "WORLD: HandleAuctionRemoveItem - Unit (GUID: %u) not found or you can't interact with him.", uint32(GUID_LOPART(auctioneer)) );
        return;
    }

    // remove fake death
    if(GetPlayer()->hasUnitState(UNIT_STAT_DIED))
        GetPlayer()->RemoveSpellsCausingAura(SPELL_AURA_FEIGN_DEATH);

    AuctionHouseObject* auctionHouse = sAuctionMgr.GetAuctionsMap( pCreature->getFaction() );

    AuctionEntry *auction = auctionHouse->GetAuction(auctionId);
    Player *pl = GetPlayer();

    if (auction && auction->owner == pl->GetGUIDLow())
    {
        Item *pItem = sAuctionMgr.GetAItem(auction->item_guidlow);
        if (pItem)
        {
            if (auction->bidder > 0)                        // If we have a bidder, we have to send him the money he paid
            {
                uint32 auctionCut = auction->GetAuctionCut();
                if ( pl->GetMoney() < auctionCut )          //player doesn't have enough money, maybe message needed
                    return;
                //some auctionBidderNotification would be needed, but don't know that parts..
                SendAuctionCancelledToBidderMail( auction );
                pl->ModifyMoney( -int32(auctionCut) );
            }
            // Return the item by mail
            std::ostringstream msgAuctionCanceledOwner;
            msgAuctionCanceledOwner << auction->item_template << ":0:" << AUCTION_CANCELED << ":0:0";

            // item will deleted or added to received mail list
            MailDraft(msgAuctionCanceledOwner.str(), "")    // TODO: fix body
                .AddItem(pItem)
                .SendMailTo(pl, auction, MAIL_CHECK_MASK_COPIED);
        }
        else
        {
            sLog.outError("Auction id: %u has non-existed item (item guid : %u)!!!", auction->Id, auction->item_guidlow);
            SendAuctionCommandResult( 0, AUCTION_CANCEL, AUCTION_INTERNAL_ERROR );
            return;
        }
    }
    else
    {
        SendAuctionCommandResult( 0, AUCTION_CANCEL, AUCTION_INTERNAL_ERROR );
        //this code isn't possible ... maybe there should be ASSERT
        sLog.outError("CHEATER : %u, he tried to cancel auction (id: %u) of another player, or auction is NULL", pl->GetGUIDLow(), auctionId );
        return;
    }

    //inform player, that auction is removed
    SendAuctionCommandResult( auction->Id, AUCTION_CANCEL, AUCTION_OK );
    // Now remove the auction
    CharacterDatabase.BeginTransaction();
    auction->DeleteFromDB();
    pl->SaveInventoryAndGoldToDB();
    CharacterDatabase.CommitTransaction();
    sAuctionMgr.RemoveAItem( auction->item_guidlow );
    auctionHouse->RemoveAuction( auction->Id );
    delete auction;
}

//called when player lists his bids
void WorldSession::HandleAuctionListBidderItems( WorldPacket & recv_data )
{
    uint64 guid;                                            // NPC guid
    uint32 listfrom;                                        // page of auctions
    uint32 outbiddedCount;                                  // count of outbidded auctions

    recv_data >> guid;
    recv_data >> listfrom;                                  // not used in fact (this list not have page control in client)
    recv_data >> outbiddedCount;
    if (recv_data.size() != (16 + outbiddedCount * 4 ))
    {
        sLog.outError("Client sent bad opcode!!! with count: %u and size : %lu (must be: %u)", outbiddedCount, (unsigned long)recv_data.size(),(16 + outbiddedCount * 4 ));
        outbiddedCount = 0;
    }

    Creature *pCreature = GetPlayer()->GetNPCIfCanInteractWith(guid,UNIT_NPC_FLAG_AUCTIONEER);
    if (!pCreature)
    {
        DEBUG_LOG( "WORLD: HandleAuctionListBidderItems - Unit (GUID: %u) not found or you can't interact with him.", uint32(GUID_LOPART(guid)) );
        return;
    }

    // remove fake death
    if(GetPlayer()->hasUnitState(UNIT_STAT_DIED))
        GetPlayer()->RemoveSpellsCausingAura(SPELL_AURA_FEIGN_DEATH);

    AuctionHouseObject* auctionHouse = sAuctionMgr.GetAuctionsMap( pCreature->getFaction() );

    WorldPacket data( SMSG_AUCTION_BIDDER_LIST_RESULT, (4+4+4) );
    Player *pl = GetPlayer();
    data << uint32(0);                                      // add 0 as count
    uint32 count = 0;
    uint32 totalcount = 0;
    while ( outbiddedCount > 0)                             // add all data, which client requires
    {
        --outbiddedCount;
        uint32 outbiddedAuctionId;
        recv_data >> outbiddedAuctionId;
        AuctionEntry * auction = auctionHouse->GetAuction( outbiddedAuctionId );
        if ( auction && auction->BuildAuctionInfo(data))
        {
            ++totalcount;
            ++count;
        }
    }

    auctionHouse->BuildListBidderItems(data, pl, count, totalcount);
    data.put<uint32>( 0, count );                           // add count to placeholder
    data << uint32(totalcount);
    data << uint32(300);                                    // unk 2.3.0 delay for next list request?
    SendPacket(&data);
}

// this void sends player info about his auctions
void WorldSession::HandleAuctionListOwnerItems( WorldPacket & recv_data )
{
    uint32 listfrom;
    uint64 guid;

    recv_data >> guid;
    recv_data >> listfrom;                                  // not used in fact (this list not have page control in client)

    Creature *pCreature = GetPlayer()->GetNPCIfCanInteractWith(guid, UNIT_NPC_FLAG_AUCTIONEER);
    if (!pCreature)
    {
        DEBUG_LOG( "WORLD: HandleAuctionListOwnerItems - Unit (GUID: %u) not found or you can't interact with him.", uint32(GUID_LOPART(guid)) );
        return;
    }

    // remove fake death
    if(GetPlayer()->hasUnitState(UNIT_STAT_DIED))
        GetPlayer()->RemoveSpellsCausingAura(SPELL_AURA_FEIGN_DEATH);

    AuctionHouseObject* auctionHouse = sAuctionMgr.GetAuctionsMap( pCreature->getFaction() );

    WorldPacket data( SMSG_AUCTION_OWNER_LIST_RESULT, (4+4+4) );
    data << (uint32) 0;                                     // amount place holder

    uint32 count = 0;
    uint32 totalcount = 0;

    auctionHouse->BuildListOwnerItems(data, _player, count, totalcount);
    data.put<uint32>(0, count);
    data << uint32(totalcount);
    data << uint32(0);                                      // 2.3.0 delay for next list request?
    SendPacket(&data);
}

//this void is called when player clicks on search button
void WorldSession::HandleAuctionListItems( WorldPacket & recv_data )
{
    std::string searchedname;
    uint8 levelmin, levelmax, usable;
    uint32 listfrom, auctionSlotID, auctionMainCategory, auctionSubCategory, quality;
    uint64 guid;

    recv_data >> guid;
    recv_data >> listfrom;                                  // start, used for page control listing by 50 elements
    recv_data >> searchedname;

    recv_data >> levelmin >> levelmax;
    recv_data >> auctionSlotID >> auctionMainCategory >> auctionSubCategory;
    recv_data >> quality >> usable;

    recv_data.read_skip(16);                                // unknown 16 bytes: 00 07 01 00 00 01 05 00 06 00 09 01 08 00 03 00

    Creature *pCreature = GetPlayer()->GetNPCIfCanInteractWith(guid, UNIT_NPC_FLAG_AUCTIONEER);
    if (!pCreature)
    {
        DEBUG_LOG( "WORLD: HandleAuctionListItems - Unit (GUID: %u) not found or you can't interact with him.", uint32(GUID_LOPART(guid)) );
        return;
    }

    // remove fake death
    if(GetPlayer()->hasUnitState(UNIT_STAT_DIED))
        GetPlayer()->RemoveSpellsCausingAura(SPELL_AURA_FEIGN_DEATH);

    AuctionHouseObject* auctionHouse = sAuctionMgr.GetAuctionsMap( pCreature->getFaction() );

    //DEBUG_LOG("Auctionhouse search (GUID: %u TypeId: %u)", , list from: %u, searchedname: %s, levelmin: %u, levelmax: %u, auctionSlotID: %u, auctionMainCategory: %u, auctionSubCategory: %u, quality: %u, usable: %u",
    //  GUID_LOPART(guid),GuidHigh2TypeId(GUID_HIPART(guid)), listfrom, searchedname.c_str(), levelmin, levelmax, auctionSlotID, auctionMainCategory, auctionSubCategory, quality, usable);

    WorldPacket data( SMSG_AUCTION_LIST_RESULT, (4+4+4) );
    uint32 count = 0;
    uint32 totalcount = 0;
    data << uint32(0);

    // converting string that we try to find to lower case
    std::wstring wsearchedname;
    if(!Utf8toWStr(searchedname,wsearchedname))
        return;

    wstrToLower(wsearchedname);

    auctionHouse->BuildListAuctionItems(data, _player,
        wsearchedname, listfrom, levelmin, levelmax, usable,
        auctionSlotID, auctionMainCategory, auctionSubCategory, quality,
        count, totalcount);

    data.put<uint32>(0, count);
    data << uint32(totalcount);
    data << uint32(300);                                    // 2.3.0 delay for next list request?
    SendPacket(&data);
}

void WorldSession::HandleAuctionListPendingSales( WorldPacket & recv_data )
{
    DEBUG_LOG("CMSG_AUCTION_LIST_PENDING_SALES");

    recv_data.read_skip<uint64>();                          // auctioneer guid

    uint32 count = 0;

    WorldPacket data(SMSG_AUCTION_LIST_PENDING_SALES, 4);
    data << uint32(count);                                  // count
    /*for(uint32 i = 0; i < count; ++i)
    {
        data << "";                                         // string
        data << "";                                         // string
        data << uint32(0);
        data << uint32(0);
        data << float(0);
    }*/
    SendPacket(&data);
}<|MERGE_RESOLUTION|>--- conflicted
+++ resolved
@@ -270,15 +270,9 @@
     AH->expire_time = time(NULL) + auction_time;
     AH->deposit = deposit;
     AH->auctionHouseEntry = auctionHouseEntry;
-<<<<<<< HEAD
-    sLog.outDetail("selling item %u to auctioneer %u with initial bid %u with buyout %u and with time %u (in sec) in auctionhouse %u", GUID_LOPART(item), GUID_LOPART(auctioneer), bid, buyout, auction_time, AH->GetHouseId());
-=======
-
     DETAIL_LOG("selling item %u to auctioneer %u with initial bid %u with buyout %u and with time %u (in sec) in auctionhouse %u", GUID_LOPART(item), GUID_LOPART(auctioneer), bid, buyout, auction_time, AH->GetHouseId());
     auctionHouse->AddAuction(AH);
->>>>>>> d5c1c5b5
-
-    auctionHouse->AddAuction(AH);
+
     sAuctionMgr.AddAItem(it);
     pl->MoveItemFromInventory( it->GetBagSlot(), it->GetSlot(), true);
 
