/*
 * Copyright (C) 2005-2010 MaNGOS <http://getmangos.com/>
 *
 * This program is free software; you can redistribute it and/or modify
 * it under the terms of the GNU General Public License as published by
 * the Free Software Foundation; either version 2 of the License, or
 * (at your option) any later version.
 *
 * This program is distributed in the hope that it will be useful,
 * but WITHOUT ANY WARRANTY; without even the implied warranty of
 * MERCHANTABILITY or FITNESS FOR A PARTICULAR PURPOSE.  See the
 * GNU General Public License for more details.
 *
 * You should have received a copy of the GNU General Public License
 * along with this program; if not, write to the Free Software
 * Foundation, Inc., 59 Temple Place, Suite 330, Boston, MA  02111-1307  USA
 */

#ifndef MANGOS_MAPMANAGER_H
#define MANGOS_MAPMANAGER_H

#include "Common.h"
#include "Platform/Define.h"
#include "Policies/Singleton.h"
#include "ace/Thread_Mutex.h"
#include "Map.h"
#include "GridStates.h"
#include "MapUpdater.h"

class Transport;
class BattleGround;

class MANGOS_DLL_DECL MapManager : public MaNGOS::Singleton<MapManager, MaNGOS::ClassLevelLockable<MapManager, ACE_Thread_Mutex> >
{

    friend class MaNGOS::OperatorNew<MapManager>;
    typedef UNORDERED_MAP<uint32, Map*> MapMapType;
    typedef std::pair<UNORDERED_MAP<uint32, Map*>::iterator, bool>  MapMapPair;

    public:

        Map* CreateMap(uint32, const WorldObject* obj);
        Map* CreateBgMap(uint32 mapid, BattleGround* bg);
        Map const* CreateBaseMap(uint32 id) const { return const_cast<MapManager*>(this)->_createBaseMap(id); }
        Map* FindMap(uint32 mapid, uint32 instanceId = 0) const;

        void UpdateGridState(grid_state_t state, Map& map, NGridType& ngrid, GridInfo& ginfo, const uint32 &x, const uint32 &y, const uint32 &t_diff);

        // only const version for outer users
        void DeleteInstance(uint32 mapid, uint32 instanceId);

        uint16 GetAreaFlag(uint32 mapid, float x, float y, float z) const
        {
            Map const* m = CreateBaseMap(mapid);
            return m->GetAreaFlag(x, y, z);
        }
        uint32 GetAreaId(uint32 mapid, float x, float y, float z) const
        {
            return Map::GetAreaIdByAreaFlag(GetAreaFlag(mapid, x, y, z),mapid);
        }
        uint32 GetZoneId(uint32 mapid, float x, float y, float z) const
        {
            return Map::GetZoneIdByAreaFlag(GetAreaFlag(mapid, x, y, z),mapid);
        }
        void GetZoneAndAreaId(uint32& zoneid, uint32& areaid, uint32 mapid, float x, float y, float z)
        {
            Map::GetZoneAndAreaIdByAreaFlag(zoneid,areaid,GetAreaFlag(mapid, x, y, z),mapid);
        }

        void Initialize(void);
        void Update(uint32);

        void SetGridCleanUpDelay(uint32 t)
        {
            if( t < MIN_GRID_DELAY )
                i_gridCleanUpDelay = MIN_GRID_DELAY;
            else
                i_gridCleanUpDelay = t;
        }

        void SetMapUpdateInterval(uint32 t)
        {
            if( t > MIN_MAP_UPDATE_DELAY )
                t = MIN_MAP_UPDATE_DELAY;

            i_timer.SetInterval(t);
            i_timer.Reset();
        }

        //void LoadGrid(int mapid, int instId, float x, float y, const WorldObject* obj, bool no_unload = false);
        void UnloadAll();

        static bool ExistMapAndVMap(uint32 mapid, float x, float y);
        static bool IsValidMAP(uint32 mapid);

        static bool IsValidMapCoord(uint32 mapid, float x,float y)
        {
            return IsValidMAP(mapid) && MaNGOS::IsValidMapCoord(x,y);
        }

        static bool IsValidMapCoord(uint32 mapid, float x,float y,float z)
        {
            return IsValidMAP(mapid) && MaNGOS::IsValidMapCoord(x,y,z);
        }

        static bool IsValidMapCoord(uint32 mapid, float x,float y,float z,float o)
        {
            return IsValidMAP(mapid) && MaNGOS::IsValidMapCoord(x,y,z,o);
        }

        static bool IsValidMapCoord(WorldLocation const& loc)
        {
            return IsValidMapCoord(loc.mapid,loc.coord_x,loc.coord_y,loc.coord_z,loc.orientation);
        }

        // modulos a radian orientation to the range of 0..2PI
        static float NormalizeOrientation(float o)
        {
            // fmod only supports positive numbers. Thus we have
            // to emulate negative numbers
            if(o < 0)
            {
                float mod = o *-1;
                mod = fmod(mod, 2.0f*M_PI_F);
                mod = -mod+2.0f*M_PI_F;
                return mod;
            }
            return fmod(o, 2.0f*M_PI_F);
        }

        void RemoveAllObjectsInRemoveList();

        void LoadTransports();

        typedef std::set<Transport *> TransportSet;
        TransportSet m_Transports;

        typedef std::map<uint32, TransportSet> TransportMap;
        TransportMap m_TransportsByMap;

        bool CanPlayerEnter(uint32 mapid, Player* player);
        void InitializeVisibilityDistanceInfo();

        /* statistics */
        uint32 GetNumInstances();
        uint32 GetNumPlayersInInstances();

    private:

        // debugging code, should be deleted some day
        GridState* si_GridStates[MAX_GRID_STATE];
        int i_GridStateErrorCount;

    private:

        MapManager();
        ~MapManager();

        MapManager(const MapManager &);
        MapManager& operator=(const MapManager &);

        void InitStateMachine();
        void DeleteStateMachine();

        Map* _createBaseMap(uint32 id);
        Map* _findMap(uint32 id) const
        {
            MapMapType::const_iterator iter = i_maps.find(id);
            return (iter == i_maps.end() ? NULL : iter->second);
        }

        typedef MaNGOS::ClassLevelLockable<MapManager, ACE_Thread_Mutex>::Lock Guard;
        uint32 i_gridCleanUpDelay;
        MapMapType i_maps;
<<<<<<< HEAD
        ShortIntervalTimer i_timer;

        MapUpdater m_updater;
=======
        IntervalTimer i_timer;
>>>>>>> f57ec56b
};

#define sMapMgr MapManager::Instance()

#endif<|MERGE_RESOLUTION|>--- conflicted
+++ resolved
@@ -172,13 +172,9 @@
         typedef MaNGOS::ClassLevelLockable<MapManager, ACE_Thread_Mutex>::Lock Guard;
         uint32 i_gridCleanUpDelay;
         MapMapType i_maps;
-<<<<<<< HEAD
-        ShortIntervalTimer i_timer;
 
         MapUpdater m_updater;
-=======
         IntervalTimer i_timer;
->>>>>>> f57ec56b
 };
 
 #define sMapMgr MapManager::Instance()
