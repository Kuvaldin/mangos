/*
 * Copyright (C) 2005-2011 MaNGOS <http://getmangos.com/>
 *
 * This program is free software; you can redistribute it and/or modify
 * it under the terms of the GNU General Public License as published by
 * the Free Software Foundation; either version 2 of the License, or
 * (at your option) any later version.
 *
 * This program is distributed in the hope that it will be useful,
 * but WITHOUT ANY WARRANTY; without even the implied warranty of
 * MERCHANTABILITY or FITNESS FOR A PARTICULAR PURPOSE.  See the
 * GNU General Public License for more details.
 *
 * You should have received a copy of the GNU General Public License
 * along with this program; if not, write to the Free Software
 * Foundation, Inc., 59 Temple Place, Suite 330, Boston, MA  02111-1307  USA
 */

#include "Common.h"
#include "Database/DatabaseEnv.h"
#include "WorldPacket.h"
#include "WorldSession.h"
#include "Opcodes.h"
#include "Log.h"
#include "UpdateMask.h"
#include "World.h"
#include "ObjectMgr.h"
#include "SpellMgr.h"
#include "Player.h"
#include "Unit.h"
#include "Spell.h"
#include "DynamicObject.h"
#include "Group.h"
#include "UpdateData.h"
#include "ObjectAccessor.h"
#include "Policies/SingletonImp.h"
#include "Totem.h"
#include "Creature.h"
#include "Formulas.h"
#include "BattleGround.h"
#include "CreatureAI.h"
#include "ScriptMgr.h"
#include "Util.h"
#include "GridNotifiers.h"
#include "GridNotifiersImpl.h"
#include "Vehicle.h"
#include "CellImpl.h"
#include "InstanceData.h"

#define NULL_AURA_SLOT 0xFF

pAuraHandler AuraHandler[TOTAL_AURAS]=
{
    &Aura::HandleNULL,                                      //  0 SPELL_AURA_NONE
    &Aura::HandleBindSight,                                 //  1 SPELL_AURA_BIND_SIGHT
    &Aura::HandleModPossess,                                //  2 SPELL_AURA_MOD_POSSESS
    &Aura::HandlePeriodicDamage,                            //  3 SPELL_AURA_PERIODIC_DAMAGE
    &Aura::HandleAuraDummy,                                 //  4 SPELL_AURA_DUMMY
    &Aura::HandleModConfuse,                                //  5 SPELL_AURA_MOD_CONFUSE
    &Aura::HandleModCharm,                                  //  6 SPELL_AURA_MOD_CHARM
    &Aura::HandleModFear,                                   //  7 SPELL_AURA_MOD_FEAR
    &Aura::HandlePeriodicHeal,                              //  8 SPELL_AURA_PERIODIC_HEAL
    &Aura::HandleModAttackSpeed,                            //  9 SPELL_AURA_MOD_ATTACKSPEED
    &Aura::HandleModThreat,                                 // 10 SPELL_AURA_MOD_THREAT
    &Aura::HandleModTaunt,                                  // 11 SPELL_AURA_MOD_TAUNT
    &Aura::HandleAuraModStun,                               // 12 SPELL_AURA_MOD_STUN
    &Aura::HandleModDamageDone,                             // 13 SPELL_AURA_MOD_DAMAGE_DONE
    &Aura::HandleNoImmediateEffect,                         // 14 SPELL_AURA_MOD_DAMAGE_TAKEN   implemented in Unit::MeleeDamageBonusTaken and Unit::SpellBaseDamageBonusTaken
    &Aura::HandleNoImmediateEffect,                         // 15 SPELL_AURA_DAMAGE_SHIELD      implemented in Unit::DealMeleeDamage
    &Aura::HandleModStealth,                                // 16 SPELL_AURA_MOD_STEALTH
    &Aura::HandleNoImmediateEffect,                         // 17 SPELL_AURA_MOD_STEALTH_DETECT implemented in Unit::isVisibleForOrDetect
    &Aura::HandleInvisibility,                              // 18 SPELL_AURA_MOD_INVISIBILITY
    &Aura::HandleInvisibilityDetect,                        // 19 SPELL_AURA_MOD_INVISIBILITY_DETECTION
    &Aura::HandleAuraModTotalHealthPercentRegen,            // 20 SPELL_AURA_OBS_MOD_HEALTH
    &Aura::HandleAuraModTotalManaPercentRegen,              // 21 SPELL_AURA_OBS_MOD_MANA
    &Aura::HandleAuraModResistance,                         // 22 SPELL_AURA_MOD_RESISTANCE
    &Aura::HandlePeriodicTriggerSpell,                      // 23 SPELL_AURA_PERIODIC_TRIGGER_SPELL
    &Aura::HandlePeriodicEnergize,                          // 24 SPELL_AURA_PERIODIC_ENERGIZE
    &Aura::HandleAuraModPacify,                             // 25 SPELL_AURA_MOD_PACIFY
    &Aura::HandleAuraModRoot,                               // 26 SPELL_AURA_MOD_ROOT
    &Aura::HandleAuraModSilence,                            // 27 SPELL_AURA_MOD_SILENCE
    &Aura::HandleAuraModReflectSpells,                      // 28 SPELL_AURA_REFLECT_SPELLS    actual reflecting implemented in Unit::SpellHitResult
    &Aura::HandleAuraModStat,                               // 29 SPELL_AURA_MOD_STAT
    &Aura::HandleAuraModSkill,                              // 30 SPELL_AURA_MOD_SKILL
    &Aura::HandleAuraModIncreaseSpeed,                      // 31 SPELL_AURA_MOD_INCREASE_SPEED
    &Aura::HandleAuraModIncreaseMountedSpeed,               // 32 SPELL_AURA_MOD_INCREASE_MOUNTED_SPEED
    &Aura::HandleAuraModDecreaseSpeed,                      // 33 SPELL_AURA_MOD_DECREASE_SPEED
    &Aura::HandleAuraModIncreaseHealth,                     // 34 SPELL_AURA_MOD_INCREASE_HEALTH
    &Aura::HandleAuraModIncreaseEnergy,                     // 35 SPELL_AURA_MOD_INCREASE_ENERGY
    &Aura::HandleAuraModShapeshift,                         // 36 SPELL_AURA_MOD_SHAPESHIFT
    &Aura::HandleAuraModEffectImmunity,                     // 37 SPELL_AURA_EFFECT_IMMUNITY
    &Aura::HandleAuraModStateImmunity,                      // 38 SPELL_AURA_STATE_IMMUNITY
    &Aura::HandleAuraModSchoolImmunity,                     // 39 SPELL_AURA_SCHOOL_IMMUNITY
    &Aura::HandleAuraModDmgImmunity,                        // 40 SPELL_AURA_DAMAGE_IMMUNITY
    &Aura::HandleAuraModDispelImmunity,                     // 41 SPELL_AURA_DISPEL_IMMUNITY
    &Aura::HandleAuraProcTriggerSpell,                      // 42 SPELL_AURA_PROC_TRIGGER_SPELL  implemented in Unit::ProcDamageAndSpellFor and Unit::HandleProcTriggerSpell
    &Aura::HandleNoImmediateEffect,                         // 43 SPELL_AURA_PROC_TRIGGER_DAMAGE implemented in Unit::ProcDamageAndSpellFor
    &Aura::HandleAuraTrackCreatures,                        // 44 SPELL_AURA_TRACK_CREATURES
    &Aura::HandleAuraTrackResources,                        // 45 SPELL_AURA_TRACK_RESOURCES
    &Aura::HandleUnused,                                    // 46 SPELL_AURA_46 (used in test spells 54054 and 54058, and spell 48050) (3.0.8a-3.2.2a)
    &Aura::HandleAuraModParryPercent,                       // 47 SPELL_AURA_MOD_PARRY_PERCENT
    &Aura::HandleNULL,                                      // 48 SPELL_AURA_48 spell Napalm (area damage spell with additional delayed damage effect)
    &Aura::HandleAuraModDodgePercent,                       // 49 SPELL_AURA_MOD_DODGE_PERCENT
    &Aura::HandleNoImmediateEffect,                         // 50 SPELL_AURA_MOD_CRITICAL_HEALING_AMOUNT implemented in Unit::SpellCriticalHealingBonus
    &Aura::HandleAuraModBlockPercent,                       // 51 SPELL_AURA_MOD_BLOCK_PERCENT
    &Aura::HandleAuraModCritPercent,                        // 52 SPELL_AURA_MOD_CRIT_PERCENT
    &Aura::HandlePeriodicLeech,                             // 53 SPELL_AURA_PERIODIC_LEECH
    &Aura::HandleModHitChance,                              // 54 SPELL_AURA_MOD_HIT_CHANCE
    &Aura::HandleModSpellHitChance,                         // 55 SPELL_AURA_MOD_SPELL_HIT_CHANCE
    &Aura::HandleAuraTransform,                             // 56 SPELL_AURA_TRANSFORM
    &Aura::HandleModSpellCritChance,                        // 57 SPELL_AURA_MOD_SPELL_CRIT_CHANCE
    &Aura::HandleAuraModIncreaseSwimSpeed,                  // 58 SPELL_AURA_MOD_INCREASE_SWIM_SPEED
    &Aura::HandleNoImmediateEffect,                         // 59 SPELL_AURA_MOD_DAMAGE_DONE_CREATURE implemented in Unit::MeleeDamageBonusDone and Unit::SpellDamageBonusDone
    &Aura::HandleAuraModPacifyAndSilence,                   // 60 SPELL_AURA_MOD_PACIFY_SILENCE
    &Aura::HandleAuraModScale,                              // 61 SPELL_AURA_MOD_SCALE
    &Aura::HandlePeriodicHealthFunnel,                      // 62 SPELL_AURA_PERIODIC_HEALTH_FUNNEL
    &Aura::HandleUnused,                                    // 63 unused (3.0.8a-3.2.2a) old SPELL_AURA_PERIODIC_MANA_FUNNEL
    &Aura::HandlePeriodicManaLeech,                         // 64 SPELL_AURA_PERIODIC_MANA_LEECH
    &Aura::HandleModCastingSpeed,                           // 65 SPELL_AURA_MOD_CASTING_SPEED_NOT_STACK
    &Aura::HandleFeignDeath,                                // 66 SPELL_AURA_FEIGN_DEATH
    &Aura::HandleAuraModDisarm,                             // 67 SPELL_AURA_MOD_DISARM
    &Aura::HandleAuraModStalked,                            // 68 SPELL_AURA_MOD_STALKED
    &Aura::HandleSchoolAbsorb,                              // 69 SPELL_AURA_SCHOOL_ABSORB implemented in Unit::CalculateAbsorbAndResist
    &Aura::HandleUnused,                                    // 70 SPELL_AURA_EXTRA_ATTACKS      Useless, used by only one spell 41560 that has only visual effect (3.2.2a)
    &Aura::HandleModSpellCritChanceShool,                   // 71 SPELL_AURA_MOD_SPELL_CRIT_CHANCE_SCHOOL
    &Aura::HandleModPowerCostPCT,                           // 72 SPELL_AURA_MOD_POWER_COST_SCHOOL_PCT
    &Aura::HandleModPowerCost,                              // 73 SPELL_AURA_MOD_POWER_COST_SCHOOL
    &Aura::HandleNoImmediateEffect,                         // 74 SPELL_AURA_REFLECT_SPELLS_SCHOOL  implemented in Unit::SpellHitResult
    &Aura::HandleNoImmediateEffect,                         // 75 SPELL_AURA_MOD_LANGUAGE           implemented in WorldSession::HandleMessagechatOpcode
    &Aura::HandleFarSight,                                  // 76 SPELL_AURA_FAR_SIGHT
    &Aura::HandleModMechanicImmunity,                       // 77 SPELL_AURA_MECHANIC_IMMUNITY
    &Aura::HandleAuraMounted,                               // 78 SPELL_AURA_MOUNTED
    &Aura::HandleModDamagePercentDone,                      // 79 SPELL_AURA_MOD_DAMAGE_PERCENT_DONE
    &Aura::HandleModPercentStat,                            // 80 SPELL_AURA_MOD_PERCENT_STAT
    &Aura::HandleNoImmediateEffect,                         // 81 SPELL_AURA_SPLIT_DAMAGE_PCT       implemented in Unit::CalculateAbsorbAndResist
    &Aura::HandleWaterBreathing,                            // 82 SPELL_AURA_WATER_BREATHING
    &Aura::HandleModBaseResistance,                         // 83 SPELL_AURA_MOD_BASE_RESISTANCE
    &Aura::HandleModRegen,                                  // 84 SPELL_AURA_MOD_REGEN
    &Aura::HandleModPowerRegen,                             // 85 SPELL_AURA_MOD_POWER_REGEN
    &Aura::HandleChannelDeathItem,                          // 86 SPELL_AURA_CHANNEL_DEATH_ITEM
    &Aura::HandleDamagePercentTaken,                        // 87 SPELL_AURA_MOD_DAMAGE_PERCENT_TAKEN implemented in Unit::MeleeDamageBonusTaken and Unit::SpellDamageBonusTaken
    &Aura::HandleNoImmediateEffect,                         // 88 SPELL_AURA_MOD_HEALTH_REGEN_PERCENT implemented in Player::RegenerateHealth
    &Aura::HandlePeriodicDamagePCT,                         // 89 SPELL_AURA_PERIODIC_DAMAGE_PERCENT
    &Aura::HandleUnused,                                    // 90 unused (3.0.8a-3.2.2a) old SPELL_AURA_MOD_RESIST_CHANCE
    &Aura::HandleNoImmediateEffect,                         // 91 SPELL_AURA_MOD_DETECT_RANGE implemented in Creature::GetAttackDistance
    &Aura::HandlePreventFleeing,                            // 92 SPELL_AURA_PREVENTS_FLEEING
    &Aura::HandleModUnattackable,                           // 93 SPELL_AURA_MOD_UNATTACKABLE
    &Aura::HandleNoImmediateEffect,                         // 94 SPELL_AURA_INTERRUPT_REGEN implemented in Player::RegenerateAll
    &Aura::HandleAuraGhost,                                 // 95 SPELL_AURA_GHOST
    &Aura::HandleNoImmediateEffect,                         // 96 SPELL_AURA_SPELL_MAGNET implemented in Unit::SelectMagnetTarget
    &Aura::HandleManaShield,                                // 97 SPELL_AURA_MANA_SHIELD implemented in Unit::CalculateAbsorbAndResist
    &Aura::HandleAuraModSkill,                              // 98 SPELL_AURA_MOD_SKILL_TALENT
    &Aura::HandleAuraModAttackPower,                        // 99 SPELL_AURA_MOD_ATTACK_POWER
    &Aura::HandleUnused,                                    //100 SPELL_AURA_AURAS_VISIBLE obsolete 3.x? all player can see all auras now, but still have 2 spells including GM-spell (1852,2855)
    &Aura::HandleModResistancePercent,                      //101 SPELL_AURA_MOD_RESISTANCE_PCT
    &Aura::HandleNoImmediateEffect,                         //102 SPELL_AURA_MOD_MELEE_ATTACK_POWER_VERSUS implemented in Unit::MeleeDamageBonusDone
    &Aura::HandleAuraModTotalThreat,                        //103 SPELL_AURA_MOD_TOTAL_THREAT
    &Aura::HandleAuraWaterWalk,                             //104 SPELL_AURA_WATER_WALK
    &Aura::HandleAuraFeatherFall,                           //105 SPELL_AURA_FEATHER_FALL
    &Aura::HandleAuraHover,                                 //106 SPELL_AURA_HOVER
    &Aura::HandleAddModifier,                               //107 SPELL_AURA_ADD_FLAT_MODIFIER
    &Aura::HandleAddModifier,                               //108 SPELL_AURA_ADD_PCT_MODIFIER
    &Aura::HandleNoImmediateEffect,                         //109 SPELL_AURA_ADD_TARGET_TRIGGER
    &Aura::HandleModPowerRegenPCT,                          //110 SPELL_AURA_MOD_POWER_REGEN_PERCENT
    &Aura::HandleNoImmediateEffect,                         //111 SPELL_AURA_ADD_CASTER_HIT_TRIGGER implemented in Unit::SelectMagnetTarget
    &Aura::HandleNoImmediateEffect,                         //112 SPELL_AURA_OVERRIDE_CLASS_SCRIPTS implemented in diff functions.
    &Aura::HandleNoImmediateEffect,                         //113 SPELL_AURA_MOD_RANGED_DAMAGE_TAKEN implemented in Unit::MeleeDamageBonusTaken
    &Aura::HandleNoImmediateEffect,                         //114 SPELL_AURA_MOD_RANGED_DAMAGE_TAKEN_PCT implemented in Unit::MeleeDamageBonusTaken
    &Aura::HandleNoImmediateEffect,                         //115 SPELL_AURA_MOD_HEALING                 implemented in Unit::SpellBaseHealingBonusTaken
    &Aura::HandleNoImmediateEffect,                         //116 SPELL_AURA_MOD_REGEN_DURING_COMBAT     imppemented in Player::RegenerateAll and Player::RegenerateHealth
    &Aura::HandleNoImmediateEffect,                         //117 SPELL_AURA_MOD_MECHANIC_RESISTANCE     implemented in Unit::MagicSpellHitResult
    &Aura::HandleNoImmediateEffect,                         //118 SPELL_AURA_MOD_HEALING_PCT             implemented in Unit::SpellHealingBonusTaken
    &Aura::HandleUnused,                                    //119 unused (3.0.8a-3.2.2a) old SPELL_AURA_SHARE_PET_TRACKING
    &Aura::HandleAuraUntrackable,                           //120 SPELL_AURA_UNTRACKABLE
    &Aura::HandleAuraEmpathy,                               //121 SPELL_AURA_EMPATHY
    &Aura::HandleModOffhandDamagePercent,                   //122 SPELL_AURA_MOD_OFFHAND_DAMAGE_PCT
    &Aura::HandleModTargetResistance,                       //123 SPELL_AURA_MOD_TARGET_RESISTANCE
    &Aura::HandleAuraModRangedAttackPower,                  //124 SPELL_AURA_MOD_RANGED_ATTACK_POWER
    &Aura::HandleNoImmediateEffect,                         //125 SPELL_AURA_MOD_MELEE_DAMAGE_TAKEN implemented in Unit::MeleeDamageBonusTaken
    &Aura::HandleNoImmediateEffect,                         //126 SPELL_AURA_MOD_MELEE_DAMAGE_TAKEN_PCT implemented in Unit::MeleeDamageBonusTaken
    &Aura::HandleNoImmediateEffect,                         //127 SPELL_AURA_RANGED_ATTACK_POWER_ATTACKER_BONUS implemented in Unit::MeleeDamageBonusDone
    &Aura::HandleModPossessPet,                             //128 SPELL_AURA_MOD_POSSESS_PET
    &Aura::HandleAuraModIncreaseSpeed,                      //129 SPELL_AURA_MOD_SPEED_ALWAYS
    &Aura::HandleAuraModIncreaseMountedSpeed,               //130 SPELL_AURA_MOD_MOUNTED_SPEED_ALWAYS
    &Aura::HandleNoImmediateEffect,                         //131 SPELL_AURA_MOD_RANGED_ATTACK_POWER_VERSUS implemented in Unit::MeleeDamageBonusDone
    &Aura::HandleAuraModIncreaseEnergyPercent,              //132 SPELL_AURA_MOD_INCREASE_ENERGY_PERCENT
    &Aura::HandleAuraModIncreaseHealthPercent,              //133 SPELL_AURA_MOD_INCREASE_HEALTH_PERCENT
    &Aura::HandleAuraModRegenInterrupt,                     //134 SPELL_AURA_MOD_MANA_REGEN_INTERRUPT
    &Aura::HandleModHealingDone,                            //135 SPELL_AURA_MOD_HEALING_DONE
    &Aura::HandleNoImmediateEffect,                         //136 SPELL_AURA_MOD_HEALING_DONE_PERCENT   implemented in Unit::SpellHealingBonusDone
    &Aura::HandleModTotalPercentStat,                       //137 SPELL_AURA_MOD_TOTAL_STAT_PERCENTAGE
    &Aura::HandleModMeleeSpeedPct,                          //138 SPELL_AURA_MOD_MELEE_HASTE
    &Aura::HandleForceReaction,                             //139 SPELL_AURA_FORCE_REACTION
    &Aura::HandleAuraModRangedHaste,                        //140 SPELL_AURA_MOD_RANGED_HASTE
    &Aura::HandleRangedAmmoHaste,                           //141 SPELL_AURA_MOD_RANGED_AMMO_HASTE
    &Aura::HandleAuraModBaseResistancePCT,                  //142 SPELL_AURA_MOD_BASE_RESISTANCE_PCT
    &Aura::HandleAuraModResistanceExclusive,                //143 SPELL_AURA_MOD_RESISTANCE_EXCLUSIVE
    &Aura::HandleAuraSafeFall,                              //144 SPELL_AURA_SAFE_FALL                  implemented in WorldSession::HandleMovementOpcodes
    &Aura::HandleAuraModPetTalentsPoints,                   //145 SPELL_AURA_MOD_PET_TALENT_POINTS
    &Aura::HandleNoImmediateEffect,                         //146 SPELL_AURA_ALLOW_TAME_PET_TYPE        implemented in Player::CanTameExoticPets
    &Aura::HandleModMechanicImmunityMask,                   //147 SPELL_AURA_MECHANIC_IMMUNITY_MASK     implemented in Unit::IsImmuneToSpell and Unit::IsImmuneToSpellEffect (check part)
    &Aura::HandleAuraRetainComboPoints,                     //148 SPELL_AURA_RETAIN_COMBO_POINTS
    &Aura::HandleNoImmediateEffect,                         //149 SPELL_AURA_REDUCE_PUSHBACK            implemented in Spell::Delayed and Spell::DelayedChannel
    &Aura::HandleShieldBlockValue,                          //150 SPELL_AURA_MOD_SHIELD_BLOCKVALUE_PCT
    &Aura::HandleAuraTrackStealthed,                        //151 SPELL_AURA_TRACK_STEALTHED
    &Aura::HandleNoImmediateEffect,                         //152 SPELL_AURA_MOD_DETECTED_RANGE         implemented in Creature::GetAttackDistance
    &Aura::HandleNoImmediateEffect,                         //153 SPELL_AURA_SPLIT_DAMAGE_FLAT          implemented in Unit::CalculateAbsorbAndResist
    &Aura::HandleNoImmediateEffect,                         //154 SPELL_AURA_MOD_STEALTH_LEVEL          implemented in Unit::isVisibleForOrDetect
    &Aura::HandleNoImmediateEffect,                         //155 SPELL_AURA_MOD_WATER_BREATHING        implemented in Player::getMaxTimer
    &Aura::HandleNoImmediateEffect,                         //156 SPELL_AURA_MOD_REPUTATION_GAIN        implemented in Player::CalculateReputationGain
    &Aura::HandleUnused,                                    //157 SPELL_AURA_PET_DAMAGE_MULTI (single test like spell 20782, also single for 214 aura)
    &Aura::HandleShieldBlockValue,                          //158 SPELL_AURA_MOD_SHIELD_BLOCKVALUE
    &Aura::HandleNoImmediateEffect,                         //159 SPELL_AURA_NO_PVP_CREDIT              implemented in Player::RewardHonor
    &Aura::HandleNoImmediateEffect,                         //160 SPELL_AURA_MOD_AOE_AVOIDANCE          implemented in Unit::MagicSpellHitResult
    &Aura::HandleNoImmediateEffect,                         //161 SPELL_AURA_MOD_HEALTH_REGEN_IN_COMBAT implemented in Player::RegenerateAll and Player::RegenerateHealth
    &Aura::HandleAuraPowerBurn,                             //162 SPELL_AURA_POWER_BURN_MANA
    &Aura::HandleNoImmediateEffect,                         //163 SPELL_AURA_MOD_CRIT_DAMAGE_BONUS      implemented in Unit::CalculateMeleeDamage and Unit::SpellCriticalDamageBonus
    &Aura::HandleUnused,                                    //164 unused (3.0.8a-3.2.2a), only one test spell 10654
    &Aura::HandleNoImmediateEffect,                         //165 SPELL_AURA_MELEE_ATTACK_POWER_ATTACKER_BONUS implemented in Unit::MeleeDamageBonusDone
    &Aura::HandleAuraModAttackPowerPercent,                 //166 SPELL_AURA_MOD_ATTACK_POWER_PCT
    &Aura::HandleAuraModRangedAttackPowerPercent,           //167 SPELL_AURA_MOD_RANGED_ATTACK_POWER_PCT
    &Aura::HandleNoImmediateEffect,                         //168 SPELL_AURA_MOD_DAMAGE_DONE_VERSUS            implemented in Unit::SpellDamageBonusDone, Unit::MeleeDamageBonusDone
    &Aura::HandleNoImmediateEffect,                         //169 SPELL_AURA_MOD_CRIT_PERCENT_VERSUS           implemented in Unit::DealDamageBySchool, Unit::DoAttackDamage, Unit::SpellCriticalBonus
    &Aura::HandleDetectAmore,                               //170 SPELL_AURA_DETECT_AMORE       different spells that ignore transformation effects
    &Aura::HandleAuraModIncreaseSpeed,                      //171 SPELL_AURA_MOD_SPEED_NOT_STACK
    &Aura::HandleAuraModIncreaseMountedSpeed,               //172 SPELL_AURA_MOD_MOUNTED_SPEED_NOT_STACK
    &Aura::HandleUnused,                                    //173 unused (3.0.8a-3.2.2a) no spells, old SPELL_AURA_ALLOW_CHAMPION_SPELLS  only for Proclaim Champion spell
    &Aura::HandleModSpellDamagePercentFromStat,             //174 SPELL_AURA_MOD_SPELL_DAMAGE_OF_STAT_PERCENT  implemented in Unit::SpellBaseDamageBonusDone
    &Aura::HandleModSpellHealingPercentFromStat,            //175 SPELL_AURA_MOD_SPELL_HEALING_OF_STAT_PERCENT implemented in Unit::SpellBaseHealingBonusDone
    &Aura::HandleSpiritOfRedemption,                        //176 SPELL_AURA_SPIRIT_OF_REDEMPTION   only for Spirit of Redemption spell, die at aura end
    &Aura::HandleAuraAoeCharm,                              //177 SPELL_AURA_AOE_CHARM (22 spells)
    &Aura::HandleNoImmediateEffect,                         //178 SPELL_AURA_MOD_DEBUFF_RESISTANCE          implemented in Unit::MagicSpellHitResult
    &Aura::HandleNoImmediateEffect,                         //179 SPELL_AURA_MOD_ATTACKER_SPELL_CRIT_CHANCE implemented in Unit::SpellCriticalBonus
    &Aura::HandleNoImmediateEffect,                         //180 SPELL_AURA_MOD_FLAT_SPELL_DAMAGE_VERSUS   implemented in Unit::SpellDamageBonusDone
    &Aura::HandleUnused,                                    //181 unused (3.0.8a-3.2.2a) old SPELL_AURA_MOD_FLAT_SPELL_CRIT_DAMAGE_VERSUS
    &Aura::HandleAuraModResistenceOfStatPercent,            //182 SPELL_AURA_MOD_RESISTANCE_OF_STAT_PERCENT
    &Aura::HandleNoImmediateEffect,                         //183 SPELL_AURA_MOD_CRITICAL_THREAT only used in 28746, implemented in ThreatCalcHelper::CalcThreat
    &Aura::HandleNoImmediateEffect,                         //184 SPELL_AURA_MOD_ATTACKER_MELEE_HIT_CHANCE  implemented in Unit::RollMeleeOutcomeAgainst
    &Aura::HandleNoImmediateEffect,                         //185 SPELL_AURA_MOD_ATTACKER_RANGED_HIT_CHANCE implemented in Unit::RollMeleeOutcomeAgainst
    &Aura::HandleNoImmediateEffect,                         //186 SPELL_AURA_MOD_ATTACKER_SPELL_HIT_CHANCE  implemented in Unit::MagicSpellHitResult
    &Aura::HandleNoImmediateEffect,                         //187 SPELL_AURA_MOD_ATTACKER_MELEE_CRIT_CHANCE  implemented in Unit::GetUnitCriticalChance
    &Aura::HandleNoImmediateEffect,                         //188 SPELL_AURA_MOD_ATTACKER_RANGED_CRIT_CHANCE implemented in Unit::GetUnitCriticalChance
    &Aura::HandleModRating,                                 //189 SPELL_AURA_MOD_RATING
    &Aura::HandleNoImmediateEffect,                         //190 SPELL_AURA_MOD_FACTION_REPUTATION_GAIN     implemented in Player::CalculateReputationGain
    &Aura::HandleAuraModUseNormalSpeed,                     //191 SPELL_AURA_USE_NORMAL_MOVEMENT_SPEED
    &Aura::HandleModMeleeRangedSpeedPct,                    //192 SPELL_AURA_MOD_MELEE_RANGED_HASTE
    &Aura::HandleModCombatSpeedPct,                         //193 SPELL_AURA_HASTE_ALL (in fact combat (any type attack) speed pct)
    &Aura::HandleNoImmediateEffect,                         //194 SPELL_AURA_MOD_IGNORE_ABSORB_SCHOOL       implement in Unit::CalcNotIgnoreAbsorbDamage
    &Aura::HandleNoImmediateEffect,                         //195 SPELL_AURA_MOD_IGNORE_ABSORB_FOR_SPELL    implement in Unit::CalcNotIgnoreAbsorbDamage
    &Aura::HandleNULL,                                      //196 SPELL_AURA_MOD_COOLDOWN (single spell 24818 in 3.2.2a)
    &Aura::HandleNoImmediateEffect,                         //197 SPELL_AURA_MOD_ATTACKER_SPELL_AND_WEAPON_CRIT_CHANCE implemented in Unit::SpellCriticalBonus Unit::GetUnitCriticalChance
    &Aura::HandleUnused,                                    //198 unused (3.0.8a-3.2.2a) old SPELL_AURA_MOD_ALL_WEAPON_SKILLS
    &Aura::HandleNoImmediateEffect,                         //199 SPELL_AURA_MOD_INCREASES_SPELL_PCT_TO_HIT  implemented in Unit::MagicSpellHitResult
    &Aura::HandleNoImmediateEffect,                         //200 SPELL_AURA_MOD_KILL_XP_PCT                 implemented in Player::GiveXP
    &Aura::HandleAuraAllowFlight,                           //201 SPELL_AURA_FLY                             this aura enable flight mode...
    &Aura::HandleNoImmediateEffect,                         //202 SPELL_AURA_IGNORE_COMBAT_RESULT            implemented in Unit::MeleeSpellHitResult
    &Aura::HandleNoImmediateEffect,                         //203 SPELL_AURA_MOD_ATTACKER_MELEE_CRIT_DAMAGE  implemented in Unit::CalculateMeleeDamage and Unit::SpellCriticalDamageBonus
    &Aura::HandleNoImmediateEffect,                         //204 SPELL_AURA_MOD_ATTACKER_RANGED_CRIT_DAMAGE implemented in Unit::CalculateMeleeDamage and Unit::SpellCriticalDamageBonus
    &Aura::HandleNoImmediateEffect,                         //205 SPELL_AURA_MOD_ATTACKER_SPELL_CRIT_DAMAGE  implemented in Unit::SpellCriticalDamageBonus
    &Aura::HandleAuraModIncreaseFlightSpeed,                //206 SPELL_AURA_MOD_FLIGHT_SPEED
    &Aura::HandleAuraModIncreaseFlightSpeed,                //207 SPELL_AURA_MOD_FLIGHT_SPEED_MOUNTED
    &Aura::HandleAuraModIncreaseFlightSpeed,                //208 SPELL_AURA_MOD_FLIGHT_SPEED_STACKING
    &Aura::HandleAuraModIncreaseFlightSpeed,                //209 SPELL_AURA_MOD_FLIGHT_SPEED_MOUNTED_STACKING
    &Aura::HandleAuraModIncreaseFlightSpeed,                //210 SPELL_AURA_MOD_FLIGHT_SPEED_NOT_STACKING
    &Aura::HandleAuraModIncreaseFlightSpeed,                //211 SPELL_AURA_MOD_FLIGHT_SPEED_MOUNTED_NOT_STACKING
    &Aura::HandleAuraModRangedAttackPowerOfStatPercent,     //212 SPELL_AURA_MOD_RANGED_ATTACK_POWER_OF_STAT_PERCENT
    &Aura::HandleNoImmediateEffect,                         //213 SPELL_AURA_MOD_RAGE_FROM_DAMAGE_DEALT implemented in Player::RewardRage
    &Aura::HandleUnused,                                    //214 Tamed Pet Passive (single test like spell 20782, also single for 157 aura)
    &Aura::HandleArenaPreparation,                          //215 SPELL_AURA_ARENA_PREPARATION
    &Aura::HandleModCastingSpeed,                           //216 SPELL_AURA_HASTE_SPELLS
    &Aura::HandleUnused,                                    //217 unused (3.0.8a-3.2.2a)
    &Aura::HandleAuraModRangedHaste,                        //218 SPELL_AURA_HASTE_RANGED
    &Aura::HandleModManaRegen,                              //219 SPELL_AURA_MOD_MANA_REGEN_FROM_STAT
    &Aura::HandleModRatingFromStat,                         //220 SPELL_AURA_MOD_RATING_FROM_STAT
    &Aura::HandleNULL,                                      //221 ignored
    &Aura::HandleUnused,                                    //222 unused (3.0.8a-3.2.2a) only for spell 44586 that not used in real spell cast
    &Aura::HandleNULL,                                      //223 dummy code (cast damage spell to attacker) and another dymmy (jump to another nearby raid member)
    &Aura::HandleUnused,                                    //224 unused (3.0.8a-3.2.2a)
    &Aura::HandleNoImmediateEffect,                         //225 SPELL_AURA_PRAYER_OF_MENDING
    &Aura::HandleAuraPeriodicDummy,                         //226 SPELL_AURA_PERIODIC_DUMMY
    &Aura::HandlePeriodicTriggerSpellWithValue,             //227 SPELL_AURA_PERIODIC_TRIGGER_SPELL_WITH_VALUE
    &Aura::HandleNoImmediateEffect,                         //228 SPELL_AURA_DETECT_STEALTH
    &Aura::HandleNoImmediateEffect,                         //229 SPELL_AURA_MOD_AOE_DAMAGE_AVOIDANCE        implemented in Unit::SpellDamageBonusTaken
    &Aura::HandleAuraModIncreaseMaxHealth,                  //230 Commanding Shout
    &Aura::HandleNoImmediateEffect,                         //231 SPELL_AURA_PROC_TRIGGER_SPELL_WITH_VALUE
    &Aura::HandleNoImmediateEffect,                         //232 SPELL_AURA_MECHANIC_DURATION_MOD           implement in Unit::CalculateAuraDuration
    &Aura::HandleNULL,                                      //233 set model id to the one of the creature with id m_modifier.m_miscvalue
    &Aura::HandleNoImmediateEffect,                         //234 SPELL_AURA_MECHANIC_DURATION_MOD_NOT_STACK implement in Unit::CalculateAuraDuration
    &Aura::HandleAuraModDispelResist,                       //235 SPELL_AURA_MOD_DISPEL_RESIST               implement in Unit::MagicSpellHitResult
    &Aura::HandleAuraControlVehicle,                        //236 SPELL_AURA_CONTROL_VEHICLE
    &Aura::HandleModSpellDamagePercentFromAttackPower,      //237 SPELL_AURA_MOD_SPELL_DAMAGE_OF_ATTACK_POWER  implemented in Unit::SpellBaseDamageBonusDone
    &Aura::HandleModSpellHealingPercentFromAttackPower,     //238 SPELL_AURA_MOD_SPELL_HEALING_OF_ATTACK_POWER implemented in Unit::SpellBaseHealingBonusDone
    &Aura::HandleAuraModScale,                              //239 SPELL_AURA_MOD_SCALE_2 only in Noggenfogger Elixir (16595) before 2.3.0 aura 61
    &Aura::HandleAuraModExpertise,                          //240 SPELL_AURA_MOD_EXPERTISE
    &Aura::HandleForceMoveForward,                          //241 Forces the caster to move forward
    &Aura::HandleUnused,                                    //242 SPELL_AURA_MOD_SPELL_DAMAGE_FROM_HEALING (only 2 test spels in 3.2.2a)
    &Aura::HandleAuraFactionChange,                         //243 faction change
    &Aura::HandleComprehendLanguage,                        //244 SPELL_AURA_COMPREHEND_LANGUAGE
    &Aura::HandleNoImmediateEffect,                         //245 SPELL_AURA_MOD_DURATION_OF_MAGIC_EFFECTS     implemented in Unit::CalculateAuraDuration
    &Aura::HandleNoImmediateEffect,                         //246 SPELL_AURA_MOD_DURATION_OF_EFFECTS_BY_DISPEL implemented in Unit::CalculateAuraDuration
    &Aura::HandleAuraMirrorImage,                           //247 SPELL_AURA_MIRROR_IMAGE                      target to become a clone of the caster
    &Aura::HandleNoImmediateEffect,                         //248 SPELL_AURA_MOD_COMBAT_RESULT_CHANCE         implemented in Unit::RollMeleeOutcomeAgainst
    &Aura::HandleAuraConvertRune,                           //249 SPELL_AURA_CONVERT_RUNE
    &Aura::HandleAuraModIncreaseHealth,                     //250 SPELL_AURA_MOD_INCREASE_HEALTH_2
    &Aura::HandleNULL,                                      //251 SPELL_AURA_MOD_ENEMY_DODGE
    &Aura::HandleModCombatSpeedPct,                         //252 SPELL_AURA_SLOW_ALL
    &Aura::HandleNoImmediateEffect,                         //253 SPELL_AURA_MOD_BLOCK_CRIT_CHANCE             implemented in Unit::CalculateMeleeDamage
    &Aura::HandleAuraModDisarm,                             //254 SPELL_AURA_MOD_DISARM_OFFHAND     also disarm shield
    &Aura::HandleNoImmediateEffect,                         //255 SPELL_AURA_MOD_MECHANIC_DAMAGE_TAKEN_PERCENT    implemented in Unit::SpellDamageBonusTaken
    &Aura::HandleNoReagentUseAura,                          //256 SPELL_AURA_NO_REAGENT_USE Use SpellClassMask for spell select
    &Aura::HandleNULL,                                      //257 SPELL_AURA_MOD_TARGET_RESIST_BY_SPELL_CLASS Use SpellClassMask for spell select
    &Aura::HandleNULL,                                      //258 SPELL_AURA_MOD_SPELL_VISUAL
    &Aura::HandleNoImmediateEffect,                         //259 SPELL_AURA_MOD_PERIODIC_HEAL                    implemented in Unit::SpellHealingBonus
    &Aura::HandleNoImmediateEffect,                         //260 SPELL_AURA_SCREEN_EFFECT (miscvalue = id in ScreenEffect.dbc) not required any code
    &Aura::HandlePhase,                                     //261 SPELL_AURA_PHASE undetectable invisibility?     implemented in Unit::isVisibleForOrDetect
    &Aura::HandleNoImmediateEffect,                         //262 SPELL_AURA_IGNORE_UNIT_STATE                    implemented in Unit::isIgnoreUnitState & Spell::CheckCast
    &Aura::HandleNoImmediateEffect,                         //263 SPELL_AURA_ALLOW_ONLY_ABILITY                   implemented in Spell::CheckCasterAuras, lool enum IgnoreUnitState for known misc values
    &Aura::HandleUnused,                                    //264 unused (3.0.8a-3.2.2a)
    &Aura::HandleUnused,                                    //265 unused (3.0.8a-3.2.2a)
    &Aura::HandleUnused,                                    //266 unused (3.0.8a-3.2.2a)
    &Aura::HandleNoImmediateEffect,                         //267 SPELL_AURA_MOD_IMMUNE_AURA_APPLY_SCHOOL         implemented in Unit::IsImmuneToSpellEffect
    &Aura::HandleAuraModAttackPowerOfStatPercent,           //268 SPELL_AURA_MOD_ATTACK_POWER_OF_STAT_PERCENT
    &Aura::HandleNoImmediateEffect,                         //269 SPELL_AURA_MOD_IGNORE_DAMAGE_REDUCTION_SCHOOL   implemented in Unit::CalcNotIgnoreDamageReduction
    &Aura::HandleUnused,                                    //270 SPELL_AURA_MOD_IGNORE_TARGET_RESIST (unused in 3.2.2a)
    &Aura::HandleNoImmediateEffect,                         //271 SPELL_AURA_MOD_DAMAGE_FROM_CASTER    implemented in Unit::MeleeDamageBonusTaken and Unit::SpellDamageBonusTaken
    &Aura::HandleNoImmediateEffect,                         //272 SPELL_AURA_MAELSTROM_WEAPON (unclear use for aura, it used in (3.2.2a...3.3.0) in single spell 53817 that spellmode stacked and charged spell expected to be drop as stack
    &Aura::HandleNoImmediateEffect,                         //273 SPELL_AURA_X_RAY (client side implementation)
    &Aura::HandleNULL,                                      //274 proc free shot?
    &Aura::HandleNoImmediateEffect,                         //275 SPELL_AURA_MOD_IGNORE_SHAPESHIFT Use SpellClassMask for spell select
    &Aura::HandleNULL,                                      //276 mod damage % mechanic?
    &Aura::HandleNoImmediateEffect,                         //277 SPELL_AURA_MOD_MAX_AFFECTED_TARGETS Use SpellClassMask for spell select
    &Aura::HandleAuraModDisarm,                             //278 SPELL_AURA_MOD_DISARM_RANGED disarm ranged weapon
    &Aura::HandleNULL,                                      //279 visual effects? 58836 and 57507
    &Aura::HandleModTargetArmorPct,                         //280 SPELL_AURA_MOD_TARGET_ARMOR_PCT
    &Aura::HandleNoImmediateEffect,                         //281 SPELL_AURA_MOD_HONOR_GAIN             implemented in Player::RewardHonor
    &Aura::HandleAuraIncreaseBaseHealthPercent,             //282 SPELL_AURA_INCREASE_BASE_HEALTH_PERCENT
    &Aura::HandleNoImmediateEffect,                         //283 SPELL_AURA_MOD_HEALING_RECEIVED       implemented in Unit::SpellHealingBonusTaken
    &Aura::HandleAuraLinked,                                //284 SPELL_AURA_LINKED
    &Aura::HandleAuraModAttackPowerOfArmor,                 //285 SPELL_AURA_MOD_ATTACK_POWER_OF_ARMOR  implemented in Player::UpdateAttackPowerAndDamage
    &Aura::HandleNoImmediateEffect,                         //286 SPELL_AURA_ABILITY_PERIODIC_CRIT      implemented in Aura::IsCritFromAbilityAura called from Aura::PeriodicTick
    &Aura::HandleNoImmediateEffect,                         //287 SPELL_AURA_DEFLECT_SPELLS             implemented in Unit::MagicSpellHitResult and Unit::MeleeSpellHitResult
    &Aura::HandleNoImmediateEffect,                         //288 SPELL_AURA_MOD_PARRY_FROM_BEHIND_PERCENT percent from normal parry/deflect applied to from behind attack case (single spell used 67801, also look 4.1.0 spell 97574)
    &Aura::HandleUnused,                                    //289 unused (3.2.2a)
    &Aura::HandleAuraModAllCritChance,                      //290 SPELL_AURA_MOD_ALL_CRIT_CHANCE
    &Aura::HandleNoImmediateEffect,                         //291 SPELL_AURA_MOD_QUEST_XP_PCT           implemented in Player::GiveXP
    &Aura::HandleAuraOpenStable,                            //292 call stabled pet
    &Aura::HandleAuraAddMechanicAbilities,                  //293 SPELL_AURA_ADD_MECHANIC_ABILITIES  replaces target's action bars with a predefined spellset
    &Aura::HandleAuraStopNaturalManaRegen,                  //294 SPELL_AURA_STOP_NATURAL_MANA_REGEN implemented in Player:Regenerate
    &Aura::HandleUnused,                                    //295 unused (3.2.2a)
    &Aura::HandleAuraSetVehicle,                            //296 SPELL_AURA_SET_VEHICLE_ID sets vehicle on target
    &Aura::HandleNULL,                                      //297 1 spell (counter spell school?)
    &Aura::HandleUnused,                                    //298 unused (3.2.2a)
    &Aura::HandleUnused,                                    //299 unused (3.2.2a)
    &Aura::HandleNoImmediateEffect,                         //300 3 spells, share damage (in percent) with aura owner and aura target. implemented in Unit::DealDamage
    &Aura::HandleNULL,                                      //301 SPELL_AURA_HEAL_ABSORB 5 spells
    &Aura::HandleUnused,                                    //302 unused (3.2.2a)
    &Aura::HandleNULL,                                      //303 17 spells
    &Aura::HandleNULL,                                      //304 2 spells (alcohol effect?)
    &Aura::HandleAuraModIncreaseSpeed,                      //305 SPELL_AURA_MOD_MINIMUM_SPEED
    &Aura::HandleNULL,                                      //306 1 spell
    &Aura::HandleNULL,                                      //307 absorb healing?
    &Aura::HandleNULL,                                      //308 new aura for hunter traps
    &Aura::HandleNULL,                                      //309 absorb healing?
    &Aura::HandleNoImmediateEffect,                         //310 SPELL_AURA_MOD_PET_AOE_DAMAGE_AVOIDANCE implemented in Unit::SpellDamageBonusTaken
    &Aura::HandleNULL,                                      //311 0 spells in 3.3
    &Aura::HandleNULL,                                      //312 0 spells in 3.3
    &Aura::HandleNULL,                                      //313 0 spells in 3.3
    &Aura::HandleNULL,                                      //314 1 test spell (reduce duration of silince/magic)
    &Aura::HandleNULL,                                      //315 underwater walking
    &Aura::HandleNoImmediateEffect                          //316 SPELL_AURA_MOD_PERIODIC_HASTE makes haste affect HOT/DOT ticks
};

static AuraType const frozenAuraTypes[] = { SPELL_AURA_MOD_ROOT, SPELL_AURA_MOD_STUN, SPELL_AURA_NONE };

Aura::Aura(SpellEntry const* spellproto, SpellEffectIndex eff, int32 *currentBasePoints, SpellAuraHolder *holder, Unit *target, Unit *caster, Item* castItem) :
m_periodicTimer(0), m_periodicTick(0), m_removeMode(AURA_REMOVE_BY_DEFAULT),
m_effIndex(eff), m_positive(false), m_isPeriodic(false), m_isAreaAura(false),
m_isPersistent(false), m_in_use(0), m_spellAuraHolder(holder)
{
    MANGOS_ASSERT(target);
    MANGOS_ASSERT(spellproto && spellproto == sSpellStore.LookupEntry( spellproto->Id ) && "`info` must be pointer to sSpellStore element");

    m_currentBasePoints = currentBasePoints ? *currentBasePoints : spellproto->CalculateSimpleValue(eff);

    m_positive = IsPositiveEffect(spellproto, m_effIndex);
    m_applyTime = time(NULL);

    int32 damage;
    if (!caster)
        damage = m_currentBasePoints;
    else
    {
        damage = caster->CalculateSpellDamage(target, spellproto, m_effIndex, &m_currentBasePoints);

        if (!damage && castItem && castItem->GetItemSuffixFactor())
        {
            ItemRandomSuffixEntry const *item_rand_suffix = sItemRandomSuffixStore.LookupEntry(abs(castItem->GetItemRandomPropertyId()));
            if (item_rand_suffix)
            {
                for (int k = 0; k < 3; ++k)
                {
                    SpellItemEnchantmentEntry const *pEnchant = sSpellItemEnchantmentStore.LookupEntry(item_rand_suffix->enchant_id[k]);
                    if (pEnchant)
                    {
                        for (int t = 0; t < 3; ++t)
                        {
                            if(pEnchant->spellid[t] != spellproto->Id)
                                continue;

                            damage = uint32((item_rand_suffix->prefix[k]*castItem->GetItemSuffixFactor()) / 10000 );
                            break;
                        }
                    }

                    if (damage)
                        break;
                }
            }
        }
    }

    DEBUG_FILTER_LOG(LOG_FILTER_SPELL_CAST, "Aura: construct Spellid : %u, Aura : %u Target : %d Damage : %d", spellproto->Id, spellproto->EffectApplyAuraName[eff], spellproto->EffectImplicitTargetA[eff], damage);

    SetModifier(AuraType(spellproto->EffectApplyAuraName[eff]), damage, spellproto->EffectAmplitude[eff], spellproto->EffectMiscValue[eff]);

    Player* modOwner = caster ? caster->GetSpellModOwner() : NULL;

    // Apply periodic time mod
    if (modOwner && m_modifier.periodictime)
    {
        modOwner->ApplySpellMod(spellproto->Id, SPELLMOD_ACTIVATION_TIME, m_modifier.periodictime);
        uint32 newperiodictime  = modOwner->CalculateAuraPeriodicTimeWithHaste(spellproto, m_modifier.periodictime);
        if (newperiodictime != m_modifier.periodictime)
            m_modifier.periodictime = newperiodictime;
    }

    // Start periodic on next tick or at aura apply
    if (!(spellproto->AttributesEx5 & SPELL_ATTR_EX5_START_PERIODIC_AT_APPLY))
        m_periodicTimer = m_modifier.periodictime;
}

Aura::~Aura()
{
}

AreaAura::AreaAura(SpellEntry const* spellproto, SpellEffectIndex eff, int32 *currentBasePoints, SpellAuraHolder *holder, Unit *target,
Unit *caster, Item* castItem) : Aura(spellproto, eff, currentBasePoints, holder, target, caster, castItem)
{
    m_isAreaAura = true;

    // caster==NULL in constructor args if target==caster in fact
    Unit* caster_ptr = caster ? caster : target;

    m_radius = GetSpellRadius(sSpellRadiusStore.LookupEntry(spellproto->EffectRadiusIndex[m_effIndex]));
    if(Player* modOwner = caster_ptr->GetSpellModOwner())
        modOwner->ApplySpellMod(spellproto->Id, SPELLMOD_RADIUS, m_radius);

    switch(spellproto->Effect[eff])
    {
        case SPELL_EFFECT_APPLY_AREA_AURA_PARTY:
            m_areaAuraType = AREA_AURA_PARTY;
            break;
        case SPELL_EFFECT_APPLY_AREA_AURA_RAID:
            m_areaAuraType = AREA_AURA_RAID;
            // Light's Beacon not applied to caster itself (TODO: more generic check for another similar spell if any?)
            if (target == caster_ptr && spellproto->Id == 53651)
                m_modifier.m_auraname = SPELL_AURA_NONE;
            break;
        case SPELL_EFFECT_APPLY_AREA_AURA_FRIEND:
            m_areaAuraType = AREA_AURA_FRIEND;
            break;
        case SPELL_EFFECT_APPLY_AREA_AURA_ENEMY:
            m_areaAuraType = AREA_AURA_ENEMY;
            if (target == caster_ptr)
                m_modifier.m_auraname = SPELL_AURA_NONE;    // Do not do any effect on self
            break;
        case SPELL_EFFECT_APPLY_AREA_AURA_PET:
            m_areaAuraType = AREA_AURA_PET;
            break;
        case SPELL_EFFECT_APPLY_AREA_AURA_OWNER:
            m_areaAuraType = AREA_AURA_OWNER;
            if (target == caster_ptr)
                m_modifier.m_auraname = SPELL_AURA_NONE;
            break;
        default:
            sLog.outError("Wrong spell effect in AreaAura constructor");
            MANGOS_ASSERT(false);
            break;
    }

    // totems are immune to any kind of area auras
    if (target->GetTypeId() == TYPEID_UNIT && ((Creature*)target)->IsTotem())
        m_modifier.m_auraname = SPELL_AURA_NONE;
}

AreaAura::~AreaAura()
{
}

PersistentAreaAura::PersistentAreaAura(SpellEntry const* spellproto, SpellEffectIndex eff, int32 *currentBasePoints, SpellAuraHolder *holder, Unit *target,
Unit *caster, Item* castItem) : Aura(spellproto, eff, currentBasePoints, holder, target, caster, castItem)
{
    m_isPersistent = true;
}

PersistentAreaAura::~PersistentAreaAura()
{
}

SingleEnemyTargetAura::SingleEnemyTargetAura(SpellEntry const* spellproto, SpellEffectIndex eff, int32 *currentBasePoints, SpellAuraHolder *holder, Unit *target,
Unit *caster, Item* castItem) : Aura(spellproto, eff, currentBasePoints, holder, target, caster, castItem)
{
    if (caster)
        m_castersTargetGuid = caster->GetTypeId()==TYPEID_PLAYER ? ((Player*)caster)->GetSelectionGuid() : caster->GetTargetGuid();
}

SingleEnemyTargetAura::~SingleEnemyTargetAura()
{
}

Unit* SingleEnemyTargetAura::GetTriggerTarget() const
{
    // search for linked dummy aura with the correct target
    for (int i = 0; i < MAX_EFFECT_INDEX; ++i)
        if (i != GetEffIndex())
            if (Aura *aur = GetHolder()->GetAuraByEffectIndex(SpellEffectIndex(i)))
                if (aur->GetSpellProto()->EffectApplyAuraName[i] == SPELL_AURA_DUMMY)
                    return aur->GetTarget();

    return ObjectAccessor::GetUnit(*(m_spellAuraHolder->GetTarget()), m_castersTargetGuid);
}

Aura* CreateAura(SpellEntry const* spellproto, SpellEffectIndex eff, int32 *currentBasePoints, SpellAuraHolder *holder, Unit *target, Unit *caster, Item* castItem)
{
    if (IsAreaAuraEffect(spellproto->Effect[eff]))
        return new AreaAura(spellproto, eff, currentBasePoints, holder, target, caster, castItem);

    uint32 triggeredSpellId = spellproto->EffectTriggerSpell[eff];

    if(SpellEntry const* triggeredSpellInfo = sSpellStore.LookupEntry(triggeredSpellId))
        for (int i = 0; i < MAX_EFFECT_INDEX; ++i)
            if (triggeredSpellInfo->EffectImplicitTargetA[i] == TARGET_SINGLE_ENEMY)
                return new SingleEnemyTargetAura(spellproto, eff, currentBasePoints, holder, target, caster, castItem);

    return new Aura(spellproto, eff, currentBasePoints, holder, target, caster, castItem);
}

SpellAuraHolder* CreateSpellAuraHolder(SpellEntry const* spellproto, Unit *target, WorldObject *caster, Item *castItem)
{
    return new SpellAuraHolder(spellproto, target, caster, castItem);
}

void Aura::SetModifier(AuraType t, int32 a, uint32 pt, int32 miscValue)
{
    m_modifier.m_auraname = t;
    m_modifier.m_amount = a;
    m_modifier.m_miscvalue = miscValue;
    m_modifier.periodictime = pt;
    m_modifier.m_baseamount = a;
}

void Aura::Update(uint32 diff)
{
    if (m_isPeriodic)
    {
        m_periodicTimer -= diff;
        if(m_periodicTimer <= 0) // tick also at m_periodicTimer==0 to prevent lost last tick in case max m_duration == (max m_periodicTimer)*N
        {
            // update before applying (aura can be removed in TriggerSpell or PeriodicTick calls)
            m_periodicTimer += m_modifier.periodictime;
            ++m_periodicTick;                               // for some infinity auras in some cases can overflow and reset
            PeriodicTick();
        }
    }
}

void AreaAura::Update(uint32 diff)
{
    // update for the caster of the aura
    if(GetCasterGuid() == GetTarget()->GetObjectGuid())
    {
        Unit* caster = GetTarget();

        if( !caster->hasUnitState(UNIT_STAT_ISOLATED) )
        {
            Unit* owner = caster->GetCharmerOrOwner();
            if (!owner)
                owner = caster;
            Spell::UnitList targets;

            switch(m_areaAuraType)
            {
                case AREA_AURA_PARTY:
                {
                    Group *pGroup = NULL;

                    if (owner->GetTypeId() == TYPEID_PLAYER)
                        pGroup = ((Player*)owner)->GetGroup();

                    if( pGroup)
                    {
                        uint8 subgroup = ((Player*)owner)->GetSubGroup();
                        for(GroupReference *itr = pGroup->GetFirstMember(); itr != NULL; itr = itr->next())
                        {
                            Player* Target = itr->getSource();
                            if(Target && Target->isAlive() && Target->GetSubGroup()==subgroup && caster->IsFriendlyTo(Target))
                            {
                                if(caster->IsWithinDistInMap(Target, m_radius))
                                    targets.push_back(Target);
                                if (Pet *pet = Target->GetPet())
                                {
                                    GroupPetList m_groupPets = Target->GetPets();
                                    if (!m_groupPets.empty())
                                    {
                                        for (GroupPetList::const_iterator itr = m_groupPets.begin(); itr != m_groupPets.end(); ++itr)
                                            if (Pet* _pet = Target->GetMap()->GetPet(*itr))
                                                if(_pet && _pet->isAlive() && caster->IsWithinDistInMap(_pet, m_radius))
                                                    targets.push_back(_pet);
                                    }
                                }
                            }
                        }
                    }
                    else
                    {
                        // add owner
                        if( owner != caster && caster->IsWithinDistInMap(owner, m_radius) )
                            targets.push_back(owner);
                        // add caster's pet
                        if (Pet *pet = caster->GetPet())
                        {
                            GroupPetList m_groupPets = caster->GetPets();
                            if (!m_groupPets.empty())
                            {
                                for (GroupPetList::const_iterator itr = m_groupPets.begin(); itr != m_groupPets.end(); ++itr)
                                    if (Pet* _pet = caster->GetMap()->GetPet(*itr))
                                        if(_pet && caster->IsWithinDistInMap(_pet, m_radius))
                                            targets.push_back(_pet);
                            }
                        }
                    }
                    break;
                }
                case AREA_AURA_RAID:
                {
                    Group *pGroup = NULL;

                    if (owner->GetTypeId() == TYPEID_PLAYER)
                        pGroup = ((Player*)owner)->GetGroup();

                    if( pGroup)
                    {
                        for(GroupReference *itr = pGroup->GetFirstMember(); itr != NULL; itr = itr->next())
                        {
                            Player* Target = itr->getSource();
                            if(Target && Target->isAlive() && caster->IsFriendlyTo(Target))
                            {
                                if(caster->IsWithinDistInMap(Target, m_radius))
                                    targets.push_back(Target);
                                if (Pet *pet = Target->GetPet())
                                {
                                    GroupPetList m_groupPets = Target->GetPets();
                                    if (!m_groupPets.empty())
                                    {
                                        for (GroupPetList::const_iterator itr = m_groupPets.begin(); itr != m_groupPets.end(); ++itr)
                                            if (Pet* _pet = caster->GetMap()->GetPet(*itr))
                                                if(_pet && caster->IsWithinDistInMap(_pet, m_radius))
                                                    targets.push_back(_pet);
                                    }
                                }
                            }
                        }
                    }
                    else
                    {
                        // add owner
                        if( owner != caster && caster->IsWithinDistInMap(owner, m_radius) )
                            targets.push_back(owner);
                        // add caster's pet
                        if (Pet *pet = caster->GetPet())
                        {
                            GroupPetList m_groupPets = caster->GetPets();
                            if (!m_groupPets.empty())
                            {
                                for (GroupPetList::const_iterator itr = m_groupPets.begin(); itr != m_groupPets.end(); ++itr)
                                    if (Pet* _pet = caster->GetMap()->GetPet(*itr))
                                        if(_pet && caster->IsWithinDistInMap(_pet, m_radius))
                                            targets.push_back(_pet);
                            }
                        }
                    }
                    break;
                }
                case AREA_AURA_FRIEND:
                {
                    MaNGOS::AnyFriendlyUnitInObjectRangeCheck u_check(caster, m_radius);
                    MaNGOS::UnitListSearcher<MaNGOS::AnyFriendlyUnitInObjectRangeCheck> searcher(targets, u_check);
                    Cell::VisitAllObjects(caster, searcher, m_radius);
                    break;
                }
                case AREA_AURA_ENEMY:
                {
                    MaNGOS::AnyAoETargetUnitInObjectRangeCheck u_check(caster, m_radius); // No GetCharmer in searcher
                    MaNGOS::UnitListSearcher<MaNGOS::AnyAoETargetUnitInObjectRangeCheck> searcher(targets, u_check);
                    Cell::VisitAllObjects(caster, searcher, m_radius);
                    break;
                }
                case AREA_AURA_OWNER:
                case AREA_AURA_PET:
                {
                    if(owner != caster && caster->IsWithinDistInMap(owner, m_radius))
                        targets.push_back(owner);
                    break;
                }
            }

            for(Spell::UnitList::iterator tIter = targets.begin(); tIter != targets.end(); tIter++)
            {
                // flag for seelction is need apply aura to current iteration target
                bool apply = true;

                // we need ignore present caster self applied are auras sometime
                // in cases if this only auras applied for spell effect
                Unit::SpellAuraHolderBounds spair = (*tIter)->GetSpellAuraHolderBounds(GetId());
                for(Unit::SpellAuraHolderMap::const_iterator i = spair.first; i != spair.second; ++i)
                {
                    if (i->second->IsDeleted())
                        continue;

                    Aura *aur = i->second->GetAuraByEffectIndex(m_effIndex);

                    if (!aur)
                        continue;

                    switch(m_areaAuraType)
                    {
                        case AREA_AURA_ENEMY:
                            // non caster self-casted auras (non stacked)
                            if(aur->GetModifier()->m_auraname != SPELL_AURA_NONE)
                                apply = false;
                            break;
                        case AREA_AURA_RAID:
                            // non caster self-casted auras (stacked from diff. casters)
                            if(aur->GetModifier()->m_auraname != SPELL_AURA_NONE  || i->second->GetCasterGuid() == GetCasterGuid())
                                apply = false;
                            break;
                        default:
                            // in generic case not allow stacking area auras
                            apply = false;
                            break;
                    }

                    if(!apply)
                        break;
                }

                if(!apply)
                    continue;

                if(SpellEntry const *actualSpellInfo = sSpellMgr.SelectAuraRankForLevel(GetSpellProto(), (*tIter)->getLevel()))
                {
                    int32 actualBasePoints = m_currentBasePoints;
                    // recalculate basepoints for lower rank (all AreaAura spell not use custom basepoints?)
                    if(actualSpellInfo != GetSpellProto())
                        actualBasePoints = actualSpellInfo->CalculateSimpleValue(m_effIndex);

                    SpellAuraHolder *holder = (*tIter)->GetSpellAuraHolder(actualSpellInfo->Id, GetCasterGuid());

                    bool addedToExisting = true;
                    if (!holder)
                    {
                        holder = CreateSpellAuraHolder(actualSpellInfo, (*tIter), caster);
                        addedToExisting = false;
                    }

                    holder->SetAuraDuration(GetAuraDuration());

                    AreaAura *aur = new AreaAura(actualSpellInfo, m_effIndex, &actualBasePoints, holder, (*tIter), caster, NULL);
                    holder->AddAura(aur, m_effIndex);

                    if (addedToExisting)
                    {
                        (*tIter)->AddAuraToModList(aur);
                        holder->SetInUse(true);
                        aur->ApplyModifier(true,true);
                        holder->SetInUse(false);
                    }
                    else
                        (*tIter)->AddSpellAuraHolder(holder);
                }
            }
        }
        Aura::Update(diff);
    }
    else                                                    // aura at non-caster
    {
        Unit* caster = GetCaster();
        Unit* target = GetTarget();

        Aura::Update(diff);

        // remove aura if out-of-range from caster (after teleport for example)
        // or caster is isolated or caster no longer has the aura
        // or caster is (no longer) friendly
        bool needFriendly = (m_areaAuraType == AREA_AURA_ENEMY ? false : true);
        if( !caster || caster->hasUnitState(UNIT_STAT_ISOLATED) ||
            !caster->IsWithinDistInMap(target, m_radius)      ||
            !caster->HasAura(GetId(), GetEffIndex())            ||
            caster->IsFriendlyTo(target) != needFriendly
           )
        {
            target->RemoveSingleAuraFromSpellAuraHolder(GetId(), GetEffIndex(), GetCasterGuid());
        }
        else if( m_areaAuraType == AREA_AURA_PARTY)         // check if in same sub group
        {
            // not check group if target == owner or target == pet
            if (caster->GetCharmerOrOwnerGuid() != target->GetObjectGuid() && caster->GetObjectGuid() != target->GetCharmerOrOwnerGuid())
            {
                Player* check = caster->GetCharmerOrOwnerPlayerOrPlayerItself();

                Group *pGroup = check ? check->GetGroup() : NULL;
                if( pGroup )
                {
                    Player* checkTarget = target->GetCharmerOrOwnerPlayerOrPlayerItself();
                    if(!checkTarget || !pGroup->SameSubGroup(check, checkTarget))
                        target->RemoveSingleAuraFromSpellAuraHolder(GetId(), GetEffIndex(), GetCasterGuid());
                }
                else
                    target->RemoveSingleAuraFromSpellAuraHolder(GetId(), GetEffIndex(), GetCasterGuid());
            }
        }
        else if( m_areaAuraType == AREA_AURA_RAID)          // TODO: fix me!
        {
            // not check group if target == owner or target == pet
            if (caster->GetCharmerOrOwnerGuid() != target->GetObjectGuid() && caster->GetObjectGuid() != target->GetCharmerOrOwnerGuid())
            {
                Player* check = caster->GetCharmerOrOwnerPlayerOrPlayerItself();

                Group *pGroup = check ? check->GetGroup() : NULL;
                if( pGroup )
                {
                    Player* checkTarget = target->GetCharmerOrOwnerPlayerOrPlayerItself();
                    if(!checkTarget)
                        target->RemoveSingleAuraFromSpellAuraHolder(GetId(), GetEffIndex(), GetCasterGuid());
                }
                else
                    target->RemoveSingleAuraFromSpellAuraHolder(GetId(), GetEffIndex(), GetCasterGuid());
            }
        }
        else if (m_areaAuraType == AREA_AURA_PET || m_areaAuraType == AREA_AURA_OWNER)
        {
            if (target->GetObjectGuid() != caster->GetCharmerOrOwnerGuid())
                target->RemoveSingleAuraFromSpellAuraHolder(GetId(), GetEffIndex(), GetCasterGuid());
        }
    }
}

void PersistentAreaAura::Update(uint32 diff)
{
    bool remove = false;

    // remove the aura if its caster or the dynamic object causing it was removed
    // or if the target moves too far from the dynamic object
    if(Unit *caster = GetCaster())
    {
        DynamicObject *dynObj = caster->GetDynObject(GetId(), GetEffIndex());
        if (dynObj)
        {
            if (!GetTarget()->IsWithinDistInMap(dynObj, dynObj->GetRadius()))
            {
                remove = true;
                dynObj->RemoveAffected(GetTarget());        // let later reapply if target return to range
            }
        }
        else
            remove = true;
    }
    else
        remove = true;

    Aura::Update(diff);

    if(remove)
        GetTarget()->RemoveAura(GetId(), GetEffIndex());
}

void Aura::ApplyModifier(bool apply, bool Real)
{
    AuraType aura = m_modifier.m_auraname;

    GetHolder()->SetInUse(true);
    SetInUse(true);
    if(aura < TOTAL_AURAS)
        (*this.*AuraHandler [aura])(apply, Real);
    SetInUse(false);
    GetHolder()->SetInUse(false);
}

bool Aura::isAffectedOnSpell(SpellEntry const *spell) const
{
    // hacks for bad DBC data
    switch (GetId())
    {
        case 46924:
            if (spell->Id == 1680 || spell->Id == 44949)
                return false;
            else if (spell->Id == 50622)
                return true;
            break;
        default:
            break;
    }

    return spell->IsFitToFamily(SpellFamily(GetSpellProto()->SpellFamilyName), GetAuraSpellClassMask());
}

bool Aura::CanProcFrom(SpellEntry const *spell, uint32 procFlag, uint32 EventProcEx, uint32 procEx, bool active, bool useClassMask) const
{
    // Check EffectClassMask
    ClassFamilyMask const& mask  = GetAuraSpellClassMask();

    // if no class mask defined, or spell_proc_event has SpellFamilyName=0 - allow proc
    if (!useClassMask || !mask)
    {
        if (!(EventProcEx & PROC_EX_EX_TRIGGER_ALWAYS))
        {
            // modifier aura procs by default are not active and only allowed with non zero charges
            // procEx == PROC_EX_NORMAL_HIT only for real "on cast" cases
            if (!active && procEx == PROC_EX_NORMAL_HIT && (procFlag & SPELL_CAST_TRIGGER_MASK))
            {
                if (GetHolder()->GetAuraCharges() > 0)
                    return true;
                else
                    return false;
            }

            // Check for extra req (if none) and hit/crit
            if (EventProcEx == PROC_EX_NONE)
            {
                // No extra req, so can trigger only for active (damage/healing present) and hit/crit
                if((procEx & (PROC_EX_NORMAL_HIT|PROC_EX_CRITICAL_HIT)) && active)
                    return true;
                else
                    return false;
            }
            else // Passive spells hits here only if resist/reflect/immune/evade
            {
                // Passive spells can`t trigger if need hit (exclude cases when procExtra include non-active flags)
                if ((EventProcEx & (PROC_EX_NORMAL_HIT|PROC_EX_CRITICAL_HIT) & procEx) && !active)
                    return false;
            }
        }
        return true;
    }
    else
    {
        // SpellFamilyName check is performed in SpellMgr::IsSpellProcEventCanTriggeredBy and it is done once for whole holder
        // note: SpellFamilyName is not checked if no spell_proc_event is defined
        return mask.IsFitToFamilyMask(spell->SpellFamilyFlags);
    }
}

void Aura::ReapplyAffectedPassiveAuras( Unit* target, bool owner_mode )
{
    // we need store cast item guids for self casted spells
    // expected that not exist permanent auras from stackable auras from different items
    std::map<uint32, ObjectGuid> affectedSelf;

    std::set<uint32> affectedAuraCaster;

    for(Unit::SpellAuraHolderMap::const_iterator itr = target->GetSpellAuraHolderMap().begin(); itr != target->GetSpellAuraHolderMap().end(); ++itr)
    {
        // permanent passive or permanent area aura
        // passive spells can be affected only by own or owner spell mods)
        if ((itr->second->IsPermanent() && (owner_mode && itr->second->IsPassive() || itr->second->IsAreaAura())) &&
            // non deleted and not same aura (any with same spell id)
            !itr->second->IsDeleted() && itr->second->GetId() != GetId() &&
            // and affected by aura
            isAffectedOnSpell(itr->second->GetSpellProto()))
        {
            // only applied by self or aura caster
            if (itr->second->GetCasterGuid() == target->GetObjectGuid())
                affectedSelf[itr->second->GetId()] = itr->second->GetCastItemGuid();
            else if (itr->second->GetCasterGuid() == GetCasterGuid())
                affectedAuraCaster.insert(itr->second->GetId());
        }
    }

    if (!affectedSelf.empty())
    {
        Player* pTarget = target->GetTypeId() == TYPEID_PLAYER ? (Player*)target : NULL;

        for(std::map<uint32, ObjectGuid>::const_iterator map_itr = affectedSelf.begin(); map_itr != affectedSelf.end(); ++map_itr)
        {
            Item* item = pTarget && map_itr->second ? pTarget->GetItemByGuid(map_itr->second) : NULL;
            target->RemoveAurasDueToSpell(map_itr->first);
            target->CastSpell(target, map_itr->first, true, item);
        }
    }

    if (!affectedAuraCaster.empty())
    {
        Unit* caster = GetCaster();
        for(std::set<uint32>::const_iterator set_itr = affectedAuraCaster.begin(); set_itr != affectedAuraCaster.end(); ++set_itr)
        {
            target->RemoveAurasDueToSpell(*set_itr);
            if (caster)
                caster->CastSpell(GetTarget(), *set_itr, true);
        }
    }
}

struct ReapplyAffectedPassiveAurasHelper
{
    explicit ReapplyAffectedPassiveAurasHelper(Aura* _aura) : aura(_aura) {}
    void operator()(Unit* unit) const { aura->ReapplyAffectedPassiveAuras(unit, true); }
    Aura* aura;
};

void Aura::ReapplyAffectedPassiveAuras()
{
    // not reapply spell mods with charges (use original value because processed and at remove)
    if (GetSpellProto()->procCharges)
        return;

    // not reapply some spell mods ops (mostly speedup case)
    switch (m_modifier.m_miscvalue)
    {
        case SPELLMOD_DURATION:
        case SPELLMOD_CHARGES:
        case SPELLMOD_NOT_LOSE_CASTING_TIME:
        case SPELLMOD_CASTING_TIME:
        case SPELLMOD_COOLDOWN:
        case SPELLMOD_COST:
        case SPELLMOD_ACTIVATION_TIME:
        case SPELLMOD_GLOBAL_COOLDOWN:
            return;
    }

    // reapply talents to own passive persistent auras
    ReapplyAffectedPassiveAuras(GetTarget(), true);

    // re-apply talents/passives/area auras applied to pet/totems (it affected by player spellmods)
    GetTarget()->CallForAllControlledUnits(ReapplyAffectedPassiveAurasHelper(this), CONTROLLED_PET|CONTROLLED_TOTEMS);

    // re-apply talents/passives/area auras applied to group members (it affected by player spellmods)
    if (Group* group = ((Player*)GetTarget())->GetGroup())
        for(GroupReference *itr = group->GetFirstMember(); itr != NULL; itr = itr->next())
            if (Player* member = itr->getSource())
                if (member != GetTarget() && member->IsInMap(GetTarget()))
                    ReapplyAffectedPassiveAuras(member, false);
}

/*********************************************************/
/***               BASIC AURA FUNCTION                 ***/
/*********************************************************/
void Aura::HandleAddModifier(bool apply, bool Real)
{
    if(GetTarget()->GetTypeId() != TYPEID_PLAYER || !Real)
        return;

    if(m_modifier.m_miscvalue >= MAX_SPELLMOD)
        return;

    if (apply)
    {
        SpellEntry const* spellProto = GetSpellProto();

        // Add custom charges for some mod aura
        switch (spellProto->Id)
        {
            case 17941:                                     // Shadow Trance
            case 22008:                                     // Netherwind Focus
            case 31834:                                     // Light's Grace
            case 34754:                                     // Clearcasting
            case 34936:                                     // Backlash
            case 44401:                                     // Missile Barrage
            case 48108:                                     // Hot Streak
            case 51124:                                     // Killing Machine
            case 54741:                                     // Firestarter
            case 57761:                                     // Fireball!
            case 64823:                                     // Elune's Wrath (Balance druid t8 set
                GetHolder()->SetAuraCharges(1);
                break;
            case 53257:                                     // Cobra strike 2 stack on apply (maximal value! not +2)
                GetHolder()->SetStackAmount(2);
                break;
            default:
                break;
        }

        // Everlasting Affliction, overwrite wrong data, if will need more better restore support of spell_affect table
        if (spellProto->SpellFamilyName == SPELLFAMILY_WARLOCK && spellProto->SpellIconID == 3169)
        {
            // Corruption and Unstable Affliction
            // TODO: drop when override will be possible
            SpellEntry *entry = const_cast<SpellEntry*>(spellProto);
            entry->EffectSpellClassMask[GetEffIndex()] = ClassFamilyMask::create<CF_WARLOCK_CORRUPTION, CF_WARLOCK_UNSTABLE_AFFLICTION>();
        }
        // Improved Flametongue Weapon, overwrite wrong data, maybe time re-add table
        else if (spellProto->Id == 37212)
        {
            // Flametongue Weapon (Passive)
            // TODO: drop when override will be possible
            SpellEntry *entry = const_cast<SpellEntry*>(spellProto);
            entry->EffectSpellClassMask[GetEffIndex()] = ClassFamilyMask::create<CF_SHAMAN_FLAMETONGUE_WEAPON>();
        }
    }
    ((Player*)GetTarget())->AddSpellMod(this, apply);

    ReapplyAffectedPassiveAuras();
}

void Aura::TriggerSpell()
{
    ObjectGuid casterGUID = GetCasterGuid();
    Unit* triggerTarget = GetTriggerTarget();

    if (!casterGUID || !triggerTarget)
        return;

    // generic casting code with custom spells and target/caster customs
    uint32 trigger_spell_id = GetSpellProto()->EffectTriggerSpell[m_effIndex];

    SpellEntry const *triggeredSpellInfo = sSpellStore.LookupEntry(trigger_spell_id);
    SpellEntry const *auraSpellInfo = GetSpellProto();
    uint32 auraId = auraSpellInfo->Id;
    Unit* target = GetTarget();

    // specific code for cases with no trigger spell provided in field
    if (triggeredSpellInfo == NULL)
    {
        switch(auraSpellInfo->SpellFamilyName)
        {
            case SPELLFAMILY_GENERIC:
            {
                switch(auraId)
                {
                    case 812:                               // Periodic Mana Burn
                    {
                        trigger_spell_id = 25779;           // Mana Burn

                        // expected selection current fight target
                        triggerTarget = GetTarget()->getVictim();
                        if (!triggerTarget || triggerTarget->GetMaxPower(POWER_MANA) <= 0)
                            return;

                        triggeredSpellInfo = sSpellStore.LookupEntry(trigger_spell_id);
                        if (!triggeredSpellInfo)
                            return;

                        SpellRangeEntry const* srange = sSpellRangeStore.LookupEntry(triggeredSpellInfo->rangeIndex);
                        float max_range = GetSpellMaxRange(srange);
                        if (!triggerTarget->IsWithinDist(GetTarget(),max_range))
                            return;

                        break;
                    }
//                    // Polymorphic Ray
//                    case 6965: break;
                    case 9712:                              // Thaumaturgy Channel
                        trigger_spell_id = 21029;
                        break;
//                    // Egan's Blaster
//                    case 17368: break;
//                    // Haunted
//                    case 18347: break;
//                    // Ranshalla Waiting
//                    case 18953: break;
//                    // Inferno
//                    case 19695: break;
//                    // Frostwolf Muzzle DND
//                    case 21794: break;
//                    // Alterac Ram Collar DND
//                    case 21866: break;
//                    // Celebras Waiting
//                    case 21916: break;
                    case 23170:                             // Brood Affliction: Bronze
                    {
                        target->CastSpell(target, 23171, true, NULL, this);
                        return;
                    }
                    case 23184:                             // Mark of Frost
                    case 25041:                             // Mark of Nature
                    {
                        std::list<Player*> targets;

                        // spells existed in 1.x.x; 23183 - mark of frost; 25042 - mark of nature; both had radius of 100.0 yards in 1.x.x DBC
                        // spells are used by Azuregos and the Emerald dragons in order to put a stun debuff on the players which resurrect during the encounter
                        // in order to implement the missing spells we need to make a grid search for hostile players and check their auras; if they are marked apply debuff

                        // Mark of Frost or Mark of Nature
                        uint32 markSpellId = auraId == 23184 ? 23182 : 25040;
                        // Aura of Frost or Aura of Nature
                        uint32 debufSpellId = auraId == 23184 ? 23186 : 25043;

                        MaNGOS::AnyPlayerInObjectRangeWithAuraCheck u_check(GetTarget(), 100.0f, markSpellId);
                        MaNGOS::PlayerListSearcher<MaNGOS::AnyPlayerInObjectRangeWithAuraCheck > checker(targets, u_check);
                        Cell::VisitWorldObjects(GetTarget(), checker, 100.0f);

                        for (std::list<Player*>::iterator itr = targets.begin(); itr != targets.end(); ++itr)
                            (*itr)->CastSpell((*itr), debufSpellId, true, NULL, NULL, casterGUID);

                        return;
                    }
                    case 23493:                             // Restoration
                    {
                        uint32 heal = triggerTarget->GetMaxHealth() / 10;
                        uint32 absorb = 0;
                        triggerTarget->CalculateHealAbsorb(heal, &absorb);
                        triggerTarget->DealHeal(triggerTarget, heal - absorb, auraSpellInfo, false, absorb);

                        if (int32 mana = triggerTarget->GetMaxPower(POWER_MANA))
                        {
                            mana /= 10;
                            triggerTarget->EnergizeBySpell(triggerTarget, 23493, mana, POWER_MANA);
                        }
                        return;
                    }
//                    // Stoneclaw Totem Passive TEST
//                    case 23792: break;
//                    // Axe Flurry
//                    case 24018: break;
//                    // Mark of Arlokk
//                    case 24210: break;
//                    // Restoration
//                    case 24379: break;
//                    // Happy Pet
//                    case 24716: break;
                    case 24780:                             // Dream Fog
                    {
                        // Note: In 1.12 triggered spell 24781 still exists, need to script dummy effect for this spell then
                        // Select an unfriendly enemy in 100y range and attack it
                        if (target->GetTypeId() != TYPEID_UNIT)
                            return;

                        ThreatList const& tList = target->getThreatManager().getThreatList();
                        for (ThreatList::const_iterator itr = tList.begin();itr != tList.end(); ++itr)
                        {
                            Unit* pUnit = target->GetMap()->GetUnit((*itr)->getUnitGuid());

                            if (pUnit && target->getThreatManager().getThreat(pUnit))
                                target->getThreatManager().modifyThreatPercent(pUnit, -100);
                        }

                        if (Unit* pEnemy = target->SelectRandomUnfriendlyTarget(target->getVictim(), 100.0f))
                            ((Creature*)target)->AI()->AttackStart(pEnemy);

                        return;
                    }
//                    // Cannon Prep
//                    case 24832: break;
                    case 24834:                             // Shadow Bolt Whirl
                    {
                        uint32 spellForTick[8] = { 24820, 24821, 24822, 24823, 24835, 24836, 24837, 24838 };
                        uint32 tick = GetAuraTicks();
                        if(tick < 8)
                        {
                            trigger_spell_id = spellForTick[tick];

                            // casted in left/right (but triggered spell have wide forward cone)
                            float forward = target->GetOrientation();
                            float angle = target->GetOrientation() + ( tick % 2 == 0 ? M_PI_F / 2 : - M_PI_F / 2);
                            target->SetOrientation(angle);
                            triggerTarget->CastSpell(triggerTarget, trigger_spell_id, true, NULL, this, casterGUID);
                            target->SetOrientation(forward);
                        }
                        return;
                    }
//                    // Stink Trap
//                    case 24918: break;
//                    // Agro Drones
//                    case 25152: break;
                    case 25371:                             // Consume
                    {
                        int32 bpDamage = triggerTarget->GetMaxHealth()*10/100;
                        triggerTarget->CastCustomSpell(triggerTarget, 25373, &bpDamage, NULL, NULL, true, NULL, this, casterGUID);
                        return;
                    }
//                    // Pain Spike
//                    case 25572: break;
//                    // Rotate 360
//                    case 26009: break;
//                    // Rotate -360
//                    case 26136: break;
//                    // Consume
//                    case 26196: break;
//                    // Berserk
//                    case 26615: break;
//                    // Defile
//                    case 27177: break;
//                    // Teleport: IF/UC
//                    case 27601: break;
//                    // Five Fat Finger Exploding Heart Technique
//                    case 27673: break;
//                    // Nitrous Boost
//                    case 27746: break;
//                    // Steam Tank Passive
//                    case 27747: break;
                    case 27808:                             // Frost Blast
                    {
                        int32 bpDamage = triggerTarget->GetMaxHealth()*26/100;
                        triggerTarget->CastCustomSpell(triggerTarget, 29879, &bpDamage, NULL, NULL, true, NULL, this, casterGUID);
                        return;
                    }
                    case 27819:                             // Detonate Mana (Naxxramas: Kel'Thuzad)
                    {
                        if (!target->GetMaxPower(POWER_MANA))
                            return;

                        uint32 uiBurnMana = urand(1800, 2200);
                        uint32 uiCurrMana = target->GetPower(POWER_MANA);
                        target->SetPower(POWER_MANA, uiBurnMana > uiCurrMana ? 0 : uiCurrMana - uiBurnMana);
                        target->CastSpell(target, 27820, true);
                        return;
                    }
//                    // Controller Timer
//                    case 28095: break;
<<<<<<< HEAD
                    // Stalagg Chain
                    case 28096:
                        if (Unit* pCaster = GetCaster() )
                        {
                            if (pCaster->GetDistance(target) > 60.0f )
                            {
                                pCaster->RemoveAurasDueToSpell(28096);
                                pCaster->InterruptNonMeleeSpells(false);
                                if (!pCaster->HasAura(28097))
                                    pCaster->CastSpell(pCaster, 28097, true, 0, this, target->GetGUID());
                            }
                        }
                        return;
                    // Stalagg Tesla Passive
                    case 28097:
                        if (Unit* pStalagg = GetCaster() )
                        {
                            if (!target->IsNonMeleeSpellCasted(true) && pStalagg->getVictim() && pStalagg->getStandState() != UNIT_STAND_STATE_DEAD)
                                target->CastSpell(pStalagg->getVictim(), 28099, false, 0, this);
                        }
                        return;
                    // Feugen Tesla Passive
                    case 28109:
                        if (Unit* pFeugen = GetCaster() )
                        {
                            if (!target->IsNonMeleeSpellCasted(true) && pFeugen->getVictim() && pFeugen->getStandState() != UNIT_STAND_STATE_DEAD)
                                target->CastSpell(pFeugen->getVictim(), 28099, false, 0, this);
                        }
                        return;
                    // Feugen Chain
                    case 28111:
                        if (Unit* pCaster = GetCaster() )
                        {
                            if (pCaster->GetDistance(target) > 60.0f )
                            {
                                pCaster->RemoveAurasDueToSpell(28111);
                                pCaster->InterruptNonMeleeSpells(false);
                                if (!pCaster->HasAura(28109))
                                    pCaster->CastSpell(pCaster, 28109, true, 0, this, target->GetGUID());
                            }
                        }
                        return;
=======
                    // Stalagg Chain and Feugen Chain
                    case 28096:
                    case 28111:
                    {
                        // X-Chain is casted by Tesla to X, so: caster == Tesla, target = X
                        Unit* pCaster = GetCaster();
                        if (pCaster && pCaster->GetTypeId() == TYPEID_UNIT && !pCaster->IsWithinDistInMap(target, 60.0f))
                        {
                            pCaster->InterruptNonMeleeSpells(true);
                            ((Creature*)pCaster)->SetInCombatWithZone();
                            // Stalagg Tesla Passive or Feugen Tesla Passive
                            pCaster->CastSpell(pCaster, auraId == 28096 ? 28097 : 28109, true, NULL, NULL, target->GetObjectGuid());
                        }
                        return;
                    }
                    // Stalagg Tesla Passive and Feugen Tesla Passive
                    case 28097:
                    case 28109:
                    {
                        // X-Tesla-Passive is casted by Tesla on Tesla with original caster X, so: caster = X, target = Tesla
                        Unit* pCaster = GetCaster();
                        if (pCaster && pCaster->GetTypeId() == TYPEID_UNIT)
                        {
                            if (pCaster->getVictim() && !pCaster->IsWithinDistInMap(target, 60.0f))
                            {
                                if (Unit* pTarget = ((Creature*)pCaster)->SelectAttackingTarget(ATTACKING_TARGET_RANDOM, 0))
                                    target->CastSpell(pTarget, 28099, false);// Shock
                            }
                            else
                            {
                                // "Evade"
                                target->RemoveAurasDueToSpell(auraId);
                                target->DeleteThreatList();
                                target->CombatStop(true);
                                // Recast chain (Stalagg Chain or Feugen Chain
                                target->CastSpell(pCaster, auraId == 28097 ? 28096 : 28111, false);
                            }
                        }
                        return;
                    }
>>>>>>> 8c56433d
//                    // Mark of Didier
//                    case 28114: break;
//                    // Communique Timer, camp
//                    case 28346: break;
                    case 28522:                             // Icebolt (Sapphiron - Naxxramas)
                        // dunno if triggered spell id is correct
                        if (!target->HasAura(45776))
                            trigger_spell_id = 45776;
                        break;
//                    // Silithyst
//                    case 29519: break;
                    case 29528:                             // Inoculate Nestlewood Owlkin
                        // prevent error reports in case ignored player target
                        if (triggerTarget->GetTypeId() != TYPEID_UNIT)
                            return;
                        break;
//                    // Overload
//                    case 29768: break;
//                    // Return Fire
//                    case 29788: break;
//                    // Return Fire
//                    case 29793: break;
//                    // Return Fire
//                    case 29794: break;
//                    // Guardian of Icecrown Passive
//                    case 29897: break;
                    case 29917:                             // Feed Captured Animal
                        trigger_spell_id = 29916;
                        break;
//                    // Flame Wreath
//                    case 29946: break;
//                    // Flame Wreath
//                    case 29947: break;
//                    // Mind Exhaustion Passive
//                    case 30025: break;
//                    // Nether Beam - Serenity
//                    case 30401: break;
                    case 30427:                             // Extract Gas
                    {
                        Unit* caster = GetCaster();
                        if (!caster)
                            return;
                        // move loot to player inventory and despawn target
                        if (caster->GetTypeId() ==TYPEID_PLAYER &&
                           triggerTarget->GetTypeId() == TYPEID_UNIT &&
                           ((Creature*)triggerTarget)->GetCreatureInfo()->type == CREATURE_TYPE_GAS_CLOUD)
                        {
                            Player* player = (Player*)caster;
                            Creature* creature = (Creature*)triggerTarget;
                            // missing lootid has been reported on startup - just return
                            if (!creature->GetCreatureInfo()->SkinLootId)
                                return;

                            player->AutoStoreLoot(creature->GetCreatureInfo()->SkinLootId, LootTemplates_Skinning, true);

                            creature->ForcedDespawn();
                        }
                        return;
                    }
                    case 30576:                             // Quake
                        trigger_spell_id = 30571;
                        break;
//                    // Burning Maul
//                    case 30598: break;
//                    // Regeneration
//                    case 30799:
//                    case 30800:
//                    case 30801:
//                        break;
//                    // Despawn Self - Smoke cloud
//                    case 31269: break;
//                    // Time Rift Periodic
//                    case 31320: break;
//                    // Corrupt Medivh
//                    case 31326: break;
                    case 31347:                             // Doom
                    {
                        target->CastSpell(target,31350,true);
                        target->DealDamage(target, target->GetHealth(), NULL, DIRECT_DAMAGE, SPELL_SCHOOL_MASK_NORMAL, NULL, false);
                        return;
                    }
                    case 31373:                             // Spellcloth
                    {
                        // Summon Elemental after create item
                        triggerTarget->SummonCreature(17870, 0.0f, 0.0f, 0.0f, triggerTarget->GetOrientation(), TEMPSUMMON_DEAD_DESPAWN, 0);
                        return;
                    }
//                    // Bloodmyst Tesla
//                    case 31611: break;
                    case 31944:                             // Doomfire
                    {
                        int32 damage = m_modifier.m_amount * ((GetAuraDuration() + m_modifier.periodictime) / GetAuraMaxDuration());
                        triggerTarget->CastCustomSpell(triggerTarget, 31969, &damage, NULL, NULL, true, NULL, this, casterGUID);
                        return;
                    }
//                    // Teleport Test
//                    case 32236: break;
//                    // Earthquake
//                    case 32686: break;
//                    // Possess
//                    case 33401: break;
//                    // Draw Shadows
//                    case 33563: break;
//                    // Murmur's Touch
//                    case 33711: break;
                    case 34229:                             // Flame Quills
                    {
                        // cast 24 spells 34269-34289, 34314-34316
                        for(uint32 spell_id = 34269; spell_id != 34290; ++spell_id)
                            triggerTarget->CastSpell(triggerTarget, spell_id, true, NULL, this, casterGUID);
                        for(uint32 spell_id = 34314; spell_id != 34317; ++spell_id)
                            triggerTarget->CastSpell(triggerTarget, spell_id, true, NULL, this, casterGUID);
                        return;
                    }
//                    // Gravity Lapse
//                    case 34480: break;
//                    // Tornado
//                    case 34683: break;
//                    // Frostbite Rotate
//                    case 34748: break;
//                    // Arcane Flurry
//                    case 34821: break;
//                    // Interrupt Shutdown
//                    case 35016: break;
//                    // Interrupt Shutdown
//                    case 35176: break;
//                    // Inferno
//                    case 35268: break;
//                    // Salaadin's Tesla
//                    case 35515: break;
//                    // Ethereal Channel (Red)
//                    case 35518: break;
//                    // Nether Vapor
//                    case 35879: break;
//                    // Dark Portal Storm
//                    case 36018: break;
//                    // Burning Maul
//                    case 36056: break;
//                    // Living Grove Defender Lifespan
//                    case 36061: break;
//                    // Professor Dabiri Talks
//                    case 36064: break;
//                    // Kael Gaining Power
//                    case 36091: break;
//                    // They Must Burn Bomb Aura
//                    case 36344: break;
//                    // They Must Burn Bomb Aura (self)
//                    case 36350: break;
//                    // Stolen Ravenous Ravager Egg
//                    case 36401: break;
//                    // Activated Cannon
//                    case 36410: break;
//                    // Stolen Ravenous Ravager Egg
//                    case 36418: break;
//                    // Enchanted Weapons
//                    case 36510: break;
//                    // Cursed Scarab Periodic
//                    case 36556: break;
//                    // Cursed Scarab Despawn Periodic
//                    case 36561: break;
//                    // Vision Guide
//                    case 36573: break;
//                    // Cannon Charging (platform)
//                    case 36785: break;
//                    // Cannon Charging (self)
//                    case 36860: break;
                    case 37027:                             // Remote Toy
                        trigger_spell_id = 37029;
                        break;
//                    // Mark of Death
//                    case 37125: break;
//                    // Arcane Flurry
//                    case 37268: break;
//                    // Spout
//                    case 37429: break;
//                    // Spout
//                    case 37430: break;
//                    // Karazhan - Chess NPC AI, Snapshot timer
//                    case 37440: break;
//                    // Karazhan - Chess NPC AI, action timer
//                    case 37504: break;
//                    // Karazhan - Chess: Is Square OCCUPIED aura (DND)
//                    case 39400: break;
//                    // Banish
//                    case 37546: break;
//                    // Shriveling Gaze
//                    case 37589: break;
//                    // Fake Aggro Radius (2 yd)
//                    case 37815: break;
//                    // Corrupt Medivh
//                    case 37853: break;
                    case 38495:                             // Eye of Grillok
                    {
                        target->CastSpell(target, 38530, true);
                        return;
                    }
                    case 38554:                             // Absorb Eye of Grillok (Zezzak's Shard)
                    {
                        if (target->GetTypeId() != TYPEID_UNIT)
                            return;

                        if (Unit* caster = GetCaster())
                            caster->CastSpell(caster, 38495, true, NULL, this);
                        else
                            return;

                        Creature* creatureTarget = (Creature*)target;

                        creatureTarget->ForcedDespawn();
                        return;
                    }
//                    // Magic Sucker Device timer
//                    case 38672: break;
//                    // Tomb Guarding Charging
//                    case 38751: break;
//                    // Murmur's Touch
//                    case 38794: break;
                    case 39105:                             // Activate Nether-wraith Beacon (31742 Nether-wraith Beacon item)
                    {
                        float fX, fY, fZ;
                        triggerTarget->GetClosePoint(fX, fY, fZ, triggerTarget->GetObjectBoundingRadius(), 20.0f);
                        triggerTarget->SummonCreature(22408, fX, fY, fZ, triggerTarget->GetOrientation(), TEMPSUMMON_DEAD_DESPAWN, 0);
                        return;
                    }
//                    // Drain World Tree Visual
//                    case 39140: break;
//                    // Quest - Dustin's Undead Dragon Visual aura
//                    case 39259: break;
//                    // Hellfire - The Exorcism, Jules releases darkness, aura
//                    case 39306: break;
//                    // Inferno
//                    case 39346: break;
//                    // Enchanted Weapons
//                    case 39489: break;
//                    // Shadow Bolt Whirl
//                    case 39630: break;
//                    // Shadow Bolt Whirl
//                    case 39634: break;
//                    // Shadow Inferno
//                    case 39645: break;
                    case 39857:                             // Tear of Azzinoth Summon Channel - it's not really supposed to do anything,and this only prevents the console spam
                        trigger_spell_id = 39856;
                        break;
//                    // Soulgrinder Ritual Visual (Smashed)
//                    case 39974: break;
//                    // Simon Game Pre-game timer
//                    case 40041: break;
//                    // Knockdown Fel Cannon: The Aggro Check Aura
//                    case 40113: break;
//                    // Spirit Lance
//                    case 40157: break;
//                    // Demon Transform 2
//                    case 40398: break;
//                    // Demon Transform 1
//                    case 40511: break;
//                    // Ancient Flames
//                    case 40657: break;
//                    // Ethereal Ring Cannon: Cannon Aura
//                    case 40734: break;
//                    // Cage Trap
//                    case 40760: break;
//                    // Random Periodic
//                    case 40867: break;
//                    // Prismatic Shield
//                    case 40879: break;
//                    // Aura of Desire
//                    case 41350: break;
//                    // Dementia
//                    case 41404: break;
//                    // Chaos Form
//                    case 41629: break;
//                    // Alert Drums
//                    case 42177: break;
//                    // Spout
//                    case 42581: break;
//                    // Spout
//                    case 42582: break;
//                    // Return to the Spirit Realm
//                    case 44035: break;
//                    // Curse of Boundless Agony
//                    case 45050: break;
//                    // Earthquake
//                    case 46240: break;
                    case 46736:                             // Personalized Weather
                        trigger_spell_id = 46737;
                        break;
//                    // Stay Submerged
//                    case 46981: break;
//                    // Dragonblight Ram
//                    case 47015: break;
//                    // Party G.R.E.N.A.D.E.
//                    case 51510: break;
//                    // Horseman Abilities
//                    case 52347: break;
//                    // GPS (Greater drake Positioning System)
//                    case 53389: break;
//                    // WotLK Prologue Frozen Shade Summon Aura
//                    case 53459: break;
//                    // WotLK Prologue Frozen Shade Speech
//                    case 53460: break;
//                    // WotLK Prologue Dual-plagued Brain Summon Aura
//                    case 54295: break;
//                    // WotLK Prologue Dual-plagued Brain Speech
//                    case 54299: break;
//                    // Rotate 360 (Fast)
//                    case 55861: break;
//                    // Shadow Sickle
//                    case 56702: break;
//                    // Portal Periodic
//                    case 58008: break;
//                    // Destroy Door Seal
//                    case 58040: break;
//                    // Draw Magic
//                    case 58185: break;
//                    // Food
//                    case 58886: break;
//                    // Shadow Sickle
//                    case 59103: break;
//                    // Time Bomb
//                    case 59376: break;
//                    // Whirlwind Visual
//                    case 59551: break;
//                    // Hearstrike
//                    case 59783: break;
//                    // Z Check
//                    case 61678: break;
//                    // isDead Check
//                    case 61976: break;
//                    // Start the Engine
//                    case 62432: break;
//                    // Enchanted Broom
//                    case 62571: break;
//                    // Mulgore Hatchling
//                    case 62586: break;
                    // Durotar Scorpion
                    case 62679:
                        trigger_spell_id = auraSpellInfo->CalculateSimpleValue(m_effIndex);
                        break;
//                    // Fighting Fish
//                    case 62833: break;
//                    // Shield Level 1
//                    case 63130: break;
//                    // Shield Level 2
//                    case 63131: break;
//                    // Shield Level 3
//                    case 63132: break;
//                    // Food
//                    case 64345: break;
//                    // Remove Player from Phase
//                    case 64445: break;
//                    // Food
//                    case 65418: break;
//                    // Food
//                    case 65419: break;
//                    // Food
//                    case 65420: break;
//                    // Food
//                    case 65421: break;
//                    // Food
//                    case 65422: break;
//                    // Rolling Throw
//                    case 67546: break;
                    case 70017:                             // Gunship Cannon Fire
                        trigger_spell_id = 70021;
                        break;
//                    // Ice Tomb
//                    case 70157: break;
//                    // Mana Barrier
//                    case 70842: break;
//                    // Summon Timer: Suppresser
//                    case 70912: break;
//                    // Aura of Darkness
//                    case 71110: break;
//                    // Aura of Darkness
//                    case 71111: break;
//                    // Ball of Flames Visual
//                    case 71706: break;
//                    // Summon Broken Frostmourne
//                    case 74081: break;
                    default:
                        break;
                }
                break;
            }
            case SPELLFAMILY_MAGE:
            {
                switch(auraId)
                {
                    case 66:                                // Invisibility
                        // Here need periodic trigger reducing threat spell (or do it manually)
                        return;
                    default:
                        break;
                }
                break;
            }
//            case SPELLFAMILY_WARRIOR:
//            {
//                switch(auraId)
//                {
//                    // Wild Magic
//                    case 23410: break;
//                    // Corrupted Totems
//                    case 23425: break;
//                    default:
//                        break;
//                }
//                break;
//            }
//            case SPELLFAMILY_PRIEST:
//            {
//                switch(auraId)
//                {
//                    // Blue Beam
//                    case 32930: break;
//                    // Fury of the Dreghood Elders
//                    case 35460: break;
//                    default:
//                        break;
//                }
//                break;
//            }
            case SPELLFAMILY_HUNTER:
            {
                switch (auraId)
                {
                    case 53302:                             // Sniper training
                    case 53303:
                    case 53304:
                        if (triggerTarget->GetTypeId() != TYPEID_PLAYER)
                            return;

                        // Reset reapply counter at move
                        if (((Player*)triggerTarget)->isMoving())
                        {
                            m_modifier.m_amount = 6;
                            return;
                        }

                        // We are standing at the moment
                        if (m_modifier.m_amount > 0)
                        {
                            --m_modifier.m_amount;
                            return;
                        }

                        // select rank of buff
                        switch(auraId)
                        {
                            case 53302: trigger_spell_id = 64418; break;
                            case 53303: trigger_spell_id = 64419; break;
                            case 53304: trigger_spell_id = 64420; break;
                        }

                        // If aura is active - no need to continue
                        if (triggerTarget->HasAura(trigger_spell_id))
                            return;

                        break;
                    default:
                        break;
                }
                break;
            }
            case SPELLFAMILY_DRUID:
            {
                switch(auraId)
                {
                    case 768:                               // Cat Form
                        // trigger_spell_id not set and unknown effect triggered in this case, ignoring for while
                        return;
                    case 22842:                             // Frenzied Regeneration
                    case 22895:
                    case 22896:
                    case 26999:
                    {
                        int32 LifePerRage = GetModifier()->m_amount;

                        int32 lRage = target->GetPower(POWER_RAGE);
                        if (lRage > 100)                    // rage stored as rage*10
                            lRage = 100;
                        target->ModifyPower(POWER_RAGE, -lRage);
                        int32 FRTriggerBasePoints = int32(lRage*LifePerRage/10);
                        target->CastCustomSpell(target, 22845, &FRTriggerBasePoints, NULL, NULL, true, NULL, this);
                        return;
                    }
                    default:
                        break;
                }
                break;
            }

//            case SPELLFAMILY_HUNTER:
//            {
//                switch(auraId)
//                {
//                    //Frost Trap Aura
//                    case 13810:
//                        return;
//                    //Rizzle's Frost Trap
//                    case 39900:
//                        return;
//                    // Tame spells
//                    case 19597:         // Tame Ice Claw Bear
//                    case 19676:         // Tame Snow Leopard
//                    case 19677:         // Tame Large Crag Boar
//                    case 19678:         // Tame Adult Plainstrider
//                    case 19679:         // Tame Prairie Stalker
//                    case 19680:         // Tame Swoop
//                    case 19681:         // Tame Dire Mottled Boar
//                    case 19682:         // Tame Surf Crawler
//                    case 19683:         // Tame Armored Scorpid
//                    case 19684:         // Tame Webwood Lurker
//                    case 19685:         // Tame Nightsaber Stalker
//                    case 19686:         // Tame Strigid Screecher
//                    case 30100:         // Tame Crazed Dragonhawk
//                    case 30103:         // Tame Elder Springpaw
//                    case 30104:         // Tame Mistbat
//                    case 30647:         // Tame Barbed Crawler
//                    case 30648:         // Tame Greater Timberstrider
//                    case 30652:         // Tame Nightstalker
//                        return;
//                    default:
//                        break;
//                }
//                break;
//            }
            case SPELLFAMILY_SHAMAN:
            {
                switch(auraId)
                {
                    case 28820:                             // Lightning Shield (The Earthshatterer set trigger after cast Lighting Shield)
                    {
                        // Need remove self if Lightning Shield not active
                        Unit::SpellAuraHolderMap const& auras = triggerTarget->GetSpellAuraHolderMap();
                        for(Unit::SpellAuraHolderMap::const_iterator itr = auras.begin(); itr != auras.end(); ++itr)
                        {
                            SpellEntry const* spell = itr->second->GetSpellProto();
                            if (spell->SpellFamilyName == SPELLFAMILY_SHAMAN &&
                                spell->SpellFamilyFlags.test<CF_SHAMAN_LIGHTNING_SHIELD>())
                                return;
                        }
                        triggerTarget->RemoveAurasDueToSpell(28820);
                        return;
                    }
                    case 38443:                             // Totemic Mastery (Skyshatter Regalia (Shaman Tier 6) - bonus)
                    {
                        if (triggerTarget->IsAllTotemSlotsUsed())
                            triggerTarget->CastSpell(triggerTarget, 38437, true, NULL, this);
                        else
                            triggerTarget->RemoveAurasDueToSpell(38437);
                        return;
                    }
                    default:
                        break;
                }
                break;
            }
            default:
                break;
        }

        // Reget trigger spell proto
        triggeredSpellInfo = sSpellStore.LookupEntry(trigger_spell_id);
    }
    else
    {
        // Spell exist but require custom code
        switch(auraId)
        {
            case 9347:                                      // Mortal Strike
            {
                // expected selection current fight target
                triggerTarget = GetTarget()->getVictim();
                if (!triggerTarget)
                    return;

                // avoid triggering for far target
                SpellRangeEntry const* srange = sSpellRangeStore.LookupEntry(triggeredSpellInfo->rangeIndex);
                float max_range = GetSpellMaxRange(srange);
                if (!triggerTarget->IsWithinDist(GetTarget(),max_range))
                    return;

                break;
            }
            case 1010:                                      // Curse of Idiocy
            {
                // TODO: spell casted by result in correct way mostly
                // BUT:
                // 1) target show casting at each triggered cast: target don't must show casting animation for any triggered spell
                //      but must show affect apply like item casting
                // 2) maybe aura must be replace by new with accumulative stat mods instead stacking

                // prevent cast by triggered auras
                if (casterGUID == triggerTarget->GetObjectGuid())
                    return;

                // stop triggering after each affected stats lost > 90
                int32 intelectLoss = 0;
                int32 spiritLoss = 0;

                Unit::AuraList const& mModStat = triggerTarget->GetAurasByType(SPELL_AURA_MOD_STAT);
                for(Unit::AuraList::const_iterator i = mModStat.begin(); i != mModStat.end(); ++i)
                {
                    if ((*i)->GetId() == 1010)
                    {
                        switch((*i)->GetModifier()->m_miscvalue)
                        {
                            case STAT_INTELLECT: intelectLoss += (*i)->GetModifier()->m_amount; break;
                            case STAT_SPIRIT:    spiritLoss   += (*i)->GetModifier()->m_amount; break;
                            default: break;
                        }
                    }
                }

                if (intelectLoss <= -90 && spiritLoss <= -90)
                    return;

                break;
            }
            // Earthen Power (from Earthbind Totem Passive)
            case 6474:
            {
                Unit *owner = target->GetOwner();

                if (!owner)
                    break;

                Unit::AuraList const& dummyAuras = owner->GetAurasByType(SPELL_AURA_DUMMY);
                for(Unit::AuraList::const_iterator itr = dummyAuras.begin(); itr != dummyAuras.end(); ++itr)
                {
                    if ((*itr)->GetSpellProto()->SpellIconID == 2289 && (*itr)->GetSpellProto()->SpellFamilyName == SPELLFAMILY_SHAMAN)
                    {
                        if (!roll_chance_i((*itr)->GetModifier()->m_amount))
                            break;

                        target->CastSpell(target, 59566, true, NULL, this);
                        break;
                    }
                 }
                break;
            }
            case 16191:                                     // Mana Tide
            {
                triggerTarget->CastCustomSpell(triggerTarget, trigger_spell_id, &m_modifier.m_amount, NULL, NULL, true, NULL, this);
                return;
            }
            case 28084:                                     // Negative Charge
            {
                if (triggerTarget->HasAura(29660))
                    triggerTarget->RemoveAurasDueToSpell(29660);
                break;
            }
            case 28059:                                     // Positive Charge
            {
                if (triggerTarget->HasAura(29659))
                    triggerTarget->RemoveAurasDueToSpell(29659);
                break;
            }
            case 33525:                                     // Ground Slam
                triggerTarget->CastSpell(triggerTarget, trigger_spell_id, true, NULL, this, casterGUID);
                return;
            case 38736:                                     // Rod of Purification - for quest 10839 (Veil Skith: Darkstone of Terokk)
            {
                if (Unit* caster = GetCaster())
                    caster->CastSpell(triggerTarget, trigger_spell_id, true, NULL, this);
                return;
            }
            case 48094:                                      // Intense Cold
                triggerTarget->CastSpell(triggerTarget, trigger_spell_id, true, NULL, this);
                return;
            case 38280:                                     // Static Charge (Lady Vashj in Serpentshrine Cavern)
            case 53563:                                     // Beacon of Light
            case 52658:                                     // Static Overload (normal&heroic) (Ionar in Halls of Lightning)
            case 59795:
            case 63018:                                     // Searing Light (normal&heroic) (XT-002 in Ulduar)
            case 65121:
            case 63024:                                     // Gravity Bomb (normal&heroic) (XT-002 in Ulduar)
            case 64234:
                // original caster must be target
                target->CastSpell(target, trigger_spell_id, true, NULL, this, target->GetObjectGuid());
                return;
            case 56654:                                     // Rapid Recuperation (triggered energize have baspioints == 0)
            case 58882:
            {
                int32 mana = target->GetMaxPower(POWER_MANA) * m_modifier.m_amount / 100;
                triggerTarget->CastCustomSpell(triggerTarget, trigger_spell_id, &mana, NULL, NULL, true, NULL, this);
                return;
            }
            case 71340:
            {
                triggerTarget->CastSpell(triggerTarget, 71341, true);
                break;
            }
        }
    }

    Unit* triggerCaster = triggerTarget;
    WorldObject* triggerTargetObject = NULL;

    // for channeled spell cast applied from aura owner to channel target (persistent aura affects already applied to true target)
    // come periodic casts applied to targets, so need seelct proper caster (ex. 15790)
    if (IsChanneledSpell(GetSpellProto()) && GetSpellProto()->Effect[GetEffIndex()] != SPELL_EFFECT_PERSISTENT_AREA_AURA)
    {
        // interesting 2 cases: periodic aura at caster of channeled spell
        if (target->GetObjectGuid() == casterGUID)
        {
            triggerCaster = target;

            if (WorldObject* channelTarget = target->GetMap()->GetWorldObject(target->GetChannelObjectGuid()))
            {
                if (channelTarget->isType(TYPEMASK_UNIT))
                    triggerTarget = (Unit*)channelTarget;
                else
                    triggerTargetObject = channelTarget;
            }
        }
        // or periodic aura at caster channel target
        else if (Unit* caster = GetCaster())
        {
            if (target->GetObjectGuid() == caster->GetChannelObjectGuid())
            {
                triggerCaster = caster;
                triggerTarget = target;
            }
        }
    }

    // All ok cast by default case
    if (triggeredSpellInfo)
    {
        if (triggerTargetObject)
            triggerCaster->CastSpell(triggerTargetObject->GetPositionX(), triggerTargetObject->GetPositionY(), triggerTargetObject->GetPositionZ(),
                triggeredSpellInfo, true, NULL, this, casterGUID);
        else
            triggerCaster->CastSpell(triggerTarget, triggeredSpellInfo, true, NULL, this, casterGUID);
    }
    else
    {
        if (Unit* caster = GetCaster())
        {
            if (triggerTarget->GetTypeId() != TYPEID_UNIT || !sScriptMgr.OnEffectDummy(caster, GetId(), GetEffIndex(), (Creature*)triggerTarget))
                sLog.outError("Aura::TriggerSpell: Spell %u have 0 in EffectTriggered[%d], not handled custom case?",GetId(),GetEffIndex());
        }
    }
}

void Aura::TriggerSpellWithValue()
{
    ObjectGuid casterGuid = GetCasterGuid();
    Unit* target = GetTriggerTarget();

    if (!casterGuid || !target)
        return;

    // generic casting code with custom spells and target/caster customs
    uint32 trigger_spell_id = GetSpellProto()->EffectTriggerSpell[m_effIndex];
    int32  basepoints0 = GetModifier()->m_amount;

    target->CastCustomSpell(target, trigger_spell_id, &basepoints0, NULL, NULL, true, NULL, this, casterGuid);
}

/*********************************************************/
/***                  AURA EFFECTS                     ***/
/*********************************************************/

void Aura::HandleAuraDummy(bool apply, bool Real)
{
    // spells required only Real aura add/remove
    if (!Real)
        return;

    Unit *target = GetTarget();

    // AT APPLY
    if (apply)
    {
        switch(GetSpellProto()->SpellFamilyName)
        {
            case SPELLFAMILY_GENERIC:
            {
                switch(GetId())
                {
                    case 1515:                              // Tame beast
                        // FIX_ME: this is 2.0.12 threat effect replaced in 2.1.x by dummy aura, must be checked for correctness
                        if (target->CanHaveThreatList())
                            if (Unit* caster = GetCaster())
                                target->AddThreat(caster, 10.0f, false, GetSpellSchoolMask(GetSpellProto()), GetSpellProto());
                        return;
                    case 7057:                              // Haunting Spirits
                        // expected to tick with 30 sec period (tick part see in Aura::PeriodicTick)
                        m_isPeriodic = true;
                        m_modifier.periodictime = 30*IN_MILLISECONDS;
                        m_periodicTimer = m_modifier.periodictime;
                        return;
                    case 10255:                             // Stoned
                    {
                        if (Unit* caster = GetCaster())
                        {
                            if (caster->GetTypeId() != TYPEID_UNIT)
                                return;

                            caster->SetFlag(UNIT_FIELD_FLAGS, UNIT_FLAG_NOT_SELECTABLE);
                            caster->addUnitState(UNIT_STAT_ROOT);
                        }
                        return;
                    }
                    case 13139:                             // net-o-matic
                        // root to self part of (root_target->charge->root_self sequence
                        if (Unit* caster = GetCaster())
                            caster->CastSpell(caster, 13138, true, NULL, this);
                        return;
                    case 28832:                             // Mark of Korth'azz
                    case 28833:                             // Mark of Blaumeux
                    case 28834:                             // Mark of Rivendare
                    case 28835:                             // Mark of Zeliek
                    {
                        uint32 stacks = GetStackAmount();
                        int32 damage = 0;
                        switch (stacks)
                        {
                            case 0:
                            case 1: return;
                            case 2: damage = 500;   break;
                            case 3: damage = 1500;  break;
                            case 4: damage = 4000;  break;
                            case 5: damage = 12500; break;
                            default: damage = 20000 + (1000 * (stacks - 6)); break;
                        }

                        if (Unit* caster = GetCaster())
                            caster->CastCustomSpell(target, 28836, &damage, NULL, NULL, true, NULL, this, caster->GetObjectGuid());
                        return;
                    }
                    case 31606:                             // Stormcrow Amulet
                    {
                        CreatureInfo const * cInfo = ObjectMgr::GetCreatureTemplate(17970);

                        // we must assume db or script set display id to native at ending flight (if not, target is stuck with this model)
                        if (cInfo)
                            target->SetDisplayId(Creature::ChooseDisplayId(cInfo));

                        return;
                    }
                    case 32045:                             // Soul Charge
                    case 32051:
                    case 32052:
                    {
                        // max duration is 2 minutes, but expected to be random duration
                        // real time randomness is unclear, using max 30 seconds here
                        // see further down for expire of this aura
                        GetHolder()->SetAuraDuration(urand(1, 30)*IN_MILLISECONDS);
                        return;
                    }
                    // Gender spells
                    case 38224:                             // Illidari Agent Illusion
                    case 37096:                             // Blood Elf Illusion
                    case 46354:                             // Blood Elf Illusion
                    {
                        uint8 gender = target->getGender();
                        uint32 spellId;
                        switch (GetId())
                        {
                            case 38224: spellId = (gender == GENDER_MALE ? 38225 : 38227); break;
                            case 37096: spellId = (gender == GENDER_MALE ? 37092 : 37094); break;
                            case 46354: spellId = (gender == GENDER_MALE ? 46355 : 46356); break;
                            default: return;
                        }
                        target->CastSpell(target, spellId, true, NULL, this);
                        return;
                    }
                    case 39238:                             // Fumping
                    {
                        if (!target)
                            return;

                        if (Unit* caster = GetCaster())
                            caster->SummonCreature(urand(0,1) ? 22482 : 22483, target->GetPositionX(), target->GetPositionY(), target->GetPositionZ(), target->GetOrientation(), TEMPSUMMON_CORPSE_TIMED_DESPAWN, 60000 );
                        return;
                    }
                    case 39850:                             // Rocket Blast
                    {
                        if (roll_chance_i(20))              // backfire stun
                            target->CastSpell(target, 51581, true, NULL, this);
                        return;
                    }
                    case 43873:                             // Headless Horseman Laugh
                        target->PlayDistanceSound(11965);
                        return;
                    case 45963:                             // Call Alliance Deserter
                    {
                        // Escorting Alliance Deserter
                        if (target->GetMiniPet())
                            target->CastSpell(target, 45957, true);
                        return;
                    }
                    case 46699:                             // Requires No Ammo
                        if (target->GetTypeId() == TYPEID_PLAYER)
                            // not use ammo and not allow use
                            ((Player*)target)->RemoveAmmo();
                        return;
                    case 47190:                             // Toalu'u's Spiritual Incense
                        target->CastSpell(target, 47189, true, NULL, this);
                        // allow script to process further (text)
                        break;
                    case 47795:                             // Cold Cleanse
                    {
                        if (Unit* Caster = GetCaster())
                        {
                            Caster->SetFlag(UNIT_FIELD_FLAGS, UNIT_FLAG_NON_ATTACKABLE);
                            Caster->SetFlag(UNIT_FIELD_FLAGS, UNIT_FLAG_DISABLE_MOVE);
                            Caster->DeleteThreatList();
                            Caster->CombatStop(true);
                        }
                        return;
                    }
                    case 47977:                             // Magic Broom
                        Spell::SelectMountByAreaAndSkill(target, GetSpellProto(), 42680, 42683, 42667, 42668, 0);
                        return;
                    case 48025:                             // Headless Horseman's Mount
                        Spell::SelectMountByAreaAndSkill(target, GetSpellProto(), 51621, 48024, 51617, 48023, 0);
                        return;
                    case 48143:                             // Forgotten Aura
                        // See Death's Door
                        target->CastSpell(target, 48814, true, NULL, this);
                        return;
                    case 51405:                             // Digging for Treasure
                        target->HandleEmote(EMOTE_STATE_WORK);
                        // Pet will be following owner, this makes him stop
                        target->addUnitState(UNIT_STAT_STUNNED);
                        return;
                    case 52921:                             // Arc Lightning (Halls of Lighning: Loken)
                        target->CastSpell(target, 52924, false);
                        return;
                    case 54852:                             // Cosmetic - Stun (Permanent)
                        target->addUnitState(UNIT_STAT_STUNNED);
                        return;
                    case 55328:                                 // Stoneclaw Totem I
                        target->CastSpell(target, 5728, true);
                        return;
                    case 55329:                                 // Stoneclaw Totem II
                        target->CastSpell(target, 6397, true);
                        return;
                    case 55330:                                 // Stoneclaw Totem III
                        target->CastSpell(target, 6398, true);
                        return;
                    case 55332:                                 // Stoneclaw Totem IV
                        target->CastSpell(target, 6399, true);
                        return;
                    case 55333:                                 // Stoneclaw Totem V
                        target->CastSpell(target, 10425, true);
                        return;
                    case 55335:                                 // Stoneclaw Totem VI
                        target->CastSpell(target, 10426, true);
                        return;
                    case 55278:                                 // Stoneclaw Totem VII
                        target->CastSpell(target, 25513, true);
                        return;
                    case 58589:                                 // Stoneclaw Totem VIII
                        target->CastSpell(target, 58583, true);
                        return;
                    case 58590:                                 // Stoneclaw Totem IX
                        target->CastSpell(target, 58584, true);
                        return;
                    case 58591:                                 // Stoneclaw Totem X
                        target->CastSpell(target, 58585, true);
                        return;
                    case 61187:                                 // Twilight Shift
                        target->CastSpell(target, 61885, true);
                        if (target->HasAura(57620))
                            target->RemoveAurasDueToSpell(57620);
                        if (target->HasAura(57874))
                            target->RemoveAurasDueToSpell(57874);
                        break;
                    case 54729:                             // Winged Steed of the Ebon Blade
                        Spell::SelectMountByAreaAndSkill(target, GetSpellProto(), 0, 0, 54726, 54727, 0);
                        return;
                    case 62061:                             // Festive Holiday Mount
                    {
                        if (target->HasAuraType(SPELL_AURA_MOUNTED))
                            // Reindeer Transformation
                            target->CastSpell(target, 25860, true, NULL, this);
                        return;
                    }
                    case 62109:                             // Tails Up: Aura
                        target->setFaction(1990);           // Ambient (hostile)
                        target->RemoveFlag(UNIT_FIELD_FLAGS, UNIT_FLAG_OOC_NOT_ATTACKABLE);
                        return;
                    case 63322:                             // Saronite Vapors
                        if (Unit* caster = GetCaster())
                        {
                            int32 damage = 50 << GetStackAmount();
                            target->CastCustomSpell(target, 63338, &damage, 0, 0, true, 0, 0, caster->GetObjectGuid()); // damage spell
                            damage = damage >> 1;
                            target->CastCustomSpell(target, 63337, &damage, 0, 0, true); // manareg spell
                        }
                        return;
                    case 63624:                             // Learn a Second Talent Specialization
                        // Teach Learn Talent Specialization Switches, required for client triggered casts, allow after 30 sec delay
                        if (target->GetTypeId() == TYPEID_PLAYER)
                            ((Player*)target)->learnSpell(63680, false);
                        return;
                    case 63651:                             // Revert to One Talent Specialization
                        // Teach Learn Talent Specialization Switches, remove
                        if (target->GetTypeId() == TYPEID_PLAYER)
                            ((Player*)target)->removeSpell(63680);
                        return;
                    case 68645:
                        // Rocket Pack
                        if (target->GetTypeId() == TYPEID_PLAYER)
                        {
                            // Rocket Burst - visual effect
                            target->CastSpell(target, 69192, true, NULL, this);
                            // Rocket Pack - causing damage
                            target->CastSpell(target, 69193, true, NULL, this);
                        }
                        return;
                    case 71342:                             // Big Love Rocket
                        Spell::SelectMountByAreaAndSkill(target, GetSpellProto(), 71344, 71345, 71346, 71347, 0);
                        return;
                    case 71563:                             // Deadly Precision
                        target->CastSpell(target, 71564, true, NULL, this);
                        return;
                    case 72286:                             // Invincible
                        Spell::SelectMountByAreaAndSkill(target, GetSpellProto(), 72281, 72282, 72283, 72284, 0);
                        return;
                    case 74856:                             // Blazing Hippogryph
                        Spell::SelectMountByAreaAndSkill(target, GetSpellProto(), 0, 0, 74854, 74855, 0);
                        return;
                    case 75614:                             // Celestial Steed
                        Spell::SelectMountByAreaAndSkill(target, GetSpellProto(), 75619, 75620, 75617, 75618, 76153);
                        return;
                    case 75973:                             // X-53 Touring Rocket
                        Spell::SelectMountByAreaAndSkill(target, GetSpellProto(), 0, 0, 75957, 75972, 76154);
                        return;
                }
                break;
            }
            case SPELLFAMILY_WARRIOR:
            {
                switch(GetId())
                {
                    case 41099:                             // Battle Stance
                    {
                        if (target->GetTypeId() != TYPEID_UNIT)
                            return;

                        // Stance Cooldown
                        target->CastSpell(target, 41102, true, NULL, this);

                        // Battle Aura
                        target->CastSpell(target, 41106, true, NULL, this);

                        // equipment
                        ((Creature*)target)->SetVirtualItem(VIRTUAL_ITEM_SLOT_0, 32614);
                        ((Creature*)target)->SetVirtualItem(VIRTUAL_ITEM_SLOT_1, 0);
                        ((Creature*)target)->SetVirtualItem(VIRTUAL_ITEM_SLOT_2, 0);
                        return;
                    }
                    case 41100:                             // Berserker Stance
                    {
                        if (target->GetTypeId() != TYPEID_UNIT)
                            return;

                        // Stance Cooldown
                        target->CastSpell(target, 41102, true, NULL, this);

                        // Berserker Aura
                        target->CastSpell(target, 41107, true, NULL, this);

                        // equipment
                        ((Creature*)target)->SetVirtualItem(VIRTUAL_ITEM_SLOT_0, 32614);
                        ((Creature*)target)->SetVirtualItem(VIRTUAL_ITEM_SLOT_1, 0);
                        ((Creature*)target)->SetVirtualItem(VIRTUAL_ITEM_SLOT_2, 0);
                        return;
                    }
                    case 41101:                             // Defensive Stance
                    {
                        if (target->GetTypeId() != TYPEID_UNIT)
                            return;

                        // Stance Cooldown
                        target->CastSpell(target, 41102, true, NULL, this);

                        // Defensive Aura
                        target->CastSpell(target, 41105, true, NULL, this);

                        // equipment
                        ((Creature*)target)->SetVirtualItem(VIRTUAL_ITEM_SLOT_0, 32604);
                        ((Creature*)target)->SetVirtualItem(VIRTUAL_ITEM_SLOT_1, 31467);
                        ((Creature*)target)->SetVirtualItem(VIRTUAL_ITEM_SLOT_2, 0);
                        return;
                    }
                    case 53790:                             // Defensive Stance
                    {
                        if (target->GetTypeId() != TYPEID_UNIT)
                            return;

                        // Stance Cooldown
                        target->CastSpell(target, 59526, true, NULL, this);

                        // Defensive Aura
                        target->CastSpell(target, 41105, true, NULL, this);

                        // equipment
                        ((Creature*)target)->SetVirtualItem(VIRTUAL_ITEM_SLOT_0, 43625);
                        ((Creature*)target)->SetVirtualItem(VIRTUAL_ITEM_SLOT_1, 39384);
                        ((Creature*)target)->SetVirtualItem(VIRTUAL_ITEM_SLOT_2, 0);
                        return;
                    }
                    case 53791:                             // Berserker Stance
                    {
                        if (target->GetTypeId() != TYPEID_UNIT)
                            return;

                        // Stance Cooldown
                        target->CastSpell(target, 59526, true, NULL, this);

                        // Berserker Aura
                        target->CastSpell(target, 41107, true, NULL, this);

                        // equipment
                        ((Creature*)target)->SetVirtualItem(VIRTUAL_ITEM_SLOT_0, 43625);
                        ((Creature*)target)->SetVirtualItem(VIRTUAL_ITEM_SLOT_1, 43625);
                        ((Creature*)target)->SetVirtualItem(VIRTUAL_ITEM_SLOT_2, 0);
                        return;
                    }
                    case 53792:                             // Battle Stance
                    {
                        if (target->GetTypeId() != TYPEID_UNIT)
                            return;

                        // Stance Cooldown
                        target->CastSpell(target, 59526, true, NULL, this);

                        // Battle Aura
                        target->CastSpell(target, 41106, true, NULL, this);

                        // equipment
                        ((Creature*)target)->SetVirtualItem(VIRTUAL_ITEM_SLOT_0, 43623);
                        ((Creature*)target)->SetVirtualItem(VIRTUAL_ITEM_SLOT_1, 0);
                        ((Creature*)target)->SetVirtualItem(VIRTUAL_ITEM_SLOT_2, 0);
                        return;
                    }
                }

                // Overpower
                if (GetSpellProto()->SpellFamilyFlags.test<CF_WARRIOR_OVERPOWER>())
                {
                    // Must be casting target
                    if (!target->IsNonMeleeSpellCasted(false))
                        return;

                    Unit* caster = GetCaster();
                    if (!caster)
                        return;

                    Unit::AuraList const& modifierAuras = caster->GetAurasByType(SPELL_AURA_ADD_FLAT_MODIFIER);
                    for(Unit::AuraList::const_iterator itr = modifierAuras.begin(); itr != modifierAuras.end(); ++itr)
                    {
                        // Unrelenting Assault
                        if ((*itr)->GetSpellProto()->SpellFamilyName==SPELLFAMILY_WARRIOR && (*itr)->GetSpellProto()->SpellIconID == 2775)
                        {
                            switch ((*itr)->GetSpellProto()->Id)
                            {
                                case 46859:                 // Unrelenting Assault, rank 1
                                    target->CastSpell(target,64849,true,NULL,(*itr));
                                    break;
                                case 46860:                 // Unrelenting Assault, rank 2
                                    target->CastSpell(target,64850,true,NULL,(*itr));
                                    break;
                                default:
                                    break;
                            }
                            break;
                        }
                    }
                    return;
                }
                break;
            }
            case SPELLFAMILY_ROGUE:
            {
                // Honor Among Thieves
                if (GetId() == 52916)
                {
                    // Get Honor Among Thieves party aura
                    Unit::AuraList const &procTriggerSpellAuras = target->GetAurasByType(SPELL_AURA_PROC_TRIGGER_SPELL);
                    for (Unit::AuraList::const_iterator i = procTriggerSpellAuras.begin(); i != procTriggerSpellAuras.end(); ++i)
                    {
                        SpellEntry const *spellInfo = (*i)->GetSpellProto();

                        if (!spellInfo)
                            continue;

                        if (spellInfo->EffectTriggerSpell[0] == 52916)
                        {
                            // Get caster of aura
                            if(!(*i)->GetCaster() || (*i)->GetCaster()->GetTypeId() != TYPEID_PLAYER)
                                continue;

                            Player *pCaster = (Player*)((*i)->GetCaster());

                            // do not proc if player has CD, or if player has no target, or if player's target is not valid
                            if (pCaster->HasAura(51699, EFFECT_INDEX_1) || !pCaster->getVictim() || pCaster->IsFriendlyTo(pCaster->getVictim()))
                                continue;
                            // give combo point and aura for cooldown on success
                            else if (roll_chance_i(spellInfo->CalculateSimpleValue(EFFECT_INDEX_0)))
                                pCaster->CastSpell(pCaster->getVictim(), 51699, true);
                        }
                    }

                    // return after loop to make sure all rogues with Honor Among Thieves get the benefit of this proc rather than only first
                    return;
                }
                break;
            }
            case SPELLFAMILY_MAGE:
            {
                // Fingers of Frost stacks set to max at apply
                if (GetId() == 74396)
                    GetHolder()->SetAuraCharges(GetSpellProto()->StackAmount);
                break;
            }
            case SPELLFAMILY_HUNTER:
            {
                switch(GetId())
                {
                    case 34026:                             // Kill Command
                        target->CastSpell(target, 34027, true, NULL, this);
                        return;
                }
                break;
            }
            case SPELLFAMILY_SHAMAN:
            {
                switch(GetId())
                {
                    case 55198:                             // Tidal Force
                        target->CastSpell(target, 55166, true, NULL, this);
                        return;
                }

                // Earth Shield
                if (GetSpellProto()->SpellFamilyFlags.test<CF_SHAMAN_EARTH_SHIELD>())
                {
                    // prevent double apply bonuses
                    if (target->GetTypeId() != TYPEID_PLAYER || !((Player*)target)->GetSession()->PlayerLoading())
                    {
                        if (Unit* caster = GetCaster())
                        {
                            m_modifier.m_amount = caster->SpellHealingBonusDone(target, GetSpellProto(), m_modifier.m_amount, SPELL_DIRECT_DAMAGE);
                            m_modifier.m_amount = target->SpellHealingBonusTaken(caster, GetSpellProto(), m_modifier.m_amount, SPELL_DIRECT_DAMAGE);
                        }
                    }
                    return;
                }
                break;
            }
            case SPELLFAMILY_DEATHKNIGHT:
            {
                // Hungering Cold - disease apply
                if(GetId() == 51209)
                {
                    Unit *caster = GetCaster();
                    if(!caster)
                        return;

                    caster->CastSpell(target, 55095, true);
                }
                break;
            }
        }
    }
    // AT REMOVE
    else
    {
        if (IsQuestTameSpell(GetId()) && target->isAlive())
        {
            Unit* caster = GetCaster();
            if (!caster || !caster->isAlive())
                return;

            uint32 finalSpellId = 0;
            switch(GetId())
            {
                case 19548: finalSpellId = 19597; break;
                case 19674: finalSpellId = 19677; break;
                case 19687: finalSpellId = 19676; break;
                case 19688: finalSpellId = 19678; break;
                case 19689: finalSpellId = 19679; break;
                case 19692: finalSpellId = 19680; break;
                case 19693: finalSpellId = 19684; break;
                case 19694: finalSpellId = 19681; break;
                case 19696: finalSpellId = 19682; break;
                case 19697: finalSpellId = 19683; break;
                case 19699: finalSpellId = 19685; break;
                case 19700: finalSpellId = 19686; break;
                case 30646: finalSpellId = 30647; break;
                case 30653: finalSpellId = 30648; break;
                case 30654: finalSpellId = 30652; break;
                case 30099: finalSpellId = 30100; break;
                case 30102: finalSpellId = 30103; break;
                case 30105: finalSpellId = 30104; break;
            }

            if (finalSpellId)
                caster->CastSpell(target, finalSpellId, true, NULL, this);

            return;
        }

        switch(GetId())
        {
            case 10255:                                     // Stoned
            {
                if (Unit* caster = GetCaster())
                {
                    if (caster->GetTypeId() != TYPEID_UNIT)
                        return;

                    // see dummy effect of spell 10254 for removal of flags etc
                    caster->CastSpell(caster, 10254, true);
                }
                return;
            }
            case 12479:                                     // Hex of Jammal'an
                target->CastSpell(target, 12480, true, NULL, this);
                return;
            case 12774:                                     // (DND) Belnistrasz Idol Shutdown Visual
            {
                if (m_removeMode == AURA_REMOVE_BY_DEATH)
                    return;

                // Idom Rool Camera Shake <- wtf, don't drink while making spellnames?
                if (Unit* caster = GetCaster())
                    caster->CastSpell(caster, 12816, true);

                return;
            }
            case 28059:                                     // Positive Charge (Thaddius)
            {
                if (target->HasAura(29659))
                    target->RemoveAurasDueToSpell(29659);
                return;
            }
            case 28084:                                     // Negative Charge (Thaddius)
            {
                if (target->HasAura(29660))
                    target->RemoveAurasDueToSpell(29660);
                return;
            }
            case 28169:                                     // Mutating Injection
            {
                // Mutagen Explosion
                target->CastSpell(target, 28206, true, NULL, this);
                // Poison Cloud
                target->CastSpell(target, 28240, true, NULL, this);
                return;
            }
            case 32045:                                     // Soul Charge
            {
                if (m_removeMode == AURA_REMOVE_BY_EXPIRE)
                    target->CastSpell(target, 32054, true, NULL, this);

                return;
            }
            case 32051:                                     // Soul Charge
            {
                if (m_removeMode == AURA_REMOVE_BY_EXPIRE)
                    target->CastSpell(target, 32057, true, NULL, this);

                return;
            }
            case 32052:                                     // Soul Charge
            {
                if (m_removeMode == AURA_REMOVE_BY_EXPIRE)
                    target->CastSpell(target, 32053, true, NULL, this);

                return;
            }
            case 32286:                                     // Focus Target Visual
            {
                if (m_removeMode == AURA_REMOVE_BY_EXPIRE)
                    target->CastSpell(target, 32301, true, NULL, this);

                return;
            }
            case 35079:                                     // Misdirection, triggered buff
            case 59628:                                     // Tricks of the Trade, triggered buff
            case 59665:                                     // Vigilance, redirection spell
            {
                if (Unit* pCaster = GetCaster())
                    pCaster->getHostileRefManager().ResetThreatRedirection();
                return;
            }
            case 36730:                                     // Flame Strike
            {
                target->CastSpell(target, 36731, true, NULL, this);
                return;
            }
            case 41099:                                     // Battle Stance
            {
                // Battle Aura
                target->RemoveAurasDueToSpell(41106);
                return;
            }
            case 41100:                                     // Berserker Stance
            {
                // Berserker Aura
                target->RemoveAurasDueToSpell(41107);
                return;
            }
            case 41101:                                     // Defensive Stance
            {
                // Defensive Aura
                target->RemoveAurasDueToSpell(41105);
                return;
            }
            case 42454:                                     // Captured Totem
            {
                if (m_removeMode == AURA_REMOVE_BY_DEFAULT)
                {
                    if (target->getDeathState() != CORPSE)
                        return;

                    Unit* pCaster = GetCaster();

                    if (!pCaster)
                        return;

                    // Captured Totem Test Credit
                    if (Player* pPlayer = pCaster->GetCharmerOrOwnerPlayerOrPlayerItself())
                        pPlayer->CastSpell(pPlayer, 42455, true);
                }

                return;
            }
            case 42517:                                     // Beam to Zelfrax
            {
                // expecting target to be a dummy creature
                Creature* pSummon = target->SummonCreature(23864, 0.0f, 0.0f, 0.0f, target->GetOrientation(), TEMPSUMMON_DEAD_DESPAWN, 0);

                Unit* pCaster = GetCaster();

                if (pSummon && pCaster)
                    pSummon->GetMotionMaster()->MovePoint(0, pCaster->GetPositionX(), pCaster->GetPositionY(), pCaster->GetPositionZ());

                return;
            }
            case 43681:                                     // Inactive
            {
                if (!target || target->GetTypeId() != TYPEID_PLAYER || m_removeMode != AURA_REMOVE_BY_EXPIRE)
                    return;

                if (target->GetMap()->IsBattleGround())
                    ((Player*)target)->LeaveBattleground();

                return;
            }
            case 43969:                                     // Feathered Charm
            {
                // Steelfeather Quest Credit, Are there any requirements for this, like area?
                if (m_removeMode == AURA_REMOVE_BY_EXPIRE)
                    target->CastSpell(target, 43984, true);

                return;
            }
            case 44191:                                     // Flame Strike
            {
                if (target->GetMap()->IsDungeon())
                {
                    uint32 spellId = target->GetMap()->IsRegularDifficulty() ? 44190 : 46163;

                    target->CastSpell(target, spellId, true, NULL, this);
                }
                return;
            }
            case 45934:                                     // Dark Fiend
            {
                // Kill target if dispelled
                if (m_removeMode==AURA_REMOVE_BY_DISPEL)
                    target->DealDamage(target, target->GetHealth(), NULL, DIRECT_DAMAGE, SPELL_SCHOOL_MASK_NORMAL, NULL, false);
                return;
            }
            case 45963:                                     // Call Alliance Deserter
            {
                // Escorting Alliance Deserter
                target->RemoveAurasDueToSpell(45957);
                return;
            }
            case 46308:                                     // Burning Winds
            {
                // casted only at creatures at spawn
                target->CastSpell(target, 47287, true, NULL, this);
                return;
            }
            case 47744:                                     // Rage of Jin'arrak
            {
                if(m_removeMode == AURA_REMOVE_BY_EXPIRE)
                {
                    Unit* caster = GetCaster();

                    caster->CastSpell(caster, 61611, true);
                    ((Player*)caster)->KilledMonsterCredit(26902);
                    return;
                }
            }
            case 47795:                                     // Cold Cleanse
            {
                if(m_removeMode == AURA_REMOVE_BY_EXPIRE)
                {
                    Unit* Caster = GetCaster();

                    if(Caster->isAlive())
                    {
                        Caster->RemoveFlag(UNIT_FIELD_FLAGS, UNIT_FLAG_DISABLE_MOVE);
                        Caster->RemoveFlag(UNIT_FIELD_FLAGS, UNIT_FLAG_NON_ATTACKABLE);

                        Creature* pCreature = NULL;

                        MaNGOS::NearestCreatureEntryWithLiveStateInObjectRangeCheck creature_check(*Caster,  26591, true, 15.0f);
                        MaNGOS::CreatureLastSearcher<MaNGOS::NearestCreatureEntryWithLiveStateInObjectRangeCheck> searcher(pCreature, creature_check);

                        Cell::VisitGridObjects(Caster, searcher, 15.0f);

                        if(pCreature)
                        {
                            float fX, fY, fZ;

                            fX = pCreature->GetPositionX();
                            fY = pCreature->GetPositionY();
                            fZ = pCreature->GetPositionZ();

                            Caster->SetSpeedRate(MOVE_RUN, 0.7f);
                            Caster->GetMotionMaster()->MovePoint(1, fX, fY, fZ);

                            switch(urand(0,1))
                            {
                                case 0: Caster->MonsterSay("I could sleep forever, mon...", LANG_UNIVERSAL, 0); break;
                                case 1: Caster->MonsterSay("Finally, I can be restin\'...", LANG_UNIVERSAL, 0); break;
                            }

                            //This should happen when Caster arive to dest place
                            pCreature->CastSpell(pCreature, 47798, true);
                            pCreature->CastSpell(pCreature, 48150, true);
                            pCreature->ForcedDespawn(15000);
                            ((Creature*)Caster)->ForcedDespawn(3000);
                            return;
                        }
                    }
                }
            }
            case 50141:                                     // Blood Oath
            {
                // Blood Oath
                if (m_removeMode == AURA_REMOVE_BY_EXPIRE)
                    target->CastSpell(target, 50001, true, NULL, this);

                return;
            }
            case 51405:                                     // Digging for Treasure
            {
                const uint32 spell_list[7] =
                {
                    51441,                                  // hare
                    51397,                                  // crystal
                    51398,                                  // armor
                    51400,                                  // gem
                    51401,                                  // platter
                    51402,                                  // treasure
                    51443                                   // bug
                };

                target->CastSpell(target, spell_list[urand(0,6)], true);

                target->HandleEmote(EMOTE_STATE_NONE);
                target->clearUnitState(UNIT_STAT_STUNNED);
                return;
            }
            case 51870:                                     // Collect Hair Sample
            {
                if (Unit* pCaster = GetCaster())
                {
                    if (m_removeMode == AURA_REMOVE_BY_EXPIRE)
                        pCaster->CastSpell(target, 51872, true, NULL, this);
                }

                return;
            }
            case 34477: //Misdirection
            case 57934: //Tricks of Trade
            {
                if(Unit * caster = GetCaster())
                    caster->SetThreatRedirectionTarget(ObjectGuid(), 0);
                return;
            }
            case 52098:                                     // Charge Up
            {
                if (m_removeMode == AURA_REMOVE_BY_EXPIRE)
                    target->CastSpell(target, 52092, true, NULL, this);

                return;
            }
            case 53039:                                     // Deploy Parachute
            {
                // Crusader Parachute
                target->RemoveAurasDueToSpell(53031);
                return;
            }
            case 53790:                                     // Defensive Stance
            {
                // Defensive Aura
                target->RemoveAurasDueToSpell(41105);
                return;
            }
            case 53791:                                     // Berserker Stance
            {
                // Berserker Aura
                target->RemoveAurasDueToSpell(41107);
                return;
            }
            case 53792:                                     // Battle Stance
            {
                // Battle Aura
                target->RemoveAurasDueToSpell(41106);
                return;
            }
            case 54852:                                     // Cosmetic - Stun (Permanent)
                target->clearUnitState(UNIT_STAT_STUNNED);
                return;
            case 56511:                                     // Towers of Certain Doom: Tower Bunny Smoke Flare Effect
            {
                // Towers of Certain Doom: Skorn Cannonfire
                if (m_removeMode == AURA_REMOVE_BY_DEFAULT)
                    target->CastSpell(target, 43069, true);

                return;
            }
            case 58600:                                     // Restricted Flight Area
            {
                AreaTableEntry const* area = GetAreaEntryByAreaID(target->GetAreaId());

                // Dalaran restricted flight zone (recheck before apply unmount)
                if (area && target->GetTypeId() == TYPEID_PLAYER && (area->flags & AREA_FLAG_CANNOT_FLY) &&
                    ((Player*)target)->IsFreeFlying() && !((Player*)target)->isGameMaster())
                {
                    target->CastSpell(target, 58601, true); // Remove Flight Auras (also triggered Parachute (45472))
                }
                return;
            }
            case 68839:                                     // Corrupt Soul
            {
                // Knockdown Stun
                target->CastSpell(target, 68848, true, NULL, this);
                // Draw Corrupted Soul
                target->CastSpell(target, 68846, true, NULL, this);
                return;
            }
        }

        // Living Bomb
        if (GetSpellProto()->SpellFamilyName == SPELLFAMILY_MAGE && GetSpellProto()->SpellFamilyFlags.test<CF_MAGE_LIVING_BOMB>())
        {
            if (m_removeMode == AURA_REMOVE_BY_EXPIRE || m_removeMode == AURA_REMOVE_BY_DISPEL)
                if (this->GetCaster())
                    GetCaster()->CastSpell(target,m_modifier.m_amount,true,NULL,this);
                else
                    target->CastSpell(target,m_modifier.m_amount,true,NULL,this);
            return;
        }
    }

    // AT APPLY & REMOVE

    switch(GetSpellProto()->SpellFamilyName)
    {
        case SPELLFAMILY_GENERIC:
        {
            switch(GetId())
            {
                case 6606:                                  // Self Visual - Sleep Until Cancelled (DND)
                {
                    if (apply)
                    {
                        target->SetStandState(UNIT_STAND_STATE_SLEEP);
                        target->addUnitState(UNIT_STAT_ROOT);
                    }
                    else
                    {
                        target->clearUnitState(UNIT_STAT_ROOT);
                        target->SetStandState(UNIT_STAND_STATE_STAND);
                    }

                    return;
                }
                case 11196:                                 // Recently Bandaged
                    target->ApplySpellImmune(GetId(), IMMUNITY_MECHANIC, GetMiscValue(), apply);
                    return;
                case 24658:                                 // Unstable Power
                {
                    if (apply)
                    {
                        Unit* caster = GetCaster();
                        if (!caster)
                            return;

                        caster->CastSpell(target, 24659, true, NULL, NULL, GetCasterGuid());
                    }
                    else
                        target->RemoveAurasDueToSpell(24659);
                    return;
                }
                case 24661:                                 // Restless Strength
                {
                    if (apply)
                    {
                        Unit* caster = GetCaster();
                        if (!caster)
                            return;

                        caster->CastSpell(target, 24662, true, NULL, NULL, GetCasterGuid());
                    }
                    else
                        target->RemoveAurasDueToSpell(24662);
                    return;
                }
                case 29266:                                 // Permanent Feign Death
                case 31261:                                 // Permanent Feign Death (Root)
                case 37493:                                 // Feign Death
                case 52593:                                 // Bloated Abomination Feign Death
                case 55795:                                 // Falling Dragon Feign Death
                case 57626:                                 // Feign Death
                case 57685:                                 // Permanent Feign Death
                case 58768:                                 // Permanent Feign Death (Freeze Jumpend)
                case 58806:                                 // Permanent Feign Death (Drowned Anim)
                case 58951:                                 // Permanent Feign Death
                case 64461:                                 // Permanent Feign Death (No Anim) (Root)
                case 65985:                                 // Permanent Feign Death (Root Silence Pacify)
                case 70592:                                 // Permanent Feign Death
                case 70628:                                 // Permanent Feign Death
                case 70630:                                 // Frozen Aftermath - Feign Death
                case 71598:                                 // Feign Death
                {
                    // Unclear what the difference really is between them.
                    // Some has effect1 that makes the difference, however not all.
                    // Some appear to be used depending on creature location, in water, at solid ground, in air/suspended, etc
                    // For now, just handle all the same way
                    if (target->GetTypeId() == TYPEID_UNIT)
                        target->SetFeignDeath(apply);

                    return;
                }
                case 35356:                                 // Spawn Feign Death
                case 35357:                                 // Spawn Feign Death
                case 42557:                                 // Feign Death
                case 51329:                                 // Feign Death
                {
                    if (target->GetTypeId() == TYPEID_UNIT)
                    {
                        // Flags not set like it's done in SetFeignDeath()
                        // UNIT_DYNFLAG_DEAD does not appear with these spells.
                        // All of the spells appear to be present at spawn and not used to feign in combat or similar.
                        if (apply)
                        {
                            target->SetFlag(UNIT_FIELD_FLAGS, UNIT_FLAG_UNK_29);
                            target->SetFlag(UNIT_FIELD_FLAGS_2, UNIT_FLAG2_FEIGN_DEATH);

                            target->addUnitState(UNIT_STAT_DIED);
                        }
                        else
                        {
                            target->RemoveFlag(UNIT_FIELD_FLAGS, UNIT_FLAG_UNK_29);
                            target->RemoveFlag(UNIT_FIELD_FLAGS_2, UNIT_FLAG2_FEIGN_DEATH);

                            target->clearUnitState(UNIT_STAT_DIED);
                        }
                    }
                    return;
                }
                case 40214:                                 //Dragonmaw Illusion
                {
                    if (apply)
                    {
                        target->CastSpell(target, 40216, true);
                        target->CastSpell(target, 42016, true);
                    }
                    else
                    {
                        target->RemoveAurasDueToSpell(40216);
                        target->RemoveAurasDueToSpell(42016);
                    }
                    return;
                }
                case 42515:                                 // Jarl Beam
                {
                    // aura animate dead (fainted) state for the duration, but we need to animate the death itself (correct way below?)
                    if (Unit* pCaster = GetCaster())
                        pCaster->ApplyModFlag(UNIT_FIELD_FLAGS_2, UNIT_FLAG2_FEIGN_DEATH, apply);

                    // Beam to Zelfrax at remove
                    if (!apply)
                        target->CastSpell(target, 42517, true);
                    return;
                }
                case 43874:                                 // Scourge Mur'gul Camp: Force Shield Arcane Purple x3
                    target->ApplyModFlag(UNIT_FIELD_FLAGS, UNIT_FLAG_OOC_NOT_ATTACKABLE, apply);
                    if (apply)
                        target->addUnitState(UNIT_STAT_ROOT);
                    return;
                case 47178:                                 // Plague Effect Self
                    target->SetFeared(apply, GetCasterGuid(), GetId());
                    return;
                case 56422:                                 // Nerubian Submerge
                    // not known if there are other things todo, only flag are confirmed valid
                    target->ApplyModFlag(UNIT_FIELD_FLAGS, UNIT_FLAG_NOT_SELECTABLE, apply);
                    return;
                case 58204:                                 // LK Intro VO (1)
                    if (target->GetTypeId() == TYPEID_PLAYER)
                    {
                        // Play part 1
                        if (apply)
                            target->PlayDirectSound(14970, (Player *)target);
                        // continue in 58205
                        else
                            target->CastSpell(target, 58205, true);
                    }
                    return;
                case 58205:                                 // LK Intro VO (2)
                    if (target->GetTypeId() == TYPEID_PLAYER)
                    {
                        // Play part 2
                        if (apply)
                            target->PlayDirectSound(14971, (Player *)target);
                        // Play part 3
                        else
                            target->PlayDirectSound(14972, (Player *)target);
                    }
                    return;
                case 40131:
                case 27978:
                case 10848:                                 // Shroud of Death
                    if (apply)
                        target->m_AuraFlags |= UNIT_AURAFLAG_ALIVE_INVISIBLE;
                    else
                        target->m_AuraFlags |= ~UNIT_AURAFLAG_ALIVE_INVISIBLE;
                    return;
            }
            break;
        }
        case SPELLFAMILY_MAGE:
            break;
        case SPELLFAMILY_WARLOCK:
        {
            // Haunt
            if (GetSpellProto()->SpellIconID == 3172 && GetSpellProto()->SpellFamilyFlags.test<CF_WARLOCK_HAUNT>())
            {
                // NOTE: for avoid use additional field damage stored in dummy value (replace unused 100%
                if (apply)
                    m_modifier.m_amount = 0;                // use value as damage counter instead redundant 100% percent
                else
                {
                    int32 bp0 = m_modifier.m_amount;

                    if (Unit* caster = GetCaster())
                        target->CastCustomSpell(caster, 48210, &bp0, NULL, NULL, true, NULL, this);
                }
            }
            break;
        }
        case SPELLFAMILY_DRUID:
        {
            switch(GetId())
            {
                case 52610:                                 // Savage Roar
                {
                    if (apply)
                    {
                        if (target->GetShapeshiftForm() != FORM_CAT)
                            return;

                        target->CastSpell(target, 62071, true);
                    }
                    else
                        target->RemoveAurasDueToSpell(62071);
                    return;
                }
                case 61336:                                 // Survival Instincts
                {
                    if(apply)
                    {
                        if (!target->IsInFeralForm())
                            return;

                        int32 bp0 = int32(target->GetMaxHealth() * m_modifier.m_amount / 100);
                        target->CastCustomSpell(target, 50322, &bp0, NULL, NULL, true);
                    }
                    else
                        target->RemoveAurasDueToSpell(50322);
                    return;
                }
            }

            // Lifebloom
            if (GetSpellProto()->SpellFamilyFlags.test<CF_DRUID_LIFEBLOOM>())
            {
                if (apply)
                {
                    if (Unit* caster = GetCaster())
                    {
                        // prevent double apply bonuses
                        if (target->GetTypeId() != TYPEID_PLAYER || !((Player*)target)->GetSession()->PlayerLoading())
                        {
                            m_modifier.m_amount = caster->SpellHealingBonusDone(target, GetSpellProto(), m_modifier.m_amount, SPELL_DIRECT_DAMAGE, GetStackAmount());
                            m_modifier.m_amount = target->SpellHealingBonusTaken(caster, GetSpellProto(), m_modifier.m_amount, SPELL_DIRECT_DAMAGE, GetStackAmount());
                        }
                    }
                }
                else
                {
                    // Final heal on duration end
                    if (m_removeMode != AURA_REMOVE_BY_EXPIRE)
                        return;

                    // final heal
                    if (target->IsInWorld() && GetStackAmount() > 0)
                    {
                        int32 amount = m_modifier.m_amount;
                        target->CastCustomSpell(target, 33778, &amount, NULL, NULL, true, NULL, this, GetCasterGuid());

                        if (Unit* caster = GetCaster())
                        {
                            int32 returnmana = (GetSpellProto()->ManaCostPercentage * caster->GetCreateMana() / 100) * GetStackAmount() / 2;
                            caster->CastCustomSpell(caster, 64372, &returnmana, NULL, NULL, true, NULL, this, GetCasterGuid());
                        }
                    }
                }
                return;
            }

            // Predatory Strikes
            if (target->GetTypeId()==TYPEID_PLAYER && GetSpellProto()->SpellIconID == 1563)
            {
                ((Player*)target)->UpdateAttackPowerAndDamage();
                return;
            }

            // Improved Moonkin Form
            if (GetSpellProto()->SpellIconID == 2855)
            {
                uint32 spell_id;
                switch(GetId())
                {
                    case 48384: spell_id = 50170; break;    //Rank 1
                    case 48395: spell_id = 50171; break;    //Rank 2
                    case 48396: spell_id = 50172; break;    //Rank 3
                    default:
                        sLog.outError("HandleAuraDummy: Not handled rank of IMF (Spell: %u)",GetId());
                        return;
                }

                if (apply)
                {
                    if (target->GetShapeshiftForm() != FORM_MOONKIN)
                        return;

                    target->CastSpell(target, spell_id, true);
                }
                else
                    target->RemoveAurasDueToSpell(spell_id);
                return;
            }
            break;
        }
        case SPELLFAMILY_ROGUE:
            switch(GetId())
            {
                case 57934:                                 // Tricks of the Trade, main spell
                {
                    if (apply)
                        GetHolder()->SetAuraCharges(1);     // not have proper charges set in spell data
                    else
                    {
                        // used for direct in code aura removes and spell proc event charges expire
                        if (m_removeMode != AURA_REMOVE_BY_DEFAULT)
                            target->getHostileRefManager().ResetThreatRedirection();
                    }
                    return;
                }
            }
            break;
        case SPELLFAMILY_HUNTER:
            switch(GetId())
            {
                case 34477:                                 // Misdirection, main spell
                {
                    if (apply)
                        GetHolder()->SetAuraCharges(1);     // not have proper charges set in spell data
                    else
                    {
                        // used for direct in code aura removes and spell proc event charges expire
                        if (m_removeMode != AURA_REMOVE_BY_DEFAULT)
                            target->getHostileRefManager().ResetThreatRedirection();
                    }
                    return;
                }
            }
            break;
        case SPELLFAMILY_PALADIN:
            switch(GetId())
            {
                case 20911:                                 // Blessing of Sanctuary
                case 25899:                                 // Greater Blessing of Sanctuary
                {
                    if (apply)
                        target->CastSpell(target, 67480, true, NULL, this);
                    else
                        target->RemoveAurasDueToSpell(67480);
                    return;
                }
            }
            break;
        case SPELLFAMILY_SHAMAN:
        {
            switch(GetId())
            {
                case 6495:                                  // Sentry Totem
                {
                    if (target->GetTypeId() != TYPEID_PLAYER)
                        return;

                    Totem* totem = target->GetTotem(TOTEM_SLOT_AIR);

                    if (totem && apply)
                        ((Player*)target)->GetCamera().SetView(totem);
                    else
                        ((Player*)target)->GetCamera().ResetView();

                    return;
                }
            }
            break;
        }
    }

    // pet auras
    if (PetAura const* petSpell = sSpellMgr.GetPetAura(GetId(), m_effIndex))
    {
        if (apply)
            target->AddPetAura(petSpell);
        else
            target->RemovePetAura(petSpell);
        return;
    }

    if (GetEffIndex() == EFFECT_INDEX_0 && target->GetTypeId() == TYPEID_PLAYER)
    {
        SpellAreaForAreaMapBounds saBounds = sSpellMgr.GetSpellAreaForAuraMapBounds(GetId());
        if (saBounds.first != saBounds.second)
        {
            uint32 zone, area;
            target->GetZoneAndAreaId(zone, area);

            for(SpellAreaForAreaMap::const_iterator itr = saBounds.first; itr != saBounds.second; ++itr)
            {
                // some auras remove at aura remove
                if (!itr->second->IsFitToRequirements((Player*)target, zone, area))
                    target->RemoveAurasDueToSpell(itr->second->spellId);
                // some auras applied at aura apply
                else if (itr->second->autocast)
                {
                    if (!target->HasAura(itr->second->spellId, EFFECT_INDEX_0))
                        target->CastSpell(target, itr->second->spellId, true);
                }
            }
        }
    }

    // script has to "handle with care", only use where data are not ok to use in the above code.
    if (target->GetTypeId() == TYPEID_UNIT)
        sScriptMgr.OnAuraDummy(this, apply);
}

void Aura::HandleAuraMounted(bool apply, bool Real)
{
    // only at real add/remove aura
    if(!Real)
        return;

    Unit *target = GetTarget();

    if(apply)
    {
        CreatureInfo const* ci = ObjectMgr::GetCreatureTemplate(m_modifier.m_miscvalue);
        if(!ci)
        {
            sLog.outErrorDb("AuraMounted: `creature_template`='%u' not found in database (only need it modelid)", m_modifier.m_miscvalue);
            return;
        }

        uint32 display_id = Creature::ChooseDisplayId(ci);
        CreatureModelInfo const *minfo = sObjectMgr.GetCreatureModelRandomGender(display_id);
        if (minfo)
            display_id = minfo->modelid;

        target->Mount(display_id, GetId(), ci->vehicleId, GetMiscValue());
    }
    else
    {
        target->Unmount(true);
    }
}

void Aura::HandleAuraWaterWalk(bool apply, bool Real)
{
    // only at real add/remove aura
    if(!Real)
        return;

    WorldPacket data;
    if(apply)
        data.Initialize(SMSG_MOVE_WATER_WALK, 8+4);
    else
        data.Initialize(SMSG_MOVE_LAND_WALK, 8+4);
    data << GetTarget()->GetPackGUID();
    data << uint32(0);
    GetTarget()->SendMessageToSet(&data, true);
}

void Aura::HandleAuraFeatherFall(bool apply, bool Real)
{
    // only at real add/remove aura
    if(!Real)
        return;
    Unit *target = GetTarget();
    WorldPacket data;
    if(apply)
        data.Initialize(SMSG_MOVE_FEATHER_FALL, 8+4);
    else
        data.Initialize(SMSG_MOVE_NORMAL_FALL, 8+4);
    data << target->GetPackGUID();
    data << uint32(0);
    target->SendMessageToSet(&data, true);

    // start fall from current height
    if(!apply && target->GetTypeId() == TYPEID_PLAYER)
        ((Player*)target)->SetFallInformation(0, target->GetPositionZ());

    // additional custom cases
    if(!apply)
    {
        switch(GetId())
        {
            // Soaring - Test Flight chain
            case 36812:
            case 37910:
            case 37940:
            case 37962:
            case 37968:
            {
                if(Unit* pCaster = GetCaster())
                    pCaster->CastSpell(pCaster, 37108, true);
                return;
            }
        }
    }
}

void Aura::HandleAuraHover(bool apply, bool Real)
{
    // only at real add/remove aura
    if(!Real)
        return;

    WorldPacket data;
    if(apply)
        data.Initialize(SMSG_MOVE_SET_HOVER, 8+4);
    else
        data.Initialize(SMSG_MOVE_UNSET_HOVER, 8+4);
    data << GetTarget()->GetPackGUID();
    data << uint32(0);
    GetTarget()->SendMessageToSet(&data, true);
}

void Aura::HandleWaterBreathing(bool /*apply*/, bool /*Real*/)
{
    // update timers in client
    if(GetTarget()->GetTypeId()==TYPEID_PLAYER)
        ((Player*)GetTarget())->UpdateMirrorTimers();
}

void Aura::HandleAuraModShapeshift(bool apply, bool Real)
{
    if(!Real)
        return;

    uint32 modelid = 0;
    Powers PowerType = POWER_MANA;
    ShapeshiftForm form = ShapeshiftForm(m_modifier.m_miscvalue);

    Unit *target = GetTarget();

    SpellShapeshiftFormEntry const* ssEntry = sSpellShapeshiftFormStore.LookupEntry(form);
    if (!ssEntry)
    {
        sLog.outError("Unknown shapeshift form %u in spell %u", form, GetId());
        return;
    }

    if (ssEntry->modelID_A)
        modelid = target->GetModelForForm(ssEntry);

    // remove polymorph before changing display id to keep new display id
    switch (form)
    {
        case FORM_CAT:
        case FORM_TREE:
        case FORM_TRAVEL:
        case FORM_AQUA:
        case FORM_BEAR:
        case FORM_DIREBEAR:
        case FORM_FLIGHT_EPIC:
        case FORM_FLIGHT:
        case FORM_MOONKIN:
        {
            // remove movement affects
            target->RemoveSpellsCausingAura(SPELL_AURA_MOD_ROOT, GetHolder());
            Unit::AuraList const& slowingAuras = target->GetAurasByType(SPELL_AURA_MOD_DECREASE_SPEED);
            for (Unit::AuraList::const_iterator iter = slowingAuras.begin(); iter != slowingAuras.end();)
            {
                SpellEntry const* aurSpellInfo = (*iter)->GetSpellProto();

                uint32 aurMechMask = GetAllSpellMechanicMask(aurSpellInfo);

                // If spell that caused this aura has Croud Control or Daze effect
                if ((aurMechMask & MECHANIC_NOT_REMOVED_BY_SHAPESHIFT &&
                    // some non-Daze spells that have MECHANIC_DAZE
                    aurSpellInfo->Id != 18118 &&    // Aftermath
                    !aurSpellInfo->IsFitToFamily<SPELLFAMILY_PALADIN, CF_PALADIN_AVENGERS_SHIELD>()) ||
                    // some Daze spells have these parameters instead of MECHANIC_DAZE (skip snare spells)
                    (aurSpellInfo->SpellIconID == 15 && aurSpellInfo->Dispel == 0 &&
                    (aurMechMask & (1 << (MECHANIC_SNARE-1))) == 0))
                {
                    ++iter;
                    continue;
                }

                // All OK, remove aura now
                target->RemoveAurasDueToSpellByCancel(aurSpellInfo->Id);
                iter = slowingAuras.begin();
            }

            // and polymorphic affects
            if (target->IsPolymorphed())
                target->RemoveAurasDueToSpell(target->getTransForm());

            break;
        }
        default:
           break;
    }

    if (apply)
    {
        // remove other shapeshift before applying a new one
        target->RemoveSpellsCausingAura(SPELL_AURA_MOD_SHAPESHIFT, GetHolder());

        if (modelid > 0)
            target->SetDisplayId(modelid);

        // now only powertype must be set
        switch (form)
        {
            case FORM_CAT:
                PowerType = POWER_ENERGY;
                break;
            case FORM_BEAR:
            case FORM_DIREBEAR:
            case FORM_BATTLESTANCE:
            case FORM_BERSERKERSTANCE:
            case FORM_DEFENSIVESTANCE:
                PowerType = POWER_RAGE;
                break;
            default:
                break;
        }

        if (PowerType != POWER_MANA)
        {
            // reset power to default values only at power change
            if (target->getPowerType() != PowerType)
                target->setPowerType(PowerType);

            switch (form)
            {
                case FORM_CAT:
                case FORM_BEAR:
                case FORM_DIREBEAR:
                {
                    // get furor proc chance
                    int32 furorChance = 0;
                    Unit::AuraList const& mDummy = target->GetAurasByType(SPELL_AURA_DUMMY);
                    for (Unit::AuraList::const_iterator i = mDummy.begin(); i != mDummy.end(); ++i)
                    {
                        if ((*i)->GetSpellProto()->SpellIconID == 238)
                        {
                            furorChance = (*i)->GetModifier()->m_amount;
                            break;
                        }
                    }

                    if (m_modifier.m_miscvalue == FORM_CAT)
                    {
                        // Furor chance is now amount allowed to save energy for cat form
                        // without talent it reset to 0
                        if ((int32)target->GetPower(POWER_ENERGY) > furorChance)
                        {
                            target->SetPower(POWER_ENERGY, 0);
                            target->CastCustomSpell(target, 17099, &furorChance, NULL, NULL, true, NULL, this);
                        }
                    }
                    else if(furorChance)                    // only if talent known
                    {
                        target->SetPower(POWER_RAGE, 0);
                        if(irand(1,100) <= furorChance)
                            target->CastSpell(target, 17057, true, NULL, this);
                    }
                    break;
                }
                case FORM_BATTLESTANCE:
                case FORM_DEFENSIVESTANCE:
                case FORM_BERSERKERSTANCE:
                {
                    uint32 Rage_val = 0;
                    // Stance mastery + Tactical mastery (both passive, and last have aura only in defense stance, but need apply at any stance switch)
                    if(target->GetTypeId() == TYPEID_PLAYER)
                    {
                        PlayerSpellMap const& sp_list = ((Player *)target)->GetSpellMap();
                        for (PlayerSpellMap::const_iterator itr = sp_list.begin(); itr != sp_list.end(); ++itr)
                        {
                            if(itr->second.state == PLAYERSPELL_REMOVED) continue;
                            SpellEntry const *spellInfo = sSpellStore.LookupEntry(itr->first);
                            if (spellInfo && spellInfo->SpellFamilyName == SPELLFAMILY_WARRIOR && spellInfo->SpellIconID == 139)
                                Rage_val += target->CalculateSpellDamage(target, spellInfo, EFFECT_INDEX_0) * 10;
                        }
                    }

                    if (target->GetPower(POWER_RAGE) > Rage_val)
                        target->SetPower(POWER_RAGE, Rage_val);
                    break;
                }
                // Shadow Dance - apply stealth mode stand flag
                case FORM_SHADOW_DANCE:
                    target->SetStandFlags(UNIT_STAND_FLAGS_CREEP);
                    break;
                default:
                    break;
            }
        }

        // send FORM_STEALTH to client so it uses correct stealth action bar
        if (form == FORM_SHADOW_DANCE)
            form = FORM_STEALTH;

        target->SetShapeshiftForm(form);

        // a form can give the player a new castbar with some spells.. this is a clientside process..
        // serverside just needs to register the new spells so that player isn't kicked as cheater
        if (target->GetTypeId() == TYPEID_PLAYER)
            for (uint32 i = 0; i < 8; ++i)
                if (ssEntry->spellId[i])
                    ((Player*)target)->addSpell(ssEntry->spellId[i], true, false, false, false);

    }
    else
    {
        if(modelid > 0)
            target->SetDisplayId(target->GetNativeDisplayId());
        if(target->getClass() == CLASS_DRUID)
            target->setPowerType(POWER_MANA);
        target->SetShapeshiftForm(FORM_NONE);

        // re-apply transform display with preference negative cases
        Unit::AuraList const& otherTransforms = target->GetAurasByType(SPELL_AURA_TRANSFORM);
        if (!otherTransforms.empty())
        {
            // look for other transform auras
            Aura* handledAura = *otherTransforms.begin();
            for (Unit::AuraList::const_iterator i = otherTransforms.begin(); i != otherTransforms.end(); ++i)
            {
                // negative auras are preferred
                if (!IsPositiveSpell((*i)->GetSpellProto()->Id))
                {
                    handledAura = *i;
                    break;
                }
            }
            handledAura->ApplyModifier(true);
        }

        switch(form)
        {
            // Nordrassil Harness - bonus
            case FORM_BEAR:
            case FORM_DIREBEAR:
            case FORM_CAT:
                if(Aura* dummy = target->GetDummyAura(37315) )
                    target->CastSpell(target, 37316, true, NULL, dummy);
                break;
            // Nordrassil Regalia - bonus
            case FORM_MOONKIN:
                if(Aura* dummy = target->GetDummyAura(37324) )
                    target->CastSpell(target, 37325, true, NULL, dummy);
                break;
            // Shadow Dance - remove stealth mode stand flag
            case FORM_SHADOW_DANCE:
                target->RemoveStandFlags(UNIT_STAND_FLAGS_CREEP);
                break;
            default:
                break;
        }

        // look at the comment in apply-part
        if (target->GetTypeId() == TYPEID_PLAYER)
            for (uint32 i = 0; i < 8; ++i)
                if (ssEntry->spellId[i])
                    ((Player*)target)->removeSpell(ssEntry->spellId[i], false, false, false);

    }

    // adding/removing linked auras
    // add/remove the shapeshift aura's boosts
    HandleShapeshiftBoosts(apply);

    target->UpdateSpeed(MOVE_RUN, true);

    if(target->GetTypeId() == TYPEID_PLAYER)
        ((Player*)target)->InitDataForForm();

}

void Aura::HandleAuraTransform(bool apply, bool Real)
{
    Unit *target = GetTarget();
    if (apply)
    {
        do { // (to avoid lots of indentation changes)

        // update active transform spell only when transform or shapeshift not set or not overwriting negative by positive case
        if (target->GetModelForForm() && IsPositiveSpell(GetId()))
            break;

        // special case (spell specific functionality)
        if (m_modifier.m_miscvalue == 0)
        {
            switch (GetId())
            {
                case 16739:                                 // Orb of Deception
                {
                    uint32 orb_model = target->GetNativeDisplayId();
                    switch(orb_model)
                    {
                        // Troll Female
                        case 1479: target->SetDisplayId(10134); break;
                        // Troll Male
                        case 1478: target->SetDisplayId(10135); break;
                        // Tauren Male
                        case 59:   target->SetDisplayId(10136); break;
                        // Human Male
                        case 49:   target->SetDisplayId(10137); break;
                        // Human Female
                        case 50:   target->SetDisplayId(10138); break;
                        // Orc Male
                        case 51:   target->SetDisplayId(10139); break;
                        // Orc Female
                        case 52:   target->SetDisplayId(10140); break;
                        // Dwarf Male
                        case 53:   target->SetDisplayId(10141); break;
                        // Dwarf Female
                        case 54:   target->SetDisplayId(10142); break;
                        // NightElf Male
                        case 55:   target->SetDisplayId(10143); break;
                        // NightElf Female
                        case 56:   target->SetDisplayId(10144); break;
                        // Undead Female
                        case 58:   target->SetDisplayId(10145); break;
                        // Undead Male
                        case 57:   target->SetDisplayId(10146); break;
                        // Tauren Female
                        case 60:   target->SetDisplayId(10147); break;
                        // Gnome Male
                        case 1563: target->SetDisplayId(10148); break;
                        // Gnome Female
                        case 1564: target->SetDisplayId(10149); break;
                        // BloodElf Female
                        case 15475: target->SetDisplayId(17830); break;
                        // BloodElf Male
                        case 15476: target->SetDisplayId(17829); break;
                        // Dranei Female
                        case 16126: target->SetDisplayId(17828); break;
                        // Dranei Male
                        case 16125: target->SetDisplayId(17827); break;
                        default: break;
                    }
                    break;
                }
                case 42365:                                 // Murloc costume
                    target->SetDisplayId(21723);
                    break;
                //case 44186:                               // Gossip NPC Appearance - All, Brewfest
                    //break;
                //case 48305:                               // Gossip NPC Appearance - All, Spirit of Competition
                    //break;
                case 50517:                                 // Dread Corsair
                case 51926:                                 // Corsair Costume
                {
                    // expected for players
                    uint32 race = target->getRace();

                    switch(race)
                    {
                        case RACE_HUMAN:
                            target->SetDisplayId(target->getGender() == GENDER_MALE ? 25037 : 25048);
                            break;
                        case RACE_ORC:
                            target->SetDisplayId(target->getGender() == GENDER_MALE ? 25039 : 25050);
                            break;
                        case RACE_DWARF:
                            target->SetDisplayId(target->getGender() == GENDER_MALE ? 25034 : 25045);
                            break;
                        case RACE_NIGHTELF:
                            target->SetDisplayId(target->getGender() == GENDER_MALE ? 25038 : 25049);
                            break;
                        case RACE_UNDEAD:
                            target->SetDisplayId(target->getGender() == GENDER_MALE ? 25042 : 25053);
                            break;
                        case RACE_TAUREN:
                            target->SetDisplayId(target->getGender() == GENDER_MALE ? 25040 : 25051);
                            break;
                        case RACE_GNOME:
                            target->SetDisplayId(target->getGender() == GENDER_MALE ? 25035 : 25046);
                            break;
                        case RACE_TROLL:
                            target->SetDisplayId(target->getGender() == GENDER_MALE ? 25041 : 25052);
                            break;
                        case RACE_GOBLIN:                   // not really player race (3.x), but model exist
                            target->SetDisplayId(target->getGender() == GENDER_MALE ? 25036 : 25047);
                            break;
                        case RACE_BLOODELF:
                            target->SetDisplayId(target->getGender() == GENDER_MALE ? 25032 : 25043);
                            break;
                        case RACE_DRAENEI:
                            target->SetDisplayId(target->getGender() == GENDER_MALE ? 25033 : 25044);
                            break;
                    }

                    break;
                }
                //case 50531:                               // Gossip NPC Appearance - All, Pirate Day
                    //break;
                //case 51010:                               // Dire Brew
                    //break;
                //case 53806:                               // Pygmy Oil
                    //break;
                //case 62847:                               // NPC Appearance - Valiant 02
                    //break;
                //case 62852:                               // NPC Appearance - Champion 01
                    //break;
                //case 63965:                               // NPC Appearance - Champion 02
                    //break;
                //case 63966:                               // NPC Appearance - Valiant 03
                    //break;
                case 65386:                                 // Honor the Dead
                case 65495:
                {
                    switch(target->getGender())
                    {
                        case GENDER_MALE:
                            target->SetDisplayId(29203);    // Chapman
                            break;
                        case GENDER_FEMALE:
                        case GENDER_NONE:
                            target->SetDisplayId(29204);    // Catrina
                            break;
                    }
                    break;
                }
                //case 65511:                               // Gossip NPC Appearance - Brewfest
                    //break;
                //case 65522:                               // Gossip NPC Appearance - Winter Veil
                    //break;
                //case 65523:                               // Gossip NPC Appearance - Default
                    //break;
                //case 65524:                               // Gossip NPC Appearance - Lunar Festival
                    //break;
                //case 65525:                               // Gossip NPC Appearance - Hallow's End
                    //break;
                //case 65526:                               // Gossip NPC Appearance - Midsummer
                    //break;
                //case 65527:                               // Gossip NPC Appearance - Spirit of Competition
                    //break;
                case 65528:                                 // Gossip NPC Appearance - Pirates' Day
                {
                    // expecting npc's using this spell to have models with race info.
                    uint32 race = GetCreatureModelRace(target->GetNativeDisplayId());

                    // random gender, regardless of current gender
                    switch(race)
                    {
                        case RACE_HUMAN:
                            target->SetDisplayId(roll_chance_i(50) ? 25037 : 25048);
                            break;
                        case RACE_ORC:
                            target->SetDisplayId(roll_chance_i(50) ? 25039 : 25050);
                            break;
                        case RACE_DWARF:
                            target->SetDisplayId(roll_chance_i(50) ? 25034 : 25045);
                            break;
                        case RACE_NIGHTELF:
                            target->SetDisplayId(roll_chance_i(50) ? 25038 : 25049);
                            break;
                        case RACE_UNDEAD:
                            target->SetDisplayId(roll_chance_i(50) ? 25042 : 25053);
                            break;
                        case RACE_TAUREN:
                            target->SetDisplayId(roll_chance_i(50) ? 25040 : 25051);
                            break;
                        case RACE_GNOME:
                            target->SetDisplayId(roll_chance_i(50) ? 25035 : 25046);
                            break;
                        case RACE_TROLL:
                            target->SetDisplayId(roll_chance_i(50) ? 25041 : 25052);
                            break;
                        case RACE_GOBLIN:
                            target->SetDisplayId(roll_chance_i(50) ? 25036 : 25047);
                            break;
                        case RACE_BLOODELF:
                            target->SetDisplayId(roll_chance_i(50) ? 25032 : 25043);
                            break;
                        case RACE_DRAENEI:
                            target->SetDisplayId(roll_chance_i(50) ? 25033 : 25044);
                            break;
                    }

                    break;
                }
                case 65529:                                 // Gossip NPC Appearance - Day of the Dead (DotD)
                    // random, regardless of current gender
                    target->SetDisplayId(roll_chance_i(50) ? 29203 : 29204);
                    break;
                //case 66236:                               // Incinerate Flesh
                    //break;
                //case 69999:                               // [DND] Swap IDs
                    //break;
                //case 70764:                               // Citizen Costume (note: many spells w/same name)
                    //break;
                //case 71309:                               // [DND] Spawn Portal
                    //break;
                case 71450:                                 // Crown Parcel Service Uniform
                    target->SetDisplayId(target->getGender() == GENDER_MALE ? 31002 : 31003);
                    break;
                //case 75531:                               // Gnomeregan Pride
                    //break;
                //case 75532:                               // Darkspear Pride
                    //break;
                default:
                    sLog.outError("Aura::HandleAuraTransform, spell %u does not have creature entry defined, need custom defined model.", GetId());
                    break;
            }
        }
        else
        {
            uint32 model_id;

            CreatureInfo const * ci = ObjectMgr::GetCreatureTemplate(m_modifier.m_miscvalue);
            if (!ci)
            {
                model_id = 16358;                           // pig pink ^_^
                sLog.outError("Auras: unknown creature id = %d (only need its modelid) Form Spell Aura Transform in Spell ID = %d", m_modifier.m_miscvalue, GetId());
            }
            else
                model_id = Creature::ChooseDisplayId(ci);   // Will use the default model here

            // Polymorph (sheep/penguin case)
            if (GetSpellProto()->SpellFamilyName == SPELLFAMILY_MAGE && GetSpellProto()->SpellIconID == 82)
                if (Unit* caster = GetCaster())
                    if (caster->HasAura(52648))             // Glyph of the Penguin
                        model_id = 26452;

            target->SetDisplayId(model_id);

            // creature case, need to update equipment
            if (ci && target->GetTypeId() == TYPEID_UNIT)
                ((Creature*)target)->LoadEquipment(ci->equipmentId, true);

            // Dragonmaw Illusion (set mount model also)
            if(GetId()==42016 && target->GetMountID() && !target->GetAurasByType(SPELL_AURA_MOD_FLIGHT_SPEED_MOUNTED).empty())
                target->SetUInt32Value(UNIT_FIELD_MOUNTDISPLAYID,16314);
        }

        } while (0);

        // update active transform spell only not set or not overwriting negative by positive case
        if (!target->getTransForm() || !IsPositiveSpell(GetId()) || IsPositiveSpell(target->getTransForm()))
            target->setTransForm(GetId());

        // polymorph case
        if (Real && target->GetTypeId() == TYPEID_PLAYER && target->IsPolymorphed())
        {
            // for players, start regeneration after 1s (in polymorph fast regeneration case)
            // only if caster is Player (after patch 2.4.2)
            if (GetCasterGuid().IsPlayer())
                ((Player*)target)->setRegenTimer(1*IN_MILLISECONDS);

            //dismount polymorphed target (after patch 2.4.2)
            if (target->IsMounted())
                target->RemoveSpellsCausingAura(SPELL_AURA_MOUNTED, GetHolder());
        }
    }
    else
    {
        // ApplyModifier(true) will reapply it if need
        target->setTransForm(0);
        target->SetDisplayId(target->GetNativeDisplayId());

        // apply default equipment for creature case
        if (target->GetTypeId() == TYPEID_UNIT)
            ((Creature*)target)->LoadEquipment(((Creature*)target)->GetCreatureInfo()->equipmentId, true);

        // re-apply some from still active with preference negative cases
        Unit::AuraList const& otherTransforms = target->GetAurasByType(SPELL_AURA_TRANSFORM);
        if (!otherTransforms.empty())
        {
            // look for other transform auras
            Aura* handledAura = *otherTransforms.begin();
            for(Unit::AuraList::const_iterator i = otherTransforms.begin();i != otherTransforms.end(); ++i)
            {
                // negative auras are preferred
                if (!IsPositiveSpell((*i)->GetSpellProto()->Id))
                {
                    handledAura = *i;
                    break;
                }
            }
            handledAura->ApplyModifier(true);
        }
        // re-apply shapeshift display if no transform auras remaining
        else if (target->GetShapeshiftForm())
        {
            if (uint32 modelid = target->GetModelForForm())
                target->SetDisplayId(modelid);
        }

        // Dragonmaw Illusion (restore mount model)
        if (GetId() == 42016 && target->GetMountID() == 16314)
        {
            if (!target->GetAurasByType(SPELL_AURA_MOUNTED).empty())
            {
                uint32 cr_id = target->GetAurasByType(SPELL_AURA_MOUNTED).front()->GetModifier()->m_miscvalue;
                if (CreatureInfo const* ci = ObjectMgr::GetCreatureTemplate(cr_id))
                {
                    uint32 display_id = Creature::ChooseDisplayId(ci);
                    CreatureModelInfo const *minfo = sObjectMgr.GetCreatureModelRandomGender(display_id);
                    if (minfo)
                        display_id = minfo->modelid;

                    target->SetUInt32Value(UNIT_FIELD_MOUNTDISPLAYID, display_id);
                }
            }
        }
    }
}

void Aura::HandleForceReaction(bool apply, bool Real)
{
    if(GetTarget()->GetTypeId() != TYPEID_PLAYER)
        return;

    if(!Real)
        return;

    Player* player = (Player*)GetTarget();

    uint32 faction_id = m_modifier.m_miscvalue;
    ReputationRank faction_rank = ReputationRank(m_modifier.m_amount);

    player->GetReputationMgr().ApplyForceReaction(faction_id, faction_rank, apply);
    player->GetReputationMgr().SendForceReactions();

    // stop fighting if at apply forced rank friendly or at remove real rank friendly
    if ((apply && faction_rank >= REP_FRIENDLY) || (!apply && player->GetReputationRank(faction_id) >= REP_FRIENDLY))
        player->StopAttackFaction(faction_id);
}

void Aura::HandleAuraModSkill(bool apply, bool /*Real*/)
{
    if(GetTarget()->GetTypeId() != TYPEID_PLAYER)
        return;

    uint32 prot=GetSpellProto()->EffectMiscValue[m_effIndex];
    int32 points = GetModifier()->m_amount;

    ((Player*)GetTarget())->ModifySkillBonus(prot, (apply ? points: -points), m_modifier.m_auraname == SPELL_AURA_MOD_SKILL_TALENT);
    if(prot == SKILL_DEFENSE)
        ((Player*)GetTarget())->UpdateDefenseBonusesMod();
}

void Aura::HandleChannelDeathItem(bool apply, bool Real)
{
    if (Real && !apply)
    {
        if (m_removeMode != AURA_REMOVE_BY_DEATH)
            return;
        // Item amount
        if (m_modifier.m_amount <= 0)
            return;

        SpellEntry const *spellInfo = GetSpellProto();
        if (spellInfo->EffectItemType[m_effIndex] == 0)
            return;

        Unit* victim = GetTarget();
        Unit* caster = GetCaster();
        if (!caster || caster->GetTypeId() != TYPEID_PLAYER)
            return;

        // Soul Shard (target req.)
        if (spellInfo->EffectItemType[m_effIndex] == 6265)
        {
            // Only from non-grey units
            if (!((Player*)caster)->isHonorOrXPTarget(victim) ||
                (victim->GetTypeId() == TYPEID_UNIT && !((Player*)caster)->isAllowedToLoot((Creature*)victim)))
                return;
        }

        //Adding items
        uint32 noSpaceForCount = 0;
        uint32 count = m_modifier.m_amount;

        ItemPosCountVec dest;
        InventoryResult msg = ((Player*)caster)->CanStoreNewItem( NULL_BAG, NULL_SLOT, dest, spellInfo->EffectItemType[m_effIndex], count, &noSpaceForCount);
        if( msg != EQUIP_ERR_OK )
        {
            count-=noSpaceForCount;
            ((Player*)caster)->SendEquipError( msg, NULL, NULL, spellInfo->EffectItemType[m_effIndex] );
            if (count==0)
                return;
        }

        Item* newitem = ((Player*)caster)->StoreNewItem(dest, spellInfo->EffectItemType[m_effIndex], true);
        ((Player*)caster)->SendNewItem(newitem, count, true, true);

        // Soul Shard (glyph bonus)
        if (spellInfo->EffectItemType[m_effIndex] == 6265)
        {
            // Glyph of Soul Shard
            if (caster->HasAura(58070) && roll_chance_i(40))
                caster->CastSpell(caster, 58068, true, NULL, this);
        }
    }
}

void Aura::HandleBindSight(bool apply, bool /*Real*/)
{
    Unit* caster = GetCaster();
    if(!caster || caster->GetTypeId() != TYPEID_PLAYER)
        return;

    Camera& camera = ((Player*)caster)->GetCamera();
    if (apply)
        camera.SetView(GetTarget());
    else
        camera.ResetView();
}

void Aura::HandleFarSight(bool apply, bool /*Real*/)
{
    Unit* caster = GetCaster();
    if(!caster || caster->GetTypeId() != TYPEID_PLAYER)
        return;

    Camera& camera = ((Player*)caster)->GetCamera();
    if (apply)
        camera.SetView(GetTarget());
    else
        camera.ResetView();
}

void Aura::HandleAuraTrackCreatures(bool apply, bool /*Real*/)
{
    if (GetTarget()->GetTypeId()!=TYPEID_PLAYER)
        return;

    if (apply)
        GetTarget()->RemoveNoStackAurasDueToAuraHolder(GetHolder());

    if (apply)
        GetTarget()->SetFlag(PLAYER_TRACK_CREATURES, uint32(1) << (m_modifier.m_miscvalue-1));
    else
        GetTarget()->RemoveFlag(PLAYER_TRACK_CREATURES, uint32(1) << (m_modifier.m_miscvalue-1));
}

void Aura::HandleAuraTrackResources(bool apply, bool /*Real*/)
{
    if (GetTarget()->GetTypeId()!=TYPEID_PLAYER)
        return;

    if (apply)
        GetTarget()->RemoveNoStackAurasDueToAuraHolder(GetHolder());

    if (apply)
        GetTarget()->SetFlag(PLAYER_TRACK_RESOURCES, uint32(1) << (m_modifier.m_miscvalue-1));
    else
        GetTarget()->RemoveFlag(PLAYER_TRACK_RESOURCES, uint32(1) << (m_modifier.m_miscvalue-1));
}

void Aura::HandleAuraTrackStealthed(bool apply, bool /*Real*/)
{
    if(GetTarget()->GetTypeId()!=TYPEID_PLAYER)
        return;

    if(apply)
        GetTarget()->RemoveNoStackAurasDueToAuraHolder(GetHolder());

    GetTarget()->ApplyModByteFlag(PLAYER_FIELD_BYTES, 0, PLAYER_FIELD_BYTE_TRACK_STEALTHED, apply);
}

void Aura::HandleAuraModScale(bool apply, bool /*Real*/)
{
    GetTarget()->ApplyPercentModFloatValue(OBJECT_FIELD_SCALE_X, float(m_modifier.m_amount), apply);
    GetTarget()->UpdateModelData();
}

void Aura::HandleModPossess(bool apply, bool Real)
{
    if(!Real)
        return;

    Unit *target = GetTarget();

    // not possess yourself
    if (GetCasterGuid() == target->GetObjectGuid())
        return;

    Unit* caster = GetCaster();
    if(!caster || caster->GetTypeId() != TYPEID_PLAYER)
        return;

    Player* p_caster = (Player*)caster;
    Camera& camera = p_caster->GetCamera();

    if( apply )
    {
        target->addUnitState(UNIT_STAT_CONTROLLED);

        target->SetFlag(UNIT_FIELD_FLAGS, UNIT_FLAG_PLAYER_CONTROLLED);
        target->SetCharmerGuid(p_caster->GetObjectGuid());
        target->setFaction(p_caster->getFaction());

        // target should became visible at SetView call(if not visible before):
        // otherwise client\p_caster will ignore packets from the target(SetClientControl for example)
        camera.SetView(target);

        p_caster->SetCharm(target);
        p_caster->SetClientControl(target, 1);
        p_caster->SetMover(target);

        target->CombatStop(true);
        target->DeleteThreatList();
        target->getHostileRefManager().deleteReferences();

        if(CharmInfo *charmInfo = target->InitCharmInfo(target))
        {
            charmInfo->InitPossessCreateSpells();
            charmInfo->SetReactState(REACT_PASSIVE);
            charmInfo->SetCommandState(COMMAND_STAY);
        }

        p_caster->PossessSpellInitialize();

        if(target->GetTypeId() == TYPEID_UNIT)
        {
            ((Creature*)target)->AIM_Initialize();
        }
        else if(target->GetTypeId() == TYPEID_PLAYER && !target->GetVehicle())
        {
            ((Player*)target)->SetClientControl(target, 0);
        }

    }
    else
    {
        p_caster->SetCharm(NULL);

        p_caster->SetClientControl(target, 0);
        p_caster->SetMover(NULL);

        // there is a possibility that target became invisible for client\p_caster at ResetView call:
        // it must be called after movement control unapplying, not before! the reason is same as at aura applying
        camera.ResetView();

        p_caster->RemovePetActionBar();

        // on delete only do caster related effects
        if(m_removeMode == AURA_REMOVE_BY_DELETE)
            return;

        target->clearUnitState(UNIT_STAT_CONTROLLED);

        target->CombatStop(true);
        target->DeleteThreatList();
        target->getHostileRefManager().deleteReferences();

        target->RemoveFlag(UNIT_FIELD_FLAGS, UNIT_FLAG_PLAYER_CONTROLLED);

        target->SetCharmerGuid(ObjectGuid());

        if(target->GetTypeId() == TYPEID_PLAYER && !target->GetVehicle())
        {
            ((Player*)target)->setFactionForRace(target->getRace());
            ((Player*)target)->SetClientControl(target, 1);
        }
        else if(target->GetTypeId() == TYPEID_UNIT)
        {
            CreatureInfo const *cinfo = ((Creature*)target)->GetCreatureInfo();
            target->setFaction(cinfo->faction_A);
        }

        if(target->GetTypeId() == TYPEID_UNIT)
        {
            ((Creature*)target)->AIM_Initialize();
            target->AttackedBy(caster);
        }
    }
}

void Aura::HandleModPossessPet(bool apply, bool Real)
{
    if(!Real)
        return;

    Unit* caster = GetCaster();
    if (!caster || caster->GetTypeId() != TYPEID_PLAYER)
        return;

    Unit* target = GetTarget();
    if (target->GetTypeId() != TYPEID_UNIT || !((Creature*)target)->IsPet())
        return;

    Pet* pet = (Pet*)target;

    Player* p_caster = (Player*)caster;
    Camera& camera = p_caster->GetCamera();

    if (apply)
    {
        pet->addUnitState(UNIT_STAT_CONTROLLED);

        // target should became visible at SetView call(if not visible before):
        // otherwise client\p_caster will ignore packets from the target(SetClientControl for example)
        camera.SetView(pet);

        p_caster->SetCharm(pet);
        p_caster->SetClientControl(pet, 1);
        ((Player*)caster)->SetMover(pet);

        pet->SetFlag(UNIT_FIELD_FLAGS, UNIT_FLAG_PLAYER_CONTROLLED);

        pet->StopMoving();
        pet->GetMotionMaster()->Clear(false);
        pet->GetMotionMaster()->MoveIdle();
    }
    else
    {
        p_caster->SetCharm(NULL);
        p_caster->SetClientControl(pet, 0);
        p_caster->SetMover(NULL);

        // there is a possibility that target became invisible for client\p_caster at ResetView call:
        // it must be called after movement control unapplying, not before! the reason is same as at aura applying
        camera.ResetView();

        // on delete only do caster related effects
        if(m_removeMode == AURA_REMOVE_BY_DELETE)
            return;

        pet->clearUnitState(UNIT_STAT_CONTROLLED);

        pet->RemoveFlag(UNIT_FIELD_FLAGS, UNIT_FLAG_PLAYER_CONTROLLED);

        pet->AttackStop();

        // out of range pet dismissed
        if (!pet->IsWithinDistInMap(p_caster, pet->GetMap()->GetVisibilityDistance()))
        {
            p_caster->RemovePet(PET_SAVE_REAGENTS);
        }
        else
        {
            pet->GetMotionMaster()->MoveFollow(caster, PET_FOLLOW_DIST, PET_FOLLOW_ANGLE);
        }
    }
}

void Aura::HandleAuraModPetTalentsPoints(bool /*Apply*/, bool Real)
{
    if(!Real)
        return;

    // Recalculate pet talent points
    if (Pet *pet=GetTarget()->GetPet())
        pet->InitTalentForLevel();
}

void Aura::HandleModCharm(bool apply, bool Real)
{
    if(!Real)
        return;

    Unit *target = GetTarget();

    // not charm yourself
    if (GetCasterGuid() == target->GetObjectGuid())
        return;

    Unit* caster = GetCaster();
    if(!caster)
        return;

    if( apply )
    {
        // is it really need after spell check checks?
        target->RemoveSpellsCausingAura(SPELL_AURA_MOD_CHARM, GetHolder());
        target->RemoveSpellsCausingAura(SPELL_AURA_MOD_POSSESS, GetHolder());

        target->SetCharmerGuid(GetCasterGuid());
        target->setFaction(caster->getFaction());
        target->CastStop(target == caster ? GetId() : 0);
        caster->SetCharm(target);

        target->CombatStop(true);
        target->DeleteThreatList();
        target->getHostileRefManager().deleteReferences();

        if(target->GetTypeId() == TYPEID_UNIT)
        {
            ((Creature*)target)->AIM_Initialize();
            CharmInfo *charmInfo = target->InitCharmInfo(target);
            charmInfo->InitCharmCreateSpells();
            charmInfo->SetReactState( REACT_DEFENSIVE );

            if(caster->GetTypeId() == TYPEID_PLAYER && caster->getClass() == CLASS_WARLOCK)
            {
                CreatureInfo const *cinfo = ((Creature*)target)->GetCreatureInfo();
                if(cinfo && cinfo->type == CREATURE_TYPE_DEMON)
                {
                    // creature with pet number expected have class set
                    if(target->GetByteValue(UNIT_FIELD_BYTES_0, 1)==0)
                    {
                        if(cinfo->unit_class==0)
                            sLog.outErrorDb("Creature (Entry: %u) have unit_class = 0 but used in charmed spell, that will be result client crash.",cinfo->Entry);
                        else
                            sLog.outError("Creature (Entry: %u) have unit_class = %u but at charming have class 0!!! that will be result client crash.",cinfo->Entry,cinfo->unit_class);

                        target->SetByteValue(UNIT_FIELD_BYTES_0, 1, CLASS_MAGE);
                    }

                    //just to enable stat window
                    charmInfo->SetPetNumber(sObjectMgr.GeneratePetNumber(), true);
                    //if charmed two demons the same session, the 2nd gets the 1st one's name
                    target->SetUInt32Value(UNIT_FIELD_PET_NAME_TIMESTAMP, uint32(time(NULL)));
                }
            }
        }

        if(caster->GetTypeId() == TYPEID_PLAYER)
            ((Player*)caster)->CharmSpellInitialize();
    }
    else
    {
        target->SetCharmerGuid(ObjectGuid());

        if(target->GetTypeId() == TYPEID_PLAYER)
            ((Player*)target)->setFactionForRace(target->getRace());
        else
        {
            CreatureInfo const *cinfo = ((Creature*)target)->GetCreatureInfo();

            // restore faction
            if(((Creature*)target)->IsPet())
            {
                if(Unit* owner = ((Pet*)target)->GetOwner())
                    target->setFaction(owner->getFaction());
                else if(cinfo)
                    target->setFaction(cinfo->faction_A);
            }
            else if(cinfo)                              // normal creature
                target->setFaction(cinfo->faction_A);

            // restore UNIT_FIELD_BYTES_0
            if(cinfo && caster->GetTypeId() == TYPEID_PLAYER && caster->getClass() == CLASS_WARLOCK && cinfo->type == CREATURE_TYPE_DEMON)
            {
                // DB must have proper class set in field at loading, not req. restore, including workaround case at apply
                // m_target->SetByteValue(UNIT_FIELD_BYTES_0, 1, cinfo->unit_class);

                if(target->GetCharmInfo())
                    target->GetCharmInfo()->SetPetNumber(0, true);
                else
                    sLog.outError("Aura::HandleModCharm: target (GUID: %u TypeId: %u) has a charm aura but no charm info!", target->GetGUIDLow(), target->GetTypeId());
            }
        }

        caster->SetCharm(NULL);

        if(caster->GetTypeId() == TYPEID_PLAYER)
            ((Player*)caster)->RemovePetActionBar();

        target->CombatStop(true);
        target->DeleteThreatList();
        target->getHostileRefManager().deleteReferences();

        if(target->GetTypeId() == TYPEID_UNIT)
        {
            ((Creature*)target)->AIM_Initialize();
            target->AttackedBy(caster);
        }
    }
}

void Aura::HandleModConfuse(bool apply, bool Real)
{
    if(!Real)
        return;

    GetTarget()->SetConfused(apply, GetCasterGuid(), GetId());
}

void Aura::HandleModFear(bool apply, bool Real)
{
    if (!Real)
        return;

    GetTarget()->SetFeared(apply, GetCasterGuid(), GetId());
}

void Aura::HandleFeignDeath(bool apply, bool Real)
{
    if(!Real)
        return;

    GetTarget()->SetFeignDeath(apply, GetCasterGuid(), GetId());
}

void Aura::HandleAuraModDisarm(bool apply, bool Real)
{
    if(!Real)
        return;

    Unit *target = GetTarget();

    if(!apply && target->HasAuraType(GetModifier()->m_auraname))
        return;

    uint32 flags;
    uint32 field;
    WeaponAttackType attack_type;

    switch (GetModifier()->m_auraname)
    {
        default:
        case SPELL_AURA_MOD_DISARM:
        {
            field = UNIT_FIELD_FLAGS;
            flags = UNIT_FLAG_DISARMED;
            attack_type = BASE_ATTACK;
            break;
        }
        case SPELL_AURA_MOD_DISARM_OFFHAND:
        {
            field = UNIT_FIELD_FLAGS_2;
            flags = UNIT_FLAG2_DISARM_OFFHAND;
            attack_type = OFF_ATTACK;
            break;
        }
        case SPELL_AURA_MOD_DISARM_RANGED:
        {
            field = UNIT_FIELD_FLAGS_2;
            flags = UNIT_FLAG2_DISARM_RANGED;
            attack_type = RANGED_ATTACK;
            break;
        }
    }

    target->ApplyModFlag(field, flags, apply);

    if (target->GetTypeId() != TYPEID_PLAYER)
        return;

    // main-hand attack speed already set to special value for feral form already and don't must change and reset at remove.
    if (target->IsInFeralForm())
        return;

    if (apply)
    {
        target->RemoveAurasDueToSpell(46924); // Disarm should stop bladestorm
        target->SetAttackTime(BASE_ATTACK,BASE_ATTACK_TIME);
    }
    else
        ((Player *)target)->SetRegularAttackTime();

    target->UpdateDamagePhysical(attack_type);
}

void Aura::HandleAuraModStun(bool apply, bool Real)
{
    if(!Real)
        return;

    Unit *target = GetTarget();

    if (apply)
    {
        // Frost stun aura -> freeze/unfreeze target
        if (GetSpellSchoolMask(GetSpellProto()) & SPELL_SCHOOL_MASK_FROST)
            target->ModifyAuraState(AURA_STATE_FROZEN, apply);

        target->addUnitState(UNIT_STAT_STUNNED);
        target->SetTargetGuid(ObjectGuid());

        target->SetFlag(UNIT_FIELD_FLAGS, UNIT_FLAG_STUNNED);
        target->CastStop(target->GetObjectGuid() == GetCasterGuid() ? GetId() : 0);

        // Creature specific
        if(target->GetTypeId() != TYPEID_PLAYER)
            target->StopMoving();
        else
        {
            ((Player*)target)->m_movementInfo.SetMovementFlags(MOVEFLAG_NONE);
            target->SetStandState(UNIT_STAND_STATE_STAND);// in 1.5 client
        }

        WorldPacket data(SMSG_FORCE_MOVE_ROOT, 8);
        data << target->GetPackGUID();
        data << uint32(0);
        target->SendMessageToSet(&data, true);

        // Deep Freeze damage part
        if(GetId() == 44572 && !(target->IsCharmerOrOwnerPlayerOrPlayerItself() || target->IsVehicle()) && target->IsImmuneToSpellEffect(GetSpellProto(), EFFECT_INDEX_0))
        {
            Unit* caster = GetCaster();
            if(!caster)
                return;
            caster->CastSpell(target, 71757, true);
        }

        // Summon the Naj'entus Spine GameObject on target if spell is Impaling Spine
        switch(GetId())
        {
            case 39837: // Impaling Spine
            {
                GameObject* pObj = new GameObject;
                if(pObj->Create(target->GetMap()->GenerateLocalLowGuid(HIGHGUID_GAMEOBJECT), 185584, target->GetMap(), target->GetPhaseMask(),
                target->GetPositionX(), target->GetPositionY(), target->GetPositionZ(), target->GetOrientation(), 0.0f, 0.0f, 0.0f, 0.0f, GO_ANIMPROGRESS_DEFAULT, GO_STATE_READY))
                {
                    pObj->SetRespawnTime(GetAuraDuration()/IN_MILLISECONDS);
                    pObj->SetSpellId(GetId());
                    target->AddGameObject(pObj);
                    target->GetMap()->Add(pObj);
                }
                else
                    delete pObj;

                break;
            }
            case 6358: // Seduction
            {
                if (Unit* caster = GetCaster())
                {
                    if(apply)
                    {
                        if (caster->GetOwner() && caster->GetOwner()->HasAura(56250)) // Glyph of Seduction
                        {
                            target->RemoveSpellsCausingAura(SPELL_AURA_PERIODIC_DAMAGE);
                            target->RemoveSpellsCausingAura(SPELL_AURA_PERIODIC_DAMAGE_PERCENT);
                        }
                    }
                    else
                        caster->InterruptSpell(CURRENT_CHANNELED_SPELL, false);
                }
                break;
            }
        }
    }
    else
    {
        // Frost stun aura -> freeze/unfreeze target
        if (GetSpellSchoolMask(GetSpellProto()) & SPELL_SCHOOL_MASK_FROST)
        {
            bool found_another = false;
            for(AuraType const* itr = &frozenAuraTypes[0]; *itr != SPELL_AURA_NONE; ++itr)
            {
                Unit::AuraList const& auras = target->GetAurasByType(*itr);
                for(Unit::AuraList::const_iterator i = auras.begin(); i != auras.end(); ++i)
                {
                    if( GetSpellSchoolMask((*i)->GetSpellProto()) & SPELL_SCHOOL_MASK_FROST)
                    {
                        found_another = true;
                        break;
                    }
                }
                if(found_another)
                    break;
            }

            if(!found_another)
                target->ModifyAuraState(AURA_STATE_FROZEN, apply);
        }

        // Real remove called after current aura remove from lists, check if other similar auras active
        if(target->HasAuraType(SPELL_AURA_MOD_STUN))
            return;

        target->clearUnitState(UNIT_STAT_STUNNED);
        target->RemoveFlag(UNIT_FIELD_FLAGS, UNIT_FLAG_STUNNED);

        if(!target->hasUnitState(UNIT_STAT_ROOT | UNIT_STAT_ON_VEHICLE))       // prevent allow move if have also root effect
        {
            if(target->getVictim() && target->isAlive())
                target->SetTargetGuid(target->getVictim()->GetObjectGuid());

            WorldPacket data(SMSG_FORCE_MOVE_UNROOT, 8+4);
            data << target->GetPackGUID();
            data << uint32(0);
            target->SendMessageToSet(&data, true);
        }

        // Wyvern Sting
        if (GetSpellProto()->SpellFamilyName == SPELLFAMILY_HUNTER && GetSpellProto()->SpellFamilyFlags.test<CF_HUNTER_WYVERN_STING2>())
        {
            Unit* caster = GetCaster();
            if( !caster || caster->GetTypeId()!=TYPEID_PLAYER )
                return;

            uint32 spell_id = 0;

            switch(GetId())
            {
                case 19386: spell_id = 24131; break;
                case 24132: spell_id = 24134; break;
                case 24133: spell_id = 24135; break;
                case 27068: spell_id = 27069; break;
                case 49011: spell_id = 49009; break;
                case 49012: spell_id = 49010; break;
                default:
                    sLog.outError("Spell selection called for unexpected original spell %u, new spell for this spell family?",GetId());
                    return;
            }

            SpellEntry const* spellInfo = sSpellStore.LookupEntry(spell_id);

            if(!spellInfo)
                return;

            caster->CastSpell(target,spellInfo,true,NULL,this);
            return;
        }
    }
}

void Aura::HandleModStealth(bool apply, bool Real)
{
    Unit *target = GetTarget();

    if (apply)
    {
        // drop flag at stealth in bg
        target->RemoveAurasWithInterruptFlags(AURA_INTERRUPT_FLAG_IMMUNE_OR_LOST_SELECTION);

        // only at real aura add
        if (Real)
        {
            target->SetStandFlags(UNIT_STAND_FLAGS_CREEP);

            if (target->GetTypeId()==TYPEID_PLAYER)
                target->SetByteFlag(PLAYER_FIELD_BYTES2, 3, PLAYER_FIELD_BYTE2_STEALTH);

            // apply only if not in GM invisibility (and overwrite invisibility state)
            if (target->GetVisibility()!=VISIBILITY_OFF)
            {
                target->SetVisibility(VISIBILITY_GROUP_NO_DETECT);
                target->SetVisibility(VISIBILITY_GROUP_STEALTH);
            }

            // apply full stealth period bonuses only at first stealth aura in stack
            if(target->GetAurasByType(SPELL_AURA_MOD_STEALTH).size()<=2) // Vanish also triggering Stealth, but all ok, no double auras here possible
            {
                Unit::AuraList const& mDummyAuras = target->GetAurasByType(SPELL_AURA_DUMMY);
                for(Unit::AuraList::const_iterator i = mDummyAuras.begin();i != mDummyAuras.end(); ++i)
                {
                    // Master of Subtlety
                    if ((*i)->GetSpellProto()->SpellIconID == 2114 && GetSpellProto()->SpellFamilyName == SPELLFAMILY_ROGUE)
                    {
                        target->RemoveAurasDueToSpell(31666);
                        int32 bp = (*i)->GetModifier()->m_amount;
                        target->CastCustomSpell(target,31665,&bp,NULL,NULL,true);
                    }
                    // Overkill
                    else if ((*i)->GetId() == 58426 && GetSpellProto()->SpellFamilyFlags.test<CF_ROGUE_STEALTH>())
                    {
                        target->CastSpell(target, 58427, true);
                    }
                }
            }
        }
    }
    else
    {
        // only at real aura remove of _last_ SPELL_AURA_MOD_STEALTH
        if (Real && !target->HasAuraType(SPELL_AURA_MOD_STEALTH))
        {
            // if no GM invisibility
            if (target->GetVisibility()!=VISIBILITY_OFF)
            {
                target->RemoveStandFlags(UNIT_STAND_FLAGS_CREEP);

                if (target->GetTypeId()==TYPEID_PLAYER)
                    target->RemoveByteFlag(PLAYER_FIELD_BYTES2, 3, PLAYER_FIELD_BYTE2_STEALTH);

                // restore invisibility if any
                if (target->HasAuraType(SPELL_AURA_MOD_INVISIBILITY))
                {
                    target->SetVisibility(VISIBILITY_GROUP_NO_DETECT);
                    target->SetVisibility(VISIBILITY_GROUP_INVISIBILITY);
                }
                else
                    target->SetVisibility(VISIBILITY_ON);
            }

            // apply delayed talent bonus remover at last stealth aura remove
            Unit::AuraList const& mDummyAuras = target->GetAurasByType(SPELL_AURA_DUMMY);
            for(Unit::AuraList::const_iterator i = mDummyAuras.begin();i != mDummyAuras.end(); ++i)
            {
                // Master of Subtlety
                if ((*i)->GetSpellProto()->SpellIconID == 2114)
                    target->CastSpell(target, 31666, true);
                // Overkill
                else if ((*i)->GetId() == 58426)//Overkill we should remove anyway
                {
                    if (SpellAuraHolder* holder = target->GetSpellAuraHolder(58427))
                    {
                        holder->SetAuraMaxDuration(20*IN_MILLISECONDS);
                        holder->RefreshHolder();
                    }
                }
            }
        }
    }
}

void Aura::HandleInvisibility(bool apply, bool Real)
{
    Unit *target = GetTarget();

    if (apply)
    {
        target->m_invisibilityMask |= (1 << m_modifier.m_miscvalue);

        target->RemoveAurasWithInterruptFlags(AURA_INTERRUPT_FLAG_IMMUNE_OR_LOST_SELECTION);

        if (Real && target->GetTypeId()==TYPEID_PLAYER)
        {
            // apply glow vision
            target->SetByteFlag(PLAYER_FIELD_BYTES2, 3, PLAYER_FIELD_BYTE2_INVISIBILITY_GLOW);

        }

        // apply only if not in GM invisibility and not stealth
        if (target->GetVisibility() == VISIBILITY_ON)
        {
            // Aura not added yet but visibility code expect temporary add aura
            target->SetVisibility(VISIBILITY_GROUP_NO_DETECT);
            target->SetVisibility(VISIBILITY_GROUP_INVISIBILITY);
        }
    }
    else
    {
        // recalculate value at modifier remove (current aura already removed)
        target->m_invisibilityMask = 0;
        Unit::AuraList const& auras = target->GetAurasByType(SPELL_AURA_MOD_INVISIBILITY);
        for(Unit::AuraList::const_iterator itr = auras.begin(); itr != auras.end(); ++itr)
            target->m_invisibilityMask |= (1 << (*itr)->GetModifier()->m_miscvalue);

        // only at real aura remove and if not have different invisibility auras.
        if (Real && target->m_invisibilityMask == 0)
        {
            // remove glow vision
            if (target->GetTypeId() == TYPEID_PLAYER)
                target->RemoveByteFlag(PLAYER_FIELD_BYTES2, 3, PLAYER_FIELD_BYTE2_INVISIBILITY_GLOW);

            // apply only if not in GM invisibility & not stealthed while invisible
            if (target->GetVisibility() != VISIBILITY_OFF)
            {
                // if have stealth aura then already have stealth visibility
                if (!target->HasAuraType(SPELL_AURA_MOD_STEALTH))
                    target->SetVisibility(VISIBILITY_ON);
            }
        }

        if (GetId() == 48809)                               // Binding Life
            target->CastSpell(target, GetSpellProto()->CalculateSimpleValue(m_effIndex), true);
    }
}

void Aura::HandleInvisibilityDetect(bool apply, bool Real)
{
    Unit *target = GetTarget();

    if(apply)
    {
        target->m_detectInvisibilityMask |= (1 << m_modifier.m_miscvalue);
    }
    else
    {
        // recalculate value at modifier remove (current aura already removed)
        target->m_detectInvisibilityMask = 0;
        Unit::AuraList const& auras = target->GetAurasByType(SPELL_AURA_MOD_INVISIBILITY_DETECTION);
        for(Unit::AuraList::const_iterator itr = auras.begin(); itr != auras.end(); ++itr)
            target->m_detectInvisibilityMask |= (1 << (*itr)->GetModifier()->m_miscvalue);
    }
    if(Real && target->GetTypeId()==TYPEID_PLAYER)
        ((Player*)target)->GetCamera().UpdateVisibilityForOwner();
}

void Aura::HandleDetectAmore(bool apply, bool /*real*/)
{
    GetTarget()->ApplyModByteFlag(PLAYER_FIELD_BYTES2, 3, (PLAYER_FIELD_BYTE2_DETECT_AMORE_0 << m_modifier.m_amount), apply);
}

void Aura::HandleAuraModRoot(bool apply, bool Real)
{
    // only at real add/remove aura
    if(!Real)
        return;

    Unit *target = GetTarget();

    if (apply)
    {
        // Frost root aura -> freeze/unfreeze target
        if (GetSpellSchoolMask(GetSpellProto()) & SPELL_SCHOOL_MASK_FROST)
            target->ModifyAuraState(AURA_STATE_FROZEN, apply);

        target->addUnitState(UNIT_STAT_ROOT);
        target->SetTargetGuid(ObjectGuid());

        //Save last orientation
        if( target->getVictim() )
            target->SetOrientation(target->GetAngle(target->getVictim()));

        if(target->GetTypeId() == TYPEID_PLAYER)
        {
            if(!target->hasUnitState(UNIT_STAT_ON_VEHICLE))
            {
                WorldPacket data(SMSG_FORCE_MOVE_ROOT, 10);
                data << target->GetPackGUID();
                data << uint32(2);
                target->SendMessageToSet(&data, true);
            }

            //Clear unit movement flags
            ((Player*)target)->m_movementInfo.SetMovementFlags(MOVEFLAG_NONE);
        }
        else
            target->StopMoving();
    }
    else
    {
        // Frost root aura -> freeze/unfreeze target
        if (GetSpellSchoolMask(GetSpellProto()) & SPELL_SCHOOL_MASK_FROST)
        {
            bool found_another = false;
            for(AuraType const* itr = &frozenAuraTypes[0]; *itr != SPELL_AURA_NONE; ++itr)
            {
                Unit::AuraList const& auras = target->GetAurasByType(*itr);
                for(Unit::AuraList::const_iterator i = auras.begin(); i != auras.end(); ++i)
                {
                    if( GetSpellSchoolMask((*i)->GetSpellProto()) & SPELL_SCHOOL_MASK_FROST)
                    {
                        found_another = true;
                        break;
                    }
                }
                if(found_another)
                    break;
            }

            if(!found_another)
                target->ModifyAuraState(AURA_STATE_FROZEN, apply);
        }

        // Real remove called after current aura remove from lists, check if other similar auras active
        if(target->HasAuraType(SPELL_AURA_MOD_ROOT))
            return;

        target->clearUnitState(UNIT_STAT_ROOT);

        if(!target->hasUnitState(UNIT_STAT_STUNNED | UNIT_STAT_ON_VEHICLE))      // prevent allow move if have also stun effect
        {
            if(target->getVictim() && target->isAlive())
                target->SetTargetGuid(target->getVictim()->GetObjectGuid());

            if(target->GetTypeId() == TYPEID_PLAYER)
            {
                WorldPacket data(SMSG_FORCE_MOVE_UNROOT, 10);
                data << target->GetPackGUID();
                data << (uint32)2;
                target->SendMessageToSet(&data, true);
            }
        }

        if (GetSpellProto()->Id == 70980)                   // Web Wrap (Icecrown Citadel, trash mob Nerub'ar Broodkeeper)
            target->CastSpell(target, 71010, true);
    }
}

void Aura::HandleAuraModSilence(bool apply, bool Real)
{
    // only at real add/remove aura
    if(!Real)
        return;

    Unit *target = GetTarget();

    if(apply)
    {
        target->SetFlag(UNIT_FIELD_FLAGS, UNIT_FLAG_SILENCED);
        // Stop cast only spells vs PreventionType == SPELL_PREVENTION_TYPE_SILENCE
        for (uint32 i = CURRENT_MELEE_SPELL; i < CURRENT_MAX_SPELL; ++i)
            if (Spell* spell = target->GetCurrentSpell(CurrentSpellTypes(i)))
                if(spell->m_spellInfo->PreventionType == SPELL_PREVENTION_TYPE_SILENCE)
                    // Stop spells on prepare or casting state
                    target->InterruptSpell(CurrentSpellTypes(i), false);
    }
    else
    {
        // Real remove called after current aura remove from lists, check if other similar auras active
        if(target->HasAuraType(SPELL_AURA_MOD_SILENCE))
            return;

        target->RemoveFlag(UNIT_FIELD_FLAGS, UNIT_FLAG_SILENCED);
    }
}

void Aura::HandleModThreat(bool apply, bool Real)
{
    // only at real add/remove aura
    if (!Real)
        return;

    Unit *target = GetTarget();

    if (!target->isAlive())
        return;

    int level_diff = 0;
    int multiplier = 0;
    switch (GetId())
    {
        // Arcane Shroud
        case 26400:
            level_diff = target->getLevel() - 60;
            multiplier = 2;
            break;
        // The Eye of Diminution
        case 28862:
            level_diff = target->getLevel() - 60;
            multiplier = 1;
            break;
    }

    if (level_diff > 0)
        m_modifier.m_amount += multiplier * level_diff;

    if (target->GetTypeId() == TYPEID_PLAYER)
        for(int8 x=0;x < MAX_SPELL_SCHOOL;x++)
            if (m_modifier.m_miscvalue & int32(1<<x))
                ApplyPercentModFloatVar(target->m_threatModifier[x], float(m_modifier.m_amount), apply);
}

void Aura::HandleAuraModTotalThreat(bool apply, bool Real)
{
    // only at real add/remove aura
    if (!Real)
        return;

    Unit *target = GetTarget();

    if (!target->isAlive() || target->GetTypeId() != TYPEID_PLAYER)
        return;

    Unit* caster = GetCaster();

    if (!caster || !caster->isAlive())
        return;

    float threatMod = apply ? float(m_modifier.m_amount) : float(-m_modifier.m_amount);

    target->getHostileRefManager().threatAssist(caster, threatMod, GetSpellProto());
}

void Aura::HandleModTaunt(bool apply, bool Real)
{
    // only at real add/remove aura
    if (!Real)
        return;

    Unit *target = GetTarget();

    if (!target->isAlive() || !target->CanHaveThreatList())
        return;

    Unit* caster = GetCaster();

    if (!caster || !caster->isAlive())
        return;

    if (apply)
        target->TauntApply(caster);
    else
    {
        // When taunt aura fades out, mob will switch to previous target if current has less than 1.1 * secondthreat
        target->TauntFadeOut(caster);
    }
}

/*********************************************************/
/***                  MODIFY SPEED                     ***/
/*********************************************************/
void Aura::HandleAuraModIncreaseSpeed(bool apply, bool Real)
{
    // all applied/removed only at real aura add/remove
    if(!Real)
        return;

    Unit *target = GetTarget();

    GetTarget()->UpdateSpeed(MOVE_RUN, true);

    if (apply && GetSpellProto()->Id == 58875)
        target->CastSpell(target, 58876, true);
}

void Aura::HandleAuraModIncreaseMountedSpeed(bool apply, bool Real)
{
    // all applied/removed only at real aura add/remove
    if(!Real)
        return;

    Unit *target = GetTarget();

    target->UpdateSpeed(MOVE_RUN, true);

    // Festive Holiday Mount
    if (apply && GetSpellProto()->SpellIconID != 1794 && target->HasAura(62061))
        // Reindeer Transformation
        target->CastSpell(target, 25860, true, NULL, this);
}

void Aura::HandleAuraModIncreaseFlightSpeed(bool apply, bool Real)
{
    // all applied/removed only at real aura add/remove
    if(!Real)
        return;

    Unit *target = GetTarget();

    // Enable Fly mode for flying mounts
    if (m_modifier.m_auraname == SPELL_AURA_MOD_FLIGHT_SPEED_MOUNTED)
    {
        WorldPacket data;
        if(apply)
            data.Initialize(SMSG_MOVE_SET_CAN_FLY, 12);
        else
            data.Initialize(SMSG_MOVE_UNSET_CAN_FLY, 12);

        data << target->GetPackGUID();
        data << uint32(0);                                      // unknown
        target->SendMessageToSet(&data, true);

        //Players on flying mounts must be immune to polymorph
        if (target->GetTypeId()==TYPEID_PLAYER)
            target->ApplySpellImmune(GetId(),IMMUNITY_MECHANIC,MECHANIC_POLYMORPH,apply);

        // Dragonmaw Illusion (overwrite mount model, mounted aura already applied)
        if (apply && target->HasAura(42016, EFFECT_INDEX_0) && target->GetMountID())
            target->SetUInt32Value(UNIT_FIELD_MOUNTDISPLAYID,16314);

        // Festive Holiday Mount
        if (apply && GetSpellProto()->SpellIconID != 1794 && target->HasAura(62061))
            // Reindeer Transformation
            target->CastSpell(target, 25860, true, NULL, this);
    }

    // Swift Flight Form check for higher speed flying mounts
    if (apply && target->GetTypeId() == TYPEID_PLAYER && GetSpellProto()->Id == 40121)
    {
        for (PlayerSpellMap::const_iterator iter = ((Player*)target)->GetSpellMap().begin(); iter != ((Player*)target)->GetSpellMap().end(); ++iter)
        {
            if (iter->second.state != PLAYERSPELL_REMOVED)
            {
                bool changedSpeed = false;
                SpellEntry const *spellInfo = sSpellStore.LookupEntry(iter->first);
                for(int i = 0; i < MAX_EFFECT_INDEX; ++i)
                {
                    if(spellInfo->EffectApplyAuraName[i] == SPELL_AURA_MOD_FLIGHT_SPEED_MOUNTED)
                    {
                        int32 mountSpeed = spellInfo->CalculateSimpleValue(SpellEffectIndex(i));
                        if (mountSpeed > m_modifier.m_amount)
                        {
                            m_modifier.m_amount = mountSpeed;
                            changedSpeed = true;
                            break;
                        }
                    }
                }
                if (changedSpeed)
                    break;
            }
        }
    }

    target->UpdateSpeed(MOVE_FLIGHT, true);
}

void Aura::HandleAuraModIncreaseSwimSpeed(bool /*apply*/, bool Real)
{
    // all applied/removed only at real aura add/remove
    if(!Real)
        return;

    GetTarget()->UpdateSpeed(MOVE_SWIM, true);
}

void Aura::HandleAuraModDecreaseSpeed(bool apply, bool Real)
{
    // all applied/removed only at real aura add/remove
    if(!Real)
        return;

    Unit *target = GetTarget();

    if (apply)
    {
        // Gronn Lord's Grasp, becomes stoned
        if (GetId() == 33572)
        {
            if (GetStackAmount() >= 5 && !target->HasAura(33652))
                target->CastSpell(target, 33652, true);
        }
    }

    target->UpdateSpeed(MOVE_RUN, true);
    target->UpdateSpeed(MOVE_SWIM, true);
    target->UpdateSpeed(MOVE_FLIGHT, true);
}

void Aura::HandleAuraModUseNormalSpeed(bool /*apply*/, bool Real)
{
    // all applied/removed only at real aura add/remove
    if(!Real)
        return;

    Unit *target = GetTarget();

    target->UpdateSpeed(MOVE_RUN, true);
    target->UpdateSpeed(MOVE_SWIM, true);
    target->UpdateSpeed(MOVE_FLIGHT, true);
}

/*********************************************************/
/***                     IMMUNITY                      ***/
/*********************************************************/

void Aura::HandleModMechanicImmunity(bool apply, bool /*Real*/)
{
    uint32 misc  = m_modifier.m_miscvalue;
    // Forbearance
    // in DBC wrong mechanic immune since 3.0.x
    if (GetId() == 25771)
        misc = MECHANIC_IMMUNE_SHIELD;

    Unit *target = GetTarget();

    if (apply && GetSpellProto()->AttributesEx & SPELL_ATTR_EX_DISPEL_AURAS_ON_IMMUNITY)
    {
        uint32 mechanic = 1 << (misc-1);

        // immune movement impairment and loss of control (spell data have special structure for mark this case)
        if (IsSpellRemoveAllMovementAndControlLossEffects(GetSpellProto()))
            mechanic=IMMUNE_TO_MOVEMENT_IMPAIRMENT_AND_LOSS_CONTROL_MASK;

        target->RemoveAurasAtMechanicImmunity(mechanic, GetId());
    }

    target->ApplySpellImmune(GetId(),IMMUNITY_MECHANIC,misc,apply);

    // Demonic Circle
    if (GetSpellProto()->SpellFamilyName == SPELLFAMILY_WARLOCK && GetSpellProto()->SpellIconID == 3221)
    {
        if (target->GetTypeId() != TYPEID_PLAYER)
            return;

        if (apply)
            if (GameObject* obj = target->GetGameObject(48018))
                ((Player*)target)->TeleportTo(obj->GetMapId(),obj->GetPositionX(),obj->GetPositionY(),obj->GetPositionZ(),obj->GetOrientation(), TELE_TO_NOT_LEAVE_COMBAT);
    }

    // Bestial Wrath
    if (GetSpellProto()->SpellFamilyName == SPELLFAMILY_HUNTER && GetSpellProto()->SpellIconID == 1680)
    {
        // The Beast Within cast on owner if talent present
        if (Unit* owner = target->GetOwner())
        {
            // Search talent The Beast Within
            Unit::AuraList const& dummyAuras = owner->GetAurasByType(SPELL_AURA_MOD_DAMAGE_PERCENT_DONE);
            for(Unit::AuraList::const_iterator i = dummyAuras.begin(); i != dummyAuras.end(); ++i)
            {
                if ((*i)->GetSpellProto()->SpellIconID == 2229)
                {
                    if (apply)
                        owner->CastSpell(owner, 34471, true, NULL, this);
                    else
                        owner->RemoveAurasDueToSpell(34471);
                    break;
                }
            }
        }
    }
    // Heroic Fury (Intercept cooldown remove)
    else if (apply && GetSpellProto()->Id == 60970 && target->GetTypeId() == TYPEID_PLAYER)
        ((Player*)target)->RemoveSpellCooldown(20252, true);
}

void Aura::HandleModMechanicImmunityMask(bool apply, bool /*Real*/)
{
    uint32 mechanic  = m_modifier.m_miscvalue;

    if(apply && GetSpellProto()->AttributesEx & SPELL_ATTR_EX_DISPEL_AURAS_ON_IMMUNITY)
        GetTarget()->RemoveAurasAtMechanicImmunity(mechanic,GetId());

    // check implemented in Unit::IsImmuneToSpell and Unit::IsImmuneToSpellEffect
}

//this method is called whenever we add / remove aura which gives m_target some imunity to some spell effect
void Aura::HandleAuraModEffectImmunity(bool apply, bool /*Real*/)
{
    Unit *target = GetTarget();

    // when removing flag aura, handle flag drop
    if( !apply && target->GetTypeId() == TYPEID_PLAYER
        && (GetSpellProto()->AuraInterruptFlags & AURA_INTERRUPT_FLAG_IMMUNE_OR_LOST_SELECTION) )
    {
        if( BattleGround *bg = ((Player*)target)->GetBattleGround() )
            bg->EventPlayerDroppedFlag(((Player*)target));
        else if (InstanceData* mapInstance = ((Player*)target)->GetInstanceData())
            mapInstance->OnPlayerDroppedFlag((Player*)target, GetSpellProto()->Id);
    }

    target->ApplySpellImmune(GetId(), IMMUNITY_EFFECT, m_modifier.m_miscvalue, apply);
}

void Aura::HandleAuraModStateImmunity(bool apply, bool Real)
{
    if(apply && Real && GetSpellProto()->AttributesEx & SPELL_ATTR_EX_DISPEL_AURAS_ON_IMMUNITY)
    {
        Unit::AuraList const& auraList = GetTarget()->GetAurasByType(AuraType(m_modifier.m_miscvalue));
        for(Unit::AuraList::const_iterator itr = auraList.begin(); itr != auraList.end();)
        {
            if (auraList.front() != this)                   // skip itself aura (it already added)
            {
                GetTarget()->RemoveAurasDueToSpell(auraList.front()->GetId());
                itr = auraList.begin();
            }
            else
                ++itr;
        }
    }

    GetTarget()->ApplySpellImmune(GetId(), IMMUNITY_STATE, m_modifier.m_miscvalue, apply);
}

void Aura::HandleAuraModSchoolImmunity(bool apply, bool Real)
{
    Unit* target = GetTarget();
    target->ApplySpellImmune(GetId(), IMMUNITY_SCHOOL, m_modifier.m_miscvalue, apply);

    // remove all flag auras (they are positive, but they must be removed when you are immune)
    if( GetSpellProto()->AttributesEx & SPELL_ATTR_EX_DISPEL_AURAS_ON_IMMUNITY
        && GetSpellProto()->AttributesEx2 & SPELL_ATTR_EX2_DAMAGE_REDUCED_SHIELD )
        target->RemoveAurasWithInterruptFlags(AURA_INTERRUPT_FLAG_IMMUNE_OR_LOST_SELECTION);

    // TODO: optimalize this cycle - use RemoveAurasWithInterruptFlags call or something else
    if( Real && apply
        && GetSpellProto()->AttributesEx & SPELL_ATTR_EX_DISPEL_AURAS_ON_IMMUNITY
        && IsPositiveSpell(GetId()) )                       //Only positive immunity removes auras
    {
        uint32 school_mask = m_modifier.m_miscvalue;
        Unit::SpellAuraHolderMap& Auras = target->GetSpellAuraHolderMap();
        for(Unit::SpellAuraHolderMap::iterator iter = Auras.begin(), next; iter != Auras.end(); iter = next)
        {
            next = iter;
            ++next;
            SpellEntry const *spell = iter->second->GetSpellProto();
            if((GetSpellSchoolMask(spell) & school_mask)//Check for school mask
                && !( spell->Attributes & SPELL_ATTR_UNAFFECTED_BY_INVULNERABILITY)   //Spells unaffected by invulnerability
                && !iter->second->IsPositive()          //Don't remove positive spells
                && spell->Id != GetId() )               //Don't remove self
            {
                target->RemoveAurasDueToSpell(spell->Id);
                if(Auras.empty())
                    break;
                else
                    next = Auras.begin();
            }
        }
    }
    if( Real && GetSpellProto()->Mechanic == MECHANIC_BANISH )
    {
        if( apply )
            target->addUnitState(UNIT_STAT_ISOLATED);
        else
            target->clearUnitState(UNIT_STAT_ISOLATED);
    }
}

void Aura::HandleAuraModDmgImmunity(bool apply, bool /*Real*/)
{
    GetTarget()->ApplySpellImmune(GetId(), IMMUNITY_DAMAGE, m_modifier.m_miscvalue, apply);
}

void Aura::HandleAuraModDispelImmunity(bool apply, bool Real)
{
    // all applied/removed only at real aura add/remove
    if(!Real)
        return;

    GetTarget()->ApplySpellDispelImmunity(GetSpellProto(), DispelType(m_modifier.m_miscvalue), apply);
}

void Aura::HandleAuraProcTriggerSpell(bool apply, bool Real)
{
    if(!Real)
        return;

    Unit *target = GetTarget();

    switch (GetId())
    {
        // some spell have charges by functionality not have its in spell data
        case 28200:                                         // Ascendance (Talisman of Ascendance trinket)
            if(apply)
                GetHolder()->SetAuraCharges(6);
            break;
        case 50720:                                         // Vigilance (threat transfering)
            if (apply)
            {
                if (Unit* caster = GetCaster())
                    target->CastSpell(caster, 59665, true);
            }
            else
                target->getHostileRefManager().ResetThreatRedirection();
            break;
        default:
            break;
    }
}

void Aura::HandleAuraModStalked(bool apply, bool /*Real*/)
{
    // used by spells: Hunter's Mark, Mind Vision, Syndicate Tracker (MURP) DND
    if(apply)
        GetTarget()->SetFlag(UNIT_DYNAMIC_FLAGS, UNIT_DYNFLAG_TRACK_UNIT);
    else
        GetTarget()->RemoveFlag(UNIT_DYNAMIC_FLAGS, UNIT_DYNFLAG_TRACK_UNIT);
}

/*********************************************************/
/***                   PERIODIC                        ***/
/*********************************************************/

void Aura::HandlePeriodicTriggerSpell(bool apply, bool /*Real*/)
{
    m_isPeriodic = apply;

    Unit *target = GetTarget();

    if (!apply)
    {
        switch(GetId())
        {
            case 66:                                        // Invisibility
                if (m_removeMode == AURA_REMOVE_BY_EXPIRE)
                    target->CastSpell(target, 32612, true, NULL, this);

                return;
            case 28522:                                     // Icebolt (Naxxramas: Sapphiron)
                if (target->HasAura(45776))                 // Should trigger/remove some kind of iceblock
                    // not sure about ice block spell id
                    target->RemoveAurasDueToSpell(45776);

                return;
            case 42783:                                     // Wrath of the Astrom...
                if (m_removeMode == AURA_REMOVE_BY_EXPIRE && GetEffIndex() + 1 < MAX_EFFECT_INDEX)
                    target->CastSpell(target, GetSpellProto()->CalculateSimpleValue(SpellEffectIndex(GetEffIndex()+1)), true);

                return;
            case 46221:                                     // Animal Blood
                if (target->GetTypeId() == TYPEID_PLAYER && m_removeMode == AURA_REMOVE_BY_DEFAULT && target->IsInWater())
                {
                    float position_z = target->GetTerrain()->GetWaterLevel(target->GetPositionX(), target->GetPositionY(), target->GetPositionZ());
                    // Spawn Blood Pool
                    target->CastSpell(target->GetPositionX(), target->GetPositionY(), position_z, 63471, true);
                }

                return;
            case 51912:                                     // Ultra-Advanced Proto-Typical Shortening Blaster
            case 53102:                                     // Scepter of Domination
                if (m_removeMode == AURA_REMOVE_BY_EXPIRE)
                {
                    if (Unit* pCaster = GetCaster())
                        pCaster->CastSpell(target, GetSpellProto()->EffectTriggerSpell[GetEffIndex()], true, NULL, this);
                }

                return;

            case 63018:                                     // Searing Light (Ulduar: XT-002)
            case 65121:                                     // Searing Light (h) (Ulduar: XT-002)
                if (Unit *pCaster = pCaster = GetCaster())
                {
                    if (pCaster->HasAura(GetModifier()->m_amount))
                        pCaster->CastSpell(target, 64210, true);
                }

                return;
            case 63024:                                     // Gravity Bomb (Ulduar: XT-002)
            case 64234:                                     // Gravity Bomb (h) (Ulduar: XT-002)
                if (Unit *pCaster = pCaster = GetCaster())
                {
                    uint32 spellId = GetId() == 63024 ? 64203 : 64235;
                    if (pCaster->HasAura(GetModifier()->m_amount))
                        pCaster->CastSpell(target, spellId, true);
                }

                return;
            case 66083:                                     // Lightning Arrows (Trial of the Champion encounter)
                if (m_removeMode == AURA_REMOVE_BY_EXPIRE)
                {
                    if (Unit* pCaster = GetCaster())
                        pCaster->CastSpell(pCaster, 66085, true, NULL, this);
                }

                return;
            case 71441:                                     // Unstable Ooze Explosion (Icecrown Citadel encounter)
                if (m_removeMode == AURA_REMOVE_BY_EXPIRE)
                    target->CastSpell(target, 67375, true, NULL, this);

                return;
            default:
                break;
        }
    }
}

void Aura::HandlePeriodicTriggerSpellWithValue(bool apply, bool /*Real*/)
{
    m_isPeriodic = apply;
}

void Aura::HandlePeriodicEnergize(bool apply, bool Real)
{
    if (!Real)
        return;

    Unit *target = GetTarget();

    // For prevent double apply bonuses
    bool loading = (target->GetTypeId() == TYPEID_PLAYER && ((Player*)target)->GetSession()->PlayerLoading());

    if (apply && !loading)
    {
        switch (GetId())
        {
            case 54833:                                     // Glyph of Innervate (value%/2 of casters base mana)
            {
                if (Unit* caster = GetCaster())
                    m_modifier.m_amount = int32(caster->GetCreateMana() * GetBasePoints() / (200 * GetAuraMaxTicks()));
                break;

            }
            case 29166:                                     // Innervate (value% of casters base mana)
            {
                if (Unit* caster = GetCaster())
                {
                    // Glyph of Innervate
                    if (caster->HasAura(54832))
                        caster->CastSpell(caster,54833,true,NULL,this);

                    m_modifier.m_amount = int32(caster->GetCreateMana() * GetBasePoints() / (100 * GetAuraMaxTicks()));
                }
                break;
            }
            case 48391:                                     // Owlkin Frenzy 2% base mana
                m_modifier.m_amount = target->GetCreateMana() * 2 / 100;
                break;
            case 57669:                                     // Replenishment (0.2% from max)
                m_modifier.m_amount = target->GetMaxPower(POWER_MANA) * 2 / 1000;
                break;
            case 61782:                                     // Infinite Replenishment (0.25% from max)
                m_modifier.m_amount = target->GetMaxPower(POWER_MANA) * 25 / 10000;
                break;
            default:
                break;
        }
    }
    if (!apply && !loading)
    {
        switch (GetId())
        {
            case 5229:                                      // Druid Bear Enrage
                if (target->HasAura(51185))               // King of the Jungle self Enrage bonus with infinity duration
                    target->RemoveAurasDueToSpell(51185);
                break;
            default:
                break;
        }
    }

    m_isPeriodic = apply;
}

void Aura::HandleAuraPowerBurn(bool apply, bool /*Real*/)
{
    m_isPeriodic = apply;
}

void Aura::HandleAuraPeriodicDummy(bool apply, bool Real)
{
    // spells required only Real aura add/remove
    if(!Real)
        return;

    Unit *target = GetTarget();

    // For prevent double apply bonuses
    bool loading = (target->GetTypeId() == TYPEID_PLAYER && ((Player*)target)->GetSession()->PlayerLoading());

    SpellEntry const*spell = GetSpellProto();
    switch( spell->SpellFamilyName)
    {
        case SPELLFAMILY_GENERIC:
        {
            switch(spell->Id)
            {
                    case 49555:                             // Corpse Explode (Trollgore - Drak'Tharon Keep Normal)
                        if (!apply)
                        {
                            if (target)
                            {
                                target->CastSpell(target, 49618, true);
                                target->CastSpell(target, 51270, true);
                                target->SetFloatValue(OBJECT_FIELD_SCALE_X, 1.0f);
                                target->SetDeathState(JUST_DIED);
                            }
                        }
                        break;
                    case 59807:                             // Corpse Explode (Trollgore - Drak'Tharon Keep Hero)
                        if (!apply)
                        {
                            if (target)
                            {
                                target->CastSpell(target, 59809, true);
                                target->CastSpell(target, 51270, true);
                                target->SetFloatValue(OBJECT_FIELD_SCALE_X, 1.0f);
                                target->SetDeathState(JUST_DIED);
                            }
                        }
                        break;
                case 55093:                                   // Grip of Slad'ran
                case 61474:                                   // Grip of Slad'ran (h)
                {
                    if (apply)
                    {
                        if (target->HasAura(55126) || target->HasAura(61476))
                        {
                            target->RemoveSpellAuraHolder(GetHolder());
                            return;
                        }

                        if (GetHolder()->GetStackAmount() >= 5)
                        {
                            target->RemoveAura(this);
                            target->CastSpell(target, (spell->Id == 55093) ? 55126 : 61476, true);
                        }
                    }
                    break;
                }
                case 62717:                                   // Slag Pot (Ulduar: Ignis)
                case 63477:
                {
                    Unit *caster = GetCaster();

                    if (!caster || !target)
                        return;

                    // Haste buff (Slag Imbued)
                    if (!apply)
                        target->CastSpell(caster, (spell->Id == 62717) ? 62836 : 63536, true);

                    break;
                }
                case 63050:                                   // Sanity (Yogg Saron - Ulduar)
                {
                                                              // here is the special handling of Sanity
                    Unit *caster = GetCaster();
                    if (!caster)
                    {
                        target->RemoveAurasDueToSpell(63050);
                        return;
                    }

                    if (!caster->isAlive())
                    {
                        target->RemoveAurasDueToSpell(63050);
                        return;
                    }

                    uint32 stacks = GetHolder()->GetStackAmount();

                    if ((stacks < 30) && !(target->HasAura(63752)))
                        target->CastSpell(target, 63752, true);

                    if ((stacks > 30) && (target->HasAura(63752)))
                        target->RemoveAurasDueToSpell(63752);

                    if (target->HasAura(64169))               // sanity well Aura
                        GetHolder()->ModStackAmount(20);
                    return;
                }
                case 63276:                                   // Mark of the Faceless (General Vezax - Ulduar)
                {
                    Unit *caster = GetCaster();

                    if (caster && target)
                        caster->CastCustomSpell(target, 63278, 0, &(spell->EffectBasePoints[0]), 0, false, 0, 0, caster->GetObjectGuid() , spell);
                    return;
                }
            }
        }
        case SPELLFAMILY_ROGUE:
        {
            switch (spell->Id)
            {
                // Master of Subtlety
                case 31666:
                {
                    if (apply)
                    {
                        // for make duration visible
                        if (SpellAuraHolder* holder = target->GetSpellAuraHolder(31665))
                        {
                            holder->SetAuraMaxDuration(GetHolder()->GetAuraDuration());
                            holder->RefreshHolder();
                        }
                    }
                    else
                        target->RemoveAurasDueToSpell(31665);
                    break;
                }
                default:
                    break;
            }
        }
        case SPELLFAMILY_WARLOCK:
        {
            switch (spell->Id)
            {
                case 48018:
                    if (apply)
                        target->CastSpell(target, 62388, true);
                    else
                    {
                        target->RemoveGameObject(spell->Id,true);
                        target->RemoveAurasDueToSpell(62388);
                    }
                break;
            }
        }
        case SPELLFAMILY_HUNTER:
        {
            Unit* caster = GetCaster();

            // Explosive Shot
            if (apply && !loading && caster)
                m_modifier.m_amount += int32(caster->GetTotalAttackPowerValue(RANGED_ATTACK) * 14 / 100);
            break;
        }
    }

    m_isPeriodic = apply;
}

void Aura::HandlePeriodicHeal(bool apply, bool /*Real*/)
{
    m_isPeriodic = apply;

    Unit *target = GetTarget();

    // For prevent double apply bonuses
    bool loading = (target->GetTypeId() == TYPEID_PLAYER && ((Player*)target)->GetSession()->PlayerLoading());

    // Custom damage calculation after
    if (apply)
    {
        if(loading)
            return;

        Unit *caster = GetCaster();
        if (!caster)
            return;

        // Gift of the Naaru (have diff spellfamilies)
        if (GetSpellProto()->SpellIconID == 329 && GetSpellProto()->SpellVisual[0] == 7625)
        {
            int32 ap = int32 (0.22f * caster->GetTotalAttackPowerValue(BASE_ATTACK));
            int32 holy = caster->SpellBaseDamageBonusDone(GetSpellSchoolMask(GetSpellProto()));
            if  (holy < 0)
                holy = 0;
            holy = int32(holy * 377 / 1000);
            m_modifier.m_amount += ap > holy ? ap : holy;
        }
        // Lifeblood
        else if (GetSpellProto()->SpellIconID == 3088 && GetSpellProto()->SpellVisual[0] == 8145)
        {
            int32 healthBonus = int32 (0.0032f * caster->GetMaxHealth());
            m_modifier.m_amount += healthBonus;
        }

        m_modifier.m_amount = caster->SpellHealingBonusDone(target, GetSpellProto(), m_modifier.m_amount, DOT, GetStackAmount());

        // Rejuvenation
        if (GetSpellProto()->IsFitToFamily<SPELLFAMILY_DRUID, CF_DRUID_REJUVENATION>())
            if (caster->HasAura(64760))                     // Item - Druid T8 Restoration 4P Bonus
                caster->CastCustomSpell(target, 64801, &m_modifier.m_amount, NULL, NULL, true, NULL);
    }
}

void Aura::HandleDamagePercentTaken(bool apply, bool Real)
{
    m_isPeriodic = apply;

    Unit* target = GetTarget();

    if (!Real)
        return;

    // For prevent double apply bonuses
    bool loading = (target->GetTypeId() == TYPEID_PLAYER && ((Player*)target)->GetSession()->PlayerLoading());

    if (apply)
    {
        if (loading)
            return;

        // Hand of Salvation (only it have this aura and mask)
        if (GetSpellProto()->IsFitToFamily<SPELLFAMILY_PALADIN, CF_PALADIN_HAND_OF_SALVATION1>())
        {
            // Glyph of Salvation
            if (target->GetObjectGuid() == GetCasterGuid())
                if (Aura* aur = target->GetAura(63225, EFFECT_INDEX_0))
                    m_modifier.m_amount -= aur->GetModifier()->m_amount;
        }
    }
}

void Aura::HandlePeriodicDamage(bool apply, bool Real)
{
    // spells required only Real aura add/remove
    if(!Real)
        return;

    m_isPeriodic = apply;

    Unit *target = GetTarget();
    SpellEntry const* spellProto = GetSpellProto();

    // For prevent double apply bonuses
    bool loading = (target->GetTypeId() == TYPEID_PLAYER && ((Player*)target)->GetSession()->PlayerLoading());

    // Custom damage calculation after
    if (apply)
    {
        if(loading)
            return;

        Unit *caster = GetCaster();
        if (!caster)
            return;

        switch (spellProto->SpellFamilyName)
        {
            case SPELLFAMILY_WARRIOR:
            {
                // Rend
                if (spellProto->SpellFamilyFlags.test<CF_WARRIOR_REND>())
                {
                    // $0.2*(($MWB+$mwb)/2+$AP/14*$MWS) bonus per tick
                    float ap = caster->GetTotalAttackPowerValue(BASE_ATTACK);
                    int32 mws = caster->GetAttackTime(BASE_ATTACK);
                    float mwb_min = caster->GetWeaponDamageRange(BASE_ATTACK,MINDAMAGE);
                    float mwb_max = caster->GetWeaponDamageRange(BASE_ATTACK,MAXDAMAGE);
                    m_modifier.m_amount+=int32(((mwb_min+mwb_max)/2+ap*mws/14000)*0.2f);
                    // If used while target is above 75% health, Rend does 35% more damage
                    if (spellProto->CalculateSimpleValue(EFFECT_INDEX_1) !=0 &&
                        target->GetHealth() > target->GetMaxHealth() * spellProto->CalculateSimpleValue(EFFECT_INDEX_1) / 100)
                        m_modifier.m_amount += m_modifier.m_amount * spellProto->CalculateSimpleValue(EFFECT_INDEX_2) / 100;

                    // Improved Rend - Rank 1
                    if (caster->HasAura(12286))
                        m_modifier.m_amount += int32(m_modifier.m_amount * 0.1f);
                    // Improved Rend - Rank 2
                    if (caster->HasAura(12658))
                        m_modifier.m_amount += int32(m_modifier.m_amount * 0.2f);
                }
                break;
            }
            case SPELLFAMILY_DRUID:
            {
                // Rip
                if (spellProto->SpellFamilyFlags.test<CF_DRUID_RIP_BITE>())
                {
                    // 0.01*$AP*cp
                    if (caster->GetTypeId() != TYPEID_PLAYER)
                        break;

                    uint8 cp = caster->GetComboPoints();

                    // Idol of Feral Shadows. Cant be handled as SpellMod in SpellAura:Dummy due its dependency from CPs
                    Unit::AuraList const& dummyAuras = caster->GetAurasByType(SPELL_AURA_DUMMY);
                    for(Unit::AuraList::const_iterator itr = dummyAuras.begin(); itr != dummyAuras.end(); ++itr)
                    {
                        if((*itr)->GetId()==34241)
                        {
                            m_modifier.m_amount += cp * (*itr)->GetModifier()->m_amount;
                            break;
                        }
                    }
                    m_modifier.m_amount += int32(caster->GetTotalAttackPowerValue(BASE_ATTACK) * cp / 100);
                }
                break;
            }
            case SPELLFAMILY_ROGUE:
            {
                // Rupture
                if (spellProto->SpellFamilyFlags.test<CF_ROGUE_RUPTURE>())
                {
                    if (caster->GetTypeId() != TYPEID_PLAYER)
                        break;
                    //1 point : ${($m1+$b1*1+0.015*$AP)*4} damage over 8 secs
                    //2 points: ${($m1+$b1*2+0.024*$AP)*5} damage over 10 secs
                    //3 points: ${($m1+$b1*3+0.03*$AP)*6} damage over 12 secs
                    //4 points: ${($m1+$b1*4+0.03428571*$AP)*7} damage over 14 secs
                    //5 points: ${($m1+$b1*5+0.0375*$AP)*8} damage over 16 secs
                    float AP_per_combo[6] = {0.0f, 0.015f, 0.024f, 0.03f, 0.03428571f, 0.0375f};
                    uint8 cp = caster->GetComboPoints();
                    if (cp > 5) cp = 5;
                    m_modifier.m_amount += int32(caster->GetTotalAttackPowerValue(BASE_ATTACK) * AP_per_combo[cp]);
                }
                break;
            }
            case SPELLFAMILY_PALADIN:
            {
                // Holy Vengeance / Blood Corruption
                if (spellProto->SpellFamilyFlags.test<CF_PALADIN_SEAL_OF_CORRUPT_VENGE>() && spellProto->SpellVisual[0] == 7902)
                {
                    // AP * 0.025 + SPH * 0.013 bonus per tick
                    float ap = caster->GetTotalAttackPowerValue(BASE_ATTACK);
                    int32 holy = caster->SpellBaseDamageBonusDone(GetSpellSchoolMask(spellProto));
                    if (holy < 0)
                        holy = 0;
                    m_modifier.m_amount += int32(GetStackAmount()) * (int32(ap * 0.025f) + int32(holy * 13 / 1000));
                }
                break;
            }
            default:
                break;
        }

        if(m_modifier.m_auraname == SPELL_AURA_PERIODIC_DAMAGE)
        {
            // SpellDamageBonusDone for magic spells
            if(spellProto->DmgClass == SPELL_DAMAGE_CLASS_NONE || spellProto->DmgClass == SPELL_DAMAGE_CLASS_MAGIC)
                m_modifier.m_amount = caster->SpellDamageBonusDone(target, GetSpellProto(), m_modifier.m_amount, DOT, GetStackAmount());
            // MeleeDamagebonusDone for weapon based spells
            else
            {
                WeaponAttackType attackType = GetWeaponAttackType(GetSpellProto());
                m_modifier.m_amount = caster->MeleeDamageBonusDone(target, m_modifier.m_amount, attackType, GetSpellProto(), DOT, GetStackAmount());
            }
        }
    }
    // remove time effects
    else
    {
        // Parasitic Shadowfiend - handle summoning of two Shadowfiends on DoT expire
        if(spellProto->Id == 41917)
            target->CastSpell(target, 41915, true);
        else if (spellProto->Id == 74562) // SPELL_FIERY_COMBUSTION - Ruby sanctum boss Halion
            target->CastSpell(target, 74607, true, NULL, NULL, GetCasterGuid());
        else if (spellProto->Id == 74792) // SPELL_SOUL_CONSUMPTION - Ruby sanctum boss Halion
            target->CastSpell(target, 74799, true, NULL, NULL, GetCasterGuid());
        // Void Shifted 
        else if (spellProto->Id == 54361 || spellProto->Id == 59743) 
            target->CastSpell(target, 54343, true, NULL, NULL, GetCaster()->GetObjectGuid());
    }
}

void Aura::HandlePeriodicDamagePCT(bool apply, bool /*Real*/)
{
    m_isPeriodic = apply;
}

void Aura::HandlePeriodicLeech(bool apply, bool /*Real*/)
{
    m_isPeriodic = apply;

    // For prevent double apply bonuses
    bool loading = (GetTarget()->GetTypeId() == TYPEID_PLAYER && ((Player*)GetTarget())->GetSession()->PlayerLoading());

    // Custom damage calculation after
    if (apply)
    {
        if(loading)
            return;

        Unit *caster = GetCaster();
        if (!caster)
            return;

        m_modifier.m_amount = caster->SpellDamageBonusDone(GetTarget(), GetSpellProto(), m_modifier.m_amount, DOT, GetStackAmount());
    }
}

void Aura::HandlePeriodicManaLeech(bool apply, bool /*Real*/)
{
    m_isPeriodic = apply;
}

void Aura::HandlePeriodicHealthFunnel(bool apply, bool /*Real*/)
{
    m_isPeriodic = apply;

    // For prevent double apply bonuses
    bool loading = (GetTarget()->GetTypeId() == TYPEID_PLAYER && ((Player*)GetTarget())->GetSession()->PlayerLoading());

    // Custom damage calculation after
    if (apply)
    {
        if(loading)
            return;

        Unit *caster = GetCaster();
        if (!caster)
            return;

        m_modifier.m_amount = caster->SpellDamageBonusDone(GetTarget(), GetSpellProto(), m_modifier.m_amount, DOT, GetStackAmount());
    }
}

/*********************************************************/
/***                  MODIFY STATS                     ***/
/*********************************************************/

/********************************/
/***        RESISTANCE        ***/
/********************************/

void Aura::HandleAuraModResistanceExclusive(bool apply, bool /*Real*/)
{
    for(int8 x = SPELL_SCHOOL_NORMAL; x < MAX_SPELL_SCHOOL;x++)
    {
        int32 oldMaxValue = 0;
        if(m_modifier.m_miscvalue & int32(1<<x))
        {
            // no same resistance auras stack together
            Unit::AuraList const& REAuras = GetTarget()->GetAurasByType(SPELL_AURA_MOD_RESISTANCE_EXCLUSIVE);
            for (Unit::AuraList::const_iterator i = REAuras.begin(); i != REAuras.end(); ++i)
                if (((*i)->GetMiscValue() & int32(1<<x))  && (*i)->GetSpellProto()->Id != GetSpellProto()->Id)
                    if (oldMaxValue < (*i)->GetModifier()->m_amount)
                        oldMaxValue = (*i)->GetModifier()->m_amount;

            float value = (m_modifier.m_amount > oldMaxValue) ? m_modifier.m_amount - oldMaxValue : 0.0f;

            GetTarget()->HandleStatModifier(UnitMods(UNIT_MOD_RESISTANCE_START + x), BASE_VALUE, value, apply);
            if(GetTarget()->GetTypeId() == TYPEID_PLAYER)
                GetTarget()->ApplyResistanceBuffModsMod(SpellSchools(x), m_positive, value, apply);
        }
    }
}

void Aura::HandleAuraModResistance(bool apply, bool /*Real*/)
{
    for(int8 x = SPELL_SCHOOL_NORMAL; x < MAX_SPELL_SCHOOL;x++)
    {
        if(m_modifier.m_miscvalue & int32(1<<x))
        {
            GetTarget()->HandleStatModifier(UnitMods(UNIT_MOD_RESISTANCE_START + x), TOTAL_VALUE, float(m_modifier.m_amount), apply);
            if(GetTarget()->GetTypeId() == TYPEID_PLAYER || ((Creature*)GetTarget())->IsPet())
                GetTarget()->ApplyResistanceBuffModsMod(SpellSchools(x), m_positive, float(m_modifier.m_amount), apply);
        }
    }
}

void Aura::HandleAuraModBaseResistancePCT(bool apply, bool /*Real*/)
{
    // only players and pets have base stats
    if (GetTarget()->GetTypeId() == TYPEID_PLAYER || ((Creature*)GetTarget())->IsPet())
    {
        for(int8 x = SPELL_SCHOOL_NORMAL; x < MAX_SPELL_SCHOOL;x++)
        {
            if(m_modifier.m_miscvalue & int32(1<<x))
                GetTarget()->HandleStatModifier(UnitMods(UNIT_MOD_RESISTANCE_START + x), BASE_PCT, float(m_modifier.m_amount), apply);
        }
    }
}

void Aura::HandleModResistancePercent(bool apply, bool /*Real*/)
{
    Unit *target = GetTarget();

    for(int8 i = SPELL_SCHOOL_NORMAL; i < MAX_SPELL_SCHOOL; i++)
    {
        if(m_modifier.m_miscvalue & int32(1<<i))
        {
            target->HandleStatModifier(UnitMods(UNIT_MOD_RESISTANCE_START + i), TOTAL_PCT, float(m_modifier.m_amount), apply);
            if(target->GetTypeId() == TYPEID_PLAYER || ((Creature*)target)->IsPet())
            {
                target->ApplyResistanceBuffModsPercentMod(SpellSchools(i), true, float(m_modifier.m_amount), apply);
                target->ApplyResistanceBuffModsPercentMod(SpellSchools(i), false, float(m_modifier.m_amount), apply);
            }
        }
    }
}

void Aura::HandleModBaseResistance(bool apply, bool /*Real*/)
{
    // only players and pets have base stats
    if(GetTarget()->GetTypeId() == TYPEID_PLAYER  || ((Creature*)GetTarget())->IsPet())
    {
        for(int i = SPELL_SCHOOL_NORMAL; i < MAX_SPELL_SCHOOL; i++)
            if(m_modifier.m_miscvalue & (1<<i))
                GetTarget()->HandleStatModifier(UnitMods(UNIT_MOD_RESISTANCE_START + i), TOTAL_VALUE, float(m_modifier.m_amount), apply);
    }
}

/********************************/
/***           STAT           ***/
/********************************/

void Aura::HandleAuraModStat(bool apply, bool /*Real*/)
{
    if (m_modifier.m_miscvalue < -2 || m_modifier.m_miscvalue > 4)
    {
        sLog.outError("WARNING: Spell %u effect %u have unsupported misc value (%i) for SPELL_AURA_MOD_STAT ",GetId(),GetEffIndex(),m_modifier.m_miscvalue);
        return;
    }

    for(int32 i = STAT_STRENGTH; i < MAX_STATS; i++)
    {
        // -1 or -2 is all stats ( misc < -2 checked in function beginning )
        if (m_modifier.m_miscvalue < 0 || m_modifier.m_miscvalue == i)
        {
            //m_target->ApplyStatMod(Stats(i), m_modifier.m_amount,apply);
            GetTarget()->HandleStatModifier(UnitMods(UNIT_MOD_STAT_START + i), TOTAL_VALUE, float(m_modifier.m_amount), apply);
            if(GetTarget()->GetTypeId() == TYPEID_PLAYER || ((Creature*)GetTarget())->IsPet())
                GetTarget()->ApplyStatBuffMod(Stats(i), float(m_modifier.m_amount), apply);
        }
    }
}

void Aura::HandleModPercentStat(bool apply, bool /*Real*/)
{
    if (m_modifier.m_miscvalue < -1 || m_modifier.m_miscvalue > 4)
    {
        sLog.outError("WARNING: Misc Value for SPELL_AURA_MOD_PERCENT_STAT not valid");
        return;
    }

    // only players and pets have base stats
    if (GetTarget()->GetTypeId() != TYPEID_PLAYER && !((Creature*)GetTarget())->IsPet())
        return;

    for (int32 i = STAT_STRENGTH; i < MAX_STATS; ++i)
    {
        if(m_modifier.m_miscvalue == i || m_modifier.m_miscvalue == -1)
            GetTarget()->HandleStatModifier(UnitMods(UNIT_MOD_STAT_START + i), BASE_PCT, float(m_modifier.m_amount), apply);
    }
}

void Aura::HandleModSpellDamagePercentFromStat(bool /*apply*/, bool /*Real*/)
{
    if(GetTarget()->GetTypeId() != TYPEID_PLAYER)
        return;

    // Magic damage modifiers implemented in Unit::SpellDamageBonusDone
    // This information for client side use only
    // Recalculate bonus
    ((Player*)GetTarget())->UpdateSpellDamageAndHealingBonus();
}

void Aura::HandleModSpellHealingPercentFromStat(bool /*apply*/, bool /*Real*/)
{
    if(GetTarget()->GetTypeId() != TYPEID_PLAYER)
        return;

    // Recalculate bonus
    ((Player*)GetTarget())->UpdateSpellDamageAndHealingBonus();
}

void Aura::HandleAuraModDispelResist(bool apply, bool Real)
{
    if(!Real || !apply)
        return;

    if(GetId() == 33206)
        GetTarget()->CastSpell(GetTarget(), 44416, true, NULL, this, GetCasterGuid());
}

void Aura::HandleModSpellDamagePercentFromAttackPower(bool /*apply*/, bool /*Real*/)
{
    if(GetTarget()->GetTypeId() != TYPEID_PLAYER)
        return;

    // Magic damage modifiers implemented in Unit::SpellDamageBonusDone
    // This information for client side use only
    // Recalculate bonus
    ((Player*)GetTarget())->UpdateSpellDamageAndHealingBonus();
}

void Aura::HandleModSpellHealingPercentFromAttackPower(bool /*apply*/, bool /*Real*/)
{
    if(GetTarget()->GetTypeId() != TYPEID_PLAYER)
        return;

    // Recalculate bonus
    ((Player*)GetTarget())->UpdateSpellDamageAndHealingBonus();
}

void Aura::HandleModHealingDone(bool /*apply*/, bool /*Real*/)
{
    if(GetTarget()->GetTypeId() != TYPEID_PLAYER)
        return;
    // implemented in Unit::SpellHealingBonusDone
    // this information is for client side only
    ((Player*)GetTarget())->UpdateSpellDamageAndHealingBonus();
}

void Aura::HandleModTotalPercentStat(bool apply, bool /*Real*/)
{
    if (m_modifier.m_miscvalue < -1 || m_modifier.m_miscvalue > 4)
    {
        sLog.outError("WARNING: Misc Value for SPELL_AURA_MOD_PERCENT_STAT not valid");
        return;
    }

    Unit *target = GetTarget();

    //save current and max HP before applying aura
    uint32 curHPValue = target->GetHealth();
    uint32 maxHPValue = target->GetMaxHealth();

    for (int32 i = STAT_STRENGTH; i < MAX_STATS; i++)
    {
        if(m_modifier.m_miscvalue == i || m_modifier.m_miscvalue == -1)
        {
            target->HandleStatModifier(UnitMods(UNIT_MOD_STAT_START + i), TOTAL_PCT, float(m_modifier.m_amount), apply);
            if(target->GetTypeId() == TYPEID_PLAYER || ((Creature*)target)->IsPet())
                target->ApplyStatPercentBuffMod(Stats(i), float(m_modifier.m_amount), apply );
        }
    }

    //recalculate current HP/MP after applying aura modifications (only for spells with 0x10 flag)
    if ((m_modifier.m_miscvalue == STAT_STAMINA) && (maxHPValue > 0) && (GetSpellProto()->Attributes & 0x10))
    {
        // newHP = (curHP / maxHP) * newMaxHP = (newMaxHP * curHP) / maxHP -> which is better because no int -> double -> int conversion is needed
        // Multiplication of large numbers cause uint32 overflow so using trick
        // a*b/c = (a/c) * (b/c) * c + (a%c) * (b%c) / c + (a/c) * (b%c) + (a%c) * (b/c)
        uint32 max_hp = target->GetMaxHealth();
        // max_hp * curHPValue / maxHPValue
        uint32 newHPValue =
            (max_hp/maxHPValue) * (curHPValue/maxHPValue) * maxHPValue
            + (max_hp%maxHPValue) * (curHPValue%maxHPValue) / maxHPValue
            + (max_hp/maxHPValue) * (curHPValue%maxHPValue)
            + (max_hp%maxHPValue) * (curHPValue/maxHPValue);
        target->SetHealth(newHPValue);
    }
}

void Aura::HandleAuraModResistenceOfStatPercent(bool /*apply*/, bool /*Real*/)
{
    if(GetTarget()->GetTypeId() != TYPEID_PLAYER)
        return;

    if(m_modifier.m_miscvalue != SPELL_SCHOOL_MASK_NORMAL)
    {
        // support required adding replace UpdateArmor by loop by UpdateResistence at intellect update
        // and include in UpdateResistence same code as in UpdateArmor for aura mod apply.
        sLog.outError("Aura SPELL_AURA_MOD_RESISTANCE_OF_STAT_PERCENT(182) need adding support for non-armor resistances!");
        return;
    }

    // Recalculate Armor
    GetTarget()->UpdateArmor();
}

/********************************/
/***      HEAL & ENERGIZE     ***/
/********************************/
void Aura::HandleAuraModTotalHealthPercentRegen(bool apply, bool /*Real*/)
{
    m_isPeriodic = apply;
}

void Aura::HandleAuraModTotalManaPercentRegen(bool apply, bool /*Real*/)
{
    if(m_modifier.periodictime == 0)
        m_modifier.periodictime = 1000;

    m_periodicTimer = m_modifier.periodictime;
    m_isPeriodic = apply;
}

void Aura::HandleModRegen(bool apply, bool /*Real*/)        // eating
{
    if(m_modifier.periodictime == 0)
        m_modifier.periodictime = 5000;

    m_periodicTimer = 5000;
    m_isPeriodic = apply;
}

void Aura::HandleModPowerRegen(bool apply, bool Real)       // drinking
{
    if (!Real)
        return;

    Powers pt = GetTarget()->getPowerType();
    if(m_modifier.periodictime == 0)
    {
        // Anger Management (only spell use this aura for rage)
        if (pt == POWER_RAGE)
            m_modifier.periodictime = 3000;
        else if (pt == POWER_RUNIC_POWER)
            m_modifier.periodictime = 5000;
        else
            m_modifier.periodictime = 2000;
    }

    m_periodicTimer = 5000;

    if (GetTarget()->GetTypeId() == TYPEID_PLAYER && m_modifier.m_miscvalue == POWER_MANA)
        ((Player*)GetTarget())->UpdateManaRegen();

    m_isPeriodic = apply;
}

void Aura::HandleModPowerRegenPCT(bool /*apply*/, bool Real)
{
    // spells required only Real aura add/remove
    if(!Real)
        return;

    if (GetTarget()->GetTypeId() != TYPEID_PLAYER)
        return;

    // Update manaregen value
    if (m_modifier.m_miscvalue == POWER_MANA)
        ((Player*)GetTarget())->UpdateManaRegen();
}

void Aura::HandleModManaRegen(bool /*apply*/, bool Real)
{
    // spells required only Real aura add/remove
    if(!Real)
        return;

    if (GetTarget()->GetTypeId() != TYPEID_PLAYER)
        return;

    //Note: an increase in regen does NOT cause threat.
    ((Player*)GetTarget())->UpdateManaRegen();
}

void Aura::HandleComprehendLanguage(bool apply, bool /*Real*/)
{
    if(apply)
        GetTarget()->SetFlag(UNIT_FIELD_FLAGS_2, UNIT_FLAG2_COMPREHEND_LANG);
    else
        GetTarget()->RemoveFlag(UNIT_FIELD_FLAGS_2, UNIT_FLAG2_COMPREHEND_LANG);
}

void Aura::HandleAuraModIncreaseHealth(bool apply, bool Real)
{
    Unit *target = GetTarget();

    // Special case with temporary increase max/current health
    switch(GetId())
    {
        case 12976:                                         // Warrior Last Stand triggered spell
        case 28726:                                         // Nightmare Seed ( Nightmare Seed )
        case 31616:                                         // Nature's Guardian
        case 34511:                                         // Valor (Bulwark of Kings, Bulwark of the Ancient Kings)
        case 44055: case 55915: case 55917: case 67596:     // Tremendous Fortitude (Battlemaster's Alacrity)
        case 50322:                                         // Survival Instincts
        case 53479:                                         // Hunter pet - Last Stand
        case 54443:                                         // Demonic Empowerment (Voidwalker)
        case 55233:                                         // Vampiric Blood
        case 59465:                                         // Brood Rage (Ahn'Kahet)
        {
            if(Real)
            {
                if(apply)
                {
                    // Demonic Empowerment (Voidwalker) & Vampiric Blood - special cases, store percent in data
                    // recalculate to full amount at apply for proper remove
                    if (GetId() == 54443 || GetId() == 55233)
                        m_modifier.m_amount = target->GetMaxHealth() * m_modifier.m_amount / 100;

                    target->HandleStatModifier(UNIT_MOD_HEALTH, TOTAL_VALUE, float(m_modifier.m_amount), apply);
                    target->ModifyHealth(m_modifier.m_amount);
                }
                else
                {
                    if (int32(target->GetHealth()) > m_modifier.m_amount)
                        target->ModifyHealth(-m_modifier.m_amount);
                    else
                        target->SetHealth(1);
                    target->HandleStatModifier(UNIT_MOD_HEALTH, TOTAL_VALUE, float(m_modifier.m_amount), apply);
                }
            }
            return;
        }
    }

    // generic case
    target->HandleStatModifier(UNIT_MOD_HEALTH, TOTAL_VALUE, float(m_modifier.m_amount), apply);
}

void  Aura::HandleAuraModIncreaseMaxHealth(bool apply, bool /*Real*/)
{
    Unit *target = GetTarget();
    uint32 oldhealth = target->GetHealth();
    double healthPercentage = (double)oldhealth / (double)target->GetMaxHealth();

    target->HandleStatModifier(UNIT_MOD_HEALTH, TOTAL_VALUE, float(m_modifier.m_amount), apply);

    // refresh percentage
    if(oldhealth > 0)
    {
        uint32 newhealth = uint32(ceil((double)target->GetMaxHealth() * healthPercentage));
        if(newhealth==0)
            newhealth = 1;

        target->SetHealth(newhealth);
    }
}

void Aura::HandleAuraModIncreaseEnergy(bool apply, bool Real)
{
    Unit* target = GetTarget();

    if (!target)
        return;

    Powers powerType = target->getPowerType();

    if(int32(powerType) != m_modifier.m_miscvalue)
    {
        DEBUG_LOG("HandleAuraModIncreaseEnergy: unit %u change energy %u but current type %u", target->GetObjectGuid().GetCounter(), m_modifier.m_miscvalue, powerType);
        powerType = Powers(m_modifier.m_miscvalue);
    }

    UnitMods unitMod = UnitMods(UNIT_MOD_POWER_START + powerType);

    // Special case with temporary increase max/current power (percent)
    if (GetId()==64904)                                     // Hymn of Hope
    {
        if(Real)
        {
            uint32 val = target->GetPower(powerType);
            target->HandleStatModifier(unitMod, TOTAL_PCT, float(m_modifier.m_amount), apply);
            target->SetPower(powerType, apply ? val*(100+m_modifier.m_amount)/100 : val*100/(100+m_modifier.m_amount));
        }
        return;
    }

    // generic flat case
    target->HandleStatModifier(unitMod, TOTAL_VALUE, float(m_modifier.m_amount), apply);
}

void Aura::HandleAuraModIncreaseEnergyPercent(bool apply, bool /*Real*/)
{
    Unit* target = GetTarget();

    if (!target)
        return;

    Powers powerType = target->getPowerType();

    if(int32(powerType) != m_modifier.m_miscvalue)
    {
        DEBUG_LOG("HandleAuraModIncreaseEnergy: unit %u change energy %u but current type %u", target->GetObjectGuid().GetCounter(), m_modifier.m_miscvalue, powerType);
        powerType = Powers(m_modifier.m_miscvalue);
    }

    UnitMods unitMod = UnitMods(UNIT_MOD_POWER_START + powerType);

    target->HandleStatModifier(unitMod, TOTAL_PCT, float(m_modifier.m_amount), apply);
}

void Aura::HandleAuraModIncreaseHealthPercent(bool apply, bool /*Real*/)
{
    Unit *unitTarget = GetTarget();

    unitTarget->HandleStatModifier(UNIT_MOD_HEALTH, TOTAL_PCT, float(m_modifier.m_amount), apply);

    // Molten Fury (Sartharion encounter)
    if (GetId() == 60430)
    {
        unitTarget->SetHealthPercent(unitTarget->GetHealth() * 100.0f / (unitTarget->GetMaxHealth() / (1.0f + float(m_modifier.m_amount) / 100.0f)));
    }
}

void Aura::HandleAuraIncreaseBaseHealthPercent(bool apply, bool /*Real*/)
{
    GetTarget()->HandleStatModifier(UNIT_MOD_HEALTH, BASE_PCT, float(m_modifier.m_amount), apply);
}

/********************************/
/***          FIGHT           ***/
/********************************/

void Aura::HandleAuraModParryPercent(bool /*apply*/, bool /*Real*/)
{
    if(GetTarget()->GetTypeId() != TYPEID_PLAYER)
        return;

    ((Player*)GetTarget())->UpdateParryPercentage();
}

void Aura::HandleAuraModDodgePercent(bool /*apply*/, bool /*Real*/)
{
    if(GetTarget()->GetTypeId() != TYPEID_PLAYER)
        return;

    ((Player*)GetTarget())->UpdateDodgePercentage();
    //sLog.outError("BONUS DODGE CHANCE: + %f", float(m_modifier.m_amount));
}

void Aura::HandleAuraModBlockPercent(bool /*apply*/, bool /*Real*/)
{
    if(GetTarget()->GetTypeId() != TYPEID_PLAYER)
        return;

    ((Player*)GetTarget())->UpdateBlockPercentage();
    //sLog.outError("BONUS BLOCK CHANCE: + %f", float(m_modifier.m_amount));
}

void Aura::HandleAuraModRegenInterrupt(bool /*apply*/, bool Real)
{
    // spells required only Real aura add/remove
    if(!Real)
        return;

    if(GetTarget()->GetTypeId() != TYPEID_PLAYER)
        return;

    ((Player*)GetTarget())->UpdateManaRegen();
}

void Aura::HandleAuraModCritPercent(bool apply, bool Real)
{
    Unit *target = GetTarget();

    if(target->GetTypeId() != TYPEID_PLAYER)
        return;

    // apply item specific bonuses for already equipped weapon
    if(Real)
    {
        for(int i = 0; i < MAX_ATTACK; ++i)
            if(Item* pItem = ((Player*)target)->GetWeaponForAttack(WeaponAttackType(i),true,false))
                ((Player*)target)->_ApplyWeaponDependentAuraCritMod(pItem, WeaponAttackType(i), this, apply);
    }

    // mods must be applied base at equipped weapon class and subclass comparison
    // with spell->EquippedItemClass and  EquippedItemSubClassMask and EquippedItemInventoryTypeMask
    // m_modifier.m_miscvalue comparison with item generated damage types

    if (GetSpellProto()->EquippedItemClass == -1)
    {
        ((Player*)target)->HandleBaseModValue(CRIT_PERCENTAGE,         FLAT_MOD, float (m_modifier.m_amount), apply);
        ((Player*)target)->HandleBaseModValue(OFFHAND_CRIT_PERCENTAGE, FLAT_MOD, float (m_modifier.m_amount), apply);
        ((Player*)target)->HandleBaseModValue(RANGED_CRIT_PERCENTAGE,  FLAT_MOD, float (m_modifier.m_amount), apply);
    }
    else
    {
        // done in Player::_ApplyWeaponDependentAuraMods
    }
}

void Aura::HandleModHitChance(bool apply, bool /*Real*/)
{
    Unit *target = GetTarget();

    if(target->GetTypeId() == TYPEID_PLAYER)
    {
        ((Player*)target)->UpdateMeleeHitChances();
        ((Player*)target)->UpdateRangedHitChances();
    }
    else
    {
        target->m_modMeleeHitChance += apply ? m_modifier.m_amount : (-m_modifier.m_amount);
        target->m_modRangedHitChance += apply ? m_modifier.m_amount : (-m_modifier.m_amount);
    }
}

void Aura::HandleModSpellHitChance(bool apply, bool /*Real*/)
{
    if(GetTarget()->GetTypeId() == TYPEID_PLAYER)
    {
        ((Player*)GetTarget())->UpdateSpellHitChances();
    }
    else
    {
        GetTarget()->m_modSpellHitChance += apply ? m_modifier.m_amount: (-m_modifier.m_amount);
    }
}

void Aura::HandleModSpellCritChance(bool apply, bool Real)
{
    // spells required only Real aura add/remove
    if(!Real)
        return;

    if(GetTarget()->GetTypeId() == TYPEID_PLAYER)
    {
        ((Player*)GetTarget())->UpdateAllSpellCritChances();
    }
    else
    {
        GetTarget()->m_baseSpellCritChance += apply ? m_modifier.m_amount:(-m_modifier.m_amount);
    }
}

void Aura::HandleModSpellCritChanceShool(bool /*apply*/, bool Real)
{
    // spells required only Real aura add/remove
    if(!Real)
        return;

    if(GetTarget()->GetTypeId() != TYPEID_PLAYER)
        return;

    for(int school = SPELL_SCHOOL_NORMAL; school < MAX_SPELL_SCHOOL; ++school)
        if (m_modifier.m_miscvalue & (1<<school))
            ((Player*)GetTarget())->UpdateSpellCritChance(school);
}

/********************************/
/***         ATTACK SPEED     ***/
/********************************/

void Aura::HandleModCastingSpeed(bool apply, bool /*Real*/)
{
    GetTarget()->ApplyCastTimePercentMod(float(m_modifier.m_amount),apply);
}

void Aura::HandleModMeleeRangedSpeedPct(bool apply, bool /*Real*/)
{
    Unit *target = GetTarget();
    target->ApplyAttackTimePercentMod(BASE_ATTACK, float(m_modifier.m_amount), apply);
    target->ApplyAttackTimePercentMod(OFF_ATTACK, float(m_modifier.m_amount), apply);
    target->ApplyAttackTimePercentMod(RANGED_ATTACK, float(m_modifier.m_amount), apply);
}

void Aura::HandleModCombatSpeedPct(bool apply, bool /*Real*/)
{
    Unit *target = GetTarget();
    target->ApplyCastTimePercentMod(float(m_modifier.m_amount), apply);
    target->ApplyAttackTimePercentMod(BASE_ATTACK, float(m_modifier.m_amount), apply);
    target->ApplyAttackTimePercentMod(OFF_ATTACK, float(m_modifier.m_amount), apply);
    target->ApplyAttackTimePercentMod(RANGED_ATTACK, float(m_modifier.m_amount), apply);
}

void Aura::HandleModAttackSpeed(bool apply, bool /*Real*/)
{
    GetTarget()->ApplyAttackTimePercentMod(BASE_ATTACK,float(m_modifier.m_amount),apply);
}

void Aura::HandleModMeleeSpeedPct(bool apply, bool /*Real*/)
{
    Unit *target = GetTarget();
    target->ApplyAttackTimePercentMod(BASE_ATTACK, float(m_modifier.m_amount), apply);
    target->ApplyAttackTimePercentMod(OFF_ATTACK, float(m_modifier.m_amount), apply);
}

void Aura::HandleAuraModRangedHaste(bool apply, bool /*Real*/)
{
    GetTarget()->ApplyAttackTimePercentMod(RANGED_ATTACK, float(m_modifier.m_amount), apply);
}

void Aura::HandleRangedAmmoHaste(bool apply, bool /*Real*/)
{
    if(GetTarget()->GetTypeId() != TYPEID_PLAYER)
        return;
    GetTarget()->ApplyAttackTimePercentMod(RANGED_ATTACK, float(m_modifier.m_amount), apply);
}

/********************************/
/***        ATTACK POWER      ***/
/********************************/

void Aura::HandleAuraModAttackPower(bool apply, bool /*Real*/)
{
    GetTarget()->HandleStatModifier(UNIT_MOD_ATTACK_POWER, TOTAL_VALUE, float(m_modifier.m_amount), apply);
}

void Aura::HandleAuraModRangedAttackPower(bool apply, bool /*Real*/)
{
    if((GetTarget()->getClassMask() & CLASSMASK_WAND_USERS)!=0)
        return;

    GetTarget()->HandleStatModifier(UNIT_MOD_ATTACK_POWER_RANGED, TOTAL_VALUE, float(m_modifier.m_amount), apply);
}

void Aura::HandleAuraModAttackPowerPercent(bool apply, bool /*Real*/)
{
    //UNIT_FIELD_ATTACK_POWER_MULTIPLIER = multiplier - 1
    GetTarget()->HandleStatModifier(UNIT_MOD_ATTACK_POWER, TOTAL_PCT, float(m_modifier.m_amount), apply);
}

void Aura::HandleAuraModRangedAttackPowerPercent(bool apply, bool /*Real*/)
{
    if((GetTarget()->getClassMask() & CLASSMASK_WAND_USERS)!=0)
        return;

    //UNIT_FIELD_RANGED_ATTACK_POWER_MULTIPLIER = multiplier - 1
    GetTarget()->HandleStatModifier(UNIT_MOD_ATTACK_POWER_RANGED, TOTAL_PCT, float(m_modifier.m_amount), apply);
}

void Aura::HandleAuraModRangedAttackPowerOfStatPercent(bool /*apply*/, bool Real)
{
    // spells required only Real aura add/remove
    if(!Real)
        return;

    // Recalculate bonus
    if(GetTarget()->GetTypeId() == TYPEID_PLAYER && !(GetTarget()->getClassMask() & CLASSMASK_WAND_USERS))
        ((Player*)GetTarget())->UpdateAttackPowerAndDamage(true);
}

void Aura::HandleAuraModAttackPowerOfStatPercent(bool /*apply*/, bool Real)
{
    // spells required only Real aura add/remove
    if(!Real)
        return;

    // Recalculate bonus
    if(GetTarget()->GetTypeId() == TYPEID_PLAYER)
        ((Player*)GetTarget())->UpdateAttackPowerAndDamage(false);
}

void Aura::HandleAuraModAttackPowerOfArmor(bool /*apply*/, bool Real)
{
    // spells required only Real aura add/remove
    if(!Real)
        return;

    // Recalculate bonus
    if(GetTarget()->GetTypeId() == TYPEID_PLAYER)
        ((Player*)GetTarget())->UpdateAttackPowerAndDamage(false);
}
/********************************/
/***        DAMAGE BONUS      ***/
/********************************/
void Aura::HandleModDamageDone(bool apply, bool Real)
{
    Unit *target = GetTarget();

    // apply item specific bonuses for already equipped weapon
    if(Real && target->GetTypeId() == TYPEID_PLAYER)
    {
        for(int i = 0; i < MAX_ATTACK; ++i)
            if(Item* pItem = ((Player*)target)->GetWeaponForAttack(WeaponAttackType(i),true,false))
                ((Player*)target)->_ApplyWeaponDependentAuraDamageMod(pItem, WeaponAttackType(i), this, apply);
    }

    // m_modifier.m_miscvalue is bitmask of spell schools
    // 1 ( 0-bit ) - normal school damage (SPELL_SCHOOL_MASK_NORMAL)
    // 126 - full bitmask all magic damages (SPELL_SCHOOL_MASK_MAGIC) including wands
    // 127 - full bitmask any damages
    //
    // mods must be applied base at equipped weapon class and subclass comparison
    // with spell->EquippedItemClass and  EquippedItemSubClassMask and EquippedItemInventoryTypeMask
    // m_modifier.m_miscvalue comparison with item generated damage types

    if((m_modifier.m_miscvalue & SPELL_SCHOOL_MASK_NORMAL) != 0)
    {
        // apply generic physical damage bonuses including wand case
        if (GetSpellProto()->EquippedItemClass == -1 || target->GetTypeId() != TYPEID_PLAYER)
        {
            target->HandleStatModifier(UNIT_MOD_DAMAGE_MAINHAND, TOTAL_VALUE, float(m_modifier.m_amount), apply);
            target->HandleStatModifier(UNIT_MOD_DAMAGE_OFFHAND, TOTAL_VALUE, float(m_modifier.m_amount), apply);
            target->HandleStatModifier(UNIT_MOD_DAMAGE_RANGED, TOTAL_VALUE, float(m_modifier.m_amount), apply);
        }
        else
        {
            // done in Player::_ApplyWeaponDependentAuraMods
        }

        if(target->GetTypeId() == TYPEID_PLAYER)
        {
            if(m_positive)
                target->ApplyModUInt32Value(PLAYER_FIELD_MOD_DAMAGE_DONE_POS, m_modifier.m_amount, apply);
            else
                target->ApplyModUInt32Value(PLAYER_FIELD_MOD_DAMAGE_DONE_NEG, m_modifier.m_amount, apply);
        }
    }

    // Skip non magic case for speedup
    if((m_modifier.m_miscvalue & SPELL_SCHOOL_MASK_MAGIC) == 0)
        return;

    if( GetSpellProto()->EquippedItemClass != -1 || GetSpellProto()->EquippedItemInventoryTypeMask != 0 )
    {
        // wand magic case (skip generic to all item spell bonuses)
        // done in Player::_ApplyWeaponDependentAuraMods

        // Skip item specific requirements for not wand magic damage
        return;
    }

    // Magic damage modifiers implemented in Unit::SpellDamageBonusDone
    // This information for client side use only
    if(target->GetTypeId() == TYPEID_PLAYER)
    {
        if(m_positive)
        {
            for(int i = SPELL_SCHOOL_HOLY; i < MAX_SPELL_SCHOOL; ++i)
            {
                if((m_modifier.m_miscvalue & (1<<i)) != 0)
                    target->ApplyModUInt32Value(PLAYER_FIELD_MOD_DAMAGE_DONE_POS + i, m_modifier.m_amount, apply);
            }
        }
        else
        {
            for(int i = SPELL_SCHOOL_HOLY; i < MAX_SPELL_SCHOOL; ++i)
            {
                if((m_modifier.m_miscvalue & (1<<i)) != 0)
                    target->ApplyModUInt32Value(PLAYER_FIELD_MOD_DAMAGE_DONE_NEG + i, m_modifier.m_amount, apply);
            }
        }
        Pet* pet = target->GetPet();
        if(pet)
            pet->UpdateAttackPowerAndDamage();
    }
}

void Aura::HandleModDamagePercentDone(bool apply, bool Real)
{
    DEBUG_FILTER_LOG(LOG_FILTER_SPELL_CAST, "AURA MOD DAMAGE type:%u negative:%u", m_modifier.m_miscvalue, m_positive ? 0 : 1);
    Unit *target = GetTarget();

    // apply item specific bonuses for already equipped weapon
    if(Real && target->GetTypeId() == TYPEID_PLAYER)
    {
        for(int i = 0; i < MAX_ATTACK; ++i)
            if(Item* pItem = ((Player*)target)->GetWeaponForAttack(WeaponAttackType(i),true,false))
                ((Player*)target)->_ApplyWeaponDependentAuraDamageMod(pItem, WeaponAttackType(i), this, apply);
    }

    // m_modifier.m_miscvalue is bitmask of spell schools
    // 1 ( 0-bit ) - normal school damage (SPELL_SCHOOL_MASK_NORMAL)
    // 126 - full bitmask all magic damages (SPELL_SCHOOL_MASK_MAGIC) including wand
    // 127 - full bitmask any damages
    //
    // mods must be applied base at equipped weapon class and subclass comparison
    // with spell->EquippedItemClass and  EquippedItemSubClassMask and EquippedItemInventoryTypeMask
    // m_modifier.m_miscvalue comparison with item generated damage types

    if((m_modifier.m_miscvalue & SPELL_SCHOOL_MASK_NORMAL) != 0)
    {
        // apply generic physical damage bonuses including wand case
        if (GetSpellProto()->EquippedItemClass == -1 || target->GetTypeId() != TYPEID_PLAYER)
        {
            target->HandleStatModifier(UNIT_MOD_DAMAGE_MAINHAND, TOTAL_PCT, float(m_modifier.m_amount), apply);
            target->HandleStatModifier(UNIT_MOD_DAMAGE_OFFHAND, TOTAL_PCT, float(m_modifier.m_amount), apply);
            target->HandleStatModifier(UNIT_MOD_DAMAGE_RANGED, TOTAL_PCT, float(m_modifier.m_amount), apply);
        }
        else
        {
            // done in Player::_ApplyWeaponDependentAuraMods
        }
        // For show in client
        if(target->GetTypeId() == TYPEID_PLAYER)
            target->ApplyModSignedFloatValue(PLAYER_FIELD_MOD_DAMAGE_DONE_PCT, m_modifier.m_amount/100.0f, apply);
    }

    // Skip non magic case for speedup
    if((m_modifier.m_miscvalue & SPELL_SCHOOL_MASK_MAGIC) == 0)
        return;

    if( GetSpellProto()->EquippedItemClass != -1 || GetSpellProto()->EquippedItemInventoryTypeMask != 0 )
    {
        // wand magic case (skip generic to all item spell bonuses)
        // done in Player::_ApplyWeaponDependentAuraMods

        // Skip item specific requirements for not wand magic damage
        return;
    }

    // Magic damage percent modifiers implemented in Unit::SpellDamageBonusDone
    // Send info to client
    if(target->GetTypeId() == TYPEID_PLAYER)
        for(int i = SPELL_SCHOOL_HOLY; i < MAX_SPELL_SCHOOL; ++i)
            target->ApplyModSignedFloatValue(PLAYER_FIELD_MOD_DAMAGE_DONE_PCT + i, m_modifier.m_amount/100.0f, apply);
}

void Aura::HandleModOffhandDamagePercent(bool apply, bool Real)
{
    // spells required only Real aura add/remove
    if(!Real)
        return;

    DEBUG_FILTER_LOG(LOG_FILTER_SPELL_CAST, "AURA MOD OFFHAND DAMAGE");

    GetTarget()->HandleStatModifier(UNIT_MOD_DAMAGE_OFFHAND, TOTAL_PCT, float(m_modifier.m_amount), apply);
}

/********************************/
/***        POWER COST        ***/
/********************************/

void Aura::HandleModPowerCostPCT(bool apply, bool Real)
{
    // spells required only Real aura add/remove
    if(!Real)
        return;

    float amount = m_modifier.m_amount/100.0f;
    for(int i = 0; i < MAX_SPELL_SCHOOL; ++i)
        if(m_modifier.m_miscvalue & (1<<i))
            GetTarget()->ApplyModSignedFloatValue(UNIT_FIELD_POWER_COST_MULTIPLIER + i, amount, apply);
}

void Aura::HandleModPowerCost(bool apply, bool Real)
{
    // spells required only Real aura add/remove
    if(!Real)
        return;

    for(int i = 0; i < MAX_SPELL_SCHOOL; ++i)
        if(m_modifier.m_miscvalue & (1<<i))
            GetTarget()->ApplyModInt32Value(UNIT_FIELD_POWER_COST_MODIFIER + i, m_modifier.m_amount, apply);
}

void Aura::HandleNoReagentUseAura(bool /*Apply*/, bool Real)
{
    // spells required only Real aura add/remove
    if(!Real)
        return;
    Unit *target = GetTarget();
    if(target->GetTypeId() != TYPEID_PLAYER)
        return;

    ClassFamilyMask mask;
    Unit::AuraList const& noReagent = target->GetAurasByType(SPELL_AURA_NO_REAGENT_USE);
    for(Unit::AuraList::const_iterator i = noReagent.begin(); i !=  noReagent.end(); ++i)
        mask |= (*i)->GetAuraSpellClassMask();

    target->SetUInt64Value(PLAYER_NO_REAGENT_COST_1+0, mask.Flags);
    target->SetUInt32Value(PLAYER_NO_REAGENT_COST_1+2, mask.Flags2);
}

/*********************************************************/
/***                    OTHERS                         ***/
/*********************************************************/

void Aura::HandleShapeshiftBoosts(bool apply)
{
    uint32 spellId1 = 0;
    uint32 spellId2 = 0;
    uint32 HotWSpellId = 0;
    uint32 MasterShaperSpellId = 0;

    ShapeshiftForm form = ShapeshiftForm(GetModifier()->m_miscvalue);

    Unit *target = GetTarget();

    switch(form)
    {
        case FORM_CAT:
            spellId1 = 3025;
            HotWSpellId = 24900;
            MasterShaperSpellId = 48420;
            break;
        case FORM_TREE:
            spellId1 = 34123;
            MasterShaperSpellId = 48422;
            break;
        case FORM_TRAVEL:
            spellId1 = 5419;
            break;
        case FORM_AQUA:
            spellId1 = 5421;
            break;
        case FORM_BEAR:
            spellId1 = 1178;
            spellId2 = 21178;
            HotWSpellId = 24899;
            MasterShaperSpellId = 48418;
            break;
        case FORM_DIREBEAR:
            spellId1 = 9635;
            spellId2 = 21178;
            HotWSpellId = 24899;
            MasterShaperSpellId = 48418;
            break;
        case FORM_BATTLESTANCE:
            spellId1 = 21156;
            break;
        case FORM_DEFENSIVESTANCE:
            spellId1 = 7376;
            break;
        case FORM_BERSERKERSTANCE:
            spellId1 = 7381;
            break;
        case FORM_MOONKIN:
            spellId1 = 24905;
            spellId2 = 69366;
            MasterShaperSpellId = 48421;
            break;
        case FORM_FLIGHT:
            spellId1 = 33948;
            spellId2 = 34764;
            break;
        case FORM_FLIGHT_EPIC:
            spellId1 = 40122;
            spellId2 = 40121;
            break;
        case FORM_METAMORPHOSIS:
            spellId1 = 54817;
            spellId2 = 54879;
            break;
        case FORM_SPIRITOFREDEMPTION:
            spellId1 = 27792;
            spellId2 = 27795;                               // must be second, this important at aura remove to prevent to early iterator invalidation.
            break;
        case FORM_SHADOW:
            spellId1 = 49868;
            spellId2 = 71167;

            if(target->GetTypeId() == TYPEID_PLAYER)      // Spell 49868 have same category as main form spell and share cooldown
                ((Player*)target)->RemoveSpellCooldown(49868);
            break;
        case FORM_GHOSTWOLF:
            spellId1 = 67116;
            break;
        case FORM_AMBIENT:
        case FORM_GHOUL:
        case FORM_STEALTH:
        case FORM_CREATURECAT:
        case FORM_CREATUREBEAR:
            break;
    }

    if(apply)
    {
        if (spellId1)
            target->CastSpell(target, spellId1, true, NULL, this );
        if (spellId2)
            target->CastSpell(target, spellId2, true, NULL, this);

        if (target->GetTypeId() == TYPEID_PLAYER)
        {
            const PlayerSpellMap& sp_list = ((Player *)target)->GetSpellMap();
            for (PlayerSpellMap::const_iterator itr = sp_list.begin(); itr != sp_list.end(); ++itr)
            {
                if (itr->second.state == PLAYERSPELL_REMOVED) continue;
                if (itr->first==spellId1 || itr->first==spellId2) continue;
                SpellEntry const *spellInfo = sSpellStore.LookupEntry(itr->first);
                if (!spellInfo || !IsNeedCastSpellAtFormApply(spellInfo, form))
                    continue;
                target->CastSpell(target, itr->first, true, NULL, this);
            }
            // remove auras that do not require shapeshift, but are not active in this specific form (like Improved Barkskin)
            Unit::SpellAuraHolderMap& tAuras = target->GetSpellAuraHolderMap();
            for (Unit::SpellAuraHolderMap::iterator itr = tAuras.begin(); itr != tAuras.end();)
            {
                SpellEntry const *spellInfo = itr->second->GetSpellProto();
                if ((itr->second->IsPassive() && (spellInfo->AttributesEx2 & SPELL_ATTR_EX2_NOT_NEED_SHAPESHIFT)
                    && (spellInfo->StancesNot & (1<<(form-1)))) || (spellInfo->Id == 66530 && form == FORM_DIREBEAR))  // Improved Barkskin must not affect Dire Bear Form, but does not have correct data in dbc
                {
                    target->RemoveAurasDueToSpell(itr->second->GetId());
                    itr = tAuras.begin();
                }
                else
                    ++itr;
            }


            // Master Shapeshifter
            if (MasterShaperSpellId)
            {
                Unit::AuraList const& ShapeShifterAuras = target->GetAurasByType(SPELL_AURA_DUMMY);
                for(Unit::AuraList::const_iterator i = ShapeShifterAuras.begin(); i != ShapeShifterAuras.end(); ++i)
                {
                    if ((*i)->GetSpellProto()->SpellIconID == 2851)
                    {
                        int32 ShiftMod = (*i)->GetModifier()->m_amount;
                        target->CastCustomSpell(target, MasterShaperSpellId, &ShiftMod, NULL, NULL, true);
                        break;
                    }
                }
            }

            // Leader of the Pack
            if (((Player*)target)->HasSpell(17007))
            {
                SpellEntry const *spellInfo = sSpellStore.LookupEntry(24932);
                if (spellInfo && spellInfo->Stances & (1<<(form-1)))
                    target->CastSpell(target, 24932, true, NULL, this);
            }

            // Savage Roar
            if (form == FORM_CAT && ((Player*)target)->HasAura(52610))
                target->CastSpell(target, 62071, true);

            // Survival of the Fittest (Armor part)
            if (form == FORM_BEAR || form == FORM_DIREBEAR)
            {
                Unit::AuraList const& modAuras = target->GetAurasByType(SPELL_AURA_MOD_TOTAL_STAT_PERCENTAGE);
                for (Unit::AuraList::const_iterator i = modAuras.begin(); i != modAuras.end(); ++i)
                {
                    if ((*i)->GetSpellProto()->SpellFamilyName == SPELLFAMILY_DRUID &&
                        (*i)->GetSpellProto()->SpellIconID == 961)
                    {
                        int32 bp = (*i)->GetSpellProto()->CalculateSimpleValue(EFFECT_INDEX_2);
                        if (bp)
                            target->CastCustomSpell(target, 62069, &bp, NULL, NULL, true, NULL, this);
                        break;
                    }
                }
            }

            // Improved Moonkin Form
            if (form == FORM_MOONKIN)
            {
                Unit::AuraList const& dummyAuras = target->GetAurasByType(SPELL_AURA_DUMMY);
                for(Unit::AuraList::const_iterator i = dummyAuras.begin(); i != dummyAuras.end(); ++i)
                {
                    if ((*i)->GetSpellProto()->SpellFamilyName==SPELLFAMILY_DRUID &&
                        (*i)->GetSpellProto()->SpellIconID == 2855)
                    {
                        uint32 spell_id = 0;
                        switch((*i)->GetId())
                        {
                            case 48384:spell_id=50170;break;//Rank 1
                            case 48395:spell_id=50171;break;//Rank 2
                            case 48396:spell_id=50172;break;//Rank 3
                            default:
                                sLog.outError("Aura::HandleShapeshiftBoosts: Not handled rank of IMF (Spell: %u)",(*i)->GetId());
                                break;
                        }

                        if(spell_id)
                            target->CastSpell(target, spell_id, true, NULL, this);
                        break;
                    }
                }
            }

            // Heart of the Wild
            if (HotWSpellId)
            {
                Unit::AuraList const& mModTotalStatPct = target->GetAurasByType(SPELL_AURA_MOD_TOTAL_STAT_PERCENTAGE);
                for(Unit::AuraList::const_iterator i = mModTotalStatPct.begin(); i != mModTotalStatPct.end(); ++i)
                {
                    if ((*i)->GetSpellProto()->SpellIconID == 240 && (*i)->GetModifier()->m_miscvalue == 3)
                    {
                        int32 HotWMod = (*i)->GetModifier()->m_amount;
                        if(GetModifier()->m_miscvalue == FORM_CAT  || GetModifier()->m_miscvalue == FORM_BEAR || GetModifier()->m_miscvalue == FORM_DIREBEAR)
                            HotWMod /= 2;

                        target->CastCustomSpell(target, HotWSpellId, &HotWMod, NULL, NULL, true, NULL, this);
                        break;
                    }
                }
            }
        }
    }
    else
    {
        if(spellId1)
            target->RemoveAurasDueToSpell(spellId1);
        if(spellId2)
            target->RemoveAurasDueToSpell(spellId2);
        if(MasterShaperSpellId)
            target->RemoveAurasDueToSpell(MasterShaperSpellId);

        if (target->GetTypeId() == TYPEID_PLAYER)
        {
            // re-apply passive spells that don't need shapeshift but were inactive in current form:
            const PlayerSpellMap& sp_list = ((Player *)target)->GetSpellMap();
            for (PlayerSpellMap::const_iterator itr = sp_list.begin(); itr != sp_list.end(); ++itr)
            {
                if (itr->second.state == PLAYERSPELL_REMOVED) continue;
                if (itr->first==spellId1 || itr->first==spellId2) continue;
                SpellEntry const *spellInfo = sSpellStore.LookupEntry(itr->first);
                if (!spellInfo || !IsPassiveSpell(spellInfo))
                    continue;
                if ((spellInfo->AttributesEx2 & SPELL_ATTR_EX2_NOT_NEED_SHAPESHIFT) && spellInfo->StancesNot & (1<<(form-1)))
                    target->CastSpell(target, itr->first, true, NULL, this);
            }
        }

        Unit::SpellAuraHolderMap& tAuras = target->GetSpellAuraHolderMap();
        for (Unit::SpellAuraHolderMap::iterator itr = tAuras.begin(); itr != tAuras.end();)
        {
            if (itr->second->IsRemovedOnShapeLost())
            {
                target->RemoveAurasDueToSpell(itr->second->GetId());
                itr = tAuras.begin();
            }
            else
                ++itr;
        }
    }
}

void Aura::HandleAuraEmpathy(bool apply, bool /*Real*/)
{
    if(GetTarget()->GetTypeId() != TYPEID_UNIT)
        return;

    CreatureInfo const * ci = ObjectMgr::GetCreatureTemplate(GetTarget()->GetEntry());
    if(ci && ci->type == CREATURE_TYPE_BEAST)
        GetTarget()->ApplyModUInt32Value(UNIT_DYNAMIC_FLAGS, UNIT_DYNFLAG_SPECIALINFO, apply);
}

void Aura::HandleAuraUntrackable(bool apply, bool /*Real*/)
{
    if(apply)
        GetTarget()->SetByteFlag(UNIT_FIELD_BYTES_1, 3, UNIT_BYTE1_FLAG_UNTRACKABLE);
    else
        GetTarget()->RemoveByteFlag(UNIT_FIELD_BYTES_1, 3, UNIT_BYTE1_FLAG_UNTRACKABLE);
}

void Aura::HandleAuraModPacify(bool apply, bool /*Real*/)
{
    if (apply)
        GetTarget()->SetFlag(UNIT_FIELD_FLAGS, UNIT_FLAG_PACIFIED);
    else
        GetTarget()->RemoveFlag(UNIT_FIELD_FLAGS, UNIT_FLAG_PACIFIED);
}

void Aura::HandleAuraModPacifyAndSilence(bool apply, bool Real)
{
    HandleAuraModPacify(apply, Real);
    HandleAuraModSilence(apply, Real);
}

void Aura::HandleAuraGhost(bool apply, bool /*Real*/)
{
    if(GetTarget()->GetTypeId() != TYPEID_PLAYER)
        return;

    if(apply)
    {
        GetTarget()->SetFlag(PLAYER_FLAGS, PLAYER_FLAGS_GHOST);
    }
    else
    {
        GetTarget()->RemoveFlag(PLAYER_FLAGS, PLAYER_FLAGS_GHOST);
    }
}

void Aura::HandleAuraAllowFlight(bool apply, bool Real)
{
    // all applied/removed only at real aura add/remove
    if(!Real)
        return;

    // allow fly
    WorldPacket data;
    if(apply)
        data.Initialize(SMSG_MOVE_SET_CAN_FLY, 12);
    else
        data.Initialize(SMSG_MOVE_UNSET_CAN_FLY, 12);

    data << GetTarget()->GetPackGUID();
    data << uint32(0);                                      // unk
    GetTarget()->SendMessageToSet(&data, true);
}

void Aura::HandleModRating(bool apply, bool Real)
{
    // spells required only Real aura add/remove
    if(!Real)
        return;

    if(GetTarget()->GetTypeId() != TYPEID_PLAYER)
        return;

    for (uint32 rating = 0; rating < MAX_COMBAT_RATING; ++rating)
        if (m_modifier.m_miscvalue & (1 << rating))
            ((Player*)GetTarget())->ApplyRatingMod(CombatRating(rating), m_modifier.m_amount, apply);
}

void Aura::HandleModRatingFromStat(bool apply, bool Real)
{
    // spells required only Real aura add/remove
    if(!Real)
        return;

    if(GetTarget()->GetTypeId() != TYPEID_PLAYER)
        return;
    // Just recalculate ratings
    for (uint32 rating = 0; rating < MAX_COMBAT_RATING; ++rating)
        if (m_modifier.m_miscvalue & (1 << rating))
            ((Player*)GetTarget())->ApplyRatingMod(CombatRating(rating), 0, apply);
}

void Aura::HandleForceMoveForward(bool apply, bool Real)
{
    if(!Real)
        return;

    if(apply)
        GetTarget()->SetFlag(UNIT_FIELD_FLAGS_2, UNIT_FLAG2_FORCE_MOVE);
    else
        GetTarget()->RemoveFlag(UNIT_FIELD_FLAGS_2, UNIT_FLAG2_FORCE_MOVE);
}

void Aura::HandleAuraModExpertise(bool /*apply*/, bool /*Real*/)
{
    if(GetTarget()->GetTypeId() != TYPEID_PLAYER)
        return;

    ((Player*)GetTarget())->UpdateExpertise(BASE_ATTACK);
    ((Player*)GetTarget())->UpdateExpertise(OFF_ATTACK);
}

void Aura::HandleModTargetResistance(bool apply, bool Real)
{
    // spells required only Real aura add/remove
    if(!Real)
        return;
    Unit *target = GetTarget();
    // applied to damage as HandleNoImmediateEffect in Unit::CalculateAbsorbAndResist and Unit::CalcArmorReducedDamage
    // show armor penetration
    if (target->GetTypeId() == TYPEID_PLAYER && (m_modifier.m_miscvalue & SPELL_SCHOOL_MASK_NORMAL))
        target->ApplyModInt32Value(PLAYER_FIELD_MOD_TARGET_PHYSICAL_RESISTANCE, m_modifier.m_amount, apply);

    // show as spell penetration only full spell penetration bonuses (all resistances except armor and holy
    if (target->GetTypeId() == TYPEID_PLAYER && (m_modifier.m_miscvalue & SPELL_SCHOOL_MASK_SPELL)==SPELL_SCHOOL_MASK_SPELL)
        target->ApplyModInt32Value(PLAYER_FIELD_MOD_TARGET_RESISTANCE, m_modifier.m_amount, apply);
}

void Aura::HandleShieldBlockValue(bool apply, bool /*Real*/)
{
    BaseModType modType = FLAT_MOD;
    if(m_modifier.m_auraname == SPELL_AURA_MOD_SHIELD_BLOCKVALUE_PCT)
        modType = PCT_MOD;

    if(GetTarget()->GetTypeId() == TYPEID_PLAYER)
        ((Player*)GetTarget())->HandleBaseModValue(SHIELD_BLOCK_VALUE, modType, float(m_modifier.m_amount), apply);
}

void Aura::HandleAuraRetainComboPoints(bool apply, bool Real)
{
    // spells required only Real aura add/remove
    if(!Real)
        return;

    Unit* target = GetTarget();

    // combo points was added in SPELL_EFFECT_ADD_COMBO_POINTS handler
    // remove only if aura expire by time (in case combo points amount change aura removed without combo points lost)
    if (!apply && m_removeMode == AURA_REMOVE_BY_EXPIRE && target->GetComboTargetGuid())
        if (Unit* unit = ObjectAccessor::GetUnit(*GetTarget(),target->GetComboTargetGuid()))
            target->AddComboPoints(unit, -m_modifier.m_amount);
}

void Aura::HandleModUnattackable( bool Apply, bool Real )
{
    if(Real && Apply)
     {
        GetTarget()->CombatStop();
        GetTarget()->RemoveAurasWithInterruptFlags(AURA_INTERRUPT_FLAG_IMMUNE_OR_LOST_SELECTION);
     }
    GetTarget()->ApplyModFlag(UNIT_FIELD_FLAGS, UNIT_FLAG_NON_ATTACKABLE,Apply);
}

void Aura::HandleSpiritOfRedemption( bool apply, bool Real )
{
    // spells required only Real aura add/remove
    if(!Real)
        return;

    Unit *target = GetTarget();

    // prepare spirit state
    if(apply)
    {
        if(target->GetTypeId()==TYPEID_PLAYER)
        {
            // disable breath/etc timers
            ((Player*)target)->StopMirrorTimers();

            // set stand state (expected in this form)
            if(!target->IsStandState())
                target->SetStandState(UNIT_STAND_STATE_STAND);
        }

        target->SetHealth(1);
    }
    // die at aura end
    else
        target->DealDamage(target, target->GetHealth(), NULL, DIRECT_DAMAGE, SPELL_SCHOOL_MASK_NORMAL, GetSpellProto(), false);
}

void Aura::HandleSchoolAbsorb(bool apply, bool Real)
{
    if(!Real)
        return;

    Unit* caster = GetCaster();
    if(!caster)
        return;

    Unit *target = GetTarget();
    SpellEntry const* spellProto = GetSpellProto();
    if (apply)
    {
        // prevent double apply bonuses
        if (target->GetTypeId()!=TYPEID_PLAYER || !((Player*)target)->GetSession()->PlayerLoading())
        {
            float DoneActualBenefit = 0.0f;
            switch(spellProto->SpellFamilyName)
            {
                case SPELLFAMILY_GENERIC:
                    // Stoicism
                    if (spellProto->Id == 70845)
                        DoneActualBenefit = caster->GetMaxHealth() * 0.20f;
                    break;
                case SPELLFAMILY_PRIEST:
                    // Power Word: Shield
                    if (spellProto->SpellFamilyFlags.test<CF_PRIEST_POWER_WORD_SHIELD>())
                    {
                        //+80.68% from +spell bonus
                        int32 spellPower = caster->SpellBaseHealingBonusDone(GetSpellSchoolMask(spellProto));
                        float SpellBonus = spellPower * 0.8068f;
                        //Borrowed Time
                        Unit::AuraList const& borrowedTime = caster->GetAurasByType(SPELL_AURA_DUMMY);
                        for(Unit::AuraList::const_iterator itr = borrowedTime.begin(); itr != borrowedTime.end(); ++itr)
                        {
                            SpellEntry const* i_spell = (*itr)->GetSpellProto();
                            if(i_spell->SpellFamilyName==SPELLFAMILY_PRIEST && i_spell->SpellIconID == 2899 && i_spell->EffectMiscValue[(*itr)->GetEffIndex()] == 24)
                            {
                                SpellBonus += spellPower * (*itr)->GetModifier()->m_amount / 100;
                                break;
                            }
                        }
                        // extra absorb from talents
                        int32 BaseBonus = 0, PctAddMod = 0;
                        Unit::AuraList const& pctModAuras = caster->GetAurasByType(SPELL_AURA_ADD_PCT_MODIFIER);
                        for (Unit::AuraList::const_iterator itr = pctModAuras.begin(); itr != pctModAuras.end(); ++itr)
                        {
                            SpellEntry const* i_spell = (*itr)->GetSpellProto();
                            if (i_spell->SpellFamilyName != SPELLFAMILY_PRIEST || (*itr)->GetEffIndex() != EFFECT_INDEX_0)
                                continue;
                            // Twin Disciplines / Spiritual Healing
                            if (i_spell->SpellIconID == 2292 || i_spell->SpellIconID == 46)
                                PctAddMod += (*itr)->GetModifier()->m_amount;
                            // Improved Power Word: Shield
                            else if (i_spell->SpellIconID == 566)
                                SpellBonus *= (100.0f + (*itr)->GetModifier()->m_amount) / 100.0f;
                            // Item - Priest T10 Healer 4P Bonus
                            else if (i_spell->Id == 70798)
                            {
                                BaseBonus -= m_modifier.m_amount * (*itr)->GetModifier()->m_amount / 100;   // base bonus already added as SPELLMOD_ALL_EFFECTS
                                PctAddMod += (*itr)->GetModifier()->m_amount;
                            }
                        }
                        Unit::AuraList const& healingPctAuras = caster->GetAurasByType(SPELL_AURA_MOD_HEALING_DONE_PERCENT);
                        for (Unit::AuraList::const_iterator itr = healingPctAuras.begin(); itr != healingPctAuras.end(); ++itr)
                        {
                            SpellEntry const* i_spell = (*itr)->GetSpellProto();
                            // Focused Power
                            if (i_spell->SpellFamilyName == SPELLFAMILY_PRIEST && i_spell->SpellIconID == 2210)
                            {
                                PctAddMod += (*itr)->GetModifier()->m_amount;
                                break;
                            }
                        }
                        if (PctAddMod)
                        {
                            BaseBonus += m_modifier.m_amount * PctAddMod / 100;
                            SpellBonus *= (100.0f + PctAddMod) / 100.0f;
                        }
                        DoneActualBenefit = BaseBonus + SpellBonus;
                    }

                    break;
                case SPELLFAMILY_MAGE:
                    // Frost Ward, Fire Ward
                    if (spellProto->SpellFamilyFlags.test<CF_MAGE_FIRE_WARD, CF_MAGE_FROST_WARD>())
                        //+10% from +spell bonus
                        DoneActualBenefit = caster->SpellBaseDamageBonusDone(GetSpellSchoolMask(spellProto)) * 0.1f;
                    // Ice Barrier
                    else if (spellProto->SpellFamilyFlags.test<CF_MAGE_ICE_BARRIER>())
                        //+80.67% from +spell bonus
                        DoneActualBenefit = caster->SpellBaseDamageBonusDone(GetSpellSchoolMask(spellProto)) * 0.8067f;
                    break;
                case SPELLFAMILY_WARLOCK:
                    // Shadow Ward
                    if (spellProto->SpellFamilyFlags.test<CF_WARLOCK_MISC_BUFFS>())
                        //+30% from +spell bonus
                        DoneActualBenefit = caster->SpellBaseDamageBonusDone(GetSpellSchoolMask(spellProto)) * 0.30f;
                    break;
                case SPELLFAMILY_PALADIN:
                    // Sacred Shield
                    // (check not strictly needed, only Sacred Shield has SPELL_AURA_SCHOOL_ABSORB in SPELLFAMILY_PALADIN at this time)
                    if (spellProto->SpellFamilyFlags.test<CF_PALADIN_SACRED_SHIELD>())
                    {
                        // +75% from spell power
                        DoneActualBenefit = caster->SpellBaseHealingBonusDone(GetSpellSchoolMask(spellProto)) * 0.75f;
                    }
                    break;
                default:
                    break;
            }

            DoneActualBenefit *= caster->CalculateLevelPenalty(GetSpellProto());

            m_modifier.m_amount += (int32)DoneActualBenefit;
            m_modifier.m_baseamount += (int32)DoneActualBenefit;
        }
    }
    else
    {
        if (caster &&
            // Power Word: Shield
            spellProto->SpellFamilyName == SPELLFAMILY_PRIEST && spellProto->Mechanic == MECHANIC_SHIELD &&
            spellProto->SpellFamilyFlags.test<CF_PRIEST_POWER_WORD_SHIELD>() &&
            // completely absorbed or dispelled
            (m_removeMode == AURA_REMOVE_BY_SHIELD_BREAK || m_removeMode == AURA_REMOVE_BY_DISPEL))
        {
            Unit::AuraList const& vDummyAuras = caster->GetAurasByType(SPELL_AURA_DUMMY);
            for(Unit::AuraList::const_iterator itr = vDummyAuras.begin(); itr != vDummyAuras.end(); ++itr)
            {
                SpellEntry const* vSpell = (*itr)->GetSpellProto();

                // Rapture (main spell)
                if(vSpell->SpellFamilyName == SPELLFAMILY_PRIEST && vSpell->SpellIconID == 2894 && vSpell->Effect[EFFECT_INDEX_1])
                {
                    switch((*itr)->GetEffIndex())
                    {
                        case EFFECT_INDEX_0:
                        {
                            // energize caster
                            int32 manapct1000 = 5 * ((*itr)->GetModifier()->m_amount + sSpellMgr.GetSpellRank(vSpell->Id));
                            int32 basepoints0 = caster->GetMaxPower(POWER_MANA) * manapct1000 / 1000;
                            caster->CastCustomSpell(caster, 47755, &basepoints0, NULL, NULL, true);
                            break;
                        }
                        case EFFECT_INDEX_1:
                        {
                            // energize target
                            if (!roll_chance_i((*itr)->GetModifier()->m_amount) || caster->HasAura(63853))
                                break;

                            switch(target->getPowerType())
                            {
                                case POWER_RUNIC_POWER:
                                    target->CastSpell(target, 63652, true, NULL, NULL, GetCasterGuid());
                                    break;
                                case POWER_RAGE:
                                    target->CastSpell(target, 63653, true, NULL, NULL, GetCasterGuid());
                                    break;
                                case POWER_MANA:
                                    {
                                        int32 basepoints0 = target->GetMaxPower(POWER_MANA) * 2 / 100;
                                        target->CastCustomSpell(target, 63654, &basepoints0, NULL, NULL, true);
                                        break;
                                    }
                                case POWER_ENERGY:
                                    target->CastSpell(target, 63655, true, NULL, NULL, GetCasterGuid());
                                    break;
                                default:
                                    break;
                            }

                            //cooldown aura
                            caster->CastSpell(caster, 63853, true);
                            break;
                        }
                        default:
                            sLog.outError("Changes in R-dummy spell???: effect 3");
                            break;
                    }
                }
            }
        }
        else if (caster && caster->GetTypeId() == TYPEID_PLAYER && spellProto->Id == 47788 &&
            m_removeMode == AURA_REMOVE_BY_EXPIRE)
        {
            if (Aura *aur = caster->GetAura(63231, EFFECT_INDEX_0))
            {
                ((Player*)caster)->SendModifyCooldown(spellProto->Id,-aur->GetSpellProto()->CalculateSimpleValue(EFFECT_INDEX_0)*IN_MILLISECONDS);
            }
        }
        // Shield of Runes (Runemaster Molgeim: Ulduar)
        else if ((GetId() == 62274 || GetId() == 63489) && m_removeMode == AURA_REMOVE_BY_SHIELD_BREAK)
        {
            uint32 trigger_spell_Id = GetId() == 62274 ? 62277 : 63967;
            target->CastSpell(target, trigger_spell_Id, true);
        }
    }
}

void Aura::PeriodicTick()
{
    Unit* target = GetTarget();
    SpellEntry const* spellProto = GetSpellProto();

    if (!target || !spellProto)
        return;

    if (target->IsImmuneToSpell(spellProto))
        return;

    switch(m_modifier.m_auraname)
    {
        case SPELL_AURA_PERIODIC_DAMAGE:
        case SPELL_AURA_PERIODIC_DAMAGE_PERCENT:
        {
            // don't damage target if not alive, possible death persistent effects
            if (!target->IsInWorld() ||  !target->isAlive())
                return;

            Unit *pCaster = GetCaster();
            if(!pCaster)
                return;

            if(!pCaster->IsInWorld() || !pCaster->isAlive())
                return;

            if( spellProto->Effect[GetEffIndex()] == SPELL_EFFECT_PERSISTENT_AREA_AURA &&
                pCaster->SpellHitResult(target, spellProto, false) != SPELL_MISS_NONE)
                return;

            // Check for immune (not use charges)
            if(target->IsImmunedToDamage(GetSpellSchoolMask(spellProto)))
                return;

            // some auras remove at specific health level or more
            if(m_modifier.m_auraname == SPELL_AURA_PERIODIC_DAMAGE)
            {
                switch(GetId())
                {
                    case 43093: case 31956: case 38801:
                    case 35321: case 38363: case 39215:
                    case 48920: case 70292:
                    {
                        if(target->GetHealth() == target->GetMaxHealth() )
                        {
                            target->RemoveAurasDueToSpell(GetId());
                            return;
                        }
                        break;
                    }
                    case 38772:
                    {
                        uint32 percent =
                            GetEffIndex() < EFFECT_INDEX_2 && spellProto->Effect[GetEffIndex()] == SPELL_EFFECT_DUMMY ?
                            pCaster->CalculateSpellDamage(target, spellProto, SpellEffectIndex(GetEffIndex() + 1)) :
                            100;
                        if(target->GetHealth() * 100 >= target->GetMaxHealth() * percent )
                        {
                            target->RemoveAurasDueToSpell(GetId());
                            return;
                        }
                        break;
                    }
                    case 70541:
                    case 73779:
                    case 73780:
                    case 73781:
                    {
                        if(target->GetHealth() >= target->GetMaxHealth() * 0.9f )
                        {
                            target->RemoveAurasDueToSpell(GetId());
                            return;
                        }
                        break;
                    }
                    case 74562: // SPELL_FIERY_COMBUSTION - Ruby sanctum boss Halion, added mark (74567, dummy) every tick
                    {
                        target->CastSpell(target, 74567, true, NULL, NULL, GetCasterGuid());
                        break;
                    }
                    case 74792: // SPELL_SOUL_CONSUMPTION - Ruby sanctum boss Halion, added mark (74795, dummy) every tick
                    {
                        target->CastSpell(target, 74795, true, NULL, NULL, GetCasterGuid());
                        break;
                    };
                    case 67297:
                    case 65950:
                        pCaster->CastSpell(target, 65951, true);
                        break;
                    case 66001:
                    case 67282:
                        pCaster->CastSpell(target, 66002, true);
                        break;
                    case 67281:
                    case 67283:
                        pCaster->CastSpell(target, 66000, true);
                        break;
                    case 67296:
                    case 67298:
                        pCaster->CastSpell(target, 65952, true);
                        break;
                    default:
                        break;
                }
            }

            uint32 absorb = 0;
            uint32 resist = 0;
            CleanDamage cleanDamage =  CleanDamage(0, 0, BASE_ATTACK, MELEE_HIT_NORMAL );

            // ignore non positive values (can be result apply spellmods to aura damage
            uint32 amount = m_modifier.m_amount > 0 ? m_modifier.m_amount : 0;

            uint32 pdamage;

            if(m_modifier.m_auraname == SPELL_AURA_PERIODIC_DAMAGE)
                pdamage = amount;
            else
                pdamage = uint32(target->GetMaxHealth()*amount/100);

            // SpellDamageBonus for magic spells
            if(spellProto->DmgClass == SPELL_DAMAGE_CLASS_NONE || spellProto->DmgClass == SPELL_DAMAGE_CLASS_MAGIC)
                pdamage = target->SpellDamageBonusTaken(pCaster, spellProto, pdamage, DOT, GetStackAmount());
            // MeleeDamagebonus for weapon based spells
            else
            {
                WeaponAttackType attackType = GetWeaponAttackType(spellProto);
                pdamage = target->MeleeDamageBonusTaken(pCaster, pdamage, attackType, spellProto, DOT, GetStackAmount());
            }

            // Calculate armor mitigation if it is a physical spell
            // But not for bleed mechanic spells
            if (GetSpellSchoolMask(spellProto) & SPELL_SCHOOL_MASK_NORMAL &&
                GetEffectMechanic(spellProto, m_effIndex) != MECHANIC_BLEED)
            {
                uint32 pdamageReductedArmor = pCaster->CalcArmorReducedDamage(target, pdamage);
                cleanDamage.damage += pdamage - pdamageReductedArmor;
                pdamage = pdamageReductedArmor;
            }

            // Curse of Agony damage-per-tick calculation
            if (spellProto->SpellFamilyName==SPELLFAMILY_WARLOCK && spellProto->SpellFamilyFlags.test<CF_WARLOCK_CURSE_OF_AGONY>() && spellProto->SpellIconID==544)
            {
                // 1..4 ticks, 1/2 from normal tick damage
                if (GetAuraTicks() <= 4)
                    pdamage = pdamage/2;
                // 9..12 ticks, 3/2 from normal tick damage
                else if(GetAuraTicks() >= 9)
                    pdamage += (pdamage + 1) / 2;       // +1 prevent 0.5 damage possible lost at 1..4 ticks
                // 5..8 ticks have normal tick damage
            }

            // This method can modify pdamage
            bool isCrit = IsCritFromAbilityAura(pCaster, pdamage);

            // send critical in hit info for threat calculation
            if (isCrit)
            {
                cleanDamage.hitOutCome = MELEE_HIT_CRIT;
                // Resilience - reduce crit damage
                pdamage -= target->GetSpellCritDamageReduction(pdamage);
            }

            // only from players
            // FIXME: need use SpellDamageBonus instead?
            if (pCaster->GetTypeId() == TYPEID_PLAYER)
                pdamage -= target->GetSpellDamageReduction(pdamage);

            if (GetSpellProto()->Id == 50344) // Dream Funnel Oculus drake spell
                pdamage = uint32(pCaster->GetMaxHealth()*0.05f);

            target->CalculateDamageAbsorbAndResist(pCaster, GetSpellSchoolMask(spellProto), DOT, pdamage, &absorb, &resist, !(GetSpellProto()->AttributesEx & SPELL_ATTR_EX_CANT_REFLECTED));
            cleanDamage.absorb += absorb;

            DETAIL_FILTER_LOG(LOG_FILTER_PERIODIC_AFFECTS, "PeriodicTick: %s attacked %s for %u dmg inflicted by %u abs is %u",
                GetCasterGuid().GetString().c_str(), target->GetGuidStr().c_str(), pdamage, GetId(),absorb);

            pCaster->DealDamageMods(target, pdamage, &absorb);

            // Set trigger flag
            uint32 procAttacker = PROC_FLAG_ON_DO_PERIODIC; //  | PROC_FLAG_SUCCESSFUL_HARMFUL_SPELL_HIT;
            uint32 procVictim   = PROC_FLAG_ON_TAKE_PERIODIC;// | PROC_FLAG_TAKEN_HARMFUL_SPELL_HIT;
            uint32 procEx = isCrit ? PROC_EX_CRITICAL_HIT : PROC_EX_NORMAL_HIT;

            pdamage = (pdamage <= absorb + resist) ? 0 : (pdamage - absorb - resist);

            if (pdamage <= 0)
                procEx &= ~PROC_EX_DIRECT_DAMAGE;
            else
                procEx |= PROC_EX_DIRECT_DAMAGE;

            uint32 overkill = pdamage > target->GetHealth() ? pdamage - target->GetHealth() : 0;
            SpellPeriodicAuraLogInfo pInfo(this, pdamage, overkill, absorb, resist, 0.0f, isCrit);
            target->SendPeriodicAuraLog(&pInfo);

            if (pdamage)
                procVictim|=PROC_FLAG_TAKEN_ANY_DAMAGE;

            pCaster->ProcDamageAndSpell(target, procAttacker, procVictim, procEx, pdamage, BASE_ATTACK, spellProto);

            pCaster->DealDamage(target, pdamage, &cleanDamage, DOT, GetSpellSchoolMask(spellProto), spellProto, true);

            // Drain Soul (chance soul shard)
            if (pCaster->GetTypeId() == TYPEID_PLAYER && spellProto->SpellFamilyName == SPELLFAMILY_WARLOCK && spellProto->SpellFamilyFlags.test<CF_WARLOCK_DRAIN_SOUL>())
            {
                // Only from non-grey units
                if (roll_chance_i(10) &&                    // 1-2 from drain with final and without glyph, 0-1 from damage
                    ((Player*)pCaster)->isHonorOrXPTarget(target) &&
                    (target->GetTypeId() != TYPEID_UNIT || ((Player*)pCaster)->isAllowedToLoot((Creature*)target)))
                {
                    pCaster->CastSpell(pCaster, 43836, true, NULL, this);
                }
            }

            break;
        }
        case SPELL_AURA_PERIODIC_LEECH:
        case SPELL_AURA_PERIODIC_HEALTH_FUNNEL:
        {
            // don't damage target if not alive, possible death persistent effects
            if (!target->IsInWorld() ||  !target->isAlive())
                return;

            Unit *pCaster = GetCaster();
            if(!pCaster)
                return;

            if(!pCaster->IsInWorld() || !pCaster->isAlive())
                return;

            if( spellProto->Effect[GetEffIndex()] == SPELL_EFFECT_PERSISTENT_AREA_AURA &&
                pCaster->SpellHitResult(target, spellProto, false) != SPELL_MISS_NONE)
                return;

            // Check for immune
            if(target->IsImmunedToDamage(GetSpellSchoolMask(spellProto)))
                return;

            uint32 absorb=0;
            uint32 resist=0;
            CleanDamage cleanDamage =  CleanDamage(0, 0, BASE_ATTACK, MELEE_HIT_NORMAL );

            uint32 pdamage = m_modifier.m_amount > 0 ? m_modifier.m_amount : 0;

            //Calculate armor mitigation if it is a physical spell
            if (GetSpellSchoolMask(spellProto) & SPELL_SCHOOL_MASK_NORMAL)
            {
                uint32 pdamageReductedArmor = pCaster->CalcArmorReducedDamage(target, pdamage);
                cleanDamage.damage += pdamage - pdamageReductedArmor;
                pdamage = pdamageReductedArmor;
            }

            pdamage = target->SpellDamageBonusTaken(pCaster, spellProto, pdamage, DOT, GetStackAmount());

            bool isCrit = IsCritFromAbilityAura(pCaster, pdamage);

            // send critical in hit info for threat calculation
            if (isCrit)
            {
                cleanDamage.hitOutCome = MELEE_HIT_CRIT;
                // Resilience - reduce crit damage
                pdamage -= target->GetSpellCritDamageReduction(pdamage);
            }

            // only from players
            // FIXME: need use SpellDamageBonus instead?
            if (GetCasterGuid().IsPlayer())
                pdamage -= target->GetSpellDamageReduction(pdamage);

            target->CalculateDamageAbsorbAndResist(pCaster, GetSpellSchoolMask(spellProto), DOT, pdamage, &absorb, &resist, !(spellProto->AttributesEx & SPELL_ATTR_EX_CANT_REFLECTED));
            cleanDamage.absorb += absorb;

            DETAIL_FILTER_LOG(LOG_FILTER_PERIODIC_AFFECTS, "PeriodicTick: %s health leech of %s for %u dmg inflicted by %u abs is %u",
                GetCasterGuid().GetString().c_str(), target->GetGuidStr().c_str(), pdamage, GetId(),absorb);

            pCaster->DealDamageMods(target, pdamage, &absorb);

            pCaster->SendSpellNonMeleeDamageLog(target, GetId(), pdamage, GetSpellSchoolMask(spellProto), absorb, resist, false, 0, isCrit);

            float multiplier = spellProto->EffectMultipleValue[GetEffIndex()] > 0 ? spellProto->EffectMultipleValue[GetEffIndex()] : 1;

            // Set trigger flag
            uint32 procAttacker = PROC_FLAG_ON_DO_PERIODIC; //  | PROC_FLAG_SUCCESSFUL_HARMFUL_SPELL_HIT;
            uint32 procVictim   = PROC_FLAG_ON_TAKE_PERIODIC;// | PROC_FLAG_TAKEN_HARMFUL_SPELL_HIT;
            uint32 procEx = isCrit ? PROC_EX_CRITICAL_HIT : PROC_EX_NORMAL_HIT;

            pdamage = (pdamage <= absorb + resist) ? 0 : (pdamage-absorb-resist);
            if (pdamage)
                procVictim|=PROC_FLAG_TAKEN_ANY_DAMAGE;

            pCaster->ProcDamageAndSpell(target, procAttacker, procVictim, procEx, pdamage, BASE_ATTACK, spellProto);
            int32 new_damage = pCaster->DealDamage(target, pdamage, &cleanDamage, DOT, GetSpellSchoolMask(spellProto), spellProto, false);

            if (!target->isAlive() && pCaster->IsNonMeleeSpellCasted(false))
                for (uint32 i = CURRENT_FIRST_NON_MELEE_SPELL; i < CURRENT_MAX_SPELL; ++i)
                    if (Spell* spell = pCaster->GetCurrentSpell(CurrentSpellTypes(i)))
                        if (spell->m_spellInfo->Id == GetId())
                            spell->cancel();

            if(Player *modOwner = pCaster->GetSpellModOwner())
                modOwner->ApplySpellMod(GetId(), SPELLMOD_MULTIPLE_VALUE, multiplier);

            int32 heal = pCaster->SpellHealingBonusTaken(pCaster, spellProto, int32(new_damage * multiplier), DOT, GetStackAmount());

            uint32 absorbHeal = 0;
            pCaster->CalculateHealAbsorb(heal, &absorbHeal);

            int32 gain = pCaster->DealHeal(pCaster, heal - absorbHeal, spellProto, false, absorbHeal);
            pCaster->getHostileRefManager().threatAssist(pCaster, gain * 0.5f * sSpellMgr.GetSpellThreatMultiplier(spellProto), spellProto);
            break;
        }
        case SPELL_AURA_PERIODIC_HEAL:
        case SPELL_AURA_OBS_MOD_HEALTH:
        {
            // don't heal target if not alive, mostly death persistent effects from items
            if (!target->isAlive())
                return;

            Unit *pCaster = GetCaster();
            if(!pCaster)
                return;

            // heal for caster damage (must be alive)
            if(target != pCaster && spellProto->SpellVisual[0] == 163 && !pCaster->isAlive())
                return;

            // ignore non positive values (can be result apply spellmods to aura damage
            uint32 amount = m_modifier.m_amount > 0 ? m_modifier.m_amount : 0;

            uint32 pdamage;

            if(m_modifier.m_auraname==SPELL_AURA_OBS_MOD_HEALTH)
                pdamage = uint32(target->GetMaxHealth() * amount / 100);
            else
            {
                pdamage = amount;

                // Wild Growth (1/7 - 6 + 2*ramainTicks) %
                if (spellProto->SpellFamilyName == SPELLFAMILY_DRUID && spellProto->SpellIconID == 2864)
                {
                    int32 ticks = GetAuraMaxTicks();
                    int32 remainingTicks = ticks - GetAuraTicks();
                    int32 addition = int32(amount)*ticks*(-6+2*remainingTicks)/100;

                    if (GetAuraTicks() != 1)
                        // Item - Druid T10 Restoration 2P Bonus
                        if (Aura *aura = pCaster->GetAura(70658, EFFECT_INDEX_0))
                            addition += abs(int32((addition * aura->GetModifier()->m_amount) / ((ticks-1)* 100)));

                    pdamage = int32(pdamage) + addition;
                }
            }

            pdamage = target->SpellHealingBonusTaken(pCaster, spellProto, pdamage, DOT, GetStackAmount());

            // This method can modify pdamage
            bool isCrit = IsCritFromAbilityAura(pCaster, pdamage);

            uint32 absorbHeal = 0;
            pCaster->CalculateHealAbsorb(pdamage, &absorbHeal);
            pdamage -= absorbHeal;

            DETAIL_FILTER_LOG(LOG_FILTER_PERIODIC_AFFECTS, "PeriodicTick: %s heal of %s for %u health  (absorbed %u) inflicted by %u",
                GetCasterGuid().GetString().c_str(), target->GetGuidStr().c_str(), pdamage, absorbHeal, GetId());

            int32 gain = target->ModifyHealth(pdamage);
            SpellPeriodicAuraLogInfo pInfo(this, pdamage, (pdamage - uint32(gain)), absorbHeal, 0, 0.0f, isCrit);
            target->SendPeriodicAuraLog(&pInfo);

            // Set trigger flag
            uint32 procAttacker = PROC_FLAG_ON_DO_PERIODIC;
            uint32 procVictim   = PROC_FLAG_ON_TAKE_PERIODIC;
            uint32 procEx = PROC_EX_PERIODIC_POSITIVE | (isCrit ? PROC_EX_CRITICAL_HIT : PROC_EX_NORMAL_HIT);
            pCaster->ProcDamageAndSpell(target, procAttacker, procVictim, procEx, gain, BASE_ATTACK, spellProto);

            // add HoTs to amount healed in bgs
            if( pCaster->GetTypeId() == TYPEID_PLAYER )
                if( BattleGround *bg = ((Player*)pCaster)->GetBattleGround() )
                    bg->UpdatePlayerScore(((Player*)pCaster), SCORE_HEALING_DONE, gain);

            target->getHostileRefManager().threatAssist(pCaster, float(gain) * 0.5f * sSpellMgr.GetSpellThreatMultiplier(spellProto), spellProto);

            // heal for caster damage
            if(target != pCaster && spellProto->SpellVisual[0] == 163)
            {
                uint32 dmg = spellProto->manaPerSecond;
                if(pCaster->GetHealth() <= dmg && pCaster->GetTypeId()==TYPEID_PLAYER)
                {
                    pCaster->RemoveAurasDueToSpell(GetId());

                    // finish current generic/channeling spells, don't affect autorepeat
                    pCaster->FinishSpell(CURRENT_GENERIC_SPELL);
                    pCaster->FinishSpell(CURRENT_CHANNELED_SPELL);
                }
                else
                {
                    uint32 damage = gain;
                    uint32 absorb = 0;
                    pCaster->DealDamageMods(pCaster, damage, &absorb);
                    pCaster->SendSpellNonMeleeDamageLog(pCaster, GetId(), damage, GetSpellSchoolMask(spellProto), absorb, 0, false, 0, false);

                    CleanDamage cleanDamage =  CleanDamage(0, 0, BASE_ATTACK, MELEE_HIT_NORMAL );
                    pCaster->DealDamage(pCaster, damage, &cleanDamage, NODAMAGE, GetSpellSchoolMask(spellProto), spellProto, true);
                }
            }

//            uint32 procAttacker = PROC_FLAG_ON_DO_PERIODIC;//   | PROC_FLAG_SUCCESSFUL_HEAL;
//            uint32 procVictim   = 0;//ROC_FLAG_ON_TAKE_PERIODIC | PROC_FLAG_TAKEN_HEAL;
            // ignore item heals
//            if(procSpell && !haveCastItem)
//                pCaster->ProcDamageAndSpell(target, procAttacker, procVictim, PROC_EX_NORMAL_HIT, pdamage, BASE_ATTACK, spellProto);
            break;
        }
        case SPELL_AURA_PERIODIC_MANA_LEECH:
        {
            // don't damage target if not alive, possible death persistent effects
            if (!target->isAlive())
                return;

            // don't energize isolated units (banished)
            if (target->hasUnitState(UNIT_STAT_ISOLATED))
                return;

            if(m_modifier.m_miscvalue < 0 || m_modifier.m_miscvalue >= MAX_POWERS)
                return;

            Powers power = Powers(m_modifier.m_miscvalue);

            // power type might have changed between aura applying and tick (druid's shapeshift)
            if(target->getPowerType() != power)
                return;

            Unit *pCaster = GetCaster();
            if(!pCaster)
                return;

            if(!pCaster->isAlive())
                return;

            if( GetSpellProto()->Effect[GetEffIndex()] == SPELL_EFFECT_PERSISTENT_AREA_AURA &&
                pCaster->SpellHitResult(target, spellProto, false) != SPELL_MISS_NONE)
                return;

            // Check for immune (not use charges)
            if(target->IsImmunedToDamage(GetSpellSchoolMask(spellProto)))
                return;

            // ignore non positive values (can be result apply spellmods to aura damage
            uint32 pdamage = m_modifier.m_amount > 0 ? m_modifier.m_amount : 0;

            // Special case: draining x% of mana (up to a maximum of 2*x% of the caster's maximum mana)
            // It's mana percent cost spells, m_modifier.m_amount is percent drain from target
            if (spellProto->ManaCostPercentage)
            {
                // max value
                uint32 maxmana = pCaster->GetMaxPower(power)  * pdamage * 2 / 100;
                pdamage = target->GetMaxPower(power) * pdamage / 100;
                if(pdamage > maxmana)
                    pdamage = maxmana;
            }

            DETAIL_FILTER_LOG(LOG_FILTER_PERIODIC_AFFECTS, "PeriodicTick: %s power leech of %s for %u dmg inflicted by %u",
                GetCasterGuid().GetString().c_str(), target->GetGuidStr().c_str(), pdamage, GetId());

            int32 drain_amount = target->GetPower(power) > pdamage ? pdamage : target->GetPower(power);

            // resilience reduce mana draining effect at spell crit damage reduction (added in 2.4)
            if (power == POWER_MANA)
                drain_amount -= target->GetSpellCritDamageReduction(drain_amount);

            target->ModifyPower(power, -drain_amount);

            float gain_multiplier = 0;

            if(pCaster->GetMaxPower(power) > 0)
            {
                gain_multiplier = spellProto->EffectMultipleValue[GetEffIndex()];

                if(Player *modOwner = pCaster->GetSpellModOwner())
                    modOwner->ApplySpellMod(GetId(), SPELLMOD_MULTIPLE_VALUE, gain_multiplier);
            }

            SpellPeriodicAuraLogInfo pInfo(this, drain_amount, 0, 0, 0, gain_multiplier);
            target->SendPeriodicAuraLog(&pInfo);

            if (int32 gain_amount = int32(drain_amount * gain_multiplier))
            {
                int32 gain = pCaster->ModifyPower(power, gain_amount);

                if (GetId() == 5138)                        // Drain Mana
                    if (Aura* petPart = GetHolder()->GetAuraByEffectIndex(EFFECT_INDEX_1))
                        if (int pet_gain = gain_amount * petPart->GetModifier()->m_amount / 100)
                            pCaster->CastCustomSpell(pCaster, 32554, &pet_gain, NULL, NULL, true);

                target->AddThreat(pCaster, float(gain) * 0.5f, pInfo.critical, GetSpellSchoolMask(spellProto), spellProto);
                if (pCaster->GetTypeId() == TYPEID_PLAYER && spellProto->Id == 5138 && pCaster->HasSpell(30326))
                    if (Pet* pPet = pCaster->GetPet())
                    {
                        GroupPetList m_groupPets = pCaster->GetPets();
                        if (!m_groupPets.empty())
                        {
                            for (GroupPetList::const_iterator itr = m_groupPets.begin(); itr != m_groupPets.end(); ++itr)
                                if (Pet* _pet = pCaster->GetMap()->GetPet(*itr))
                                    if(_pet && _pet->isAlive())
                                        pCaster->CastCustomSpell(_pet, 32554, &gain_amount, NULL, NULL, true, NULL, NULL, pCaster->GetObjectGuid());
                        }
                    }

            }
            break;
        }
        case SPELL_AURA_PERIODIC_ENERGIZE:
        {
            // don't energize target if not alive, possible death persistent effects
            if (!target->isAlive())
                return;

            // don't energize isolated units (banished)
            if (target->hasUnitState(UNIT_STAT_ISOLATED))
                return;

            // ignore non positive values (can be result apply spellmods to aura damage
            uint32 pdamage = m_modifier.m_amount > 0 ? m_modifier.m_amount : 0;

            DETAIL_FILTER_LOG(LOG_FILTER_PERIODIC_AFFECTS, "PeriodicTick: %s energize %s for %u dmg inflicted by %u",
                GetCasterGuid().GetString().c_str(), target->GetGuidStr().c_str(), pdamage, GetId());

            if(m_modifier.m_miscvalue < 0 || m_modifier.m_miscvalue >= MAX_POWERS)
                break;

            Powers power = Powers(m_modifier.m_miscvalue);

            if(target->GetMaxPower(power) == 0)
                break;

            SpellPeriodicAuraLogInfo pInfo(this, pdamage, 0, 0, 0, 0.0f);
            target->SendPeriodicAuraLog(&pInfo);

            int32 gain = target->ModifyPower(power,pdamage);

            if(Unit* pCaster = GetCaster())
                target->getHostileRefManager().threatAssist(pCaster, float(gain) * 0.5f * sSpellMgr.GetSpellThreatMultiplier(spellProto), spellProto);
            break;
        }
        case SPELL_AURA_OBS_MOD_MANA:
        {
            // don't energize target if not alive, possible death persistent effects
            if (!target->isAlive())
                return;

            // don't energize isolated units (banished)
            if (target->hasUnitState(UNIT_STAT_ISOLATED))
                return;

            Powers powerType = ( (m_modifier.m_miscvalue > POWER_RUNIC_POWER || m_modifier.m_miscvalue < 0) ? POWER_MANA : Powers(m_modifier.m_miscvalue));

            // ignore non positive values (can be result apply spellmods to aura damage
            uint32 amount = m_modifier.m_amount > 0 ? m_modifier.m_amount : 0;

            uint32 pdamage = uint32(target->GetMaxPower(powerType) * amount / 100);

            DETAIL_FILTER_LOG(LOG_FILTER_PERIODIC_AFFECTS, "PeriodicTick: %s energize %s for %u power %u inflicted by %u",
                GetCasterGuid().GetString().c_str(), target->GetGuidStr().c_str(), pdamage, powerType, GetId());

            if(target->GetMaxPower(powerType) == 0)
                break;

            SpellPeriodicAuraLogInfo pInfo(this, pdamage, 0, 0, 0, 0.0f);
            target->SendPeriodicAuraLog(&pInfo);

            int32 gain = target->ModifyPower(powerType, pdamage);

            if(Unit* pCaster = GetCaster())
                target->getHostileRefManager().threatAssist(pCaster, float(gain) * 0.5f * sSpellMgr.GetSpellThreatMultiplier(spellProto), spellProto);
            break;
        }
        case SPELL_AURA_POWER_BURN_MANA:
        {
            // don't mana burn target if not alive, possible death persistent effects
            if (!target->isAlive())
                return;

            Unit *pCaster = GetCaster();
            if(!pCaster)
                return;

            // Check for immune (not use charges)
            if(target->IsImmunedToDamage(GetSpellSchoolMask(spellProto)))
                return;

            int32 pdamage = m_modifier.m_amount > 0 ? m_modifier.m_amount : 0;

            Powers powerType = Powers(m_modifier.m_miscvalue);

            if(!target->isAlive() || target->getPowerType() != powerType)
                return;

            // resilience reduce mana draining effect at spell crit damage reduction (added in 2.4)
            if (powerType == POWER_MANA)
                pdamage -= target->GetSpellCritDamageReduction(pdamage);

            uint32 gain = uint32(-target->ModifyPower(powerType, -pdamage));

            gain = uint32(gain * spellProto->EffectMultipleValue[GetEffIndex()]);

            // maybe has to be sent different to client, but not by SMSG_PERIODICAURALOG
            SpellNonMeleeDamage damageInfo(pCaster, target, spellProto->Id, SpellSchoolMask(spellProto->SchoolMask));
            pCaster->CalculateSpellDamage(&damageInfo, gain, spellProto);

            damageInfo.target->CalculateAbsorbResistBlock(pCaster, &damageInfo, spellProto);

            pCaster->DealDamageMods(damageInfo.target, damageInfo.damage, &damageInfo.absorb);

            pCaster->SendSpellNonMeleeDamageLog(&damageInfo);

            // Set trigger flag
            uint32 procAttacker = PROC_FLAG_ON_DO_PERIODIC; //  | PROC_FLAG_SUCCESSFUL_HARMFUL_SPELL_HIT;
            uint32 procVictim   = PROC_FLAG_ON_TAKE_PERIODIC;// | PROC_FLAG_TAKEN_HARMFUL_SPELL_HIT;
            uint32 procEx       = createProcExtendMask(&damageInfo, SPELL_MISS_NONE);
            if (damageInfo.damage)
                procVictim|=PROC_FLAG_TAKEN_ANY_DAMAGE;

            pCaster->ProcDamageAndSpell(damageInfo.target, procAttacker, procVictim, procEx, damageInfo.damage, BASE_ATTACK, spellProto);

            pCaster->DealSpellDamage(&damageInfo, true);
            break;
        }
        case SPELL_AURA_MOD_REGEN:
        {
            // don't heal target if not alive, possible death persistent effects
            if (!target->isAlive())
                return;

            int32 gain = target->ModifyHealth(m_modifier.m_amount);
            if (Unit *caster = GetCaster())
                target->getHostileRefManager().threatAssist(caster, float(gain) * 0.5f  * sSpellMgr.GetSpellThreatMultiplier(spellProto), spellProto);
            break;
        }
        case SPELL_AURA_MOD_POWER_REGEN:
        {
            // don't energize target if not alive, possible death persistent effects
            if (!target->isAlive())
                return;

            // don't energize isolated units (banished)
            if (target->hasUnitState(UNIT_STAT_ISOLATED))
                return;

            Powers pt = target->getPowerType();
            if(int32(pt) != m_modifier.m_miscvalue)
                return;

            if ( spellProto->AuraInterruptFlags & AURA_INTERRUPT_FLAG_NOT_SEATED )
            {
                // eating anim
                target->HandleEmoteCommand(EMOTE_ONESHOT_EAT);
            }
            else if( GetId() == 20577 )
            {
                // cannibalize anim
                target->HandleEmoteCommand(EMOTE_STATE_CANNIBALIZE);
            }

            // Anger Management
            // amount = 1+ 16 = 17 = 3,4*5 = 10,2*5/3
            // so 17 is rounded amount for 5 sec tick grow ~ 1 range grow in 3 sec
            if(pt == POWER_RAGE)
                target->ModifyPower(pt, m_modifier.m_amount * 3 / 5);
            // Butchery
            else if(pt == POWER_RUNIC_POWER && target->isInCombat())
                target->ModifyPower(pt, m_modifier.m_amount);
            break;
        }
        // Here tick dummy auras
        case SPELL_AURA_DUMMY:                              // some spells have dummy aura
        case SPELL_AURA_PERIODIC_DUMMY:
        {
            PeriodicDummyTick();
            break;
        }
        case SPELL_AURA_PERIODIC_TRIGGER_SPELL:
        {
            TriggerSpell();
            break;
        }
        case SPELL_AURA_PERIODIC_TRIGGER_SPELL_WITH_VALUE:
        {
            TriggerSpellWithValue();
            break;
        }
        default:
            break;
    }
}

void Aura::PeriodicDummyTick()
{
    SpellEntry const* spell = GetSpellProto();
    Unit *target = GetTarget();
    switch (spell->SpellFamilyName)
    {
        case SPELLFAMILY_GENERIC:
        {
            switch (spell->Id)
            {
                // Forsaken Skills
                case 7054:
                {
                    // Possibly need cast one of them (but
                    // 7038 Forsaken Skill: Swords
                    // 7039 Forsaken Skill: Axes
                    // 7040 Forsaken Skill: Daggers
                    // 7041 Forsaken Skill: Maces
                    // 7042 Forsaken Skill: Staves
                    // 7043 Forsaken Skill: Bows
                    // 7044 Forsaken Skill: Guns
                    // 7045 Forsaken Skill: 2H Axes
                    // 7046 Forsaken Skill: 2H Maces
                    // 7047 Forsaken Skill: 2H Swords
                    // 7048 Forsaken Skill: Defense
                    // 7049 Forsaken Skill: Fire
                    // 7050 Forsaken Skill: Frost
                    // 7051 Forsaken Skill: Holy
                    // 7053 Forsaken Skill: Shadow
                    return;
                }
                // Steal Flesh (The Culling of Stratholme - Salramm the Fleshcrafter)
                case 52708:
                {
                    if (Unit *caster = GetCaster())
                        caster->CastSpell(caster, 52712, true );

                    target->CastSpell(target, 52711, true);
                    return;
                }
                case 7057:                                  // Haunting Spirits
                    if (roll_chance_i(33))
                        target->CastSpell(target,m_modifier.m_amount,true,NULL,this);
                    return;
//              // Panda
//              case 19230: break;
//              // Gossip NPC Periodic - Talk
//              case 33208: break;
//              // Gossip NPC Periodic - Despawn
//              case 33209: break;
//              // Steal Weapon
//              case 36207: break;
//              // Simon Game START timer, (DND)
//              case 39993: break;
//              // Knockdown Fel Cannon: break; The Aggro Burst
//              case 40119: break;
//              // Old Mount Spell
//              case 40154: break;
//              // Magnetic Pull
//              case 40581: break;
//              // Ethereal Ring: break; The Bolt Burst
//              case 40801: break;
//              // Crystal Prison
//              case 40846: break;
//              // Copy Weapon
//              case 41054: break;
//              // Dementia
//              case 41404: break;
//              // Ethereal Ring Visual, Lightning Aura
//              case 41477: break;
//              // Ethereal Ring Visual, Lightning Aura (Fork)
//              case 41525: break;
//              // Ethereal Ring Visual, Lightning Jumper Aura
//              case 41567: break;
//              // No Man's Land
//              case 41955: break;
//              // Headless Horseman - Fire
//              case 42074: break;
//              // Headless Horseman - Visual - Large Fire
//              case 42075: break;
//              // Headless Horseman - Start Fire, Periodic Aura
//              case 42140: break;
//              // Ram Speed Boost
//              case 42152: break;
//              // Headless Horseman - Fires Out Victory Aura
//              case 42235: break;
//              // Pumpkin Life Cycle
//              case 42280: break;
//              // Brewfest Request Chick Chuck Mug Aura
//              case 42537: break;
//              // Squashling
//              case 42596: break;
//              // Headless Horseman Climax, Head: Periodic
//              case 42603: break;
//              // Fire Bomb
//              case 42621: break;
//              // Headless Horseman - Conflagrate, Periodic Aura
//              case 42637: break;
//              // Headless Horseman - Create Pumpkin Treats Aura
//              case 42774: break;
//              // Headless Horseman Climax - Summoning Rhyme Aura
//              case 42879: break;
//              // Tricky Treat
//              case 42919: break;
//              // Giddyup!
//              case 42924: break;
//              // Ram - Trot
//              case 42992: break;
//              // Ram - Canter
//              case 42993: break;
//              // Ram - Gallop
//              case 42994: break;
//              // Ram Level - Neutral
//              case 43310: break;
//              // Headless Horseman - Maniacal Laugh, Maniacal, Delayed 17
//              case 43884: break;
//              // Wretched!
//              case 43963: break;
//              // Headless Horseman - Maniacal Laugh, Maniacal, other, Delayed 17
//              case 44000: break;
//              // Energy Feedback
//              case 44328: break;
//              // Romantic Picnic
//              case 45102: break;
//              // Romantic Picnic
//              case 45123: break;
//              // Looking for Love
//              case 45124: break;
//              // Kite - Lightning Strike Kite Aura
//              case 45197: break;
//              // Rocket Chicken
//              case 45202: break;
//              // Copy Offhand Weapon
//              case 45205: break;
//              // Upper Deck - Kite - Lightning Periodic Aura
//              case 45207: break;
//              // Kite -Sky  Lightning Strike Kite Aura
//              case 45251: break;
//              // Ribbon Pole Dancer Check Aura
//              case 45390: break;
//              // Holiday - Midsummer, Ribbon Pole Periodic Visual
//              case 45406: break;
//              // Parachute
//              case 45472: break;
//              // Alliance Flag, Extra Damage Debuff
//              case 45898: break;
//              // Horde Flag, Extra Damage Debuff
//              case 45899: break;
//              // Ahune - Summoning Rhyme Aura
//              case 45926: break;
//              // Ahune - Slippery Floor
//              case 45945: break;
//              // Ahune's Shield
//              case 45954: break;
//              // Nether Vapor Lightning
//              case 45960: break;
//              // Darkness
//              case 45996: break;
                case 46041:                                 // Summon Blood Elves Periodic
                    target->CastSpell(target, 46037, true, NULL, this);
                    target->CastSpell(target, roll_chance_i(50) ? 46038 : 46039, true, NULL, this);
                    target->CastSpell(target, 46040, true, NULL, this);
                    return;
//              // Transform Visual Missile Periodic
//              case 46205: break;
//              // Find Opening Beam End
//              case 46333: break;
//              // Ice Spear Control Aura
//              case 46371: break;
//              // Hailstone Chill
//              case 46458: break;
//              // Hailstone Chill, Internal
//              case 46465: break;
//              // Chill, Internal Shifter
//              case 46549: break;
//              // Summon Ice Spear Knockback Delayer
//              case 46878: break;
                case 47214: // Burninate Effect
                {
                    Unit * caster = GetCaster();
                    if (!caster)
                        return;

                    if (target->GetEntry() == 26570)
                    {
                        if (target->HasAura(54683, EFFECT_INDEX_0))
                            return;
                        else
                        {
                            // Credit Scourge
                            caster->CastSpell(caster, 47208, true);
                            // set ablaze
                            target->CastSpell(target, 54683, true);
                            ((Creature*)target)->ForcedDespawn(4000);
                        }
                    }
                    break;
                }
//              // Fizzcrank Practice Parachute
//              case 47228: break;
//              // Send Mug Control Aura
//              case 47369: break;
//              // Direbrew's Disarm (precast)
//              case 47407: break;
//              // Mole Machine Port Schedule
//              case 47489: break;
//              case 47941: break; // Crystal Spike
//              case 48200: break; // Healer Aura
                case 48630:                                 // Summon Gauntlet Mobs Periodic
                case 59275:                                 // Below may need some adjustment, pattern for amount of summon and where is not verified 100% (except for odd/even tick)
                {
                    bool chance = roll_chance_i(50);

                    target->CastSpell(target, chance ? 48631 : 48632, true, NULL, this);

                    if (GetAuraTicks() % 2)                 // which doctor at odd tick
                        target->CastSpell(target, chance ? 48636 : 48635, true, NULL, this);
                    else                                    // or harponeer, at even tick
                        target->CastSpell(target, chance ? 48634 : 48633, true, NULL, this);

                    return;
                }
//              case 49313: break; // Proximity Mine Area Aura
//              // Mole Machine Portal Schedule
//              case 49466: break;
                case 49555:                                 // Corpse Explode (Trollgore, Drak'Tharon Keep)
                case 59807:
                    target->SetFloatValue(OBJECT_FIELD_SCALE_X, target->GetFloatValue(OBJECT_FIELD_SCALE_X)*1.2f);
                    break;
//              case 49592: break; // Temporal Rift
//              case 49957: break; // Cutting Laser
//              case 50085: break; // Slow Fall
//              // Listening to Music
//              case 50493: break;
//              // Love Rocket Barrage
//              case 50530: break;
                case 50789:                                 // Summon iron dwarf (left or right)
                case 59860:
                    target->CastSpell(target, roll_chance_i(50) ? 50790 : 50791, true, NULL, this);
                    return;
                case 50792:                                 // Summon iron trogg (left or right)
                case 59859:
                    target->CastSpell(target, roll_chance_i(50) ? 50793 : 50794, true, NULL, this);
                    return;
                case 50801:                                 // Summon malformed ooze (left or right)
                case 59858:
                    target->CastSpell(target, roll_chance_i(50) ? 50802 : 50803, true, NULL, this);
                    return;
                case 50824:                                 // Summon earthen dwarf
                    target->CastSpell(target, roll_chance_i(50) ? 50825 : 50826, true, NULL, this);
                    return;
                case 52441:                                 // Cool Down
                    target->CastSpell(target, 52443, true);
                    return;
                case 53035:                                 // Summon Anub'ar Champion Periodic (Azjol Nerub)
                    target->CastSpell(target, 53014, true); // Summon Anub'ar Champion
                    return;
                case 53036:                                 // Summon Anub'ar Necromancer Periodic (Azjol Nerub)
                    target->CastSpell(target, 53015, true); // Summon Anub'ar Necromancer
                    return;
                case 53037:                                 // Summon Anub'ar Crypt Fiend Periodic (Azjol Nerub)
                    target->CastSpell(target, 53016, true); // Summon Anub'ar Crypt Fiend
                    return;
                case 53520:                                 // Carrion Beetles
                    target->CastSpell(target, 53521, true, NULL, this);
                    target->CastSpell(target, 53521, true, NULL, this);
                    return;
                case 55592:                                 // Clean
                    switch(urand(0,2))
                    {
                        case 0: target->CastSpell(target, 55731, true); break;
                        case 1: target->CastSpell(target, 55738, true); break;
                        case 2: target->CastSpell(target, 55739, true); break;
                    }
                    return;
                case 54798: // FLAMING Arrow Triggered Effect
                {
                    Unit * caster = GetCaster();
                    if (!caster)
                        return;

                    Player *rider = caster->GetCharmerOrOwnerPlayerOrPlayerItself();
                    if (!rider)
                        return;

                    if (target->GetEntry() == 29358)
                    {
                        if (target->HasAura(54683, EFFECT_INDEX_0))
                            return;
                        else
                        {
                            // Credit Frostworgs
                            rider->CastSpell(rider, 54896, true);
                            // set ablaze
                            target->CastSpell(target, 54683, true);
                            ((Creature*)target)->ForcedDespawn(6000);
                        }
                    }
                    else if (target->GetEntry() == 29351)
                    {
                        if (target->HasAura(54683, EFFECT_INDEX_0))
                            return;
                        else
                        {
                            // Credit Frost Giants
                            rider->CastSpell(rider, 54893, true);
                            // set ablaze
                            target->CastSpell(target, 54683, true);
                            ((Creature*)target)->ForcedDespawn(6000);
                        }
                    }

                    break;
                }
                case 62038: // Biting Cold (Ulduar: Hodir)
                {
                    if (target->GetTypeId() != TYPEID_PLAYER)
                        return;

                    Unit * caster = GetCaster();
                    if (!caster)
                        return;

                    if (!target->HasAura(62821))     // Toasty Fire
                    {
                        // dmg dealing every second
                        target->CastSpell(target, 62188, true, 0, 0, caster->GetObjectGuid());
                    }

                    // aura stack increase every 3 (data in m_miscvalue) seconds and decrease every 1s
                    // Reset reapply counter at move and decrease stack amount by 1
                    if (((Player*)target)->isMoving() || target->HasAura(62821))
                    {
                        if (SpellAuraHolder *holder = target->GetSpellAuraHolder(62039))
                        {
                            if (holder->ModStackAmount(-1))
                                target->RemoveSpellAuraHolder(holder);
                        }
                        m_modifier.m_miscvalue = 3;
                        return;
                    }
                    // We are standing at the moment, countdown
                    if (m_modifier.m_miscvalue > 0)
                    {
                        --m_modifier.m_miscvalue;
                        return;
                    }

                    target->CastSpell(target, 62039, true);

                    // recast every ~3 seconds
                    m_modifier.m_miscvalue = 3;
                    return;
                }
                case 62566:                                 // Healthy Spore Summon Periodic
                {
                    target->CastSpell(target, 62582, true);
                    target->CastSpell(target, 62591, true);
                    target->CastSpell(target, 62592, true);
                    target->CastSpell(target, 62593, true);
                    return;
                }
                case 62717:                                 // Slag Pot (periodic dmg)
                case 63477:
                {
                    Unit *caster = GetCaster();

                    if (caster && target)
                        caster->CastSpell(target, (spell->Id == 62717) ? 65722 : 65723, true, 0, this, this->GetCasterGuid(), this->GetSpellProto());
                    return;
                }
                case 69008:                                 // Soulstorm (OOC aura)
                case 68870:                                 // Soulstorm
                {
                    uint32 triggerSpells[8] = {68898, 68904, 68886, 68905, 68896, 68906, 68897, 68907};
                    target->CastSpell(target, triggerSpells[GetAuraTicks() % 8], true);
                    return;
                }
                case 67574:                                // Trial Of Crusader (Spike Aggro Aura - Anub'arak)
                {
                    if (!target->GetMap()->Instanceable())
                        return;

                    if (InstanceData* data = target->GetInstanceData())
                    {
                        if (Creature* pSpike = target->GetMap()->GetCreature(data->GetData64(34660)))
                            pSpike->AddThreat(target, 1000000.0f);
                    }
                    return;
                }
                case 66118:                                 // Leeching Swarm 10 man
                case 68646:
                {
                    int32 damage = (m_modifier.m_amount * target->GetHealth()) / 100;
                    if (damage < 250)
                        damage = 250;
                    int32 heal = damage * 68 / 100;
                    target->CastCustomSpell(target, 66240, &damage, NULL, NULL, true, NULL, this);
                    if (Unit* caster = GetCaster())
                        target->CastCustomSpell(caster, 66125, &heal, NULL, NULL, true, NULL, this);
                    return;
                }
                case 67630:                                 // Leeching Swarm 25 man
                case 68647:
                {
                    int32 damage = (m_modifier.m_amount * target->GetHealth()) / 100;
                    if (damage < 250)
                        damage = 250;
                    int32 heal = damage * 155 / 100;
                    target->CastCustomSpell(target, 66240, &damage, NULL, NULL, true, NULL, this);
                    if (Unit* caster = GetCaster())
                        target->CastCustomSpell(caster, 66125, &heal, NULL, NULL, true, NULL, this);
                    return;
                }
// Exist more after, need add later
                default:
                    break;
            }

            // Drink (item drink spells)
            if (GetEffIndex() > EFFECT_INDEX_0 && spell->EffectApplyAuraName[GetEffIndex()-1] == SPELL_AURA_MOD_POWER_REGEN)
            {
                if (target->GetTypeId() != TYPEID_PLAYER)
                    return;
                // Search SPELL_AURA_MOD_POWER_REGEN aura for this spell and add bonus
                if (Aura* aura = GetHolder()->GetAuraByEffectIndex(SpellEffectIndex(GetEffIndex() - 1)))
                {
                    aura->GetModifier()->m_amount = m_modifier.m_amount;
                    ((Player*)target)->UpdateManaRegen();
                    // Disable continue
                    m_isPeriodic = false;
                    return;
                }
                return;
            }

            // Prey on the Weak
            if (spell->SpellIconID == 2983)
            {
                if (target->GetTypeId() != TYPEID_PLAYER)
                    return;

                Unit *victim = target->getVictim();
                if (victim && (target->GetHealth() * 100 / target->GetMaxHealth() > victim->GetHealth() * 100 / victim->GetMaxHealth()))
                {
                    if(!target->HasAura(58670))
                    {
                        int32 basepoints = GetBasePoints();
                        target->CastCustomSpell(target, 58670, &basepoints, 0, 0, true);
                    }
                }
                else
                    target->RemoveAurasDueToSpell(58670);
            }
            break;
        }
        case SPELLFAMILY_MAGE:
        {
            // Mirror Image
//            if (spell->Id == 55342)
//                return;
            break;
        }
        case SPELLFAMILY_DRUID:
        {
            switch (spell->Id)
            {
                // Frenzied Regeneration
                case 22842:
                {
                    // Converts up to 10 rage per second into health for $d.  Each point of rage is converted into ${$m2/10}.1% of max health.
                    // Should be manauser
                    if (target->getPowerType() != POWER_RAGE)
                        return;
                    uint32 rage = target->GetPower(POWER_RAGE);
                    // Nothing todo
                    if (rage == 0)
                        return;
                    int32 mod = (rage < 100) ? rage : 100;
                    int32 points = target->CalculateSpellDamage(target, spell, EFFECT_INDEX_1);
                    int32 regen = target->GetMaxHealth() * (mod * points / 10) / 1000;
                    target->CastCustomSpell(target, 22845, &regen, NULL, NULL, true, NULL, this);
                    target->SetPower(POWER_RAGE, rage-mod);
                    return;
                }
                // Force of Nature
                case 33831:
                    return;
                default:
                    break;
            }
            break;
        }
        case SPELLFAMILY_WARLOCK:
            switch (spell->Id)
            {
                case 48018:
                    GameObject* obj = target->GetGameObject(spell->Id);
                    if (!obj)
                    {
                         target->RemoveAurasDueToSpell(spell->Id);
                         target->RemoveAurasDueToSpell(62388);
                         return;
                    }
                    // We must take a range of teleport spell, not summon.
                    const SpellEntry* goToCircleSpell = sSpellStore.LookupEntry(48020);
                    if (target->IsWithinDist(obj,GetSpellMaxRange(sSpellRangeStore.LookupEntry(goToCircleSpell->rangeIndex))))
                        target->CastSpell(target, 62388, true);
                    else
                        target->RemoveAurasDueToSpell(62388);
            }
            break;
        case SPELLFAMILY_ROGUE:
        {
            switch (spell->Id)
            {
                // Killing Spree
                case 51690:
                {
                    if (target->hasUnitState(UNIT_STAT_STUNNED) || target->isFeared())
                        return;

                    Spell::UnitList targets;
                    {
                        // eff_radius ==0
                        float radius = GetSpellMaxRange(sSpellRangeStore.LookupEntry(spell->rangeIndex));

                        MaNGOS::AnyUnfriendlyVisibleUnitInObjectRangeCheck u_check(target, target, radius);
                        MaNGOS::UnitListSearcher<MaNGOS::AnyUnfriendlyVisibleUnitInObjectRangeCheck> checker(targets, u_check);
                        Cell::VisitAllObjects(target, checker, radius);
                    }

                    if(targets.empty())
                        return;

                    Spell::UnitList::const_iterator itr = targets.begin();
                    std::advance(itr, rand()%targets.size());
                    Unit* victim = *itr;

                    target->CastSpell(victim, 57840, true);
                    target->CastSpell(victim, 57841, true);
                    return;
                }
                default:
                    break;
            }
            break;
        }
        case SPELLFAMILY_HUNTER:
        {
            // Explosive Shot
            if (spell->SpellFamilyFlags.test<CF_HUNTER_EXPLOSIVE_SHOT>())
            {
                target->CastCustomSpell(target, 53352, &m_modifier.m_amount, 0, 0, true, 0, this, GetCasterGuid());
                return;
            }
            switch (spell->Id)
            {
                // Harpooner's Mark
                // case 40084:
                //    return;
                // Feeding Frenzy Rank 1 & 2
                case 53511:
                case 53512:
                {
                    Unit* victim = target->getVictim();
                    if( victim && victim->GetHealth() * 100 < victim->GetMaxHealth() * 35 )
                        target->CastSpell(target, spell->Id == 53511 ? 60096 : 60097, true, NULL, this);
                    return;
                }
                default:
                    break;
            }
            break;
        }
        case SPELLFAMILY_SHAMAN:
        {
            // Astral Shift
            if (spell->Id == 52179)
            {
                // Periodic need for remove visual on stun/fear/silence lost
                if (!target->HasFlag(UNIT_FIELD_FLAGS, UNIT_FLAG_STUNNED | UNIT_FLAG_FLEEING | UNIT_FLAG_SILENCED))
                    target->RemoveAurasDueToSpell(52179);
                return;
            }
            break;
        }
        case SPELLFAMILY_DEATHKNIGHT:
        {
            // Death and Decay
            if (spell->SpellFamilyFlags.test<CF_DEATHKNIGHT_DEATH_AND_DECAY>())
            {
                if (Unit *caster = GetCaster())
                    caster->CastCustomSpell(target, 52212, &m_modifier.m_amount, NULL, NULL, true, NULL, this);
                return;
            }
            // Raise Dead
//            if (spell->SpellFamilyFlags.test<CF_DEATHKNIGHT_RAISE_DEAD>())
//                return;
            // Chains of Ice
            if (spell->SpellFamilyFlags.test<CF_DEATHKNIGHT_CHAINS_OF_ICE2>())
            {
                // Get 0 effect aura
                Aura *slow = target->GetAura(GetId(), EFFECT_INDEX_0);
                if (slow)
                {
                    slow->ApplyModifier(false, true);
                    Modifier *mod = slow->GetModifier();
                    mod->m_amount+= m_modifier.m_amount;
                    if (mod->m_amount > 0) mod->m_amount = 0;
                    slow->ApplyModifier(true, true);
                }
                return;
            }
            // Summon Gargoyle
//            if (spell->SpellFamilyFlags.test<CF_DEATHKNIGHT_SUMMON_GARGOYLE>())
//                return;
            // Bladed Armor
            if (spell->SpellIconID == 2653)
            {
                // Increases your attack power by $s1 for every $s2 armor value you have.
                // Calculate AP bonus (from 1 efect of this spell)
                int32 apBonus = m_modifier.m_amount * target->GetArmor() / target->CalculateSpellDamage(target, spell, EFFECT_INDEX_1);
                target->CastCustomSpell(target, 61217, &apBonus, &apBonus, NULL, true, NULL, this);
                return;
            }
            // Death Rune Mastery
            // Reaping
            // Blood of the North
            if (spell->SpellIconID == 22 || spell->SpellIconID == 3041 || spell->SpellIconID == 30412)
            {
                if (target->GetTypeId() != TYPEID_PLAYER)
                    return;
                if (target->isInCombat())
                    return;

                Player *plr = (Player*)GetTarget();
                for(uint32 i = 0; i < MAX_RUNES; ++i)
                {
                    RuneType rune = plr->GetCurrentRune(i);
                    if (rune == RUNE_DEATH)
                        plr->ConvertRune(i, plr->GetBaseRune(i));
                }

                return;
            }
            break;
//            if (spell->SpellIconID == 30412)
//                return;
            // Hysteria
            if (spell->SpellFamilyFlags.test<CF_DEATHKNIGHT_HYSTERIA>())
            {
                // damage not expected to be show in logs, not any damage spell related to damage apply
                uint32 deal = m_modifier.m_amount * target->GetMaxHealth() / 100;
                target->DealDamage(target, deal, NULL, DIRECT_DAMAGE, SPELL_SCHOOL_MASK_NORMAL, NULL, false);
                return;
            }
            break;
        }
        default:
            break;
    }
}

void Aura::HandlePreventFleeing(bool apply, bool Real)
{
    if(!Real)
        return;

    Unit::AuraList const& fearAuras = GetTarget()->GetAurasByType(SPELL_AURA_MOD_FEAR);
    if( !fearAuras.empty() )
    {
        if (apply)
            GetTarget()->SetFeared(false, fearAuras.front()->GetCasterGuid());
        else
            GetTarget()->SetFeared(true);
    }
}

void Aura::HandleManaShield(bool apply, bool Real)
{
    if(!Real)
        return;

    // prevent double apply bonuses
    if(apply && (GetTarget()->GetTypeId()!=TYPEID_PLAYER || !((Player*)GetTarget())->GetSession()->PlayerLoading()))
    {
        if(Unit* caster = GetCaster())
        {
            float DoneActualBenefit = 0.0f;
            switch(GetSpellProto()->SpellFamilyName)
            {
                case SPELLFAMILY_MAGE:
                    if(GetSpellProto()->SpellFamilyFlags.test<CF_MAGE_MANA_SHIELD>())
                    {
                        // Mana Shield
                        // +50% from +spd bonus
                        DoneActualBenefit = caster->SpellBaseDamageBonusDone(GetSpellSchoolMask(GetSpellProto())) * 0.5f;
                        break;
                    }
                    break;
                default:
                    break;
            }

            DoneActualBenefit *= caster->CalculateLevelPenalty(GetSpellProto());

            m_modifier.m_amount += (int32)DoneActualBenefit;
        }
    }
}

void Aura::HandleArenaPreparation(bool apply, bool Real)
{
    if (!Real)
        return;

    Unit* target = GetTarget();

    target->ApplyModFlag(UNIT_FIELD_FLAGS, UNIT_FLAG_PREPARATION, apply);

    if (apply)
    {
        // max regen powers at start preparation
        target->SetHealth(target->GetMaxHealth());
        target->SetPower(POWER_MANA, target->GetMaxPower(POWER_MANA));
        target->SetPower(POWER_ENERGY, target->GetMaxPower(POWER_ENERGY));
    }
    else
    {
        // reset originally 0 powers at start/leave
        target->SetPower(POWER_RAGE, 0);
        target->SetPower(POWER_RUNIC_POWER, 0);
    }
}

/**
 * Such auras are applied from a caster(=player) to a vehicle.
 * This has been verified using spell #49256
 */
void Aura::HandleAuraControlVehicle(bool apply, bool Real)
{
    if(!Real)
        return;

    Unit* target = GetTarget();
    if (!target->IsVehicle())
        return;

    // TODO: Check for free seat

    Unit *caster = GetCaster();
    if (!caster)
        return;

    if (apply)
    {
        if (caster->GetTypeId() == TYPEID_PLAYER)
            ((Player*)caster)->RemovePet(PET_SAVE_AS_CURRENT);

        // TODO: find a way to make this work properly
        // some spells seem like store vehicle seat info in basepoints, but not true for all of them, so... ;/
        // int8 seat = target->GetVehicleKit()->HasEmptySeat(GetModifier()->m_amount) ? GetModifier()->m_amount : -1;
        // caster->EnterVehicle(target->GetVehicleKit(), seat);

        int8 seat = -1;

        // Slag Pot (2 seats: hand and the pot)
        if (GetId() == 62708 || GetId() == 62711)
            seat = GetModifier()->m_amount;

        caster->EnterVehicle(target->GetVehicleKit(), seat);
    }
    else
    {
        // some SPELL_AURA_CONTROL_VEHICLE auras have a dummy effect on the player - remove them
        caster->RemoveAurasDueToSpell(GetId());

        if (caster->GetVehicle() == target->GetVehicleKit())
            caster->ExitVehicle();

        if (caster->GetTypeId() == TYPEID_PLAYER)
            ((Player*)caster)->ResummonPetTemporaryUnSummonedIfAny();
    }
}

void Aura::HandleAuraLinked(bool apply, bool Real)
{
    if (!Real)
        return;

    uint32 linkedSpell = GetSpellProto()->EffectTriggerSpell[m_effIndex];
    SpellEntry const *spellInfo = sSpellStore.LookupEntry(linkedSpell);
    if (!spellInfo)
    {
        sLog.outError("HandleAuraLinked for spell %u effect %u: triggering unknown spell %u", GetSpellProto()->Id, m_effIndex, linkedSpell);
        return;
    }

    if (apply)
    {
        if (GetCaster() &&
            GetCaster()->GetTypeId() == TYPEID_PLAYER &&
            GetTarget() &&
            GetTarget()->GetTypeId() != TYPEID_PLAYER &&
            spellInfo->AttributesEx  &  SPELL_ATTR_EX_UNK28 &&
            spellInfo->Attributes &  SPELL_ATTR_UNK8)
        {
            float healBonus   = float(GetCaster()->GetTotalAuraModifier(SPELL_AURA_MOD_HEALING_PCT))/100.0;
            if (healBonus < 0.0)
                healBonus = 0.0;
            float damageBonus = float(GetCaster()->CalculateDamage(BASE_ATTACK, false)/GetCaster()->GetWeaponDamageRange(BASE_ATTACK, MAXDAMAGE)) - 1.0;
            if (damageBonus < 0.0)
                damageBonus = 0.0;
            float healthBonus = float(GetCaster()->GetMaxHealth()/(GetCaster()->GetModifierValue(UNIT_MOD_HEALTH, BASE_VALUE) + GetCaster()->GetCreateHealth())) - 1.0;
            if (healthBonus < 0)
                healthBonus = 0.0;

            int32 bp0 = int32((spellInfo->EffectBasePoints[EFFECT_INDEX_0] + healBonus)   * 100);
            int32 bp1 = int32((spellInfo->EffectBasePoints[EFFECT_INDEX_1] + damageBonus) * 100);
            int32 bp2 = int32((spellInfo->EffectBasePoints[EFFECT_INDEX_2] + healthBonus) * 100);

            GetTarget()->CastCustomSpell(GetTarget(), spellInfo, &bp0, &bp1, &bp2, true, NULL, this, GetCasterGuid(), GetSpellProto());
            GetTarget()->SetHealth(GetTarget()->GetMaxHealth());
        }
        else
            GetTarget()->CastSpell(GetTarget(), spellInfo, true, NULL, this);
    }
    else
        GetTarget()->RemoveAurasByCasterSpell(linkedSpell, GetCasterGuid());
}

void Aura::HandleAuraAddMechanicAbilities(bool apply, bool Real)
{
    Unit* target = GetTarget();

    if (!target || target->GetTypeId() != TYPEID_PLAYER)    // only players should be affected by this aura
        return;

    uint16 i_OverrideSetId = GetMiscValue();

    const OverrideSpellDataEntry *spellSet = sOverrideSpellDataStore.LookupEntry(i_OverrideSetId);
    if (!spellSet)
        return;

    if (apply)
    {

        // spell give the player a new castbar with some spells.. this is a clientside process..
        // serverside just needs to register the new spells so that player isn't kicked as cheater
        for (int i = 0; i < MAX_OVERRIDE_SPELLS; i++)
            if (uint32 spellId = spellSet->Spells[i])
                static_cast<Player*>(target)->addSpell(spellId, true, false, false, false);

        target->SetUInt16Value(PLAYER_FIELD_BYTES2, 0, i_OverrideSetId);
    }
    else
    {
        target->SetUInt16Value(PLAYER_FIELD_BYTES2, 0, 0);
        for (int i = 0; i < MAX_OVERRIDE_SPELLS; i++)
            if (uint32 spellId = spellSet->Spells[i])
                static_cast<Player*>(target)->removeSpell(spellId, false , false, false);
    }
}

void Aura::HandleAuraOpenStable(bool apply, bool Real)
{
    if(!Real || GetTarget()->GetTypeId() != TYPEID_PLAYER || !GetTarget()->IsInWorld())
        return;

    Player* player = (Player*)GetTarget();

    if (apply)
        player->GetSession()->SendStablePet(player->GetObjectGuid());

    // client auto close stable dialog at !apply aura
}

void Aura::HandleAuraMirrorImage(bool apply, bool Real)
{
    if (!Real)
        return;

    Unit* target = GetTarget();

    if (!target)
        return;

    if (apply)
    {
        Unit* caster = GetCaster();
        if (target->GetTypeId() == TYPEID_UNIT)
        {
            Creature* pCreature = (Creature*)target;
            pCreature->SetByteValue(UNIT_FIELD_BYTES_0, 0, caster->getRace());
            pCreature->SetByteValue(UNIT_FIELD_BYTES_0, 1, caster->getClass());
            pCreature->SetByteValue(UNIT_FIELD_BYTES_0, 2, caster->getGender());
            pCreature->SetByteValue(UNIT_FIELD_BYTES_0, 3, caster->getPowerType());
        }
        target->SetFlag(UNIT_FIELD_FLAGS_2, UNIT_FLAG2_CLONED);

        target->SetDisplayId(caster->GetDisplayId());
    }
    else
    {
        if (target->GetTypeId() == TYPEID_UNIT)
        {
            Creature* pCreature = (Creature*)target;

            const CreatureInfo* cinfo = pCreature->GetCreatureInfo();
            const CreatureModelInfo* minfo = sObjectMgr.GetCreatureModelInfo(pCreature->GetNativeDisplayId());

            pCreature->SetByteValue(UNIT_FIELD_BYTES_0, 0, 0);
            pCreature->SetByteValue(UNIT_FIELD_BYTES_0, 1, cinfo->unit_class);
            pCreature->SetByteValue(UNIT_FIELD_BYTES_0, 2, minfo->gender);
            pCreature->SetByteValue(UNIT_FIELD_BYTES_0, 3, 0);
        }

        target->RemoveFlag(UNIT_FIELD_FLAGS_2, UNIT_FLAG2_CLONED);

        target->SetDisplayId(target->GetNativeDisplayId());
    }
}

void Aura::HandleAuraConvertRune(bool apply, bool Real)
{
    if(!Real)
        return;

    if(GetTarget()->GetTypeId() != TYPEID_PLAYER)
        return;

    Player *plr = (Player*)GetTarget();

    if(plr->getClass() != CLASS_DEATH_KNIGHT)
        return;

    RuneType runeFrom = RuneType(GetSpellProto()->EffectMiscValue[m_effIndex]);
    RuneType runeTo   = RuneType(GetSpellProto()->EffectMiscValueB[m_effIndex]);

    if (apply)
    {
        for(uint32 i = 0; i < MAX_RUNES; ++i)
        {
            if (plr->GetCurrentRune(i) == runeFrom && !plr->GetRuneCooldown(i))
            {
                plr->ConvertRune(i, runeTo, GetId());
                break;
            }
        }
    }
    else
    {
        for(uint32 i = 0; i < MAX_RUNES; ++i)
        {
            if(plr->GetCurrentRune(i) == runeTo && plr->GetBaseRune(i) == runeFrom)
            {
                plr->ConvertRune(i, runeFrom);
                plr->ClearConvertedBy(i);
                break;
            }
        }
    }
}

void Aura::HandlePhase(bool apply, bool Real)
{
    if(!Real)
        return;

    Unit *target = GetTarget();

    // always non stackable
    if(apply)
    {
        Unit::AuraList const& phases = target->GetAurasByType(SPELL_AURA_PHASE);
        if(!phases.empty())
            target->RemoveAurasDueToSpell(phases.front()->GetId(), GetHolder());
    }

    target->SetPhaseMask(apply ? GetMiscValue() : PHASEMASK_NORMAL, true);
    // no-phase is also phase state so same code for apply and remove
    if (GetEffIndex() == EFFECT_INDEX_0 && target->GetTypeId() == TYPEID_PLAYER)
    {
        SpellAreaForAreaMapBounds saBounds = sSpellMgr.GetSpellAreaForAuraMapBounds(GetId());
        if(saBounds.first != saBounds.second)
        {
            uint32 zone, area;
            target->GetZoneAndAreaId(zone, area);

            for(SpellAreaForAreaMap::const_iterator itr = saBounds.first; itr != saBounds.second; ++itr)
            {
                // some auras remove at aura remove
                if(!itr->second->IsFitToRequirements((Player*)target, zone, area))
                    target->RemoveAurasDueToSpell(itr->second->spellId);
                // some auras applied at aura apply
                else if(itr->second->autocast)
                {
                    if (!target->HasAura(itr->second->spellId, EFFECT_INDEX_0))
                        target->CastSpell(target, itr->second->spellId, true);
                }
            }
        }

    }
}

void Aura::HandleAuraSafeFall( bool Apply, bool Real )
{
    // implemented in WorldSession::HandleMovementOpcodes

    // only special case
    if(Apply && Real && GetId() == 32474 && GetTarget()->GetTypeId() == TYPEID_PLAYER)
        ((Player*)GetTarget())->ActivateTaxiPathTo(506, GetId());
}

bool Aura::IsCritFromAbilityAura(Unit* caster, uint32& damage)
{
    if (!GetSpellProto()->IsFitToFamily<SPELLFAMILY_ROGUE, CF_ROGUE_RUPTURE>() && // Rupture
        !GetSpellProto()->IsFitToFamily<SPELLFAMILY_ROGUE, CF_ROGUE_DEADLY_POISON>() &&
        !caster->HasAffectedAura(SPELL_AURA_ABILITY_PERIODIC_CRIT, GetSpellProto()))
        return false;

    if (caster->IsSpellCrit(GetTarget(), GetSpellProto(), GetSpellSchoolMask(GetSpellProto())))
    {
        damage = caster->SpellCriticalDamageBonus(GetSpellProto(), damage, GetTarget());
        return true;
    }

    return false;
}

void Aura::HandleModTargetArmorPct(bool /*apply*/, bool /*Real*/)
{
    if(GetTarget()->GetTypeId() != TYPEID_PLAYER)
        return;

    ((Player*)GetTarget())->UpdateArmorPenetration();
}

void Aura::HandleAuraModAllCritChance(bool apply, bool Real)
{
    // spells required only Real aura add/remove
    if(!Real)
        return;

    Unit *target = GetTarget();

    if(target->GetTypeId() != TYPEID_PLAYER)
        return;

    ((Player*)target)->HandleBaseModValue(CRIT_PERCENTAGE,         FLAT_MOD, float (m_modifier.m_amount), apply);
    ((Player*)target)->HandleBaseModValue(OFFHAND_CRIT_PERCENTAGE, FLAT_MOD, float (m_modifier.m_amount), apply);
    ((Player*)target)->HandleBaseModValue(RANGED_CRIT_PERCENTAGE,  FLAT_MOD, float (m_modifier.m_amount), apply);

    // included in Player::UpdateSpellCritChance calculation
    ((Player*)target)->UpdateAllSpellCritChances();
}

void Aura::HandleAuraStopNaturalManaRegen(bool apply, bool real)
{
    if (!real)
        return;

    GetTarget()->ApplyModFlag(UNIT_FIELD_FLAGS_2, UNIT_FLAG2_REGENERATE_POWER, !apply && !GetTarget()->IsUnderLastManaUseEffect());
}

bool Aura::IsLastAuraOnHolder()
{
    for (int32 i = 0; i < MAX_EFFECT_INDEX; ++i)
        if (i != GetEffIndex() && GetHolder()->m_auras[i])
            return false;
    return true;
}

bool Aura::HasMechanic(uint32 mechanic) const
{
    return GetSpellProto()->Mechanic == mechanic ||
        GetSpellProto()->EffectMechanic[m_effIndex] == mechanic;
}

SpellAuraHolder::SpellAuraHolder(SpellEntry const* spellproto, Unit *target, WorldObject *caster, Item *castItem) :
m_spellProto(spellproto), m_target(target), m_castItemGuid(castItem ? castItem->GetObjectGuid() : ObjectGuid()),
m_auraSlot(MAX_AURAS), m_auraFlags(AFLAG_NONE), m_auraLevel(1), m_procCharges(0),
m_stackAmount(1), m_removeMode(AURA_REMOVE_BY_DEFAULT), m_AuraDRGroup(DIMINISHING_NONE), m_timeCla(1000),
m_permanent(false), m_isRemovedOnShapeLost(true), m_deleted(false), m_in_use(0)
{
    MANGOS_ASSERT(target);
    MANGOS_ASSERT(spellproto && spellproto == sSpellStore.LookupEntry( spellproto->Id ) && "`info` must be pointer to sSpellStore element");

    if(!caster)
        m_casterGuid = target->GetObjectGuid();
    else
    {
        // remove this assert when not unit casters will be supported
        MANGOS_ASSERT(caster->isType(TYPEMASK_UNIT))
        m_casterGuid = caster->GetObjectGuid();
    }

    m_applyTime      = time(NULL);
    m_isPassive      = IsPassiveSpell(spellproto);
    m_isDeathPersist = IsDeathPersistentSpell(spellproto);
    m_isSingleTarget = IsSingleTargetSpell(spellproto);
    m_procCharges    = spellproto->procCharges;

    m_isRemovedOnShapeLost = (GetCasterGuid() == m_target->GetObjectGuid() &&
                              m_spellProto->Stances &&
                            !(m_spellProto->AttributesEx2 & SPELL_ATTR_EX2_NOT_NEED_SHAPESHIFT) &&
                            !(m_spellProto->Attributes & SPELL_ATTR_NOT_SHAPESHIFT));

    Unit* unitCaster = caster && caster->isType(TYPEMASK_UNIT) ? (Unit*)caster : NULL;

    m_duration = m_maxDuration = CalculateSpellDuration(spellproto, unitCaster);

    if (m_maxDuration == -1 || (m_isPassive && spellproto->DurationIndex == 0))
        m_permanent = true;

    if (unitCaster)
    {
        if (Player* modOwner = unitCaster->GetSpellModOwner())
            modOwner->ApplySpellMod(GetId(), SPELLMOD_CHARGES, m_procCharges);
    }

    // some custom stack values at aura holder create
    switch (m_spellProto->Id)
    {
        // some auras applied with max stack
        case 24575:                                         // Brittle Armor
        case 24659:                                         // Unstable Power
        case 24662:                                         // Restless Strength
        case 26464:                                         // Mercurial Shield
        case 34027:                                         // Kill Command
        case 55166:                                         // Tidal Force
        case 58914:                                         // Kill Command (pet part)
        case 62519:                                         // Attuned to Nature
        case 64455:                                         // Feral Essence
        case 71564:                                         // Deadly Precision
            m_stackAmount = m_spellProto->StackAmount;
            break;
    }

    for (int32 i = 0; i < MAX_EFFECT_INDEX; ++i)
        m_auras[i] = NULL;
}

void SpellAuraHolder::AddAura(Aura *aura, SpellEffectIndex index)
{
    m_auras[index] = aura;
    m_auraFlags |= (1 << index);
}

void SpellAuraHolder::RemoveAura(SpellEffectIndex index)
{
    m_auras[index] = NULL;
    m_auraFlags &= ~(1 << index);
}

void SpellAuraHolder::ApplyAuraModifiers(bool apply, bool real)
{
    for (int32 i = 0; i < MAX_EFFECT_INDEX && !IsDeleted(); ++i)
        if (Aura *aur = GetAuraByEffectIndex(SpellEffectIndex(i)))
            aur->ApplyModifier(apply, real);
}

void SpellAuraHolder::_AddSpellAuraHolder()
{
    if (!GetId())
        return;
    if(!m_target)
        return;

    // Try find slot for aura
    uint8 slot = NULL_AURA_SLOT;

    // Lookup free slot
    if (m_target->GetVisibleAurasCount() < MAX_AURAS)
    {
        Unit::VisibleAuraMap const& visibleAuras = m_target->GetVisibleAuras();
        for(uint8 i = 0; i < MAX_AURAS; ++i)
        {
            Unit::VisibleAuraMap::const_iterator itr = visibleAuras.find(i);
            if (itr == visibleAuras.end())
            {
                slot = i;
                // update for out of range group members (on 1 slot use)
                m_target->UpdateAuraForGroup(slot);
                break;
            }
        }
    }

    Unit* caster = GetCaster();

    // set infinity cooldown state for spells
    if(caster && caster->GetTypeId() == TYPEID_PLAYER)
    {
        if (m_spellProto->Attributes & SPELL_ATTR_DISABLED_WHILE_ACTIVE)
        {
            Item* castItem = m_castItemGuid ? ((Player*)caster)->GetItemByGuid(m_castItemGuid) : NULL;
            ((Player*)caster)->AddSpellAndCategoryCooldowns(m_spellProto,castItem ? castItem->GetEntry() : 0, NULL,true);
        }
    }

    uint8 flags = 0;
    for (int32 i = 0; i < MAX_EFFECT_INDEX; ++i)
    {
        if (m_auras[i])
            flags |= (1 << i);
    }
    flags |= ((GetCasterGuid() == GetTarget()->GetObjectGuid()) ? AFLAG_NOT_CASTER : AFLAG_NONE) | ((GetSpellMaxDuration(m_spellProto) > 0 && !(m_spellProto->AttributesEx5 & SPELL_ATTR_EX5_NO_DURATION)) ? AFLAG_DURATION : AFLAG_NONE) | (IsPositive() ? AFLAG_POSITIVE : AFLAG_NEGATIVE);
    SetAuraFlags(flags);

    SetAuraLevel(caster ? caster->getLevel() : sWorld.getConfig(CONFIG_UINT32_MAX_PLAYER_LEVEL));

    if (IsNeedVisibleSlot(caster))
    {
        SetAuraSlot( slot );
        if(slot < MAX_AURAS)                        // slot found send data to client
        {
            SetVisibleAura(false);
            SendAuraUpdate(false);
        }

        //*****************************************************
        // Update target aura state flag on holder apply
        // TODO: Make it easer
        //*****************************************************

        // Sitdown on apply aura req seated
        if (m_spellProto->AuraInterruptFlags & AURA_INTERRUPT_FLAG_NOT_SEATED && !m_target->IsSitState())
            m_target->SetStandState(UNIT_STAND_STATE_SIT);

        // register aura diminishing on apply
        if (getDiminishGroup() != DIMINISHING_NONE )
            m_target->ApplyDiminishingAura(getDiminishGroup(), true);

        // Update Seals information
        if (IsSealSpell(m_spellProto))
            m_target->ModifyAuraState(AURA_STATE_JUDGEMENT, true);

        // Conflagrate aura state on Immolate and Shadowflame
        if (m_spellProto->IsFitToFamily<SPELLFAMILY_WARLOCK, CF_WARLOCK_IMMOLATE, CF_WARLOCK_SHADOWFLAME2>())
            m_target->ModifyAuraState(AURA_STATE_CONFLAGRATE, true);

        // Faerie Fire (druid versions)
        if (m_spellProto->IsFitToFamily<SPELLFAMILY_DRUID, CF_DRUID_FAERIE_FIRE>())
            m_target->ModifyAuraState(AURA_STATE_FAERIE_FIRE, true);

        // Sting (hunter's pet ability)
        if (m_spellProto->Category == 1133)
            m_target->ModifyAuraState(AURA_STATE_FAERIE_FIRE, true);

        // Victorious
        if (m_spellProto->IsFitToFamily<SPELLFAMILY_WARRIOR, CF_WARRIOR_VICTORIOUS>())
            m_target->ModifyAuraState(AURA_STATE_WARRIOR_VICTORY_RUSH, true);

        // Swiftmend state on Regrowth & Rejuvenation
        if (m_spellProto->IsFitToFamily<SPELLFAMILY_DRUID, CF_DRUID_REJUVENATION, CF_DRUID_REGROWTH>())
            m_target->ModifyAuraState(AURA_STATE_SWIFTMEND, true);

        // Deadly poison aura state
        if (m_spellProto->IsFitToFamily<SPELLFAMILY_ROGUE, CF_ROGUE_DEADLY_POISON>())
            m_target->ModifyAuraState(AURA_STATE_DEADLY_POISON, true);

        // Enrage aura state
        if (m_spellProto->Dispel == DISPEL_ENRAGE)
            m_target->ModifyAuraState(AURA_STATE_ENRAGE, true);

        // Bleeding aura state
        if (GetAllSpellMechanicMask(m_spellProto) & (1 << (MECHANIC_BLEED-1)))
            m_target->ModifyAuraState(AURA_STATE_BLEEDING, true);
    }
}

void SpellAuraHolder::_RemoveSpellAuraHolder()
{
    // Remove all triggered by aura spells vs unlimited duration
    // except same aura replace case
    if(m_removeMode!=AURA_REMOVE_BY_STACK)
        CleanupTriggeredSpells();

    Unit* caster = GetCaster();

    if (caster && IsPersistent())
        if (DynamicObject *dynObj = caster->GetDynObject(GetId()))
            dynObj->RemoveAffected(m_target);

    // remove at-store spell cast items (for all remove modes?)
    if (m_target->GetTypeId() == TYPEID_PLAYER && m_removeMode != AURA_REMOVE_BY_DEFAULT && m_removeMode != AURA_REMOVE_BY_DELETE)
        if (ObjectGuid castItemGuid = GetCastItemGuid())
            if (Item* castItem = ((Player*)m_target)->GetItemByGuid(castItemGuid))
                ((Player*)m_target)->DestroyItemWithOnStoreSpell(castItem);

    //passive auras do not get put in slots - said who? ;)
    // Note: but totem can be not accessible for aura target in time remove (to far for find in grid)
    //if(m_isPassive && !(caster && caster->GetTypeId() == TYPEID_UNIT && ((Creature*)caster)->IsTotem()))
    //    return;

    uint8 slot = GetAuraSlot();

    if(slot >= MAX_AURAS)                                   // slot not set
        return;

    if(m_target->GetVisibleAura(slot) == 0)
        return;

    // unregister aura diminishing (and store last time)
    if (getDiminishGroup() != DIMINISHING_NONE )
        m_target->ApplyDiminishingAura(getDiminishGroup(), false);

    SetAuraFlags(AFLAG_NONE);
    SetAuraLevel(0);
    SetVisibleAura(true);

    if (m_removeMode != AURA_REMOVE_BY_DELETE)
    {
        SendAuraUpdate(true);

        // update for out of range group members
        m_target->UpdateAuraForGroup(slot);

        //*****************************************************
        // Update target aura state flag (at last aura remove)
        //*****************************************************
        // Enrage aura state
        if(m_spellProto->Dispel == DISPEL_ENRAGE)
            m_target->ModifyAuraState(AURA_STATE_ENRAGE, false);

        // Bleeding aura state
        if (GetAllSpellMechanicMask(m_spellProto) & (1 << (MECHANIC_BLEED-1)))
        {
            bool found = false;

            Unit::SpellAuraHolderMap const& holders = m_target->GetSpellAuraHolderMap();
            for (Unit::SpellAuraHolderMap::const_iterator itr = holders.begin(); itr != holders.end(); ++itr)
            {
                if (GetAllSpellMechanicMask(itr->second->GetSpellProto()) & (1 << (MECHANIC_BLEED-1)))
                {
                    found = true;
                    break;
                }
            }

            if (!found)
                m_target->ModifyAuraState(AURA_STATE_BLEEDING, false);
        }

        uint32 removeState = 0;
        ClassFamilyMask removeFamilyFlag = m_spellProto->SpellFamilyFlags;
        switch(m_spellProto->SpellFamilyName)
        {
            case SPELLFAMILY_PALADIN:
                if (IsSealSpell(m_spellProto))
                    removeState = AURA_STATE_JUDGEMENT;     // Update Seals information
                break;
            case SPELLFAMILY_WARLOCK:
                // Conflagrate aura state on Immolate and Shadowflame,
                if (m_spellProto->SpellFamilyFlags.test<CF_WARLOCK_IMMOLATE, CF_WARLOCK_SHADOWFLAME2>())
                {
                    removeFamilyFlag = ClassFamilyMask::create<CF_WARLOCK_IMMOLATE, CF_WARLOCK_SHADOWFLAME2>();
                    removeState = AURA_STATE_CONFLAGRATE;
                }
                break;
            case SPELLFAMILY_DRUID:
                if (m_spellProto->SpellFamilyFlags.test<CF_DRUID_FAERIE_FIRE>())
                    removeState = AURA_STATE_FAERIE_FIRE;   // Faerie Fire (druid versions)
                else if (m_spellProto->SpellFamilyFlags.test<CF_DRUID_REJUVENATION, CF_DRUID_REGROWTH>())
                {
                    removeFamilyFlag = ClassFamilyMask::create<CF_DRUID_REJUVENATION, CF_DRUID_REGROWTH>();
                    removeState = AURA_STATE_SWIFTMEND;     // Swiftmend aura state
                }
                break;
            case SPELLFAMILY_WARRIOR:
                if (m_spellProto->SpellFamilyFlags.test<CF_WARRIOR_VICTORIOUS>())
                    removeState = AURA_STATE_WARRIOR_VICTORY_RUSH; // Victorious
                break;
            case SPELLFAMILY_ROGUE:
                if (m_spellProto->SpellFamilyFlags.test<CF_ROGUE_DEADLY_POISON>())
                    removeState = AURA_STATE_DEADLY_POISON; // Deadly poison aura state
                break;
            case SPELLFAMILY_HUNTER:
                if (m_spellProto->SpellFamilyFlags.test<CF_HUNTER_PET_SPELLS>())
                    removeState = AURA_STATE_FAERIE_FIRE;   // Sting (hunter versions)
        }

        // Remove state (but need check other auras for it)
        if (removeState)
        {
            bool found = false;
            Unit::SpellAuraHolderMap const& holders = m_target->GetSpellAuraHolderMap();
            for (Unit::SpellAuraHolderMap::const_iterator i = holders.begin(); i != holders.end(); ++i)
            {
                SpellEntry const *auraSpellInfo = (*i).second->GetSpellProto();
                if (auraSpellInfo->IsFitToFamily(SpellFamily(m_spellProto->SpellFamilyName), removeFamilyFlag))
                {
                    found = true;
                    break;
                }
            }
            // this was last holder
            if(!found)
                m_target->ModifyAuraState(AuraState(removeState), false);
        }

        // reset cooldown state for spells
        if(caster && caster->GetTypeId() == TYPEID_PLAYER)
        {
            if ( GetSpellProto()->Attributes & SPELL_ATTR_DISABLED_WHILE_ACTIVE )
                // note: item based cooldowns and cooldown spell mods with charges ignored (unknown existing cases)
                ((Player*)caster)->SendCooldownEvent(GetSpellProto());
        }
    }
}

void SpellAuraHolder::CleanupTriggeredSpells()
{
    for (int32 i = 0; i < MAX_EFFECT_INDEX; ++i)
    {
        if (!m_spellProto->EffectApplyAuraName[i])
            continue;

        uint32 tSpellId = m_spellProto->EffectTriggerSpell[i];
        if(!tSpellId)
            continue;

        SpellEntry const* tProto = sSpellStore.LookupEntry(tSpellId);
        if(!tProto)
            continue;

        if(GetSpellDuration(tProto) != -1)
            continue;

        // needed for spell 43680, maybe others
        // TODO: is there a spell flag, which can solve this in a more sophisticated way?
        if (m_spellProto->EffectApplyAuraName[i] == SPELL_AURA_PERIODIC_TRIGGER_SPELL &&
            GetSpellDuration(m_spellProto) == int32(m_spellProto->EffectAmplitude[i]))
            continue;

        m_target->RemoveAurasDueToSpell(tSpellId);
    }
}

bool SpellAuraHolder::ModStackAmount(int32 num)
{
    uint32 protoStackAmount = m_spellProto->StackAmount;

    // Can`t mod
    if (!protoStackAmount)
        return true;

    // Modify stack but limit it
    int32 stackAmount = m_stackAmount + num;
    if (stackAmount > (int32)protoStackAmount)
        stackAmount = protoStackAmount;
    else if (stackAmount <=0) // Last aura from stack removed
    {
        m_stackAmount = 0;
        return true; // need remove aura
    }

    // Update stack amount
    SetStackAmount(stackAmount);
    return false;
}

void SpellAuraHolder::SetStackAmount(uint32 stackAmount)
{
    Unit *target = GetTarget();
    Unit *caster = GetCaster();
    if (!target || !caster)
        return;

    bool refresh = stackAmount >= m_stackAmount;
    if (stackAmount != m_stackAmount)
    {
        m_stackAmount = stackAmount;

        for (int32 i = 0; i < MAX_EFFECT_INDEX; ++i)
        {
            if (Aura *aur = m_auras[i])
            {
                int32 bp = aur->GetBasePoints();
                int32 amount = m_stackAmount * caster->CalculateSpellDamage(target, m_spellProto, SpellEffectIndex(i), &bp);
                // Reapply if amount change
                if (amount != aur->GetModifier()->m_amount)
                {
                    aur->ApplyModifier(false, true);
                    aur->GetModifier()->m_amount = amount;
                    aur->ApplyModifier(true, true);

                    // change duration if aura refreshes
                    if (refresh)
                    {
                        int32 maxduration = GetSpellMaxDuration(aur->GetSpellProto());
                        int32 duration = GetSpellDuration(aur->GetSpellProto());

                        // new duration based on combo points
                        if (duration != maxduration)
                        {
                            if (Unit *caster = aur->GetCaster())
                            {
                                duration += int32((maxduration - duration) * caster->GetComboPoints() / 5);
                                SetAuraMaxDuration(duration);
                                SetAuraDuration(duration);
                                refresh = false;
                            }
                        }
                    }
                }
            }
        }
    }

    if (refresh)
        // Stack increased refresh duration
        RefreshHolder();
    else
        // Stack decreased only send update
        SendAuraUpdate(false);
}

Unit* SpellAuraHolder::GetCaster() const
{
    if(GetCasterGuid() == m_target->GetObjectGuid())
        return m_target;

    return ObjectAccessor::GetUnit(*m_target, m_casterGuid);// player will search at any maps
}

bool SpellAuraHolder::IsWeaponBuffCoexistableWith(SpellAuraHolder const* ref) const
{
    // only item casted spells
    if (!GetCastItemGuid())
        return false;

    // Exclude Debuffs
    if (!IsPositive())
        return false;

    // Exclude Non-generic Buffs [ie: Runeforging] and Executioner-Enchant
    if (GetSpellProto()->SpellFamilyName != SPELLFAMILY_GENERIC || GetId() == 42976)
        return false;

    // Exclude Stackable Buffs [ie: Blood Reserve]
    if (GetSpellProto()->StackAmount)
        return false;

    // only self applied player buffs
    if (m_target->GetTypeId() != TYPEID_PLAYER || m_target->GetObjectGuid() != GetCasterGuid())
        return false;

    Item* castItem = ((Player*)m_target)->GetItemByGuid(GetCastItemGuid());
    if (!castItem)
        return false;

    // Limit to Weapon-Slots
    if (!castItem->IsEquipped() ||
        (castItem->GetSlot() != EQUIPMENT_SLOT_MAINHAND && castItem->GetSlot() != EQUIPMENT_SLOT_OFFHAND))
        return false;

    // form different weapons
    return ref->GetCastItemGuid() && ref->GetCastItemGuid() != GetCastItemGuid();
}

bool SpellAuraHolder::IsNeedVisibleSlot(Unit const* caster) const
{
    bool totemAura = caster && caster->GetTypeId() == TYPEID_UNIT && ((Creature*)caster)->IsTotem();

    if (m_spellProto->procFlags)
        return true;
    else if (HasAuraWithTriggerEffect(m_spellProto))
        return true;
    else if (IsSpellHaveAura(m_spellProto, SPELL_AURA_MOD_IGNORE_SHAPESHIFT))
        return true;
    else if (IsSpellHaveAura(m_spellProto, SPELL_AURA_IGNORE_UNIT_STATE))
        return true;

    // passive auras (except totem auras) do not get placed in the slots
    return !m_isPassive || totemAura || HasAreaAuraEffect(m_spellProto);
}

void SpellAuraHolder::BuildUpdatePacket(WorldPacket& data) const
{
    data << uint8(GetAuraSlot());
    data << uint32(GetId());

    uint8 auraFlags = GetAuraFlags();
    data << uint8(auraFlags);
    data << uint8(GetAuraLevel());

    uint32 stackCount = m_procCharges ? m_procCharges*m_stackAmount : m_stackAmount;
    data << uint8(stackCount <= 255 ? stackCount : 255);

    if(!(auraFlags & AFLAG_NOT_CASTER))
    {
        data << GetCasterGuid().WriteAsPacked();
    }

    if(auraFlags & AFLAG_DURATION)
    {
        data << uint32(GetAuraMaxDuration());
        data << uint32(GetAuraDuration());
    }
}

void SpellAuraHolder::SendAuraUpdate(bool remove) const
{
    WorldPacket data(SMSG_AURA_UPDATE);
    data << m_target->GetPackGUID();

    if(remove)
    {
        data << uint8(GetAuraSlot());
        data << uint32(0);
    }
    else
        BuildUpdatePacket(data);

    m_target->SendMessageToSet(&data, true);
}

void SpellAuraHolder::HandleSpellSpecificBoosts(bool apply)
{
    bool cast_at_remove = false;                            // if spell must be casted at last aura from stack remove
    uint32 spellId1 = 0;
    uint32 spellId2 = 0;
    uint32 spellId3 = 0;
    uint32 spellId4 = 0;

    switch(GetSpellProto()->SpellFamilyName)
    {
        case SPELLFAMILY_GENERIC:
        {
            // Bandages
            if (GetSpellProto()->Mechanic == MECHANIC_BANDAGE && !apply)
            {
                cast_at_remove = true;
                spellId1 = 11196;                     // Recently Bandaged
                break;
            }

            switch(GetId())
            {
                case 29865:                                 // Deathbloom (10 man)
                {
                    if (!apply && m_removeMode == AURA_REMOVE_BY_EXPIRE)
                    {
                        cast_at_remove = true;
                        spellId1 = 55594;
                    }
                    else
                        return;
                    break;
                }
                case 55053:                                 // Deathbloom (25 man)
                {
                    if (!apply && m_removeMode == AURA_REMOVE_BY_EXPIRE)
                    {
                        cast_at_remove = true;
                        spellId1 = 55601;
                    }
                    else
                        return;
                    break;
                }
                case 62274:                                 // Shield of Runes (normal) (Runemaster Molgeim, Assembly of Iron encounter in Ulduar)
                {
                    if (!apply && m_removeMode == AURA_REMOVE_BY_SHIELD_BREAK)
                    {
                        cast_at_remove = true;
                        spellId1 = 62277;
                    }
                    else
                        return;
                    break;
                }
                case 63489:                                 // Shield of Runes (heroic) (Runemaster Molgeim, Assembly of Iron encounter in Ulduar)
                {
                    if (!apply && m_removeMode == AURA_REMOVE_BY_SHIELD_BREAK)
                    {
                        cast_at_remove = true;
                        spellId1 = 63967;
                    }
                    else
                        return;
                    break;
                }
                case 50720:                                 // Vigilance (warrior spell but not have warrior family)
                {
                    spellId1 = 68066;                       // Damage Reduction
                    break;
                }
                case 55001:                                 // Parachute
                {
                    if (apply)
                    {
                        m_target->RemoveSpellsCausingAura(SPELL_AURA_MOUNTED);
                        m_target->RemoveSpellsCausingAura(SPELL_AURA_FLY);
                        m_target->RemoveSpellsCausingAura(SPELL_AURA_MOD_INCREASE_SPEED);
                    }
                    break;
                }
                case 57350:                                 // Illusionary Barrier
                {
                    if (!apply && m_target->getPowerType() == POWER_MANA)
                    {
                        cast_at_remove = true;
                        spellId1 = 60242;                   // Darkmoon Card: Illusion
                    }
                    else
                        return;
                    break;
                }
                case 58914:                                     // Kill Command, pet aura
                {
                    // Removal is needed here because the dummy aura handler is applied / removed at stacks change
                    if (!apply)
                        if(Unit* caster = GetCaster())
                            caster->RemoveAurasDueToSpell(34027);
                    return;
                }
                case 62619:                                 // Potent Pheromones (Freya encounter)
                case 64321:                                 // Potent Pheromones (Freya encounter) heroic
                {
                    if (apply)
                        if (Unit* target = GetTarget())
                            target->RemoveAurasDueToSpell(62532);
                    return;
                }
                case 62692:                                 // Aura of Despair (General Vezax - Ulduar)
                {
                    spellId1 = 64848;
                    break;
                }
                case 63277:                                 // Shadow Crash (General Vezax - Ulduar)
                {
                    spellId1 = 65269;
                    break;
                }
                case 70867:                                 // Soul of Blood Qween
                case 71473:
                case 71532:
                case 71533:
                {
                    spellId1 = 70871;
                    break;
                }
                case 71905:                                 // Soul Fragment
                {
                    if (!apply)
                    {
                        spellId1 = 72521;                   // Shadowmourne Visual Low
                        spellId2 = 72523;                   // Shadowmourne Visual High
                    }
                    else
                        return;
                    break;
                }
                case 63120:                                 // Insane
                {
                    spellId1 = 64464;
                    break;
                }
                case 63830:                                 // Malady of the Mind
                case 63881:
                {
                    if (!apply)
                    {
                        spellId1 = 63881;
                        cast_at_remove = true;
                    }
                    break;
                }
                case 69674:                                 // Mutated Infection
                {
                    if (!apply)
                    {
                        if (m_removeMode == AURA_REMOVE_BY_DISPEL)
                        {
                            cast_at_remove = true;
                            spellId1 = 69706;
                        }
                    }
                    break;
                }
                case 73034:                                 // Blighted Spores
                case 73033:
                case 71222:
                case 69290:
                {
                    if (!apply)
                    {
                        if (m_removeMode == AURA_REMOVE_BY_EXPIRE)
                        {
                             cast_at_remove = true;
                             spellId1 = 69291;
                        }
                    }
                    break;
                }
                default:
                    return;
            }
            break;
        }
        case SPELLFAMILY_MAGE:
        {
            // Ice Barrier (non stacking from one caster)
            if (m_spellProto->SpellIconID == 32)
            {
                if ((!apply && m_removeMode == AURA_REMOVE_BY_DISPEL) || m_removeMode == AURA_REMOVE_BY_SHIELD_BREAK)
                {
                    Unit::AuraList const& dummyAuras = m_target->GetAurasByType(SPELL_AURA_DUMMY);
                    for(Unit::AuraList::const_iterator itr = dummyAuras.begin(); itr != dummyAuras.end(); ++itr)
                    {
                        // Shattered Barrier
                        if ((*itr)->GetSpellProto()->SpellIconID == 2945)
                        {
                            cast_at_remove = true;
                            // first rank have 50% chance
                            if ((*itr)->GetId() != 44745 || roll_chance_i(50))
                                spellId1 = 55080;
                            break;
                        }
                    }
                }
                else
                    return;
                break;
            }
            else if (m_spellProto->SpellFamilyFlags.test<CF_MAGE_FROSTBOLT>() && GetSpellProto()->SpellVisual[0] == 13)
            {
                // Glyph of Frostbolt
                if (Unit * caster = GetCaster())
                    if (caster->HasAura(56370))
                        m_target->RemoveAurasByCasterSpell(GetId(), caster->GetObjectGuid());
            }

            switch(GetId())
            {
                case 11129:                                 // Combustion (remove triggered aura stack)
                {
                    if(!apply)
                        spellId1 = 28682;
                    else
                        return;
                    break;
                }
                case 28682:                                 // Combustion (remove main aura)
                {
                    if(!apply)
                        spellId1 = 11129;
                    else
                        return;
                    break;
                }
                case 44401:                                 // Missile Barrage (triggered)
                case 48108:                                 // Hot Streak (triggered)
                case 57761:                                 // Fireball! (Brain Freeze triggered)
                {
                    // consumed aura (at proc charges 0)
                    if (!apply && m_removeMode == AURA_REMOVE_BY_DEFAULT)
                    {
                        Unit* caster = GetCaster();
                        if (caster && caster->HasAura(70752))   // Item - Mage T10 2P Bonus
                        {
                            cast_at_remove = true;
                            spellId1 = 70753;                   // Pushing the Limit
                        }
                    }
                    else
                        return;
                    break;
                }
                case 74396:                                 // Fingers of Frost (remove main aura)
                {
                    if (!apply)
                        spellId1 = 44544;
                    else
                        return;
                    break;
                }
                default:
                    return;
            }
            break;
        }
        case SPELLFAMILY_WARRIOR:
        {
            if(!apply)
            {
                // Remove Blood Frenzy only if target no longer has any Deep Wound or Rend (applying is handled by procs)
                if (GetSpellProto()->Mechanic == MECHANIC_BLEED)
                {

                    // If target still has one of Warrior's bleeds, do nothing
                    Unit::AuraList const& PeriodicDamage = m_target->GetAurasByType(SPELL_AURA_PERIODIC_DAMAGE);
                    for(Unit::AuraList::const_iterator i = PeriodicDamage.begin(); i != PeriodicDamage.end(); ++i)
                        if( (*i)->GetCasterGuid() == GetCasterGuid() &&
                            (*i)->GetSpellProto()->SpellFamilyName == SPELLFAMILY_WARRIOR &&
                            (*i)->GetSpellProto()->Mechanic == MECHANIC_BLEED)
                            return;

                    spellId1 = 30069;                           // Blood Frenzy (Rank 1)
                    spellId2 = 30070;                           // Blood Frenzy (Rank 2)
                    break;
                }
                else if (GetId() == 44521 && m_target && m_target->GetTypeId() == TYPEID_PLAYER)
                {
                    Player* plr = (Player*)m_target;
                    plr->SetPower(POWER_MANA, plr->GetMaxPower(POWER_MANA));
                    plr->SetPower(POWER_RAGE, 0);
                    plr->SetPower(POWER_ENERGY, plr->GetMaxPower(POWER_ENERGY));
                    plr->SetPower(POWER_RUNIC_POWER, 0);
                    return;
                }
                return;
            }
            break;
        }
        case SPELLFAMILY_WARLOCK:
        {
            // Fear (non stacking)
            if (m_spellProto->SpellFamilyFlags.test<CF_WARLOCK_FEAR>())
            {
                if(!apply)
                {
                    Unit* caster = GetCaster();
                    if(!caster)
                        return;

                    Unit::AuraList const& dummyAuras = caster->GetAurasByType(SPELL_AURA_DUMMY);
                    for(Unit::AuraList::const_iterator itr = dummyAuras.begin(); itr != dummyAuras.end(); ++itr)
                    {
                        SpellEntry const* dummyEntry = (*itr)->GetSpellProto();
                        // Improved Fear
                        if (dummyEntry->SpellFamilyName == SPELLFAMILY_WARLOCK && dummyEntry->SpellIconID == 98)
                        {
                            cast_at_remove = true;
                            switch((*itr)->GetModifier()->m_amount)
                            {
                                // Rank 1
                                case 0: spellId1 = 60946; break;
                                // Rank 1
                                case 1: spellId1 = 60947; break;
                            }
                            break;
                        }
                    }
                }
                else
                    return;
            }
            // Shadowflame (DoT)
            else if (m_spellProto->SpellFamilyFlags.test<CF_WARLOCK_SHADOWFLAME2>())
            {
                // Glyph of Shadowflame
                Unit* caster;
                if(!apply)
                    spellId1 = 63311;
                else if(((caster = GetCaster())) && caster->HasAura(63310))
                    spellId1 = 63311;
                else
                    return;
            }
            // Shadow embrace (healing reduction part)
            else if (m_spellProto->SpellFamilyFlags.test<CF_WARLOCK_MISC_DEBUFFS>() && m_spellProto->SpellIconID == 2209)
            {
                switch(GetId())
                {
                    case 32386:
                        spellId1 = 60448;
                        break;
                    case 32388:
                        spellId1 = 60465;
                        break;
                    case 32389:
                        spellId1 = 60466;
                        break;
                    case 32390:
                        spellId1 = 60467;
                        break;
                    case 32394:
                        spellId1 = 60468;
                        break;
                    default:
                        break;
                }
                break;
            }
            else
                return;
            break;
        }
        case SPELLFAMILY_PRIEST:
        {
            // Shadow Word: Pain (need visual check fro skip improvement talent) or Vampiric Touch
            if ((m_spellProto->SpellIconID == 234 && m_spellProto->SpellVisual[0]) || m_spellProto->SpellIconID == 2213)
            {
                if (!apply && m_removeMode == AURA_REMOVE_BY_DISPEL)
                {
                    Unit* caster = GetCaster();
                    if(!caster)
                        return;

                    Unit::AuraList const& dummyAuras = caster->GetAurasByType(SPELL_AURA_DUMMY);
                    for(Unit::AuraList::const_iterator itr = dummyAuras.begin(); itr != dummyAuras.end(); ++itr)
                    {
                        // Shadow Affinity
                        if ((*itr)->GetSpellProto()->SpellFamilyName == SPELLFAMILY_PRIEST
                            && (*itr)->GetSpellProto()->SpellIconID == 178)
                        {
                            // custom cast code
                            int32 basepoints0 = (*itr)->GetModifier()->m_amount * caster->GetCreateMana() / 100;
                            caster->CastCustomSpell(caster, 64103, &basepoints0, NULL, NULL, true, NULL);
                            return;
                        }
                    }
                }
                else
                    return;
            }

            switch(GetId())
            {
                // Abolish Disease (remove 1 more poison effect with Body and Soul)
                case 552:
                {
                    if(apply)
                    {
                        int chance =0;
                        Unit::AuraList const& dummyAuras = m_target->GetAurasByType(SPELL_AURA_DUMMY);
                        for(Unit::AuraList::const_iterator itr = dummyAuras.begin(); itr != dummyAuras.end(); ++itr)
                        {
                            SpellEntry const* dummyEntry = (*itr)->GetSpellProto();
                            // Body and Soul (talent ranks)
                            if (dummyEntry->SpellFamilyName == SPELLFAMILY_PRIEST && dummyEntry->SpellIconID == 2218 &&
                                dummyEntry->SpellVisual[0]==0)
                            {
                                chance = (*itr)->GetSpellProto()->CalculateSimpleValue(EFFECT_INDEX_1);
                                break;
                            }
                        }

                        if(roll_chance_i(chance))
                            spellId1 = 64134;               // Body and Soul (periodic dispel effect)
                    }
                    else
                        spellId1 = 64134;                   // Body and Soul (periodic dispel effect)
                    break;
                }
                // Dispersion mana reg and immunity
                case 47585:
                    spellId1 = 60069;                       // Dispersion
                    spellId2 = 63230;                       // Dispersion
                    break;
                default:
                    return;
            }
           break;
        }
        case SPELLFAMILY_DRUID:
        {
            // Rejuvenation
            if (GetSpellProto()->SpellFamilyFlags.test<CF_DRUID_REJUVENATION>())
            {
                Unit* caster = GetCaster();
                if (!caster)
                    return;

                if (caster->HasAura(64760))                 // Item - Druid T8 Restoration 4P Bonus
                {
                    Aura* aura = GetAuraByEffectIndex(EFFECT_INDEX_0);
                    if (!aura)
                        return;

                    int32 heal = aura->GetModifier()->m_amount;
                    caster->CastCustomSpell(m_target, 64801, &heal, NULL, NULL, true, NULL);
                }
            }
            // Barkskin
            else if (GetId()==22812 && m_target->HasAura(63057)) // Glyph of Barkskin
                spellId1 = 63058;                           // Glyph - Barkskin 01
            // Enrage (Druid Bear)
            else if (GetId() == 5229)
            {
                if (apply)
                {
                    if (m_target->HasAura(70726))           // Druid T10 Feral 4P Bonus
                        spellId1 = 70725;                   // Enraged Defense
                    else
                        return;
                }
                else
                {
                    spellId1 = 70725;
                    spellId2 = 51185;                       // King of the Jungle (Enrage damage aura)
                }
            }
            else
                return;
            break;
        }
        case SPELLFAMILY_ROGUE:
        {
            // remove debuf savage combat
            if (GetSpellProto()->SpellFamilyFlags.test<CF_ROGUE_CRIPPLING_POISON, CF_ROGUE_DEADLY_POISON,CF_ROGUE_WOUND_POISON, CF_ROGUE_POISON_UNK>())
            {
                // search poison
                bool found = false;
                if (m_target->HasAuraState(AURA_STATE_DEADLY_POISON))
                    found = true;
                else
                {
                    Unit::SpellAuraHolderMap const& auras = m_target->GetSpellAuraHolderMap();
                    for (Unit::SpellAuraHolderMap::const_iterator itr = auras.begin(); itr != auras.end(); ++itr)
                    {
                        if (itr->second->GetSpellProto()->SpellFamilyName == SPELLFAMILY_ROGUE &&
                            itr->second->GetSpellProto()->Dispel == DISPEL_POISON)
                        {
                            found = true;
                            break;
                        }
                    }
                }

                if (!found)
                {
                    m_target->RemoveAurasDueToSpell(58684); // Savage Combat rank 1
                    m_target->RemoveAurasDueToSpell(58683); // Savage Combat rank 2
                }
            }
            // Sprint (skip non player casted spells by category)
            else if (GetSpellProto()->SpellFamilyFlags.test<CF_ROGUE_SPRINT>() && GetSpellProto()->Category == 44)
            {
                if(!apply || m_target->HasAura(58039))      // Glyph of Blurred Speed
                    spellId1 = 61922;                       // Sprint (waterwalk)
                else
                   return;
            }
            else
                return;
            break;
        }
        case SPELLFAMILY_HUNTER:
        {
            switch (GetId())
            {
                case 19574:                                 // Bestial Wrath - immunity
                case 34471:                                 // The Beast Within - immunity
                {
                    spellId1 = 24395;
                    spellId2 = 24396;
                    spellId3 = 24397;
                    spellId4 = 26592;
                    break;
                }
                case 34027:                                 // Kill Command, owner aura (spellmods)
                {
                    if (apply)
                    {
                        if (m_target->HasAura(35029))       // Focused Fire, rank 1
                            spellId1 = 60110;               // Kill Command, Focused Fire rank 1 bonus
                        else if (m_target->HasAura(35030))  // Focused Fire, rank 2
                            spellId1 = 60113;               // Kill Command, Focused Fire rank 2 bonus
                        else
                            return;
                    }
                    else
                    {
                        spellId1 = 34026;                   // Kill Command, owner casting aura
                        spellId2 = 60110;                   // Kill Command, Focused Fire rank 1 bonus
                        spellId3 = 60113;                   // Kill Command, Focused Fire rank 2 bonus
                        if (Unit* pet = m_target->GetPet())
                            pet->RemoveAurasDueToSpell(58914); // Kill Command, pet aura
                    }
                    break;
                }
                case 34074:                                 // Aspect of the Viper
                {
                    if (!apply || m_target->HasAura(60144)) // Viper Attack Speed
                        spellId1 = 61609;                   // Vicious Viper
                    else
                        return;
                    break;
                }
                case 34455:          // Ferocious inspiration and ranks
                    spellId1 = 75593;
                    break;
                case 34459:
                    spellId1 = 75446;
                    break;
                case 34460:
                    spellId1 = 75447;
                    break;
                case 35029:                                 // Focused Fire, rank 1
                {
                    if (apply && !m_target->HasAura(34027)) // Kill Command, owner casting aura
                        return;

                    spellId1 = 60110;                       // Kill Command, Focused Fire rank 1 bonus
                    break;
                }
                case 35030:                                 // Focused Fire, rank 2
                {
                    if (apply && !m_target->HasAura(34027)) // Kill Command, owner casting aura
                        return;

                    spellId1 = 60113;                       // Kill Command, Focused Fire rank 2 bonus
                    break;
                }
                default:
                    // Freezing Trap Effect
                    if (m_spellProto->SpellFamilyFlags.test<CF_HUNTER_FREEZING_TRAP_EFFECT>())
                    {
                        if(!apply)
                        {
                            Unit *caster = GetCaster();
                            // Glyph of Freezing Trap
                            if (caster && caster->HasAura(56845))
                            {
                                cast_at_remove = true;
                                spellId1 = 61394;
                            }
                            else
                                return;
                        }
                        else
                            return;
                    }
                    // Aspect of the Dragonhawk dodge
                    else if (GetSpellProto()->SpellFamilyFlags.test<CF_HUNTER_ASPECT_OF_THE_DRAGONHAWK>())
                    {
                        spellId1 = 61848;

                        // triggered spell have same category as main spell and cooldown
                        if (apply && m_target->GetTypeId()==TYPEID_PLAYER)
                            ((Player*)m_target)->RemoveSpellCooldown(61848);
                    }
                    else
                        return;
                    break;
            }
            break;
        }
        case SPELLFAMILY_PALADIN:
        {
            if (m_spellProto->Id == 19746)                  // Aura Mastery (on Concentration Aura remove and apply)
            {
                Unit *caster = GetCaster();
                if (!caster)
                    return;

                if (apply && caster->HasAura(31821))
                    caster->CastSpell(caster, 64364, true, NULL);
                else if (!apply)
                    caster->RemoveAurasDueToSpell(64364);
            }
            if (m_spellProto->Id == 31821)                  // Aura Mastery (on Aura Mastery original buff remove)
            {
                Unit *caster = GetCaster();
                if (!caster)
                    return;

                if (apply && caster->HasAura(19746))
                    caster->CastSpell(caster, 64364, true, NULL);
                else if (!apply)
                    caster->RemoveAurasDueToSpell(64364);
            }
            if (m_spellProto->Id == 31884)                  // Avenging Wrath
            {
                if(!apply)
                    spellId1 = 57318;                       // Sanctified Wrath (triggered)
                else
                {
                    int32 percent = 0;
                    Unit::AuraList const& dummyAuras = m_target->GetAurasByType(SPELL_AURA_DUMMY);
                    for(Unit::AuraList::const_iterator itr = dummyAuras.begin(); itr != dummyAuras.end(); ++itr)
                    {
                        if ((*itr)->GetSpellProto()->SpellIconID == 3029)
                        {
                            percent = (*itr)->GetModifier()->m_amount;
                            break;
                        }
                    }

                    // apply in special way
                    if(percent)
                    {
                        spellId1 = 57318;                    // Sanctified Wrath (triggered)
                        // prevent aura deletion, specially in multi-boost case
                        SetInUse(true);
                        m_target->CastCustomSpell(m_target, spellId1, &percent, &percent, NULL, true, NULL);
                        SetInUse(false);
                    }
                    return;
                }
                break;
            }

            // Only process on player casting paladin aura
            // all aura bonuses applied also in aura area effect way to caster
            if (GetCasterGuid() != m_target->GetObjectGuid() || !GetCasterGuid().IsPlayer())
                return;

            if (GetSpellSpecific(m_spellProto->Id) != SPELL_AURA)
                return;

            // Sanctified Retribution and Swift Retribution (they share one aura), but not Retribution Aura (already gets modded)
            if (!GetSpellProto()->SpellFamilyFlags.test<CF_PALADIN_RETRIBUTION_AURA>())
                spellId1 = 63531;                           // placeholder for talent spell mods
            // Improved Concentration Aura (auras bonus)
            spellId2 = 63510;                               // placeholder for talent spell mods
            // Improved Devotion Aura (auras bonus)
            spellId3 = 63514;                               // placeholder for talent spell mods
            break;
        }
        case SPELLFAMILY_DEATHKNIGHT:
        {
            // second part of spell apply
            switch (GetId())
            {
                case 49039: spellId1 = 50397; break;        // Lichborne
                case 46619:                                 // Raise ally
                {
                    if (!m_target || m_target->GetTypeId() != TYPEID_PLAYER)
                        return;
                    Player* m_player = (Player*)m_target;
                    if (apply)
                    {
                        // convert player to ghoul
                        m_player->SetDeathState(GHOULED);
                        m_player->SetHealth(1);
                        m_player->SetMovement(MOVE_ROOT);
                    }
                    else
                    {
                        m_player->SetMovement(MOVE_UNROOT);
                        m_player->SetHealth(0);
                        m_player->SetDeathState(JUST_DIED);
                    }
                    break;
                }

                case 48263:                                 // Frost Presence
                case 48265:                                 // Unholy Presence
                case 48266:                                 // Blood Presence
                {
                    // else part one per 3 pair
                    if (GetId()==48263 || GetId()==48265)   // Frost Presence or Unholy Presence
                    {
                        // Improved Blood Presence
                        int32 heal_pct = 0;
                        if (apply)
                        {
                            Unit::AuraList const& bloodAuras = m_target->GetAurasByType(SPELL_AURA_DUMMY);
                            for(Unit::AuraList::const_iterator itr = bloodAuras.begin(); itr != bloodAuras.end(); ++itr)
                            {
                                // skip same icon
                                if ((*itr)->GetSpellProto()->SpellFamilyName == SPELLFAMILY_DEATHKNIGHT &&
                                    (*itr)->GetSpellProto()->SpellIconID == 2636)
                                {
                                    heal_pct = (*itr)->GetModifier()->m_amount;
                                    break;
                                }
                            }
                        }

                        if (heal_pct)
                            m_target->CastCustomSpell(m_target, 63611, &heal_pct, NULL, NULL, true, NULL, NULL, GetCasterGuid());
                        else
                            m_target->RemoveAurasDueToSpell(63611);
                    }
                    else
                        spellId1 = 63611;                   // Improved Blood Presence, trigger for heal

                    if (GetId()==48263 || GetId()==48266)   // Frost Presence or Blood Presence
                    {
                        // Improved Unholy Presence
                        int32 power_pct = 0;
                        if (apply)
                        {
                            Unit::AuraList const& unholyAuras = m_target->GetAurasByType(SPELL_AURA_DUMMY);
                            for(Unit::AuraList::const_iterator itr = unholyAuras.begin(); itr != unholyAuras.end(); ++itr)
                            {
                                // skip same icon
                                if ((*itr)->GetSpellProto()->SpellFamilyName == SPELLFAMILY_DEATHKNIGHT &&
                                    (*itr)->GetSpellProto()->SpellIconID == 2633)
                                {
                                    power_pct = (*itr)->GetModifier()->m_amount;
                                    break;
                                }
                            }
                        }
                        if (power_pct || !apply)
                            spellId2 = 49772;                   // Unholy Presence, speed part, spell1 used for Improvement presence fit to own presence
                    }
                    else
                        spellId1 = 49772;                       // Unholy Presence move speed

                    if (GetId()==48265 || GetId()==48266)       // Unholy Presence or Blood Presence
                    {
                        // Improved Frost Presence
                        int32 stamina_pct = 0;
                        if (apply)
                        {
                            Unit::AuraList const& frostAuras = m_target->GetAurasByType(SPELL_AURA_DUMMY);
                            for(Unit::AuraList::const_iterator itr = frostAuras.begin(); itr != frostAuras.end(); ++itr)
                            {
                                // skip same icon
                                if ((*itr)->GetSpellProto()->SpellFamilyName == SPELLFAMILY_DEATHKNIGHT &&
                                    (*itr)->GetSpellProto()->SpellIconID == 2632)
                                {
                                    stamina_pct = (*itr)->GetModifier()->m_amount;
                                    break;
                                }
                            }
                        }

                        if (stamina_pct)
                            m_target->CastCustomSpell(m_target, 61261, &stamina_pct, NULL, NULL, true, NULL, NULL, GetCasterGuid());
                        else
                            m_target->RemoveAurasDueToSpell(61261);
                    }
                    else
                        spellId1 = 61261;                   // Frost Presence, stamina

                    if (GetId()==48265)                     // Unholy Presence
                    {
                        // Improved Unholy Presence, special case for own presence
                        int32 power_pct = 0;
                        if (apply)
                        {
                            Unit::AuraList const& unholyAuras = m_target->GetAurasByType(SPELL_AURA_DUMMY);
                            for(Unit::AuraList::const_iterator itr = unholyAuras.begin(); itr != unholyAuras.end(); ++itr)
                            {
                                // skip same icon
                                if ((*itr)->GetSpellProto()->SpellFamilyName == SPELLFAMILY_DEATHKNIGHT &&
                                    (*itr)->GetSpellProto()->SpellIconID == 2633)
                                {
                                    power_pct = (*itr)->GetModifier()->m_amount;
                                    break;
                                }
                            }
                        }

                        if (power_pct)
                        {
                            int32 bp = 5;
                            m_target->CastCustomSpell(m_target, 63622, &bp, &bp, &bp, true, NULL, NULL, GetCasterGuid());
                            m_target->CastCustomSpell(m_target, 65095, &bp, NULL, NULL, true, NULL, NULL, GetCasterGuid());
                        }
                        else
                        {
                            m_target->RemoveAurasDueToSpell(63622);
                            m_target->RemoveAurasDueToSpell(65095);
                        }
                    }
                    break;
                }
            }

            // Improved Blood Presence
            if (GetSpellProto()->SpellIconID == 2636 && m_isPassive)
            {
                // if presence active: Frost Presence or Unholy Presence
                if (apply && (m_target->HasAura(48263) || m_target->HasAura(48265)))
                {
                    Aura* aura = GetAuraByEffectIndex(EFFECT_INDEX_0);
                    if (!aura)
                        return;

                    int32 bp = aura->GetModifier()->m_amount;
                    m_target->CastCustomSpell(m_target, 63611, &bp, NULL, NULL, true, NULL, NULL, GetCasterGuid());
                }
                else
                    m_target->RemoveAurasDueToSpell(63611);
                return;
            }

            // Improved Frost Presence
            if (GetSpellProto()->SpellIconID == 2632 && m_isPassive)
            {
                // if presence active: Unholy Presence or Blood Presence
                if (apply && (m_target->HasAura(48265) || m_target->HasAura(48266)))
                {
                    Aura* aura = GetAuraByEffectIndex(EFFECT_INDEX_0);
                    if (!aura)
                        return;

                    int32 bp0 = aura->GetModifier()->m_amount;
                    int32 bp1 = 0;                          // disable threat mod part for not Frost Presence case
                    m_target->CastCustomSpell(m_target, 61261, &bp0, &bp1, NULL, true, NULL, NULL, GetCasterGuid());
                }
                else
                    m_target->RemoveAurasDueToSpell(61261);
                return;
            }

            // Improved Unholy Presence
            if (GetSpellProto()->SpellIconID == 2633 && m_isPassive)
            {
                // if presence active: Unholy Presence
                if (apply && m_target->HasAura(48265))
                {
                    int32 bp = 5;
                    m_target->CastCustomSpell(m_target, 63622, &bp, &bp, &bp, true, NULL, NULL, GetCasterGuid());
                    m_target->CastCustomSpell(m_target, 65095, &bp, NULL, NULL, true, NULL, NULL, GetCasterGuid());
                }
                else
                {
                    m_target->RemoveAurasDueToSpell(63622);
                    m_target->RemoveAurasDueToSpell(65095);
                }

                // if presence active: Frost Presence or Blood Presence
                if (!apply || m_target->HasAura(48263) || m_target->HasAura(48266))
                    spellId1 = 49772;
                else
                    return;
                break;
            }
            break;
        }
        default:
            return;
    }

    // prevent aura deletion, specially in multi-boost case
    SetInUse(true);

    if (apply || cast_at_remove)
    {
        if (spellId1)
            m_target->CastSpell(m_target, spellId1, true, NULL, NULL, GetCasterGuid());
        if (spellId2 && !IsDeleted())
            m_target->CastSpell(m_target, spellId2, true, NULL, NULL, GetCasterGuid());
        if (spellId3 && !IsDeleted())
            m_target->CastSpell(m_target, spellId3, true, NULL, NULL, GetCasterGuid());
        if (spellId4 && !IsDeleted())
            m_target->CastSpell(m_target, spellId4, true, NULL, NULL, GetCasterGuid());
    }
    else
    {
        if (spellId1)
            m_target->RemoveAurasByCasterSpell(spellId1, GetCasterGuid());
        if (spellId2)
            m_target->RemoveAurasByCasterSpell(spellId2, GetCasterGuid());
        if (spellId3)
            m_target->RemoveAurasByCasterSpell(spellId3, GetCasterGuid());
        if (spellId4)
            m_target->RemoveAurasByCasterSpell(spellId4, GetCasterGuid());
    }

    SetInUse(false);
}

void SpellAuraHolder::HandleSpellSpecificBoostsForward(bool apply)
{
    switch(GetSpellProto()->SpellFamilyName)
    {
        case SPELLFAMILY_PRIEST:
        {
            // Power Word: Shield
            if (GetSpellProto()->SpellFamilyFlags.test<CF_PRIEST_POWER_WORD_SHIELD>() && GetSpellProto()->Mechanic == MECHANIC_SHIELD)
            {
                Unit* caster = GetCaster();

                if (caster && !apply)
                {
                    // Glyph of Power Word: Shield
                    if (Aura* glyph = caster->GetAura(55672, EFFECT_INDEX_0))
                    {
                        int32 remainingDamage = 0;
                        if (Aura* shield = GetAuraByEffectIndex(EFFECT_INDEX_0))
                        {
                            int32 remainingDamage = shield->GetModifier()->m_baseamount;
                            if (shield->GetModifier()->m_amount > 0)
                                remainingDamage -= shield->GetModifier()->m_amount;

                            int32 heal = (glyph->GetModifier()->m_amount * remainingDamage)/100;
                            if (heal > 0)
                                caster->CastCustomSpell(m_target, 56160, &heal, NULL, NULL, true, 0, shield);
                        }
                    }
                }
                return;
            }
            break;
        }
        default:
            return;
    }

}

SpellAuraHolder::~SpellAuraHolder()
{
    // note: auras in delete list won't be affected since they clear themselves from holder when adding to deletedAuraslist
    for (int32 i = 0; i < MAX_EFFECT_INDEX; ++i)
        if (Aura *aur = m_auras[i])
            delete aur;
}

void SpellAuraHolder::Update(uint32 diff)
{
    if (m_duration > 0)
    {
        m_duration -= diff;
        if (m_duration < 0)
            m_duration = 0;

        m_timeCla -= diff;

        if (m_timeCla <= 0)
        {
            if (Unit* caster = GetCaster())
            {
                Powers powertype = Powers(GetSpellProto()->powerType);
                int32 manaPerSecond = GetSpellProto()->manaPerSecond + GetSpellProto()->manaPerSecondPerLevel * caster->getLevel();
                m_timeCla = 1*IN_MILLISECONDS;

                if (manaPerSecond)
                {
                    if (powertype == POWER_HEALTH)
                        caster->ModifyHealth(-manaPerSecond);
                    else
                        caster->ModifyPower(powertype, -manaPerSecond);
                }
            }
        }
    }

    for (int32 i = 0; i < MAX_EFFECT_INDEX; ++i)
        if (Aura *aura = m_auras[i])
            aura->UpdateAura(diff);

    // Channeled aura required check distance from caster
    if(IsChanneledSpell(m_spellProto) && GetCasterGuid() != m_target->GetObjectGuid())
    {
        Unit* caster = GetCaster();
        if(!caster)
        {
            m_target->RemoveAurasByCasterSpell(GetId(), GetCasterGuid());
            return;
        }

        // need check distance for channeled target only
        if (caster->GetChannelObjectGuid() == m_target->GetObjectGuid())
        {
            // Get spell range
            float max_range = GetSpellMaxRange(sSpellRangeStore.LookupEntry(m_spellProto->rangeIndex));

            if(Player* modOwner = caster->GetSpellModOwner())
                modOwner->ApplySpellMod(GetId(), SPELLMOD_RANGE, max_range, NULL);

            if(!caster->IsWithinDistInMap(m_target, max_range))
            {
                caster->InterruptSpell(CURRENT_CHANNELED_SPELL);
                return;
            }
        }
    }
}

void SpellAuraHolder::RefreshHolder()
{
    SetAuraDuration(GetAuraMaxDuration());
    SendAuraUpdate(false);
}

void SpellAuraHolder::SetAuraMaxDuration(int32 duration)
{
    m_maxDuration = duration;

    // possible overwrite persistent state
    if (duration > 0)
    {
        if (!(IsPassive() && GetSpellProto()->DurationIndex == 0))
            SetPermanent(false);

        SetAuraFlags(GetAuraFlags() | AFLAG_DURATION);
    }
    else
        SetAuraFlags(GetAuraFlags() & ~AFLAG_DURATION);
}

bool SpellAuraHolder::HasMechanic(uint32 mechanic) const
{
    if (mechanic == m_spellProto->Mechanic)
        return true;

    for (int32 i = 0; i < MAX_EFFECT_INDEX; ++i)
        if (m_auras[i] && m_spellProto->EffectMechanic[i] == mechanic)
            return true;
    return false;
}

bool SpellAuraHolder::HasMechanicMask(uint32 mechanicMask) const
{
    if (mechanicMask & (1 << (m_spellProto->Mechanic - 1)))
        return true;

    for (int32 i = 0; i < MAX_EFFECT_INDEX; ++i)
        if (m_auras[i] && m_spellProto->EffectMechanic[i] && ((1 << (m_spellProto->EffectMechanic[i] -1)) & mechanicMask))
            return true;
    return false;
}

bool SpellAuraHolder::IsPersistent() const
{
    for (int32 i = 0; i < MAX_EFFECT_INDEX; ++i)
        if (Aura *aur = m_auras[i])
            if (aur->IsPersistent())
                return true;
    return false;
}

bool SpellAuraHolder::IsAreaAura() const
{
    for (int32 i = 0; i < MAX_EFFECT_INDEX; ++i)
        if (Aura *aur = m_auras[i])
            if (aur->IsAreaAura())
                return true;
    return false;
}

bool SpellAuraHolder::IsPositive() const
{
    for (int32 i = 0; i < MAX_EFFECT_INDEX; ++i)
        if (Aura *aur = m_auras[i])
            if (!aur->IsPositive())
                return false;
    return true;
}

bool SpellAuraHolder::IsEmptyHolder() const
{
    for (int32 i = 0; i < MAX_EFFECT_INDEX; ++i)
        if (m_auras[i])
            return false;
    return true;
}

void SpellAuraHolder::UnregisterSingleCastHolder()
{
    if (IsSingleTarget())
    {
        if(Unit* caster = GetCaster())
            caster->GetSingleCastSpellTargets().erase(GetSpellProto());

        m_isSingleTarget = false;
    }
}

void Aura::HandleAuraModReflectSpells(bool Apply, bool Real)
{
    if (!Real)
        return;

    Unit* target = GetTarget();
    Unit* caster = GetCaster();

    if (Apply)
    {
        switch(GetId() )
        {
            // Improved Spell Reflection
            case 23920:
            {
                if (!caster)
                    return;

                Unit::AuraList const& lDummyAuras = caster->GetAurasByType(SPELL_AURA_DUMMY);
                for(Unit::AuraList::const_iterator i = lDummyAuras.begin(); i != lDummyAuras.end(); ++i)
                {
                    if((*i)->GetSpellProto()->SpellIconID == 1935)
                    {
                        caster->CastSpell(caster, 59725, true);
                        break;
                    }
                }
                break;
            }
            default:
                break;
        }
    }
}

void Aura::HandleAuraSetVehicle(bool apply, bool real)
{
    if (!real)
        return;

    Unit* target = GetTarget();

    if (target->GetTypeId() != TYPEID_PLAYER || !target->IsInWorld())
        return;

    uint32 vehicleId = GetMiscValue();

    if (vehicleId == 0)
        return;

    if (apply)
    {
        target->SetVehicleId(vehicleId);
    }
    else
        if (target->GetVehicleKit())
            target->RemoveVehicleKit();

    WorldPacket data(SMSG_SET_VEHICLE_REC_ID, target->GetPackGUID().size()+4);
    data.appendPackGUID(target->GetObjectGuid());
    data << uint32(apply ? vehicleId : 0);
    target->SendMessageToSet(&data, true);

    if (apply)
    {
        data.Initialize(SMSG_ON_CANCEL_EXPECTED_RIDE_VEHICLE_AURA, 0);
        ((Player*)target)->GetSession()->SendPacket(&data);
    }
}

void Aura::HandleAuraFactionChange(bool apply, bool real)
{
    if (!real)
        return;

    Unit* target = GetTarget();

    if (!target || !target->IsInWorld())
        return;

    uint32 newFaction = apply ? GetMiscValue() : target->GetOriginalFaction();

    if (newFaction && newFaction != target->getFaction())
        target->setFaction(newFaction);
}

void Aura::HandleAuraAoeCharm(bool apply, bool real)
{
    if (!real)
        return;

    Unit *target = GetTarget();

    if (GetCasterGuid() == target->GetObjectGuid())
        return;

    Unit* caster = GetCaster();

    if (!caster)
        return;

    if (apply)
    {
        target->SetCharmerGuid(GetCasterGuid());
        target->setFaction(caster->getFaction());
        target->CastStop(target == caster ? GetId() : 0);
        caster->SetCharm(target);

        target->CombatStop(true);
        target->DeleteThreatList();
        target->getHostileRefManager().deleteReferences();

        if (target->GetTypeId() == TYPEID_UNIT)
        {
            ((Creature*)target)->AIM_Initialize();
                CharmInfo *charmInfo = target->InitCharmInfo(target);
                charmInfo->InitCharmCreateSpells();
                charmInfo->SetReactState( REACT_DEFENSIVE );

            if (caster->GetTypeId() == TYPEID_PLAYER && caster->getClass() == CLASS_WARLOCK)
            {
                CreatureInfo const *cinfo = ((Creature*)target)->GetCreatureInfo();
                if (cinfo && cinfo->type == CREATURE_TYPE_DEMON)
                {
                    if (target->GetByteValue(UNIT_FIELD_BYTES_0, 1)==0)
                    {
                        if(cinfo->unit_class==0)
                            sLog.outErrorDb("Creature (Entry: %u) have unit_class = 0 but used in charmed spell, that will be result client crash.",cinfo->Entry);
                        else
                            sLog.outError("Creature (Entry: %u) have unit_class = %u but at charming have class 0!!! that will be result client crash.",cinfo->Entry,cinfo->unit_class);

                        target->SetByteValue(UNIT_FIELD_BYTES_0, 1, CLASS_MAGE);
                    }
                    charmInfo->SetPetNumber(sObjectMgr.GeneratePetNumber(), true);
                    target->SetUInt32Value(UNIT_FIELD_PET_NAME_TIMESTAMP, uint32(time(NULL)));
                }
            }
        }
        else if (target->GetTypeId() == TYPEID_PLAYER)
        {
            Player* pPlayer = ((Player*)target);
            pPlayer->SetClientControl(pPlayer, 0);
        }

        if (caster->GetTypeId() == TYPEID_PLAYER)
           ((Player*)caster)->CharmSpellInitialize();
    }
    else
    {
        target->SetCharmerGuid(ObjectGuid());

        if (target->GetTypeId() == TYPEID_PLAYER)
        {
            Player* pPlayer = ((Player*)target);

            pPlayer->setFactionForRace(target->getRace());
            pPlayer->SetClientControl(pPlayer, 1);
        }
        else
        {
            CreatureInfo const *cinfo = ((Creature*)target)->GetCreatureInfo();

            if (((Creature*)target)->IsPet())
            {
                if (Unit* owner = target->GetOwner())
                    target->setFaction(owner->getFaction());
                else if (cinfo)
                    target->setFaction(cinfo->faction_A);
            }
            else if (cinfo)
                target->setFaction(cinfo->faction_A);

            if (cinfo && caster->GetTypeId() == TYPEID_PLAYER && caster->getClass() == CLASS_WARLOCK && cinfo->type == CREATURE_TYPE_DEMON)
            {
                if (target->GetCharmInfo())
                    target->GetCharmInfo()->SetPetNumber(0, true);
                else
                    sLog.outError("Aura::HandleAoeCharm: target (GUID: %u TypeId: %u) has a charm aura but no charm info!", target->GetGUIDLow(), target->GetTypeId());
            }
        }

        caster->SetCharm(NULL);

        if (caster->GetTypeId() == TYPEID_PLAYER)
           ((Player*)caster)->RemovePetActionBar();

        target->CombatStop(true);
        target->DeleteThreatList();
        target->getHostileRefManager().deleteReferences();

        if (target->GetTypeId() == TYPEID_UNIT)
        {
            ((Creature*)target)->AIM_Initialize();
            target->AttackedBy(caster);
        }
    }
}

int32 Aura::CalculateCrowdControlAuraAmount(Unit * caster)
{
    // Damage cap for CC effects
    if (!GetSpellProto()->procFlags || !GetTarget())
        return 0;

    if (m_modifier.m_auraname !=SPELL_AURA_MOD_CONFUSE &&
        m_modifier.m_auraname !=SPELL_AURA_MOD_FEAR &&
        m_modifier.m_auraname !=SPELL_AURA_MOD_STUN &&
        m_modifier.m_auraname !=SPELL_AURA_MOD_ROOT &&
        m_modifier.m_auraname !=SPELL_AURA_TRANSFORM)
        return 0;

    int32 damageCap = (int32)(GetTarget()->GetMaxHealth()*0.10f);

    if (!caster)
        return damageCap;

    // Glyphs increasing damage cap
    Unit::AuraList const& overrideClassScripts = caster->GetAurasByType(SPELL_AURA_OVERRIDE_CLASS_SCRIPTS);
    for (Unit::AuraList::const_iterator itr = overrideClassScripts.begin(); itr != overrideClassScripts.end(); ++itr)
    {
        if((*itr)->isAffectedOnSpell(GetSpellProto()))
        {
            // Glyph of Fear, Glyph of Frost nova and similar auras
            if ((*itr)->GetMiscValue() == 7801)
            {
                damageCap += (int32)(damageCap*(*itr)->GetModifier()->m_amount/100.0f);
                break;
            }
        }
    }
    return damageCap;
}<|MERGE_RESOLUTION|>--- conflicted
+++ resolved
@@ -1316,50 +1316,6 @@
                     }
 //                    // Controller Timer
 //                    case 28095: break;
-<<<<<<< HEAD
-                    // Stalagg Chain
-                    case 28096:
-                        if (Unit* pCaster = GetCaster() )
-                        {
-                            if (pCaster->GetDistance(target) > 60.0f )
-                            {
-                                pCaster->RemoveAurasDueToSpell(28096);
-                                pCaster->InterruptNonMeleeSpells(false);
-                                if (!pCaster->HasAura(28097))
-                                    pCaster->CastSpell(pCaster, 28097, true, 0, this, target->GetGUID());
-                            }
-                        }
-                        return;
-                    // Stalagg Tesla Passive
-                    case 28097:
-                        if (Unit* pStalagg = GetCaster() )
-                        {
-                            if (!target->IsNonMeleeSpellCasted(true) && pStalagg->getVictim() && pStalagg->getStandState() != UNIT_STAND_STATE_DEAD)
-                                target->CastSpell(pStalagg->getVictim(), 28099, false, 0, this);
-                        }
-                        return;
-                    // Feugen Tesla Passive
-                    case 28109:
-                        if (Unit* pFeugen = GetCaster() )
-                        {
-                            if (!target->IsNonMeleeSpellCasted(true) && pFeugen->getVictim() && pFeugen->getStandState() != UNIT_STAND_STATE_DEAD)
-                                target->CastSpell(pFeugen->getVictim(), 28099, false, 0, this);
-                        }
-                        return;
-                    // Feugen Chain
-                    case 28111:
-                        if (Unit* pCaster = GetCaster() )
-                        {
-                            if (pCaster->GetDistance(target) > 60.0f )
-                            {
-                                pCaster->RemoveAurasDueToSpell(28111);
-                                pCaster->InterruptNonMeleeSpells(false);
-                                if (!pCaster->HasAura(28109))
-                                    pCaster->CastSpell(pCaster, 28109, true, 0, this, target->GetGUID());
-                            }
-                        }
-                        return;
-=======
                     // Stalagg Chain and Feugen Chain
                     case 28096:
                     case 28111:
@@ -1400,7 +1356,6 @@
                         }
                         return;
                     }
->>>>>>> 8c56433d
 //                    // Mark of Didier
 //                    case 28114: break;
 //                    // Communique Timer, camp
