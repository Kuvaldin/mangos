--- conflicted
+++ resolved
@@ -3494,27 +3494,6 @@
         }
     }
 
-<<<<<<< HEAD
-    // now only powertype must be set
-    switch(form)
-    {
-        case FORM_CAT:
-        case FORM_SHADOW_DANCE:
-            PowerType = POWER_ENERGY;
-            break;
-        case FORM_BEAR:
-        case FORM_DIREBEAR:
-        case FORM_BATTLESTANCE:
-        case FORM_BERSERKERSTANCE:
-        case FORM_DEFENSIVESTANCE:
-            PowerType = POWER_RAGE;
-            break;
-        default:
-            break;
-    }
-
-=======
->>>>>>> 04923ddb
     // remove polymorph before changing display id to keep new display id
     switch (form)
     {
@@ -3567,24 +3546,19 @@
         // remove other shapeshift before applying a new one
         target->RemoveSpellsCausingAura(SPELL_AURA_MOD_SHAPESHIFT, GetHolder());
 
-<<<<<<< HEAD
-        // For Shadow Dance we must apply Stealth form (30) instead of current (13)
-        target->SetByteValue(UNIT_FIELD_BYTES_2, 3, (form == FORM_SHADOW_DANCE) ? uint8(FORM_STEALTH) : form);
-
-        if(modelid > 0)
-=======
         // need send to client not form active state, or at re-apply form client go crazy
         target->SendForcedObjectUpdate();
 
         if (modelid > 0)
->>>>>>> 04923ddb
             target->SetDisplayId(modelid);
 
         // now only powertype must be set
         switch (form)
         {
             case FORM_CAT:
+            case FORM_SHADOW_DANCE:
                 PowerType = POWER_ENERGY;
+                target->SetByteValue(UNIT_FIELD_BYTES_2, 3, uint8(FORM_STEALTH));
                 break;
             case FORM_BEAR:
             case FORM_DIREBEAR:
