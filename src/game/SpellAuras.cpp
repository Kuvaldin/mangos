--- conflicted
+++ resolved
@@ -8697,7 +8697,6 @@
     ((Player*)caster)->GetSession()->HandleListStabledPetsOpcode(data);
 }
 
-<<<<<<< HEAD
 void Aura::HandleAuraInitializeImages(bool Apply, bool Real)
 {
     if (!Real || !Apply || !m_target || m_target->GetTypeId() != TYPEID_UNIT)
@@ -8745,7 +8744,8 @@
     // Set item visual
     m_target->SetDisplayId(caster->GetDisplayId());
     m_target->SetUInt32Value(UNIT_FIELD_FLAGS_2, 2064);
-=======
+}
+
 void Aura::HandleAllowOnlyAbility(bool apply, bool Real)
 {
     if(!Real)
@@ -8767,5 +8767,4 @@
     m_target->UpdateDamagePhysical(BASE_ATTACK);
     m_target->UpdateDamagePhysical(RANGED_ATTACK);
     m_target->UpdateDamagePhysical(OFF_ATTACK);
->>>>>>> d64f5849
 }