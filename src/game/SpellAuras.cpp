/*
 * Copyright (C) 2005-2010 MaNGOS <http://getmangos.com/>
 *
 * This program is free software; you can redistribute it and/or modify
 * it under the terms of the GNU General Public License as published by
 * the Free Software Foundation; either version 2 of the License, or
 * (at your option) any later version.
 *
 * This program is distributed in the hope that it will be useful,
 * but WITHOUT ANY WARRANTY; without even the implied warranty of
 * MERCHANTABILITY or FITNESS FOR A PARTICULAR PURPOSE.  See the
 * GNU General Public License for more details.
 *
 * You should have received a copy of the GNU General Public License
 * along with this program; if not, write to the Free Software
 * Foundation, Inc., 59 Temple Place, Suite 330, Boston, MA  02111-1307  USA
 */

#include "Common.h"
#include "Database/DatabaseEnv.h"
#include "WorldPacket.h"
#include "WorldSession.h"
#include "Opcodes.h"
#include "Log.h"
#include "UpdateMask.h"
#include "World.h"
#include "ObjectMgr.h"
#include "SpellMgr.h"
#include "Player.h"
#include "Unit.h"
#include "Spell.h"
#include "DynamicObject.h"
#include "Group.h"
#include "UpdateData.h"
#include "ObjectAccessor.h"
#include "Policies/SingletonImp.h"
#include "Totem.h"
#include "Creature.h"
#include "Formulas.h"
#include "BattleGround.h"
#include "CreatureAI.h"
#include "ScriptCalls.h"
#include "Util.h"
#include "GridNotifiers.h"
#include "GridNotifiersImpl.h"
#include "Vehicle.h"
#include "CellImpl.h"

#define NULL_AURA_SLOT 0xFF

pAuraHandler AuraHandler[TOTAL_AURAS]=
{
    &Aura::HandleNULL,                                      //  0 SPELL_AURA_NONE
    &Aura::HandleBindSight,                                 //  1 SPELL_AURA_BIND_SIGHT
    &Aura::HandleModPossess,                                //  2 SPELL_AURA_MOD_POSSESS
    &Aura::HandlePeriodicDamage,                            //  3 SPELL_AURA_PERIODIC_DAMAGE
    &Aura::HandleAuraDummy,                                 //  4 SPELL_AURA_DUMMY
    &Aura::HandleModConfuse,                                //  5 SPELL_AURA_MOD_CONFUSE
    &Aura::HandleModCharm,                                  //  6 SPELL_AURA_MOD_CHARM
    &Aura::HandleModFear,                                   //  7 SPELL_AURA_MOD_FEAR
    &Aura::HandlePeriodicHeal,                              //  8 SPELL_AURA_PERIODIC_HEAL
    &Aura::HandleModAttackSpeed,                            //  9 SPELL_AURA_MOD_ATTACKSPEED
    &Aura::HandleModThreat,                                 // 10 SPELL_AURA_MOD_THREAT
    &Aura::HandleModTaunt,                                  // 11 SPELL_AURA_MOD_TAUNT
    &Aura::HandleAuraModStun,                               // 12 SPELL_AURA_MOD_STUN
    &Aura::HandleModDamageDone,                             // 13 SPELL_AURA_MOD_DAMAGE_DONE
    &Aura::HandleNoImmediateEffect,                         // 14 SPELL_AURA_MOD_DAMAGE_TAKEN   implemented in Unit::MeleeDamageBonusTaken and Unit::SpellBaseDamageBonusTaken
    &Aura::HandleNoImmediateEffect,                         // 15 SPELL_AURA_DAMAGE_SHIELD      implemented in Unit::DealMeleeDamage
    &Aura::HandleModStealth,                                // 16 SPELL_AURA_MOD_STEALTH
    &Aura::HandleNoImmediateEffect,                         // 17 SPELL_AURA_MOD_STEALTH_DETECT implemented in Unit::isVisibleForOrDetect
    &Aura::HandleInvisibility,                              // 18 SPELL_AURA_MOD_INVISIBILITY
    &Aura::HandleInvisibilityDetect,                        // 19 SPELL_AURA_MOD_INVISIBILITY_DETECTION
    &Aura::HandleAuraModTotalHealthPercentRegen,            // 20 SPELL_AURA_OBS_MOD_HEALTH
    &Aura::HandleAuraModTotalManaPercentRegen,              // 21 SPELL_AURA_OBS_MOD_MANA
    &Aura::HandleAuraModResistance,                         // 22 SPELL_AURA_MOD_RESISTANCE
    &Aura::HandlePeriodicTriggerSpell,                      // 23 SPELL_AURA_PERIODIC_TRIGGER_SPELL
    &Aura::HandlePeriodicEnergize,                          // 24 SPELL_AURA_PERIODIC_ENERGIZE
    &Aura::HandleAuraModPacify,                             // 25 SPELL_AURA_MOD_PACIFY
    &Aura::HandleAuraModRoot,                               // 26 SPELL_AURA_MOD_ROOT
    &Aura::HandleAuraModSilence,                            // 27 SPELL_AURA_MOD_SILENCE
    &Aura::HandleNoImmediateEffect,                         // 28 SPELL_AURA_REFLECT_SPELLS        implement in Unit::SpellHitResult
    &Aura::HandleAuraModStat,                               // 29 SPELL_AURA_MOD_STAT
    &Aura::HandleAuraModSkill,                              // 30 SPELL_AURA_MOD_SKILL
    &Aura::HandleAuraModIncreaseSpeed,                      // 31 SPELL_AURA_MOD_INCREASE_SPEED
    &Aura::HandleAuraModIncreaseMountedSpeed,               // 32 SPELL_AURA_MOD_INCREASE_MOUNTED_SPEED
    &Aura::HandleAuraModDecreaseSpeed,                      // 33 SPELL_AURA_MOD_DECREASE_SPEED
    &Aura::HandleAuraModIncreaseHealth,                     // 34 SPELL_AURA_MOD_INCREASE_HEALTH
    &Aura::HandleAuraModIncreaseEnergy,                     // 35 SPELL_AURA_MOD_INCREASE_ENERGY
    &Aura::HandleAuraModShapeshift,                         // 36 SPELL_AURA_MOD_SHAPESHIFT
    &Aura::HandleAuraModEffectImmunity,                     // 37 SPELL_AURA_EFFECT_IMMUNITY
    &Aura::HandleAuraModStateImmunity,                      // 38 SPELL_AURA_STATE_IMMUNITY
    &Aura::HandleAuraModSchoolImmunity,                     // 39 SPELL_AURA_SCHOOL_IMMUNITY
    &Aura::HandleAuraModDmgImmunity,                        // 40 SPELL_AURA_DAMAGE_IMMUNITY
    &Aura::HandleAuraModDispelImmunity,                     // 41 SPELL_AURA_DISPEL_IMMUNITY
    &Aura::HandleAuraProcTriggerSpell,                      // 42 SPELL_AURA_PROC_TRIGGER_SPELL  implemented in Unit::ProcDamageAndSpellFor and Unit::HandleProcTriggerSpell
    &Aura::HandleNoImmediateEffect,                         // 43 SPELL_AURA_PROC_TRIGGER_DAMAGE implemented in Unit::ProcDamageAndSpellFor
    &Aura::HandleAuraTrackCreatures,                        // 44 SPELL_AURA_TRACK_CREATURES
    &Aura::HandleAuraTrackResources,                        // 45 SPELL_AURA_TRACK_RESOURCES
    &Aura::HandleUnused,                                    // 46 SPELL_AURA_46 (used in test spells 54054 and 54058, and spell 48050) (3.0.8a-3.2.2a)
    &Aura::HandleAuraModParryPercent,                       // 47 SPELL_AURA_MOD_PARRY_PERCENT
    &Aura::HandleNULL,                                      // 48 SPELL_AURA_48 spell Napalm (area damage spell with additional delayed damage effect)
    &Aura::HandleAuraModDodgePercent,                       // 49 SPELL_AURA_MOD_DODGE_PERCENT
    &Aura::HandleNoImmediateEffect,                         // 50 SPELL_AURA_MOD_CRITICAL_HEALING_AMOUNT implemented in Unit::SpellCriticalHealingBonus
    &Aura::HandleAuraModBlockPercent,                       // 51 SPELL_AURA_MOD_BLOCK_PERCENT
    &Aura::HandleAuraModCritPercent,                        // 52 SPELL_AURA_MOD_CRIT_PERCENT
    &Aura::HandlePeriodicLeech,                             // 53 SPELL_AURA_PERIODIC_LEECH
    &Aura::HandleModHitChance,                              // 54 SPELL_AURA_MOD_HIT_CHANCE
    &Aura::HandleModSpellHitChance,                         // 55 SPELL_AURA_MOD_SPELL_HIT_CHANCE
    &Aura::HandleAuraTransform,                             // 56 SPELL_AURA_TRANSFORM
    &Aura::HandleModSpellCritChance,                        // 57 SPELL_AURA_MOD_SPELL_CRIT_CHANCE
    &Aura::HandleAuraModIncreaseSwimSpeed,                  // 58 SPELL_AURA_MOD_INCREASE_SWIM_SPEED
    &Aura::HandleNoImmediateEffect,                         // 59 SPELL_AURA_MOD_DAMAGE_DONE_CREATURE implemented in Unit::MeleeDamageBonusDone and Unit::SpellDamageBonusDone
    &Aura::HandleAuraModPacifyAndSilence,                   // 60 SPELL_AURA_MOD_PACIFY_SILENCE
    &Aura::HandleAuraModScale,                              // 61 SPELL_AURA_MOD_SCALE
    &Aura::HandlePeriodicHealthFunnel,                      // 62 SPELL_AURA_PERIODIC_HEALTH_FUNNEL
    &Aura::HandleUnused,                                    // 63 unused (3.0.8a-3.2.2a) old SPELL_AURA_PERIODIC_MANA_FUNNEL
    &Aura::HandlePeriodicManaLeech,                         // 64 SPELL_AURA_PERIODIC_MANA_LEECH
    &Aura::HandleModCastingSpeed,                           // 65 SPELL_AURA_MOD_CASTING_SPEED_NOT_STACK
    &Aura::HandleFeignDeath,                                // 66 SPELL_AURA_FEIGN_DEATH
    &Aura::HandleAuraModDisarm,                             // 67 SPELL_AURA_MOD_DISARM
    &Aura::HandleAuraModStalked,                            // 68 SPELL_AURA_MOD_STALKED
    &Aura::HandleSchoolAbsorb,                              // 69 SPELL_AURA_SCHOOL_ABSORB implemented in Unit::CalculateAbsorbAndResist
    &Aura::HandleUnused,                                    // 70 SPELL_AURA_EXTRA_ATTACKS      Useless, used by only one spell 41560 that has only visual effect (3.2.2a)
    &Aura::HandleModSpellCritChanceShool,                   // 71 SPELL_AURA_MOD_SPELL_CRIT_CHANCE_SCHOOL
    &Aura::HandleModPowerCostPCT,                           // 72 SPELL_AURA_MOD_POWER_COST_SCHOOL_PCT
    &Aura::HandleModPowerCost,                              // 73 SPELL_AURA_MOD_POWER_COST_SCHOOL
    &Aura::HandleNoImmediateEffect,                         // 74 SPELL_AURA_REFLECT_SPELLS_SCHOOL  implemented in Unit::SpellHitResult
    &Aura::HandleNoImmediateEffect,                         // 75 SPELL_AURA_MOD_LANGUAGE           implemented in WorldSession::HandleMessagechatOpcode
    &Aura::HandleFarSight,                                  // 76 SPELL_AURA_FAR_SIGHT
    &Aura::HandleModMechanicImmunity,                       // 77 SPELL_AURA_MECHANIC_IMMUNITY
    &Aura::HandleAuraMounted,                               // 78 SPELL_AURA_MOUNTED
    &Aura::HandleModDamagePercentDone,                      // 79 SPELL_AURA_MOD_DAMAGE_PERCENT_DONE
    &Aura::HandleModPercentStat,                            // 80 SPELL_AURA_MOD_PERCENT_STAT
    &Aura::HandleNoImmediateEffect,                         // 81 SPELL_AURA_SPLIT_DAMAGE_PCT       implemented in Unit::CalculateAbsorbAndResist
    &Aura::HandleWaterBreathing,                            // 82 SPELL_AURA_WATER_BREATHING
    &Aura::HandleModBaseResistance,                         // 83 SPELL_AURA_MOD_BASE_RESISTANCE
    &Aura::HandleModRegen,                                  // 84 SPELL_AURA_MOD_REGEN
    &Aura::HandleModPowerRegen,                             // 85 SPELL_AURA_MOD_POWER_REGEN
    &Aura::HandleChannelDeathItem,                          // 86 SPELL_AURA_CHANNEL_DEATH_ITEM
    &Aura::HandleNoImmediateEffect,                         // 87 SPELL_AURA_MOD_DAMAGE_PERCENT_TAKEN implemented in Unit::MeleeDamageBonusTaken and Unit::SpellDamageBonusTaken
    &Aura::HandleNoImmediateEffect,                         // 88 SPELL_AURA_MOD_HEALTH_REGEN_PERCENT implemented in Player::RegenerateHealth
    &Aura::HandlePeriodicDamagePCT,                         // 89 SPELL_AURA_PERIODIC_DAMAGE_PERCENT
    &Aura::HandleUnused,                                    // 90 unused (3.0.8a-3.2.2a) old SPELL_AURA_MOD_RESIST_CHANCE
    &Aura::HandleNoImmediateEffect,                         // 91 SPELL_AURA_MOD_DETECT_RANGE implemented in Creature::GetAttackDistance
    &Aura::HandlePreventFleeing,                            // 92 SPELL_AURA_PREVENTS_FLEEING
    &Aura::HandleModUnattackable,                           // 93 SPELL_AURA_MOD_UNATTACKABLE
    &Aura::HandleNoImmediateEffect,                         // 94 SPELL_AURA_INTERRUPT_REGEN implemented in Player::RegenerateAll
    &Aura::HandleAuraGhost,                                 // 95 SPELL_AURA_GHOST
    &Aura::HandleNoImmediateEffect,                         // 96 SPELL_AURA_SPELL_MAGNET implemented in Unit::SelectMagnetTarget
    &Aura::HandleManaShield,                                // 97 SPELL_AURA_MANA_SHIELD implemented in Unit::CalculateAbsorbAndResist
    &Aura::HandleAuraModSkill,                              // 98 SPELL_AURA_MOD_SKILL_TALENT
    &Aura::HandleAuraModAttackPower,                        // 99 SPELL_AURA_MOD_ATTACK_POWER
    &Aura::HandleUnused,                                    //100 SPELL_AURA_AURAS_VISIBLE obsolete 3.x? all player can see all auras now, but still have 2 spells including GM-spell (1852,2855)
    &Aura::HandleModResistancePercent,                      //101 SPELL_AURA_MOD_RESISTANCE_PCT
    &Aura::HandleNoImmediateEffect,                         //102 SPELL_AURA_MOD_MELEE_ATTACK_POWER_VERSUS implemented in Unit::MeleeDamageBonusDone
    &Aura::HandleAuraModTotalThreat,                        //103 SPELL_AURA_MOD_TOTAL_THREAT
    &Aura::HandleAuraWaterWalk,                             //104 SPELL_AURA_WATER_WALK
    &Aura::HandleAuraFeatherFall,                           //105 SPELL_AURA_FEATHER_FALL
    &Aura::HandleAuraHover,                                 //106 SPELL_AURA_HOVER
    &Aura::HandleAddModifier,                               //107 SPELL_AURA_ADD_FLAT_MODIFIER
    &Aura::HandleAddModifier,                               //108 SPELL_AURA_ADD_PCT_MODIFIER
    &Aura::HandleNoImmediateEffect,                         //109 SPELL_AURA_ADD_TARGET_TRIGGER
    &Aura::HandleModPowerRegenPCT,                          //110 SPELL_AURA_MOD_POWER_REGEN_PERCENT
    &Aura::HandleNoImmediateEffect,                         //111 SPELL_AURA_ADD_CASTER_HIT_TRIGGER implemented in Unit::SelectMagnetTarget
    &Aura::HandleNoImmediateEffect,                         //112 SPELL_AURA_OVERRIDE_CLASS_SCRIPTS implemented in diff functions.
    &Aura::HandleNoImmediateEffect,                         //113 SPELL_AURA_MOD_RANGED_DAMAGE_TAKEN implemented in Unit::MeleeDamageBonusTaken
    &Aura::HandleNoImmediateEffect,                         //114 SPELL_AURA_MOD_RANGED_DAMAGE_TAKEN_PCT implemented in Unit::MeleeDamageBonusTaken
    &Aura::HandleNoImmediateEffect,                         //115 SPELL_AURA_MOD_HEALING                 implemented in Unit::SpellBaseHealingBonusTaken
    &Aura::HandleNoImmediateEffect,                         //116 SPELL_AURA_MOD_REGEN_DURING_COMBAT     imppemented in Player::RegenerateAll and Player::RegenerateHealth
    &Aura::HandleNoImmediateEffect,                         //117 SPELL_AURA_MOD_MECHANIC_RESISTANCE     implemented in Unit::MagicSpellHitResult
    &Aura::HandleNoImmediateEffect,                         //118 SPELL_AURA_MOD_HEALING_PCT             implemented in Unit::SpellHealingBonusTaken
    &Aura::HandleUnused,                                    //119 unused (3.0.8a-3.2.2a) old SPELL_AURA_SHARE_PET_TRACKING
    &Aura::HandleAuraUntrackable,                           //120 SPELL_AURA_UNTRACKABLE
    &Aura::HandleAuraEmpathy,                               //121 SPELL_AURA_EMPATHY
    &Aura::HandleModOffhandDamagePercent,                   //122 SPELL_AURA_MOD_OFFHAND_DAMAGE_PCT
    &Aura::HandleModTargetResistance,                       //123 SPELL_AURA_MOD_TARGET_RESISTANCE
    &Aura::HandleAuraModRangedAttackPower,                  //124 SPELL_AURA_MOD_RANGED_ATTACK_POWER
    &Aura::HandleNoImmediateEffect,                         //125 SPELL_AURA_MOD_MELEE_DAMAGE_TAKEN implemented in Unit::MeleeDamageBonusTaken
    &Aura::HandleNoImmediateEffect,                         //126 SPELL_AURA_MOD_MELEE_DAMAGE_TAKEN_PCT implemented in Unit::MeleeDamageBonusTaken
    &Aura::HandleNoImmediateEffect,                         //127 SPELL_AURA_RANGED_ATTACK_POWER_ATTACKER_BONUS implemented in Unit::MeleeDamageBonusDone
    &Aura::HandleModPossessPet,                             //128 SPELL_AURA_MOD_POSSESS_PET
    &Aura::HandleAuraModIncreaseSpeed,                      //129 SPELL_AURA_MOD_SPEED_ALWAYS
    &Aura::HandleAuraModIncreaseMountedSpeed,               //130 SPELL_AURA_MOD_MOUNTED_SPEED_ALWAYS
    &Aura::HandleNoImmediateEffect,                         //131 SPELL_AURA_MOD_RANGED_ATTACK_POWER_VERSUS implemented in Unit::MeleeDamageBonusDone
    &Aura::HandleAuraModIncreaseEnergyPercent,              //132 SPELL_AURA_MOD_INCREASE_ENERGY_PERCENT
    &Aura::HandleAuraModIncreaseHealthPercent,              //133 SPELL_AURA_MOD_INCREASE_HEALTH_PERCENT
    &Aura::HandleAuraModRegenInterrupt,                     //134 SPELL_AURA_MOD_MANA_REGEN_INTERRUPT
    &Aura::HandleModHealingDone,                            //135 SPELL_AURA_MOD_HEALING_DONE
    &Aura::HandleNoImmediateEffect,                         //136 SPELL_AURA_MOD_HEALING_DONE_PERCENT   implemented in Unit::SpellHealingBonusDone
    &Aura::HandleModTotalPercentStat,                       //137 SPELL_AURA_MOD_TOTAL_STAT_PERCENTAGE
    &Aura::HandleHaste,                                     //138 SPELL_AURA_MOD_HASTE
    &Aura::HandleForceReaction,                             //139 SPELL_AURA_FORCE_REACTION
    &Aura::HandleAuraModRangedHaste,                        //140 SPELL_AURA_MOD_RANGED_HASTE
    &Aura::HandleRangedAmmoHaste,                           //141 SPELL_AURA_MOD_RANGED_AMMO_HASTE
    &Aura::HandleAuraModBaseResistancePCT,                  //142 SPELL_AURA_MOD_BASE_RESISTANCE_PCT
    &Aura::HandleAuraModResistanceExclusive,                //143 SPELL_AURA_MOD_RESISTANCE_EXCLUSIVE
    &Aura::HandleAuraSafeFall,                              //144 SPELL_AURA_SAFE_FALL                  implemented in WorldSession::HandleMovementOpcodes
    &Aura::HandleAuraModPetTalentsPoints,                   //145 SPELL_AURA_MOD_PET_TALENT_POINTS
    &Aura::HandleNoImmediateEffect,                         //146 SPELL_AURA_ALLOW_TAME_PET_TYPE        implemented in Player::CanTameExoticPets
    &Aura::HandleModMechanicImmunityMask,                   //147 SPELL_AURA_MECHANIC_IMMUNITY_MASK     implemented in Unit::IsImmunedToSpell and Unit::IsImmunedToSpellEffect (check part)
    &Aura::HandleAuraRetainComboPoints,                     //148 SPELL_AURA_RETAIN_COMBO_POINTS
    &Aura::HandleNoImmediateEffect,                         //149 SPELL_AURA_REDUCE_PUSHBACK            implemented in Spell::Delayed and Spell::DelayedChannel
    &Aura::HandleShieldBlockValue,                          //150 SPELL_AURA_MOD_SHIELD_BLOCKVALUE_PCT
    &Aura::HandleAuraTrackStealthed,                        //151 SPELL_AURA_TRACK_STEALTHED
    &Aura::HandleNoImmediateEffect,                         //152 SPELL_AURA_MOD_DETECTED_RANGE         implemented in Creature::GetAttackDistance
    &Aura::HandleNoImmediateEffect,                         //153 SPELL_AURA_SPLIT_DAMAGE_FLAT          implemented in Unit::CalculateAbsorbAndResist
    &Aura::HandleNoImmediateEffect,                         //154 SPELL_AURA_MOD_STEALTH_LEVEL          implemented in Unit::isVisibleForOrDetect
    &Aura::HandleNoImmediateEffect,                         //155 SPELL_AURA_MOD_WATER_BREATHING        implemented in Player::getMaxTimer
    &Aura::HandleNoImmediateEffect,                         //156 SPELL_AURA_MOD_REPUTATION_GAIN        implemented in Player::CalculateReputationGain
    &Aura::HandleUnused,                                    //157 SPELL_AURA_PET_DAMAGE_MULTI (single test like spell 20782, also single for 214 aura)
    &Aura::HandleShieldBlockValue,                          //158 SPELL_AURA_MOD_SHIELD_BLOCKVALUE
    &Aura::HandleNoImmediateEffect,                         //159 SPELL_AURA_NO_PVP_CREDIT              implemented in Player::RewardHonor
    &Aura::HandleNoImmediateEffect,                         //160 SPELL_AURA_MOD_AOE_AVOIDANCE          implemented in Unit::MagicSpellHitResult
    &Aura::HandleNoImmediateEffect,                         //161 SPELL_AURA_MOD_HEALTH_REGEN_IN_COMBAT implemented in Player::RegenerateAll and Player::RegenerateHealth
    &Aura::HandleAuraPowerBurn,                             //162 SPELL_AURA_POWER_BURN_MANA
    &Aura::HandleNoImmediateEffect,                         //163 SPELL_AURA_MOD_CRIT_DAMAGE_BONUS      implemented in Unit::CalculateMeleeDamage and Unit::SpellCriticalDamageBonus
    &Aura::HandleUnused,                                    //164 unused (3.0.8a-3.2.2a), only one test spell 10654
    &Aura::HandleNoImmediateEffect,                         //165 SPELL_AURA_MELEE_ATTACK_POWER_ATTACKER_BONUS implemented in Unit::MeleeDamageBonusDone
    &Aura::HandleAuraModAttackPowerPercent,                 //166 SPELL_AURA_MOD_ATTACK_POWER_PCT
    &Aura::HandleAuraModRangedAttackPowerPercent,           //167 SPELL_AURA_MOD_RANGED_ATTACK_POWER_PCT
    &Aura::HandleNoImmediateEffect,                         //168 SPELL_AURA_MOD_DAMAGE_DONE_VERSUS            implemented in Unit::SpellDamageBonusDone, Unit::MeleeDamageBonusDone
    &Aura::HandleNoImmediateEffect,                         //169 SPELL_AURA_MOD_CRIT_PERCENT_VERSUS           implemented in Unit::DealDamageBySchool, Unit::DoAttackDamage, Unit::SpellCriticalBonus
    &Aura::HandleNULL,                                      //170 SPELL_AURA_DETECT_AMORE       different spells that ignore transformation effects
    &Aura::HandleAuraModIncreaseSpeed,                      //171 SPELL_AURA_MOD_SPEED_NOT_STACK
    &Aura::HandleAuraModIncreaseMountedSpeed,               //172 SPELL_AURA_MOD_MOUNTED_SPEED_NOT_STACK
    &Aura::HandleUnused,                                    //173 unused (3.0.8a-3.2.2a) no spells, old SPELL_AURA_ALLOW_CHAMPION_SPELLS  only for Proclaim Champion spell
    &Aura::HandleModSpellDamagePercentFromStat,             //174 SPELL_AURA_MOD_SPELL_DAMAGE_OF_STAT_PERCENT  implemented in Unit::SpellBaseDamageBonusDone
    &Aura::HandleModSpellHealingPercentFromStat,            //175 SPELL_AURA_MOD_SPELL_HEALING_OF_STAT_PERCENT implemented in Unit::SpellBaseHealingBonusDone
    &Aura::HandleSpiritOfRedemption,                        //176 SPELL_AURA_SPIRIT_OF_REDEMPTION   only for Spirit of Redemption spell, die at aura end
    &Aura::HandleNULL,                                      //177 SPELL_AURA_AOE_CHARM (22 spells)
    &Aura::HandleNoImmediateEffect,                         //178 SPELL_AURA_MOD_DEBUFF_RESISTANCE          implemented in Unit::MagicSpellHitResult
    &Aura::HandleNoImmediateEffect,                         //179 SPELL_AURA_MOD_ATTACKER_SPELL_CRIT_CHANCE implemented in Unit::SpellCriticalBonus
    &Aura::HandleNoImmediateEffect,                         //180 SPELL_AURA_MOD_FLAT_SPELL_DAMAGE_VERSUS   implemented in Unit::SpellDamageBonusDone
    &Aura::HandleUnused,                                    //181 unused (3.0.8a-3.2.2a) old SPELL_AURA_MOD_FLAT_SPELL_CRIT_DAMAGE_VERSUS
    &Aura::HandleAuraModResistenceOfStatPercent,            //182 SPELL_AURA_MOD_RESISTANCE_OF_STAT_PERCENT
    &Aura::HandleNoImmediateEffect,                         //183 SPELL_AURA_MOD_CRITICAL_THREAT only used in 28746, implemented in ThreatCalcHelper::calcThreat
    &Aura::HandleNoImmediateEffect,                         //184 SPELL_AURA_MOD_ATTACKER_MELEE_HIT_CHANCE  implemented in Unit::RollMeleeOutcomeAgainst
    &Aura::HandleNoImmediateEffect,                         //185 SPELL_AURA_MOD_ATTACKER_RANGED_HIT_CHANCE implemented in Unit::RollMeleeOutcomeAgainst
    &Aura::HandleNoImmediateEffect,                         //186 SPELL_AURA_MOD_ATTACKER_SPELL_HIT_CHANCE  implemented in Unit::MagicSpellHitResult
    &Aura::HandleNoImmediateEffect,                         //187 SPELL_AURA_MOD_ATTACKER_MELEE_CRIT_CHANCE  implemented in Unit::GetUnitCriticalChance
    &Aura::HandleNoImmediateEffect,                         //188 SPELL_AURA_MOD_ATTACKER_RANGED_CRIT_CHANCE implemented in Unit::GetUnitCriticalChance
    &Aura::HandleModRating,                                 //189 SPELL_AURA_MOD_RATING
    &Aura::HandleNoImmediateEffect,                         //190 SPELL_AURA_MOD_FACTION_REPUTATION_GAIN     implemented in Player::CalculateReputationGain
    &Aura::HandleAuraModUseNormalSpeed,                     //191 SPELL_AURA_USE_NORMAL_MOVEMENT_SPEED
    &Aura::HandleModMeleeRangedSpeedPct,                    //192 SPELL_AURA_HASTE_MELEE
    &Aura::HandleModCombatSpeedPct,                         //193 SPELL_AURA_HASTE_ALL (in fact combat (any type attack) speed pct)
    &Aura::HandleNoImmediateEffect,                         //194 SPELL_AURA_MOD_IGNORE_ABSORB_SCHOOL       implement in Unit::CalcNotIgnoreAbsorbDamage
    &Aura::HandleNoImmediateEffect,                         //195 SPELL_AURA_MOD_IGNORE_ABSORB_FOR_SPELL    implement in Unit::CalcNotIgnoreAbsorbDamage
    &Aura::HandleNULL,                                      //196 SPELL_AURA_MOD_COOLDOWN (single spell 24818 in 3.2.2a)
    &Aura::HandleNoImmediateEffect,                         //197 SPELL_AURA_MOD_ATTACKER_SPELL_AND_WEAPON_CRIT_CHANCE implemented in Unit::SpellCriticalBonus Unit::GetUnitCriticalChance
    &Aura::HandleUnused,                                    //198 unused (3.0.8a-3.2.2a) old SPELL_AURA_MOD_ALL_WEAPON_SKILLS
    &Aura::HandleNoImmediateEffect,                         //199 SPELL_AURA_MOD_INCREASES_SPELL_PCT_TO_HIT  implemented in Unit::MagicSpellHitResult
    &Aura::HandleNoImmediateEffect,                         //200 SPELL_AURA_MOD_KILL_XP_PCT                 implemented in Player::GiveXP
    &Aura::HandleAuraAllowFlight,                           //201 SPELL_AURA_FLY                             this aura enable flight mode...
    &Aura::HandleNoImmediateEffect,                         //202 SPELL_AURA_CANNOT_BE_DODGED                implemented in Unit::RollPhysicalOutcomeAgainst
    &Aura::HandleNoImmediateEffect,                         //203 SPELL_AURA_MOD_ATTACKER_MELEE_CRIT_DAMAGE  implemented in Unit::CalculateMeleeDamage and Unit::SpellCriticalDamageBonus
    &Aura::HandleNoImmediateEffect,                         //204 SPELL_AURA_MOD_ATTACKER_RANGED_CRIT_DAMAGE implemented in Unit::CalculateMeleeDamage and Unit::SpellCriticalDamageBonus
    &Aura::HandleNoImmediateEffect,                         //205 SPELL_AURA_MOD_ATTACKER_SPELL_CRIT_DAMAGE  implemented in Unit::SpellCriticalDamageBonus
    &Aura::HandleAuraModIncreaseFlightSpeed,                //206 SPELL_AURA_MOD_FLIGHT_SPEED
    &Aura::HandleAuraModIncreaseFlightSpeed,                //207 SPELL_AURA_MOD_FLIGHT_SPEED_MOUNTED
    &Aura::HandleAuraModIncreaseFlightSpeed,                //208 SPELL_AURA_MOD_FLIGHT_SPEED_STACKING
    &Aura::HandleAuraModIncreaseFlightSpeed,                //209 SPELL_AURA_MOD_FLIGHT_SPEED_MOUNTED_STACKING
    &Aura::HandleAuraModIncreaseFlightSpeed,                //210 SPELL_AURA_MOD_FLIGHT_SPEED_NOT_STACKING
    &Aura::HandleAuraModIncreaseFlightSpeed,                //211 SPELL_AURA_MOD_FLIGHT_SPEED_MOUNTED_NOT_STACKING
    &Aura::HandleAuraModRangedAttackPowerOfStatPercent,     //212 SPELL_AURA_MOD_RANGED_ATTACK_POWER_OF_STAT_PERCENT
    &Aura::HandleNoImmediateEffect,                         //213 SPELL_AURA_MOD_RAGE_FROM_DAMAGE_DEALT implemented in Player::RewardRage
    &Aura::HandleUnused,                                    //214 Tamed Pet Passive (single test like spell 20782, also single for 157 aura)
    &Aura::HandleArenaPreparation,                          //215 SPELL_AURA_ARENA_PREPARATION
    &Aura::HandleModCastingSpeed,                           //216 SPELL_AURA_HASTE_SPELLS
    &Aura::HandleUnused,                                    //217 unused (3.0.8a-3.2.2a)
    &Aura::HandleAuraModRangedHaste,                        //218 SPELL_AURA_HASTE_RANGED
    &Aura::HandleModManaRegen,                              //219 SPELL_AURA_MOD_MANA_REGEN_FROM_STAT
    &Aura::HandleModRatingFromStat,                         //220 SPELL_AURA_MOD_RATING_FROM_STAT
    &Aura::HandleNULL,                                      //221 ignored
    &Aura::HandleUnused,                                    //222 unused (3.0.8a-3.2.2a) only for spell 44586 that not used in real spell cast
    &Aura::HandleNULL,                                      //223 dummy code (cast damage spell to attacker) and another dymmy (jump to another nearby raid member)
    &Aura::HandleUnused,                                    //224 unused (3.0.8a-3.2.2a)
    &Aura::HandleNoImmediateEffect,                         //225 SPELL_AURA_PRAYER_OF_MENDING
    &Aura::HandleAuraPeriodicDummy,                         //226 SPELL_AURA_PERIODIC_DUMMY
    &Aura::HandlePeriodicTriggerSpellWithValue,             //227 SPELL_AURA_PERIODIC_TRIGGER_SPELL_WITH_VALUE
    &Aura::HandleNoImmediateEffect,                         //228 SPELL_AURA_DETECT_STEALTH
    &Aura::HandleNoImmediateEffect,                         //229 SPELL_AURA_MOD_AOE_DAMAGE_AVOIDANCE        implemented in Unit::SpellDamageBonusTaken
    &Aura::HandleAuraModIncreaseMaxHealth,                  //230 Commanding Shout
    &Aura::HandleNoImmediateEffect,                         //231 SPELL_AURA_PROC_TRIGGER_SPELL_WITH_VALUE
    &Aura::HandleNoImmediateEffect,                         //232 SPELL_AURA_MECHANIC_DURATION_MOD           implement in Unit::CalculateSpellDuration
    &Aura::HandleNULL,                                      //233 set model id to the one of the creature with id m_modifier.m_miscvalue
    &Aura::HandleNoImmediateEffect,                         //234 SPELL_AURA_MECHANIC_DURATION_MOD_NOT_STACK implement in Unit::CalculateSpellDuration
    &Aura::HandleAuraModDispelResist,                       //235 SPELL_AURA_MOD_DISPEL_RESIST               implement in Unit::MagicSpellHitResult
    &Aura::HandleAuraControlVehicle,                        //236 SPELL_AURA_CONTROL_VEHICLE
    &Aura::HandleModSpellDamagePercentFromAttackPower,      //237 SPELL_AURA_MOD_SPELL_DAMAGE_OF_ATTACK_POWER  implemented in Unit::SpellBaseDamageBonusDone
    &Aura::HandleModSpellHealingPercentFromAttackPower,     //238 SPELL_AURA_MOD_SPELL_HEALING_OF_ATTACK_POWER implemented in Unit::SpellBaseHealingBonusDone
    &Aura::HandleAuraModScale,                              //239 SPELL_AURA_MOD_SCALE_2 only in Noggenfogger Elixir (16595) before 2.3.0 aura 61
    &Aura::HandleAuraModExpertise,                          //240 SPELL_AURA_MOD_EXPERTISE
    &Aura::HandleForceMoveForward,                          //241 Forces the player to move forward
    &Aura::HandleUnused,                                    //242 SPELL_AURA_MOD_SPELL_DAMAGE_FROM_HEALING (only 2 test spels in 3.2.2a)
    &Aura::HandleNULL,                                      //243 faction reaction override spells
    &Aura::HandleComprehendLanguage,                        //244 SPELL_AURA_COMPREHEND_LANGUAGE
    &Aura::HandleNoImmediateEffect,                         //245 SPELL_AURA_MOD_DURATION_OF_MAGIC_EFFECTS     implemented in Unit::CalculateSpellDuration
    &Aura::HandleNoImmediateEffect,                         //246 SPELL_AURA_MOD_DURATION_OF_EFFECTS_BY_DISPEL implemented in Unit::CalculateSpellDuration
    &Aura::HandleAuraMirrorImage,                           //247 SPELL_AURA_MIRROR_IMAGE
    &Aura::HandleNoImmediateEffect,                         //248 SPELL_AURA_MOD_COMBAT_RESULT_CHANCE         implemented in Unit::RollMeleeOutcomeAgainst
    &Aura::HandleAuraConvertRune,                           //249 SPELL_AURA_CONVERT_RUNE
    &Aura::HandleAuraModIncreaseHealth,                     //250 SPELL_AURA_MOD_INCREASE_HEALTH_2
    &Aura::HandleNULL,                                      //251 SPELL_AURA_MOD_ENEMY_DODGE
    &Aura::HandleModCombatSpeedPct,                         //252 SPELL_AURA_SLOW_ALL
    &Aura::HandleNoImmediateEffect,                         //253 SPELL_AURA_MOD_BLOCK_CRIT_CHANCE             implemented in Unit::CalculateMeleeDamage
    &Aura::HandleNULL,                                      //254 SPELL_AURA_MOD_DISARM_SHIELD disarm Shield
    &Aura::HandleNoImmediateEffect,                         //255 SPELL_AURA_MOD_MECHANIC_DAMAGE_TAKEN_PERCENT    implemented in Unit::SpellDamageBonusTaken
    &Aura::HandleNoReagentUseAura,                          //256 SPELL_AURA_NO_REAGENT_USE Use SpellClassMask for spell select
    &Aura::HandleNULL,                                      //257 SPELL_AURA_MOD_TARGET_RESIST_BY_SPELL_CLASS Use SpellClassMask for spell select
    &Aura::HandleNULL,                                      //258 SPELL_AURA_MOD_SPELL_VISUAL
    &Aura::HandleNULL,                                      //259 corrupt healing over time spell
    &Aura::HandleNoImmediateEffect,                         //260 SPELL_AURA_SCREEN_EFFECT (miscvalue = id in ScreenEffect.dbc) not required any code
    &Aura::HandlePhase,                                     //261 SPELL_AURA_PHASE undetectable invisibility?     implemented in Unit::isVisibleForOrDetect
    &Aura::HandleIgnoreUnitState,                           //262 SPELL_AURA_IGNORE_UNIT_STATE Allows some abilities which are avaible only in some cases.... implemented in Unit::isIgnoreUnitState & Spell::CheckCast
    &Aura::HandleAllowOnlyAbility,                          //263 SPELL_AURA_ALLOW_ONLY_ABILITY player can use only abilities set in SpellClassMask
    &Aura::HandleUnused,                                    //264 unused (3.0.8a-3.2.2a)
    &Aura::HandleUnused,                                    //265 unused (3.0.8a-3.2.2a)
    &Aura::HandleUnused,                                    //266 unused (3.0.8a-3.2.2a)
    &Aura::HandleNoImmediateEffect,                         //267 SPELL_AURA_MOD_IMMUNE_AURA_APPLY_SCHOOL         implemented in Unit::IsImmunedToSpellEffect
    &Aura::HandleAuraModAttackPowerOfStatPercent,           //268 SPELL_AURA_MOD_ATTACK_POWER_OF_STAT_PERCENT
    &Aura::HandleNoImmediateEffect,                         //269 SPELL_AURA_MOD_IGNORE_DAMAGE_REDUCTION_SCHOOL   implemented in Unit::CalcNotIgnoreDamageRedunction
    &Aura::HandleUnused,                                    //270 SPELL_AURA_MOD_IGNORE_TARGET_RESIST (unused in 3.2.2a)
    &Aura::HandleNoImmediateEffect,                         //271 SPELL_AURA_MOD_DAMAGE_FROM_CASTER    implemented in Unit::SpellDamageBonusTaken
    &Aura::HandleNoImmediateEffect,                         //272 SPELL_AURA_MAELSTROM_WEAPON (unclear use for aura, it used in (3.2.2a...3.3.0) in single spell 53817 that spellmode stacked and charged spell expected to be drop as stack
    &Aura::HandleNoImmediateEffect,                         //273 SPELL_AURA_X_RAY (client side implementation)
    &Aura::HandleNULL,                                      //274 proc free shot?
    &Aura::HandleNoImmediateEffect,                         //275 SPELL_AURA_MOD_IGNORE_SHAPESHIFT Use SpellClassMask for spell select
    &Aura::HandleNULL,                                      //276 mod damage % mechanic?
    &Aura::HandleNoImmediateEffect,                         //277 SPELL_AURA_MOD_MAX_AFFECTED_TARGETS Use SpellClassMask for spell select
    &Aura::HandleNULL,                                      //278 SPELL_AURA_MOD_DISARM_RANGED disarm ranged weapon
    &Aura::HandleNULL,                                      //279 visual effects? 58836 and 57507
    &Aura::HandleModTargetArmorPct,                         //280 SPELL_AURA_MOD_TARGET_ARMOR_PCT
    &Aura::HandleNoImmediateEffect,                         //281 SPELL_AURA_MOD_HONOR_GAIN             implemented in Player::RewardHonor
    &Aura::HandleAuraIncreaseBaseHealthPercent,             //282 SPELL_AURA_INCREASE_BASE_HEALTH_PERCENT
    &Aura::HandleNoImmediateEffect,                         //283 SPELL_AURA_MOD_HEALING_RECEIVED       implemented in Unit::SpellHealingBonusTaken
    &Aura::HandleAuraLinked,                                //284 SPELL_AURA_LINKED
    &Aura::HandleAuraModAttackPowerOfArmor,                 //285 SPELL_AURA_MOD_ATTACK_POWER_OF_ARMOR  implemented in Player::UpdateAttackPowerAndDamage
    &Aura::HandleNoImmediateEffect,                         //286 SPELL_AURA_ABILITY_PERIODIC_CRIT      implemented in Aura::IsCritFromAbilityAura called from Aura::PeriodicTick
    &Aura::HandleNoImmediateEffect,                         //287 SPELL_AURA_DEFLECT_SPELLS             implemented in Unit::MagicSpellHitResult and Unit::MeleeSpellHitResult
    &Aura::HandleNULL,                                      //288 increase parry/deflect, prevent attack (single spell used 67801)
    &Aura::HandleUnused,                                    //289 unused (3.2.2a)
    &Aura::HandleAuraModAllCritChance,                      //290 SPELL_AURA_MOD_ALL_CRIT_CHANCE
    &Aura::HandleNoImmediateEffect,                         //291 SPELL_AURA_MOD_QUEST_XP_PCT           implemented in Player::GiveXP
    &Aura::HandleAuraOpenStable,                            //292 call stabled pet
    &Aura::HandleNULL,                                      //293 3 spells
    &Aura::HandleNULL,                                      //294 2 spells, possible prevent mana regen
    &Aura::HandleUnused,                                    //295 unused (3.2.2a)
    &Aura::HandleNULL,                                      //296 2 spells
    &Aura::HandleNULL,                                      //297 1 spell (counter spell school?)
    &Aura::HandleUnused,                                    //298 unused (3.2.2a)
    &Aura::HandleUnused,                                    //299 unused (3.2.2a)
    &Aura::HandleNULL,                                      //300 3 spells (share damage?)
    &Aura::HandleNULL,                                      //301 SPELL_AURA_HEAL_ABSORB 5 spells
    &Aura::HandleUnused,                                    //302 unused (3.2.2a)
    &Aura::HandleNULL,                                      //303 17 spells
    &Aura::HandleNULL,                                      //304 2 spells (alcohol effect?)
    &Aura::HandleAuraModIncreaseSpeed,                      //305 SPELL_AURA_MOD_MINIMUM_SPEED
    &Aura::HandleNULL,                                      //306 1 spell
    &Aura::HandleNULL,                                      //307 absorb healing?
    &Aura::HandleNULL,                                      //308 new aura for hunter traps
    &Aura::HandleNULL,                                      //309 absorb healing?
    &Aura::HandleNoImmediateEffect,                         //310 SPELL_AURA_MOD_PET_AOE_DAMAGE_AVOIDANCE implemented in Unit::SpellDamageBonusTaken
    &Aura::HandleNULL,                                      //311 0 spells in 3.3
    &Aura::HandleNULL,                                      //312 0 spells in 3.3
    &Aura::HandleNULL,                                      //313 0 spells in 3.3
    &Aura::HandleNULL,                                      //314 1 test spell (reduce duration of silince/magic)
    &Aura::HandleNULL,                                      //315 underwater walking
    &Aura::HandleNULL                                       //316 makes haste affect HOT/DOT ticks
};

static AuraType const frozenAuraTypes[] = { SPELL_AURA_MOD_ROOT, SPELL_AURA_MOD_STUN, SPELL_AURA_NONE };

Aura::Aura(SpellEntry const* spellproto, SpellEffectIndex eff, int32 *currentBasePoints, SpellAuraHolder *holder, Unit *target, Unit *caster, Item* castItem) :
m_spellmod(NULL),
m_timeCla(1000), m_periodicTimer(0), m_periodicTick(0), m_removeMode(AURA_REMOVE_BY_DEFAULT),
m_effIndex(eff), m_spellAuraHolder(holder), m_isPersistent(false),
m_positive(false), m_isPeriodic(false), m_isAreaAura(false), m_in_use(0)
{
    MANGOS_ASSERT(target);

    MANGOS_ASSERT(spellproto && spellproto == sSpellStore.LookupEntry( spellproto->Id ) && "`info` must be pointer to sSpellStore element");

    m_currentBasePoints = currentBasePoints ? *currentBasePoints : spellproto->CalculateSimpleValue(eff);

    bool isPassive = IsPassiveSpell(GetSpellProto());
    bool isPermanent = false;
    m_positive = IsPositiveEffect(spellproto->Id, m_effIndex);
    uint64 caster_guid = !caster ? target->GetGUID() : caster->GetGUID();

    m_applyTime = time(NULL);

    int32 damage;
    if(!caster)
    {
        damage = m_currentBasePoints;
        m_maxduration = target->CalculateSpellDuration(spellproto, m_effIndex, target);
    }
    else
    {
        damage        = caster->CalculateSpellDamage(target, spellproto, m_effIndex, &m_currentBasePoints);
        m_maxduration = caster->CalculateSpellDuration(spellproto, m_effIndex, target);

        if (!damage && castItem && castItem->GetItemSuffixFactor())
        {
            ItemRandomSuffixEntry const *item_rand_suffix = sItemRandomSuffixStore.LookupEntry(abs(castItem->GetItemRandomPropertyId()));
            if(item_rand_suffix)
            {
                for (int k = 0; k < 3; ++k)
                {
                    SpellItemEnchantmentEntry const *pEnchant = sSpellItemEnchantmentStore.LookupEntry(item_rand_suffix->enchant_id[k]);
                    if(pEnchant)
                    {
                        for (int t = 0; t < 3; ++t)
                            if(pEnchant->spellid[t] == spellproto->Id)
                        {
                            damage = uint32((item_rand_suffix->prefix[k]*castItem->GetItemSuffixFactor()) / 10000 );
                            break;
                        }
                    }

                    if(damage)
                        break;
                }
            }
        }
    }

    if(m_maxduration == -1 || isPassive && spellproto->DurationIndex == 0)
        isPermanent = true;

    Player* modOwner = caster ? caster->GetSpellModOwner() : NULL;

    if(!isPermanent && modOwner)
    {
        modOwner->ApplySpellMod(spellproto->Id, SPELLMOD_DURATION, m_maxduration);
        // Get zero duration aura after - need set m_maxduration > 0 for apply/remove aura work
        if (m_maxduration<=0)
            m_maxduration = 1;
    }

    m_duration = m_maxduration;

    DEBUG_FILTER_LOG(LOG_FILTER_SPELL_CAST, "Aura: construct Spellid : %u, Aura : %u Duration : %d Target : %d Damage : %d", spellproto->Id, spellproto->EffectApplyAuraName[eff], m_maxduration, spellproto->EffectImplicitTargetA[eff],damage);

    SetModifier(AuraType(spellproto->EffectApplyAuraName[eff]), damage, spellproto->EffectAmplitude[eff], spellproto->EffectMiscValue[eff]);

    // Apply periodic time mod
    if(modOwner && m_modifier.periodictime)
        modOwner->ApplySpellMod(spellproto->Id, SPELLMOD_ACTIVATION_TIME, m_modifier.periodictime);

    // Start periodic on next tick or at aura apply
    if (!(spellproto->AttributesEx5 & SPELL_ATTR_EX5_START_PERIODIC_AT_APPLY))
        m_periodicTimer += m_modifier.periodictime;
}

Aura::~Aura()
{
}

AreaAura::AreaAura(SpellEntry const* spellproto, SpellEffectIndex eff, int32 *currentBasePoints, SpellAuraHolder *holder, Unit *target,
Unit *caster, Item* castItem) : Aura(spellproto, eff, currentBasePoints, holder, target, caster, castItem)
{
    m_isAreaAura = true;

    // caster==NULL in constructor args if target==caster in fact
    Unit* caster_ptr = caster ? caster : target;

    m_radius = GetSpellRadius(sSpellRadiusStore.LookupEntry(spellproto->EffectRadiusIndex[m_effIndex]));
    if(Player* modOwner = caster_ptr->GetSpellModOwner())
        modOwner->ApplySpellMod(spellproto->Id, SPELLMOD_RADIUS, m_radius);

    switch(spellproto->Effect[eff])
    {
        case SPELL_EFFECT_APPLY_AREA_AURA_PARTY:
            m_areaAuraType = AREA_AURA_PARTY;
            if (target->GetTypeId() == TYPEID_UNIT && ((Creature*)target)->isTotem())
                m_modifier.m_auraname = SPELL_AURA_NONE;
            break;
        case SPELL_EFFECT_APPLY_AREA_AURA_RAID:
            m_areaAuraType = AREA_AURA_RAID;
            if (target->GetTypeId() == TYPEID_UNIT && ((Creature*)target)->isTotem())
                m_modifier.m_auraname = SPELL_AURA_NONE;
            // Light's Beacon not applied to caster itself (TODO: more generic check for another simialr spell if any?)
            else if (target == caster_ptr && spellproto->Id == 53651)
                m_modifier.m_auraname = SPELL_AURA_NONE;
            break;
        case SPELL_EFFECT_APPLY_AREA_AURA_FRIEND:
            m_areaAuraType = AREA_AURA_FRIEND;
            break;
        case SPELL_EFFECT_APPLY_AREA_AURA_ENEMY:
            m_areaAuraType = AREA_AURA_ENEMY;
            if (target == caster_ptr)
                m_modifier.m_auraname = SPELL_AURA_NONE;    // Do not do any effect on self
            break;
        case SPELL_EFFECT_APPLY_AREA_AURA_PET:
            m_areaAuraType = AREA_AURA_PET;
            break;
        case SPELL_EFFECT_APPLY_AREA_AURA_OWNER:
            m_areaAuraType = AREA_AURA_OWNER;
            if (target == caster_ptr)
                m_modifier.m_auraname = SPELL_AURA_NONE;
            break;
        default:
            sLog.outError("Wrong spell effect in AreaAura constructor");
            MANGOS_ASSERT(false);
            break;
    }
}

AreaAura::~AreaAura()
{
}

PersistentAreaAura::PersistentAreaAura(SpellEntry const* spellproto, SpellEffectIndex eff, int32 *currentBasePoints, SpellAuraHolder *holder, Unit *target,
Unit *caster, Item* castItem) : Aura(spellproto, eff, currentBasePoints, holder, target, caster, castItem)
{
    m_isPersistent = true;
}

PersistentAreaAura::~PersistentAreaAura()
{
}

SingleEnemyTargetAura::SingleEnemyTargetAura(SpellEntry const* spellproto, SpellEffectIndex eff, int32 *currentBasePoints, SpellAuraHolder *holder, Unit *target,
Unit *caster, Item* castItem) : Aura(spellproto, eff, currentBasePoints, holder, target, caster, castItem)
{
    if (caster)
        m_casters_target_guid = caster->GetTypeId()==TYPEID_PLAYER ? ((Player*)caster)->GetSelection() : caster->GetTargetGUID();
    else
        m_casters_target_guid = 0;
}

SingleEnemyTargetAura::~SingleEnemyTargetAura()
{
}

Unit* SingleEnemyTargetAura::GetTriggerTarget() const
{
    return ObjectAccessor::GetUnit(*(m_spellAuraHolder->GetTarget()), m_casters_target_guid);
}

Aura* CreateAura(SpellEntry const* spellproto, SpellEffectIndex eff, int32 *currentBasePoints, SpellAuraHolder *holder, Unit *target, Unit *caster, Item* castItem)
{
    if (IsAreaAuraEffect(spellproto->Effect[eff]))
        return new AreaAura(spellproto, eff, currentBasePoints, holder, target, caster, castItem);

    uint32 triggeredSpellId = spellproto->EffectTriggerSpell[eff];

    if(SpellEntry const* triggeredSpellInfo = sSpellStore.LookupEntry(triggeredSpellId))
        for (int i = 0; i < MAX_EFFECT_INDEX; ++i)
            if (triggeredSpellInfo->EffectImplicitTargetA[i] == TARGET_SINGLE_ENEMY)
                return new SingleEnemyTargetAura(spellproto, eff, currentBasePoints, holder, target, caster, castItem);

    return new Aura(spellproto, eff, currentBasePoints, holder, target, caster, castItem);
}

SpellAuraHolder* CreateSpellAuraHolder(SpellEntry const* spellproto, Unit *target, WorldObject *caster, Item *castItem)
{
    return new SpellAuraHolder(spellproto, target, caster, castItem);
}

void Aura::SetModifier(AuraType t, int32 a, uint32 pt, int32 miscValue)
{
    m_modifier.m_auraname = t;
    m_modifier.m_amount = a;
    m_modifier.m_miscvalue = miscValue;
    m_modifier.periodictime = pt;
}

void Aura::Update(uint32 diff)
{
    if (m_duration > 0)
    {
        m_duration -= diff;
        if (m_duration < 0)
            m_duration = 0;
        m_timeCla -= diff;

        // GetEffIndex()==0 prevent double/triple apply manaPerSecond/manaPerSecondPerLevel to same spell with many auras
        // all spells with manaPerSecond/manaPerSecondPerLevel have aura in effect 0
        if (GetEffIndex() == EFFECT_INDEX_0 && m_timeCla <= 0)
        {
            if(Unit* caster = GetCaster())
            {
                Powers powertype = Powers(GetSpellProto()->powerType);
                int32 manaPerSecond = GetSpellProto()->manaPerSecond + GetSpellProto()->manaPerSecondPerLevel * caster->getLevel();
                m_timeCla = 1*IN_MILLISECONDS;
                if (manaPerSecond)
                {
                    if(powertype==POWER_HEALTH)
                        caster->ModifyHealth(-manaPerSecond);
                    else
                        caster->ModifyPower(powertype,-manaPerSecond);
                }
            }
        }
    }

    if(m_isPeriodic && (m_duration >= 0 || GetHolder()->IsPassive() || GetHolder()->IsPermanent()))
    {
        m_periodicTimer -= diff;
        if(m_periodicTimer <= 0) // tick also at m_periodicTimer==0 to prevent lost last tick in case max m_duration == (max m_periodicTimer)*N
        {
            // update before applying (aura can be removed in TriggerSpell or PeriodicTick calls)
            m_periodicTimer += m_modifier.periodictime;
            ++m_periodicTick;                               // for some infinity auras in some cases can overflow and reset
            PeriodicTick();
        }
    }
}

void AreaAura::Update(uint32 diff)
{
    // update for the caster of the aura
    if(GetCasterGUID() == GetTarget()->GetGUID())
    {
        Unit* caster = GetTarget();

        if( !caster->hasUnitState(UNIT_STAT_ISOLATED) )
        {
            Unit* owner = caster->GetCharmerOrOwner();
            if (!owner)
                owner = caster;
            std::list<Unit *> targets;

            switch(m_areaAuraType)
            {
                case AREA_AURA_PARTY:
                {
                    Group *pGroup = NULL;

                    if (owner->GetTypeId() == TYPEID_PLAYER)
                        pGroup = ((Player*)owner)->GetGroup();

                    if( pGroup)
                    {
                        uint8 subgroup = ((Player*)owner)->GetSubGroup();
                        for(GroupReference *itr = pGroup->GetFirstMember(); itr != NULL; itr = itr->next())
                        {
                            Player* Target = itr->getSource();
                            if(Target && Target->isAlive() && Target->GetSubGroup()==subgroup && caster->IsFriendlyTo(Target))
                            {
                                if(caster->IsWithinDistInMap(Target, m_radius))
                                    targets.push_back(Target);
                                Pet *pet = Target->GetPet();
                                if(pet && pet->isAlive() && caster->IsWithinDistInMap(pet, m_radius))
                                    targets.push_back(pet);
                            }
                        }
                    }
                    else
                    {
                        // add owner
                        if( owner != caster && caster->IsWithinDistInMap(owner, m_radius) )
                            targets.push_back(owner);
                        // add caster's pet
                        Unit* pet = caster->GetPet();
                        if( pet && caster->IsWithinDistInMap(pet, m_radius))
                            targets.push_back(pet);
                    }
                    break;
                }
                case AREA_AURA_RAID:
                {
                    Group *pGroup = NULL;

                    if (owner->GetTypeId() == TYPEID_PLAYER)
                        pGroup = ((Player*)owner)->GetGroup();

                    if( pGroup)
                    {
                        for(GroupReference *itr = pGroup->GetFirstMember(); itr != NULL; itr = itr->next())
                        {
                            Player* Target = itr->getSource();
                            if(Target && Target->isAlive() && caster->IsFriendlyTo(Target))
                            {
                                if(caster->IsWithinDistInMap(Target, m_radius))
                                    targets.push_back(Target);
                                Pet *pet = Target->GetPet();
                                if(pet && pet->isAlive() && caster->IsWithinDistInMap(pet, m_radius))
                                    targets.push_back(pet);
                            }
                        }
                    }
                    else
                    {
                        // add owner
                        if( owner != caster && caster->IsWithinDistInMap(owner, m_radius) )
                            targets.push_back(owner);
                        // add caster's pet
                        Unit* pet = caster->GetPet();
                        if( pet && caster->IsWithinDistInMap(pet, m_radius))
                            targets.push_back(pet);
                    }
                    break;
                }
                case AREA_AURA_FRIEND:
                {
                    MaNGOS::AnyFriendlyUnitInObjectRangeCheck u_check(caster, m_radius);
                    MaNGOS::UnitListSearcher<MaNGOS::AnyFriendlyUnitInObjectRangeCheck> searcher(caster,targets, u_check);
                    Cell::VisitAllObjects(caster, searcher, m_radius);
                    break;
                }
                case AREA_AURA_ENEMY:
                {
                    MaNGOS::AnyAoETargetUnitInObjectRangeCheck u_check(caster, m_radius); // No GetCharmer in searcher
                    MaNGOS::UnitListSearcher<MaNGOS::AnyAoETargetUnitInObjectRangeCheck> searcher(caster, targets, u_check);
                    Cell::VisitAllObjects(caster, searcher, m_radius);
                    break;
                }
                case AREA_AURA_OWNER:
                case AREA_AURA_PET:
                {
                    if(owner != caster && caster->IsWithinDistInMap(owner, m_radius))
                        targets.push_back(owner);
                    break;
                }
            }

            for(std::list<Unit *>::iterator tIter = targets.begin(); tIter != targets.end(); tIter++)
            {
                // flag for seelction is need apply aura to current iteration target
                bool apply = true;

                // we need ignore present caster self applied are auras sometime
                // in cases if this only auras applied for spell effect
                Unit::SpellAuraHolderBounds spair = (*tIter)->GetSpellAuraHolderBounds(GetId());
                for(Unit::SpellAuraHolderMap::const_iterator i = spair.first; i != spair.second; ++i)
                {
                    if (i->second->IsDeleted())
                        continue;

                    Aura *aur = i->second->GetAuraByEffectIndex(m_effIndex);

                    if (!aur)
                        continue;

                    switch(m_areaAuraType)
                    {
                        case AREA_AURA_ENEMY:
                            // non caster self-casted auras (non stacked)
                            if(aur->GetModifier()->m_auraname != SPELL_AURA_NONE)
                                apply = false;
                            break;
                        case AREA_AURA_RAID:
                            // non caster self-casted auras (stacked from diff. casters)
                            if(aur->GetModifier()->m_auraname != SPELL_AURA_NONE  || i->second->GetCasterGUID() == GetCasterGUID())
                                apply = false;
                            break;
                        default:
                            // in generic case not allow stacking area auras
                            apply = false;
                            break;
                    }

                    if(!apply)
                        break;
                }

                if(!apply)
                    continue;

                if(SpellEntry const *actualSpellInfo = sSpellMgr.SelectAuraRankForLevel(GetSpellProto(), (*tIter)->getLevel()))
                {
                    int32 actualBasePoints = m_currentBasePoints;
                    // recalculate basepoints for lower rank (all AreaAura spell not use custom basepoints?)
                    if(actualSpellInfo != GetSpellProto())
                        actualBasePoints = actualSpellInfo->CalculateSimpleValue(m_effIndex);

                    SpellAuraHolder *holder = (*tIter)->GetSpellAuraHolder(actualSpellInfo->Id, GetCasterGUID());

                    bool addedToExisting = true;
                    if (!holder)
                    {
                        holder = CreateSpellAuraHolder(actualSpellInfo, (*tIter), caster);
                        addedToExisting = false;
                    }

                    AreaAura *aur = new AreaAura(actualSpellInfo, m_effIndex, &actualBasePoints, holder, (*tIter), caster, NULL);
                    aur->SetAuraDuration(GetAuraDuration());
                    holder->AddAura(aur, m_effIndex);

                    if (addedToExisting)
                    {
                        (*tIter)->AddAuraToModList(aur);
                        holder->SetInUse(true);
                        aur->ApplyModifier(true,true);
                        holder->SetInUse(false);
                    }
                    else
                        (*tIter)->AddSpellAuraHolder(holder);
                }
            }
        }
        Aura::Update(diff);
    }
    else                                                    // aura at non-caster
    {
        Unit* caster = GetCaster();
        Unit* target = GetTarget();

        Aura::Update(diff);

        // remove aura if out-of-range from caster (after teleport for example)
        // or caster is isolated or caster no longer has the aura
        // or caster is (no longer) friendly
        bool needFriendly = (m_areaAuraType == AREA_AURA_ENEMY ? false : true);
        if( !caster || caster->hasUnitState(UNIT_STAT_ISOLATED) ||
            !caster->IsWithinDistInMap(target, m_radius)      ||
            !caster->HasAura(GetId(), GetEffIndex())            ||
            caster->IsFriendlyTo(target) != needFriendly
           )
        {
            target->RemoveSingleAuraFromSpellAuraHolder(GetId(), GetEffIndex(),GetCasterGUID());
        }
        else if( m_areaAuraType == AREA_AURA_PARTY)         // check if in same sub group
        {
            // not check group if target == owner or target == pet
            if (caster->GetCharmerOrOwnerGUID() != target->GetGUID() && caster->GetGUID() != target->GetCharmerOrOwnerGUID())
            {
                Player* check = caster->GetCharmerOrOwnerPlayerOrPlayerItself();

                Group *pGroup = check ? check->GetGroup() : NULL;
                if( pGroup )
                {
                    Player* checkTarget = target->GetCharmerOrOwnerPlayerOrPlayerItself();
                    if(!checkTarget || !pGroup->SameSubGroup(check, checkTarget))
                        target->RemoveSingleAuraFromSpellAuraHolder(GetId(), GetEffIndex(),GetCasterGUID());
                }
                else
                    target->RemoveSingleAuraFromSpellAuraHolder(GetId(), GetEffIndex(),GetCasterGUID());
            }
        }
        else if( m_areaAuraType == AREA_AURA_RAID)          // TODO: fix me!
        {
            // not check group if target == owner or target == pet
            if (caster->GetCharmerOrOwnerGUID() != target->GetGUID() && caster->GetGUID() != target->GetCharmerOrOwnerGUID())
            {
                Player* check = caster->GetCharmerOrOwnerPlayerOrPlayerItself();

                Group *pGroup = check ? check->GetGroup() : NULL;
                if( pGroup )
                {
                    Player* checkTarget = target->GetCharmerOrOwnerPlayerOrPlayerItself();
                    if(!checkTarget)
                        target->RemoveSingleAuraFromSpellAuraHolder(GetId(), GetEffIndex(), GetCasterGUID());
                }
                else
                    target->RemoveSingleAuraFromSpellAuraHolder(GetId(), GetEffIndex(), GetCasterGUID());
            }
        }
        else if( m_areaAuraType == AREA_AURA_PET || m_areaAuraType == AREA_AURA_OWNER )
        {
            if( target->GetGUID() != caster->GetCharmerOrOwnerGUID() )
                target->RemoveSingleAuraFromSpellAuraHolder(GetId(), GetEffIndex(), GetCasterGUID());
        }
    }
}

void PersistentAreaAura::Update(uint32 diff)
{
    bool remove = false;

    // remove the aura if its caster or the dynamic object causing it was removed
    // or if the target moves too far from the dynamic object
    if(Unit *caster = GetCaster())
    {
        DynamicObject *dynObj = caster->GetDynObject(GetId(), GetEffIndex());
        if (dynObj)
        {
            if (!GetTarget()->IsWithinDistInMap(dynObj, dynObj->GetRadius()))
                remove = true;
        }
        else
            remove = true;
    }
    else
        remove = true;

    Aura::Update(diff);

    if(remove)
        GetTarget()->RemoveAura(GetId(), GetEffIndex());
}

void Aura::ApplyModifier(bool apply, bool Real)
{
    AuraType aura = m_modifier.m_auraname;

    GetHolder()->SetInUse(true);
    SetInUse(true);
    if(aura < TOTAL_AURAS)
        (*this.*AuraHandler [aura])(apply, Real);
    SetInUse(false);
    GetHolder()->SetInUse(false);
}

bool Aura::isAffectedOnSpell(SpellEntry const *spell) const
{
    // Check family name
    if (spell->SpellFamilyName != GetSpellProto()->SpellFamilyName)
        return false;
    // Check EffectClassMask
    uint32 const *ptr = getAuraSpellClassMask();
    if (((uint64*)ptr)[0] & spell->SpellFamilyFlags)
        return true;
    if (ptr[2] & spell->SpellFamilyFlags2)
        return true;
    return false;
}

bool Aura::CanProcFrom(SpellEntry const *spell, uint32 EventProcEx, uint32 procEx, bool active) const
{
    // Check EffectClassMask
    uint32 const *ptr = getAuraSpellClassMask();

    // if no class mask defined - allow proc
    if (!((uint64*)ptr)[0] && !ptr[2])
    {
        if (IsPassiveSpell(GetSpellProto()) && !(EventProcEx & PROC_EX_EX_TRIGGER_ALWAYS))
        {
            // Check for extra req (if none) and hit/crit
            if (EventProcEx == PROC_EX_NONE)
            {
                // No extra req, so can trigger only for active (damage/healing present) and hit/crit
                if((procEx & (PROC_EX_NORMAL_HIT|PROC_EX_CRITICAL_HIT)) && active)
                    return true;
                else
                    return false;
            }
            else // Passive spells hits here only if resist/reflect/immune/evade
            {
                // Passive spells can`t trigger if need hit (exclude cases when procExtra include non-active flags)
                if ((EventProcEx & PROC_EX_NORMAL_HIT & procEx) && !active)
                    return false;
            }
        }
        return true;
    }
    else
    {
        // SpellFamilyName check is performed in SpellMgr::IsSpellProcEventCanTriggeredBy and it is done once for whole holder
        // note: SpellFamilyName is not checked if no spell_proc_event is defined

        if (((uint64*)ptr)[0] & spell->SpellFamilyFlags)
            return true;

        if (ptr[2] & spell->SpellFamilyFlags2)
            return true;
    }
    return false;
}

void Aura::ReapplyAffectedPassiveAuras( Unit* target, bool owner_mode )
{
    std::set<uint32> affectedSelf;
    std::set<uint32> affectedAuraCaster;

    for(Unit::SpellAuraHolderMap::const_iterator itr = target->GetSpellAuraHolderMap().begin(); itr != target->GetSpellAuraHolderMap().end(); ++itr)
    {
        // permanent passive or permanent area aura
        // passive spells can be affected only by own or owner spell mods)
        if (itr->second->IsPermanent() && (owner_mode && itr->second->IsPassive() || itr->second->IsAreaAura()) &&
            // non deleted and not same aura (any with same spell id)
            !itr->second->IsDeleted() && itr->second->GetId() != GetId() &&
            // and affected by aura
            isAffectedOnSpell(itr->second->GetSpellProto()))
        {
            // only applied by self or aura caster
            if (itr->second->GetCasterGUID() == target->GetGUID())
                affectedSelf.insert(itr->second->GetId());
            else if (itr->second->GetCasterGUID() == GetCasterGUID())
                affectedAuraCaster.insert(itr->second->GetId());
        }
    }

    for(std::set<uint32>::const_iterator set_itr = affectedSelf.begin(); set_itr != affectedSelf.end(); ++set_itr)
    {
        target->RemoveAurasDueToSpell(*set_itr);
        target->CastSpell(GetTarget(), *set_itr, true);
    }

    if (!affectedAuraCaster.empty())
    {
        Unit* caster = GetCaster();
        for(std::set<uint32>::const_iterator set_itr = affectedAuraCaster.begin(); set_itr != affectedAuraCaster.end(); ++set_itr)
        {
            target->RemoveAurasDueToSpell(*set_itr);
            if (caster)
                caster->CastSpell(GetTarget(), *set_itr, true);
        }
    }
}

struct ReapplyAffectedPassiveAurasHelper
{
    explicit ReapplyAffectedPassiveAurasHelper(Aura* _aura) : aura(_aura) {}
    void operator()(Unit* unit) const { aura->ReapplyAffectedPassiveAuras(unit, true); }
    Aura* aura;
};

void Aura::ReapplyAffectedPassiveAuras()
{
    // not reapply spell mods with charges (use original value because processed and at remove)
    if (GetSpellProto()->procCharges)
        return;

    // not reapply some spell mods ops (mostly speedup case)
    switch (m_modifier.m_miscvalue)
    {
        case SPELLMOD_DURATION:
        case SPELLMOD_CHARGES:
        case SPELLMOD_NOT_LOSE_CASTING_TIME:
        case SPELLMOD_CASTING_TIME:
        case SPELLMOD_COOLDOWN:
        case SPELLMOD_COST:
        case SPELLMOD_ACTIVATION_TIME:
        case SPELLMOD_CASTING_TIME_OLD:
            return;
    }

    // reapply talents to own passive persistent auras
    ReapplyAffectedPassiveAuras(GetTarget(), true);

    // re-apply talents/passives/area auras applied to pet/totems (it affected by player spellmods)
    GetTarget()->CallForAllControlledUnits(ReapplyAffectedPassiveAurasHelper(this),true,false,false);

    // re-apply talents/passives/area auras applied to group members (it affected by player spellmods)
    if (Group* group = ((Player*)GetTarget())->GetGroup())
        for(GroupReference *itr = group->GetFirstMember(); itr != NULL; itr = itr->next())
            if (Player* member = itr->getSource())
                if (member != GetTarget() && member->IsInMap(GetTarget()))
                    ReapplyAffectedPassiveAuras(member, false);
}

/*********************************************************/
/***               BASIC AURA FUNCTION                 ***/
/*********************************************************/
void Aura::HandleAddModifier(bool apply, bool Real)
{
    if(GetTarget()->GetTypeId() != TYPEID_PLAYER || !Real)
        return;

    if(m_modifier.m_miscvalue >= MAX_SPELLMOD)
        return;

    if (apply)
    {
        // Add custom charges for some mod aura
        switch (GetSpellProto()->Id)
        {
            case 17941:                                     // Shadow Trance
            case 22008:                                     // Netherwind Focus
            case 31834:                                     // Light's Grace
            case 34754:                                     // Clearcasting
            case 34936:                                     // Backlash
            case 44401:                                     // Missile Barrage
            case 48108:                                     // Hot Streak
            case 51124:                                     // Killing Machine
            case 54741:                                     // Firestarter
            case 57761:                                     // Fireball!
            case 64823:                                     // Elune's Wrath (Balance druid t8 set
                GetHolder()->SetAuraCharges(1);
                break;
        }

        m_spellmod = new SpellModifier(
            SpellModOp(m_modifier.m_miscvalue),
            SpellModType(m_modifier.m_auraname),            // SpellModType value == spell aura types
            m_modifier.m_amount,
            this,
            // prevent expire spell mods with (charges > 0 && m_stackAmount > 1)
            // all this spell expected expire not at use but at spell proc event check
            GetSpellProto()->StackAmount > 1 ? 0 : GetHolder()->GetAuraCharges());
    }

    ((Player*)GetTarget())->AddSpellMod(m_spellmod, apply);

    ReapplyAffectedPassiveAuras();
}

void Aura::TriggerSpell()
{
    const uint64& casterGUID = GetCasterGUID();
    Unit* triggerTarget = GetTriggerTarget();

    if (!casterGUID || !triggerTarget)
        return;

    // generic casting code with custom spells and target/caster customs
    uint32 trigger_spell_id = GetSpellProto()->EffectTriggerSpell[m_effIndex];

    SpellEntry const *triggeredSpellInfo = sSpellStore.LookupEntry(trigger_spell_id);
    SpellEntry const *auraSpellInfo = GetSpellProto();
    uint32 auraId = auraSpellInfo->Id;
    Unit* target = GetTarget();

    // specific code for cases with no trigger spell provided in field
    if (triggeredSpellInfo == NULL)
    {
        switch(auraSpellInfo->SpellFamilyName)
        {
            case SPELLFAMILY_GENERIC:
            {
                switch(auraId)
                {
                    case 812:                               // Periodic Mana Burn
                    {
                        trigger_spell_id = 25779;           // Mana Burn

                        // expected selection current fight target
                        triggerTarget = GetTarget()->getVictim();
                        if (!triggerTarget || triggerTarget->GetMaxPower(POWER_MANA) <= 0)
                            return;

                        triggeredSpellInfo = sSpellStore.LookupEntry(trigger_spell_id);
                        if (!triggeredSpellInfo)
                            return;

                        SpellRangeEntry const* srange = sSpellRangeStore.LookupEntry(triggeredSpellInfo->rangeIndex);
                        float max_range = GetSpellMaxRange(srange);
                        if (!triggerTarget->IsWithinDist(GetTarget(),max_range))
                            return;

                        break;
                    }
//                    // Polymorphic Ray
//                    case 6965: break;
                    case 9712:                              // Thaumaturgy Channel
                        trigger_spell_id = 21029;
                        break;
//                    // Egan's Blaster
//                    case 17368: break;
//                    // Haunted
//                    case 18347: break;
//                    // Ranshalla Waiting
//                    case 18953: break;
//                    // Inferno
//                    case 19695: break;
//                    // Frostwolf Muzzle DND
//                    case 21794: break;
//                    // Alterac Ram Collar DND
//                    case 21866: break;
//                    // Celebras Waiting
//                    case 21916: break;
                    case 23170:                             // Brood Affliction: Bronze
                    {
                        target->CastSpell(target, 23171, true, NULL, this);
                        return;
                    }
//                    // Mark of Frost
//                    case 23184: break;
                    case 23493:                             // Restoration
                    {
                        uint32 heal = triggerTarget->GetMaxHealth() / 10;
                        uint32 absorb = 0;
                        triggerTarget->CalculateHealAbsorb(heal, &absorb);
                        triggerTarget->DealHeal(triggerTarget, heal - absorb, auraSpellInfo, false, absorb);

                        if (int32 mana = triggerTarget->GetMaxPower(POWER_MANA))
                        {
                            mana /= 10;
                            triggerTarget->EnergizeBySpell(triggerTarget, 23493, mana, POWER_MANA);
                        }
                        return;
                    }
//                    // Stoneclaw Totem Passive TEST
//                    case 23792: break;
//                    // Axe Flurry
//                    case 24018: break;
//                    // Mark of Arlokk
//                    case 24210: break;
//                    // Restoration
//                    case 24379: break;
//                    // Happy Pet
//                    case 24716: break;
//                    // Dream Fog
//                    case 24780: break;
//                    // Cannon Prep
//                    case 24832: break;
                    case 24834:                             // Shadow Bolt Whirl
                    {
                        uint32 spellForTick[8] = { 24820, 24821, 24822, 24823, 24835, 24836, 24837, 24838 };
                        uint32 tick = GetAuraTicks();
                        if(tick < 8)
                        {
                            trigger_spell_id = spellForTick[tick];

                            // casted in left/right (but triggered spell have wide forward cone)
                            float forward = target->GetOrientation();
                            float angle = target->GetOrientation() + ( tick % 2 == 0 ? M_PI_F / 2 : - M_PI_F / 2);
                            target->SetOrientation(angle);
                            triggerTarget->CastSpell(triggerTarget, trigger_spell_id, true, NULL, this, casterGUID);
                            target->SetOrientation(forward);
                        }
                        return;
                    }
//                    // Stink Trap
//                    case 24918: break;
//                    // Mark of Nature
//                    case 25041: break;
//                    // Agro Drones
//                    case 25152: break;
                    case 25371:                             // Consume
                    {
                        int32 bpDamage = triggerTarget->GetMaxHealth()*10/100;
                        triggerTarget->CastCustomSpell(triggerTarget, 25373, &bpDamage, NULL, NULL, true, NULL, this, casterGUID);
                        return;
                    }
//                    // Pain Spike
//                    case 25572: break;
//                    // Rotate 360
//                    case 26009: break;
//                    // Rotate -360
//                    case 26136: break;
//                    // Consume
//                    case 26196: break;
//                    // Berserk
//                    case 26615: break;
//                    // Defile
//                    case 27177: break;
//                    // Teleport: IF/UC
//                    case 27601: break;
//                    // Five Fat Finger Exploding Heart Technique
//                    case 27673: break;
//                    // Nitrous Boost
//                    case 27746: break;
//                    // Steam Tank Passive
//                    case 27747: break;
                    case 27808:                             // Frost Blast
                    {
                        int32 bpDamage = triggerTarget->GetMaxHealth()*26/100;
                        triggerTarget->CastCustomSpell(triggerTarget, 29879, &bpDamage, NULL, NULL, true, NULL, this, casterGUID);
                        return;
                    }
//                    // Detonate Mana
//                    case 27819: break;
//                    // Controller Timer
//                    case 28095: break;
//                    // Stalagg Chain
//                    case 28096: break;
//                    // Stalagg Tesla Passive
//                    case 28097: break;
//                    // Feugen Tesla Passive
//                    case 28109: break;
//                    // Feugen Chain
//                    case 28111: break;
//                    // Mark of Didier
//                    case 28114: break;
//                    // Communique Timer, camp
//                    case 28346: break;
//                    // Icebolt
//                    case 28522: break;
//                    // Silithyst
//                    case 29519: break;
                    case 29528:                             // Inoculate Nestlewood Owlkin
                        // prevent error reports in case ignored player target
                        if (triggerTarget->GetTypeId() != TYPEID_UNIT)
                            return;
                        break;
//                    // Overload
//                    case 29768: break;
//                    // Return Fire
//                    case 29788: break;
//                    // Return Fire
//                    case 29793: break;
//                    // Return Fire
//                    case 29794: break;
//                    // Guardian of Icecrown Passive
//                    case 29897: break;
                    case 29917:                             // Feed Captured Animal
                        trigger_spell_id = 29916;
                        break;
//                    // Flame Wreath
//                    case 29946: break;
//                    // Flame Wreath
//                    case 29947: break;
//                    // Mind Exhaustion Passive
//                    case 30025: break;
//                    // Nether Beam - Serenity
//                    case 30401: break;
                    case 30427:                             // Extract Gas
                    {
                        Unit* caster = GetCaster();
                        if (!caster)
                            return;
                        // move loot to player inventory and despawn target
                        if (caster->GetTypeId() ==TYPEID_PLAYER &&
                           triggerTarget->GetTypeId() == TYPEID_UNIT &&
                           ((Creature*)triggerTarget)->GetCreatureInfo()->type == CREATURE_TYPE_GAS_CLOUD)
                        {
                            Player* player = (Player*)caster;
                            Creature* creature = (Creature*)triggerTarget;
                            // missing lootid has been reported on startup - just return
                            if (!creature->GetCreatureInfo()->SkinLootId)
                                return;

                            player->AutoStoreLoot(creature->GetCreatureInfo()->SkinLootId,LootTemplates_Skinning,true);

                            creature->ForcedDespawn();
                        }
                        return;
                    }
                    case 30576:                             // Quake
                        trigger_spell_id = 30571;
                        break;
//                    // Burning Maul
//                    case 30598: break;
//                    // Regeneration
//                    case 30799:
//                    case 30800:
//                    case 30801:
//                        break;
//                    // Despawn Self - Smoke cloud
//                    case 31269: break;
//                    // Time Rift Periodic
//                    case 31320: break;
//                    // Corrupt Medivh
//                    case 31326: break;
                    case 31347:                             // Doom
                    {
                        target->CastSpell(target,31350,true);
                        target->DealDamage(target, target->GetHealth(), NULL, DIRECT_DAMAGE, SPELL_SCHOOL_MASK_NORMAL, NULL, false);
                        return;
                    }
                    case 31373:                             // Spellcloth
                    {
                        // Summon Elemental after create item
                        triggerTarget->SummonCreature(17870, 0, 0, 0, triggerTarget->GetOrientation(), TEMPSUMMON_DEAD_DESPAWN, 0);
                        return;
                    }
//                    // Bloodmyst Tesla
//                    case 31611: break;
                    case 31944:                             // Doomfire
                    {
                        int32 damage = m_modifier.m_amount * ((GetAuraDuration() + m_modifier.periodictime) / GetAuraMaxDuration());
                        triggerTarget->CastCustomSpell(triggerTarget, 31969, &damage, NULL, NULL, true, NULL, this, casterGUID);
                        return;
                    }
//                    // Teleport Test
//                    case 32236: break;
//                    // Earthquake
//                    case 32686: break;
//                    // Possess
//                    case 33401: break;
//                    // Draw Shadows
//                    case 33563: break;
//                    // Murmur's Touch
//                    case 33711: break;
                    case 34229:                             // Flame Quills
                    {
                        // cast 24 spells 34269-34289, 34314-34316
                        for(uint32 spell_id = 34269; spell_id != 34290; ++spell_id)
                            triggerTarget->CastSpell(triggerTarget, spell_id, true, NULL, this, casterGUID);
                        for(uint32 spell_id = 34314; spell_id != 34317; ++spell_id)
                            triggerTarget->CastSpell(triggerTarget, spell_id, true, NULL, this, casterGUID);
                        return;
                    }
//                    // Gravity Lapse
//                    case 34480: break;
//                    // Tornado
//                    case 34683: break;
//                    // Frostbite Rotate
//                    case 34748: break;
//                    // Arcane Flurry
//                    case 34821: break;
//                    // Interrupt Shutdown
//                    case 35016: break;
//                    // Interrupt Shutdown
//                    case 35176: break;
//                    // Inferno
//                    case 35268: break;
//                    // Salaadin's Tesla
//                    case 35515: break;
//                    // Ethereal Channel (Red)
//                    case 35518: break;
//                    // Nether Vapor
//                    case 35879: break;
//                    // Dark Portal Storm
//                    case 36018: break;
//                    // Burning Maul
//                    case 36056: break;
//                    // Living Grove Defender Lifespan
//                    case 36061: break;
//                    // Professor Dabiri Talks
//                    case 36064: break;
//                    // Kael Gaining Power
//                    case 36091: break;
//                    // They Must Burn Bomb Aura
//                    case 36344: break;
//                    // They Must Burn Bomb Aura (self)
//                    case 36350: break;
//                    // Stolen Ravenous Ravager Egg
//                    case 36401: break;
//                    // Activated Cannon
//                    case 36410: break;
//                    // Stolen Ravenous Ravager Egg
//                    case 36418: break;
//                    // Enchanted Weapons
//                    case 36510: break;
//                    // Cursed Scarab Periodic
//                    case 36556: break;
//                    // Cursed Scarab Despawn Periodic
//                    case 36561: break;
//                    // Vision Guide
//                    case 36573: break;
//                    // Cannon Charging (platform)
//                    case 36785: break;
//                    // Cannon Charging (self)
//                    case 36860: break;
                    case 37027:                             // Remote Toy
                        trigger_spell_id = 37029;
                        break;
//                    // Mark of Death
//                    case 37125: break;
//                    // Arcane Flurry
//                    case 37268: break;
//                    // Spout
//                    case 37429: break;
//                    // Spout
//                    case 37430: break;
//                    // Karazhan - Chess NPC AI, Snapshot timer
//                    case 37440: break;
//                    // Karazhan - Chess NPC AI, action timer
//                    case 37504: break;
//                    // Karazhan - Chess: Is Square OCCUPIED aura (DND)
//                    case 39400: break;
//                    // Banish
//                    case 37546: break;
//                    // Shriveling Gaze
//                    case 37589: break;
//                    // Fake Aggro Radius (2 yd)
//                    case 37815: break;
//                    // Corrupt Medivh
//                    case 37853: break;
                    case 38495:                             // Eye of Grillok
                    {
                        target->CastSpell(target, 38530, true);
                        return;
                    }
                    case 38554:                             // Absorb Eye of Grillok (Zezzak's Shard)
                    {
                        if (target->GetTypeId() != TYPEID_UNIT)
                            return;

                        if (Unit* caster = GetCaster())
                            caster->CastSpell(caster, 38495, true, NULL, this);
                        else
                            return;

                        Creature* creatureTarget = (Creature*)target;

                        creatureTarget->ForcedDespawn();
                        return;
                    }
//                    // Magic Sucker Device timer
//                    case 38672: break;
//                    // Tomb Guarding Charging
//                    case 38751: break;
//                    // Murmur's Touch
//                    case 38794: break;
                    case 39105:                             // Activate Nether-wraith Beacon (31742 Nether-wraith Beacon item)
                    {
                        float fX, fY, fZ;
                        triggerTarget->GetClosePoint(fX, fY, fZ, triggerTarget->GetObjectBoundingRadius(), 20.0f);
                        triggerTarget->SummonCreature(22408, fX, fY, fZ, triggerTarget->GetOrientation(), TEMPSUMMON_DEAD_DESPAWN, 0);
                        return;
                    }
//                    // Drain World Tree Visual
//                    case 39140: break;
//                    // Quest - Dustin's Undead Dragon Visual aura
//                    case 39259: break;
//                    // Hellfire - The Exorcism, Jules releases darkness, aura
//                    case 39306: break;
//                    // Inferno
//                    case 39346: break;
//                    // Enchanted Weapons
//                    case 39489: break;
//                    // Shadow Bolt Whirl
//                    case 39630: break;
//                    // Shadow Bolt Whirl
//                    case 39634: break;
//                    // Shadow Inferno
//                    case 39645: break;
                    case 39857:                             // Tear of Azzinoth Summon Channel - it's not really supposed to do anything,and this only prevents the console spam
                        trigger_spell_id = 39856;
                        break;
//                    // Soulgrinder Ritual Visual (Smashed)
//                    case 39974: break;
//                    // Simon Game Pre-game timer
//                    case 40041: break;
//                    // Knockdown Fel Cannon: The Aggro Check Aura
//                    case 40113: break;
//                    // Spirit Lance
//                    case 40157: break;
//                    // Demon Transform 2
//                    case 40398: break;
//                    // Demon Transform 1
//                    case 40511: break;
//                    // Ancient Flames
//                    case 40657: break;
//                    // Ethereal Ring Cannon: Cannon Aura
//                    case 40734: break;
//                    // Cage Trap
//                    case 40760: break;
//                    // Random Periodic
//                    case 40867: break;
//                    // Prismatic Shield
//                    case 40879: break;
//                    // Aura of Desire
//                    case 41350: break;
//                    // Dementia
//                    case 41404: break;
//                    // Chaos Form
//                    case 41629: break;
//                    // Alert Drums
//                    case 42177: break;
//                    // Spout
//                    case 42581: break;
//                    // Spout
//                    case 42582: break;
//                    // Return to the Spirit Realm
//                    case 44035: break;
//                    // Curse of Boundless Agony
//                    case 45050: break;
//                    // Earthquake
//                    case 46240: break;
                    case 46736:                             // Personalized Weather
                        trigger_spell_id = 46737;
                        break;
//                    // Stay Submerged
//                    case 46981: break;
//                    // Dragonblight Ram
//                    case 47015: break;
//                    // Party G.R.E.N.A.D.E.
//                    case 51510: break;
//                    // Horseman Abilities
//                    case 52347: break;
//                    // GPS (Greater drake Positioning System)
//                    case 53389: break;
//                    // WotLK Prologue Frozen Shade Summon Aura
//                    case 53459: break;
//                    // WotLK Prologue Frozen Shade Speech
//                    case 53460: break;
//                    // WotLK Prologue Dual-plagued Brain Summon Aura
//                    case 54295: break;
//                    // WotLK Prologue Dual-plagued Brain Speech
//                    case 54299: break;
//                    // Rotate 360 (Fast)
//                    case 55861: break;
//                    // Shadow Sickle
//                    case 56702: break;
//                    // Portal Periodic
//                    case 58008: break;
//                    // Destroy Door Seal
//                    case 58040: break;
//                    // Draw Magic
//                    case 58185: break;
//                    // Food
//                    case 58886: break;
//                    // Shadow Sickle
//                    case 59103: break;
//                    // Time Bomb
//                    case 59376: break;
//                    // Whirlwind Visual
//                    case 59551: break;
//                    // Hearstrike
//                    case 59783: break;
//                    // Z Check
//                    case 61678: break;
//                    // isDead Check
//                    case 61976: break;
//                    // Start the Engine
//                    case 62432: break;
//                    // Enchanted Broom
//                    case 62571: break;
//                    // Mulgore Hatchling
//                    case 62586: break;
//                    // Durotar Scorpion
//                    case 62679: break;
//                    // Fighting Fish
//                    case 62833: break;
//                    // Shield Level 1
//                    case 63130: break;
//                    // Shield Level 2
//                    case 63131: break;
//                    // Shield Level 3
//                    case 63132: break;
//                    // Food
//                    case 64345: break;
//                    // Remove Player from Phase
//                    case 64445: break;
//                    // Food
//                    case 65418: break;
//                    // Food
//                    case 65419: break;
//                    // Food
//                    case 65420: break;
//                    // Food
//                    case 65421: break;
//                    // Food
//                    case 65422: break;
//                    // Rolling Throw
//                    case 67546: break;
//                    // Gunship Cannon Fire
//                    case 70017: break;
//                    // Ice Tomb
//                    case 70157: break;
//                    // Mana Barrier
//                    case 70842: break;
//                    // Summon Timer: Suppresser
//                    case 70912: break;
//                    // Aura of Darkness
//                    case 71110: break;
//                    // Aura of Darkness
//                    case 71111: break;
//                    // Ball of Flames Visual
//                    case 71706: break;
//                    // Summon Broken Frostmourne
//                    case 74081: break;
                    default:
                        break;
                }
                break;
            }
            case SPELLFAMILY_MAGE:
            {
                switch(auraId)
                {
                    case 66:                                // Invisibility
                        // Here need periodic trigger reducing threat spell (or do it manually)
                        return;
                    default:
                        break;
                }
                break;
            }
//            case SPELLFAMILY_WARRIOR:
//            {
//                switch(auraId)
//                {
//                    // Wild Magic
//                    case 23410: break;
//                    // Corrupted Totems
//                    case 23425: break;
//                    default:
//                        break;
//                }
//                break;
//            }
//            case SPELLFAMILY_PRIEST:
//            {
//                switch(auraId)
//                {
//                    // Blue Beam
//                    case 32930: break;
//                    // Fury of the Dreghood Elders
//                    case 35460: break;
//                    default:
//                        break;
//                }
//                break;
//            }
            case SPELLFAMILY_HUNTER:
            {
                switch (auraId)
                {
                    case 53302:                             // Sniper training
                    case 53303:
                    case 53304:
                        if (triggerTarget->GetTypeId() != TYPEID_PLAYER)
                            return;

                        // Reset reapply counter at move
                        if (((Player*)triggerTarget)->isMoving())
                        {
                            m_modifier.m_amount = 6;
                            return;
                        }

                        // We are standing at the moment
                        if (m_modifier.m_amount > 0)
                        {
                            --m_modifier.m_amount;
                            return;
                        }

                        // select rank of buff
                        switch(auraId)
                        {
                            case 53302: trigger_spell_id = 64418; break;
                            case 53303: trigger_spell_id = 64419; break;
                            case 53304: trigger_spell_id = 64420; break;
                        }

                        // If aura is active - no need to continue
                        if (triggerTarget->HasAura(trigger_spell_id))
                            return;

                        break;
                    default:
                        break;
                }
                break;
            }
            case SPELLFAMILY_DRUID:
            {
                switch(auraId)
                {
                    case 768:                               // Cat Form
                        // trigger_spell_id not set and unknown effect triggered in this case, ignoring for while
                        return;
                    case 22842:                             // Frenzied Regeneration
                    case 22895:
                    case 22896:
                    case 26999:
                    {
                        int32 LifePerRage = GetModifier()->m_amount;

                        int32 lRage = target->GetPower(POWER_RAGE);
                        if (lRage > 100)                    // rage stored as rage*10
                            lRage = 100;
                        target->ModifyPower(POWER_RAGE, -lRage);
                        int32 FRTriggerBasePoints = int32(lRage*LifePerRage/10);
                        target->CastCustomSpell(target, 22845, &FRTriggerBasePoints, NULL, NULL, true, NULL, this);
                        return;
                    }
                    default:
                        break;
                }
                break;
            }

//            case SPELLFAMILY_HUNTER:
//            {
//                switch(auraId)
//                {
//                    //Frost Trap Aura
//                    case 13810:
//                        return;
//                    //Rizzle's Frost Trap
//                    case 39900:
//                        return;
//                    // Tame spells
//                    case 19597:         // Tame Ice Claw Bear
//                    case 19676:         // Tame Snow Leopard
//                    case 19677:         // Tame Large Crag Boar
//                    case 19678:         // Tame Adult Plainstrider
//                    case 19679:         // Tame Prairie Stalker
//                    case 19680:         // Tame Swoop
//                    case 19681:         // Tame Dire Mottled Boar
//                    case 19682:         // Tame Surf Crawler
//                    case 19683:         // Tame Armored Scorpid
//                    case 19684:         // Tame Webwood Lurker
//                    case 19685:         // Tame Nightsaber Stalker
//                    case 19686:         // Tame Strigid Screecher
//                    case 30100:         // Tame Crazed Dragonhawk
//                    case 30103:         // Tame Elder Springpaw
//                    case 30104:         // Tame Mistbat
//                    case 30647:         // Tame Barbed Crawler
//                    case 30648:         // Tame Greater Timberstrider
//                    case 30652:         // Tame Nightstalker
//                        return;
//                    default:
//                        break;
//                }
//                break;
//            }
            case SPELLFAMILY_SHAMAN:
            {
                switch(auraId)
                {
                    case 28820:                             // Lightning Shield (The Earthshatterer set trigger after cast Lighting Shield)
                    {
                        // Need remove self if Lightning Shield not active
                        Unit::SpellAuraHolderMap const& auras = triggerTarget->GetSpellAuraHolderMap();
                        for(Unit::SpellAuraHolderMap::const_iterator itr = auras.begin(); itr != auras.end(); ++itr)
                        {
                            SpellEntry const* spell = itr->second->GetSpellProto();
                            if (spell->SpellFamilyName == SPELLFAMILY_SHAMAN &&
                                (spell->SpellFamilyFlags & UI64LIT(0x0000000000000400)))
                                return;
                        }
                        triggerTarget->RemoveAurasDueToSpell(28820);
                        return;
                    }
                    case 38443:                             // Totemic Mastery (Skyshatter Regalia (Shaman Tier 6) - bonus)
                    {
                        if (triggerTarget->IsAllTotemSlotsUsed())
                            triggerTarget->CastSpell(triggerTarget, 38437, true, NULL, this);
                        else
                            triggerTarget->RemoveAurasDueToSpell(38437);
                        return;
                    }
                    default:
                        break;
                }
                break;
            }
            default:
                break;
        }

        // Reget trigger spell proto
        triggeredSpellInfo = sSpellStore.LookupEntry(trigger_spell_id);
    }
    else
    {
        // Spell exist but require custom code
        switch(auraId)
        {
            case 9347:                                      // Mortal Strike
            {
                // expected selection current fight target
                triggerTarget = GetTarget()->getVictim();
                if (!triggerTarget)
                    return;

                // avoid triggering for far target
                SpellRangeEntry const* srange = sSpellRangeStore.LookupEntry(triggeredSpellInfo->rangeIndex);
                float max_range = GetSpellMaxRange(srange);
                if (!triggerTarget->IsWithinDist(GetTarget(),max_range))
                    return;

                break;
            }
            case 1010:                                      // Curse of Idiocy
            {
                // TODO: spell casted by result in correct way mostly
                // BUT:
                // 1) target show casting at each triggered cast: target don't must show casting animation for any triggered spell
                //      but must show affect apply like item casting
                // 2) maybe aura must be replace by new with accumulative stat mods instead stacking

                // prevent cast by triggered auras
                if (casterGUID == triggerTarget->GetGUID())
                    return;

                // stop triggering after each affected stats lost > 90
                int32 intelectLoss = 0;
                int32 spiritLoss = 0;

                Unit::AuraList const& mModStat = triggerTarget->GetAurasByType(SPELL_AURA_MOD_STAT);
                for(Unit::AuraList::const_iterator i = mModStat.begin(); i != mModStat.end(); ++i)
                {
                    if ((*i)->GetId() == 1010)
                    {
                        switch((*i)->GetModifier()->m_miscvalue)
                        {
                            case STAT_INTELLECT: intelectLoss += (*i)->GetModifier()->m_amount; break;
                            case STAT_SPIRIT:    spiritLoss   += (*i)->GetModifier()->m_amount; break;
                            default: break;
                        }
                    }
                }

                if (intelectLoss <= -90 && spiritLoss <= -90)
                    return;

                break;
            }
            // Earthen Power (from Earthbind Totem Passive)
            case 6474:
            {
                Unit *owner = target->GetOwner();

                if (!owner)
                    break;

                Unit::AuraList const& dummyAuras = owner->GetAurasByType(SPELL_AURA_DUMMY);
                for(Unit::AuraList::const_iterator itr = dummyAuras.begin(); itr != dummyAuras.end(); ++itr)
                {
                    if ((*itr)->GetSpellProto()->SpellIconID == 2289 && (*itr)->GetSpellProto()->SpellFamilyName == SPELLFAMILY_SHAMAN)
                    {
                        if (!roll_chance_i((*itr)->GetModifier()->m_amount))
                            break;

                        target->CastSpell(target, 59566, true, NULL, this);
                        break;
                    }
                 }
                break;
            }
            case 16191:                                     // Mana Tide
            {
                triggerTarget->CastCustomSpell(triggerTarget, trigger_spell_id, &m_modifier.m_amount, NULL, NULL, true, NULL, this);
                return;
            }
            case 33525:                                     // Ground Slam
                triggerTarget->CastSpell(triggerTarget, trigger_spell_id, true, NULL, this, casterGUID);
                return;
            case 38736:                                     // Rod of Purification - for quest 10839 (Veil Skith: Darkstone of Terokk)
            {
                if (Unit* caster = GetCaster())
                    caster->CastSpell(triggerTarget, trigger_spell_id, true, NULL, this);
                return;
            }
            case 48094:                                      // Intense Cold
                triggerTarget->CastSpell(triggerTarget, trigger_spell_id, true, NULL, this);
                return;
            case 53563:                                     // Beacon of Light
                // original caster must be target (beacon)
                target->CastSpell(target, trigger_spell_id, true, NULL, this, target->GetGUID());
                return;
            case 56654:                                     // Rapid Recuperation (triggered energize have baspioints == 0)
            case 58882:
            {
                int32 mana = target->GetMaxPower(POWER_MANA) * m_modifier.m_amount / 100;
                triggerTarget->CastCustomSpell(triggerTarget, trigger_spell_id, &mana, NULL, NULL, true, NULL, this);
                return;
            }
        }
    }

    // All ok cast by default case
    if (triggeredSpellInfo)
        triggerTarget->CastSpell(triggerTarget, triggeredSpellInfo, true, NULL, this, casterGUID);
    else
    {
        if (Unit* caster = GetCaster())
        {
            if (triggerTarget->GetTypeId() != TYPEID_UNIT || !Script->EffectDummyCreature(caster, GetId(), GetEffIndex(), (Creature*)triggerTarget))
                sLog.outError("Aura::TriggerSpell: Spell %u have 0 in EffectTriggered[%d], not handled custom case?",GetId(),GetEffIndex());
        }
    }
}

void Aura::TriggerSpellWithValue()
{
    const uint64& casterGUID = GetCasterGUID();
    Unit* target = GetTriggerTarget();

    if(!casterGUID || !target)
        return;

    // generic casting code with custom spells and target/caster customs
    uint32 trigger_spell_id = GetSpellProto()->EffectTriggerSpell[m_effIndex];
    int32  basepoints0 = GetModifier()->m_amount;

    target->CastCustomSpell(target, trigger_spell_id, &basepoints0, NULL, NULL, true, NULL, this, casterGUID);
}

/*********************************************************/
/***                  AURA EFFECTS                     ***/
/*********************************************************/

void Aura::HandleAuraDummy(bool apply, bool Real)
{
    // spells required only Real aura add/remove
    if (!Real)
        return;

    Unit *target = GetTarget();

    // AT APPLY
    if (apply)
    {
        switch(GetSpellProto()->SpellFamilyName)
        {
            case SPELLFAMILY_GENERIC:
            {
                switch(GetId())
                {
                    case 1515:                              // Tame beast
                        // FIX_ME: this is 2.0.12 threat effect replaced in 2.1.x by dummy aura, must be checked for correctness
                        if (target->CanHaveThreatList())
                            if (Unit* caster = GetCaster())
                                target->AddThreat(caster, 10.0f, false, GetSpellSchoolMask(GetSpellProto()), GetSpellProto());
                        return;
                    case 7057:                              // Haunting Spirits
                        // expected to tick with 30 sec period (tick part see in Aura::PeriodicTick)
                        m_isPeriodic = true;
                        m_modifier.periodictime = 30*IN_MILLISECONDS;
                        m_periodicTimer = m_modifier.periodictime;
                        return;
                    case 10255:                             // Stoned
                    {
                        if (Unit* caster = GetCaster())
                        {
                            if (caster->GetTypeId() != TYPEID_UNIT)
                                return;

                            caster->SetFlag(UNIT_FIELD_FLAGS, UNIT_FLAG_NOT_SELECTABLE);
                            caster->addUnitState(UNIT_STAT_ROOT);
                        }
                        return;
                    }
                    case 13139:                             // net-o-matic
                        // root to self part of (root_target->charge->root_self sequence
                        if (Unit* caster = GetCaster())
                            caster->CastSpell(caster, 13138, true, NULL, this);
                        return;
                    case 31606:                             // Stormcrow Amulet
                    {
                        CreatureInfo const * cInfo = ObjectMgr::GetCreatureTemplate(17970);

                        // we must assume db or script set display id to native at ending flight (if not, target is stuck with this model)
                        if (cInfo)
                            target->SetDisplayId(Creature::ChooseDisplayId(cInfo));

                        return;
                    }
                    case 32045:                             // Soul Charge
                    case 32051:
                    case 32052:
                    {
                        // max duration is 2 minutes, but expected to be random duration
                        // real time randomness is unclear, using max 30 seconds here
                        // see further down for expire of this aura
                        SetAuraDuration(rand()%30*IN_MILLISECONDS);
                        return;
                    }
                    // Gender spells
                    case 38224:                             // Illidari Agent Illusion
                    case 37096:                             // Blood Elf Illusion
                    case 46354:                             // Blood Elf Illusion
                    {
                        uint8 gender = target->getGender();
                        uint32 spellId;
                        switch (GetId())
                        {
                            case 38224: spellId = (gender == GENDER_MALE ? 38225 : 38227); break;
                            case 37096: spellId = (gender == GENDER_MALE ? 37092 : 37094); break;
                            case 46354: spellId = (gender == GENDER_MALE ? 46355 : 46356); break;
                            default: return;
                        }
                        target->CastSpell(target, spellId, true, NULL, this);
                        return;
                    }
                    case 39850:                             // Rocket Blast
                        if (roll_chance_i(20))              // backfire stun
                            target->CastSpell(target, 51581, true, NULL, this);
                        return;
                    case 43873:                             // Headless Horseman Laugh
                        target->PlayDistanceSound(11965);
                        return;
                    case 46699:                             // Requires No Ammo
                        if (target->GetTypeId() == TYPEID_PLAYER)
                            // not use ammo and not allow use
                            ((Player*)target)->RemoveAmmo();
                        return;
                    case 47190:                             // Toalu'u's Spiritual Incense
                        target->CastSpell(target, 47189, true, NULL, this);
                        // allow script to process further (text)
                        break;
                    case 47977:                             // Magic Broom
                        Spell::SelectMountByAreaAndSkill(target, 42680, 42683, 42667, 42668, 0);
                        return;
                    case 48025:                             // Headless Horseman's Mount
                        Spell::SelectMountByAreaAndSkill(target, 51621, 48024, 51617, 48023, 0);
                        return;
                    case 55328:                                 // Stoneclaw Totem I
                        target->CastSpell(target, 5728, true);
                        return;
                    case 55329:                                 // Stoneclaw Totem II
                        target->CastSpell(target, 6397, true);
                        return;
                    case 55330:                                 // Stoneclaw Totem III
                        target->CastSpell(target, 6398, true);
                        return;
                    case 55332:                                 // Stoneclaw Totem IV
                        target->CastSpell(target, 6399, true);
                        return;
                    case 55333:                                 // Stoneclaw Totem V
                        target->CastSpell(target, 10425, true);
                        return;
                    case 55335:                                 // Stoneclaw Totem VI
                        target->CastSpell(target, 10426, true);
                        return;
                    case 55278:                                 // Stoneclaw Totem VII
                        target->CastSpell(target, 25513, true);
                        return;
                    case 58589:                                 // Stoneclaw Totem VIII
                        target->CastSpell(target, 58583, true);
                        return;
                    case 58590:                                 // Stoneclaw Totem IX
                        target->CastSpell(target, 58584, true);
                        return;
                    case 58591:                                 // Stoneclaw Totem X
                        target->CastSpell(target, 58585, true);
                        return;
                    case 62061:                             // Festive Holiday Mount
                        if (target->HasAuraType(SPELL_AURA_MOUNTED))
                            // Reindeer Transformation
                            target->CastSpell(target, 25860, true, NULL, this);
                        return;
                    case 63624:                             // Learn a Second Talent Specialization
                        // Teach Learn Talent Specialization Switches, required for client triggered casts, allow after 30 sec delay
                        if (target->GetTypeId() == TYPEID_PLAYER)
                            ((Player*)target)->learnSpell(63680, false);
                        return;
                    case 63651:                             // Revert to One Talent Specialization
                        // Teach Learn Talent Specialization Switches, remove
                        if (target->GetTypeId() == TYPEID_PLAYER)
                            ((Player*)target)->removeSpell(63680);
                        return;
                    case 68645:
                        // Rocket Pack
                        if (target->GetTypeId() == TYPEID_PLAYER)
                        {
                            // Rocket Burst - visual effect
                            target->CastSpell(target, 69192, true, NULL, this);
                            // Rocket Pack - causing damage
                            target->CastSpell(target, 69193, true, NULL, this);
                        }
                        return;
                    case 71342:                             // Big Love Rocket
                        Spell::SelectMountByAreaAndSkill(target, 71344, 71345, 71346, 71347, 0);
                        return;
                    case 72286:                             // Invincible
                        Spell::SelectMountByAreaAndSkill(target, 72281, 72282, 72283, 72284, 0);
                        return;
                    case 74856:                             // Blazing Hippogryph
                        Spell::SelectMountByAreaAndSkill(target, 0, 0, 74854, 74855, 0);
                        return;
                    case 75614:                             // Celestial Steed
                        Spell::SelectMountByAreaAndSkill(target, 75619, 75620, 75617, 75618, 76153);
                        return;
                    case 75973:                             // X-53 Touring Rocket 
                        Spell::SelectMountByAreaAndSkill(target, 0, 75957, 75972, 76154, 0);
                        return;
                }
                break;
            }
            case SPELLFAMILY_WARRIOR:
            {
                // Overpower
                if (GetSpellProto()->SpellFamilyFlags & UI64LIT(0x0000000000000004))
                {
                    // Must be casting target
                    if (!target->IsNonMeleeSpellCasted(false))
                        return;

                    Unit* caster = GetCaster();
                    if (!caster)
                        return;

                    Unit::AuraList const& modifierAuras = caster->GetAurasByType(SPELL_AURA_ADD_FLAT_MODIFIER);
                    for(Unit::AuraList::const_iterator itr = modifierAuras.begin(); itr != modifierAuras.end(); ++itr)
                    {
                        // Unrelenting Assault
                        if ((*itr)->GetSpellProto()->SpellFamilyName==SPELLFAMILY_WARRIOR && (*itr)->GetSpellProto()->SpellIconID == 2775)
                        {
                            switch ((*itr)->GetSpellProto()->Id)
                            {
                                case 46859:                 // Unrelenting Assault, rank 1
                                    target->CastSpell(target,64849,true,NULL,(*itr));
                                    break;
                                case 46860:                 // Unrelenting Assault, rank 2
                                    target->CastSpell(target,64850,true,NULL,(*itr));
                                    break;
                                default:
                                    break;
                            }
                            break;
                        }
                    }
                    return;
                }
                break;
            }
            case SPELLFAMILY_MAGE:
            {
                // hack for Fingers of Frost stacks
                if (GetId() == 74396)
                {
                    if (SpellAuraHolder* holder = target->GetSpellAuraHolder(74396))
                    {
                        if (holder->GetStackAmount() < 3)
                            holder->SetAuraCharges(3);
                    }
                }
                break;
            }
            case SPELLFAMILY_SHAMAN:
            {
                switch(GetId())
                {
                    case 55198:                             // Tidal Force
                    {
                        // apply max stack bufs
                        SpellEntry const* buffEntry = sSpellStore.LookupEntry(55166);
                        if (!buffEntry)
                            return;

                        for(uint32 k = 0; k < buffEntry->StackAmount; ++k)
                            target->CastSpell(target, buffEntry, true, NULL, this);

                        return;
                    }
                }

                // Earth Shield
                if ((GetSpellProto()->SpellFamilyFlags & UI64LIT(0x40000000000)))
                {
                    // prevent double apply bonuses
                    if (target->GetTypeId() != TYPEID_PLAYER || !((Player*)target)->GetSession()->PlayerLoading())
                    {
                        if (Unit* caster = GetCaster())
                        {
                            m_modifier.m_amount = caster->SpellHealingBonusDone(target, GetSpellProto(), m_modifier.m_amount, SPELL_DIRECT_DAMAGE);
                            m_modifier.m_amount = target->SpellHealingBonusTaken(caster, GetSpellProto(), m_modifier.m_amount, SPELL_DIRECT_DAMAGE);
                        }
                    }
                    return;
                }
                break;
            }
            case SPELLFAMILY_DEATHKNIGHT:
            {
                // Hungering Cold - disease apply
                if(GetId() == 51209)
                {
                    Unit *caster = GetCaster();
                    if(!caster)
                        return;

                    caster->CastSpell(target, 55095, true);
                }
                break;
            }
        }
    }
    // AT REMOVE
    else
    {
        if (IsQuestTameSpell(GetId()) && target->isAlive())
        {
            Unit* caster = GetCaster();
            if (!caster || !caster->isAlive())
                return;

            uint32 finalSpelId = 0;
            switch(GetId())
            {
                case 19548: finalSpelId = 19597; break;
                case 19674: finalSpelId = 19677; break;
                case 19687: finalSpelId = 19676; break;
                case 19688: finalSpelId = 19678; break;
                case 19689: finalSpelId = 19679; break;
                case 19692: finalSpelId = 19680; break;
                case 19693: finalSpelId = 19684; break;
                case 19694: finalSpelId = 19681; break;
                case 19696: finalSpelId = 19682; break;
                case 19697: finalSpelId = 19683; break;
                case 19699: finalSpelId = 19685; break;
                case 19700: finalSpelId = 19686; break;
                case 30646: finalSpelId = 30647; break;
                case 30653: finalSpelId = 30648; break;
                case 30654: finalSpelId = 30652; break;
                case 30099: finalSpelId = 30100; break;
                case 30102: finalSpelId = 30103; break;
                case 30105: finalSpelId = 30104; break;
            }

            if (finalSpelId)
                caster->CastSpell(target, finalSpelId, true, NULL, this);

            return;
        }

        switch(GetId())
        {
            case 10255:                                     // Stoned
            {
                if (Unit* caster = GetCaster())
                {
                    if (caster->GetTypeId() != TYPEID_UNIT)
                        return;

                    // see dummy effect of spell 10254 for removal of flags etc
                    caster->CastSpell(caster, 10254, true);
                }
                return;
            }
            case 12479:                                     // Hex of Jammal'an
                target->CastSpell(target, 12480, true, NULL, this);
                return;
            case 28169:                                     // Mutating Injection
            {
                // Mutagen Explosion
                target->CastSpell(target, 28206, true, NULL, this);
                // Poison Cloud
                target->CastSpell(target, 28240, true, NULL, this);
                return;
            }
            case 32045:                                     // Soul Charge
            {
                if (m_removeMode == AURA_REMOVE_BY_EXPIRE)
                    target->CastSpell(target, 32054, true, NULL, this);

                return;
            }
            case 32051:                                     // Soul Charge
            {
                if (m_removeMode == AURA_REMOVE_BY_EXPIRE)
                    target->CastSpell(target, 32057, true, NULL, this);

                return;
            }
            case 32052:                                     // Soul Charge
            {
                if (m_removeMode == AURA_REMOVE_BY_EXPIRE)
                    target->CastSpell(target, 32053, true, NULL, this);

                return;
            }
            case 32286:                                     // Focus Target Visual
            {
                if (m_removeMode == AURA_REMOVE_BY_EXPIRE)
                    target->CastSpell(target, 32301, true, NULL, this);

                return;
            }
            case 35079:                                     // Misdirection, triggered buff
            case 59628:                                     // Tricks of the Trade, triggered buff
            case 59665:                                     // Vigilance, redirection spell
            {
                if (Unit* pCaster = GetCaster())
                    pCaster->getHostileRefManager().ResetThreatRedirection();
                return;
            }
            case 36730:                                     // Flame Strike
            {
                target->CastSpell(target, 36731, true, NULL, this);
                return;
            }
            case 44191:                                     // Flame Strike
            {
                if (target->GetMap()->IsDungeon())
                {
                    uint32 spellId = target->GetMap()->IsRegularDifficulty() ? 44190 : 46163;

                    target->CastSpell(target, spellId, true, NULL, this);
                }
                return;
            }
            case 45934:                                     // Dark Fiend
            {
                // Kill target if dispelled
                if (m_removeMode==AURA_REMOVE_BY_DISPEL)
                    target->DealDamage(target, target->GetHealth(), NULL, DIRECT_DAMAGE, SPELL_SCHOOL_MASK_NORMAL, NULL, false);
                return;
            }
            case 46308:                                     // Burning Winds
            {
                // casted only at creatures at spawn
                target->CastSpell(target, 47287, true, NULL, this);
                return;
            }
            case 51870:                                     // Collect Hair Sample
            {
                if (Unit* pCaster = GetCaster())
                {
                    if (m_removeMode == AURA_REMOVE_BY_EXPIRE)
                        pCaster->CastSpell(target, 51872, true, NULL, this);
                }

                return;
            }
            case 34477: //Misdirection
            case 57934: //Tricks of Trade
            {
                if(Unit * caster = GetCaster())
                    caster->SetThreatRedirectionTarget(0, 0);
                return;
            }
            case 58600:                                     // Restricted Flight Area
            {
                AreaTableEntry const* area = GetAreaEntryByAreaID(target->GetAreaId());

                // Dalaran restricted flight zone (recheck before apply unmount)
                if (area && target->GetTypeId() == TYPEID_PLAYER && (area->flags & AREA_FLAG_CANNOT_FLY) &&
                    ((Player*)target)->IsFreeFlying() && !((Player*)target)->isGameMaster())
                {
                    target->CastSpell(target, 58601, true); // Remove Flight Auras (also triggered Parachute (45472))
                }
                return;
            }
            case 68839:                                     // Corrupt Soul
                target->CastSpell(target, 68846, true, NULL, this);
                return;
            case 74396:                                     // Fingers of Frost effect remove
            {
                if (GetHolder()->GetAuraCharges() <= 0)
                    target->RemoveAurasDueToSpell(44544);
                return;
            }
        }

        // Living Bomb
        if (GetSpellProto()->SpellFamilyName == SPELLFAMILY_MAGE && (GetSpellProto()->SpellFamilyFlags & UI64LIT(0x2000000000000)))
        {
            // Zero duration is equal to AURA_REMOVE_BY_DEFAULT. We can't use it directly, as it is set even
            // when removing aura from one target due to casting Living Bomb at other.
            if (m_duration == 0 || m_removeMode == AURA_REMOVE_BY_DISPEL)
                target->CastSpell(target,m_modifier.m_amount,true,NULL,this);

            return;
        }
    }

    // AT APPLY & REMOVE

    switch(GetSpellProto()->SpellFamilyName)
    {
        case SPELLFAMILY_GENERIC:
        {
            switch(GetId())
            {
                case 11196:                                 // Recently Bandaged
                    target->ApplySpellImmune(GetId(), IMMUNITY_MECHANIC, GetMiscValue(), apply);
                    return;
                case 24658:                                 // Unstable Power
                {
                    uint32 spellId = 24659;
                    if (apply)
                    {
                        SpellEntry const *spell = sSpellStore.LookupEntry(spellId);
                        Unit* caster = GetCaster();
                        if (!spell || !caster)
                            return;

                        for (uint32 i = 0; i < spell->StackAmount; ++i)
                            caster->CastSpell(target, spellId, true, NULL, NULL, GetCasterGUID());

                        return;
                    }
                    target->RemoveAurasDueToSpell(spellId);
                    return;
                }
                case 24661:                                 // Restless Strength
                {
                    uint32 spellId = 24662;
                    if (apply)
                    {
                        SpellEntry const* spell = sSpellStore.LookupEntry(spellId);
                        Unit* caster = GetCaster();
                        if (!spell || !caster)
                            return;

                        for (uint32 i=0; i < spell->StackAmount; ++i)
                            caster->CastSpell(target, spell->Id, true, NULL, NULL, GetCasterGUID());

                        return;
                    }
                    target->RemoveAurasDueToSpell(spellId);
                    return;
                }
                case 29266:                                 // Permanent Feign Death
                case 31261:                                 // Permanent Feign Death (Root)
                case 37493:                                 // Feign Death
                case 51329:                                 // Feign Death
                case 52593:                                 // Bloated Abomination Feign Death
                case 55795:                                 // Falling Dragon Feign Death
                case 57626:                                 // Feign Death
                case 57685:                                 // Permanent Feign Death
                case 58768:                                 // Permanent Feign Death (Freeze Jumpend)
                case 58806:                                 // Permanent Feign Death (Drowned Anim)
                case 58951:                                 // Permanent Feign Death
                case 64461:                                 // Permanent Feign Death (No Anim) (Root)
                case 65985:                                 // Permanent Feign Death (Root Silence Pacify)
                case 70592:                                 // Permanent Feign Death
                case 70628:                                 // Permanent Feign Death
                case 70630:                                 // Frozen Aftermath - Feign Death
                case 71598:                                 // Feign Death
                {
                    // Unclear what the difference really is between them.
                    // Some has effect1 that makes the difference, however not all.
                    // Some appear to be used depending on creature location, in water, at solid ground, in air/suspended, etc
                    // For now, just handle all the same way
                    if (target->GetTypeId() == TYPEID_UNIT)
                        target->SetFeignDeath(apply);

                    return;
                }
                case 35356:                                 // Spawn Feign Death
                case 35357:                                 // Spawn Feign Death
                case 42557:                                 // Feign Death
                {
                    if (target->GetTypeId() == TYPEID_UNIT)
                    {
                        // Flags not set like it's done in SetFeignDeath() and apparently always applied at spawn of creature
                        // All three does however have SPELL_EFFECT_SPAWN(46) as effect1
                        // It is possible this effect will remove some flags, and then the three here can be handled "normally"
                        if (apply)
                        {
                            target->SetFlag(UNIT_FIELD_FLAGS, UNIT_FLAG_UNK_29);
                            target->SetFlag(UNIT_FIELD_FLAGS_2, UNIT_FLAG2_FEIGN_DEATH);

                            target->addUnitState(UNIT_STAT_DIED);
                        }
                        else
                        {
                            target->RemoveFlag(UNIT_FIELD_FLAGS, UNIT_FLAG_UNK_29);
                            target->RemoveFlag(UNIT_FIELD_FLAGS_2, UNIT_FLAG2_FEIGN_DEATH);

                            target->clearUnitState(UNIT_STAT_DIED);
                        }
                    }
                    return;
                }
                case 40133:                                 //Summon Fire Elemental
                {
                    Unit* caster = GetCaster();
                    if (!caster)
                        return;

                    Unit *owner = caster->GetOwner();
                    if (owner && owner->GetTypeId() == TYPEID_PLAYER)
                    {
                        if (apply)
                            owner->CastSpell(owner, 8985, true);
                        else
                            ((Player*)owner)->RemovePet(NULL, PET_SAVE_NOT_IN_SLOT, true);
                    }
                    return;
                }
                case 40132:                                 //Summon Earth Elemental
                {
                    Unit* caster = GetCaster();
                    if (!caster)
                        return;

                    Unit *owner = caster->GetOwner();
                    if (owner && owner->GetTypeId() == TYPEID_PLAYER)
                    {
                        if (apply)
                            owner->CastSpell(owner, 19704, true);
                        else
                            ((Player*)owner)->RemovePet(NULL, PET_SAVE_NOT_IN_SLOT, true);
                    }
                    return;
                }
                case 40214:                                 //Dragonmaw Illusion
                {
                    if (apply)
                    {
                        target->CastSpell(target, 40216, true);
                        target->CastSpell(target, 42016, true);
                    }
                    else
                    {
                        target->RemoveAurasDueToSpell(40216);
                        target->RemoveAurasDueToSpell(42016);
                    }
                    return;
                }
                case 58204:                                 // LK Intro VO (1)
                    if (target->GetTypeId() == TYPEID_PLAYER)
                    {
                        // Play part 1
                        if (apply)
                            target->PlayDirectSound(14970, (Player *)target);
                        // continue in 58205
                        else
                            target->CastSpell(target, 58205, true);
                    }
                    return;
                case 58205:                                 // LK Intro VO (2)
                    if (target->GetTypeId() == TYPEID_PLAYER)
                    {
                        // Play part 2
                        if (apply)
                            target->PlayDirectSound(14971, (Player *)target);
                        // Play part 3
                        else
                            target->PlayDirectSound(14972, (Player *)target);
                    }
                    return;
                case 40131:
                case 27978:
                    if (apply)
                        target->m_AuraFlags |= UNIT_AURAFLAG_ALIVE_INVISIBLE;
                    else
                        target->m_AuraFlags |= ~UNIT_AURAFLAG_ALIVE_INVISIBLE;
                    return;
            }
            break;
        }
        case SPELLFAMILY_MAGE:
            break;
        case SPELLFAMILY_WARLOCK:
        {
            // Haunt
            if (GetSpellProto()->SpellIconID == 3172 && (GetSpellProto()->SpellFamilyFlags & UI64LIT(0x0004000000000000)))
            {
                // NOTE: for avoid use additional field damage stored in dummy value (replace unused 100%
                if (apply)
                    m_modifier.m_amount = 0;                // use value as damage counter instead redundent 100% percent
                else
                {
                    int32 bp0 = m_modifier.m_amount;

                    if (Unit* caster = GetCaster())
                        target->CastCustomSpell(caster, 48210, &bp0, NULL, NULL, true, NULL, this);
                }
            }
            break;
        }
        case SPELLFAMILY_PRIEST:
        {
            // Pain and Suffering
            if (GetSpellProto()->SpellIconID == 2874 && target->GetTypeId()==TYPEID_PLAYER)
            {
                if (apply)
                {
                    // Reduce backfire damage (dot damage) from Shadow Word: Death
                    // aura have wrong effectclassmask, so use hardcoded value
                    m_spellmod = new SpellModifier(SPELLMOD_DOT,SPELLMOD_PCT,m_modifier.m_amount,GetId(),UI64LIT(0x0000200000000000));
                }
                ((Player*)target)->AddSpellMod(m_spellmod, apply);
                return;
            }
            break;
        }
        case SPELLFAMILY_DRUID:
        {
            switch(GetId())
            {
                case 34246:                                 // Idol of the Emerald Queen
                case 60779:                                 // Idol of Lush Moss
                {
                    if (target->GetTypeId() != TYPEID_PLAYER)
                        return;

                    if (apply)
                        // dummy not have proper effectclassmask
                        m_spellmod  = new SpellModifier(SPELLMOD_DOT,SPELLMOD_FLAT,m_modifier.m_amount/7,GetId(),UI64LIT(0x001000000000));

                    ((Player*)target)->AddSpellMod(m_spellmod, apply);
                    return;
                }
                case 52610:                                 // Savage Roar
                {
                    if (apply)
                    {
                        if (target->m_form != FORM_CAT)
                            return;

                        target->CastSpell(target, 62071, true);
                    }
                    else
                        target->RemoveAurasDueToSpell(62071);
                    return;
                }
                case 61336:                                 // Survival Instincts
                {
                    if(apply)
                    {
                        if (!target->IsInFeralForm())
                            return;

                        int32 bp0 = int32(target->GetMaxHealth() * m_modifier.m_amount / 100);
                        target->CastCustomSpell(target, 50322, &bp0, NULL, NULL, true);
                    }
                    else
                        target->RemoveAurasDueToSpell(50322);
                    return;
                }
            }

            // Lifebloom
            if (GetSpellProto()->SpellFamilyFlags & UI64LIT(0x1000000000))
            {
                if (apply)
                {
                    if (Unit* caster = GetCaster())
                    {
                        // prevent double apply bonuses
                        if (target->GetTypeId() != TYPEID_PLAYER || !((Player*)target)->GetSession()->PlayerLoading())
                        {
                            m_modifier.m_amount = caster->SpellHealingBonusDone(target, GetSpellProto(), m_modifier.m_amount, SPELL_DIRECT_DAMAGE);
                            m_modifier.m_amount = target->SpellHealingBonusTaken(caster, GetSpellProto(), m_modifier.m_amount, SPELL_DIRECT_DAMAGE);
                        }
                    }
                }
                else
                {
                    // Final heal on duration end
                    if (m_removeMode != AURA_REMOVE_BY_EXPIRE)
                        return;

                    // final heal
                    if (target->IsInWorld() && GetStackAmount() > 0)
                    {
                        int32 amount = m_modifier.m_amount;
                        target->CastCustomSpell(target, 33778, &amount, NULL, NULL, true, NULL, this, GetCasterGUID());

                        if (Unit* caster = GetCaster())
                        {
                            int32 returnmana = (GetSpellProto()->ManaCostPercentage * caster->GetCreateMana() / 100) * GetStackAmount() / 2;
                            caster->CastCustomSpell(caster, 64372, &returnmana, NULL, NULL, true, NULL, this, GetCasterGUID());
                        }
                    }
                }
                return;
            }

            // Predatory Strikes
            if (target->GetTypeId()==TYPEID_PLAYER && GetSpellProto()->SpellIconID == 1563)
            {
                ((Player*)target)->UpdateAttackPowerAndDamage();
                return;
            }

            // Improved Moonkin Form
            if (GetSpellProto()->SpellIconID == 2855)
            {
                uint32 spell_id;
                switch(GetId())
                {
                    case 48384: spell_id = 50170; break;    //Rank 1
                    case 48395: spell_id = 50171; break;    //Rank 2
                    case 48396: spell_id = 50172; break;    //Rank 3
                    default:
                        sLog.outError("HandleAuraDummy: Not handled rank of IMF (Spell: %u)",GetId());
                        return;
                }

                if (apply)
                {
                    if (target->m_form != FORM_MOONKIN)
                        return;

                    target->CastSpell(target, spell_id, true);
                }
                else
                    target->RemoveAurasDueToSpell(spell_id);
                return;
            }
            break;
        }
        case SPELLFAMILY_ROGUE:
            switch(GetId())
            {
                case 57934:                                 // Tricks of the Trade, main spell
                {
                    if (apply)
                        GetHolder()->SetAuraCharges(1);     // not have proper charges set in spell data
                    else
                    {
                        // used for direct in code aura removes and spell proc event charges expire
                        if (m_removeMode != AURA_REMOVE_BY_DEFAULT)
                            target->getHostileRefManager().ResetThreatRedirection();
                    }
                    return;
                }
            }
            break;
        case SPELLFAMILY_HUNTER:
            switch(GetId())
            {
                case 34477:                                 // Misdirection, main spell
                {
                    if (apply)
                        GetHolder()->SetAuraCharges(1);     // not have proper charges set in spell data
                    else
                    {
                        // used for direct in code aura removes and spell proc event charges expire
                        if (m_removeMode != AURA_REMOVE_BY_DEFAULT)
                            target->getHostileRefManager().ResetThreatRedirection();
                    }
                    return;
                }
            }
            break;
        case SPELLFAMILY_PALADIN:
            switch(GetId())
            {
                case 20911:                                 // Blessing of Sanctuary
                case 25899:                                 // Greater Blessing of Sanctuary
                {
                    if (apply)
                        target->CastSpell(target, 67480, true, NULL, this);
                    else
                        target->RemoveAurasDueToSpell(67480);
                    return;
                }
            }
            break;
        case SPELLFAMILY_SHAMAN:
        {
            switch(GetId())
            {
                case 6495:                                  // Sentry Totem
                {
                    if (target->GetTypeId() != TYPEID_PLAYER)
                        return;

                    Totem* totem = target->GetTotem(TOTEM_SLOT_AIR);

                    if (totem && apply)
                        ((Player*)target)->GetCamera().SetView(totem);
                    else
                        ((Player*)target)->GetCamera().ResetView(totem);

                    return;
                }
            }
            break;
        }
    }

    // pet auras
    if (PetAura const* petSpell = sSpellMgr.GetPetAura(GetId(), m_effIndex))
    {
        if (apply)
            target->AddPetAura(petSpell);
        else
            target->RemovePetAura(petSpell);
        return;
    }

    if (GetEffIndex() == EFFECT_INDEX_0 && target->GetTypeId() == TYPEID_PLAYER)
    {
        SpellAreaForAreaMapBounds saBounds = sSpellMgr.GetSpellAreaForAuraMapBounds(GetId());
        if (saBounds.first != saBounds.second)
        {
            uint32 zone, area;
            target->GetZoneAndAreaId(zone, area);

            for(SpellAreaForAreaMap::const_iterator itr = saBounds.first; itr != saBounds.second; ++itr)
            {
                // some auras remove at aura remove
                if (!itr->second->IsFitToRequirements((Player*)target, zone, area))
                    target->RemoveAurasDueToSpell(itr->second->spellId);
                // some auras applied at aura apply
                else if (itr->second->autocast)
                {
                    if (!target->HasAura(itr->second->spellId, EFFECT_INDEX_0))
                        target->CastSpell(target, itr->second->spellId, true);
                }
            }
        }
    }

    // script has to "handle with care", only use where data are not ok to use in the above code.
    if (target->GetTypeId() == TYPEID_UNIT)
        Script->EffectAuraDummy(this, apply);
}

void Aura::HandleAuraMounted(bool apply, bool Real)
{
    // only at real add/remove aura
    if(!Real)
        return;

    Unit *target = GetTarget();

    if(apply)
    {
        CreatureInfo const* ci = ObjectMgr::GetCreatureTemplate(m_modifier.m_miscvalue);
        if(!ci)
        {
            sLog.outErrorDb("AuraMounted: `creature_template`='%u' not found in database (only need it modelid)", m_modifier.m_miscvalue);
            return;
        }

        uint32 display_id = Creature::ChooseDisplayId(ci);
        CreatureModelInfo const *minfo = sObjectMgr.GetCreatureModelRandomGender(display_id);
        if (minfo)
            display_id = minfo->modelid;

        target->Mount(display_id, GetId(), ci->VehicleId);
    }
    else
    {
        target->Unmount();
    }
}

void Aura::HandleAuraWaterWalk(bool apply, bool Real)
{
    // only at real add/remove aura
    if(!Real)
        return;

    WorldPacket data;
    if(apply)
        data.Initialize(SMSG_MOVE_WATER_WALK, 8+4);
    else
        data.Initialize(SMSG_MOVE_LAND_WALK, 8+4);
    data << GetTarget()->GetPackGUID();
    data << uint32(0);
    GetTarget()->SendMessageToSet(&data, true);
}

void Aura::HandleAuraFeatherFall(bool apply, bool Real)
{
    // only at real add/remove aura
    if(!Real)
        return;
    Unit *target = GetTarget();
    WorldPacket data;
    if(apply)
        data.Initialize(SMSG_MOVE_FEATHER_FALL, 8+4);
    else
        data.Initialize(SMSG_MOVE_NORMAL_FALL, 8+4);
    data << target->GetPackGUID();
    data << uint32(0);
    target->SendMessageToSet(&data, true);

    // start fall from current height
    if(!apply && target->GetTypeId() == TYPEID_PLAYER)
        ((Player*)target)->SetFallInformation(0, target->GetPositionZ());
}

void Aura::HandleAuraHover(bool apply, bool Real)
{
    // only at real add/remove aura
    if(!Real)
        return;

    WorldPacket data;
    if(apply)
        data.Initialize(SMSG_MOVE_SET_HOVER, 8+4);
    else
        data.Initialize(SMSG_MOVE_UNSET_HOVER, 8+4);
    data << GetTarget()->GetPackGUID();
    data << uint32(0);
    GetTarget()->SendMessageToSet(&data, true);
}

void Aura::HandleWaterBreathing(bool /*apply*/, bool /*Real*/)
{
    // update timers in client
    if(GetTarget()->GetTypeId()==TYPEID_PLAYER)
        ((Player*)GetTarget())->UpdateMirrorTimers();
}

void Aura::HandleAuraModShapeshift(bool apply, bool Real)
{
    if(!Real)
        return;

    uint32 modelid = 0;
    Powers PowerType = POWER_MANA;
    ShapeshiftForm form = ShapeshiftForm(m_modifier.m_miscvalue);

    Unit *target = GetTarget();

    SpellShapeshiftEntry const* ssEntry = sSpellShapeshiftStore.LookupEntry(form);
    if (!ssEntry)
    {
        sLog.outError("Unknown shapeshift form %u in spell %u", form, GetId());
        return;
    }

    if (ssEntry->modelID_A)
    {
        // i will asume that creatures will always take the defined model from the dbc
        // since no field in creature_templates describes wether an alliance or
        // horde modelid should be used at shapeshifting
        if (target->GetTypeId() != TYPEID_PLAYER)
            modelid = ssEntry->modelID_A;
        else
        {
            // The following are the different shapeshifting models for cat/bear forms according
            // to hair color for druids and skin tone for tauren introduced in patch 3.2
            if (form == FORM_CAT || form == FORM_BEAR || form == FORM_DIREBEAR)
            {
                if (Player::TeamForRace(target->getRace()) == ALLIANCE)
                {
                    uint8 hairColour = target->GetByteValue(PLAYER_BYTES, 3);
                    if (form == FORM_CAT)
                    {
                        if (hairColour >= 0 && hairColour <= 2) modelid = 29407;
                        else if (hairColour == 3 || hairColour == 5) modelid = 29405;
                        else if (hairColour == 6) modelid = 892;
                        else if (hairColour == 7) modelid = 29406;
                        else if (hairColour == 4) modelid = 29408;
                    }
                    else
                    {
                        if (hairColour >= 0 && hairColour <= 2) modelid = 29413;
                        else if (hairColour == 3 || hairColour == 5) modelid = 29415;
                        else if (hairColour == 6) modelid = 29414;
                        else if (hairColour == 7) modelid = 29417;
                        else if (hairColour == 4) modelid = 29416;
                    }
                } 
                else if (Player::TeamForRace(target->getRace()) == HORDE)
                {
                    uint8 skinColour = target->GetByteValue(PLAYER_BYTES, 0);
                    if (target->getGender() == GENDER_MALE)
                    {
                        if (form == FORM_CAT)
                        {
                            if (skinColour >= 0 && skinColour <= 5) modelid = 29412;
                            else if (skinColour >= 6 && skinColour <= 8) modelid = 29411;
                            else if (skinColour >= 9 && skinColour <= 11) modelid = 29410;
                            else if (skinColour >= 12 && skinColour <= 14 || skinColour == 18) modelid = 29409;
                            else if (skinColour >= 15 && skinColour <= 17) modelid = 8571;
                        }
                        else
                        {
                            if (skinColour >= 0 && skinColour <= 2) modelid = 29418;
                            else if (skinColour >= 3 && skinColour <= 5 || skinColour >= 12 && skinColour <= 14) modelid = 29419;
                            else if (skinColour >= 9 && skinColour <= 11 || skinColour >= 15 && skinColour <= 17) modelid = 29420;
                            else if (skinColour >= 6 && skinColour <= 8) modelid = 2289;
                            else if (skinColour == 18) modelid = 29421;
                        }
                    }
                    else
                    {
                        if (form == FORM_CAT)
                        {
                            if (skinColour >= 0 && skinColour <= 3) modelid = 29412;
                            else if (skinColour == 4 || skinColour == 5) modelid = 29411;
                            else if (skinColour == 6 || skinColour == 7) modelid = 29410;
                            else if (skinColour == 8 || skinColour == 9) modelid = 8571;
                            else if (skinColour == 10) modelid = 29409;
                        }
                        else
                        {
                            if (skinColour == 0 || skinColour == 1) modelid = 29418;
                            else if (skinColour == 2 || skinColour == 3) modelid = 29419;
                            else if (skinColour == 4 || skinColour == 5) modelid = 2289;
                            else if (skinColour >= 6 && skinColour <= 9) modelid = 29420;
                            else if (skinColour == 10) modelid = 29421;
                        }
                    }
                }
            }
            else
            if (!modelid && Player::TeamForRace(target->getRace()) == HORDE)
            {
                if (ssEntry->modelID_H)
                    modelid = ssEntry->modelID_H;           // 3.2.3 only the moonkin form has this information
                else                                        // get model for race
                    modelid = sObjectMgr.GetModelForRace(ssEntry->modelID_A, target->getRaceMask());
            }

            // nothing found in above, so use default
            if (!modelid)
                modelid = ssEntry->modelID_A;
        }
    }

    // now only powertype must be set
    switch(form)
    {
        case FORM_CAT:
        case FORM_SHADOW_DANCE:
            PowerType = POWER_ENERGY;
            break;
        case FORM_BEAR:
        case FORM_DIREBEAR:
        case FORM_BATTLESTANCE:
        case FORM_BERSERKERSTANCE:
        case FORM_DEFENSIVESTANCE:
            PowerType = POWER_RAGE;
            break;
        default:
            break;
    }

    // remove polymorph before changing display id to keep new display id
    switch ( form )
    {
        case FORM_CAT:
        case FORM_TREE:
        case FORM_TRAVEL:
        case FORM_AQUA:
        case FORM_BEAR:
        case FORM_DIREBEAR:
        case FORM_FLIGHT_EPIC:
        case FORM_FLIGHT:
        case FORM_MOONKIN:
        {
            // remove movement affects
            target->RemoveSpellsCausingAura(SPELL_AURA_MOD_ROOT);
            Unit::AuraList const& slowingAuras = target->GetAurasByType(SPELL_AURA_MOD_DECREASE_SPEED);
            for (Unit::AuraList::const_iterator iter = slowingAuras.begin(); iter != slowingAuras.end();)
            {
                SpellEntry const* aurSpellInfo = (*iter)->GetSpellProto();

                uint32 aurMechMask = GetAllSpellMechanicMask(aurSpellInfo);

                // If spell that caused this aura has Croud Control or Daze effect
                if((aurMechMask & MECHANIC_NOT_REMOVED_BY_SHAPESHIFT) ||
                    // some Daze spells have these parameters instead of MECHANIC_DAZE (skip snare spells)
                    aurSpellInfo->SpellIconID == 15 && aurSpellInfo->Dispel == 0 &&
                    (aurMechMask & (1 << (MECHANIC_SNARE-1)))==0)
                {
                    ++iter;
                    continue;
                }

                // All OK, remove aura now
                target->RemoveAurasDueToSpellByCancel(aurSpellInfo->Id);
                iter = slowingAuras.begin();
            }

            // and polymorphic affects
            if(target->IsPolymorphed())
                target->RemoveAurasDueToSpell(target->getTransForm());

            break;
        }
        default:
           break;
    }

    if(apply)
    {
        // remove other shapeshift before applying a new one
        if(target->m_ShapeShiftFormSpellId)
            target->RemoveAurasDueToSpell(target->m_ShapeShiftFormSpellId, GetHolder());

        // For Shadow Dance we must apply Stealth form (30) instead of current (13)
        target->SetByteValue(UNIT_FIELD_BYTES_2, 3, (form == FORM_SHADOW_DANCE) ? uint8(FORM_STEALTH) : form);

        if(modelid > 0)
            target->SetDisplayId(modelid);

        if(PowerType != POWER_MANA)
        {
            // reset power to default values only at power change
            if(target->getPowerType() != PowerType)
                target->setPowerType(PowerType);

            switch(form)
            {
                case FORM_CAT:
                case FORM_BEAR:
                case FORM_DIREBEAR:
                {
                    // get furor proc chance
                    int32 furorChance = 0;
                    Unit::AuraList const& mDummy = target->GetAurasByType(SPELL_AURA_DUMMY);
                    for(Unit::AuraList::const_iterator i = mDummy.begin(); i != mDummy.end(); ++i)
                    {
                        if ((*i)->GetSpellProto()->SpellIconID == 238)
                        {
                            furorChance = (*i)->GetModifier()->m_amount;
                            break;
                        }
                    }

                    if (m_modifier.m_miscvalue == FORM_CAT)
                    {
                        // Furor chance is now amount allowed to save energy for cat form
                        // without talent it reset to 0
                        if ((int32)target->GetPower(POWER_ENERGY) > furorChance)
                        {
                            target->SetPower(POWER_ENERGY, 0);
                            target->CastCustomSpell(target, 17099, &furorChance, NULL, NULL, this);
                        }
                    }
                    else if(furorChance)                    // only if talent known
                    {
                        target->SetPower(POWER_RAGE, 0);
                        if(irand(1,100) <= furorChance)
                            target->CastSpell(target, 17057, true, NULL, this);
                    }
                    break;
                }
                case FORM_BATTLESTANCE:
                case FORM_DEFENSIVESTANCE:
                case FORM_BERSERKERSTANCE:
                {
                    uint32 Rage_val = 0;
                    // Stance mastery + Tactical mastery (both passive, and last have aura only in defense stance, but need apply at any stance switch)
                    if(target->GetTypeId() == TYPEID_PLAYER)
                    {
                        PlayerSpellMap const& sp_list = ((Player *)target)->GetSpellMap();
                        for (PlayerSpellMap::const_iterator itr = sp_list.begin(); itr != sp_list.end(); ++itr)
                        {
                            if(itr->second.state == PLAYERSPELL_REMOVED) continue;
                            SpellEntry const *spellInfo = sSpellStore.LookupEntry(itr->first);
                            if (spellInfo && spellInfo->SpellFamilyName == SPELLFAMILY_WARRIOR && spellInfo->SpellIconID == 139)
                                Rage_val += target->CalculateSpellDamage(target, spellInfo, EFFECT_INDEX_0) * 10;
                        }
                    }

                    if (target->GetPower(POWER_RAGE) > Rage_val)
                        target->SetPower(POWER_RAGE, Rage_val);
                    break;
                }
                // Shadow Dance - apply stealth mode stand flag
                case FORM_SHADOW_DANCE:
                    target->SetStandFlags(UNIT_STAND_FLAGS_CREEP);
                    break;
                default:
                    break;
            }
        }

        target->m_ShapeShiftFormSpellId = GetId();
        target->m_form = form;

        // a form can give the player a new castbar with some spells.. this is a clientside process..
        // serverside just needs to register the new spells so that player isn't kicked as cheater
        if (target->GetTypeId() == TYPEID_PLAYER)
            for (uint32 i = 0; i < 8; ++i)
                if (ssEntry->spellId[i])
                    ((Player*)target)->addSpell(ssEntry->spellId[i], true, false, false, false);

    }
    else
    {
        if(modelid > 0)
            target->SetDisplayId(target->GetNativeDisplayId());
        target->SetByteValue(UNIT_FIELD_BYTES_2, 3, FORM_NONE);
        if(target->getClass() == CLASS_DRUID)
            target->setPowerType(POWER_MANA);
        target->m_ShapeShiftFormSpellId = 0;
        target->m_form = FORM_NONE;

        switch(form)
        {
            // Nordrassil Harness - bonus
            case FORM_BEAR:
            case FORM_DIREBEAR:
            case FORM_CAT:
                if(Aura* dummy = target->GetDummyAura(37315) )
                    target->CastSpell(target, 37316, true, NULL, dummy);
                break;
            // Nordrassil Regalia - bonus
            case FORM_MOONKIN:
                if(Aura* dummy = target->GetDummyAura(37324) )
                    target->CastSpell(target, 37325, true, NULL, dummy);
                break;
            // Shadow Dance - remove stealth mode stand flag
            case FORM_SHADOW_DANCE:
                target->RemoveStandFlags(UNIT_STAND_FLAGS_CREEP);
                break;
            default:
                break;
        }

        // look at the comment in apply-part
        if (target->GetTypeId() == TYPEID_PLAYER)
            for (uint32 i = 0; i < 8; ++i)
                if (ssEntry->spellId[i])
                    ((Player*)target)->removeSpell(ssEntry->spellId[i], false, false, false);

    }

    // adding/removing linked auras
    // add/remove the shapeshift aura's boosts
    HandleShapeshiftBoosts(apply);

    target->UpdateSpeed(MOVE_RUN, true);

    if(target->GetTypeId() == TYPEID_PLAYER)
        ((Player*)target)->InitDataForForm();
}

void Aura::HandleAuraTransform(bool apply, bool Real)
{
    Unit *target = GetTarget();
    if (apply)
    {
        // special case (spell specific functionality)
        if (m_modifier.m_miscvalue == 0)
        {
            // player applied only
            if (target->GetTypeId() != TYPEID_PLAYER)
                return;

            switch (GetId())
            {
                // Orb of Deception
                case 16739:
                {
                    uint32 orb_model = target->GetNativeDisplayId();
                    switch(orb_model)
                    {
                        // Troll Female
                        case 1479: target->SetDisplayId(10134); break;
                        // Troll Male
                        case 1478: target->SetDisplayId(10135); break;
                        // Tauren Male
                        case 59:   target->SetDisplayId(10136); break;
                        // Human Male
                        case 49:   target->SetDisplayId(10137); break;
                        // Human Female
                        case 50:   target->SetDisplayId(10138); break;
                        // Orc Male
                        case 51:   target->SetDisplayId(10139); break;
                        // Orc Female
                        case 52:   target->SetDisplayId(10140); break;
                        // Dwarf Male
                        case 53:   target->SetDisplayId(10141); break;
                        // Dwarf Female
                        case 54:   target->SetDisplayId(10142); break;
                        // NightElf Male
                        case 55:   target->SetDisplayId(10143); break;
                        // NightElf Female
                        case 56:   target->SetDisplayId(10144); break;
                        // Undead Female
                        case 58:   target->SetDisplayId(10145); break;
                        // Undead Male
                        case 57:   target->SetDisplayId(10146); break;
                        // Tauren Female
                        case 60:   target->SetDisplayId(10147); break;
                        // Gnome Male
                        case 1563: target->SetDisplayId(10148); break;
                        // Gnome Female
                        case 1564: target->SetDisplayId(10149); break;
                        // BloodElf Female
                        case 15475: target->SetDisplayId(17830); break;
                        // BloodElf Male
                        case 15476: target->SetDisplayId(17829); break;
                        // Dranei Female
                        case 16126: target->SetDisplayId(17828); break;
                        // Dranei Male
                        case 16125: target->SetDisplayId(17827); break;
                        default: break;
                    }
                    break;
                }
                // Murloc costume
                case 42365: target->SetDisplayId(21723); break;
                // Honor the Dead
                case 65386:
                case 65495:
                {
                    switch(target->getGender())
                    {
                        case GENDER_MALE:
                            target->SetDisplayId(29203);  // Chapman
                            break;
                        case GENDER_FEMALE:
                        case GENDER_NONE:
                            target->SetDisplayId(29204);  // Catrina
                            break;
                    }
                    break;
                }
                default: break;
            }
        }
        else
        {
            uint32 model_id;

            CreatureInfo const * ci = ObjectMgr::GetCreatureTemplate(m_modifier.m_miscvalue);
            if (!ci)
            {
                model_id = 16358;                           // pig pink ^_^
                sLog.outError("Auras: unknown creature id = %d (only need its modelid) Form Spell Aura Transform in Spell ID = %d", m_modifier.m_miscvalue, GetId());
            }
            else
                model_id = Creature::ChooseDisplayId(ci);   // Will use the default model here

            // Polymorph (sheep/penguin case)
            if (GetSpellProto()->SpellFamilyName == SPELLFAMILY_MAGE && GetSpellProto()->SpellIconID == 82)
                if (Unit* caster = GetCaster())
                    if (caster->HasAura(52648))             // Glyph of the Penguin
                        model_id = 26452;

            target->SetDisplayId(model_id);

            // creature case, need to update equipment
            if (ci && target->GetTypeId() == TYPEID_UNIT)
                ((Creature*)target)->LoadEquipment(ci->equipmentId, true);

            // Dragonmaw Illusion (set mount model also)
            if(GetId()==42016 && target->GetMountID() && !target->GetAurasByType(SPELL_AURA_MOD_FLIGHT_SPEED_MOUNTED).empty())
                target->SetUInt32Value(UNIT_FIELD_MOUNTDISPLAYID,16314);
        }

        // update active transform spell only not set or not overwriting negative by positive case
        if (!target->getTransForm() || !IsPositiveSpell(GetId()) || IsPositiveSpell(target->getTransForm()))
            target->setTransForm(GetId());

        // polymorph case
        if (Real && target->GetTypeId() == TYPEID_PLAYER && target->IsPolymorphed())
        {
            // for players, start regeneration after 1s (in polymorph fast regeneration case)
            // only if caster is Player (after patch 2.4.2)
            if (IS_PLAYER_GUID(GetCasterGUID()) )
                ((Player*)target)->setRegenTimer(1*IN_MILLISECONDS);

            //dismount polymorphed target (after patch 2.4.2)
            if (target->IsMounted())
                target->RemoveSpellsCausingAura(SPELL_AURA_MOUNTED);
        }
    }
    else
    {
        // ApplyModifier(true) will reapply it if need
        target->setTransForm(0);
        target->SetDisplayId(target->GetNativeDisplayId());

        // apply default equipment for creature case
        if (target->GetTypeId() == TYPEID_UNIT)
            ((Creature*)target)->LoadEquipment(((Creature*)target)->GetCreatureInfo()->equipmentId, true);

        // re-apply some from still active with preference negative cases
        Unit::AuraList const& otherTransforms = target->GetAurasByType(SPELL_AURA_TRANSFORM);
        if (!otherTransforms.empty())
        {
            // look for other transform auras
            Aura* handledAura = *otherTransforms.begin();
            for(Unit::AuraList::const_iterator i = otherTransforms.begin();i != otherTransforms.end(); ++i)
            {
                // negative auras are preferred
                if (!IsPositiveSpell((*i)->GetSpellProto()->Id))
                {
                    handledAura = *i;
                    break;
                }
            }
            handledAura->ApplyModifier(true);
        }

        // Dragonmaw Illusion (restore mount model)
        if (GetId() == 42016 && target->GetMountID() == 16314)
        {
            if (!target->GetAurasByType(SPELL_AURA_MOUNTED).empty())
            {
                uint32 cr_id = target->GetAurasByType(SPELL_AURA_MOUNTED).front()->GetModifier()->m_miscvalue;
                if (CreatureInfo const* ci = ObjectMgr::GetCreatureTemplate(cr_id))
                {
                    uint32 display_id = Creature::ChooseDisplayId(ci);
                    CreatureModelInfo const *minfo = sObjectMgr.GetCreatureModelRandomGender(display_id);
                    if (minfo)
                        display_id = minfo->modelid;

                    target->SetUInt32Value(UNIT_FIELD_MOUNTDISPLAYID, display_id);
                }
            }
        }
    }
}

void Aura::HandleForceReaction(bool apply, bool Real)
{
    if(GetTarget()->GetTypeId() != TYPEID_PLAYER)
        return;

    if(!Real)
        return;

    Player* player = (Player*)GetTarget();

    uint32 faction_id = m_modifier.m_miscvalue;
    ReputationRank faction_rank = ReputationRank(m_modifier.m_amount);

    player->GetReputationMgr().ApplyForceReaction(faction_id, faction_rank, apply);
    player->GetReputationMgr().SendForceReactions();

    // stop fighting if at apply forced rank friendly or at remove real rank friendly
    if (apply && faction_rank >= REP_FRIENDLY || !apply && player->GetReputationRank(faction_id) >= REP_FRIENDLY)
        player->StopAttackFaction(faction_id);
}

void Aura::HandleAuraModSkill(bool apply, bool /*Real*/)
{
    if(GetTarget()->GetTypeId() != TYPEID_PLAYER)
        return;

    uint32 prot=GetSpellProto()->EffectMiscValue[m_effIndex];
    int32 points = GetModifier()->m_amount;

    ((Player*)GetTarget())->ModifySkillBonus(prot, (apply ? points: -points), m_modifier.m_auraname == SPELL_AURA_MOD_SKILL_TALENT);
    if(prot == SKILL_DEFENSE)
        ((Player*)GetTarget())->UpdateDefenseBonusesMod();
}

void Aura::HandleChannelDeathItem(bool apply, bool Real)
{
    if(Real && !apply)
    {
        if(m_removeMode != AURA_REMOVE_BY_DEATH)
            return;
        // Item amount
        if (m_modifier.m_amount <= 0)
            return;

        SpellEntry const *spellInfo = GetSpellProto();
        if(spellInfo->EffectItemType[m_effIndex] == 0)
            return;

        Unit* victim = GetTarget();
        Unit* caster = GetCaster();
        if (!caster || caster->GetTypeId() != TYPEID_PLAYER)
            return;

        // Soul Shard (target req.)
        if (spellInfo->EffectItemType[m_effIndex] == 6265)
        {
            // Only from non-grey units
            if (!((Player*)caster)->isHonorOrXPTarget(victim) ||
                victim->GetTypeId() == TYPEID_UNIT && !((Player*)caster)->isAllowedToLoot((Creature*)victim))
                return;
        }

        //Adding items
        uint32 noSpaceForCount = 0;
        uint32 count = m_modifier.m_amount;

        ItemPosCountVec dest;
        uint8 msg = ((Player*)caster)->CanStoreNewItem( NULL_BAG, NULL_SLOT, dest, spellInfo->EffectItemType[m_effIndex], count, &noSpaceForCount);
        if( msg != EQUIP_ERR_OK )
        {
            count-=noSpaceForCount;
            ((Player*)caster)->SendEquipError( msg, NULL, NULL, spellInfo->EffectItemType[m_effIndex] );
            if (count==0)
                return;
        }

        Item* newitem = ((Player*)caster)->StoreNewItem(dest, spellInfo->EffectItemType[m_effIndex], true);
        ((Player*)caster)->SendNewItem(newitem, count, true, true);

        // Soul Shard (glyph bonus)
        if (spellInfo->EffectItemType[m_effIndex] == 6265)
        {
            // Glyph of Soul Shard
            if (caster->HasAura(58070) && roll_chance_i(40))
                caster->CastSpell(caster, 58068, true, NULL, this);
        }
    }
}

void Aura::HandleBindSight(bool apply, bool /*Real*/)
{
    Unit* caster = GetCaster();
    if(!caster || caster->GetTypeId() != TYPEID_PLAYER)
        return;

    Camera& camera = ((Player*)caster)->GetCamera();
    if (apply)
        camera.SetView(GetTarget());
    else
        camera.ResetView();
}

void Aura::HandleFarSight(bool apply, bool /*Real*/)
{
    Unit* caster = GetCaster();
    if(!caster || caster->GetTypeId() != TYPEID_PLAYER)
        return;

    Camera& camera = ((Player*)caster)->GetCamera();
    if (apply)
        camera.SetView(GetTarget());
    else
        camera.ResetView();
}

void Aura::HandleAuraTrackCreatures(bool apply, bool /*Real*/)
{
    if (GetTarget()->GetTypeId()!=TYPEID_PLAYER)
        return;

    if (apply)
        GetTarget()->RemoveNoStackAurasDueToAuraHolder(GetHolder());

    if (apply)
        GetTarget()->SetFlag(PLAYER_TRACK_CREATURES, uint32(1) << (m_modifier.m_miscvalue-1));
    else
        GetTarget()->RemoveFlag(PLAYER_TRACK_CREATURES, uint32(1) << (m_modifier.m_miscvalue-1));
}

void Aura::HandleAuraTrackResources(bool apply, bool /*Real*/)
{
    if (GetTarget()->GetTypeId()!=TYPEID_PLAYER)
        return;

    if (apply)
        GetTarget()->RemoveNoStackAurasDueToAuraHolder(GetHolder());

    if (apply)
        GetTarget()->SetFlag(PLAYER_TRACK_RESOURCES, uint32(1) << (m_modifier.m_miscvalue-1));
    else
        GetTarget()->RemoveFlag(PLAYER_TRACK_RESOURCES, uint32(1) << (m_modifier.m_miscvalue-1));
}

void Aura::HandleAuraTrackStealthed(bool apply, bool /*Real*/)
{
    if(GetTarget()->GetTypeId()!=TYPEID_PLAYER)
        return;

    if(apply)
        GetTarget()->RemoveNoStackAurasDueToAuraHolder(GetHolder());

    GetTarget()->ApplyModFlag(PLAYER_FIELD_BYTES, PLAYER_FIELD_BYTE_TRACK_STEALTHED, apply);
}

void Aura::HandleAuraModScale(bool apply, bool /*Real*/)
{
    GetTarget()->ApplyPercentModFloatValue(OBJECT_FIELD_SCALE_X, float(m_modifier.m_amount), apply);
    GetTarget()->UpdateModelData();
}

void Aura::HandleModPossess(bool apply, bool Real)
{
    if(!Real)
        return;

    Unit *target = GetTarget();

    // not possess yourself
    if(GetCasterGUID() == target->GetGUID())
        return;

    Unit* caster = GetCaster();
    if(!caster || caster->GetTypeId() != TYPEID_PLAYER)
        return;

    Player* p_caster = (Player*)caster;
    Camera& camera = p_caster->GetCamera();

    if( apply )
    {
        target->addUnitState(UNIT_STAT_CONTROLLED);

        target->SetFlag(UNIT_FIELD_FLAGS, UNIT_FLAG_PLAYER_CONTROLLED);
        target->SetCharmerGUID(p_caster->GetGUID());
        target->setFaction(p_caster->getFaction());

        // target should became visible at SetView call(if not visible before):
        // otherwise client\p_caster will ignore packets from the target(SetClientControl for example)
        camera.SetView(target);

        p_caster->SetCharm(target);
        p_caster->SetClientControl(target, 1);
        p_caster->SetMover(target);

        target->CombatStop(true);
        target->DeleteThreatList();
        target->getHostileRefManager().deleteReferences();

        if(CharmInfo *charmInfo = target->InitCharmInfo(target))
        {
            charmInfo->InitPossessCreateSpells();
            charmInfo->SetReactState(REACT_PASSIVE);
            charmInfo->SetCommandState(COMMAND_STAY);
        }

        p_caster->PossessSpellInitialize();

        if(target->GetTypeId() == TYPEID_UNIT)
        {
            ((Creature*)target)->AIM_Initialize();
        }
        else if(target->GetTypeId() == TYPEID_PLAYER && !target->GetVehicle())
        {
            ((Player*)target)->SetClientControl(target, 0);
        }

    }
    else
    {
        p_caster->SetCharm(NULL);

        p_caster->SetClientControl(target, 0);
        p_caster->SetMover(NULL);

        // there is a possibility that target became invisible for client\p_caster at ResetView call:
        // it must be called after movement control unapplying, not before! the reason is same as at aura applying
        camera.ResetView();

        p_caster->RemovePetActionBar();

        // on delete only do caster related effects
        if(m_removeMode == AURA_REMOVE_BY_DELETE)
            return;

        target->clearUnitState(UNIT_STAT_CONTROLLED);

        target->CombatStop(true);
        target->DeleteThreatList();
        target->getHostileRefManager().deleteReferences();

        target->RemoveFlag(UNIT_FIELD_FLAGS, UNIT_FLAG_PLAYER_CONTROLLED);

        target->SetCharmerGUID(0);

        if(target->GetTypeId() == TYPEID_PLAYER && !target->GetVehicle())
        {
            ((Player*)target)->setFactionForRace(target->getRace());
            ((Player*)target)->SetClientControl(target, 1);
        }
        else if(target->GetTypeId() == TYPEID_UNIT)
        {
            CreatureInfo const *cinfo = ((Creature*)target)->GetCreatureInfo();
            target->setFaction(cinfo->faction_A);
        }

        if(target->GetTypeId() == TYPEID_UNIT)
        {
            ((Creature*)target)->AIM_Initialize();

            if (((Creature*)target)->AI())
                ((Creature*)target)->AI()->AttackedBy(caster);
        }
    }
}

void Aura::HandleModPossessPet(bool apply, bool Real)
{
    if(!Real)
        return;

    Unit* caster = GetCaster();
    if (!caster || caster->GetTypeId() != TYPEID_PLAYER)
        return;

    Unit* target = GetTarget();
    if (target->GetTypeId() != TYPEID_UNIT || !((Creature*)target)->isPet())
        return;

    Pet* pet = (Pet*)target;

    Player* p_caster = (Player*)caster;
    Camera& camera = p_caster->GetCamera();

    if (apply)
    {
        pet->addUnitState(UNIT_STAT_CONTROLLED);

        // target should became visible at SetView call(if not visible before):
        // otherwise client\p_caster will ignore packets from the target(SetClientControl for example)
        camera.SetView(pet);

        p_caster->SetCharm(pet);
        p_caster->SetClientControl(pet, 1);
        ((Player*)caster)->SetMover(pet);

        pet->SetFlag(UNIT_FIELD_FLAGS, UNIT_FLAG_PLAYER_CONTROLLED);

        pet->StopMoving();
        pet->GetMotionMaster()->Clear(false);
        pet->GetMotionMaster()->MoveIdle();
    }
    else
    {
        p_caster->SetCharm(NULL);
        p_caster->SetClientControl(pet, 0);
        p_caster->SetMover(NULL);

        // there is a possibility that target became invisible for client\p_caster at ResetView call:
        // it must be called after movement control unapplying, not before! the reason is same as at aura applying
        camera.ResetView();

        // on delete only do caster related effects
        if(m_removeMode == AURA_REMOVE_BY_DELETE)
            return;

        pet->clearUnitState(UNIT_STAT_CONTROLLED);

        pet->RemoveFlag(UNIT_FIELD_FLAGS, UNIT_FLAG_PLAYER_CONTROLLED);

        pet->AttackStop();

        // out of range pet dismissed
        if (!pet->IsWithinDistInMap(p_caster, pet->GetMap()->GetVisibilityDistance()))
        {
            pet->Remove(PET_SAVE_NOT_IN_SLOT, true);
        }
        else
        {
            pet->GetMotionMaster()->MoveFollow(caster, PET_FOLLOW_DIST, PET_FOLLOW_ANGLE);
            pet->AddSplineFlag(SPLINEFLAG_WALKMODE);
        }
    }
}

void Aura::HandleAuraModPetTalentsPoints(bool /*Apply*/, bool Real)
{
    if(!Real)
        return;

    // Recalculate pet talent points
    if (Pet *pet=GetTarget()->GetPet())
        pet->InitTalentForLevel();
}

void Aura::HandleModCharm(bool apply, bool Real)
{
    if(!Real)
        return;

    Unit *target = GetTarget();

    // not charm yourself
    if(GetCasterGUID() == target->GetGUID())
        return;

    Unit* caster = GetCaster();
    if(!caster)
        return;

    if( apply )
    {
        if (target->GetCharmerGUID())
        {
            target->RemoveSpellsCausingAura(SPELL_AURA_MOD_CHARM);
            target->RemoveSpellsCausingAura(SPELL_AURA_MOD_POSSESS);
        }

        target->SetCharmerGUID(GetCasterGUID());
        target->setFaction(caster->getFaction());
        target->CastStop(target == caster ? GetId() : 0);
        caster->SetCharm(target);

        target->CombatStop(true);
        target->DeleteThreatList();
        target->getHostileRefManager().deleteReferences();

        if(target->GetTypeId() == TYPEID_UNIT)
        {
            ((Creature*)target)->AIM_Initialize();
            CharmInfo *charmInfo = target->InitCharmInfo(target);
            charmInfo->InitCharmCreateSpells();
            charmInfo->SetReactState( REACT_DEFENSIVE );

            if(caster->GetTypeId() == TYPEID_PLAYER && caster->getClass() == CLASS_WARLOCK)
            {
                CreatureInfo const *cinfo = ((Creature*)target)->GetCreatureInfo();
                if(cinfo && cinfo->type == CREATURE_TYPE_DEMON)
                {
                    // creature with pet number expected have class set
                    if(target->GetByteValue(UNIT_FIELD_BYTES_0, 1)==0)
                    {
                        if(cinfo->unit_class==0)
                            sLog.outErrorDb("Creature (Entry: %u) have unit_class = 0 but used in charmed spell, that will be result client crash.",cinfo->Entry);
                        else
                            sLog.outError("Creature (Entry: %u) have unit_class = %u but at charming have class 0!!! that will be result client crash.",cinfo->Entry,cinfo->unit_class);

                        target->SetByteValue(UNIT_FIELD_BYTES_0, 1, CLASS_MAGE);
                    }

                    //just to enable stat window
                    charmInfo->SetPetNumber(sObjectMgr.GeneratePetNumber(), true);
                    //if charmed two demons the same session, the 2nd gets the 1st one's name
                    target->SetUInt32Value(UNIT_FIELD_PET_NAME_TIMESTAMP, uint32(time(NULL)));
                }
            }
        }

        if(caster->GetTypeId() == TYPEID_PLAYER)
            ((Player*)caster)->CharmSpellInitialize();
    }
    else
    {
        target->SetCharmerGUID(0);

        if(target->GetTypeId() == TYPEID_PLAYER)
            ((Player*)target)->setFactionForRace(target->getRace());
        else
        {
            CreatureInfo const *cinfo = ((Creature*)target)->GetCreatureInfo();

            // restore faction
            if(((Creature*)target)->isPet())
            {
                if(Unit* owner = target->GetOwner())
                    target->setFaction(owner->getFaction());
                else if(cinfo)
                    target->setFaction(cinfo->faction_A);
            }
            else if(cinfo)                              // normal creature
                target->setFaction(cinfo->faction_A);

            // restore UNIT_FIELD_BYTES_0
            if(cinfo && caster->GetTypeId() == TYPEID_PLAYER && caster->getClass() == CLASS_WARLOCK && cinfo->type == CREATURE_TYPE_DEMON)
            {
                // DB must have proper class set in field at loading, not req. restore, including workaround case at apply
                // m_target->SetByteValue(UNIT_FIELD_BYTES_0, 1, cinfo->unit_class);

                if(target->GetCharmInfo())
                    target->GetCharmInfo()->SetPetNumber(0, true);
                else
                    sLog.outError("Aura::HandleModCharm: target (GUID: %u TypeId: %u) has a charm aura but no charm info!", target->GetGUIDLow(), target->GetTypeId());
            }
        }

        caster->SetCharm(NULL);

        if(caster->GetTypeId() == TYPEID_PLAYER)
            ((Player*)caster)->RemovePetActionBar();

        target->CombatStop(true);
        target->DeleteThreatList();
        target->getHostileRefManager().deleteReferences();

        if(target->GetTypeId() == TYPEID_UNIT)
        {
            ((Creature*)target)->AIM_Initialize();
            if (((Creature*)target)->AI())
                ((Creature*)target)->AI()->AttackedBy(caster);
        }
    }
}

void Aura::HandleModConfuse(bool apply, bool Real)
{
    if(!Real)
        return;

    GetTarget()->SetConfused(apply, GetCasterGUID(), GetId());
}

void Aura::HandleModFear(bool apply, bool Real)
{
    if (!Real)
        return;

    GetTarget()->SetFeared(apply, GetCasterGUID(), GetId());
}

void Aura::HandleFeignDeath(bool apply, bool Real)
{
    if(!Real)
        return;

    GetTarget()->SetFeignDeath(apply, GetCasterGUID(), GetId());
}

void Aura::HandleAuraModDisarm(bool apply, bool Real)
{
    if(!Real)
        return;

    Unit *target = GetTarget();

    if(!apply && target->HasAuraType(SPELL_AURA_MOD_DISARM))
        return;

    // not sure for it's correctness
    if(apply)
        target->SetFlag(UNIT_FIELD_FLAGS, UNIT_FLAG_DISARMED);
    else
        target->RemoveFlag(UNIT_FIELD_FLAGS, UNIT_FLAG_DISARMED);

    // only at real add/remove aura
    if (target->GetTypeId() != TYPEID_PLAYER)
        return;

    // main-hand attack speed already set to special value for feral form already and don't must change and reset at remove.
    if (target->IsInFeralForm())
        return;

    if (apply)
        target->SetAttackTime(BASE_ATTACK,BASE_ATTACK_TIME);
    else
        ((Player *)target)->SetRegularAttackTime();

    target->UpdateDamagePhysical(BASE_ATTACK);
}

void Aura::HandleAuraModStun(bool apply, bool Real)
{
    if(!Real)
        return;

    Unit *target = GetTarget();

    if (apply)
    {
        // Frost stun aura -> freeze/unfreeze target
        if (GetSpellSchoolMask(GetSpellProto()) & SPELL_SCHOOL_MASK_FROST)
            target->ModifyAuraState(AURA_STATE_FROZEN, apply);

        target->addUnitState(UNIT_STAT_STUNNED);
        target->SetTargetGUID(0);

        target->SetFlag(UNIT_FIELD_FLAGS, UNIT_FLAG_STUNNED);
        target->CastStop(target->GetGUID() == GetCasterGUID() ? GetId() : 0);

        // Creature specific
        if(target->GetTypeId() != TYPEID_PLAYER)
            target->StopMoving();
        else
        {
            ((Player*)target)->m_movementInfo.SetMovementFlags(MOVEFLAG_NONE);
            target->SetStandState(UNIT_STAND_STATE_STAND);// in 1.5 client
        }

        WorldPacket data(SMSG_FORCE_MOVE_ROOT, 8);
        data << target->GetPackGUID();
        data << uint32(0);
        target->SendMessageToSet(&data, true);

        // Summon the Naj'entus Spine GameObject on target if spell is Impaling Spine
        if(GetId() == 39837)
        {
            GameObject* pObj = new GameObject;
            if(pObj->Create(sObjectMgr.GenerateLowGuid(HIGHGUID_GAMEOBJECT), 185584, target->GetMap(), target->GetPhaseMask(),
                target->GetPositionX(), target->GetPositionY(), target->GetPositionZ(), target->GetOrientation(), 0.0f, 0.0f, 0.0f, 0.0f, 100, GO_STATE_READY))
            {
                pObj->SetRespawnTime(GetAuraDuration()/IN_MILLISECONDS);
                pObj->SetSpellId(GetId());
                target->AddGameObject(pObj);
                target->GetMap()->Add(pObj);
            }
            else
                delete pObj;
        }
    }
    else
    {
        // Frost stun aura -> freeze/unfreeze target
        if (GetSpellSchoolMask(GetSpellProto()) & SPELL_SCHOOL_MASK_FROST)
        {
            bool found_another = false;
            for(AuraType const* itr = &frozenAuraTypes[0]; *itr != SPELL_AURA_NONE; ++itr)
            {
                Unit::AuraList const& auras = target->GetAurasByType(*itr);
                for(Unit::AuraList::const_iterator i = auras.begin(); i != auras.end(); ++i)
                {
                    if( GetSpellSchoolMask((*i)->GetSpellProto()) & SPELL_SCHOOL_MASK_FROST)
                    {
                        found_another = true;
                        break;
                    }
                }
                if(found_another)
                    break;
            }

            if(!found_another)
                target->ModifyAuraState(AURA_STATE_FROZEN, apply);
        }

        // Real remove called after current aura remove from lists, check if other similar auras active
        if(target->HasAuraType(SPELL_AURA_MOD_STUN))
            return;

        target->clearUnitState(UNIT_STAT_STUNNED);
        target->RemoveFlag(UNIT_FIELD_FLAGS, UNIT_FLAG_STUNNED);

        if(!target->hasUnitState(UNIT_STAT_ROOT | UNIT_STAT_ON_VEHICLE))       // prevent allow move if have also root effect
        {
            if(target->getVictim() && target->isAlive())
                target->SetTargetGUID(target->getVictim()->GetGUID());

            WorldPacket data(SMSG_FORCE_MOVE_UNROOT, 8+4);
            data << target->GetPackGUID();
            data << uint32(0);
            target->SendMessageToSet(&data, true);
        }

        // Wyvern Sting
        if (GetSpellProto()->SpellFamilyName == SPELLFAMILY_HUNTER && GetSpellProto()->SpellFamilyFlags & UI64LIT(0x0000100000000000))
        {
            Unit* caster = GetCaster();
            if( !caster || caster->GetTypeId()!=TYPEID_PLAYER )
                return;

            uint32 spell_id = 0;

            switch(GetId())
            {
                case 19386: spell_id = 24131; break;
                case 24132: spell_id = 24134; break;
                case 24133: spell_id = 24135; break;
                case 27068: spell_id = 27069; break;
                case 49011: spell_id = 49009; break;
                case 49012: spell_id = 49010; break;
                default:
                    sLog.outError("Spell selection called for unexpected original spell %u, new spell for this spell family?",GetId());
                    return;
            }

            SpellEntry const* spellInfo = sSpellStore.LookupEntry(spell_id);

            if(!spellInfo)
                return;

            caster->CastSpell(target,spellInfo,true,NULL,this);
            return;
        }
    }
}

void Aura::HandleModStealth(bool apply, bool Real)
{
    Unit *target = GetTarget();

    if (apply)
    {
        // drop flag at stealth in bg
        target->RemoveAurasWithInterruptFlags(AURA_INTERRUPT_FLAG_IMMUNE_OR_LOST_SELECTION);

        // only at real aura add
        if (Real)
        {
            target->SetStandFlags(UNIT_STAND_FLAGS_CREEP);

            if (target->GetTypeId()==TYPEID_PLAYER)
                target->SetFlag(PLAYER_FIELD_BYTES2, 0x2000);

            // apply only if not in GM invisibility (and overwrite invisibility state)
            if (target->GetVisibility()!=VISIBILITY_OFF)
            {
                target->SetVisibility(VISIBILITY_GROUP_NO_DETECT);
                target->SetVisibility(VISIBILITY_GROUP_STEALTH);
            }

            // apply full stealth period bonuses only at first stealth aura in stack
            if(target->GetAurasByType(SPELL_AURA_MOD_STEALTH).size()<=2) // Vanish also triggering Stealth, but all ok, no double auras here possible
            {
                Unit::AuraList const& mDummyAuras = target->GetAurasByType(SPELL_AURA_DUMMY);
                for(Unit::AuraList::const_iterator i = mDummyAuras.begin();i != mDummyAuras.end(); ++i)
                {
                    // Master of Subtlety
                    if ((*i)->GetSpellProto()->SpellIconID == 2114)
                    {
                        target->RemoveAurasDueToSpell(31666);
                        int32 bp = (*i)->GetModifier()->m_amount;
                        target->CastCustomSpell(target,31665,&bp,NULL,NULL,true);
                    }
                    // Overkill
                    else if ((*i)->GetId() == 58426 && GetSpellProto()->SpellFamilyFlags & UI64LIT(0x0000000000400000))
                    {
                        target->CastSpell(target, 58427, true);
                    }
                }
            }
        }
    }
    else
    {
        // only at real aura remove of _last_ SPELL_AURA_MOD_STEALTH
        if (Real && !target->HasAuraType(SPELL_AURA_MOD_STEALTH))
        {
            // if no GM invisibility
            if (target->GetVisibility()!=VISIBILITY_OFF)
            {
                target->RemoveStandFlags(UNIT_STAND_FLAGS_CREEP);

                if (target->GetTypeId()==TYPEID_PLAYER)
                    target->RemoveFlag(PLAYER_FIELD_BYTES2, 0x2000);

                // restore invisibility if any
                if (target->HasAuraType(SPELL_AURA_MOD_INVISIBILITY))
                {
                    target->SetVisibility(VISIBILITY_GROUP_NO_DETECT);
                    target->SetVisibility(VISIBILITY_GROUP_INVISIBILITY);
                }
                else
                    target->SetVisibility(VISIBILITY_ON);
            }

            // apply delayed talent bonus remover at last stealth aura remove
            Unit::AuraList const& mDummyAuras = target->GetAurasByType(SPELL_AURA_DUMMY);
            for(Unit::AuraList::const_iterator i = mDummyAuras.begin();i != mDummyAuras.end(); ++i)
            {
                // Master of Subtlety
                if ((*i)->GetSpellProto()->SpellIconID == 2114)
                    target->CastSpell(target, 31666, true);
                // Overkill
                else if ((*i)->GetId() == 58426)//Overkill we should remove anyway
                {
                    if (Aura* aura = target->GetAura(58427, EFFECT_INDEX_0))
                    {
                        aura->SetAuraMaxDuration(20*IN_MILLISECONDS);
                        aura->GetHolder()->RefreshHolder();
                    }
                }
            }
        }
    }
}

void Aura::HandleInvisibility(bool apply, bool Real)
{
    Unit *target = GetTarget();

    if(apply)
    {
        target->m_invisibilityMask |= (1 << m_modifier.m_miscvalue);

        target->RemoveAurasWithInterruptFlags(AURA_INTERRUPT_FLAG_IMMUNE_OR_LOST_SELECTION);

        if(Real && target->GetTypeId()==TYPEID_PLAYER)
        {
            // apply glow vision
            target->SetFlag(PLAYER_FIELD_BYTES2,PLAYER_FIELD_BYTE2_INVISIBILITY_GLOW);

        }

        // apply only if not in GM invisibility and not stealth
        if(target->GetVisibility() == VISIBILITY_ON)
        {
            // Aura not added yet but visibility code expect temporary add aura
            target->SetVisibility(VISIBILITY_GROUP_NO_DETECT);
            target->SetVisibility(VISIBILITY_GROUP_INVISIBILITY);
        }
    }
    else
    {
        // recalculate value at modifier remove (current aura already removed)
        target->m_invisibilityMask = 0;
        Unit::AuraList const& auras = target->GetAurasByType(SPELL_AURA_MOD_INVISIBILITY);
        for(Unit::AuraList::const_iterator itr = auras.begin(); itr != auras.end(); ++itr)
            target->m_invisibilityMask |= (1 << (*itr)->GetModifier()->m_miscvalue);

        // only at real aura remove and if not have different invisibility auras.
        if(Real && target->m_invisibilityMask == 0)
        {
            // remove glow vision
            if(target->GetTypeId() == TYPEID_PLAYER)
                target->RemoveFlag(PLAYER_FIELD_BYTES2,PLAYER_FIELD_BYTE2_INVISIBILITY_GLOW);

            // apply only if not in GM invisibility & not stealthed while invisible
            if(target->GetVisibility() != VISIBILITY_OFF)
            {
                // if have stealth aura then already have stealth visibility
                if(!target->HasAuraType(SPELL_AURA_MOD_STEALTH))
                    target->SetVisibility(VISIBILITY_ON);
            }
        }
    }
}

void Aura::HandleInvisibilityDetect(bool apply, bool Real)
{
    Unit *target = GetTarget();

    if(apply)
    {
        target->m_detectInvisibilityMask |= (1 << m_modifier.m_miscvalue);
    }
    else
    {
        // recalculate value at modifier remove (current aura already removed)
        target->m_detectInvisibilityMask = 0;
        Unit::AuraList const& auras = target->GetAurasByType(SPELL_AURA_MOD_INVISIBILITY_DETECTION);
        for(Unit::AuraList::const_iterator itr = auras.begin(); itr != auras.end(); ++itr)
            target->m_detectInvisibilityMask |= (1 << (*itr)->GetModifier()->m_miscvalue);
    }
    if(Real && target->GetTypeId()==TYPEID_PLAYER)
        ((Player*)target)->GetCamera().UpdateVisibilityForOwner();
}

void Aura::HandleAuraModRoot(bool apply, bool Real)
{
    // only at real add/remove aura
    if(!Real)
        return;

    Unit *target = GetTarget();

    if (apply)
    {
        // Frost root aura -> freeze/unfreeze target
        if (GetSpellSchoolMask(GetSpellProto()) & SPELL_SCHOOL_MASK_FROST)
            target->ModifyAuraState(AURA_STATE_FROZEN, apply);

        target->addUnitState(UNIT_STAT_ROOT);
        target->SetTargetGUID(0);

        //Save last orientation
        if( target->getVictim() )
            target->SetOrientation(target->GetAngle(target->getVictim()));

        if(target->GetTypeId() == TYPEID_PLAYER)
        {
            if(!target->hasUnitState(UNIT_STAT_ON_VEHICLE))
            {
                WorldPacket data(SMSG_FORCE_MOVE_ROOT, 10);
                data << target->GetPackGUID();
                data << uint32(2);
                target->SendMessageToSet(&data, true);
            }

            //Clear unit movement flags
            ((Player*)target)->m_movementInfo.SetMovementFlags(MOVEFLAG_NONE);
        }
        else
            target->StopMoving();
    }
    else
    {
        // Frost root aura -> freeze/unfreeze target
        if (GetSpellSchoolMask(GetSpellProto()) & SPELL_SCHOOL_MASK_FROST)
        {
            bool found_another = false;
            for(AuraType const* itr = &frozenAuraTypes[0]; *itr != SPELL_AURA_NONE; ++itr)
            {
                Unit::AuraList const& auras = target->GetAurasByType(*itr);
                for(Unit::AuraList::const_iterator i = auras.begin(); i != auras.end(); ++i)
                {
                    if( GetSpellSchoolMask((*i)->GetSpellProto()) & SPELL_SCHOOL_MASK_FROST)
                    {
                        found_another = true;
                        break;
                    }
                }
                if(found_another)
                    break;
            }

            if(!found_another)
                target->ModifyAuraState(AURA_STATE_FROZEN, apply);
        }

        // Real remove called after current aura remove from lists, check if other similar auras active
        if(target->HasAuraType(SPELL_AURA_MOD_ROOT))
            return;

        target->clearUnitState(UNIT_STAT_ROOT);

        if(!target->hasUnitState(UNIT_STAT_STUNNED | UNIT_STAT_ON_VEHICLE))      // prevent allow move if have also stun effect
        {
            if(target->getVictim() && target->isAlive())
                target->SetTargetGUID(target->getVictim()->GetGUID());

            if(target->GetTypeId() == TYPEID_PLAYER)
            {
                WorldPacket data(SMSG_FORCE_MOVE_UNROOT, 10);
                data << target->GetPackGUID();
                data << (uint32)2;
                target->SendMessageToSet(&data, true);
            }
        }
    }
}

void Aura::HandleAuraModSilence(bool apply, bool Real)
{
    // only at real add/remove aura
    if(!Real)
        return;

    Unit *target = GetTarget();

    if(apply)
    {
        target->SetFlag(UNIT_FIELD_FLAGS, UNIT_FLAG_SILENCED);
        // Stop cast only spells vs PreventionType == SPELL_PREVENTION_TYPE_SILENCE
        for (uint32 i = CURRENT_MELEE_SPELL; i < CURRENT_MAX_SPELL; ++i)
            if (Spell* spell = target->GetCurrentSpell(CurrentSpellTypes(i)))
                if(spell->m_spellInfo->PreventionType == SPELL_PREVENTION_TYPE_SILENCE)
                    // Stop spells on prepare or casting state
                    target->InterruptSpell(CurrentSpellTypes(i), false);
    }
    else
    {
        // Real remove called after current aura remove from lists, check if other similar auras active
        if(target->HasAuraType(SPELL_AURA_MOD_SILENCE))
            return;

        target->RemoveFlag(UNIT_FIELD_FLAGS, UNIT_FLAG_SILENCED);
    }
}

void Aura::HandleModThreat(bool apply, bool Real)
{
    // only at real add/remove aura
    if (!Real)
        return;

    Unit *target = GetTarget();

    if (!target->isAlive())
        return;

    Unit* caster = GetCaster();

    if (!caster || !caster->isAlive())
        return;

    int level_diff = 0;
    int multiplier = 0;
    switch (GetId())
    {
        // Arcane Shroud
        case 26400:
            level_diff = target->getLevel() - 60;
            multiplier = 2;
            break;
        // The Eye of Diminution
        case 28862:
            level_diff = target->getLevel() - 60;
            multiplier = 1;
            break;
    }

    if (level_diff > 0)
        m_modifier.m_amount += multiplier * level_diff;

    if (target->GetTypeId() == TYPEID_PLAYER)
        for(int8 x=0;x < MAX_SPELL_SCHOOL;x++)
            if (m_modifier.m_miscvalue & int32(1<<x))
                ApplyPercentModFloatVar(target->m_threatModifier[x], float(m_modifier.m_amount), apply);
}

void Aura::HandleAuraModTotalThreat(bool apply, bool Real)
{
    // only at real add/remove aura
    if (!Real)
        return;

    Unit *target = GetTarget();

    if (!target->isAlive() || target->GetTypeId() != TYPEID_PLAYER)
        return;

    Unit* caster = GetCaster();

    if (!caster || !caster->isAlive())
        return;

    float threatMod = apply ? float(m_modifier.m_amount) : float(-m_modifier.m_amount);

    target->getHostileRefManager().threatAssist(caster, threatMod, GetSpellProto());
}

void Aura::HandleModTaunt(bool apply, bool Real)
{
    // only at real add/remove aura
    if (!Real)
        return;

    Unit *target = GetTarget();

    if (!target->isAlive() || !target->CanHaveThreatList())
        return;

    Unit* caster = GetCaster();

    if (!caster || !caster->isAlive())
        return;

    if (apply)
        target->TauntApply(caster);
    else
    {
        // When taunt aura fades out, mob will switch to previous target if current has less than 1.1 * secondthreat
        target->TauntFadeOut(caster);
    }
}

/*********************************************************/
/***                  MODIFY SPEED                     ***/
/*********************************************************/
void Aura::HandleAuraModIncreaseSpeed(bool apply, bool Real)
{
    // all applied/removed only at real aura add/remove
    if(!Real)
        return;
        
    Unit *target = GetTarget();

    GetTarget()->UpdateSpeed(MOVE_RUN, true);
    
    if (apply && GetSpellProto()->Id == 58875)
        target->CastSpell(target, 58876, true);
}

void Aura::HandleAuraModIncreaseMountedSpeed(bool apply, bool Real)
{
    // all applied/removed only at real aura add/remove
    if(!Real)
        return;

    Unit *target = GetTarget();

    target->UpdateSpeed(MOVE_RUN, true);

    // Festive Holiday Mount
    if (apply && GetSpellProto()->SpellIconID != 1794 && target->HasAura(62061))
        // Reindeer Transformation
        target->CastSpell(target, 25860, true, NULL, this);
}

void Aura::HandleAuraModIncreaseFlightSpeed(bool apply, bool Real)
{
    // all applied/removed only at real aura add/remove
    if(!Real)
        return;

    Unit *target = GetTarget();

    // Enable Fly mode for flying mounts
    if (m_modifier.m_auraname == SPELL_AURA_MOD_FLIGHT_SPEED_MOUNTED)
    {
        WorldPacket data;
        if(apply)
        {
            ((Player*)target)->SetCanFly(true);
            data.Initialize(SMSG_MOVE_SET_CAN_FLY, 12);
        }
        else
        {
            data.Initialize(SMSG_MOVE_UNSET_CAN_FLY, 12);
            ((Player*)target)->SetCanFly(false);
        }
        //data.append(target->GetPackGUID());
        data << target->GetPackGUID();
        data << uint32(0);                                      // unknown
        target->SendMessageToSet(&data, true);

        //Players on flying mounts must be immune to polymorph
        if (target->GetTypeId()==TYPEID_PLAYER)
            target->ApplySpellImmune(GetId(),IMMUNITY_MECHANIC,MECHANIC_POLYMORPH,apply);

        // Dragonmaw Illusion (overwrite mount model, mounted aura already applied)
        if (apply && target->HasAura(42016, EFFECT_INDEX_0) && target->GetMountID())
            target->SetUInt32Value(UNIT_FIELD_MOUNTDISPLAYID,16314);

        // Festive Holiday Mount
        if (apply && GetSpellProto()->SpellIconID != 1794 && target->HasAura(62061))
            // Reindeer Transformation
            target->CastSpell(target, 25860, true, NULL, this);
    }

    // Swift Flight Form check for higher speed flying mounts
    if (apply && target->GetTypeId() == TYPEID_PLAYER && GetSpellProto()->Id == 40121)
    {
        for (PlayerSpellMap::const_iterator iter = ((Player*)target)->GetSpellMap().begin(); iter != ((Player*)target)->GetSpellMap().end(); ++iter)
        {
            if (iter->second.state != PLAYERSPELL_REMOVED)
            {
                bool changedSpeed = false;
                SpellEntry const *spellInfo = sSpellStore.LookupEntry(iter->first);
                for(int i = 0; i < MAX_EFFECT_INDEX; ++i)
                {
                    if(spellInfo->EffectApplyAuraName[i] == SPELL_AURA_MOD_FLIGHT_SPEED_MOUNTED)
                    {
                        int32 mountSpeed = spellInfo->CalculateSimpleValue(SpellEffectIndex(i));
                        if (mountSpeed > m_modifier.m_amount)
                        {
                            m_modifier.m_amount = mountSpeed;
                            changedSpeed = true;
                            break;
                        }
                    }
                }
                if (changedSpeed)
                    break;
            }
        }
    }

    target->UpdateSpeed(MOVE_FLIGHT, true);
}

void Aura::HandleAuraModIncreaseSwimSpeed(bool /*apply*/, bool Real)
{
    // all applied/removed only at real aura add/remove
    if(!Real)
        return;

    GetTarget()->UpdateSpeed(MOVE_SWIM, true);
}

void Aura::HandleAuraModDecreaseSpeed(bool apply, bool Real)
{
    // all applied/removed only at real aura add/remove
    if(!Real)
        return;

    Unit *target = GetTarget();

    if (apply)
    {
        // Gronn Lord's Grasp, becomes stoned
        if (GetId() == 33572)
        {
            if (GetStackAmount() >= 5 && !target->HasAura(33652))
                target->CastSpell(target, 33652, true);
        }
    }

    target->UpdateSpeed(MOVE_RUN, true);
    target->UpdateSpeed(MOVE_SWIM, true);
    target->UpdateSpeed(MOVE_FLIGHT, true);
}

void Aura::HandleAuraModUseNormalSpeed(bool /*apply*/, bool Real)
{
    // all applied/removed only at real aura add/remove
    if(!Real)
        return;

    Unit *target = GetTarget();

    target->UpdateSpeed(MOVE_RUN, true);
    target->UpdateSpeed(MOVE_SWIM, true);
    target->UpdateSpeed(MOVE_FLIGHT, true);
}

/*********************************************************/
/***                     IMMUNITY                      ***/
/*********************************************************/

void Aura::HandleModMechanicImmunity(bool apply, bool /*Real*/)
{
    uint32 misc  = m_modifier.m_miscvalue;
    // Forbearance
    // in DBC wrong mechanic immune since 3.0.x
    if (GetId() == 25771)
        misc = MECHANIC_IMMUNE_SHIELD;

    Unit *target = GetTarget();

    if(apply && GetSpellProto()->AttributesEx & SPELL_ATTR_EX_DISPEL_AURAS_ON_IMMUNITY)
    {
        uint32 mechanic = 1 << (misc-1);

        //immune movement impairment and loss of control
        if(GetId()==42292 || GetId()==59752 || GetId()==65547 || GetId()==53490)
            mechanic=IMMUNE_TO_MOVEMENT_IMPAIRMENT_AND_LOSS_CONTROL_MASK;

        target->RemoveAurasAtMechanicImmunity(mechanic,GetId());
    }

    target->ApplySpellImmune(GetId(),IMMUNITY_MECHANIC,misc,apply);

    // Demonic Circle
    if (GetSpellProto()->SpellFamilyName == SPELLFAMILY_WARLOCK && GetSpellProto()->SpellIconID == 3221)
    {
        if (target->GetTypeId() != TYPEID_PLAYER)
            return;
        if (apply)
        {
            GameObject* obj = target->GetGameObject(48018);
            if (obj)
                ((Player*)target)->TeleportTo(obj->GetMapId(),obj->GetPositionX(),obj->GetPositionY(),obj->GetPositionZ(),obj->GetOrientation());
        }
    }

    // Bestial Wrath
    if (GetSpellProto()->SpellFamilyName == SPELLFAMILY_HUNTER && GetSpellProto()->SpellIconID == 1680)
    {
        // The Beast Within cast on owner if talent present
        if (Unit* owner = target->GetOwner())
        {
            // Search talent The Beast Within
            Unit::AuraList const& dummyAuras = owner->GetAurasByType(SPELL_AURA_MOD_DAMAGE_PERCENT_DONE);
            for(Unit::AuraList::const_iterator i = dummyAuras.begin(); i != dummyAuras.end(); ++i)
            {
                if ((*i)->GetSpellProto()->SpellIconID == 2229)
                {
                    if (apply)
                        owner->CastSpell(owner, 34471, true, NULL, this);
                    else
                        owner->RemoveAurasDueToSpell(34471);
                    break;
                }
            }
        }
    }
    // Heroic Fury (Intercept cooldown remove)
    else if (apply && GetSpellProto()->Id == 60970 && target->GetTypeId() == TYPEID_PLAYER)
        ((Player*)target)->RemoveSpellCooldown(20252, true);
}

void Aura::HandleModMechanicImmunityMask(bool apply, bool /*Real*/)
{
    uint32 mechanic  = m_modifier.m_miscvalue;

    if(apply && GetSpellProto()->AttributesEx & SPELL_ATTR_EX_DISPEL_AURAS_ON_IMMUNITY)
        GetTarget()->RemoveAurasAtMechanicImmunity(mechanic,GetId());

    // check implemented in Unit::IsImmunedToSpell and Unit::IsImmunedToSpellEffect
}

//this method is called whenever we add / remove aura which gives m_target some imunity to some spell effect
void Aura::HandleAuraModEffectImmunity(bool apply, bool /*Real*/)
{
    Unit *target = GetTarget();

    // when removing flag aura, handle flag drop
    if( !apply && target->GetTypeId() == TYPEID_PLAYER
        && (GetSpellProto()->AuraInterruptFlags & AURA_INTERRUPT_FLAG_IMMUNE_OR_LOST_SELECTION) )
    {
        if( BattleGround *bg = ((Player*)target)->GetBattleGround() )
            bg->EventPlayerDroppedFlag(((Player*)target));
    }

    target->ApplySpellImmune(GetId(), IMMUNITY_EFFECT, m_modifier.m_miscvalue, apply);
}

void Aura::HandleAuraModStateImmunity(bool apply, bool Real)
{
    if(apply && Real && GetSpellProto()->AttributesEx & SPELL_ATTR_EX_DISPEL_AURAS_ON_IMMUNITY)
    {
        Unit::AuraList const& auraList = GetTarget()->GetAurasByType(AuraType(m_modifier.m_miscvalue));
        for(Unit::AuraList::const_iterator itr = auraList.begin(); itr != auraList.end();)
        {
            if (auraList.front() != this)                   // skip itself aura (it already added)
            {
                GetTarget()->RemoveAurasDueToSpell(auraList.front()->GetId());
                itr = auraList.begin();
            }
            else
                ++itr;
        }
    }

    GetTarget()->ApplySpellImmune(GetId(), IMMUNITY_STATE, m_modifier.m_miscvalue, apply);
}

void Aura::HandleAuraModSchoolImmunity(bool apply, bool Real)
{
    Unit* target = GetTarget();
    target->ApplySpellImmune(GetId(), IMMUNITY_SCHOOL, m_modifier.m_miscvalue, apply);

    // remove all flag auras (they are positive, but they must be removed when you are immune)
    if( GetSpellProto()->AttributesEx & SPELL_ATTR_EX_DISPEL_AURAS_ON_IMMUNITY
        && GetSpellProto()->AttributesEx2 & SPELL_ATTR_EX2_DAMAGE_REDUCED_SHIELD )
        target->RemoveAurasWithInterruptFlags(AURA_INTERRUPT_FLAG_IMMUNE_OR_LOST_SELECTION);

    // TODO: optimalize this cycle - use RemoveAurasWithInterruptFlags call or something else
    if( Real && apply
        && GetSpellProto()->AttributesEx & SPELL_ATTR_EX_DISPEL_AURAS_ON_IMMUNITY
        && IsPositiveSpell(GetId()) )                       //Only positive immunity removes auras
    {
        uint32 school_mask = m_modifier.m_miscvalue;
        Unit::SpellAuraHolderMap& Auras = target->GetSpellAuraHolderMap();
        for(Unit::SpellAuraHolderMap::iterator iter = Auras.begin(), next; iter != Auras.end(); iter = next)
        {
            next = iter;
            ++next;
            SpellEntry const *spell = iter->second->GetSpellProto();
            if((GetSpellSchoolMask(spell) & school_mask)//Check for school mask
                && !( spell->Attributes & SPELL_ATTR_UNAFFECTED_BY_INVULNERABILITY)   //Spells unaffected by invulnerability
                && !iter->second->IsPositive()          //Don't remove positive spells
                && spell->Id != GetId() )               //Don't remove self
            {
                target->RemoveAurasDueToSpell(spell->Id);
                if(Auras.empty())
                    break;
                else
                    next = Auras.begin();
            }
        }
    }
    if( Real && GetSpellProto()->Mechanic == MECHANIC_BANISH )
    {
        if( apply )
            target->addUnitState(UNIT_STAT_ISOLATED);
        else
            target->clearUnitState(UNIT_STAT_ISOLATED);
    }
}

void Aura::HandleAuraModDmgImmunity(bool apply, bool /*Real*/)
{
    GetTarget()->ApplySpellImmune(GetId(), IMMUNITY_DAMAGE, m_modifier.m_miscvalue, apply);
}

void Aura::HandleAuraModDispelImmunity(bool apply, bool Real)
{
    // all applied/removed only at real aura add/remove
    if(!Real)
        return;

    GetTarget()->ApplySpellDispelImmunity(GetSpellProto(), DispelType(m_modifier.m_miscvalue), apply);
}

void Aura::HandleAuraProcTriggerSpell(bool apply, bool Real)
{
    if(!Real)
        return;

    if(apply)
    {
        // some spell have charges by functionality not have its in spell data
        switch (GetId())
        {
            case 28200:                                     // Ascendance (Talisman of Ascendance trinket)
                GetHolder()->SetAuraCharges(6);
                break;
            default: break;
        }
    }
}

void Aura::HandleAuraModStalked(bool apply, bool /*Real*/)
{
    // used by spells: Hunter's Mark, Mind Vision, Syndicate Tracker (MURP) DND
    if(apply)
        GetTarget()->SetFlag(UNIT_DYNAMIC_FLAGS, UNIT_DYNFLAG_TRACK_UNIT);
    else
        GetTarget()->RemoveFlag(UNIT_DYNAMIC_FLAGS, UNIT_DYNFLAG_TRACK_UNIT);
}

/*********************************************************/
/***                   PERIODIC                        ***/
/*********************************************************/

void Aura::HandlePeriodicTriggerSpell(bool apply, bool /*Real*/)
{
    m_isPeriodic = apply;

    Unit *target = GetTarget();

    if (!apply)
    {
        switch(GetId())
        {
            case 66:                                        // Invisibility
                if (m_removeMode == AURA_REMOVE_BY_EXPIRE)
                    target->CastSpell(target, 32612, true, NULL, this);

                return;
            case 42783:                                     //Wrath of the Astrom...
                if (m_removeMode == AURA_REMOVE_BY_EXPIRE && GetEffIndex() + 1 < MAX_EFFECT_INDEX)
                    target->CastSpell(target, GetSpellProto()->CalculateSimpleValue(SpellEffectIndex(GetEffIndex()+1)), true);
                return;
            case 51912:                                     // Ultra-Advanced Proto-Typical Shortening Blaster
                if (m_removeMode == AURA_REMOVE_BY_EXPIRE)
                {
                    if (Unit* pCaster = GetCaster())
                        pCaster->CastSpell(target, GetSpellProto()->EffectTriggerSpell[GetEffIndex()], true, NULL, this);
                }

                return;
            default:
                break;
        }
    }
}

void Aura::HandlePeriodicTriggerSpellWithValue(bool apply, bool /*Real*/)
{
    m_isPeriodic = apply;
}

void Aura::HandlePeriodicEnergize(bool apply, bool Real)
{
    if (!Real)
        return;

    Unit *target = GetTarget();

    // For prevent double apply bonuses
    bool loading = (target->GetTypeId() == TYPEID_PLAYER && ((Player*)target)->GetSession()->PlayerLoading());

    if (apply && !loading)
    {
        switch (GetId())
        {
            case 54833:                                     // Glyph of Innervate (value%/2 of casters base mana)
            {
                if (Unit* caster = GetCaster())
                    m_modifier.m_amount = int32(caster->GetCreateMana() * GetBasePoints() / (200 * GetAuraMaxTicks()));
                break;

            }
            case 29166:                                     // Innervate (value% of casters base mana)
            {
                if (Unit* caster = GetCaster())
                {
                    // Glyph of Innervate
                    if (caster->HasAura(54832))
                        caster->CastSpell(caster,54833,true,NULL,this);

                    m_modifier.m_amount = int32(caster->GetCreateMana() * GetBasePoints() / (100 * GetAuraMaxTicks()));
                }
                break;
            }
            case 48391:                                     // Owlkin Frenzy 2% base mana
                m_modifier.m_amount = target->GetCreateMana() * 2 / 100;
                break;
            case 57669:                                     // Replenishment (0.2% from max)
            case 61782:                                     // Infinite Replenishment
                m_modifier.m_amount = target->GetMaxPower(POWER_MANA) * 2 / 1000;
                break;
            default:
                break;
        }
    }
    if (!apply && !loading)
    {
        switch (GetId())
        {
            case 5229:                                      // Druid Bear Enrage
                if (target->HasAura(51185))               // King of the Jungle self Enrage bonus with infinity duration
                    target->RemoveAurasDueToSpell(51185);
                break;
            default:
                break;
        }
    }

    m_isPeriodic = apply;
}

void Aura::HandleAuraPowerBurn(bool apply, bool /*Real*/)
{
    m_isPeriodic = apply;
}

void Aura::HandleAuraPeriodicDummy(bool apply, bool Real)
{
    // spells required only Real aura add/remove
    if(!Real)
        return;

    Unit *target = GetTarget();

    // For prevent double apply bonuses
    bool loading = (target->GetTypeId() == TYPEID_PLAYER && ((Player*)target)->GetSession()->PlayerLoading());

    SpellEntry const*spell = GetSpellProto();
    switch( spell->SpellFamilyName)
    {
        case SPELLFAMILY_ROGUE:
        {
            if(!apply)
            {
                switch(spell->Id)
                {
                    // Master of Subtlety
                    case 31666: target->RemoveAurasDueToSpell(31665); break;
                }
            }
            break;
        }
        case SPELLFAMILY_WARLOCK:
        {
            switch (spell->Id)
            {
                case 48018:
                    if (apply)
                        target->CastSpell(target, 62388, true);                
                    else
                    {
                        target->RemoveGameObject(spell->Id,true);
                        target->RemoveAurasDueToSpell(62388);
                    }
                break;
            }
        }
        case SPELLFAMILY_HUNTER:
        {
            Unit* caster = GetCaster();

            // Explosive Shot
            if (apply && !loading && caster)
                m_modifier.m_amount += int32(caster->GetTotalAttackPowerValue(RANGED_ATTACK) * 14 / 100);
            break;
        }
    }

    m_isPeriodic = apply;
}

void Aura::HandlePeriodicHeal(bool apply, bool /*Real*/)
{
    m_isPeriodic = apply;

    Unit *target = GetTarget();

    // For prevent double apply bonuses
    bool loading = (target->GetTypeId() == TYPEID_PLAYER && ((Player*)target)->GetSession()->PlayerLoading());

    // Custom damage calculation after
    if (apply)
    {
        if(loading)
            return;

        Unit *caster = GetCaster();
        if (!caster)
            return;

        // Gift of the Naaru (have diff spellfamilies)
        if (GetSpellProto()->SpellIconID == 329 && GetSpellProto()->SpellVisual[0] == 7625)
        {
            int32 ap = int32 (0.22f * caster->GetTotalAttackPowerValue(BASE_ATTACK));
            int32 holy = caster->SpellBaseDamageBonusDone(GetSpellSchoolMask(GetSpellProto()));
            if  (holy < 0)
                holy = 0;
            holy = int32(holy * 377 / 1000);
            m_modifier.m_amount += ap > holy ? ap : holy;
        }

        m_modifier.m_amount = caster->SpellHealingBonusDone(target, GetSpellProto(), m_modifier.m_amount, DOT, GetStackAmount());
    }
}

void Aura::HandlePeriodicDamage(bool apply, bool Real)
{
    // spells required only Real aura add/remove
    if(!Real)
        return;

    m_isPeriodic = apply;

    Unit *target = GetTarget();
    SpellEntry const* spellProto = GetSpellProto();

    // For prevent double apply bonuses
    bool loading = (target->GetTypeId() == TYPEID_PLAYER && ((Player*)target)->GetSession()->PlayerLoading());

    // Custom damage calculation after
    if (apply)
    {
        if(loading)
            return;

        Unit *caster = GetCaster();
        if (!caster)
            return;

        switch (spellProto->SpellFamilyName)
        {
            case SPELLFAMILY_GENERIC:
            {
                // Pounce Bleed
                if (spellProto->SpellIconID == 147 && spellProto->SpellVisual[0] == 0)
                    // $AP*0.18/6 bonus per tick
                    m_modifier.m_amount += int32(caster->GetTotalAttackPowerValue(BASE_ATTACK) * 3 / 100);
                break;
            }
            case SPELLFAMILY_WARRIOR:
            {
                // Rend
                if (spellProto->SpellFamilyFlags & UI64LIT(0x0000000000000020))
                {
                    // $0.2*(($MWB+$mwb)/2+$AP/14*$MWS) bonus per tick
                    float ap = caster->GetTotalAttackPowerValue(BASE_ATTACK);
                    int32 mws = caster->GetAttackTime(BASE_ATTACK);
                    float mwb_min = caster->GetWeaponDamageRange(BASE_ATTACK,MINDAMAGE);
                    float mwb_max = caster->GetWeaponDamageRange(BASE_ATTACK,MAXDAMAGE);
                    m_modifier.m_amount+=int32(((mwb_min+mwb_max)/2+ap*mws/14000)*0.2f);
                    // If used while target is above 75% health, Rend does 35% more damage
                    if (spellProto->CalculateSimpleValue(EFFECT_INDEX_1) !=0 &&
                        target->GetHealth() > target->GetMaxHealth() * spellProto->CalculateSimpleValue(EFFECT_INDEX_1) / 100)
                        m_modifier.m_amount += m_modifier.m_amount * spellProto->CalculateSimpleValue(EFFECT_INDEX_2) / 100;
                }
                break;
            }
            case SPELLFAMILY_DRUID:
            {
                // Rake
                if (spellProto->SpellFamilyFlags & UI64LIT(0x0000000000001000) && spellProto->Effect[EFFECT_INDEX_2] == SPELL_EFFECT_ADD_COMBO_POINTS)
                    // $AP*0.18/3 bonus per tick
                    m_modifier.m_amount += int32(caster->GetTotalAttackPowerValue(BASE_ATTACK) * 6 / 100);
                // Lacerate
                if (spellProto->SpellFamilyFlags & UI64LIT(0x000000010000000000))
                    // $AP*0.05/5 bonus per tick
                    m_modifier.m_amount += int32(caster->GetTotalAttackPowerValue(BASE_ATTACK) / 100);
                // Rip
                if (spellProto->SpellFamilyFlags & UI64LIT(0x000000000000800000))
                {
                    // 0.01*$AP*cp
                    if (caster->GetTypeId() != TYPEID_PLAYER)
                        break;

                    uint8 cp = ((Player*)caster)->GetComboPoints();

                    // Idol of Feral Shadows. Cant be handled as SpellMod in SpellAura:Dummy due its dependency from CPs
                    Unit::AuraList const& dummyAuras = caster->GetAurasByType(SPELL_AURA_DUMMY);
                    for(Unit::AuraList::const_iterator itr = dummyAuras.begin(); itr != dummyAuras.end(); ++itr)
                    {
                        if((*itr)->GetId()==34241)
                        {
                            m_modifier.m_amount += cp * (*itr)->GetModifier()->m_amount;
                            break;
                        }
                    }
                    m_modifier.m_amount += int32(caster->GetTotalAttackPowerValue(BASE_ATTACK) * cp / 100);
                }
                // Lock Jaw
                if (spellProto->SpellFamilyFlags & UI64LIT(0x1000000000000000))
                    // 0.15*$AP
                    m_modifier.m_amount += int32(caster->GetTotalAttackPowerValue(BASE_ATTACK) * 15 / 100);
                break;
            }
            case SPELLFAMILY_ROGUE:
            {
                // Rupture
                if (spellProto->SpellFamilyFlags & UI64LIT(0x000000000000100000))
                {
                    if (caster->GetTypeId() != TYPEID_PLAYER)
                        break;
                    //1 point : ${($m1+$b1*1+0.015*$AP)*4} damage over 8 secs
                    //2 points: ${($m1+$b1*2+0.024*$AP)*5} damage over 10 secs
                    //3 points: ${($m1+$b1*3+0.03*$AP)*6} damage over 12 secs
                    //4 points: ${($m1+$b1*4+0.03428571*$AP)*7} damage over 14 secs
                    //5 points: ${($m1+$b1*5+0.0375*$AP)*8} damage over 16 secs
                    float AP_per_combo[6] = {0.0f, 0.015f, 0.024f, 0.03f, 0.03428571f, 0.0375f};
                    uint8 cp = ((Player*)caster)->GetComboPoints();
                    if (cp > 5) cp = 5;
                    m_modifier.m_amount += int32(caster->GetTotalAttackPowerValue(BASE_ATTACK) * AP_per_combo[cp]);
                }
                // Garrote
                if (spellProto->SpellFamilyFlags & UI64LIT(0x000000000000000100))
                    // $AP*0.07 bonus per tick
                    m_modifier.m_amount += int32(caster->GetTotalAttackPowerValue(BASE_ATTACK) * 7 / 100);
                // Deadly Poison
                if (spellProto->SpellFamilyFlags & UI64LIT(0x0000000000010000))
                    // 0.12*$AP / 4 * amount of stack
                    m_modifier.m_amount += int32(caster->GetTotalAttackPowerValue(BASE_ATTACK) * 3 * GetStackAmount() / 100);
                break;
            }
            case SPELLFAMILY_HUNTER:
            {
                // Serpent Sting
                if (spellProto->SpellFamilyFlags & UI64LIT(0x0000000000004000))
                    // $RAP*0.2/5 bonus per tick
                    m_modifier.m_amount += int32(caster->GetTotalAttackPowerValue(RANGED_ATTACK) * 0.2 / 5);
                // Immolation Trap
                if ((spellProto->SpellFamilyFlags & UI64LIT(0x0000000000000004)) && spellProto->SpellIconID == 678)
                    // $RAP*0.1/5 bonus per tick
                    m_modifier.m_amount += int32(caster->GetTotalAttackPowerValue(RANGED_ATTACK) * 10 / 500);
                break;
            }
            case SPELLFAMILY_PALADIN:
            {
                // Holy Vengeance / Blood Corruption
                if (spellProto->SpellFamilyFlags & UI64LIT(0x0000080000000000) && spellProto->SpellVisual[0] == 7902)
                {
                    // AP * 0.025 + SPH * 0.013 bonus per tick
                    float ap = caster->GetTotalAttackPowerValue(BASE_ATTACK);
                    int32 holy = caster->SpellBaseDamageBonusDone(GetSpellSchoolMask(spellProto));
                    if (holy < 0)
                        holy = 0;
                    m_modifier.m_amount += int32(GetStackAmount()) * (int32(ap * 0.025f) + int32(holy * 13 / 1000));
                }
                break;
            }
            case SPELLFAMILY_DEATHKNIGHT:
            {
                //Frost Fever and Blood Plague AP scale
                if (spellProto->SpellFamilyFlags & UI64LIT(0x400080000000000))
                {
                    m_modifier.m_amount += int32(caster->GetTotalAttackPowerValue(BASE_ATTACK) * 0.055f * 1.15f);
                }
                break;
            }
            default:
                break;
        }

        if(m_modifier.m_auraname == SPELL_AURA_PERIODIC_DAMAGE)
        {
            // SpellDamageBonusDone for magic spells
            if(spellProto->DmgClass == SPELL_DAMAGE_CLASS_NONE || spellProto->DmgClass == SPELL_DAMAGE_CLASS_MAGIC)
                m_modifier.m_amount = caster->SpellDamageBonusDone(target, GetSpellProto(), m_modifier.m_amount, DOT, GetStackAmount());
            // MeleeDamagebonusDone for weapon based spells
            else
            {
                WeaponAttackType attackType = GetWeaponAttackType(GetSpellProto());
                m_modifier.m_amount = caster->MeleeDamageBonusDone(target, m_modifier.m_amount, attackType, GetSpellProto(), DOT, GetStackAmount());
            }
        }
    }
    // remove time effects
    else
    {
        // Parasitic Shadowfiend - handle summoning of two Shadowfiends on DoT expire
        if(spellProto->Id == 41917)
            target->CastSpell(target, 41915, true);
        else if (spellProto->Id == 74562) // SPELL_FIERY_COMBUSTION - Ruby sanctum boss Halion
            target->CastSpell(target, 74607, true, NULL, NULL, GetCasterGUID());
        else if (spellProto->Id == 74792) // SPELL_SOUL_CONSUMPTION - Ruby sanctum boss Halion
            target->CastSpell(target, 74799, true, NULL, NULL, GetCasterGUID());
    }
}

void Aura::HandlePeriodicDamagePCT(bool apply, bool /*Real*/)
{
    m_isPeriodic = apply;
}

void Aura::HandlePeriodicLeech(bool apply, bool /*Real*/)
{
    m_isPeriodic = apply;

    // For prevent double apply bonuses
    bool loading = (GetTarget()->GetTypeId() == TYPEID_PLAYER && ((Player*)GetTarget())->GetSession()->PlayerLoading());

    // Custom damage calculation after
    if (apply)
    {
        if(loading)
            return;

        Unit *caster = GetCaster();
        if (!caster)
            return;

        m_modifier.m_amount = caster->SpellDamageBonusDone(GetTarget(), GetSpellProto(), m_modifier.m_amount, DOT, GetStackAmount());
    }
}

void Aura::HandlePeriodicManaLeech(bool apply, bool /*Real*/)
{
    m_isPeriodic = apply;
}

void Aura::HandlePeriodicHealthFunnel(bool apply, bool /*Real*/)
{
    m_isPeriodic = apply;

    // For prevent double apply bonuses
    bool loading = (GetTarget()->GetTypeId() == TYPEID_PLAYER && ((Player*)GetTarget())->GetSession()->PlayerLoading());

    // Custom damage calculation after
    if (apply)
    {
        if(loading)
            return;

        Unit *caster = GetCaster();
        if (!caster)
            return;

        m_modifier.m_amount = caster->SpellDamageBonusDone(GetTarget(), GetSpellProto(), m_modifier.m_amount, DOT, GetStackAmount());
    }
}

/*********************************************************/
/***                  MODIFY STATS                     ***/
/*********************************************************/

/********************************/
/***        RESISTANCE        ***/
/********************************/

void Aura::HandleAuraModResistanceExclusive(bool apply, bool /*Real*/)
{
    for(int8 x = SPELL_SCHOOL_NORMAL; x < MAX_SPELL_SCHOOL;x++)
    {
        int32 oldMaxValue = 0;
        if(m_modifier.m_miscvalue & int32(1<<x))
        {
            // no same resistance auras stack together
            Unit::AuraList const& REAuras = GetTarget()->GetAurasByType(SPELL_AURA_MOD_RESISTANCE_EXCLUSIVE);
            for (Unit::AuraList::const_iterator i = REAuras.begin(); i != REAuras.end(); ++i)
                if (((*i)->GetMiscValue() & int32(1<<x))  && (*i)->GetSpellProto()->Id != GetSpellProto()->Id)
                    if (oldMaxValue < (*i)->GetModifier()->m_amount)
                        oldMaxValue = (*i)->GetModifier()->m_amount;

            float value = (m_modifier.m_amount > oldMaxValue) ? m_modifier.m_amount - oldMaxValue : 0.0f;

            GetTarget()->HandleStatModifier(UnitMods(UNIT_MOD_RESISTANCE_START + x), BASE_VALUE, value, apply);
            if(GetTarget()->GetTypeId() == TYPEID_PLAYER)
                GetTarget()->ApplyResistanceBuffModsMod(SpellSchools(x), m_positive, value, apply);
        }
    }
}

void Aura::HandleAuraModResistance(bool apply, bool /*Real*/)
{
    for(int8 x = SPELL_SCHOOL_NORMAL; x < MAX_SPELL_SCHOOL;x++)
    {
        if(m_modifier.m_miscvalue & int32(1<<x))
        {
            GetTarget()->HandleStatModifier(UnitMods(UNIT_MOD_RESISTANCE_START + x), TOTAL_VALUE, float(m_modifier.m_amount), apply);
            if(GetTarget()->GetTypeId() == TYPEID_PLAYER || ((Creature*)GetTarget())->isPet())
                GetTarget()->ApplyResistanceBuffModsMod(SpellSchools(x), m_positive, float(m_modifier.m_amount), apply);
        }
    }
}

void Aura::HandleAuraModBaseResistancePCT(bool apply, bool /*Real*/)
{
    // only players have base stats
    if(GetTarget()->GetTypeId() != TYPEID_PLAYER)
    {
        //pets only have base armor
        if(((Creature*)GetTarget())->isPet() && (m_modifier.m_miscvalue & SPELL_SCHOOL_MASK_NORMAL))
            GetTarget()->HandleStatModifier(UNIT_MOD_ARMOR, BASE_PCT, float(m_modifier.m_amount), apply);
    }
    else
    {
        for(int8 x = SPELL_SCHOOL_NORMAL; x < MAX_SPELL_SCHOOL;x++)
        {
            if(m_modifier.m_miscvalue & int32(1<<x))
                GetTarget()->HandleStatModifier(UnitMods(UNIT_MOD_RESISTANCE_START + x), BASE_PCT, float(m_modifier.m_amount), apply);
        }
    }
}

void Aura::HandleModResistancePercent(bool apply, bool /*Real*/)
{
    Unit *target = GetTarget();

    for(int8 i = SPELL_SCHOOL_NORMAL; i < MAX_SPELL_SCHOOL; i++)
    {
        if(m_modifier.m_miscvalue & int32(1<<i))
        {
            target->HandleStatModifier(UnitMods(UNIT_MOD_RESISTANCE_START + i), TOTAL_PCT, float(m_modifier.m_amount), apply);
            if(target->GetTypeId() == TYPEID_PLAYER || ((Creature*)target)->isPet())
            {
                target->ApplyResistanceBuffModsPercentMod(SpellSchools(i), true, float(m_modifier.m_amount), apply);
                target->ApplyResistanceBuffModsPercentMod(SpellSchools(i), false, float(m_modifier.m_amount), apply);
            }
        }
    }
}

void Aura::HandleModBaseResistance(bool apply, bool /*Real*/)
{
    // only players have base stats
    if(GetTarget()->GetTypeId() != TYPEID_PLAYER)
    {
        //only pets have base stats
        if(((Creature*)GetTarget())->isPet() && (m_modifier.m_miscvalue & SPELL_SCHOOL_MASK_NORMAL))
            GetTarget()->HandleStatModifier(UNIT_MOD_ARMOR, TOTAL_VALUE, float(m_modifier.m_amount), apply);
    }
    else
    {
        for(int i = SPELL_SCHOOL_NORMAL; i < MAX_SPELL_SCHOOL; i++)
            if(m_modifier.m_miscvalue & (1<<i))
                GetTarget()->HandleStatModifier(UnitMods(UNIT_MOD_RESISTANCE_START + i), TOTAL_VALUE, float(m_modifier.m_amount), apply);
    }
}

/********************************/
/***           STAT           ***/
/********************************/

void Aura::HandleAuraModStat(bool apply, bool /*Real*/)
{
    if (m_modifier.m_miscvalue < -2 || m_modifier.m_miscvalue > 4)
    {
        sLog.outError("WARNING: Spell %u effect %u have unsupported misc value (%i) for SPELL_AURA_MOD_STAT ",GetId(),GetEffIndex(),m_modifier.m_miscvalue);
        return;
    }

    for(int32 i = STAT_STRENGTH; i < MAX_STATS; i++)
    {
        // -1 or -2 is all stats ( misc < -2 checked in function beginning )
        if (m_modifier.m_miscvalue < 0 || m_modifier.m_miscvalue == i)
        {
            //m_target->ApplyStatMod(Stats(i), m_modifier.m_amount,apply);
            GetTarget()->HandleStatModifier(UnitMods(UNIT_MOD_STAT_START + i), TOTAL_VALUE, float(m_modifier.m_amount), apply);
            if(GetTarget()->GetTypeId() == TYPEID_PLAYER || ((Creature*)GetTarget())->isPet())
                GetTarget()->ApplyStatBuffMod(Stats(i), float(m_modifier.m_amount), apply);
        }
    }
}

void Aura::HandleModPercentStat(bool apply, bool /*Real*/)
{
    if (m_modifier.m_miscvalue < -1 || m_modifier.m_miscvalue > 4)
    {
        sLog.outError("WARNING: Misc Value for SPELL_AURA_MOD_PERCENT_STAT not valid");
        return;
    }

    // only players have base stats
    if (GetTarget()->GetTypeId() != TYPEID_PLAYER)
        return;

    for (int32 i = STAT_STRENGTH; i < MAX_STATS; ++i)
    {
        if(m_modifier.m_miscvalue == i || m_modifier.m_miscvalue == -1)
            GetTarget()->HandleStatModifier(UnitMods(UNIT_MOD_STAT_START + i), BASE_PCT, float(m_modifier.m_amount), apply);
    }
}

void Aura::HandleModSpellDamagePercentFromStat(bool /*apply*/, bool /*Real*/)
{
    if(GetTarget()->GetTypeId() != TYPEID_PLAYER)
        return;

    // Magic damage modifiers implemented in Unit::SpellDamageBonusDone
    // This information for client side use only
    // Recalculate bonus
    ((Player*)GetTarget())->UpdateSpellDamageAndHealingBonus();
}

void Aura::HandleModSpellHealingPercentFromStat(bool /*apply*/, bool /*Real*/)
{
    if(GetTarget()->GetTypeId() != TYPEID_PLAYER)
        return;

    // Recalculate bonus
    ((Player*)GetTarget())->UpdateSpellDamageAndHealingBonus();
}

void Aura::HandleAuraModDispelResist(bool apply, bool Real)
{
    if(!Real || !apply)
        return;

    if(GetId() == 33206)
        GetTarget()->CastSpell(GetTarget(), 44416, true, NULL, this, GetCasterGUID());
}

void Aura::HandleModSpellDamagePercentFromAttackPower(bool /*apply*/, bool /*Real*/)
{
    if(GetTarget()->GetTypeId() != TYPEID_PLAYER)
        return;

    // Magic damage modifiers implemented in Unit::SpellDamageBonusDone
    // This information for client side use only
    // Recalculate bonus
    ((Player*)GetTarget())->UpdateSpellDamageAndHealingBonus();
}

void Aura::HandleModSpellHealingPercentFromAttackPower(bool /*apply*/, bool /*Real*/)
{
    if(GetTarget()->GetTypeId() != TYPEID_PLAYER)
        return;

    // Recalculate bonus
    ((Player*)GetTarget())->UpdateSpellDamageAndHealingBonus();
}

void Aura::HandleModHealingDone(bool /*apply*/, bool /*Real*/)
{
    if(GetTarget()->GetTypeId() != TYPEID_PLAYER)
        return;
    // implemented in Unit::SpellHealingBonusDone
    // this information is for client side only
    ((Player*)GetTarget())->UpdateSpellDamageAndHealingBonus();
}

void Aura::HandleModTotalPercentStat(bool apply, bool /*Real*/)
{
    if (m_modifier.m_miscvalue < -1 || m_modifier.m_miscvalue > 4)
    {
        sLog.outError("WARNING: Misc Value for SPELL_AURA_MOD_PERCENT_STAT not valid");
        return;
    }

    Unit *target = GetTarget();

    //save current and max HP before applying aura
    uint32 curHPValue = target->GetHealth();
    uint32 maxHPValue = target->GetMaxHealth();

    for (int32 i = STAT_STRENGTH; i < MAX_STATS; i++)
    {
        if(m_modifier.m_miscvalue == i || m_modifier.m_miscvalue == -1)
        {
            target->HandleStatModifier(UnitMods(UNIT_MOD_STAT_START + i), TOTAL_PCT, float(m_modifier.m_amount), apply);
            if(target->GetTypeId() == TYPEID_PLAYER || ((Creature*)target)->isPet())
                target->ApplyStatPercentBuffMod(Stats(i), float(m_modifier.m_amount), apply );
        }
    }

    //recalculate current HP/MP after applying aura modifications (only for spells with 0x10 flag)
    if ((m_modifier.m_miscvalue == STAT_STAMINA) && (maxHPValue > 0) && (GetSpellProto()->Attributes & 0x10))
    {
        // newHP = (curHP / maxHP) * newMaxHP = (newMaxHP * curHP) / maxHP -> which is better because no int -> double -> int conversion is needed
        uint32 newHPValue = (target->GetMaxHealth() * curHPValue) / maxHPValue;
        target->SetHealth(newHPValue);
    }
}

void Aura::HandleAuraModResistenceOfStatPercent(bool /*apply*/, bool /*Real*/)
{
    if(GetTarget()->GetTypeId() != TYPEID_PLAYER)
        return;

    if(m_modifier.m_miscvalue != SPELL_SCHOOL_MASK_NORMAL)
    {
        // support required adding replace UpdateArmor by loop by UpdateResistence at intellect update
        // and include in UpdateResistence same code as in UpdateArmor for aura mod apply.
        sLog.outError("Aura SPELL_AURA_MOD_RESISTANCE_OF_STAT_PERCENT(182) need adding support for non-armor resistances!");
        return;
    }

    // Recalculate Armor
    GetTarget()->UpdateArmor();
}

/********************************/
/***      HEAL & ENERGIZE     ***/
/********************************/
void Aura::HandleAuraModTotalHealthPercentRegen(bool apply, bool /*Real*/)
{
    m_isPeriodic = apply;
}

void Aura::HandleAuraModTotalManaPercentRegen(bool apply, bool /*Real*/)
{
    if(m_modifier.periodictime == 0)
        m_modifier.periodictime = 1000;

    m_periodicTimer = m_modifier.periodictime;
    m_isPeriodic = apply;
}

void Aura::HandleModRegen(bool apply, bool /*Real*/)        // eating
{
    if(m_modifier.periodictime == 0)
        m_modifier.periodictime = 5000;

    m_periodicTimer = 5000;
    m_isPeriodic = apply;
}

void Aura::HandleModPowerRegen(bool apply, bool Real)       // drinking
{
    if (!Real)
        return;

    Powers pt = GetTarget()->getPowerType();
    if(m_modifier.periodictime == 0)
    {
        // Anger Management (only spell use this aura for rage)
        if (pt == POWER_RAGE)
            m_modifier.periodictime = 3000;
        else
            m_modifier.periodictime = 2000;
    }

    m_periodicTimer = 5000;

    if (GetTarget()->GetTypeId() == TYPEID_PLAYER && m_modifier.m_miscvalue == POWER_MANA)
        ((Player*)GetTarget())->UpdateManaRegen();

    m_isPeriodic = apply;
}

void Aura::HandleModPowerRegenPCT(bool /*apply*/, bool Real)
{
    // spells required only Real aura add/remove
    if(!Real)
        return;

    if (GetTarget()->GetTypeId() != TYPEID_PLAYER)
        return;

    // Update manaregen value
    if (m_modifier.m_miscvalue == POWER_MANA)
        ((Player*)GetTarget())->UpdateManaRegen();
}

void Aura::HandleModManaRegen(bool /*apply*/, bool Real)
{
    // spells required only Real aura add/remove
    if(!Real)
        return;

    if (GetTarget()->GetTypeId() != TYPEID_PLAYER)
        return;

    //Note: an increase in regen does NOT cause threat.
    ((Player*)GetTarget())->UpdateManaRegen();
}

void Aura::HandleComprehendLanguage(bool apply, bool /*Real*/)
{
    if(apply)
        GetTarget()->SetFlag(UNIT_FIELD_FLAGS_2, UNIT_FLAG2_COMPREHEND_LANG);
    else
        GetTarget()->RemoveFlag(UNIT_FIELD_FLAGS_2, UNIT_FLAG2_COMPREHEND_LANG);
}

void Aura::HandleAuraModIncreaseHealth(bool apply, bool Real)
{
    Unit *target = GetTarget();

    // Special case with temporary increase max/current health
    switch(GetId())
    {
        case 12976:                                         // Warrior Last Stand triggered spell
        case 28726:                                         // Nightmare Seed ( Nightmare Seed )
        case 31616:                                         // Nature's Guardian
        case 34511:                                         // Valor (Bulwark of Kings, Bulwark of the Ancient Kings)
        case 44055: case 55915: case 55917: case 67596:     // Tremendous Fortitude (Battlemaster's Alacrity)
        case 50322:                                         // Survival Instincts
        case 53479:                                         // Hunter pet - Last Stand
        case 54443:                                         // Demonic Empowerment (Voidwalker)
        case 55233:                                         // Vampiric Blood
        case 59465:                                         // Brood Rage (Ahn'Kahet)
        {
            if(Real)
            {
                if(apply)
                {
                    // Demonic Empowerment (Voidwalker) & Vampiric Blood - special cases, store percent in data
                    // recalculate to full amount at apply for proper remove
                    if (GetId() == 54443 || GetId() == 55233)
                        m_modifier.m_amount = target->GetMaxHealth() * m_modifier.m_amount / 100;

                    target->HandleStatModifier(UNIT_MOD_HEALTH, TOTAL_VALUE, float(m_modifier.m_amount), apply);
                    target->ModifyHealth(m_modifier.m_amount);
                }
                else
                {
                    if (int32(target->GetHealth()) > m_modifier.m_amount)
                        target->ModifyHealth(-m_modifier.m_amount);
                    else
                        target->SetHealth(1);
                    target->HandleStatModifier(UNIT_MOD_HEALTH, TOTAL_VALUE, float(m_modifier.m_amount), apply);
                }
            }
            return;
        }
    }

    // generic case
    target->HandleStatModifier(UNIT_MOD_HEALTH, TOTAL_VALUE, float(m_modifier.m_amount), apply);
}

void  Aura::HandleAuraModIncreaseMaxHealth(bool apply, bool /*Real*/)
{
    Unit *target = GetTarget();
    uint32 oldhealth = target->GetHealth();
    double healthPercentage = (double)oldhealth / (double)target->GetMaxHealth();

    target->HandleStatModifier(UNIT_MOD_HEALTH, TOTAL_VALUE, float(m_modifier.m_amount), apply);

    // refresh percentage
    if(oldhealth > 0)
    {
        uint32 newhealth = uint32(ceil((double)target->GetMaxHealth() * healthPercentage));
        if(newhealth==0)
            newhealth = 1;

        target->SetHealth(newhealth);
    }
}

void Aura::HandleAuraModIncreaseEnergy(bool apply, bool Real)
{
    Unit *target = GetTarget();
    Powers powerType = target->getPowerType();
    if(int32(powerType) != m_modifier.m_miscvalue)
        return;

    UnitMods unitMod = UnitMods(UNIT_MOD_POWER_START + powerType);

    // Special case with temporary increase max/current power (percent)
    if (GetId()==64904)                                     // Hymn of Hope
    {
        if(Real)
        {
            uint32 val = target->GetPower(powerType);
            target->HandleStatModifier(unitMod, TOTAL_PCT, float(m_modifier.m_amount), apply);
            target->SetPower(powerType, apply ? val*(100+m_modifier.m_amount)/100 : val*100/(100+m_modifier.m_amount));
        }
        return;
    }

    // generic flat case
    target->HandleStatModifier(unitMod, TOTAL_VALUE, float(m_modifier.m_amount), apply);
}

void Aura::HandleAuraModIncreaseEnergyPercent(bool apply, bool /*Real*/)
{
    Powers powerType = GetTarget()->getPowerType();
    if(int32(powerType) != m_modifier.m_miscvalue)
        return;

    UnitMods unitMod = UnitMods(UNIT_MOD_POWER_START + powerType);

    GetTarget()->HandleStatModifier(unitMod, TOTAL_PCT, float(m_modifier.m_amount), apply);
}

void Aura::HandleAuraModIncreaseHealthPercent(bool apply, bool /*Real*/)
{
    GetTarget()->HandleStatModifier(UNIT_MOD_HEALTH, TOTAL_PCT, float(m_modifier.m_amount), apply);
}

void Aura::HandleAuraIncreaseBaseHealthPercent(bool apply, bool /*Real*/)
{
    GetTarget()->HandleStatModifier(UNIT_MOD_HEALTH, BASE_PCT, float(m_modifier.m_amount), apply);
}

/********************************/
/***          FIGHT           ***/
/********************************/

void Aura::HandleAuraModParryPercent(bool /*apply*/, bool /*Real*/)
{
    if(GetTarget()->GetTypeId() != TYPEID_PLAYER)
        return;

    ((Player*)GetTarget())->UpdateParryPercentage();
}

void Aura::HandleAuraModDodgePercent(bool /*apply*/, bool /*Real*/)
{
    if(GetTarget()->GetTypeId() != TYPEID_PLAYER)
        return;

    ((Player*)GetTarget())->UpdateDodgePercentage();
    //sLog.outError("BONUS DODGE CHANCE: + %f", float(m_modifier.m_amount));
}

void Aura::HandleAuraModBlockPercent(bool /*apply*/, bool /*Real*/)
{
    if(GetTarget()->GetTypeId() != TYPEID_PLAYER)
        return;

    ((Player*)GetTarget())->UpdateBlockPercentage();
    //sLog.outError("BONUS BLOCK CHANCE: + %f", float(m_modifier.m_amount));
}

void Aura::HandleAuraModRegenInterrupt(bool /*apply*/, bool Real)
{
    // spells required only Real aura add/remove
    if(!Real)
        return;

    if(GetTarget()->GetTypeId() != TYPEID_PLAYER)
        return;

    ((Player*)GetTarget())->UpdateManaRegen();
}

void Aura::HandleAuraModCritPercent(bool apply, bool Real)
{
    Unit *target = GetTarget();

    if(target->GetTypeId() != TYPEID_PLAYER)
        return;

    // apply item specific bonuses for already equipped weapon
    if(Real)
    {
        for(int i = 0; i < MAX_ATTACK; ++i)
            if(Item* pItem = ((Player*)target)->GetWeaponForAttack(WeaponAttackType(i),true,false))
                ((Player*)target)->_ApplyWeaponDependentAuraCritMod(pItem, WeaponAttackType(i), this, apply);
    }

    // mods must be applied base at equipped weapon class and subclass comparison
    // with spell->EquippedItemClass and  EquippedItemSubClassMask and EquippedItemInventoryTypeMask
    // m_modifier.m_miscvalue comparison with item generated damage types

    if (GetSpellProto()->EquippedItemClass == -1)
    {
        ((Player*)target)->HandleBaseModValue(CRIT_PERCENTAGE,         FLAT_MOD, float (m_modifier.m_amount), apply);
        ((Player*)target)->HandleBaseModValue(OFFHAND_CRIT_PERCENTAGE, FLAT_MOD, float (m_modifier.m_amount), apply);
        ((Player*)target)->HandleBaseModValue(RANGED_CRIT_PERCENTAGE,  FLAT_MOD, float (m_modifier.m_amount), apply);
    }
    else
    {
        // done in Player::_ApplyWeaponDependentAuraMods
    }
}

void Aura::HandleModHitChance(bool apply, bool /*Real*/)
{
    Unit *target = GetTarget();

    if(target->GetTypeId() == TYPEID_PLAYER)
    {
        ((Player*)target)->UpdateMeleeHitChances();
        ((Player*)target)->UpdateRangedHitChances();
    }
    else
    {
        target->m_modMeleeHitChance += apply ? m_modifier.m_amount : (-m_modifier.m_amount);
        target->m_modRangedHitChance += apply ? m_modifier.m_amount : (-m_modifier.m_amount);
    }
}

void Aura::HandleModSpellHitChance(bool apply, bool /*Real*/)
{
    if(GetTarget()->GetTypeId() == TYPEID_PLAYER)
    {
        ((Player*)GetTarget())->UpdateSpellHitChances();
    }
    else
    {
        GetTarget()->m_modSpellHitChance += apply ? m_modifier.m_amount: (-m_modifier.m_amount);
    }
}

void Aura::HandleModSpellCritChance(bool apply, bool Real)
{
    // spells required only Real aura add/remove
    if(!Real)
        return;

    if(GetTarget()->GetTypeId() == TYPEID_PLAYER)
    {
        ((Player*)GetTarget())->UpdateAllSpellCritChances();
    }
    else
    {
        GetTarget()->m_baseSpellCritChance += apply ? m_modifier.m_amount:(-m_modifier.m_amount);
    }
}

void Aura::HandleModSpellCritChanceShool(bool /*apply*/, bool Real)
{
    // spells required only Real aura add/remove
    if(!Real)
        return;

    if(GetTarget()->GetTypeId() != TYPEID_PLAYER)
        return;

    for(int school = SPELL_SCHOOL_NORMAL; school < MAX_SPELL_SCHOOL; ++school)
        if (m_modifier.m_miscvalue & (1<<school))
            ((Player*)GetTarget())->UpdateSpellCritChance(school);
}

/********************************/
/***         ATTACK SPEED     ***/
/********************************/

void Aura::HandleModCastingSpeed(bool apply, bool /*Real*/)
{
    GetTarget()->ApplyCastTimePercentMod(float(m_modifier.m_amount),apply);
}

void Aura::HandleModMeleeRangedSpeedPct(bool apply, bool /*Real*/)
{
    Unit *target = GetTarget();
    target->ApplyAttackTimePercentMod(BASE_ATTACK, float(m_modifier.m_amount), apply);
    target->ApplyAttackTimePercentMod(OFF_ATTACK, float(m_modifier.m_amount), apply);
    target->ApplyAttackTimePercentMod(RANGED_ATTACK, float(m_modifier.m_amount), apply);
}

void Aura::HandleModCombatSpeedPct(bool apply, bool /*Real*/)
{
    Unit *target = GetTarget();
    target->ApplyCastTimePercentMod(float(m_modifier.m_amount), apply);
    target->ApplyAttackTimePercentMod(BASE_ATTACK, float(m_modifier.m_amount), apply);
    target->ApplyAttackTimePercentMod(OFF_ATTACK, float(m_modifier.m_amount), apply);
    target->ApplyAttackTimePercentMod(RANGED_ATTACK, float(m_modifier.m_amount), apply);
}

void Aura::HandleModAttackSpeed(bool apply, bool /*Real*/)
{
    GetTarget()->ApplyAttackTimePercentMod(BASE_ATTACK,float(m_modifier.m_amount),apply);
}

void Aura::HandleHaste(bool apply, bool /*Real*/)
{
    Unit *target = GetTarget();
    target->ApplyAttackTimePercentMod(BASE_ATTACK, float(m_modifier.m_amount), apply);
    target->ApplyAttackTimePercentMod(OFF_ATTACK, float(m_modifier.m_amount), apply);
    target->ApplyAttackTimePercentMod(RANGED_ATTACK, float(m_modifier.m_amount), apply);
}

void Aura::HandleAuraModRangedHaste(bool apply, bool /*Real*/)
{
    GetTarget()->ApplyAttackTimePercentMod(RANGED_ATTACK, float(m_modifier.m_amount), apply);
}

void Aura::HandleRangedAmmoHaste(bool apply, bool /*Real*/)
{
    if(GetTarget()->GetTypeId() != TYPEID_PLAYER)
        return;
    GetTarget()->ApplyAttackTimePercentMod(RANGED_ATTACK, float(m_modifier.m_amount), apply);
}

/********************************/
/***        ATTACK POWER      ***/
/********************************/

void Aura::HandleAuraModAttackPower(bool apply, bool /*Real*/)
{
    GetTarget()->HandleStatModifier(UNIT_MOD_ATTACK_POWER, TOTAL_VALUE, float(m_modifier.m_amount), apply);
}

void Aura::HandleAuraModRangedAttackPower(bool apply, bool /*Real*/)
{
    if((GetTarget()->getClassMask() & CLASSMASK_WAND_USERS)!=0)
        return;

    GetTarget()->HandleStatModifier(UNIT_MOD_ATTACK_POWER_RANGED, TOTAL_VALUE, float(m_modifier.m_amount), apply);
}

void Aura::HandleAuraModAttackPowerPercent(bool apply, bool /*Real*/)
{
    //UNIT_FIELD_ATTACK_POWER_MULTIPLIER = multiplier - 1
    GetTarget()->HandleStatModifier(UNIT_MOD_ATTACK_POWER, TOTAL_PCT, float(m_modifier.m_amount), apply);
}

void Aura::HandleAuraModRangedAttackPowerPercent(bool apply, bool /*Real*/)
{
    if((GetTarget()->getClassMask() & CLASSMASK_WAND_USERS)!=0)
        return;

    //UNIT_FIELD_RANGED_ATTACK_POWER_MULTIPLIER = multiplier - 1
    GetTarget()->HandleStatModifier(UNIT_MOD_ATTACK_POWER_RANGED, TOTAL_PCT, float(m_modifier.m_amount), apply);
}

void Aura::HandleAuraModRangedAttackPowerOfStatPercent(bool /*apply*/, bool Real)
{
    // spells required only Real aura add/remove
    if(!Real)
        return;

    // Recalculate bonus
    if(GetTarget()->GetTypeId() == TYPEID_PLAYER && !(GetTarget()->getClassMask() & CLASSMASK_WAND_USERS))
        ((Player*)GetTarget())->UpdateAttackPowerAndDamage(true);
}

void Aura::HandleAuraModAttackPowerOfStatPercent(bool /*apply*/, bool Real)
{
    // spells required only Real aura add/remove
    if(!Real)
        return;

    // Recalculate bonus
    if(GetTarget()->GetTypeId() == TYPEID_PLAYER)
        ((Player*)GetTarget())->UpdateAttackPowerAndDamage(false);
}

void Aura::HandleAuraModAttackPowerOfArmor(bool /*apply*/, bool Real)
{
    // spells required only Real aura add/remove
    if(!Real)
        return;

    // Recalculate bonus
    if(GetTarget()->GetTypeId() == TYPEID_PLAYER)
        ((Player*)GetTarget())->UpdateAttackPowerAndDamage(false);
}
/********************************/
/***        DAMAGE BONUS      ***/
/********************************/
void Aura::HandleModDamageDone(bool apply, bool Real)
{
    Unit *target = GetTarget();

    // apply item specific bonuses for already equipped weapon
    if(Real && target->GetTypeId() == TYPEID_PLAYER)
    {
        for(int i = 0; i < MAX_ATTACK; ++i)
            if(Item* pItem = ((Player*)target)->GetWeaponForAttack(WeaponAttackType(i),true,false))
                ((Player*)target)->_ApplyWeaponDependentAuraDamageMod(pItem, WeaponAttackType(i), this, apply);
    }

    // m_modifier.m_miscvalue is bitmask of spell schools
    // 1 ( 0-bit ) - normal school damage (SPELL_SCHOOL_MASK_NORMAL)
    // 126 - full bitmask all magic damages (SPELL_SCHOOL_MASK_MAGIC) including wands
    // 127 - full bitmask any damages
    //
    // mods must be applied base at equipped weapon class and subclass comparison
    // with spell->EquippedItemClass and  EquippedItemSubClassMask and EquippedItemInventoryTypeMask
    // m_modifier.m_miscvalue comparison with item generated damage types

    if((m_modifier.m_miscvalue & SPELL_SCHOOL_MASK_NORMAL) != 0)
    {
        // apply generic physical damage bonuses including wand case
        if (GetSpellProto()->EquippedItemClass == -1 || target->GetTypeId() != TYPEID_PLAYER)
        {
            target->HandleStatModifier(UNIT_MOD_DAMAGE_MAINHAND, TOTAL_VALUE, float(m_modifier.m_amount), apply);
            target->HandleStatModifier(UNIT_MOD_DAMAGE_OFFHAND, TOTAL_VALUE, float(m_modifier.m_amount), apply);
            target->HandleStatModifier(UNIT_MOD_DAMAGE_RANGED, TOTAL_VALUE, float(m_modifier.m_amount), apply);
        }
        else
        {
            // done in Player::_ApplyWeaponDependentAuraMods
        }

        if(target->GetTypeId() == TYPEID_PLAYER)
        {
            if(m_positive)
                target->ApplyModUInt32Value(PLAYER_FIELD_MOD_DAMAGE_DONE_POS, m_modifier.m_amount, apply);
            else
                target->ApplyModUInt32Value(PLAYER_FIELD_MOD_DAMAGE_DONE_NEG, m_modifier.m_amount, apply);
        }
    }

    // Skip non magic case for speedup
    if((m_modifier.m_miscvalue & SPELL_SCHOOL_MASK_MAGIC) == 0)
        return;

    if( GetSpellProto()->EquippedItemClass != -1 || GetSpellProto()->EquippedItemInventoryTypeMask != 0 )
    {
        // wand magic case (skip generic to all item spell bonuses)
        // done in Player::_ApplyWeaponDependentAuraMods

        // Skip item specific requirements for not wand magic damage
        return;
    }

    // Magic damage modifiers implemented in Unit::SpellDamageBonusDone
    // This information for client side use only
    if(target->GetTypeId() == TYPEID_PLAYER)
    {
        if(m_positive)
        {
            for(int i = SPELL_SCHOOL_HOLY; i < MAX_SPELL_SCHOOL; ++i)
            {
                if((m_modifier.m_miscvalue & (1<<i)) != 0)
                    target->ApplyModUInt32Value(PLAYER_FIELD_MOD_DAMAGE_DONE_POS + i, m_modifier.m_amount, apply);
            }
        }
        else
        {
            for(int i = SPELL_SCHOOL_HOLY; i < MAX_SPELL_SCHOOL; ++i)
            {
                if((m_modifier.m_miscvalue & (1<<i)) != 0)
                    target->ApplyModUInt32Value(PLAYER_FIELD_MOD_DAMAGE_DONE_NEG + i, m_modifier.m_amount, apply);
            }
        }
        Pet* pet = target->GetPet();
        if(pet)
            pet->UpdateAttackPowerAndDamage();
    }
}

void Aura::HandleModDamagePercentDone(bool apply, bool Real)
{
    DEBUG_FILTER_LOG(LOG_FILTER_SPELL_CAST, "AURA MOD DAMAGE type:%u negative:%u", m_modifier.m_miscvalue, m_positive ? 0 : 1);
    Unit *target = GetTarget();

    // apply item specific bonuses for already equipped weapon
    if(Real && target->GetTypeId() == TYPEID_PLAYER)
    {
        for(int i = 0; i < MAX_ATTACK; ++i)
            if(Item* pItem = ((Player*)target)->GetWeaponForAttack(WeaponAttackType(i),true,false))
                ((Player*)target)->_ApplyWeaponDependentAuraDamageMod(pItem, WeaponAttackType(i), this, apply);
    }

    // m_modifier.m_miscvalue is bitmask of spell schools
    // 1 ( 0-bit ) - normal school damage (SPELL_SCHOOL_MASK_NORMAL)
    // 126 - full bitmask all magic damages (SPELL_SCHOOL_MASK_MAGIC) including wand
    // 127 - full bitmask any damages
    //
    // mods must be applied base at equipped weapon class and subclass comparison
    // with spell->EquippedItemClass and  EquippedItemSubClassMask and EquippedItemInventoryTypeMask
    // m_modifier.m_miscvalue comparison with item generated damage types

    if((m_modifier.m_miscvalue & SPELL_SCHOOL_MASK_NORMAL) != 0)
    {
        // apply generic physical damage bonuses including wand case
        if (GetSpellProto()->EquippedItemClass == -1 || target->GetTypeId() != TYPEID_PLAYER)
        {
            target->HandleStatModifier(UNIT_MOD_DAMAGE_MAINHAND, TOTAL_PCT, float(m_modifier.m_amount), apply);
            target->HandleStatModifier(UNIT_MOD_DAMAGE_OFFHAND, TOTAL_PCT, float(m_modifier.m_amount), apply);
            target->HandleStatModifier(UNIT_MOD_DAMAGE_RANGED, TOTAL_PCT, float(m_modifier.m_amount), apply);
        }
        else
        {
            // done in Player::_ApplyWeaponDependentAuraMods
        }
        // For show in client
        if(target->GetTypeId() == TYPEID_PLAYER)
            target->ApplyModSignedFloatValue(PLAYER_FIELD_MOD_DAMAGE_DONE_PCT, m_modifier.m_amount/100.0f, apply);
    }

    // Skip non magic case for speedup
    if((m_modifier.m_miscvalue & SPELL_SCHOOL_MASK_MAGIC) == 0)
        return;

    if( GetSpellProto()->EquippedItemClass != -1 || GetSpellProto()->EquippedItemInventoryTypeMask != 0 )
    {
        // wand magic case (skip generic to all item spell bonuses)
        // done in Player::_ApplyWeaponDependentAuraMods

        // Skip item specific requirements for not wand magic damage
        return;
    }

    // Magic damage percent modifiers implemented in Unit::SpellDamageBonusDone
    // Send info to client
    if(target->GetTypeId() == TYPEID_PLAYER)
        for(int i = SPELL_SCHOOL_HOLY; i < MAX_SPELL_SCHOOL; ++i)
            target->ApplyModSignedFloatValue(PLAYER_FIELD_MOD_DAMAGE_DONE_PCT + i, m_modifier.m_amount/100.0f, apply);
}

void Aura::HandleModOffhandDamagePercent(bool apply, bool Real)
{
    // spells required only Real aura add/remove
    if(!Real)
        return;

    DEBUG_FILTER_LOG(LOG_FILTER_SPELL_CAST, "AURA MOD OFFHAND DAMAGE");

    GetTarget()->HandleStatModifier(UNIT_MOD_DAMAGE_OFFHAND, TOTAL_PCT, float(m_modifier.m_amount), apply);
}

/********************************/
/***        POWER COST        ***/
/********************************/

void Aura::HandleModPowerCostPCT(bool apply, bool Real)
{
    // spells required only Real aura add/remove
    if(!Real)
        return;

    float amount = m_modifier.m_amount/100.0f;
    for(int i = 0; i < MAX_SPELL_SCHOOL; ++i)
        if(m_modifier.m_miscvalue & (1<<i))
            GetTarget()->ApplyModSignedFloatValue(UNIT_FIELD_POWER_COST_MULTIPLIER + i, amount, apply);
}

void Aura::HandleModPowerCost(bool apply, bool Real)
{
    // spells required only Real aura add/remove
    if(!Real)
        return;

    for(int i = 0; i < MAX_SPELL_SCHOOL; ++i)
        if(m_modifier.m_miscvalue & (1<<i))
            GetTarget()->ApplyModInt32Value(UNIT_FIELD_POWER_COST_MODIFIER + i, m_modifier.m_amount, apply);
}

void Aura::HandleNoReagentUseAura(bool /*Apply*/, bool Real)
{
    // spells required only Real aura add/remove
    if(!Real)
        return;
    Unit *target = GetTarget();
    if(target->GetTypeId() != TYPEID_PLAYER)
        return;

    uint32 mask[3] = {0, 0, 0};
    Unit::AuraList const& noReagent = target->GetAurasByType(SPELL_AURA_NO_REAGENT_USE);
        for(Unit::AuraList::const_iterator i = noReagent.begin(); i !=  noReagent.end(); ++i)
        {
            uint32 const *ptr = (*i)->getAuraSpellClassMask();
            mask[0] |= ptr[0];
            mask[1] |= ptr[1];
            mask[2] |= ptr[2];
        }

    target->SetUInt32Value(PLAYER_NO_REAGENT_COST_1+0, mask[0]);
    target->SetUInt32Value(PLAYER_NO_REAGENT_COST_1+1, mask[1]);
    target->SetUInt32Value(PLAYER_NO_REAGENT_COST_1+2, mask[2]);
}

/*********************************************************/
/***                    OTHERS                         ***/
/*********************************************************/

void Aura::HandleShapeshiftBoosts(bool apply)
{
    uint32 spellId1 = 0;
    uint32 spellId2 = 0;
    uint32 HotWSpellId = 0;
    uint32 MasterShaperSpellId = 0;

    uint32 form = GetModifier()->m_miscvalue;

    Unit *target = GetTarget();

    switch(form)
    {
        case FORM_CAT:
            spellId1 = 3025;
            HotWSpellId = 24900;
            MasterShaperSpellId = 48420;
            break;
        case FORM_TREE:
            spellId1 = 5420;
            spellId2 = 34123;
            MasterShaperSpellId = 48422;
            break;
        case FORM_TRAVEL:
            spellId1 = 5419;
            break;
        case FORM_AQUA:
            spellId1 = 5421;
            break;
        case FORM_BEAR:
            spellId1 = 1178;
            spellId2 = 21178;
            HotWSpellId = 24899;
            MasterShaperSpellId = 48418;
            break;
        case FORM_DIREBEAR:
            spellId1 = 9635;
            spellId2 = 21178;
            HotWSpellId = 24899;
            MasterShaperSpellId = 48418;
            break;
        case FORM_BATTLESTANCE:
            spellId1 = 21156;
            break;
        case FORM_DEFENSIVESTANCE:
            spellId1 = 7376;
            break;
        case FORM_BERSERKERSTANCE:
            spellId1 = 7381;
            break;
        case FORM_MOONKIN:
            spellId1 = 24905;
            MasterShaperSpellId = 48421;
            break;
        case FORM_FLIGHT:
            spellId1 = 33948;
            spellId2 = 34764;
            break;
        case FORM_FLIGHT_EPIC:
            spellId1 = 40122;
            spellId2 = 40121;
            break;
        case FORM_METAMORPHOSIS:
            spellId1 = 54817;
            spellId2 = 54879;
            break;
        case FORM_SPIRITOFREDEMPTION:
            spellId1 = 27792;
            spellId2 = 27795;                               // must be second, this important at aura remove to prevent to early iterator invalidation.
            break;
        case FORM_SHADOW:
            spellId1 = 49868;

            if(target->GetTypeId() == TYPEID_PLAYER)      // Spell 49868 have same category as main form spell and share cooldown
                ((Player*)target)->RemoveSpellCooldown(49868);
            break;
        case FORM_GHOSTWOLF:
            spellId1 = 67116;
            break;
        case FORM_AMBIENT:
        case FORM_GHOUL:
        case FORM_STEALTH:
        case FORM_CREATURECAT:
        case FORM_CREATUREBEAR:
            break;
    }

    if(apply)
    {
        if (spellId1)
            target->CastSpell(target, spellId1, true, NULL, this );
        if (spellId2)
            target->CastSpell(target, spellId2, true, NULL, this);

        if (target->GetTypeId() == TYPEID_PLAYER)
        {
            const PlayerSpellMap& sp_list = ((Player *)target)->GetSpellMap();
            for (PlayerSpellMap::const_iterator itr = sp_list.begin(); itr != sp_list.end(); ++itr)
            {
                if (itr->second.state == PLAYERSPELL_REMOVED) continue;
                if (itr->first==spellId1 || itr->first==spellId2) continue;
                SpellEntry const *spellInfo = sSpellStore.LookupEntry(itr->first);
                if (!spellInfo || !(spellInfo->Attributes & (SPELL_ATTR_PASSIVE | SPELL_ATTR_UNK7)))
                    continue;
                // passive spells with SPELL_ATTR_EX2_NOT_NEED_SHAPESHIFT are already active without shapeshift, do no recast!
                if (spellInfo->Stances & (1<<(form-1)) && !(spellInfo->AttributesEx2 & SPELL_ATTR_EX2_NOT_NEED_SHAPESHIFT))
                    target->CastSpell(target, itr->first, true, NULL, this);
            }
            // remove auras that do not require shapeshift, but are not active in this specific form (like Improved Barkskin)
            Unit::SpellAuraHolderMap& tAuras = target->GetSpellAuraHolderMap();
            for (Unit::SpellAuraHolderMap::iterator itr = tAuras.begin(); itr != tAuras.end();)
            {
                SpellEntry const *spellInfo = itr->second->GetSpellProto();
                if (itr->second->IsPassive() && (spellInfo->AttributesEx2 & SPELL_ATTR_EX2_NOT_NEED_SHAPESHIFT)
                    && (spellInfo->StancesNot & (1<<(form-1))))
                {
                    target->RemoveAurasDueToSpell(itr->second->GetId());
                    itr = tAuras.begin();
                }
                else
                    ++itr;
            }


            // Master Shapeshifter
            if (MasterShaperSpellId)
            {
                Unit::AuraList const& ShapeShifterAuras = target->GetAurasByType(SPELL_AURA_DUMMY);
                for(Unit::AuraList::const_iterator i = ShapeShifterAuras.begin(); i != ShapeShifterAuras.end(); ++i)
                {
                    if ((*i)->GetSpellProto()->SpellIconID == 2851)
                    {
                        int32 ShiftMod = (*i)->GetModifier()->m_amount;
                        target->CastCustomSpell(target, MasterShaperSpellId, &ShiftMod, NULL, NULL, true);
                        break;
                    }
                }
            }

            // Leader of the Pack
            if (((Player*)target)->HasSpell(17007))
            {
                SpellEntry const *spellInfo = sSpellStore.LookupEntry(24932);
                if (spellInfo && spellInfo->Stances & (1<<(form-1)))
                    target->CastSpell(target, 24932, true, NULL, this);
            }

            // Savage Roar
            if (form == FORM_CAT && ((Player*)target)->HasAura(52610))
                target->CastSpell(target, 62071, true);

            // Survival of the Fittest (Armor part)
            if (form == FORM_BEAR || form == FORM_DIREBEAR)
            {
                Unit::AuraList const& modAuras = target->GetAurasByType(SPELL_AURA_MOD_TOTAL_STAT_PERCENTAGE);
                for (Unit::AuraList::const_iterator i = modAuras.begin(); i != modAuras.end(); ++i)
                {
                    if ((*i)->GetSpellProto()->SpellFamilyName == SPELLFAMILY_DRUID &&
                        (*i)->GetSpellProto()->SpellIconID == 961)
                    {
                        int32 bp = (*i)->GetSpellProto()->CalculateSimpleValue(EFFECT_INDEX_2);
                        if (bp)
                            target->CastCustomSpell(target, 62069, &bp, NULL, NULL, true, NULL, this);
                        break;
                    }
                }
            }

            // Improved Moonkin Form
            if (form == FORM_MOONKIN)
            {
                Unit::AuraList const& dummyAuras = target->GetAurasByType(SPELL_AURA_DUMMY);
                for(Unit::AuraList::const_iterator i = dummyAuras.begin(); i != dummyAuras.end(); ++i)
                {
                    if ((*i)->GetSpellProto()->SpellFamilyName==SPELLFAMILY_DRUID &&
                        (*i)->GetSpellProto()->SpellIconID == 2855)
                    {
                        uint32 spell_id = 0;
                        switch((*i)->GetId())
                        {
                            case 48384:spell_id=50170;break;//Rank 1
                            case 48395:spell_id=50171;break;//Rank 2
                            case 48396:spell_id=50172;break;//Rank 3
                            default:
                                sLog.outError("Aura::HandleShapeshiftBoosts: Not handled rank of IMF (Spell: %u)",(*i)->GetId());
                                break;
                        }

                        if(spell_id)
                            target->CastSpell(target, spell_id, true, NULL, this);
                        break;
                    }
                }
            }

            // Heart of the Wild
            if (HotWSpellId)
            {
                Unit::AuraList const& mModTotalStatPct = target->GetAurasByType(SPELL_AURA_MOD_TOTAL_STAT_PERCENTAGE);
                for(Unit::AuraList::const_iterator i = mModTotalStatPct.begin(); i != mModTotalStatPct.end(); ++i)
                {
                    if ((*i)->GetSpellProto()->SpellIconID == 240 && (*i)->GetModifier()->m_miscvalue == 3)
                    {
                        int32 HotWMod = (*i)->GetModifier()->m_amount;
                        if(GetModifier()->m_miscvalue == FORM_CAT)
                            HotWMod /= 2;

                        target->CastCustomSpell(target, HotWSpellId, &HotWMod, NULL, NULL, true, NULL, this);
                        break;
                    }
                }
            }
        }
    }
    else
    {
        if(spellId1)
            target->RemoveAurasDueToSpell(spellId1);
        if(spellId2)
            target->RemoveAurasDueToSpell(spellId2);
        if(MasterShaperSpellId)
            target->RemoveAurasDueToSpell(MasterShaperSpellId);

        if (target->GetTypeId() == TYPEID_PLAYER)
        {
            // re-apply passive spells that don't need shapeshift but were inactive in current form:
            const PlayerSpellMap& sp_list = ((Player *)target)->GetSpellMap();
            for (PlayerSpellMap::const_iterator itr = sp_list.begin(); itr != sp_list.end(); ++itr)
            {
                if (itr->second.state == PLAYERSPELL_REMOVED) continue;
                if (itr->first==spellId1 || itr->first==spellId2) continue;
                SpellEntry const *spellInfo = sSpellStore.LookupEntry(itr->first);
                if (!spellInfo || !IsPassiveSpell(spellInfo))
                    continue;
                if ((spellInfo->AttributesEx2 & SPELL_ATTR_EX2_NOT_NEED_SHAPESHIFT) && spellInfo->StancesNot & (1<<(form-1)))
                    target->CastSpell(target, itr->first, true, NULL, this);
            }
        }

        Unit::SpellAuraHolderMap& tAuras = target->GetSpellAuraHolderMap();
        for (Unit::SpellAuraHolderMap::iterator itr = tAuras.begin(); itr != tAuras.end();)
        {
            if (itr->second->IsRemovedOnShapeLost())
            {
                target->RemoveAurasDueToSpell(itr->second->GetId());
                itr = tAuras.begin();
            }
            else
                ++itr;
        }
    }
}

void Aura::HandleAuraEmpathy(bool apply, bool /*Real*/)
{
    if(GetTarget()->GetTypeId() != TYPEID_UNIT)
        return;

    CreatureInfo const * ci = ObjectMgr::GetCreatureTemplate(GetTarget()->GetEntry());
    if(ci && ci->type == CREATURE_TYPE_BEAST)
        GetTarget()->ApplyModUInt32Value(UNIT_DYNAMIC_FLAGS, UNIT_DYNFLAG_SPECIALINFO, apply);
}

void Aura::HandleAuraUntrackable(bool apply, bool /*Real*/)
{
    if(apply)
        GetTarget()->SetByteFlag(UNIT_FIELD_BYTES_1, 3, UNIT_BYTE1_FLAG_UNTRACKABLE);
    else
        GetTarget()->RemoveByteFlag(UNIT_FIELD_BYTES_1, 3, UNIT_BYTE1_FLAG_UNTRACKABLE);
}

void Aura::HandleAuraModPacify(bool apply, bool /*Real*/)
{
    if(apply)
        GetTarget()->SetFlag(UNIT_FIELD_FLAGS, UNIT_FLAG_PACIFIED);
    else
        GetTarget()->RemoveFlag(UNIT_FIELD_FLAGS, UNIT_FLAG_PACIFIED);
}

void Aura::HandleAuraModPacifyAndSilence(bool apply, bool Real)
{
    HandleAuraModPacify(apply, Real);
    HandleAuraModSilence(apply, Real);
}

void Aura::HandleAuraGhost(bool apply, bool /*Real*/)
{
    if(GetTarget()->GetTypeId() != TYPEID_PLAYER)
        return;

    if(apply)
    {
        GetTarget()->SetFlag(PLAYER_FLAGS, PLAYER_FLAGS_GHOST);
    }
    else
    {
        GetTarget()->RemoveFlag(PLAYER_FLAGS, PLAYER_FLAGS_GHOST);
    }
}

void Aura::HandleAuraAllowFlight(bool apply, bool Real)
{
    // all applied/removed only at real aura add/remove
    if(!Real)
        return;

    // allow fly
    WorldPacket data;
    if(apply)
    {
        ((Player*)GetTarget())->SetCanFly(true);
        data.Initialize(SMSG_MOVE_SET_CAN_FLY, 12);
    }
    else
    {
        data.Initialize(SMSG_MOVE_UNSET_CAN_FLY, 12);
        ((Player*)GetTarget())->SetCanFly(false);
    }
    data << GetTarget()->GetPackGUID();
    data << uint32(0);                                      // unk
    GetTarget()->SendMessageToSet(&data, true);
}

void Aura::HandleModRating(bool apply, bool Real)
{
    // spells required only Real aura add/remove
    if(!Real)
        return;

    if(GetTarget()->GetTypeId() != TYPEID_PLAYER)
        return;

    for (uint32 rating = 0; rating < MAX_COMBAT_RATING; ++rating)
        if (m_modifier.m_miscvalue & (1 << rating))
            ((Player*)GetTarget())->ApplyRatingMod(CombatRating(rating), m_modifier.m_amount, apply);
}

void Aura::HandleModRatingFromStat(bool apply, bool Real)
{
    // spells required only Real aura add/remove
    if(!Real)
        return;

    if(GetTarget()->GetTypeId() != TYPEID_PLAYER)
        return;
    // Just recalculate ratings
    for (uint32 rating = 0; rating < MAX_COMBAT_RATING; ++rating)
        if (m_modifier.m_miscvalue & (1 << rating))
            ((Player*)GetTarget())->ApplyRatingMod(CombatRating(rating), 0, apply);
}

void Aura::HandleForceMoveForward(bool apply, bool Real)
{
    if(!Real)
        return;
    if(apply)
        GetTarget()->SetFlag(UNIT_FIELD_FLAGS_2, UNIT_FLAG2_FORCE_MOVE);
    else
        GetTarget()->RemoveFlag(UNIT_FIELD_FLAGS_2, UNIT_FLAG2_FORCE_MOVE);
}

void Aura::HandleAuraModExpertise(bool /*apply*/, bool /*Real*/)
{
    if(GetTarget()->GetTypeId() != TYPEID_PLAYER)
        return;

    ((Player*)GetTarget())->UpdateExpertise(BASE_ATTACK);
    ((Player*)GetTarget())->UpdateExpertise(OFF_ATTACK);
}

void Aura::HandleModTargetResistance(bool apply, bool Real)
{
    // spells required only Real aura add/remove
    if(!Real)
        return;
    Unit *target = GetTarget();
    // applied to damage as HandleNoImmediateEffect in Unit::CalculateAbsorbAndResist and Unit::CalcArmorReducedDamage
    // show armor penetration
    if (target->GetTypeId() == TYPEID_PLAYER && (m_modifier.m_miscvalue & SPELL_SCHOOL_MASK_NORMAL))
        target->ApplyModInt32Value(PLAYER_FIELD_MOD_TARGET_PHYSICAL_RESISTANCE, m_modifier.m_amount, apply);

    // show as spell penetration only full spell penetration bonuses (all resistances except armor and holy
    if (target->GetTypeId() == TYPEID_PLAYER && (m_modifier.m_miscvalue & SPELL_SCHOOL_MASK_SPELL)==SPELL_SCHOOL_MASK_SPELL)
        target->ApplyModInt32Value(PLAYER_FIELD_MOD_TARGET_RESISTANCE, m_modifier.m_amount, apply);
}

void Aura::HandleShieldBlockValue(bool apply, bool /*Real*/)
{
    BaseModType modType = FLAT_MOD;
    if(m_modifier.m_auraname == SPELL_AURA_MOD_SHIELD_BLOCKVALUE_PCT)
        modType = PCT_MOD;

    if(GetTarget()->GetTypeId() == TYPEID_PLAYER)
        ((Player*)GetTarget())->HandleBaseModValue(SHIELD_BLOCK_VALUE, modType, float(m_modifier.m_amount), apply);
}

void Aura::HandleAuraRetainComboPoints(bool apply, bool Real)
{
    // spells required only Real aura add/remove
    if(!Real)
        return;

    if(GetTarget()->GetTypeId() != TYPEID_PLAYER)
        return;

    Player *target = (Player*)GetTarget();

    // combo points was added in SPELL_EFFECT_ADD_COMBO_POINTS handler
    // remove only if aura expire by time (in case combo points amount change aura removed without combo points lost)
    if( !apply && m_duration==0 && target->GetComboTarget())
        if(Unit* unit = ObjectAccessor::GetUnit(*GetTarget(),target->GetComboTarget()))
            target->AddComboPoints(unit, -m_modifier.m_amount);
}

void Aura::HandleModUnattackable( bool Apply, bool Real )
{
    if(Real && Apply)
     {
        GetTarget()->CombatStop();
        GetTarget()->RemoveAurasWithInterruptFlags(AURA_INTERRUPT_FLAG_IMMUNE_OR_LOST_SELECTION);
     }
    GetTarget()->ApplyModFlag(UNIT_FIELD_FLAGS, UNIT_FLAG_NON_ATTACKABLE,Apply);
}

void Aura::HandleSpiritOfRedemption( bool apply, bool Real )
{
    // spells required only Real aura add/remove
    if(!Real)
        return;

    Unit *target = GetTarget();

    // prepare spirit state
    if(apply)
    {
        if(target->GetTypeId()==TYPEID_PLAYER)
        {
            // disable breath/etc timers
            ((Player*)target)->StopMirrorTimers();

            // set stand state (expected in this form)
            if(!target->IsStandState())
                target->SetStandState(UNIT_STAND_STATE_STAND);
        }

        target->SetHealth(1);
    }
    // die at aura end
    else
        target->DealDamage(target, target->GetHealth(), NULL, DIRECT_DAMAGE, SPELL_SCHOOL_MASK_NORMAL, GetSpellProto(), false);
}

void Aura::HandleSchoolAbsorb(bool apply, bool Real)
{
    if(!Real)
        return;

    Unit* caster = GetCaster();
    if(!caster)
        return;

    Unit *target = GetTarget();
    SpellEntry const* spellProto = GetSpellProto();
    if (apply)
    {
        // prevent double apply bonuses
        if (target->GetTypeId()!=TYPEID_PLAYER || !((Player*)target)->GetSession()->PlayerLoading())
        {
            float DoneActualBenefit = 0.0f;
            switch(spellProto->SpellFamilyName)
            {
                case SPELLFAMILY_PRIEST:
                    // Power Word: Shield
                    if (spellProto->SpellFamilyFlags & UI64LIT(0x0000000000000001))
                    {
                        //+80.68% from +spell bonus
                        DoneActualBenefit = caster->SpellBaseHealingBonusDone(GetSpellSchoolMask(spellProto)) * 0.8068f;
                        //Borrowed Time
                        Unit::AuraList const& borrowedTime = caster->GetAurasByType(SPELL_AURA_DUMMY);
                        for(Unit::AuraList::const_iterator itr = borrowedTime.begin(); itr != borrowedTime.end(); ++itr)
                        {
                            SpellEntry const* i_spell = (*itr)->GetSpellProto();
                            if(i_spell->SpellFamilyName==SPELLFAMILY_PRIEST && i_spell->SpellIconID == 2899 && i_spell->EffectMiscValue[(*itr)->GetEffIndex()] == 24)
                            {
                                DoneActualBenefit += DoneActualBenefit * (*itr)->GetModifier()->m_amount / 100;
                                break;
                            }
                        }
                    }

                    break;
                case SPELLFAMILY_MAGE:
                    // Frost Ward, Fire Ward
                    if (spellProto->SpellFamilyFlags & UI64LIT(0x0000000000000108))
                        //+10% from +spell bonus
                        DoneActualBenefit = caster->SpellBaseDamageBonusDone(GetSpellSchoolMask(spellProto)) * 0.1f;
                    // Ice Barrier
                    else if (spellProto->SpellFamilyFlags & UI64LIT(0x0000000100000000))
                        //+80.67% from +spell bonus
                        DoneActualBenefit = caster->SpellBaseDamageBonusDone(GetSpellSchoolMask(spellProto)) * 0.8067f;
                    break;
                case SPELLFAMILY_WARLOCK:
                    // Shadow Ward
                    if (spellProto->SpellFamilyFlags2 & 0x00000040)
                        //+30% from +spell bonus
                        DoneActualBenefit = caster->SpellBaseDamageBonusDone(GetSpellSchoolMask(spellProto)) * 0.30f;
                    break;
                case SPELLFAMILY_PALADIN:
                    // Sacred Shield
                    // (check not strictly needed, only Sacred Shield has SPELL_AURA_SCHOOL_ABSORB in SPELLFAMILY_PALADIN at this time)
                    if (spellProto->SpellFamilyFlags & UI64LIT(0x0008000000000000))
                    {
                        // +75% from spell power
                        DoneActualBenefit = caster->SpellBaseHealingBonusDone(GetSpellSchoolMask(spellProto)) * 0.75f;
                    }
                    break;
                case SPELLFAMILY_GENERIC:
                    if (GetId()==70845)
                        DoneActualBenefit = caster->GetMaxHealth() * 0.2f;
                    break;
                default:
                    break;
            }

            DoneActualBenefit *= caster->CalculateLevelPenalty(GetSpellProto());

            m_modifier.m_amount += (int32)DoneActualBenefit;
        }
    }
    else
    {
        if (caster &&
            // Power Word: Shield
            spellProto->SpellFamilyName == SPELLFAMILY_PRIEST && spellProto->Mechanic == MECHANIC_SHIELD &&
            (spellProto->SpellFamilyFlags & UI64LIT(0x0000000000000001)) &&
            // completely absorbed or dispelled
            (m_removeMode == AURA_REMOVE_BY_SHIELD_BREAK || m_removeMode == AURA_REMOVE_BY_DISPEL))
        {
            Unit::AuraList const& vDummyAuras = caster->GetAurasByType(SPELL_AURA_DUMMY);
            for(Unit::AuraList::const_iterator itr = vDummyAuras.begin(); itr != vDummyAuras.end(); ++itr)
            {
                SpellEntry const* vSpell = (*itr)->GetSpellProto();

                // Rapture (main spell)
                if(vSpell->SpellFamilyName == SPELLFAMILY_PRIEST && vSpell->SpellIconID == 2894 && vSpell->Effect[EFFECT_INDEX_1])
                {
                    switch((*itr)->GetEffIndex())
                    {
                        case EFFECT_INDEX_0:
                        {
                            // energize caster
                            int32 manapct1000 = 5 * ((*itr)->GetModifier()->m_amount + sSpellMgr.GetSpellRank(vSpell->Id));
                            int32 basepoints0 = caster->GetMaxPower(POWER_MANA) * manapct1000 / 1000;
                            caster->CastCustomSpell(caster, 47755, &basepoints0, NULL, NULL, true);
                            break;
                        }
                        case EFFECT_INDEX_1:
                        {
                            // energize target
                            if (!roll_chance_i((*itr)->GetModifier()->m_amount) || caster->HasAura(63853))
                                break;

                            switch(target->getPowerType())
                            {
                                case POWER_RUNIC_POWER:
                                    target->CastSpell(target, 63652, true, NULL, NULL, GetCasterGUID());
                                    break;
                                case POWER_RAGE:
                                    target->CastSpell(target, 63653, true, NULL, NULL, GetCasterGUID());
                                    break;
                                case POWER_MANA:
                                    {
                                        int32 basepoints0 = target->GetMaxPower(POWER_MANA) * 2 / 100;
                                        target->CastCustomSpell(target, 63654, &basepoints0, NULL, NULL, true);
                                        break;
                                    }
                                case POWER_ENERGY:
                                    target->CastSpell(target, 63655, true, NULL, NULL, GetCasterGUID());
                                    break;
                                default:
                                    break;
                            }

                            //cooldwon aura
                            caster->CastSpell(caster, 63853, true);
                            break;
                        }
                        default:
                            sLog.outError("Changes in R-dummy spell???: effect 3");
                            break;
                    }
                }
            }
        }
        //Glyph of Guardian Spirit
        if (spellProto->Id == 47788)
        {
            if (!(m_removeMode == AURA_REMOVE_BY_EXPIRE))
                return;
            if (target->IsInWorld() && GetStackAmount()>0)
            {
                if (caster)
                    if (caster->HasAura(63231))
                    {
                        ((Player*)caster)->RemoveSpellCooldown(47788,true); //server CD set
                        ((Player*)caster)->AddSpellCooldown(47788,0,time(NULL)+60);
                        WorldPacket data(SMSG_SPELL_COOLDOWN,8+1+4+4); //client CD set
                        data << caster->GetGUID();
                        data << uint8(0x0);
                        data << spellProto->Id;
                        data << uint32(60000);
                        ((Player*)caster)->GetSession()->SendPacket(&data);
                    }
                        
            }
        }
    }
}

void Aura::PeriodicTick()
{
    Unit *target = GetTarget();
    SpellEntry const* spellProto = GetSpellProto();

    switch(m_modifier.m_auraname)
    {
        case SPELL_AURA_PERIODIC_DAMAGE:
        case SPELL_AURA_PERIODIC_DAMAGE_PERCENT:
        {
            // don't damage target if not alive, possible death persistent effects
            if (!target->isAlive())
                return;

            Unit *pCaster = GetCaster();
            if(!pCaster)
                return;

            if( spellProto->Effect[GetEffIndex()] == SPELL_EFFECT_PERSISTENT_AREA_AURA &&
                pCaster->SpellHitResult(target, spellProto, false) != SPELL_MISS_NONE)
                return;

            // Check for immune (not use charges)
            if(target->IsImmunedToDamage(GetSpellSchoolMask(spellProto)))
                return;

            // some auras remove at specific health level or more
            if(m_modifier.m_auraname == SPELL_AURA_PERIODIC_DAMAGE)
            {
                switch(GetId())
                {
                    case 43093: case 31956: case 38801:
                    case 35321: case 38363: case 39215:
                    case 48920:
                    {
                        if(target->GetHealth() == target->GetMaxHealth() )
                        {
                            target->RemoveAurasDueToSpell(GetId());
                            return;
                        }
                        break;
                    }
                    case 38772:
                    {
                        uint32 percent =
                            GetEffIndex() < EFFECT_INDEX_2 && spellProto->Effect[GetEffIndex()] == SPELL_EFFECT_DUMMY ?
                            pCaster->CalculateSpellDamage(target, spellProto, SpellEffectIndex(GetEffIndex() + 1)) :
                            100;
                        if(target->GetHealth() * 100 >= target->GetMaxHealth() * percent )
                        {
                            target->RemoveAurasDueToSpell(GetId());
                            return;
                        }
                        break;
                    }
                    case 70541:
                    case 73779:
                    case 73780:
                    case 73781:
                    {
                        if(target->GetHealth() >= target->GetMaxHealth() * 0.9 )
                        {
                            target->RemoveAurasDueToSpell(GetId());
                            return;
                        }
                        break;
                    }
                    case 74562: // SPELL_FIERY_COMBUSTION - Ruby sanctum boss Halion, added mark (74567, dummy) every tick
                    {
                        target->CastSpell(target, 74567, true, NULL, NULL, GetCasterGUID());
                        break;
                    }
                    case 74792: // SPELL_SOUL_CONSUMPTION - Ruby sanctum boss Halion, added mark (74795, dummy) every tick
                    {
                        target->CastSpell(target, 74795, true, NULL, NULL, GetCasterGUID());
                        break;
                    };
                    default:
                        break;
                }
            }

            uint32 absorb = 0;
            uint32 resist = 0;
            CleanDamage cleanDamage =  CleanDamage(0, BASE_ATTACK, MELEE_HIT_NORMAL );

            // ignore non positive values (can be result apply spellmods to aura damage
            uint32 amount = m_modifier.m_amount > 0 ? m_modifier.m_amount : 0;

            uint32 pdamage;

            if(m_modifier.m_auraname == SPELL_AURA_PERIODIC_DAMAGE)
                pdamage = amount;
            else
                pdamage = uint32(target->GetMaxHealth()*amount/100);


            // SpellDamageBonus for magic spells
            if(spellProto->DmgClass == SPELL_DAMAGE_CLASS_NONE || spellProto->DmgClass == SPELL_DAMAGE_CLASS_MAGIC)
                pdamage = target->SpellDamageBonusTaken(pCaster, spellProto, pdamage, DOT, GetStackAmount());
            // MeleeDamagebonus for weapon based spells
            else
            {
                WeaponAttackType attackType = GetWeaponAttackType(spellProto);
                pdamage = target->MeleeDamageBonusTaken(pCaster, pdamage, attackType, spellProto, DOT, GetStackAmount());
            }

            // Calculate armor mitigation if it is a physical spell
            // But not for bleed mechanic spells
            if (GetSpellSchoolMask(spellProto) & SPELL_SCHOOL_MASK_NORMAL &&
                GetEffectMechanic(spellProto, m_effIndex) != MECHANIC_BLEED)
            {
                uint32 pdamageReductedArmor = pCaster->CalcArmorReducedDamage(target, pdamage);
                cleanDamage.damage += pdamage - pdamageReductedArmor;
                pdamage = pdamageReductedArmor;
            }

            // Curse of Agony damage-per-tick calculation
            if (spellProto->SpellFamilyName==SPELLFAMILY_WARLOCK && (spellProto->SpellFamilyFlags & UI64LIT(0x0000000000000400)) && spellProto->SpellIconID==544)
            {
                // 1..4 ticks, 1/2 from normal tick damage
                if (GetAuraTicks() <= 4)
                    pdamage = pdamage/2;
                // 9..12 ticks, 3/2 from normal tick damage
                else if(GetAuraTicks() >= 9)
                    pdamage += (pdamage + 1) / 2;       // +1 prevent 0.5 damage possible lost at 1..4 ticks
                // 5..8 ticks have normal tick damage
            }

            // This method can modify pdamage
            bool isCrit = IsCritFromAbilityAura(pCaster, pdamage);

            // send critical in hit info for threat calculation
            if (isCrit)
            {
                cleanDamage.hitOutCome = MELEE_HIT_CRIT;
                // Resilience - reduce crit damage
                pdamage -= target->GetSpellCritDamageReduction(pdamage);
            }

            // only from players
            // FIXME: need use SpellDamageBonus instead?
            if (pCaster->GetTypeId() == TYPEID_PLAYER)
                pdamage -= target->GetSpellDamageReduction(pdamage);

            target->CalculateDamageAbsorbAndResist(pCaster, GetSpellSchoolMask(spellProto), DOT, pdamage, &absorb, &resist, !(GetSpellProto()->AttributesEx2 & SPELL_ATTR_EX2_CANT_REFLECTED));

            DETAIL_FILTER_LOG(LOG_FILTER_PERIODIC_AFFECTS, "PeriodicTick: %u (TypeId: %u) attacked %u (TypeId: %u) for %u dmg inflicted by %u abs is %u",
                GUID_LOPART(GetCasterGUID()), GuidHigh2TypeId(GUID_HIPART(GetCasterGUID())), target->GetGUIDLow(), target->GetTypeId(), pdamage, GetId(),absorb);

            pCaster->DealDamageMods(target, pdamage, &absorb);

            // Set trigger flag
            uint32 procAttacker = PROC_FLAG_ON_DO_PERIODIC; //  | PROC_FLAG_SUCCESSFUL_HARMFUL_SPELL_HIT;
            uint32 procVictim   = PROC_FLAG_ON_TAKE_PERIODIC;// | PROC_FLAG_TAKEN_HARMFUL_SPELL_HIT;
            pdamage = (pdamage <= absorb + resist) ? 0 : (pdamage - absorb - resist);

            SpellPeriodicAuraLogInfo pInfo(this, pdamage, 0, absorb, resist, 0.0f, isCrit);
            target->SendPeriodicAuraLog(&pInfo);

            if (pdamage)
                procVictim|=PROC_FLAG_TAKEN_ANY_DAMAGE;

            pCaster->ProcDamageAndSpell(target, procAttacker, procVictim, PROC_EX_NORMAL_HIT, pdamage, BASE_ATTACK, spellProto);

            pCaster->DealDamage(target, pdamage, &cleanDamage, DOT, GetSpellSchoolMask(spellProto), spellProto, true);

            // Drain Soul (chance soul shard)
            if (pCaster->GetTypeId() == TYPEID_PLAYER && spellProto->SpellFamilyName == SPELLFAMILY_WARLOCK && spellProto->SpellFamilyFlags & UI64LIT(0x0000000000004000))
            {
                // Only from non-grey units
                if (roll_chance_i(10) &&                    // 1-2 from drain with final and without glyph, 0-1 from damage
                    ((Player*)pCaster)->isHonorOrXPTarget(target) &&
                    (target->GetTypeId() != TYPEID_UNIT || ((Player*)pCaster)->isAllowedToLoot((Creature*)target)))
                {
                    pCaster->CastSpell(pCaster, 43836, true, NULL, this);
                }
            }

            break;
        }
        case SPELL_AURA_PERIODIC_LEECH:
        case SPELL_AURA_PERIODIC_HEALTH_FUNNEL:
        {
            // don't damage target if not alive, possible death persistent effects
            if (!target->isAlive())
                return;

            Unit *pCaster = GetCaster();
            if(!pCaster)
                return;

            if(!pCaster->isAlive())
                return;

            if( spellProto->Effect[GetEffIndex()] == SPELL_EFFECT_PERSISTENT_AREA_AURA &&
                pCaster->SpellHitResult(target, spellProto, false) != SPELL_MISS_NONE)
                return;

            // Check for immune
            if(target->IsImmunedToDamage(GetSpellSchoolMask(spellProto)))
                return;

            uint32 absorb=0;
            uint32 resist=0;
            CleanDamage cleanDamage =  CleanDamage(0, BASE_ATTACK, MELEE_HIT_NORMAL );

            uint32 pdamage = m_modifier.m_amount > 0 ? m_modifier.m_amount : 0;

            //Calculate armor mitigation if it is a physical spell
            if (GetSpellSchoolMask(spellProto) & SPELL_SCHOOL_MASK_NORMAL)
            {
                uint32 pdamageReductedArmor = pCaster->CalcArmorReducedDamage(target, pdamage);
                cleanDamage.damage += pdamage - pdamageReductedArmor;
                pdamage = pdamageReductedArmor;
            }

            pdamage = target->SpellDamageBonusTaken(pCaster, spellProto, pdamage, DOT, GetStackAmount());

            bool isCrit = IsCritFromAbilityAura(pCaster, pdamage);

            // send critical in hit info for threat calculation
            if (isCrit)
            {
                cleanDamage.hitOutCome = MELEE_HIT_CRIT;
                // Resilience - reduce crit damage
                pdamage -= target->GetSpellCritDamageReduction(pdamage);
            }

            // only from players
            // FIXME: need use SpellDamageBonus instead?
            if (IS_PLAYER_GUID(GetCasterGUID()))
                pdamage -= target->GetSpellDamageReduction(pdamage);

            target->CalculateDamageAbsorbAndResist(pCaster, GetSpellSchoolMask(spellProto), DOT, pdamage, &absorb, &resist, !(spellProto->AttributesEx2 & SPELL_ATTR_EX2_CANT_REFLECTED));

            if(target->GetHealth() < pdamage)
                pdamage = uint32(target->GetHealth());

            DETAIL_FILTER_LOG(LOG_FILTER_PERIODIC_AFFECTS, "PeriodicTick: %u (TypeId: %u) health leech of %u (TypeId: %u) for %u dmg inflicted by %u abs is %u",
                GUID_LOPART(GetCasterGUID()), GuidHigh2TypeId(GUID_HIPART(GetCasterGUID())), target->GetGUIDLow(), target->GetTypeId(), pdamage, GetId(),absorb);

            pCaster->DealDamageMods(target, pdamage, &absorb);

            pCaster->SendSpellNonMeleeDamageLog(target, GetId(), pdamage, GetSpellSchoolMask(spellProto), absorb, resist, false, 0, isCrit);

            float multiplier = spellProto->EffectMultipleValue[GetEffIndex()] > 0 ? spellProto->EffectMultipleValue[GetEffIndex()] : 1;

            // Set trigger flag
            uint32 procAttacker = PROC_FLAG_ON_DO_PERIODIC; //  | PROC_FLAG_SUCCESSFUL_HARMFUL_SPELL_HIT;
            uint32 procVictim   = PROC_FLAG_ON_TAKE_PERIODIC;// | PROC_FLAG_TAKEN_HARMFUL_SPELL_HIT;
            pdamage = (pdamage <= absorb + resist) ? 0 : (pdamage-absorb-resist);
            if (pdamage)
                procVictim|=PROC_FLAG_TAKEN_ANY_DAMAGE;
            pCaster->ProcDamageAndSpell(target, procAttacker, procVictim, PROC_EX_NORMAL_HIT, pdamage, BASE_ATTACK, spellProto);
            int32 new_damage = pCaster->DealDamage(target, pdamage, &cleanDamage, DOT, GetSpellSchoolMask(spellProto), spellProto, false);

            if (!target->isAlive() && pCaster->IsNonMeleeSpellCasted(false))
                for (uint32 i = CURRENT_FIRST_NON_MELEE_SPELL; i < CURRENT_MAX_SPELL; ++i)
                    if (Spell* spell = pCaster->GetCurrentSpell(CurrentSpellTypes(i)))
                        if (spell->m_spellInfo->Id == GetId())
                            spell->cancel();


            if(Player *modOwner = pCaster->GetSpellModOwner())
                modOwner->ApplySpellMod(GetId(), SPELLMOD_MULTIPLE_VALUE, multiplier);

            int32 heal = pCaster->SpellHealingBonusTaken(pCaster, spellProto, int32(new_damage * multiplier), DOT, GetStackAmount());

            uint32 absorbHeal = 0;
            pCaster->CalculateHealAbsorb(heal, &absorbHeal);
            
            int32 gain = pCaster->DealHeal(pCaster, heal - absorbHeal, spellProto, false, absorbHeal);
            pCaster->getHostileRefManager().threatAssist(pCaster, gain * 0.5f, spellProto);
            break;
        }
        case SPELL_AURA_PERIODIC_HEAL:
        case SPELL_AURA_OBS_MOD_HEALTH:
        {
            // don't heal target if not alive, mostly death persistent effects from items
            if (!target->isAlive())
                return;

            Unit *pCaster = GetCaster();
            if(!pCaster)
                return;

            // heal for caster damage (must be alive)
            if(target != pCaster && spellProto->SpellVisual[0] == 163 && !pCaster->isAlive())
                return;

            // ignore non positive values (can be result apply spellmods to aura damage
            uint32 amount = m_modifier.m_amount > 0 ? m_modifier.m_amount : 0;

            uint32 pdamage;

            if(m_modifier.m_auraname==SPELL_AURA_OBS_MOD_HEALTH)
                pdamage = uint32(target->GetMaxHealth() * amount / 100);
            else
            {
                pdamage = amount;

                // Wild Growth (1/7 - 6 + 2*ramainTicks) %
                if (spellProto->SpellFamilyName == SPELLFAMILY_DRUID && spellProto->SpellIconID == 2864)
                {
                    int32 ticks = GetAuraMaxTicks();
                    int32 remainingTicks = ticks - GetAuraTicks();
                    int32 addition = int32(amount)*ticks*(-6+2*remainingTicks)/100;

                    if (GetAuraTicks() != 1)
                        // Item - Druid T10 Restoration 2P Bonus
                        if (Aura *aura = pCaster->GetAura(70658, EFFECT_INDEX_0))
                            addition += abs(int32((addition * aura->GetModifier()->m_amount) / ((ticks-1)* 100)));

                    pdamage = int32(pdamage) + addition;
                }
            }

            pdamage = target->SpellHealingBonusTaken(pCaster, spellProto, pdamage, DOT, GetStackAmount());

            // This method can modify pdamage
            bool isCrit = IsCritFromAbilityAura(pCaster, pdamage);

            uint32 absorbHeal = 0;
            pCaster->CalculateHealAbsorb(pdamage, &absorbHeal);
            pdamage -= absorbHeal;

            DETAIL_FILTER_LOG(LOG_FILTER_PERIODIC_AFFECTS, "PeriodicTick: %u (TypeId: %u) heal of %u (TypeId: %u) for %u health  (absorbed %u) inflicted by %u",
                GUID_LOPART(GetCasterGUID()), GuidHigh2TypeId(GUID_HIPART(GetCasterGUID())), target->GetGUIDLow(), target->GetTypeId(), pdamage, absorbHeal, GetId());



            int32 gain = target->ModifyHealth(pdamage);
            SpellPeriodicAuraLogInfo pInfo(this, pdamage, (pdamage - uint32(gain)), absorbHeal, 0, 0.0f, isCrit);
            target->SendPeriodicAuraLog(&pInfo);

            // Set trigger flag
            uint32 procAttacker = PROC_FLAG_ON_DO_PERIODIC;
            uint32 procVictim   = PROC_FLAG_ON_TAKE_PERIODIC;
            pCaster->ProcDamageAndSpell(target, procAttacker, procVictim, PROC_EX_NORMAL_HIT, gain, BASE_ATTACK, spellProto);

            // add HoTs to amount healed in bgs
            if( pCaster->GetTypeId() == TYPEID_PLAYER )
                if( BattleGround *bg = ((Player*)pCaster)->GetBattleGround() )
                    bg->UpdatePlayerScore(((Player*)pCaster), SCORE_HEALING_DONE, gain);

            target->getHostileRefManager().threatAssist(pCaster, float(gain) * 0.5f, spellProto);

            // heal for caster damage
            if(target != pCaster && spellProto->SpellVisual[0] == 163)
            {
                uint32 dmg = spellProto->manaPerSecond;
                if(pCaster->GetHealth() <= dmg && pCaster->GetTypeId()==TYPEID_PLAYER)
                {
                    pCaster->RemoveAurasDueToSpell(GetId());

                    // finish current generic/channeling spells, don't affect autorepeat
                    pCaster->FinishSpell(CURRENT_GENERIC_SPELL);
                    pCaster->FinishSpell(CURRENT_CHANNELED_SPELL);
                }
                else
                {
                    uint32 damage = gain;
                    uint32 absorb = 0;
                    pCaster->DealDamageMods(pCaster, damage, &absorb);
                    pCaster->SendSpellNonMeleeDamageLog(pCaster, GetId(), damage, GetSpellSchoolMask(spellProto), absorb, 0, false, 0, false);

                    CleanDamage cleanDamage =  CleanDamage(0, BASE_ATTACK, MELEE_HIT_NORMAL );
                    pCaster->DealDamage(pCaster, damage, &cleanDamage, NODAMAGE, GetSpellSchoolMask(spellProto), spellProto, true);
                }
            }

//            uint32 procAttacker = PROC_FLAG_ON_DO_PERIODIC;//   | PROC_FLAG_SUCCESSFUL_HEAL;
//            uint32 procVictim   = 0;//ROC_FLAG_ON_TAKE_PERIODIC | PROC_FLAG_TAKEN_HEAL;
            // ignore item heals
//            if(procSpell && !haveCastItem)
//                pCaster->ProcDamageAndSpell(target, procAttacker, procVictim, PROC_EX_NORMAL_HIT, pdamage, BASE_ATTACK, spellProto);
            break;
        }
        case SPELL_AURA_PERIODIC_MANA_LEECH:
        {
            // don't damage target if not alive, possible death persistent effects
            if (!target->isAlive())
                return;

            if(m_modifier.m_miscvalue < 0 || m_modifier.m_miscvalue >= MAX_POWERS)
                return;

            Powers power = Powers(m_modifier.m_miscvalue);

            // power type might have changed between aura applying and tick (druid's shapeshift)
            if(target->getPowerType() != power)
                return;

            Unit *pCaster = GetCaster();
            if(!pCaster)
                return;

            if(!pCaster->isAlive())
                return;

            if( GetSpellProto()->Effect[GetEffIndex()] == SPELL_EFFECT_PERSISTENT_AREA_AURA &&
                pCaster->SpellHitResult(target, spellProto, false) != SPELL_MISS_NONE)
                return;

            // Check for immune (not use charges)
            if(target->IsImmunedToDamage(GetSpellSchoolMask(spellProto)))
                return;

            // ignore non positive values (can be result apply spellmods to aura damage
            uint32 pdamage = m_modifier.m_amount > 0 ? m_modifier.m_amount : 0;

            // Special case: draining x% of mana (up to a maximum of 2*x% of the caster's maximum mana)
            // It's mana percent cost spells, m_modifier.m_amount is percent drain from target
            if (spellProto->ManaCostPercentage)
            {
                // max value
                uint32 maxmana = pCaster->GetMaxPower(power)  * pdamage * 2 / 100;
                pdamage = target->GetMaxPower(power) * pdamage / 100;
                if(pdamage > maxmana)
                    pdamage = maxmana;
            }

            DETAIL_FILTER_LOG(LOG_FILTER_PERIODIC_AFFECTS, "PeriodicTick: %u (TypeId: %u) power leech of %u (TypeId: %u) for %u dmg inflicted by %u",
                GUID_LOPART(GetCasterGUID()), GuidHigh2TypeId(GUID_HIPART(GetCasterGUID())), target->GetGUIDLow(), target->GetTypeId(), pdamage, GetId());

            int32 drain_amount = target->GetPower(power) > pdamage ? pdamage : target->GetPower(power);

            // resilience reduce mana draining effect at spell crit damage reduction (added in 2.4)
            if (power == POWER_MANA)
                drain_amount -= target->GetSpellCritDamageReduction(drain_amount);

            target->ModifyPower(power, -drain_amount);

            float gain_multiplier = 0;

            if(pCaster->GetMaxPower(power) > 0)
            {
                gain_multiplier = spellProto->EffectMultipleValue[GetEffIndex()];

                if(Player *modOwner = pCaster->GetSpellModOwner())
                    modOwner->ApplySpellMod(GetId(), SPELLMOD_MULTIPLE_VALUE, gain_multiplier);
            }

            SpellPeriodicAuraLogInfo pInfo(this, drain_amount, 0, 0, 0, gain_multiplier);
            target->SendPeriodicAuraLog(&pInfo);

            int32 gain_amount = int32(drain_amount * gain_multiplier);

            if(gain_amount)
            {
                int32 gain = pCaster->ModifyPower(power, gain_amount);
                target->AddThreat(pCaster, float(gain) * 0.5f, pInfo.critical, GetSpellSchoolMask(spellProto), spellProto);
            }
            break;
        }
        case SPELL_AURA_PERIODIC_ENERGIZE:
        {
            // don't energize target if not alive, possible death persistent effects
            if (!target->isAlive())
                return;

            // ignore non positive values (can be result apply spellmods to aura damage
            uint32 pdamage = m_modifier.m_amount > 0 ? m_modifier.m_amount : 0;

            DETAIL_FILTER_LOG(LOG_FILTER_PERIODIC_AFFECTS, "PeriodicTick: %u (TypeId: %u) energize %u (TypeId: %u) for %u dmg inflicted by %u",
                GUID_LOPART(GetCasterGUID()), GuidHigh2TypeId(GUID_HIPART(GetCasterGUID())), target->GetGUIDLow(), target->GetTypeId(), pdamage, GetId());

            if(m_modifier.m_miscvalue < 0 || m_modifier.m_miscvalue >= MAX_POWERS)
                break;

            Powers power = Powers(m_modifier.m_miscvalue);

            if(target->GetMaxPower(power) == 0)
                break;

            SpellPeriodicAuraLogInfo pInfo(this, pdamage, 0, 0, 0, 0.0f);
            target->SendPeriodicAuraLog(&pInfo);

            int32 gain = target->ModifyPower(power,pdamage);

            if(Unit* pCaster = GetCaster())
                target->getHostileRefManager().threatAssist(pCaster, float(gain) * 0.5f, spellProto);
            break;
        }
        case SPELL_AURA_OBS_MOD_MANA:
        {
            // don't energize target if not alive, possible death persistent effects
            if (!target->isAlive())
                return;

            // ignore non positive values (can be result apply spellmods to aura damage
            uint32 amount = m_modifier.m_amount > 0 ? m_modifier.m_amount : 0;

            uint32 pdamage = uint32(target->GetMaxPower(POWER_MANA) * amount / 100);

            DETAIL_FILTER_LOG(LOG_FILTER_PERIODIC_AFFECTS, "PeriodicTick: %u (TypeId: %u) energize %u (TypeId: %u) for %u mana inflicted by %u",
                GUID_LOPART(GetCasterGUID()), GuidHigh2TypeId(GUID_HIPART(GetCasterGUID())), target->GetGUIDLow(), target->GetTypeId(), pdamage, GetId());

            if(target->GetMaxPower(POWER_MANA) == 0)
                break;

            SpellPeriodicAuraLogInfo pInfo(this, pdamage, 0, 0, 0, 0.0f);
            target->SendPeriodicAuraLog(&pInfo);

            int32 gain = target->ModifyPower(POWER_MANA, pdamage);

            if(Unit* pCaster = GetCaster())
                target->getHostileRefManager().threatAssist(pCaster, float(gain) * 0.5f, spellProto);
            break;
        }
        case SPELL_AURA_POWER_BURN_MANA:
        {
            // don't mana burn target if not alive, possible death persistent effects
            if (!target->isAlive())
                return;

            Unit *pCaster = GetCaster();
            if(!pCaster)
                return;

            // Check for immune (not use charges)
            if(target->IsImmunedToDamage(GetSpellSchoolMask(spellProto)))
                return;

            int32 pdamage = m_modifier.m_amount > 0 ? m_modifier.m_amount : 0;

            Powers powerType = Powers(m_modifier.m_miscvalue);

            if(!target->isAlive() || target->getPowerType() != powerType)
                return;

            // resilience reduce mana draining effect at spell crit damage reduction (added in 2.4)
            if (powerType == POWER_MANA)
                pdamage -= target->GetSpellCritDamageReduction(pdamage);

            uint32 gain = uint32(-target->ModifyPower(powerType, -pdamage));

            gain = uint32(gain * spellProto->EffectMultipleValue[GetEffIndex()]);

            // maybe has to be sent different to client, but not by SMSG_PERIODICAURALOG
            SpellNonMeleeDamage damageInfo(pCaster, target, spellProto->Id, SpellSchoolMask(spellProto->SchoolMask));
            pCaster->CalculateSpellDamage(&damageInfo, gain, spellProto);

            damageInfo.target->CalculateAbsorbResistBlock(pCaster, &damageInfo, spellProto);

            pCaster->DealDamageMods(damageInfo.target, damageInfo.damage, &damageInfo.absorb);

            pCaster->SendSpellNonMeleeDamageLog(&damageInfo);

            // Set trigger flag
            uint32 procAttacker = PROC_FLAG_ON_DO_PERIODIC; //  | PROC_FLAG_SUCCESSFUL_HARMFUL_SPELL_HIT;
            uint32 procVictim   = PROC_FLAG_ON_TAKE_PERIODIC;// | PROC_FLAG_TAKEN_HARMFUL_SPELL_HIT;
            uint32 procEx       = createProcExtendMask(&damageInfo, SPELL_MISS_NONE);
            if (damageInfo.damage)
                procVictim|=PROC_FLAG_TAKEN_ANY_DAMAGE;

            pCaster->ProcDamageAndSpell(damageInfo.target, procAttacker, procVictim, procEx, damageInfo.damage, BASE_ATTACK, spellProto);

            pCaster->DealSpellDamage(&damageInfo, true);
            break;
        }
        case SPELL_AURA_MOD_REGEN:
        {
            // don't heal target if not alive, possible death persistent effects
            if (!target->isAlive())
                return;

            int32 gain = target->ModifyHealth(m_modifier.m_amount);
            if (Unit *caster = GetCaster())
                target->getHostileRefManager().threatAssist(caster, float(gain) * 0.5f, spellProto);
            break;
        }
        case SPELL_AURA_MOD_POWER_REGEN:
        {
            // don't energize target if not alive, possible death persistent effects
            if (!target->isAlive())
                return;

            Powers pt = target->getPowerType();
            if(int32(pt) != m_modifier.m_miscvalue)
                return;

            if ( spellProto->AuraInterruptFlags & AURA_INTERRUPT_FLAG_NOT_SEATED )
            {
                // eating anim
                target->HandleEmoteCommand(EMOTE_ONESHOT_EAT);
            }
            else if( GetId() == 20577 )
            {
                // cannibalize anim
                target->HandleEmoteCommand(EMOTE_STATE_CANNIBALIZE);
            }

            // Anger Management
            // amount = 1+ 16 = 17 = 3,4*5 = 10,2*5/3
            // so 17 is rounded amount for 5 sec tick grow ~ 1 range grow in 3 sec
            if(pt == POWER_RAGE)
                target->ModifyPower(pt, m_modifier.m_amount * 3 / 5);
            break;
        }
        // Here tick dummy auras
        case SPELL_AURA_DUMMY:                              // some spells have dummy aura
        case SPELL_AURA_PERIODIC_DUMMY:
        {
            PeriodicDummyTick();
            break;
        }
        case SPELL_AURA_PERIODIC_TRIGGER_SPELL:
        {
            TriggerSpell();
            break;
        }
        case SPELL_AURA_PERIODIC_TRIGGER_SPELL_WITH_VALUE:
        {
            TriggerSpellWithValue();
            break;
        }
        default:
            break;
    }
}

void Aura::PeriodicDummyTick()
{
    SpellEntry const* spell = GetSpellProto();
    Unit *target = GetTarget();
    switch (spell->SpellFamilyName)
    {
        case SPELLFAMILY_GENERIC:
        {
            switch (spell->Id)
            {
                // Forsaken Skills
                case 7054:
                {
                    // Possibly need cast one of them (but
                    // 7038 Forsaken Skill: Swords
                    // 7039 Forsaken Skill: Axes
                    // 7040 Forsaken Skill: Daggers
                    // 7041 Forsaken Skill: Maces
                    // 7042 Forsaken Skill: Staves
                    // 7043 Forsaken Skill: Bows
                    // 7044 Forsaken Skill: Guns
                    // 7045 Forsaken Skill: 2H Axes
                    // 7046 Forsaken Skill: 2H Maces
                    // 7047 Forsaken Skill: 2H Swords
                    // 7048 Forsaken Skill: Defense
                    // 7049 Forsaken Skill: Fire
                    // 7050 Forsaken Skill: Frost
                    // 7051 Forsaken Skill: Holy
                    // 7053 Forsaken Skill: Shadow
                    return;
                }
                case 7057:                                  // Haunting Spirits
                    if (roll_chance_i(33))
                        target->CastSpell(target,m_modifier.m_amount,true,NULL,this);
                    return;
//              // Panda
//              case 19230: break;
//              // Gossip NPC Periodic - Talk
//              case 33208: break;
//              // Gossip NPC Periodic - Despawn
//              case 33209: break;
//              // Steal Weapon
//              case 36207: break;
//              // Simon Game START timer, (DND)
//              case 39993: break;
//              // Knockdown Fel Cannon: break; The Aggro Burst
//              case 40119: break;
//              // Old Mount Spell
//              case 40154: break;
//              // Magnetic Pull
//              case 40581: break;
//              // Ethereal Ring: break; The Bolt Burst
//              case 40801: break;
//              // Crystal Prison
//              case 40846: break;
//              // Copy Weapon
//              case 41054: break;
//              // Dementia
//              case 41404: break;
//              // Ethereal Ring Visual, Lightning Aura
//              case 41477: break;
//              // Ethereal Ring Visual, Lightning Aura (Fork)
//              case 41525: break;
//              // Ethereal Ring Visual, Lightning Jumper Aura
//              case 41567: break;
//              // No Man's Land
//              case 41955: break;
//              // Headless Horseman - Fire
//              case 42074: break;
//              // Headless Horseman - Visual - Large Fire
//              case 42075: break;
//              // Headless Horseman - Start Fire, Periodic Aura
//              case 42140: break;
//              // Ram Speed Boost
//              case 42152: break;
//              // Headless Horseman - Fires Out Victory Aura
//              case 42235: break;
//              // Pumpkin Life Cycle
//              case 42280: break;
//              // Brewfest Request Chick Chuck Mug Aura
//              case 42537: break;
//              // Squashling
//              case 42596: break;
//              // Headless Horseman Climax, Head: Periodic
//              case 42603: break;
//              // Fire Bomb
//              case 42621: break;
//              // Headless Horseman - Conflagrate, Periodic Aura
//              case 42637: break;
//              // Headless Horseman - Create Pumpkin Treats Aura
//              case 42774: break;
//              // Headless Horseman Climax - Summoning Rhyme Aura
//              case 42879: break;
//              // Tricky Treat
//              case 42919: break;
//              // Giddyup!
//              case 42924: break;
//              // Ram - Trot
//              case 42992: break;
//              // Ram - Canter
//              case 42993: break;
//              // Ram - Gallop
//              case 42994: break;
//              // Ram Level - Neutral
//              case 43310: break;
//              // Headless Horseman - Maniacal Laugh, Maniacal, Delayed 17
//              case 43884: break;
//              // Wretched!
//              case 43963: break;
//              // Headless Horseman - Maniacal Laugh, Maniacal, other, Delayed 17
//              case 44000: break;
//              // Energy Feedback
//              case 44328: break;
//              // Romantic Picnic
//              case 45102: break;
//              // Romantic Picnic
//              case 45123: break;
//              // Looking for Love
//              case 45124: break;
//              // Kite - Lightning Strike Kite Aura
//              case 45197: break;
//              // Rocket Chicken
//              case 45202: break;
//              // Copy Offhand Weapon
//              case 45205: break;
//              // Upper Deck - Kite - Lightning Periodic Aura
//              case 45207: break;
//              // Kite -Sky  Lightning Strike Kite Aura
//              case 45251: break;
//              // Ribbon Pole Dancer Check Aura
//              case 45390: break;
//              // Holiday - Midsummer, Ribbon Pole Periodic Visual
//              case 45406: break;
//              // Parachute
//              case 45472: break;
//              // Alliance Flag, Extra Damage Debuff
//              case 45898: break;
//              // Horde Flag, Extra Damage Debuff
//              case 45899: break;
//              // Ahune - Summoning Rhyme Aura
//              case 45926: break;
//              // Ahune - Slippery Floor
//              case 45945: break;
//              // Ahune's Shield
//              case 45954: break;
//              // Nether Vapor Lightning
//              case 45960: break;
//              // Darkness
//              case 45996: break;
                case 46041:                                 // Summon Blood Elves Periodic
                    target->CastSpell(target, 46037, true, NULL, this);
                    target->CastSpell(target, roll_chance_i(50) ? 46038 : 46039, true, NULL, this);
                    target->CastSpell(target, 46040, true, NULL, this);
                    return;
//              // Transform Visual Missile Periodic
//              case 46205: break;
//              // Find Opening Beam End
//              case 46333: break;
//              // Ice Spear Control Aura
//              case 46371: break;
//              // Hailstone Chill
//              case 46458: break;
//              // Hailstone Chill, Internal
//              case 46465: break;
//              // Chill, Internal Shifter
//              case 46549: break;
//              // Summon Ice Spear Knockback Delayer
//              case 46878: break;
//              // Burninate Effect
//              case 47214: break;
//              // Fizzcrank Practice Parachute
//              case 47228: break;
//              // Send Mug Control Aura
//              case 47369: break;
//              // Direbrew's Disarm (precast)
//              case 47407: break;
//              // Mole Machine Port Schedule
//              case 47489: break;
//              case 47941: break; // Crystal Spike
//              case 48200: break; // Healer Aura
                case 48630:                                 // Summon Gauntlet Mobs Periodic
                case 59275:                                 // Below may need some adjustment, pattern for amount of summon and where is not verified 100% (except for odd/even tick)
                {
                    bool chance = roll_chance_i(50);

                    target->CastSpell(target, chance ? 48631 : 48632, true, NULL, this);

                    if (GetAuraTicks() % 2)                 // which doctor at odd tick
                        target->CastSpell(target, chance ? 48636 : 48635, true, NULL, this);
                    else                                    // or harponeer, at even tick
                        target->CastSpell(target, chance ? 48634 : 48633, true, NULL, this);

                    return;
                }
//              case 49313: break; // Proximity Mine Area Aura
//              // Mole Machine Portal Schedule
//              case 49466: break;
//              case 49555: break; // Corpse Explode
//              case 49592: break; // Temporal Rift
//              case 49957: break; // Cutting Laser
//              case 50085: break; // Slow Fall
//              // Listening to Music
//              case 50493: break;
//              // Love Rocket Barrage
//              case 50530: break;
                case 50789:                                 // Summon iron dwarf (left or right)
                case 59860:
                    target->CastSpell(target, roll_chance_i(50) ? 50790 : 50791, true, NULL, this);
                    return;
                case 50792:                                 // Summon iron trogg (left or right)
                case 59859:
                    target->CastSpell(target, roll_chance_i(50) ? 50793 : 50794, true, NULL, this);
                    return;
                case 50801:                                 // Summon malformed ooze (left or right)
                case 59858:
                    target->CastSpell(target, roll_chance_i(50) ? 50802 : 50803, true, NULL, this);
                    return;
                case 50824:                                 // Summon earthen dwarf
                    target->CastSpell(target, roll_chance_i(50) ? 50825 : 50826, true, NULL, this);
                    return;
                case 52441:                                 // Cool Down
                    target->CastSpell(target, 52443, true);
                    return;
                case 53520:                                 // Carrion Beetles
                    target->CastSpell(target, 53521, true, NULL, this);
                    target->CastSpell(target, 53521, true, NULL, this);
                    return;
                case 55592:                                 // Clean
                    switch(urand(0,2))
                    {
                        case 0: target->CastSpell(target, 55731, true); break;
                        case 1: target->CastSpell(target, 55738, true); break;
                        case 2: target->CastSpell(target, 55739, true); break;
                    }
                    return;
                case 66118:                                 // Leeching Swarm 10 man
                case 68646:
                {
                    int32 damage = (m_modifier.m_amount * target->GetHealth()) / 100;
                    if (damage < 250)
                        damage = 250;
                    int32 heal = damage * 68 / 100;
                    target->CastCustomSpell(target, 66240, &damage, NULL, NULL, true, NULL, this);
                    if (Unit* caster = GetCaster())
                        target->CastCustomSpell(caster, 66125, &heal, NULL, NULL, true, NULL, this);
                    return;
                }
                case 67630:                                 // Leeching Swarm 25 man
                case 68647:
                {
                    int32 damage = (m_modifier.m_amount * target->GetHealth()) / 100;
                    if (damage < 250)
                        damage = 250;
                    int32 heal = damage * 155 / 100;
                    target->CastCustomSpell(target, 66240, &damage, NULL, NULL, true, NULL, this);
                    if (Unit* caster = GetCaster())
                        target->CastCustomSpell(caster, 66125, &heal, NULL, NULL, true, NULL, this);
                    return;
                }
// Exist more after, need add later
                default:
                    break;
            }

            // Drink (item drink spells)
            if (GetEffIndex() > EFFECT_INDEX_0 && spell->EffectApplyAuraName[GetEffIndex()-1] == SPELL_AURA_MOD_POWER_REGEN)
            {
                if (target->GetTypeId() != TYPEID_PLAYER)
                    return;
                // Search SPELL_AURA_MOD_POWER_REGEN aura for this spell and add bonus
                if (Aura* aura = GetHolder()->GetAuraByEffectIndex(SpellEffectIndex(GetEffIndex() - 1)))
                {
                    aura->GetModifier()->m_amount = m_modifier.m_amount;
                    ((Player*)target)->UpdateManaRegen();
                    // Disable continue
                    m_isPeriodic = false;
                    return;
                }
                return;
            }

            // Prey on the Weak
            if (spell->SpellIconID == 2983)
            {
                Unit *victim = target->getVictim();
                if (victim && (target->GetHealth() * 100 / target->GetMaxHealth() > victim->GetHealth() * 100 / victim->GetMaxHealth()))
                {
                    if(!target->HasAura(58670))
                    {
                        int32 basepoints = GetBasePoints();
                        target->CastCustomSpell(target, 58670, &basepoints, 0, 0, true);
                    }
                }
                else
                    target->RemoveAurasDueToSpell(58670);
            }
            break;
        }
        case SPELLFAMILY_MAGE:
        {
            // Mirror Image
//            if (spell->Id == 55342)
//                return;
            break;
        }
        case SPELLFAMILY_DRUID:
        {
            switch (spell->Id)
            {
                // Frenzied Regeneration
                case 22842:
                {
                    // Converts up to 10 rage per second into health for $d.  Each point of rage is converted into ${$m2/10}.1% of max health.
                    // Should be manauser
                    if (target->getPowerType() != POWER_RAGE)
                        return;
                    uint32 rage = target->GetPower(POWER_RAGE);
                    // Nothing todo
                    if (rage == 0)
                        return;
                    int32 mod = (rage < 100) ? rage : 100;
                    int32 points = target->CalculateSpellDamage(target, spell, EFFECT_INDEX_1);
                    int32 regen = target->GetMaxHealth() * (mod * points / 10) / 1000;
                    target->CastCustomSpell(target, 22845, &regen, NULL, NULL, true, NULL, this);
                    target->SetPower(POWER_RAGE, rage-mod);
                    return;
                }
                // Force of Nature
                case 33831:
                    return;
                default:
                    break;
            }
            break;
        }
        case SPELLFAMILY_WARLOCK:
            switch (spell->Id)
            {
                case 48018:
                    GameObject* obj = target->GetGameObject(spell->Id);
                    if (!obj)
                    {
                         target->RemoveAurasDueToSpell(spell->Id);
                         target->RemoveAurasDueToSpell(62388);
                         return;
                    }
                    // We must take a range of teleport spell, not summon.
                    const SpellEntry* goToCircleSpell = sSpellStore.LookupEntry(48020);
                    if (target->IsWithinDist(obj,GetSpellMaxRange(sSpellRangeStore.LookupEntry(goToCircleSpell->rangeIndex))))
                        target->CastSpell(target, 62388, true);
                    else
                        target->RemoveAurasDueToSpell(62388);
            }
            break;
        case SPELLFAMILY_ROGUE:
        {
            switch (spell->Id)
            {
                // Killing Spree
                case 51690:
                {
                    if (target->hasUnitState(UNIT_STAT_STUNNED) || target->isFeared())
                        return;

                    std::list<Unit*> targets;
                    {
                        // eff_radius ==0
                        float radius = GetSpellMaxRange(sSpellRangeStore.LookupEntry(spell->rangeIndex));

                        MaNGOS::AnyUnfriendlyVisibleUnitInObjectRangeCheck u_check(target, target, radius);
                        MaNGOS::UnitListSearcher<MaNGOS::AnyUnfriendlyVisibleUnitInObjectRangeCheck> checker(target, targets, u_check);
                        Cell::VisitAllObjects(target, checker, radius);
                    }

                    if(targets.empty())
                        return;

                    std::list<Unit*>::const_iterator itr = targets.begin();
                    std::advance(itr, rand()%targets.size());
                    Unit* victim = *itr;

                    target->CastSpell(victim, 57840, true);
                    target->CastSpell(victim, 57841, true);
                    return;
                }
                default:
                    break;
            }
            break;
        }
        case SPELLFAMILY_HUNTER:
        {
            // Explosive Shot
            if (spell->SpellFamilyFlags & UI64LIT(0x8000000000000000))
            {
                target->CastCustomSpell(target, 53352, &m_modifier.m_amount, 0, 0, true, 0, this, GetCasterGUID());
                return;
            }
            switch (spell->Id)
            {
                // Harpooner's Mark
                // case 40084:
                //    return;
                // Feeding Frenzy Rank 1 & 2
                case 53511:
                case 53512:
                {
                    Unit* victim = target->getVictim();
                    if( victim && victim->GetHealth() * 100 < victim->GetMaxHealth() * 35 )
                        target->CastSpell(target, spell->Id == 53511 ? 60096 : 60097, true, NULL, this);
                    return;
                }
                default:
                    break;
            }
            break;
        }
        case SPELLFAMILY_SHAMAN:
        {
            // Astral Shift
            if (spell->Id == 52179)
            {
                // Periodic need for remove visual on stun/fear/silence lost
                if (!(target->GetUInt32Value(UNIT_FIELD_FLAGS)&(UNIT_FLAG_STUNNED|UNIT_FLAG_FLEEING|UNIT_FLAG_SILENCED)))
                    target->RemoveAurasDueToSpell(52179);
                return;
            }
            break;
        }
        case SPELLFAMILY_DEATHKNIGHT:
        {
            // Death and Decay
            if (spell->SpellFamilyFlags & UI64LIT(0x0000000000000020))
            {
                if (Unit *caster = GetCaster())
                    caster->CastCustomSpell(target, 52212, &m_modifier.m_amount, NULL, NULL, true, NULL, this);
                return;
            }
            // Raise Dead
//            if (spell->SpellFamilyFlags & UI64LIT(0x0000000000001000))
//                return;
            // Chains of Ice
            if (spell->SpellFamilyFlags & UI64LIT(0x0000400000000000))
            {
                // Get 0 effect aura
                Aura *slow = target->GetAura(GetId(), EFFECT_INDEX_0);
                if (slow)
                {
                    slow->ApplyModifier(false, true);
                    Modifier *mod = slow->GetModifier();
                    mod->m_amount+= m_modifier.m_amount;
                    if (mod->m_amount > 0) mod->m_amount = 0;
                    slow->ApplyModifier(true, true);
                }
                return;
            }
            // Hysteria
            if (spell->SpellFamilyFlags & UI64LIT(0x0000000020000000))
            {
                uint32 deal = m_modifier.m_amount * target->GetMaxHealth() / 100;
                target->DealDamage(target, deal, NULL, DIRECT_DAMAGE, SPELL_SCHOOL_MASK_NORMAL, NULL, false);
                target->SendSpellNonMeleeDamageLog(target, spell->Id, deal, SPELL_SCHOOL_MASK_NORMAL, 0, 0, false, 0, false);
                return;
            }
            // Summon Gargoyle
//            if (spell->SpellFamilyFlags & UI64LIT(0x0000008000000000))
//                return;
            // Death Rune Mastery
//            if (spell->SpellFamilyFlags & UI64LIT(0x0000000000004000))
//                return;
            // Bladed Armor
            if (spell->SpellIconID == 2653)
            {
                // Increases your attack power by $s1 for every $s2 armor value you have.
                // Calculate AP bonus (from 1 efect of this spell)
                int32 apBonus = m_modifier.m_amount * target->GetArmor() / target->CalculateSpellDamage(target, spell, EFFECT_INDEX_1);
                target->CastCustomSpell(target, 61217, &apBonus, &apBonus, NULL, true, NULL, this);
                return;
            }
            // Death Rune Mastery
            if (spell->SpellIconID == 2622)
            {
                if (target->GetTypeId() != TYPEID_PLAYER || target->isInCombat())
                    return;

                Player *player = (Player*)target;
                for (uint32 i = 0; i < MAX_RUNES; ++i)
                {
                    if (!player->GetRuneCooldown(i))
                    {
                        RuneType type = player->GetBaseRune(i);
                        if (player->GetCurrentRune(i) == RUNE_DEATH && (type == RUNE_FROST || type == RUNE_UNHOLY) && player->IsRuneConvertedBy(i, spell->Id))
                        {
                            player->ConvertRune(i, type);
                            player->ClearConvertedBy(i);
                        }
                    }
                }
            }
            // Blood of the North and Reaping
            if (spell->SpellIconID == 3041 || spell->SpellIconID == 22)
            {
                if (target->GetTypeId() != TYPEID_PLAYER || target->isInCombat())
                    return;

                Player *player = (Player*)target;
                for (uint32 i = 0; i < MAX_RUNES; ++i)
                {
                    if (!player->GetRuneCooldown(i) && player->IsRuneConvertedBy(i, spell->Id))
                    {
                        RuneType type = player->GetBaseRune(i);
                        if (player->GetCurrentRune(i) == RUNE_DEATH && type == RUNE_BLOOD)
                        {
                            player->ConvertRune(i, type);
                            player->ClearConvertedBy(i);
                        }
                    }
                }
            }
            break;
        }
        default:
            break;
    }
}

void Aura::HandlePreventFleeing(bool apply, bool Real)
{
    if(!Real)
        return;

    Unit::AuraList const& fearAuras = GetTarget()->GetAurasByType(SPELL_AURA_MOD_FEAR);
    if( !fearAuras.empty() )
    {
        if (apply)
            GetTarget()->SetFeared(false, fearAuras.front()->GetCasterGUID());
        else
            GetTarget()->SetFeared(true);
    }
}

void Aura::HandleManaShield(bool apply, bool Real)
{
    if(!Real)
        return;

    // prevent double apply bonuses
    if(apply && (GetTarget()->GetTypeId()!=TYPEID_PLAYER || !((Player*)GetTarget())->GetSession()->PlayerLoading()))
    {
        if(Unit* caster = GetCaster())
        {
            float DoneActualBenefit = 0.0f;
            switch(GetSpellProto()->SpellFamilyName)
            {
                case SPELLFAMILY_MAGE:
                    if(GetSpellProto()->SpellFamilyFlags & UI64LIT(0x0000000000008000))
                    {
                        // Mana Shield
                        // +50% from +spd bonus
                        DoneActualBenefit = caster->SpellBaseDamageBonusDone(GetSpellSchoolMask(GetSpellProto())) * 0.5f;
                        break;
                    }
                    break;
                default:
                    break;
            }

            DoneActualBenefit *= caster->CalculateLevelPenalty(GetSpellProto());

            m_modifier.m_amount += (int32)DoneActualBenefit;
        }
    }
}

void Aura::HandleArenaPreparation(bool apply, bool Real)
{
    if(!Real)
        return;

    if(apply)
        GetTarget()->SetFlag(UNIT_FIELD_FLAGS, UNIT_FLAG_PREPARATION);
    else
        GetTarget()->RemoveFlag(UNIT_FIELD_FLAGS, UNIT_FLAG_PREPARATION);
}

/**
 * Such auras are applied from a caster(=player) to a vehicle.
 * This has been verified using spell #49256
 */
void Aura::HandleAuraControlVehicle(bool apply, bool Real)
{
    if(!Real)
        return;

    Unit *caster = GetCaster();
    Unit* target = GetTarget();
    VehicleKit* pVehicle = target->GetVehicleKit();

    if (!caster || target->GetTypeId() != TYPEID_UNIT || !pVehicle)
        return;

    if (apply)
    {
        // Maybe seat number stored somewhere
        caster->EnterVehicle(pVehicle);
    }
    else
    {
        // some SPELL_AURA_CONTROL_VEHICLE auras have a dummy effect on the player - remove them
        caster->RemoveAurasDueToSpell(GetId());

        if (caster->GetVehicle() == pVehicle)
            caster->ExitVehicle();
    }
}

void Aura::HandleAuraLinked(bool apply, bool Real)
{
    if (!Real)
        return;

    uint32 linkedSpell = GetSpellProto()->EffectTriggerSpell[m_effIndex];
    SpellEntry const *spellInfo = sSpellStore.LookupEntry(linkedSpell);
    if (!spellInfo)
    {
        sLog.outError("HandleAuraLinked for spell %u effect %u: triggering unknown spell %u", GetSpellProto()->Id, m_effIndex, linkedSpell);
        return;
    }

    if (apply)
        GetTarget()->CastSpell(GetTarget(), linkedSpell, true, NULL, this);
    else
        GetTarget()->RemoveAurasByCasterSpell(linkedSpell, GetCasterGUID());
}

void Aura::HandleAuraOpenStable(bool apply, bool Real)
{
    if(!Real || GetTarget()->GetTypeId() != TYPEID_PLAYER || !GetTarget()->IsInWorld())
        return;

    Player* player = (Player*)GetTarget();

    if (apply)
        player->GetSession()->SendStablePet(player->GetObjectGuid());

    // client auto close stable dialog at !apply aura
}

void Aura::HandleIgnoreUnitState(bool apply, bool Real)
{
    Unit* target = GetTarget();

    if(target->GetTypeId() != TYPEID_PLAYER || !Real)
        return;

    // for alowing charge/intercept/intervene in different stances
    if (GetId() == 57499 && apply)
        GetHolder()->SetAuraFlags(19);
}

void Aura::HandleAuraConvertRune(bool apply, bool Real)
{
    if(!Real)
        return;

    if(GetTarget()->GetTypeId() != TYPEID_PLAYER)
        return;

    Player *plr = (Player*)GetTarget();

    if(plr->getClass() != CLASS_DEATH_KNIGHT)
        return;

    RuneType runeFrom = RuneType(GetSpellProto()->EffectMiscValue[m_effIndex]);
    RuneType runeTo   = RuneType(GetSpellProto()->EffectMiscValueB[m_effIndex]);

    if (apply)
    {
        for(uint32 i = 0; i < MAX_RUNES; ++i)
        {
            if (plr->GetCurrentRune(i) == runeFrom && !plr->GetRuneCooldown(i))
            {
                plr->ConvertRune(i, runeTo, GetId());
                break;
            }
        }
    }
    else
    {
        for(uint32 i = 0; i < MAX_RUNES; ++i)
        {
            if(plr->GetCurrentRune(i) == runeTo && plr->GetBaseRune(i) == runeFrom)
            {
                plr->ConvertRune(i, runeFrom);
                plr->ClearConvertedBy(i);
                break;
            }
        }
    }
}

void Aura::HandlePhase(bool apply, bool Real)
{
    if(!Real)
        return;

    Unit *target = GetTarget();

    // always non stackable
    if(apply)
    {
        Unit::AuraList const& phases = target->GetAurasByType(SPELL_AURA_PHASE);
        if(!phases.empty())
            target->RemoveAurasDueToSpell(phases.front()->GetId(), GetHolder());
    }

    // no-phase is also phase state so same code for apply and remove

    // phase auras normally not expected at BG but anyway better check
    if(target->GetTypeId() == TYPEID_PLAYER)
    {
        // drop flag at invisible in bg
        if(((Player*)target)->InBattleGround())
            if(BattleGround *bg = ((Player*)target)->GetBattleGround())
                bg->EventPlayerDroppedFlag((Player*)target);

        // GM-mode have mask 0xFFFFFFFF
        if(!((Player*)target)->isGameMaster())
            target->SetPhaseMask(apply ? GetMiscValue() : PHASEMASK_NORMAL, false);

        ((Player*)target)->GetSession()->SendSetPhaseShift(apply ? GetMiscValue() : PHASEMASK_NORMAL);

        if (GetEffIndex() == EFFECT_INDEX_0)
        {
            SpellAreaForAreaMapBounds saBounds = sSpellMgr.GetSpellAreaForAuraMapBounds(GetId());
            if(saBounds.first != saBounds.second)
            {
                uint32 zone, area;
                target->GetZoneAndAreaId(zone, area);

                for(SpellAreaForAreaMap::const_iterator itr = saBounds.first; itr != saBounds.second; ++itr)
                {
                    // some auras remove at aura remove
                    if(!itr->second->IsFitToRequirements((Player*)target, zone, area))
                        target->RemoveAurasDueToSpell(itr->second->spellId);
                    // some auras applied at aura apply
                    else if(itr->second->autocast)
                    {
                        if (!target->HasAura(itr->second->spellId, EFFECT_INDEX_0))
                            target->CastSpell(target, itr->second->spellId, true);
                    }
                }
            }
        }
    }
    else
        target->SetPhaseMask(apply ? GetMiscValue() : PHASEMASK_NORMAL, false);

    // need triggering visibility update base at phase update of not GM invisible (other GMs anyway see in any phases)
    if(target->GetVisibility() != VISIBILITY_OFF)
        target->SetVisibility(target->GetVisibility());
}

void Aura::HandleAuraSafeFall( bool Apply, bool Real )
{
    // implemented in WorldSession::HandleMovementOpcodes

    // only special case
    if(Apply && Real && GetId() == 32474 && GetTarget()->GetTypeId() == TYPEID_PLAYER)
        ((Player*)GetTarget())->ActivateTaxiPathTo(506, GetId());
}

bool Aura::IsCritFromAbilityAura(Unit* caster, uint32& damage)
{
    Unit::AuraList const& auras = caster->GetAurasByType(SPELL_AURA_ABILITY_PERIODIC_CRIT);
    for(Unit::AuraList::const_iterator itr = auras.begin(); itr != auras.end(); ++itr)
    {
        if (!(*itr)->isAffectedOnSpell(GetSpellProto()))
            continue;
        if (!caster->IsSpellCrit(GetTarget(), GetSpellProto(), GetSpellSchoolMask(GetSpellProto())))
            break;

        damage = caster->SpellCriticalDamageBonus(GetSpellProto(), damage, GetTarget());
        return true;
    }

    // Special exception for Rupture spell, damage can crit after patch 3.3.3
    if (GetSpellProto()->SpellFamilyName == SPELLFAMILY_ROGUE && GetSpellProto()->SpellFamilyFlags & UI64LIT(0x000000000000100000))
    {
        if(caster->IsSpellCrit(GetTarget(), GetSpellProto(), GetSpellSchoolMask(GetSpellProto())))
        {
            damage = caster->SpellCriticalDamageBonus(GetSpellProto(), damage, GetTarget());
            return true;
        }
    }

    return false;
}

void Aura::HandleModTargetArmorPct(bool /*apply*/, bool /*Real*/)
{
    if(GetTarget()->GetTypeId() != TYPEID_PLAYER)
        return;

    ((Player*)GetTarget())->UpdateArmorPenetration();
}

void Aura::HandleAuraModAllCritChance(bool apply, bool Real)
{
    // spells required only Real aura add/remove
    if(!Real)
        return;

    Unit *target = GetTarget();

    if(target->GetTypeId() != TYPEID_PLAYER)
        return;

    ((Player*)target)->HandleBaseModValue(CRIT_PERCENTAGE,         FLAT_MOD, float (m_modifier.m_amount), apply);
    ((Player*)target)->HandleBaseModValue(OFFHAND_CRIT_PERCENTAGE, FLAT_MOD, float (m_modifier.m_amount), apply);
    ((Player*)target)->HandleBaseModValue(RANGED_CRIT_PERCENTAGE,  FLAT_MOD, float (m_modifier.m_amount), apply);

    // included in Player::UpdateSpellCritChance calculation
    ((Player*)target)->UpdateAllSpellCritChances();
}

void Aura::HandleAllowOnlyAbility(bool apply, bool Real)
{
    if(!Real)
        return;

    Unit *target = GetTarget();

    if(apply)
    {
        target->setAttackTimer(BASE_ATTACK,m_duration);
        target->setAttackTimer(RANGED_ATTACK,m_duration);
        target->setAttackTimer(OFF_ATTACK,m_duration);
    }
    else
    {
        target->resetAttackTimer(BASE_ATTACK);
        target->resetAttackTimer(RANGED_ATTACK);
        target->resetAttackTimer(OFF_ATTACK);
    }

    target->UpdateDamagePhysical(BASE_ATTACK);
    target->UpdateDamagePhysical(RANGED_ATTACK);
    target->UpdateDamagePhysical(OFF_ATTACK);
}

void Aura::SetAuraMaxDuration( int32 duration )
{
	m_maxduration = duration;

	// possible overwrite persistent state
	if (duration > 0)
	{
		if (!(GetHolder()->IsPassive() && GetSpellProto()->DurationIndex == 0))
			GetHolder()->SetPermanent(false);

		GetHolder()->SetAuraFlags(GetHolder()->GetAuraFlags() | AFLAG_DURATION);
	}
}

bool Aura::IsLastAuraOnHolder()
{
    for (int32 i = 0; i < MAX_EFFECT_INDEX; ++i)
        if (i != GetEffIndex() && GetHolder()->m_auras[i])
            return false;
    return true;
}

SpellAuraHolder::SpellAuraHolder(SpellEntry const* spellproto, Unit *target, WorldObject *caster, Item *castItem) : m_caster_guid(0), m_target(target),
m_castItemGuid(castItem?castItem->GetGUID():0), m_permanent(false),
m_isRemovedOnShapeLost(true), m_in_use(0), m_deleted(false), m_removeMode(AURA_REMOVE_BY_DEFAULT), m_AuraDRGroup(DIMINISHING_NONE), m_auraSlot(MAX_AURAS),
m_auraFlags(AFLAG_NONE), m_auraLevel(1), m_procCharges(0), m_stackAmount(1)
{
    MANGOS_ASSERT(target);
    MANGOS_ASSERT(spellproto && spellproto == sSpellStore.LookupEntry( spellproto->Id ) && "`info` must be pointer to sSpellStore element");

    if(!caster)
        m_caster_guid = target->GetGUID();
    else
    {
        // remove this assert when not unit casters will be supported
        MANGOS_ASSERT(caster->GetObjectGuid().IsUnit())
        m_caster_guid = caster->GetGUID();
    }

    m_applyTime = time(NULL);
    m_spellProto = spellproto;
    m_isPassive = IsPassiveSpell(GetId());
    m_isDeathPersist = IsDeathPersistentSpell(m_spellProto);
    m_isSingleTarget = IsSingleTargetSpell(spellproto);

    if(GetSpellMaxDuration(m_spellProto) == -1 || m_isPassive && m_spellProto->DurationIndex == 0)
        m_permanent = true;

    m_isRemovedOnShapeLost = (m_caster_guid==m_target->GetGUID() &&
                              m_spellProto->Stances &&
                            !(m_spellProto->AttributesEx2 & SPELL_ATTR_EX2_NOT_NEED_SHAPESHIFT) &&
                            !(m_spellProto->Attributes & SPELL_ATTR_NOT_SHAPESHIFT));

    Player* modOwner = caster && caster->GetObjectGuid().IsUnit() ? ((Unit*)caster)->GetSpellModOwner() : NULL;

    m_procCharges = m_spellProto->procCharges;
    if(modOwner)
        modOwner->ApplySpellMod(GetId(), SPELLMOD_CHARGES, m_procCharges);

    if (caster && caster->GetObjectGuid().IsUnit() && m_spellProto->Id == 22959)                // Improved Scorch
    {
        // Glyph of Improved Scorch
        if (Aura* glyph = ((Unit*)caster)->GetDummyAura(56371))
            m_stackAmount = glyph->GetModifier()->m_amount;
    }

    for (int32 i = 0; i < MAX_EFFECT_INDEX; ++i)
        m_auras[i] = NULL;
}

void SpellAuraHolder::AddAura(Aura *aura, SpellEffectIndex index)
{
    m_auras[index] = aura;
    m_auraFlags |= (1 << index);
}

void SpellAuraHolder::RemoveAura(SpellEffectIndex index)
{
    m_auras[index] = NULL;
    m_auraFlags &= ~(1 << index);
}

void SpellAuraHolder::ApplyAuraModifiers(bool apply, bool real)
{
    for (int32 i = 0; i < MAX_EFFECT_INDEX && !IsDeleted(); ++i)
        if (Aura *aur = GetAuraByEffectIndex(SpellEffectIndex(i)))
            aur->ApplyModifier(apply, real);
}

void SpellAuraHolder::_AddSpellAuraHolder()
{
    if (!GetId())
        return;
    if(!m_target)
        return;

    // Try find slot for aura
    uint8 slot = NULL_AURA_SLOT;

    // Lookup free slot
    if (m_target->GetVisibleAurasCount() < MAX_AURAS)
    {
        Unit::VisibleAuraMap const *visibleAuras = m_target->GetVisibleAuras();
        for(uint8 i = 0; i < MAX_AURAS; ++i)
        {
            Unit::VisibleAuraMap::const_iterator itr = visibleAuras->find(i);
            if(itr == visibleAuras->end())
            {
                slot = i;
                // update for out of range group members (on 1 slot use)
                m_target->UpdateAuraForGroup(slot);
                break;
            }
        }
    }

    Unit* caster = GetCaster();

    // set infinity cooldown state for spells
    if(caster && caster->GetTypeId() == TYPEID_PLAYER)
    {
        if (m_spellProto->Attributes & SPELL_ATTR_DISABLED_WHILE_ACTIVE)
        {
            Item* castItem = m_castItemGuid ? ((Player*)caster)->GetItemByGuid(m_castItemGuid) : NULL;
            ((Player*)caster)->AddSpellAndCategoryCooldowns(m_spellProto,castItem ? castItem->GetEntry() : 0, NULL,true);
        }
    }

    uint8 flags = 0;
    for (int32 i = 0; i < MAX_EFFECT_INDEX; ++i)
    {
        if (m_auras[i])
            flags |= (1 << i);
    }
    flags |= ((GetCasterGUID() == GetTarget()->GetGUID()) ? AFLAG_NOT_CASTER : AFLAG_NONE) | ((GetSpellMaxDuration(m_spellProto) > 0) ? AFLAG_DURATION : AFLAG_NONE) | (IsPositive() ? AFLAG_POSITIVE : AFLAG_NEGATIVE);
    SetAuraFlags(flags);

    SetAuraLevel(caster ? caster->getLevel() : sWorld.getConfig(CONFIG_UINT32_MAX_PLAYER_LEVEL));

    if (IsNeedVisibleSlot(caster))
    {
        SetAuraSlot( slot );
        if(slot < MAX_AURAS)                        // slot found send data to client
        {
            SetVisibleAura(false);
            SendAuraUpdate(false);
        }

        //*****************************************************
        // Update target aura state flag on holder apply
        // TODO: Make it easer
        //*****************************************************

        // Sitdown on apply aura req seated
        if (m_spellProto->AuraInterruptFlags & AURA_INTERRUPT_FLAG_NOT_SEATED && !m_target->IsSitState())
            m_target->SetStandState(UNIT_STAND_STATE_SIT);

        // register aura diminishing on apply
        if (getDiminishGroup() != DIMINISHING_NONE )
            m_target->ApplyDiminishingAura(getDiminishGroup(), true);

        // Update Seals information
        if (IsSealSpell(m_spellProto))
            m_target->ModifyAuraState(AURA_STATE_JUDGEMENT, true);

        // Conflagrate aura state on Immolate and Shadowflame
        if (m_spellProto->SpellFamilyName == SPELLFAMILY_WARLOCK &&
            // Immolate
            ((m_spellProto->SpellFamilyFlags & UI64LIT(0x0000000000000004)) ||
            // Shadowflame
            (m_spellProto->SpellFamilyFlags2 & 0x00000002)))
            m_target->ModifyAuraState(AURA_STATE_CONFLAGRATE, true);

        // Faerie Fire (druid versions)
        if (m_spellProto->SpellFamilyName == SPELLFAMILY_DRUID && (m_spellProto->SpellFamilyFlags & UI64LIT(0x0000000000000400)))
            m_target->ModifyAuraState(AURA_STATE_FAERIE_FIRE, true);

        // Sting (hunter's pet ability)
        if (m_spellProto->Category == 1133)
            m_target->ModifyAuraState(AURA_STATE_FAERIE_FIRE, true);

        // Victorious
        if (m_spellProto->SpellFamilyName == SPELLFAMILY_WARRIOR && (m_spellProto->SpellFamilyFlags & UI64LIT(0x0004000000000000)))
            m_target->ModifyAuraState(AURA_STATE_WARRIOR_VICTORY_RUSH, true);

        // Swiftmend state on Regrowth & Rejuvenation
        if (m_spellProto->SpellFamilyName == SPELLFAMILY_DRUID && (m_spellProto->SpellFamilyFlags & UI64LIT(0x50)))
            m_target->ModifyAuraState(AURA_STATE_SWIFTMEND, true);

        // Deadly poison aura state
        if(m_spellProto->SpellFamilyName == SPELLFAMILY_ROGUE && (m_spellProto->SpellFamilyFlags & UI64LIT(0x10000)))
            m_target->ModifyAuraState(AURA_STATE_DEADLY_POISON, true);

        // Enrage aura state
        if(m_spellProto->Dispel == DISPEL_ENRAGE)
            m_target->ModifyAuraState(AURA_STATE_ENRAGE, true);

        // Mechanic bleed aura state
        if(GetAllSpellMechanicMask(m_spellProto) & (1 << (MECHANIC_BLEED-1)))
            m_target->ModifyAuraState(AURA_STATE_MECHANIC_BLEED, true);

    }
}

void SpellAuraHolder::_RemoveSpellAuraHolder()
{
 // Remove all triggered by aura spells vs unlimited duration
    // except same aura replace case
    if(m_removeMode!=AURA_REMOVE_BY_STACK)
        CleanupTriggeredSpells();

    Unit* caster = GetCaster();

    if(caster && IsPersistent())
    {
        DynamicObject *dynObj = caster->GetDynObject(GetId());
        if (dynObj)
            dynObj->RemoveAffected(m_target);
    }

    //passive auras do not get put in slots - said who? ;)
    // Note: but totem can be not accessible for aura target in time remove (to far for find in grid)
    //if(m_isPassive && !(caster && caster->GetTypeId() == TYPEID_UNIT && ((Creature*)caster)->isTotem()))
    //    return;

    uint8 slot = GetAuraSlot();

    if(slot >= MAX_AURAS)                                   // slot not set
        return;

    if(m_target->GetVisibleAura(slot) == 0)
        return;

    // unregister aura diminishing (and store last time)
    if (getDiminishGroup() != DIMINISHING_NONE )
        m_target->ApplyDiminishingAura(getDiminishGroup(), false);

    SetAuraFlags(AFLAG_NONE);
    SetAuraLevel(0);
    SetVisibleAura(true);

    if (m_removeMode != AURA_REMOVE_BY_DELETE)
    {
        SendAuraUpdate(true);

        // update for out of range group members
        m_target->UpdateAuraForGroup(slot);

        //*****************************************************
        // Update target aura state flag (at last aura remove)
        //*****************************************************
        // Enrage aura state
        if(m_spellProto->Dispel == DISPEL_ENRAGE)
            m_target->ModifyAuraState(AURA_STATE_ENRAGE, false);

        // Mechanic bleed aura state
        if(GetAllSpellMechanicMask(m_spellProto) & (1 << (MECHANIC_BLEED-1)))
            m_target->ModifyAuraState(AURA_STATE_MECHANIC_BLEED, false);

        uint32 removeState = 0;
        uint64 removeFamilyFlag = m_spellProto->SpellFamilyFlags;
        uint32 removeFamilyFlag2 = m_spellProto->SpellFamilyFlags2;
        switch(m_spellProto->SpellFamilyName)
        {
            case SPELLFAMILY_PALADIN:
                if (IsSealSpell(m_spellProto))
                    removeState = AURA_STATE_JUDGEMENT;     // Update Seals information
                break;
            case SPELLFAMILY_WARLOCK:
                // Conflagrate aura state on Immolate and Shadowflame,
                if ((m_spellProto->SpellFamilyFlags & UI64LIT(0x0000000000000004)) ||
                    (m_spellProto->SpellFamilyFlags2 & 0x00000002))
                {
                    removeFamilyFlag = UI64LIT(0x0000000000000004);
                    removeFamilyFlag2 = 0x00000002;
                    removeState = AURA_STATE_CONFLAGRATE;
                }
                break;
            case SPELLFAMILY_DRUID:
                if(m_spellProto->SpellFamilyFlags & UI64LIT(0x0000000000000400))
                    removeState = AURA_STATE_FAERIE_FIRE;   // Faerie Fire (druid versions)
                else if(m_spellProto->SpellFamilyFlags & UI64LIT(0x50))
                {
                    removeFamilyFlag = 0x50;
                    removeState = AURA_STATE_SWIFTMEND;     // Swiftmend aura state
                }
                break;
            case SPELLFAMILY_WARRIOR:
                if(m_spellProto->SpellFamilyFlags & UI64LIT(0x0004000000000000))
                    removeState = AURA_STATE_WARRIOR_VICTORY_RUSH; // Victorious
                break;
            case SPELLFAMILY_ROGUE:
                if(m_spellProto->SpellFamilyFlags & UI64LIT(0x10000))
                    removeState = AURA_STATE_DEADLY_POISON; // Deadly poison aura state
                break;
            case SPELLFAMILY_HUNTER:
                if(m_spellProto->SpellFamilyFlags & UI64LIT(0x1000000000000000))
                    removeState = AURA_STATE_FAERIE_FIRE;   // Sting (hunter versions)
        }

        // Remove state (but need check other auras for it)
        if (removeState)
        {
            bool found = false;
            Unit::SpellAuraHolderMap const& holders = m_target->GetSpellAuraHolderMap();
            for (Unit::SpellAuraHolderMap::const_iterator i = holders.begin(); i != holders.end(); ++i)
            {
                SpellEntry const *auraSpellInfo = (*i).second->GetSpellProto();
                if(auraSpellInfo->SpellFamilyName  == m_spellProto->SpellFamilyName &&
                    (auraSpellInfo->SpellFamilyFlags & removeFamilyFlag || auraSpellInfo->SpellFamilyFlags2 & removeFamilyFlag2))
                {
                    found = true;
                    break;
                }
            }
            // this was last holder
            if(!found)
                m_target->ModifyAuraState(AuraState(removeState), false);
        }

        // reset cooldown state for spells
        if(caster && caster->GetTypeId() == TYPEID_PLAYER)
        {
            if ( GetSpellProto()->Attributes & SPELL_ATTR_DISABLED_WHILE_ACTIVE )
                // note: item based cooldowns and cooldown spell mods with charges ignored (unknown existing cases)
                ((Player*)caster)->SendCooldownEvent(GetSpellProto());
        }
    }
}

void SpellAuraHolder::CleanupTriggeredSpells()
{
    for (int32 i = 0; i < MAX_EFFECT_INDEX; ++i)
    {
        if (!m_spellProto->EffectApplyAuraName[i])
            continue;

        uint32 tSpellId = m_spellProto->EffectTriggerSpell[i];
        if(!tSpellId)
            continue;

        SpellEntry const* tProto = sSpellStore.LookupEntry(tSpellId);
        if(!tProto)
            continue;

        if(GetSpellDuration(tProto) != -1)
            continue;

        // needed for spell 43680, maybe others
        // TODO: is there a spell flag, which can solve this in a more sophisticated way?
        if(m_spellProto->EffectApplyAuraName[i] == SPELL_AURA_PERIODIC_TRIGGER_SPELL &&
            GetSpellDuration(m_spellProto) == m_spellProto->EffectAmplitude[i])
            continue;

        m_target->RemoveAurasDueToSpell(tSpellId);
    }
}

bool SpellAuraHolder::ModStackAmount(int32 num)
{
    // Can`t mod
    if (!m_spellProto->StackAmount)
        return true;

    // Modify stack but limit it
    int32 stackAmount = m_stackAmount + num;
    if (stackAmount > (int32)m_spellProto->StackAmount)
        stackAmount = m_spellProto->StackAmount;
    else if (stackAmount <=0) // Last aura from stack removed
    {
        m_stackAmount = 0;
        return true; // need remove aura
    }

    // Update stack amount
    SetStackAmount(stackAmount);
    return false;
}

void SpellAuraHolder::SetStackAmount(uint8 stackAmount)
{
    Unit *target = GetTarget();
    Unit *caster = GetCaster();
    if (!target || !caster)
        return;

    bool refresh = stackAmount >= m_stackAmount;
    if (stackAmount != m_stackAmount)
    {
        m_stackAmount = stackAmount;

        for (int32 i = 0; i < MAX_EFFECT_INDEX; ++i)
        {
            if (Aura *aur = m_auras[i])
            {
                int32 bp = aur->GetBasePoints();
                int32 amount = m_stackAmount * caster->CalculateSpellDamage(target, m_spellProto, SpellEffectIndex(i), &bp);
                // Reapply if amount change
                if (amount != aur->GetModifier()->m_amount)
                {
                    aur->ApplyModifier(false, true);
                    aur->GetModifier()->m_amount = amount;
                    aur->ApplyModifier(true, true);
                }
            }
        }
    }

    if (refresh)
        // Stack increased refresh duration
        RefreshHolder();
    else
        // Stack decreased only send update
        SendAuraUpdate(false);
}

Unit* SpellAuraHolder::GetCaster() const
{
    if(m_caster_guid == m_target->GetGUID())
        return m_target;

    //return ObjectAccessor::GetUnit(*m_target,m_caster_guid);
    //must return caster even if it's in another grid/map
    Unit *unit = ObjectAccessor::GetUnitInWorld(*m_target,m_caster_guid);
    return unit && unit->IsInWorld() ? unit : NULL;
}

bool SpellAuraHolder::IsWeaponBuffCoexistableWith(SpellAuraHolder* ref)
{
    // only item casted spells
    if (!GetCastItemGUID())
        return false;

    // Exclude Debuffs
    if (!IsPositive())
        return false;

    // Exclude Non-generic Buffs [ie: Runeforging] and Executioner-Enchant
    if (GetSpellProto()->SpellFamilyName != SPELLFAMILY_GENERIC || GetId() == 42976)
        return false;

    // Exclude Stackable Buffs [ie: Blood Reserve]
    if (GetSpellProto()->StackAmount)
        return false;

    // only self applied player buffs
    if (m_target->GetTypeId() != TYPEID_PLAYER || m_target->GetGUID() != GetCasterGUID())
        return false;

    Item* castItem = ((Player*)m_target)->GetItemByGuid(GetCastItemGUID());
    if (!castItem)
        return false;

    // Limit to Weapon-Slots
    if (!castItem->IsEquipped() ||
        (castItem->GetSlot() != EQUIPMENT_SLOT_MAINHAND && castItem->GetSlot() != EQUIPMENT_SLOT_OFFHAND))
        return false;

    // form different weapons
    return ref->GetCastItemGUID() && ref->GetCastItemGUID() != GetCastItemGUID();
}

bool SpellAuraHolder::IsNeedVisibleSlot(Unit const* caster) const
{
    bool totemAura = caster && caster->GetTypeId() == TYPEID_UNIT && ((Creature*)caster)->isTotem();

    if (m_spellProto->procFlags)
        return true;
    else if (HasAuraWithTriggerEffect(m_spellProto))
        return true;
    else if (IsSpellHaveAura(m_spellProto, SPELL_AURA_MOD_IGNORE_SHAPESHIFT))
        return true;
    else if (IsSpellHaveAura(m_spellProto, SPELL_AURA_IGNORE_UNIT_STATE))
        return true;

    // passive auras (except totem auras) do not get placed in the slots
    return !m_isPassive || totemAura || HasAreaAuraEffect(m_spellProto);
}

void SpellAuraHolder::SendAuraUpdate(bool remove)
{
    WorldPacket data(SMSG_AURA_UPDATE);
    data << m_target->GetPackGUID();
    data << uint8(GetAuraSlot());
    data << uint32(remove ? 0 : GetId());

    if(remove)
    {
        m_target->SendMessageToSet(&data, true);
        return;
    }

    uint8 auraFlags = GetAuraFlags();
    data << uint8(auraFlags);
    data << uint8(GetAuraLevel());
    data << uint8(m_procCharges ? m_procCharges*m_stackAmount : m_stackAmount);

    if(!(auraFlags & AFLAG_NOT_CASTER))
    {
        data.appendPackGUID(GetCasterGUID());
    }

    if(auraFlags & AFLAG_DURATION)
    {
        // take highest - to display icon even if stun fades
        uint32 max_duration = 0;
        uint32 duration = 0;
        for (int32 i = 0; i < MAX_EFFECT_INDEX; ++i)
        {
            if (Aura *aura = m_auras[i])
            {
                if (uint32(aura->GetAuraMaxDuration()) > max_duration)
                {
                    max_duration = aura->GetAuraMaxDuration();
                    duration = aura->GetAuraDuration();
                }
            }
        }

        data << uint32(max_duration);
        data << uint32(duration);
    }

    m_target->SendMessageToSet(&data, true);
}

void SpellAuraHolder::HandleSpellSpecificBoosts(bool apply)
{
    bool cast_at_remove = false;                            // if spell must be casted at last aura from stack remove
    uint32 spellId1 = 0;
    uint32 spellId2 = 0;
    uint32 spellId3 = 0;
    uint32 spellId4 = 0;

    switch(GetSpellProto()->SpellFamilyName)
    {
        case SPELLFAMILY_GENERIC:
        {
            switch(GetId())
            {
                case 57350:                                 // Illusionary Barrier
                {
                    if (!apply && m_target->getPowerType() == POWER_MANA)
                    {
                        cast_at_remove = true;
                        spellId1 = 60242;                   // Darkmoon Card: Illusion
                    }
                    else
                        return;
                    break;
                }
                case 71905:                                 // Soul Fragment
                {
                    if (!apply)
                    {
                        spellId1 = 72521;                   // Shadowmourne Visual Low
                        spellId2 = 72523;                   // Shadowmourne Visual High
                    }
                    else
                        return;
                    break;
                }
                default:
                    return;
            }
<<<<<<< HEAD
            else
            // SPELL_MUTATED_INFECTION - ICC boss Rotface
            if (GetId() == 69674 && !apply && m_removeMode == AURA_REMOVE_BY_DISPEL)
            {
                cast_at_remove = true;
                spellId1 = 69706;
            }
            else
            // SPELL_GAS_SPORE - ICC boss Festergut
            if (GetId() == 69290 && !apply && m_removeMode == AURA_REMOVE_BY_EXPIRE)
            {
                cast_at_remove = true;
                spellId1 = 69291;
                // Cast unknown spell - spore explode (override)
                float radius = GetSpellRadius(sSpellRadiusStore.LookupEntry(GetSpellProto()->EffectRadiusIndex[EFFECT_INDEX_0]));
                Map::PlayerList const& pList = m_target->GetMap()->GetPlayers();
                for (Map::PlayerList::const_iterator itr = pList.begin(); itr != pList.end(); ++itr)
                    if (itr->getSource() && itr->getSource()->IsWithinDistInMap(m_target,radius))
                       itr->getSource()->CastSpell(itr->getSource(), spellId1, true);
            }
            else
                return;
=======
>>>>>>> afc3e206
            break;
        }
        case SPELLFAMILY_MAGE:
        {
            // Ice Barrier (non stacking from one caster)
            if (m_spellProto->SpellIconID == 32)
            {
                if (!apply && m_removeMode == AURA_REMOVE_BY_DISPEL || m_removeMode == AURA_REMOVE_BY_SHIELD_BREAK)
                {
                    Unit::AuraList const& dummyAuras = m_target->GetAurasByType(SPELL_AURA_DUMMY);
                    for(Unit::AuraList::const_iterator itr = dummyAuras.begin(); itr != dummyAuras.end(); ++itr)
                    {
                        // Shattered Barrier
                        if ((*itr)->GetSpellProto()->SpellIconID == 2945)
                        {
                            cast_at_remove = true;
                            // first rank have 50% chance
                            if ((*itr)->GetId() != 44745 || roll_chance_i(50))
                                spellId1 = 55080;
                            break;
                        }
                    }
                }
                else
                    return;
                break;
            }
            else if (m_spellProto->SpellFamilyFlags & 0x20LL && GetSpellProto()->SpellVisual[0] == 13)
            {
                // Glyph of Frostbolt
                if (Unit * caster = GetCaster())
                    if (caster->HasAura(56370))
                        m_target->RemoveAurasByCasterSpell(GetId(), caster->GetGUID());
            }

            switch(GetId())
            {
                case 11129:                                 // Combustion (remove triggered aura stack)
                {
                    if(!apply)
                        spellId1 = 28682;
                    else
                        return;
                    break;
                }
                case 28682:                                 // Combustion (remove main aura)
                {
                    if(!apply)
                        spellId1 = 11129;
                    else
                        return;
                    break;
                }
                case 44401:                                 // Missile Barrage (triggered)
                case 48108:                                 // Hot Streak (triggered)
                case 57761:                                 // Fireball! (Brain Freeze triggered)
                {
                    // consumed aura
                    if (!apply && m_removeMode != AURA_REMOVE_BY_EXPIRE)
                    {
                        Unit* caster = GetCaster();
                        // Item - Mage T10 2P Bonus
                        if (!caster || !caster->HasAura(70752))
                            return;

                        cast_at_remove = true;
                        spellId1 = 70753;                   // Pushing the Limit
                    }
                    else
                        return;
                    break;
                }
                default:
                    return;
            }
            break;
        }
        case SPELLFAMILY_WARRIOR:
        {
            if(!apply)
            {
                // Remove Blood Frenzy only if target no longer has any Deep Wound or Rend (applying is handled by procs)
                if (GetSpellProto()->Mechanic != MECHANIC_BLEED)
                    return;

                // If target still has one of Warrior's bleeds, do nothing
                Unit::AuraList const& PeriodicDamage = m_target->GetAurasByType(SPELL_AURA_PERIODIC_DAMAGE);
                for(Unit::AuraList::const_iterator i = PeriodicDamage.begin(); i != PeriodicDamage.end(); ++i)
                    if( (*i)->GetCasterGUID() == GetCasterGUID() &&
                        (*i)->GetSpellProto()->SpellFamilyName == SPELLFAMILY_WARRIOR &&
                        (*i)->GetSpellProto()->Mechanic == MECHANIC_BLEED)
                        return;

                spellId1 = 30069;                           // Blood Frenzy (Rank 1)
                spellId2 = 30070;                           // Blood Frenzy (Rank 2)
            }
            break;
        }
        case SPELLFAMILY_WARLOCK:
        {
            // Fear (non stacking)
            if (m_spellProto->SpellFamilyFlags & UI64LIT(0x0000040000000000))
            {
                if(!apply)
                {
                    Unit* caster = GetCaster();
                    if(!caster)
                        return;

                    Unit::AuraList const& dummyAuras = caster->GetAurasByType(SPELL_AURA_DUMMY);
                    for(Unit::AuraList::const_iterator itr = dummyAuras.begin(); itr != dummyAuras.end(); ++itr)
                    {
                        SpellEntry const* dummyEntry = (*itr)->GetSpellProto();
                        // Improved Fear
                        if (dummyEntry->SpellFamilyName == SPELLFAMILY_WARLOCK && dummyEntry->SpellIconID == 98)
                        {
                            cast_at_remove = true;
                            switch((*itr)->GetModifier()->m_amount)
                            {
                                // Rank 1
                                case 0: spellId1 = 60946; break;
                                // Rank 1
                                case 1: spellId1 = 60947; break;
                            }
                            break;
                        }
                    }
                }
                else
                    return;
            }
            // Shadowflame (DoT)
            else if (m_spellProto->SpellFamilyFlags2 & 0x00000002)
            {
                // Glyph of Shadowflame
                Unit* caster;
                if(!apply)
                    spellId1 = 63311;
                else if(((caster = GetCaster())) && caster->HasAura(63310))
                    spellId1 = 63311;
                else
                    return;
            }
            else
                return;
            break;
        }
        case SPELLFAMILY_PRIEST:
        {
            // Shadow Word: Pain (need visual check fro skip improvement talent) or Vampiric Touch
            if (m_spellProto->SpellIconID == 234 && m_spellProto->SpellVisual[0] || m_spellProto->SpellIconID == 2213)
            {
                if (!apply && m_removeMode == AURA_REMOVE_BY_DISPEL)
                {
                    Unit* caster = GetCaster();
                    if(!caster)
                        return;

                    Unit::AuraList const& dummyAuras = caster->GetAurasByType(SPELL_AURA_DUMMY);
                    for(Unit::AuraList::const_iterator itr = dummyAuras.begin(); itr != dummyAuras.end(); ++itr)
                    {
                        // Shadow Affinity
                        if ((*itr)->GetSpellProto()->SpellFamilyName == SPELLFAMILY_PRIEST
                            && (*itr)->GetSpellProto()->SpellIconID == 178)
                        {
                            // custom cast code
                            int32 basepoints0 = (*itr)->GetModifier()->m_amount * caster->GetCreateMana() / 100;
                            caster->CastCustomSpell(caster, 64103, &basepoints0, NULL, NULL, true, NULL);
                            return;
                        }
                    }
                }
                else
                    return;
            }
            // Power Word: Shield
            else if (apply && m_spellProto->SpellFamilyFlags & UI64LIT(0x0000000000000001) && m_spellProto->Mechanic == MECHANIC_SHIELD)
            {
                Unit* caster = GetCaster();
               if(!caster)
                    return;

                // Glyph of Power Word: Shield
                if (Aura* glyph = caster->GetAura(55672, EFFECT_INDEX_0))
                {
                    Aura *shield = GetAuraByEffectIndex(EFFECT_INDEX_0);
                    int32 heal = (glyph->GetModifier()->m_amount * shield->GetModifier()->m_amount)/100;
                    caster->CastCustomSpell(m_target, 56160, &heal, NULL, NULL, true, 0, shield);
                }
                return;
            }

            switch(GetId())
            {
                // Abolish Disease (remove 1 more poison effect with Body and Soul)
                case 552:
                {
                    if(apply)
                    {
                        int chance =0;
                        Unit::AuraList const& dummyAuras = m_target->GetAurasByType(SPELL_AURA_DUMMY);
                        for(Unit::AuraList::const_iterator itr = dummyAuras.begin(); itr != dummyAuras.end(); ++itr)
                        {
                            SpellEntry const* dummyEntry = (*itr)->GetSpellProto();
                            // Body and Soul (talent ranks)
                            if (dummyEntry->SpellFamilyName == SPELLFAMILY_PRIEST && dummyEntry->SpellIconID == 2218 &&
                                dummyEntry->SpellVisual[0]==0)
                            {
                                chance = (*itr)->GetSpellProto()->CalculateSimpleValue(EFFECT_INDEX_1);
                                break;
                            }
                        }

                        if(roll_chance_i(chance))
                            spellId1 = 64134;               // Body and Soul (periodic dispel effect)
                    }
                    else
                        spellId1 = 64134;                   // Body and Soul (periodic dispel effect)
                    break;
                }
                // Dispersion mana reg and immunity
                case 47585:
                    spellId1 = 60069;                       // Dispersion
                    spellId2 = 63230;                       // Dispersion
                    break;
                default:
                    return;
            }
           break;
        }
        case SPELLFAMILY_DRUID:
        {
            // Barkskin
            if (GetId()==22812 && m_target->HasAura(63057)) // Glyph of Barkskin
                spellId1 = 63058;                           // Glyph - Barkskin 01
            else
                return;
            break;
        }
        case SPELLFAMILY_ROGUE:
            // Sprint (skip non player casted spells by category)
            if (GetSpellProto()->SpellFamilyFlags & UI64LIT(0x0000000000000040) && GetSpellProto()->Category == 44)
            {
                if(!apply || m_target->HasAura(58039))      // Glyph of Blurred Speed
                    spellId1 = 61922;                       // Sprint (waterwalk)
                else
                   return;
            }
            else
                return;
            break;
        case SPELLFAMILY_HUNTER:
        {
            // The Beast Within and Bestial Wrath - immunity
            if (GetId() == 19574 || GetId() == 34471)
            {
                spellId1 = 24395;
                spellId2 = 24396;
                spellId3 = 24397;
                spellId4 = 26592;
            }
            // Freezing Trap Effect
            else if (m_spellProto->SpellFamilyFlags & UI64LIT(0x0000000000000008))
            {
                if(!apply)
                {
                    Unit *caster = GetCaster();
                    // Glyph of Freezing Trap
                    if (caster && caster->HasAura(56845))
                    {
                        cast_at_remove = true;
                        spellId1 = 61394;
                    }
                    else
                        return;
                }
                else
                    return;
            }
            // Aspect of the Dragonhawk dodge
            else if (GetSpellProto()->SpellFamilyFlags2 & 0x00001000)
            {
                spellId1 = 61848;

                // triggered spell have same category as main spell and cooldown
                if (apply && m_target->GetTypeId()==TYPEID_PLAYER)
                    ((Player*)m_target)->RemoveSpellCooldown(61848);
            }
            else
                return;
            break;
        }
        case SPELLFAMILY_PALADIN:
        {
            if (m_spellProto->Id == 19746)                  // Aura Mastery (on Concentration Aura remove and apply)
            {
                Unit *caster = GetCaster();
                if (!caster)
                    return;

                if (apply && caster->HasAura(31821))
                    caster->CastSpell(caster, 64364, true, NULL);
                else if (!apply)
                    caster->RemoveAurasDueToSpell(64364);
            }
            if (m_spellProto->Id == 31821)                  // Aura Mastery (on Aura Mastery original buff remove)
            {
                Unit *caster = GetCaster();
                if (!caster)
                    return;

                if (apply && caster->HasAura(19746))
                    caster->CastSpell(caster, 64364, true, NULL);
                else if (!apply)
                    caster->RemoveAurasDueToSpell(64364);
            }
            if (m_spellProto->Id == 31884)                  // Avenging Wrath
            {
                if(!apply)
                    spellId1 = 57318;                       // Sanctified Wrath (triggered)
                else
                {
                    int32 percent = 0;
                    Unit::AuraList const& dummyAuras = m_target->GetAurasByType(SPELL_AURA_DUMMY);
                    for(Unit::AuraList::const_iterator itr = dummyAuras.begin(); itr != dummyAuras.end(); ++itr)
                    {
                        if ((*itr)->GetSpellProto()->SpellIconID == 3029)
                        {
                            percent = (*itr)->GetModifier()->m_amount;
                            break;
                        }
                    }

                    // apply in special way
                    if(percent)
                    {
                        spellId1 = 57318;                    // Sanctified Wrath (triggered)
                        // prevent aura deletion, specially in multi-boost case
                        SetInUse(true);
                        m_target->CastCustomSpell(m_target, spellId1, &percent, &percent, NULL, true, NULL);
                        SetInUse(false);
                    }
                    return;
                }
                break;
            }

            // Only process on player casting paladin aura
            // all aura bonuses applied also in aura area effect way to caster
            if (GetCasterGUID() != m_target->GetGUID() || !IS_PLAYER_GUID(GetCasterGUID()))
                return;

            if (GetSpellSpecific(m_spellProto->Id) != SPELL_AURA)
                return;

            // Sanctified Retribution and Swift Retribution (they share one aura), but not Retribution Aura (already gets modded)
            if ((GetSpellProto()->SpellFamilyFlags & UI64LIT(0x0000000000000008))==0)
                spellId1 = 63531;                           // placeholder for talent spell mods
            // Improved Concentration Aura (auras bonus)
            spellId2 = 63510;                               // placeholder for talent spell mods
            // Improved Devotion Aura (auras bonus)
            spellId3 = 63514;                               // placeholder for talent spell mods
            break;
        }
        case SPELLFAMILY_DEATHKNIGHT:
        {
            // second part of spell apply
            switch (GetId())
            {
                case 49039: spellId1 = 50397; break;        // Lichborne

                case 48263:                                 // Frost Presence
                case 48265:                                 // Unholy Presence
                case 48266:                                 // Blood Presence
                {
                    // else part one per 3 pair
                    if (GetId()==48263 || GetId()==48265)   // Frost Presence or Unholy Presence
                    {
                        // Improved Blood Presence
                        int32 heal_pct = 0;
                        if (apply)
                        {
                            Unit::AuraList const& bloodAuras = m_target->GetAurasByType(SPELL_AURA_DUMMY);
                            for(Unit::AuraList::const_iterator itr = bloodAuras.begin(); itr != bloodAuras.end(); ++itr)
                            {
                                // skip same icon
                                if ((*itr)->GetSpellProto()->SpellFamilyName == SPELLFAMILY_DEATHKNIGHT &&
                                    (*itr)->GetSpellProto()->SpellIconID == 2636)
                                {
                                    heal_pct = (*itr)->GetModifier()->m_amount;
                                    break;
                                }
                            }
                        }

                        if (heal_pct)
                            m_target->CastCustomSpell(m_target, 63611, &heal_pct, NULL, NULL, true, NULL, NULL, GetCasterGUID());
                        else
                            m_target->RemoveAurasDueToSpell(63611);
                    }
                    else
                        spellId1 = 63611;                   // Improved Blood Presence, trigger for heal

                    if (GetId()==48263 || GetId()==48266)   // Frost Presence or Blood Presence
                    {
                        // Improved Unholy Presence
                        int32 power_pct = 0;
                        if (apply)
                        {
                            Unit::AuraList const& unholyAuras = m_target->GetAurasByType(SPELL_AURA_DUMMY);
                            for(Unit::AuraList::const_iterator itr = unholyAuras.begin(); itr != unholyAuras.end(); ++itr)
                            {
                                // skip same icon
                                if ((*itr)->GetSpellProto()->SpellFamilyName == SPELLFAMILY_DEATHKNIGHT &&
                                    (*itr)->GetSpellProto()->SpellIconID == 2633)
                                {
                                    power_pct = (*itr)->GetModifier()->m_amount;
                                    break;
                                }
                            }
                        }
                        if (power_pct || !apply)
                            spellId2 = 49772;                   // Unholy Presence, speed part, spell1 used for Improvement presence fit to own presence
                    }
                    else
                        spellId1 = 49772;                       // Unholy Presence move speed

                    if (GetId()==48265 || GetId()==48266)       // Unholy Presence or Blood Presence
                    {
                        // Improved Frost Presence
                        int32 stamina_pct = 0;
                        if (apply)
                        {
                            Unit::AuraList const& frostAuras = m_target->GetAurasByType(SPELL_AURA_DUMMY);
                            for(Unit::AuraList::const_iterator itr = frostAuras.begin(); itr != frostAuras.end(); ++itr)
                            {
                                // skip same icon
                                if ((*itr)->GetSpellProto()->SpellFamilyName == SPELLFAMILY_DEATHKNIGHT &&
                                    (*itr)->GetSpellProto()->SpellIconID == 2632)
                                {
                                    stamina_pct = (*itr)->GetModifier()->m_amount;
                                    break;
                                }
                            }
                        }

                        if (stamina_pct)
                            m_target->CastCustomSpell(m_target, 61261, &stamina_pct, NULL, NULL, true, NULL, NULL, GetCasterGUID());
                        else
                            m_target->RemoveAurasDueToSpell(61261);
                    }
                    else
                        spellId1 = 61261;                   // Frost Presence, stamina

                    if (GetId()==48265)                     // Unholy Presence
                    {
                        // Improved Unholy Presence, special case for own presence
                        int32 power_pct = 0;
                        if (apply)
                        {
                            Unit::AuraList const& unholyAuras = m_target->GetAurasByType(SPELL_AURA_DUMMY);
                            for(Unit::AuraList::const_iterator itr = unholyAuras.begin(); itr != unholyAuras.end(); ++itr)
                            {
                                // skip same icon
                                if ((*itr)->GetSpellProto()->SpellFamilyName == SPELLFAMILY_DEATHKNIGHT &&
                                    (*itr)->GetSpellProto()->SpellIconID == 2633)
                                {
                                    power_pct = (*itr)->GetModifier()->m_amount;
                                    break;
                                }
                            }
                        }

                        if (power_pct)
                        {
                            int32 bp = 5;
                            m_target->CastCustomSpell(m_target, 63622, &bp, &bp, &bp, true, NULL, NULL, GetCasterGUID());
                            m_target->CastCustomSpell(m_target, 65095, &bp, NULL, NULL, true, NULL, NULL, GetCasterGUID());
                        }
                        else
                        {
                            m_target->RemoveAurasDueToSpell(63622);
                            m_target->RemoveAurasDueToSpell(65095);
                        }
                    }
                    break;
                }
            }

            // Improved Blood Presence
            if (GetSpellProto()->SpellIconID == 2636 && m_isPassive)
            {
                // if presence active: Frost Presence or Unholy Presence
                if (apply && (m_target->HasAura(48263) || m_target->HasAura(48265)))
                {
                    Aura* aura = GetAuraByEffectIndex(EFFECT_INDEX_0);
                    if (!aura)
                        return;

                    int32 bp = aura->GetModifier()->m_amount;
                    m_target->CastCustomSpell(m_target, 63611, &bp, NULL, NULL, true, NULL, NULL, GetCasterGUID());
                }
                else
                    m_target->RemoveAurasDueToSpell(63611);
                return;
            }

            // Improved Frost Presence
            if (GetSpellProto()->SpellIconID == 2632 && m_isPassive)
            {
                // if presence active: Unholy Presence or Blood Presence
                if (apply && (m_target->HasAura(48265) || m_target->HasAura(48266)))
                {
                    Aura* aura = GetAuraByEffectIndex(EFFECT_INDEX_0);
                    if (!aura)
                        return;

                    int32 bp = aura->GetModifier()->m_amount;
                    m_target->CastCustomSpell(m_target, 61261, &bp, NULL, NULL, true, NULL, NULL, GetCasterGUID());
                }
                else
                    m_target->RemoveAurasDueToSpell(61261);
                return;
            }

            // Improved Unholy Presence
            if (GetSpellProto()->SpellIconID == 2633 && m_isPassive)
            {
                // if presence active: Unholy Presence
                if (apply && m_target->HasAura(48265))
                {
                    int32 bp = 5;
                    m_target->CastCustomSpell(m_target, 63622, &bp, &bp, &bp, true, NULL, NULL, GetCasterGUID());
                    m_target->CastCustomSpell(m_target, 65095, &bp, NULL, NULL, true, NULL, NULL, GetCasterGUID());
                }
                else
                {
                    m_target->RemoveAurasDueToSpell(63622);
                    m_target->RemoveAurasDueToSpell(65095);
                }

                // if presence active: Frost Presence or Blood Presence
                if (!apply || m_target->HasAura(48263) || m_target->HasAura(48266))
                    spellId1 = 49772;
                else
                    return;
                break;
            }
            break;
        }
        default:
            return;
    }

    // prevent aura deletion, specially in multi-boost case
    SetInUse(true);

    if (apply || cast_at_remove)
    {
        if (spellId1)
            m_target->CastSpell(m_target, spellId1, true, NULL, NULL, GetCasterGUID());
        if (spellId2 && !IsDeleted())
            m_target->CastSpell(m_target, spellId2, true, NULL, NULL, GetCasterGUID());
        if (spellId3 && !IsDeleted())
            m_target->CastSpell(m_target, spellId3, true, NULL, NULL, GetCasterGUID());
        if (spellId4 && !IsDeleted())
            m_target->CastSpell(m_target, spellId4, true, NULL, NULL, GetCasterGUID());
    }
    else
    {
        if (spellId1)
            m_target->RemoveAurasByCasterSpell(spellId1, GetCasterGUID());
        if (spellId2)
            m_target->RemoveAurasByCasterSpell(spellId2, GetCasterGUID());
        if (spellId3)
            m_target->RemoveAurasByCasterSpell(spellId3, GetCasterGUID());
        if (spellId4)
            m_target->RemoveAurasByCasterSpell(spellId4, GetCasterGUID());
    }

    SetInUse(false);
}

SpellAuraHolder::~SpellAuraHolder()
{
    // note: auras in delete list won't be affected since they clear themselves from holder when adding to deletedAuraslist
    for (int32 i = 0; i < MAX_EFFECT_INDEX; ++i)
        if (Aura *aur = m_auras[i])
            delete aur;
}

void SpellAuraHolder::Update(uint32 diff)
{
    for (int32 i = 0; i < MAX_EFFECT_INDEX; ++i)
        if (Aura *aura = m_auras[i])
            aura->UpdateAura(diff);

    // Channeled aura required check distance from caster
    if(IsChanneledSpell(m_spellProto) && m_caster_guid != m_target->GetGUID())
    {
        Unit* caster = GetCaster();
        if(!caster)
        {
            m_target->RemoveAurasByCasterSpell(GetId(), GetCasterGUID());
            return;
        }

        // need check distance for channeled target only
        if (caster->GetChannelObjectGUID() == m_target->GetGUID())
        {
            // Get spell range
            float max_range = GetSpellMaxRange(sSpellRangeStore.LookupEntry(m_spellProto->rangeIndex));

            if(Player* modOwner = caster->GetSpellModOwner())
                modOwner->ApplySpellMod(GetId(), SPELLMOD_RANGE, max_range, NULL);

            if(!caster->IsWithinDistInMap(m_target, max_range))
            {
                caster->InterruptSpell(CURRENT_CHANNELED_SPELL);
                return;
            }
        }
    }
}

void SpellAuraHolder::RefreshHolder()
{
    for (int32 i = 0; i < MAX_EFFECT_INDEX; ++i)
        if (Aura *aura = m_auras[i])
            aura->SetAuraDuration(aura->GetAuraMaxDuration());

    SendAuraUpdate(false);
}

bool SpellAuraHolder::HasMechanic(uint32 mechanic) const
{
    if (mechanic == m_spellProto->Mechanic)
        return true;

    for (int32 i = 0; i < MAX_EFFECT_INDEX; ++i)
        if (m_auras[i] && m_spellProto->EffectMechanic[i] == mechanic)
            return true;
    return false;
}

bool SpellAuraHolder::HasMechanicMask(uint32 mechanicMask) const
{
    if (mechanicMask & (1 << (m_spellProto->Mechanic - 1)))
        return true;

    for (int32 i = 0; i < MAX_EFFECT_INDEX; ++i)
        if (m_auras[i] && m_spellProto->EffectMechanic[i] && ((1 << (m_spellProto->EffectMechanic[i] -1)) & mechanicMask))
            return true;
    return false;
}

bool SpellAuraHolder::IsPersistent() const
{
    for (int32 i = 0; i < MAX_EFFECT_INDEX; ++i)
        if (Aura *aur = m_auras[i])
            if (aur->IsPersistent())
                return true;
    return false;
}

bool SpellAuraHolder::IsAreaAura() const
{
    for (int32 i = 0; i < MAX_EFFECT_INDEX; ++i)
        if (Aura *aur = m_auras[i])
            if (aur->IsAreaAura())
                return true;
    return false;
}

bool SpellAuraHolder::IsPositive() const
{
    for (int32 i = 0; i < MAX_EFFECT_INDEX; ++i)
        if (Aura *aur = m_auras[i])
            if (!aur->IsPositive())
                return false;
    return true;
}

bool SpellAuraHolder::IsEmptyHolder() const
{
    for (int32 i = 0; i < MAX_EFFECT_INDEX; ++i)
        if (Aura *aur = m_auras[i])
            return false;
    return true;
}

void SpellAuraHolder::UnregisterSingleCastHolder()
{
    if (IsSingleTarget())
    {
        if(Unit* caster = GetCaster())
            caster->GetSingleCastSpellTargets().erase(GetSpellProto());

        m_isSingleTarget = false;
    }
}

void Aura::HandleAuraMirrorImage(bool Apply, bool Real)
{
    if (!Real)
        return;

    Unit* target = GetTarget();

    if (Apply)
    {
        Unit* caster = GetCaster();
        if (!caster)
            return;
        // Set display id
        target->SetDisplayId(caster->GetDisplayId());
        target->SetFlag(UNIT_FIELD_FLAGS_2, UNIT_FLAG2_MIRROR_IMAGE);
    }
    else
    {
        target->SetDisplayId(target->GetNativeDisplayId());
        target->RemoveFlag(UNIT_FIELD_FLAGS_2, UNIT_FLAG2_MIRROR_IMAGE);
    }
}<|MERGE_RESOLUTION|>--- conflicted
+++ resolved
@@ -8768,34 +8768,39 @@
                         return;
                     break;
                 }
+                case 69674:
+                {
+                    if (!apply)
+                    {
+                        if (m_removeMode == AURA_REMOVE_BY_DISPEL)
+                        {
+                            cast_at_remove = true;
+                            spellId1 = 69706;
+                        }
+                    }
+                    break;
+                }
+                case 69260:
+                {
+                    if (!apply)
+                    {
+                        if (m_removeMode == AURA_REMOVE_BY_EXPIRE)
+                        {
+                             cast_at_remove = true;
+                             spellId1 = 69291;
+                             // Cast unknown spell - spore explode (override)
+                             float radius = GetSpellRadius(sSpellRadiusStore.LookupEntry(GetSpellProto()->EffectRadiusIndex[EFFECT_INDEX_0]));
+                             Map::PlayerList const& pList = m_target->GetMap()->GetPlayers();
+                             for (Map::PlayerList::const_iterator itr = pList.begin(); itr != pList.end(); ++itr)
+                                 if (itr->getSource() && itr->getSource()->IsWithinDistInMap(m_target,radius))
+                                     itr->getSource()->CastSpell(itr->getSource(), spellId1, true);
+                        }
+                    }
+                    break;
+                }
                 default:
                     return;
             }
-<<<<<<< HEAD
-            else
-            // SPELL_MUTATED_INFECTION - ICC boss Rotface
-            if (GetId() == 69674 && !apply && m_removeMode == AURA_REMOVE_BY_DISPEL)
-            {
-                cast_at_remove = true;
-                spellId1 = 69706;
-            }
-            else
-            // SPELL_GAS_SPORE - ICC boss Festergut
-            if (GetId() == 69290 && !apply && m_removeMode == AURA_REMOVE_BY_EXPIRE)
-            {
-                cast_at_remove = true;
-                spellId1 = 69291;
-                // Cast unknown spell - spore explode (override)
-                float radius = GetSpellRadius(sSpellRadiusStore.LookupEntry(GetSpellProto()->EffectRadiusIndex[EFFECT_INDEX_0]));
-                Map::PlayerList const& pList = m_target->GetMap()->GetPlayers();
-                for (Map::PlayerList::const_iterator itr = pList.begin(); itr != pList.end(); ++itr)
-                    if (itr->getSource() && itr->getSource()->IsWithinDistInMap(m_target,radius))
-                       itr->getSource()->CastSpell(itr->getSource(), spellId1, true);
-            }
-            else
-                return;
-=======
->>>>>>> afc3e206
             break;
         }
         case SPELLFAMILY_MAGE:
