/*
 * Copyright (C) 2005-2009 MaNGOS <http://getmangos.com/>
 *
 * This program is free software; you can redistribute it and/or modify
 * it under the terms of the GNU General Public License as published by
 * the Free Software Foundation; either version 2 of the License, or
 * (at your option) any later version.
 *
 * This program is distributed in the hope that it will be useful,
 * but WITHOUT ANY WARRANTY; without even the implied warranty of
 * MERCHANTABILITY or FITNESS FOR A PARTICULAR PURPOSE.  See the
 * GNU General Public License for more details.
 *
 * You should have received a copy of the GNU General Public License
 * along with this program; if not, write to the Free Software
 * Foundation, Inc., 59 Temple Place, Suite 330, Boston, MA  02111-1307  USA
 */

#include "Common.h"
#include "Database/DatabaseEnv.h"
#include "WorldPacket.h"
#include "WorldSession.h"
#include "Opcodes.h"
#include "Log.h"
#include "UpdateMask.h"
#include "World.h"
#include "ObjectMgr.h"
#include "SpellMgr.h"
#include "Player.h"
#include "Unit.h"
#include "Spell.h"
#include "DynamicObject.h"
#include "Group.h"
#include "UpdateData.h"
#include "ObjectAccessor.h"
#include "Policies/SingletonImp.h"
#include "Totem.h"
#include "Creature.h"
#include "Formulas.h"
#include "BattleGround.h"
#include "CreatureAI.h"
#include "ScriptCalls.h"
#include "Util.h"
#include "GridNotifiers.h"
#include "GridNotifiersImpl.h"
#include "Vehicle.h"
#include "CellImpl.h"

#define NULL_AURA_SLOT 0xFF

pAuraHandler AuraHandler[TOTAL_AURAS]=
{
    &Aura::HandleNULL,                                      //  0 SPELL_AURA_NONE
    &Aura::HandleBindSight,                                 //  1 SPELL_AURA_BIND_SIGHT
    &Aura::HandleModPossess,                                //  2 SPELL_AURA_MOD_POSSESS
    &Aura::HandlePeriodicDamage,                            //  3 SPELL_AURA_PERIODIC_DAMAGE
    &Aura::HandleAuraDummy,                                 //  4 SPELL_AURA_DUMMY
    &Aura::HandleModConfuse,                                //  5 SPELL_AURA_MOD_CONFUSE
    &Aura::HandleModCharm,                                  //  6 SPELL_AURA_MOD_CHARM
    &Aura::HandleModFear,                                   //  7 SPELL_AURA_MOD_FEAR
    &Aura::HandlePeriodicHeal,                              //  8 SPELL_AURA_PERIODIC_HEAL
    &Aura::HandleModAttackSpeed,                            //  9 SPELL_AURA_MOD_ATTACKSPEED
    &Aura::HandleModThreat,                                 // 10 SPELL_AURA_MOD_THREAT
    &Aura::HandleModTaunt,                                  // 11 SPELL_AURA_MOD_TAUNT
    &Aura::HandleAuraModStun,                               // 12 SPELL_AURA_MOD_STUN
    &Aura::HandleModDamageDone,                             // 13 SPELL_AURA_MOD_DAMAGE_DONE
    &Aura::HandleNoImmediateEffect,                         // 14 SPELL_AURA_MOD_DAMAGE_TAKEN implemented in Unit::MeleeDamageBonus and Unit::SpellDamageBonus
    &Aura::HandleNoImmediateEffect,                         // 15 SPELL_AURA_DAMAGE_SHIELD    implemented in Unit::DoAttackDamage
    &Aura::HandleModStealth,                                // 16 SPELL_AURA_MOD_STEALTH
    &Aura::HandleNoImmediateEffect,                         // 17 SPELL_AURA_MOD_STEALTH_DETECT
    &Aura::HandleInvisibility,                              // 18 SPELL_AURA_MOD_INVISIBILITY
    &Aura::HandleInvisibilityDetect,                        // 19 SPELL_AURA_MOD_INVISIBILITY_DETECTION
    &Aura::HandleAuraModTotalHealthPercentRegen,            // 20 SPELL_AURA_OBS_MOD_HEALTH
    &Aura::HandleAuraModTotalManaPercentRegen,              // 21 SPELL_AURA_OBS_MOD_MANA
    &Aura::HandleAuraModResistance,                         // 22 SPELL_AURA_MOD_RESISTANCE
    &Aura::HandlePeriodicTriggerSpell,                      // 23 SPELL_AURA_PERIODIC_TRIGGER_SPELL
    &Aura::HandlePeriodicEnergize,                          // 24 SPELL_AURA_PERIODIC_ENERGIZE
    &Aura::HandleAuraModPacify,                             // 25 SPELL_AURA_MOD_PACIFY
    &Aura::HandleAuraModRoot,                               // 26 SPELL_AURA_MOD_ROOT
    &Aura::HandleAuraModSilence,                            // 27 SPELL_AURA_MOD_SILENCE
    &Aura::HandleNoImmediateEffect,                         // 28 SPELL_AURA_REFLECT_SPELLS        implement in Unit::SpellHitResult
    &Aura::HandleAuraModStat,                               // 29 SPELL_AURA_MOD_STAT
    &Aura::HandleAuraModSkill,                              // 30 SPELL_AURA_MOD_SKILL
    &Aura::HandleAuraModIncreaseSpeed,                      // 31 SPELL_AURA_MOD_INCREASE_SPEED
    &Aura::HandleAuraModIncreaseMountedSpeed,               // 32 SPELL_AURA_MOD_INCREASE_MOUNTED_SPEED
    &Aura::HandleAuraModDecreaseSpeed,                      // 33 SPELL_AURA_MOD_DECREASE_SPEED
    &Aura::HandleAuraModIncreaseHealth,                     // 34 SPELL_AURA_MOD_INCREASE_HEALTH
    &Aura::HandleAuraModIncreaseEnergy,                     // 35 SPELL_AURA_MOD_INCREASE_ENERGY
    &Aura::HandleAuraModShapeshift,                         // 36 SPELL_AURA_MOD_SHAPESHIFT
    &Aura::HandleAuraModEffectImmunity,                     // 37 SPELL_AURA_EFFECT_IMMUNITY
    &Aura::HandleAuraModStateImmunity,                      // 38 SPELL_AURA_STATE_IMMUNITY
    &Aura::HandleAuraModSchoolImmunity,                     // 39 SPELL_AURA_SCHOOL_IMMUNITY
    &Aura::HandleAuraModDmgImmunity,                        // 40 SPELL_AURA_DAMAGE_IMMUNITY
    &Aura::HandleAuraModDispelImmunity,                     // 41 SPELL_AURA_DISPEL_IMMUNITY
    &Aura::HandleAuraProcTriggerSpell,                      // 42 SPELL_AURA_PROC_TRIGGER_SPELL  implemented in Unit::ProcDamageAndSpellFor and Unit::HandleProcTriggerSpell
    &Aura::HandleNoImmediateEffect,                         // 43 SPELL_AURA_PROC_TRIGGER_DAMAGE implemented in Unit::ProcDamageAndSpellFor
    &Aura::HandleAuraTrackCreatures,                        // 44 SPELL_AURA_TRACK_CREATURES
    &Aura::HandleAuraTrackResources,                        // 45 SPELL_AURA_TRACK_RESOURCES
    &Aura::HandleUnused,                                    // 46 SPELL_AURA_46 (used in test spells 54054 and 54058, and spell 48050) (3.0.8a)
    &Aura::HandleAuraModParryPercent,                       // 47 SPELL_AURA_MOD_PARRY_PERCENT
    &Aura::HandleNULL,                                      // 48 SPELL_AURA_48 spell Napalm (area damage spell with additional delayed damage effect)
    &Aura::HandleAuraModDodgePercent,                       // 49 SPELL_AURA_MOD_DODGE_PERCENT
    &Aura::HandleNoImmediateEffect,                         // 50 SPELL_AURA_MOD_CRITICAL_HEALING_BONUS
    &Aura::HandleAuraModBlockPercent,                       // 51 SPELL_AURA_MOD_BLOCK_PERCENT
    &Aura::HandleAuraModCritPercent,                        // 52 SPELL_AURA_MOD_CRIT_PERCENT
    &Aura::HandlePeriodicLeech,                             // 53 SPELL_AURA_PERIODIC_LEECH
    &Aura::HandleModHitChance,                              // 54 SPELL_AURA_MOD_HIT_CHANCE
    &Aura::HandleModSpellHitChance,                         // 55 SPELL_AURA_MOD_SPELL_HIT_CHANCE
    &Aura::HandleAuraTransform,                             // 56 SPELL_AURA_TRANSFORM
    &Aura::HandleModSpellCritChance,                        // 57 SPELL_AURA_MOD_SPELL_CRIT_CHANCE
    &Aura::HandleAuraModIncreaseSwimSpeed,                  // 58 SPELL_AURA_MOD_INCREASE_SWIM_SPEED
    &Aura::HandleNoImmediateEffect,                         // 59 SPELL_AURA_MOD_DAMAGE_DONE_CREATURE implemented in Unit::MeleeDamageBonus and Unit::SpellDamageBonus
    &Aura::HandleAuraModPacifyAndSilence,                   // 60 SPELL_AURA_MOD_PACIFY_SILENCE
    &Aura::HandleAuraModScale,                              // 61 SPELL_AURA_MOD_SCALE
    &Aura::HandlePeriodicHealthFunnel,                      // 62 SPELL_AURA_PERIODIC_HEALTH_FUNNEL
    &Aura::HandleUnused,                                    // 63 unused (3.0.8a) old SPELL_AURA_PERIODIC_MANA_FUNNEL
    &Aura::HandlePeriodicManaLeech,                         // 64 SPELL_AURA_PERIODIC_MANA_LEECH
    &Aura::HandleModCastingSpeed,                           // 65 SPELL_AURA_MOD_CASTING_SPEED_NOT_STACK
    &Aura::HandleFeignDeath,                                // 66 SPELL_AURA_FEIGN_DEATH
    &Aura::HandleAuraModDisarm,                             // 67 SPELL_AURA_MOD_DISARM
    &Aura::HandleAuraModStalked,                            // 68 SPELL_AURA_MOD_STALKED
    &Aura::HandleSchoolAbsorb,                              // 69 SPELL_AURA_SCHOOL_ABSORB implemented in Unit::CalcAbsorbResist
    &Aura::HandleUnused,                                    // 70 SPELL_AURA_EXTRA_ATTACKS      Useless, used by only one spell that has only visual effect
    &Aura::HandleModSpellCritChanceShool,                   // 71 SPELL_AURA_MOD_SPELL_CRIT_CHANCE_SCHOOL
    &Aura::HandleModPowerCostPCT,                           // 72 SPELL_AURA_MOD_POWER_COST_SCHOOL_PCT
    &Aura::HandleModPowerCost,                              // 73 SPELL_AURA_MOD_POWER_COST_SCHOOL
    &Aura::HandleNoImmediateEffect,                         // 74 SPELL_AURA_REFLECT_SPELLS_SCHOOL  implemented in Unit::SpellHitResult
    &Aura::HandleNoImmediateEffect,                         // 75 SPELL_AURA_MOD_LANGUAGE
    &Aura::HandleFarSight,                                  // 76 SPELL_AURA_FAR_SIGHT
    &Aura::HandleModMechanicImmunity,                       // 77 SPELL_AURA_MECHANIC_IMMUNITY
    &Aura::HandleAuraMounted,                               // 78 SPELL_AURA_MOUNTED
    &Aura::HandleModDamagePercentDone,                      // 79 SPELL_AURA_MOD_DAMAGE_PERCENT_DONE
    &Aura::HandleModPercentStat,                            // 80 SPELL_AURA_MOD_PERCENT_STAT
    &Aura::HandleNoImmediateEffect,                         // 81 SPELL_AURA_SPLIT_DAMAGE_PCT
    &Aura::HandleWaterBreathing,                            // 82 SPELL_AURA_WATER_BREATHING
    &Aura::HandleModBaseResistance,                         // 83 SPELL_AURA_MOD_BASE_RESISTANCE
    &Aura::HandleModRegen,                                  // 84 SPELL_AURA_MOD_REGEN
    &Aura::HandleModPowerRegen,                             // 85 SPELL_AURA_MOD_POWER_REGEN
    &Aura::HandleChannelDeathItem,                          // 86 SPELL_AURA_CHANNEL_DEATH_ITEM
    &Aura::HandleNoImmediateEffect,                         // 87 SPELL_AURA_MOD_DAMAGE_PERCENT_TAKEN implemented in Unit::MeleeDamageBonus and Unit::SpellDamageBonus
    &Aura::HandleNoImmediateEffect,                         // 88 SPELL_AURA_MOD_HEALTH_REGEN_PERCENT
    &Aura::HandlePeriodicDamagePCT,                         // 89 SPELL_AURA_PERIODIC_DAMAGE_PERCENT
    &Aura::HandleUnused,                                    // 90 unused (3.0.8a) old SPELL_AURA_MOD_RESIST_CHANCE
    &Aura::HandleNoImmediateEffect,                         // 91 SPELL_AURA_MOD_DETECT_RANGE implemented in Creature::GetAttackDistance
    &Aura::HandlePreventFleeing,                            // 92 SPELL_AURA_PREVENTS_FLEEING
    &Aura::HandleModUnattackable,                           // 93 SPELL_AURA_MOD_UNATTACKABLE
    &Aura::HandleNoImmediateEffect,                         // 94 SPELL_AURA_INTERRUPT_REGEN implemented in Player::RegenerateAll
    &Aura::HandleAuraGhost,                                 // 95 SPELL_AURA_GHOST
    &Aura::HandleNoImmediateEffect,                         // 96 SPELL_AURA_SPELL_MAGNET implemented in Unit::SelectMagnetTarget
    &Aura::HandleManaShield,                                // 97 SPELL_AURA_MANA_SHIELD implemented in Unit::CalcAbsorbResist
    &Aura::HandleAuraModSkill,                              // 98 SPELL_AURA_MOD_SKILL_TALENT
    &Aura::HandleAuraModAttackPower,                        // 99 SPELL_AURA_MOD_ATTACK_POWER
    &Aura::HandleUnused,                                    //100 SPELL_AURA_AURAS_VISIBLE obsolete? all player can see all auras now, but still have spells including GM-spell
    &Aura::HandleModResistancePercent,                      //101 SPELL_AURA_MOD_RESISTANCE_PCT
    &Aura::HandleNoImmediateEffect,                         //102 SPELL_AURA_MOD_MELEE_ATTACK_POWER_VERSUS implemented in Unit::MeleeDamageBonus
    &Aura::HandleAuraModTotalThreat,                        //103 SPELL_AURA_MOD_TOTAL_THREAT
    &Aura::HandleAuraWaterWalk,                             //104 SPELL_AURA_WATER_WALK
    &Aura::HandleAuraFeatherFall,                           //105 SPELL_AURA_FEATHER_FALL
    &Aura::HandleAuraHover,                                 //106 SPELL_AURA_HOVER
    &Aura::HandleAddModifier,                               //107 SPELL_AURA_ADD_FLAT_MODIFIER
    &Aura::HandleAddModifier,                               //108 SPELL_AURA_ADD_PCT_MODIFIER
    &Aura::HandleAddTargetTrigger,                          //109 SPELL_AURA_ADD_TARGET_TRIGGER
    &Aura::HandleModPowerRegenPCT,                          //110 SPELL_AURA_MOD_POWER_REGEN_PERCENT
    &Aura::HandleNoImmediateEffect,                         //111 SPELL_AURA_ADD_CASTER_HIT_TRIGGER implemented in Unit::SelectMagnetTarget
    &Aura::HandleNoImmediateEffect,                         //112 SPELL_AURA_OVERRIDE_CLASS_SCRIPTS
    &Aura::HandleNoImmediateEffect,                         //113 SPELL_AURA_MOD_RANGED_DAMAGE_TAKEN implemented in Unit::MeleeDamageBonus
    &Aura::HandleNoImmediateEffect,                         //114 SPELL_AURA_MOD_RANGED_DAMAGE_TAKEN_PCT implemented in Unit::MeleeDamageBonus
    &Aura::HandleNoImmediateEffect,                         //115 SPELL_AURA_MOD_HEALING                 implemented in Unit::SpellBaseHealingBonusForVictim
    &Aura::HandleNoImmediateEffect,                         //116 SPELL_AURA_MOD_REGEN_DURING_COMBAT
    &Aura::HandleNoImmediateEffect,                         //117 SPELL_AURA_MOD_MECHANIC_RESISTANCE     implemented in Unit::MagicSpellHitResult
    &Aura::HandleNoImmediateEffect,                         //118 SPELL_AURA_MOD_HEALING_PCT             implemented in Unit::SpellHealingBonus
    &Aura::HandleUnused,                                    //119 unused (3.0.8a) old SPELL_AURA_SHARE_PET_TRACKING
    &Aura::HandleAuraUntrackable,                           //120 SPELL_AURA_UNTRACKABLE
    &Aura::HandleAuraEmpathy,                               //121 SPELL_AURA_EMPATHY
    &Aura::HandleModOffhandDamagePercent,                   //122 SPELL_AURA_MOD_OFFHAND_DAMAGE_PCT
    &Aura::HandleModTargetResistance,                       //123 SPELL_AURA_MOD_TARGET_RESISTANCE
    &Aura::HandleAuraModRangedAttackPower,                  //124 SPELL_AURA_MOD_RANGED_ATTACK_POWER
    &Aura::HandleNoImmediateEffect,                         //125 SPELL_AURA_MOD_MELEE_DAMAGE_TAKEN implemented in Unit::MeleeDamageBonus
    &Aura::HandleNoImmediateEffect,                         //126 SPELL_AURA_MOD_MELEE_DAMAGE_TAKEN_PCT implemented in Unit::MeleeDamageBonus
    &Aura::HandleNoImmediateEffect,                         //127 SPELL_AURA_RANGED_ATTACK_POWER_ATTACKER_BONUS implemented in Unit::MeleeDamageBonus
    &Aura::HandleModPossessPet,                             //128 SPELL_AURA_MOD_POSSESS_PET
    &Aura::HandleAuraModIncreaseSpeed,                      //129 SPELL_AURA_MOD_SPEED_ALWAYS
    &Aura::HandleAuraModIncreaseMountedSpeed,               //130 SPELL_AURA_MOD_MOUNTED_SPEED_ALWAYS
    &Aura::HandleNoImmediateEffect,                         //131 SPELL_AURA_MOD_RANGED_ATTACK_POWER_VERSUS implemented in Unit::MeleeDamageBonus
    &Aura::HandleAuraModIncreaseEnergyPercent,              //132 SPELL_AURA_MOD_INCREASE_ENERGY_PERCENT
    &Aura::HandleAuraModIncreaseHealthPercent,              //133 SPELL_AURA_MOD_INCREASE_HEALTH_PERCENT
    &Aura::HandleAuraModRegenInterrupt,                     //134 SPELL_AURA_MOD_MANA_REGEN_INTERRUPT
    &Aura::HandleModHealingDone,                            //135 SPELL_AURA_MOD_HEALING_DONE
    &Aura::HandleNoImmediateEffect,                         //136 SPELL_AURA_MOD_HEALING_DONE_PERCENT   implemented in Unit::SpellHealingBonus
    &Aura::HandleModTotalPercentStat,                       //137 SPELL_AURA_MOD_TOTAL_STAT_PERCENTAGE
    &Aura::HandleHaste,                                     //138 SPELL_AURA_MOD_HASTE
    &Aura::HandleForceReaction,                             //139 SPELL_AURA_FORCE_REACTION
    &Aura::HandleAuraModRangedHaste,                        //140 SPELL_AURA_MOD_RANGED_HASTE
    &Aura::HandleRangedAmmoHaste,                           //141 SPELL_AURA_MOD_RANGED_AMMO_HASTE
    &Aura::HandleAuraModBaseResistancePCT,                  //142 SPELL_AURA_MOD_BASE_RESISTANCE_PCT
    &Aura::HandleAuraModResistanceExclusive,                //143 SPELL_AURA_MOD_RESISTANCE_EXCLUSIVE
    &Aura::HandleAuraSafeFall,                              //144 SPELL_AURA_SAFE_FALL                         implemented in WorldSession::HandleMovementOpcodes
    &Aura::HandleAuraModPetTalentsPoints,                   //145 SPELL_AURA_MOD_PET_TALENT_POINTS
    &Aura::HandleNoImmediateEffect,                         //146 SPELL_AURA_ALLOW_TAME_PET_TYPE
    &Aura::HandleNULL,                                      //147 SPELL_AURA_ADD_CREATURE_IMMUNITY
    &Aura::HandleAuraRetainComboPoints,                     //148 SPELL_AURA_RETAIN_COMBO_POINTS
    &Aura::HandleNoImmediateEffect,                         //149 SPELL_AURA_REDUCE_PUSHBACK
    &Aura::HandleShieldBlockValue,                          //150 SPELL_AURA_MOD_SHIELD_BLOCKVALUE_PCT
    &Aura::HandleAuraTrackStealthed,                        //151 SPELL_AURA_TRACK_STEALTHED
    &Aura::HandleNoImmediateEffect,                         //152 SPELL_AURA_MOD_DETECTED_RANGE implemented in Creature::GetAttackDistance
    &Aura::HandleNoImmediateEffect,                         //153 SPELL_AURA_SPLIT_DAMAGE_FLAT
    &Aura::HandleNoImmediateEffect,                         //154 SPELL_AURA_MOD_STEALTH_LEVEL
    &Aura::HandleNoImmediateEffect,                         //155 SPELL_AURA_MOD_WATER_BREATHING
    &Aura::HandleNoImmediateEffect,                         //156 SPELL_AURA_MOD_REPUTATION_GAIN
    &Aura::HandleNULL,                                      //157 SPELL_AURA_PET_DAMAGE_MULTI
    &Aura::HandleShieldBlockValue,                          //158 SPELL_AURA_MOD_SHIELD_BLOCKVALUE
    &Aura::HandleNoImmediateEffect,                         //159 SPELL_AURA_NO_PVP_CREDIT      only for Honorless Target spell
    &Aura::HandleNoImmediateEffect,                         //160 SPELL_AURA_MOD_AOE_AVOIDANCE                 implemented in Unit::MagicSpellHitResult
    &Aura::HandleNoImmediateEffect,                         //161 SPELL_AURA_MOD_HEALTH_REGEN_IN_COMBAT
    &Aura::HandleAuraPowerBurn,                             //162 SPELL_AURA_POWER_BURN_MANA
    &Aura::HandleNoImmediateEffect,                         //163 SPELL_AURA_MOD_CRIT_DAMAGE_BONUS_MELEE
    &Aura::HandleUnused,                                    //164 unused (3.0.8a), only one test spell
    &Aura::HandleNoImmediateEffect,                         //165 SPELL_AURA_MELEE_ATTACK_POWER_ATTACKER_BONUS implemented in Unit::MeleeDamageBonus
    &Aura::HandleAuraModAttackPowerPercent,                 //166 SPELL_AURA_MOD_ATTACK_POWER_PCT
    &Aura::HandleAuraModRangedAttackPowerPercent,           //167 SPELL_AURA_MOD_RANGED_ATTACK_POWER_PCT
    &Aura::HandleNoImmediateEffect,                         //168 SPELL_AURA_MOD_DAMAGE_DONE_VERSUS            implemented in Unit::SpellDamageBonus, Unit::MeleeDamageBonus
    &Aura::HandleNoImmediateEffect,                         //169 SPELL_AURA_MOD_CRIT_PERCENT_VERSUS           implemented in Unit::DealDamageBySchool, Unit::DoAttackDamage, Unit::SpellCriticalBonus
    &Aura::HandleNULL,                                      //170 SPELL_AURA_DETECT_AMORE       different spells that ignore transformation effects
    &Aura::HandleAuraModIncreaseSpeed,                      //171 SPELL_AURA_MOD_SPEED_NOT_STACK
    &Aura::HandleAuraModIncreaseMountedSpeed,               //172 SPELL_AURA_MOD_MOUNTED_SPEED_NOT_STACK
    &Aura::HandleUnused,                                    //173 unused (3.0.8a) no spells, old SPELL_AURA_ALLOW_CHAMPION_SPELLS  only for Proclaim Champion spell
    &Aura::HandleModSpellDamagePercentFromStat,             //174 SPELL_AURA_MOD_SPELL_DAMAGE_OF_STAT_PERCENT  implemented in Unit::SpellBaseDamageBonus
    &Aura::HandleModSpellHealingPercentFromStat,            //175 SPELL_AURA_MOD_SPELL_HEALING_OF_STAT_PERCENT implemented in Unit::SpellBaseHealingBonus
    &Aura::HandleSpiritOfRedemption,                        //176 SPELL_AURA_SPIRIT_OF_REDEMPTION   only for Spirit of Redemption spell, die at aura end
    &Aura::HandleNULL,                                      //177 SPELL_AURA_AOE_CHARM
    &Aura::HandleNoImmediateEffect,                         //178 SPELL_AURA_MOD_DEBUFF_RESISTANCE          implemented in Unit::MagicSpellHitResult
    &Aura::HandleNoImmediateEffect,                         //179 SPELL_AURA_MOD_ATTACKER_SPELL_CRIT_CHANCE implemented in Unit::SpellCriticalBonus
    &Aura::HandleNoImmediateEffect,                         //180 SPELL_AURA_MOD_FLAT_SPELL_DAMAGE_VERSUS   implemented in Unit::SpellDamageBonus
    &Aura::HandleUnused,                                    //181 unused (3.0.8a) old SPELL_AURA_MOD_FLAT_SPELL_CRIT_DAMAGE_VERSUS
    &Aura::HandleAuraModResistenceOfStatPercent,            //182 SPELL_AURA_MOD_RESISTANCE_OF_STAT_PERCENT
    &Aura::HandleNULL,                                      //183 SPELL_AURA_MOD_CRITICAL_THREAT only used in 28746
    &Aura::HandleNoImmediateEffect,                         //184 SPELL_AURA_MOD_ATTACKER_MELEE_HIT_CHANCE  implemented in Unit::RollMeleeOutcomeAgainst
    &Aura::HandleNoImmediateEffect,                         //185 SPELL_AURA_MOD_ATTACKER_RANGED_HIT_CHANCE implemented in Unit::RollMeleeOutcomeAgainst
    &Aura::HandleNoImmediateEffect,                         //186 SPELL_AURA_MOD_ATTACKER_SPELL_HIT_CHANCE  implemented in Unit::MagicSpellHitResult
    &Aura::HandleNoImmediateEffect,                         //187 SPELL_AURA_MOD_ATTACKER_MELEE_CRIT_CHANCE  implemented in Unit::GetUnitCriticalChance
    &Aura::HandleNoImmediateEffect,                         //188 SPELL_AURA_MOD_ATTACKER_RANGED_CRIT_CHANCE implemented in Unit::GetUnitCriticalChance
    &Aura::HandleModRating,                                 //189 SPELL_AURA_MOD_RATING
    &Aura::HandleNoImmediateEffect,                         //190 SPELL_AURA_MOD_FACTION_REPUTATION_GAIN     implemented in Player::CalculateReputationGain
    &Aura::HandleAuraModUseNormalSpeed,                     //191 SPELL_AURA_USE_NORMAL_MOVEMENT_SPEED
    &Aura::HandleModMeleeRangedSpeedPct,                    //192 SPELL_AURA_HASTE_MELEE
    &Aura::HandleModCombatSpeedPct,                         //193 SPELL_AURA_MELEE_SLOW (in fact combat (any type attack) speed pct)
    &Aura::HandleNULL,                                      //194 SPELL_AURA_MOD_IGNORE_ABSORB_SCHOOL
    &Aura::HandleNoImmediateEffect,                         //195 SPELL_AURA_MOD_IGNORE_ABSORB_FOR_SPELL     implement in Unit::CalculateSpellDamage
    &Aura::HandleNULL,                                      //196 SPELL_AURA_MOD_COOLDOWN
    &Aura::HandleNoImmediateEffect,                         //197 SPELL_AURA_MOD_ATTACKER_SPELL_AND_WEAPON_CRIT_CHANCE implemented in Unit::SpellCriticalBonus Unit::GetUnitCriticalChance
    &Aura::HandleUnused,                                    //198 unused (3.0.8a) old SPELL_AURA_MOD_ALL_WEAPON_SKILLS
    &Aura::HandleNoImmediateEffect,                         //199 SPELL_AURA_MOD_INCREASES_SPELL_PCT_TO_HIT  implemented in Unit::MagicSpellHitResult
    &Aura::HandleNoImmediateEffect,                         //200 SPELL_AURA_MOD_XP_PCT implemented in Player::GiveXP
    &Aura::HandleAuraAllowFlight,                           //201 SPELL_AURA_FLY                             this aura enable flight mode...
    &Aura::HandleNoImmediateEffect,                         //202 SPELL_AURA_CANNOT_BE_DODGED                implemented in Unit::RollPhysicalOutcomeAgainst
    &Aura::HandleNoImmediateEffect,                         //203 SPELL_AURA_MOD_ATTACKER_MELEE_CRIT_DAMAGE  implemented in Unit::CalculateMeleeDamage and Unit::CalculateSpellDamage
    &Aura::HandleNoImmediateEffect,                         //204 SPELL_AURA_MOD_ATTACKER_RANGED_CRIT_DAMAGE implemented in Unit::CalculateMeleeDamage and Unit::CalculateSpellDamage
    &Aura::HandleNULL,                                      //205 vulnerable to school dmg?
    &Aura::HandleNULL,                                      //206 SPELL_AURA_MOD_SPEED_MOUNTED
    &Aura::HandleAuraModIncreaseFlightSpeed,                //207 SPELL_AURA_MOD_INCREASE_FLIGHT_SPEED
    &Aura::HandleAuraModIncreaseFlightSpeed,                //208 SPELL_AURA_MOD_SPEED_FLIGHT, used only in spell: Flight Form (Passive)
    &Aura::HandleAuraModIncreaseFlightSpeed,                //209 SPELL_AURA_MOD_FLIGHT_SPEED_ALWAYS
    &Aura::HandleNULL,                                      //210 Commentator's Command
    &Aura::HandleAuraModIncreaseFlightSpeed,                //211 SPELL_AURA_MOD_FLIGHT_SPEED_NOT_STACK
    &Aura::HandleAuraModRangedAttackPowerOfStatPercent,     //212 SPELL_AURA_MOD_RANGED_ATTACK_POWER_OF_STAT_PERCENT
    &Aura::HandleNoImmediateEffect,                         //213 SPELL_AURA_MOD_RAGE_FROM_DAMAGE_DEALT implemented in Player::RewardRage
    &Aura::HandleNULL,                                      //214 Tamed Pet Passive
    &Aura::HandleArenaPreparation,                          //215 SPELL_AURA_ARENA_PREPARATION
    &Aura::HandleModCastingSpeed,                           //216 SPELL_AURA_HASTE_SPELLS
    &Aura::HandleUnused,                                    //217 unused (3.0.8a)
    &Aura::HandleAuraModRangedHaste,                        //218 SPELL_AURA_HASTE_RANGED
    &Aura::HandleModManaRegen,                              //219 SPELL_AURA_MOD_MANA_REGEN_FROM_STAT
    &Aura::HandleModRatingFromStat,                         //220 SPELL_AURA_MOD_RATING_FROM_STAT
    &Aura::HandleNULL,                                      //221 ignored
    &Aura::HandleUnused,                                    //222 unused (3.0.8a) only for spell 44586 that not used in real spell cast
    &Aura::HandleNULL,                                      //223 Cold Stare
    &Aura::HandleUnused,                                    //224 unused (3.0.8a)
    &Aura::HandleNoImmediateEffect,                         //225 SPELL_AURA_PRAYER_OF_MENDING
    &Aura::HandleAuraPeriodicDummy,                         //226 SPELL_AURA_PERIODIC_DUMMY
    &Aura::HandlePeriodicTriggerSpellWithValue,             //227 SPELL_AURA_PERIODIC_TRIGGER_SPELL_WITH_VALUE
    &Aura::HandleNoImmediateEffect,                         //228 stealth detection
    &Aura::HandleNULL,                                      //229 SPELL_AURA_MOD_AOE_DAMAGE_AVOIDANCE
    &Aura::HandleAuraModIncreaseMaxHealth,                  //230 Commanding Shout
    &Aura::HandleNoImmediateEffect,                         //231 SPELL_AURA_PROC_TRIGGER_SPELL_WITH_VALUE
    &Aura::HandleNoImmediateEffect,                         //232 SPELL_AURA_MECHANIC_DURATION_MOD           implement in Unit::CalculateSpellDuration
    &Aura::HandleNULL,                                      //233 set model id to the one of the creature with id m_modifier.m_miscvalue
    &Aura::HandleNoImmediateEffect,                         //234 SPELL_AURA_MECHANIC_DURATION_MOD_NOT_STACK implement in Unit::CalculateSpellDuration
    &Aura::HandleAuraModDispelResist,                       //235 SPELL_AURA_MOD_DISPEL_RESIST               implement in Unit::MagicSpellHitResult
    &Aura::HandleAuraControlVehicle,                        //236 SPELL_AURA_CONTROL_VEHICLE
    &Aura::HandleModSpellDamagePercentFromAttackPower,      //237 SPELL_AURA_MOD_SPELL_DAMAGE_OF_ATTACK_POWER  implemented in Unit::SpellBaseDamageBonus
    &Aura::HandleModSpellHealingPercentFromAttackPower,     //238 SPELL_AURA_MOD_SPELL_HEALING_OF_ATTACK_POWER implemented in Unit::SpellBaseHealingBonus
    &Aura::HandleAuraModScale,                              //239 SPELL_AURA_MOD_SCALE_2 only in Noggenfogger Elixir (16595) before 2.3.0 aura 61
    &Aura::HandleAuraModExpertise,                          //240 SPELL_AURA_MOD_EXPERTISE
    &Aura::HandleForceMoveForward,                          //241 Forces the player to move forward
    &Aura::HandleUnused,                                    //242 SPELL_AURA_MOD_SPELL_DAMAGE_FROM_HEALING
    &Aura::HandleNULL,                                      //243 faction reaction override spells
    &Aura::HandleComprehendLanguage,                        //244 Comprehend language
    &Aura::HandleNULL,                                      //245 SPELL_AURA_MOD_DURATION_OF_MAGIC_EFFECTS
    &Aura::HandleNoImmediateEffect,                         //246 SPELL_AURA_MOD_DURATION_OF_EFFECTS_BY_DISPEL
    &Aura::HandleNULL,                                      //247 target to become a clone of the caster
    &Aura::HandleNoImmediateEffect,                         //248 SPELL_AURA_MOD_COMBAT_RESULT_CHANCE         implemented in Unit::RollMeleeOutcomeAgainst
    &Aura::HandleAuraConvertRune,                           //249 SPELL_AURA_CONVERT_RUNE
    &Aura::HandleAuraModIncreaseHealth,                     //250 SPELL_AURA_MOD_INCREASE_HEALTH_2
    &Aura::HandleNULL,                                      //251 SPELL_AURA_MOD_ENEMY_DODGE
    &Aura::HandleNULL,                                      //252 haste all?
    &Aura::HandleNULL,                                      //253 SPELL_AURA_MOD_BLOCK_CRIT_CHANCE
    &Aura::HandleNULL,                                      //254 SPELL_AURA_MOD_DISARM_SHIELD disarm Shield
    &Aura::HandleNoImmediateEffect,                         //255 SPELL_AURA_MOD_MECHANIC_DAMAGE_TAKEN_PERCENT    implemented in Unit::SpellDamageBonus
    &Aura::HandleNoReagentUseAura,                          //256 SPELL_AURA_NO_REAGENT_USE Use SpellClassMask for spell select
    &Aura::HandleNULL,                                      //257 SPELL_AURA_MOD_TARGET_RESIST_BY_SPELL_CLASS Use SpellClassMask for spell select
    &Aura::HandleNULL,                                      //258 SPELL_AURA_MOD_SPELL_VISUAL
    &Aura::HandleNULL,                                      //259 corrupt healing over time spell
    &Aura::HandleNoImmediateEffect,                         //260 SPELL_AURA_SCREEN_EFFECT (miscvalue = id in ScreenEffect.dbc) not required any code
    &Aura::HandlePhase,                                     //261 SPELL_AURA_PHASE undetactable invisibility?     implemented in Unit::isVisibleForOrDetect
    &Aura::HandleNULL,                                      //262
    &Aura::HandleNULL,                                      //263 SPELL_AURA_ALLOW_ONLY_ABILITY player can use only abilities set in SpellClassMask
    &Aura::HandleUnused,                                    //264 unused (3.0.8a)
    &Aura::HandleUnused,                                    //265 unused (3.0.8a)
    &Aura::HandleUnused,                                    //266 unused (3.0.8a)
    &Aura::HandleNoImmediateEffect,                         //267 SPELL_AURA_MOD_IMMUNE_AURA_APPLY_SCHOOL         implemented in Unit::IsImmunedToSpellEffect
    &Aura::HandleAuraModAttackPowerOfStatPercent,           //268 SPELL_AURA_MOD_ATTACK_POWER_OF_STAT_PERCENT
    &Aura::HandleNULL,                                      //269 ignore DR effects?
    &Aura::HandleNULL,                                      //270 SPELL_AURA_MOD_IGNORE_TARGET_RESIST
    &Aura::HandleNoImmediateEffect,                         //271 SPELL_AURA_MOD_DAMAGE_FROM_CASTER    implemented in Unit::SpellDamageBonus
    &Aura::HandleNULL,                                      //272 reduce spell cast time?
    &Aura::HandleNULL,                                      //273
    &Aura::HandleNULL,                                      //274 proc free shot?
    &Aura::HandleNoImmediateEffect,                         //275 SPELL_AURA_MOD_IGNORE_SHAPESHIFT Use SpellClassMask for spell select
    &Aura::HandleNULL,                                      //276 mod damage % mechanic?
    &Aura::HandleNoImmediateEffect,                         //277 SPELL_AURA_MOD_MAX_AFFECTED_TARGETS Use SpellClassMask for spell select
    &Aura::HandleNULL,                                      //278 SPELL_AURA_MOD_DISARM_RANGED disarm ranged weapon
    &Aura::HandleNULL,                                      //279 visual effects? 58836 and 57507
    &Aura::HandleNULL,                                      //280 SPELL_AURA_MOD_TARGET_ARMOR_PCT
    &Aura::HandleNULL,                                      //281 SPELL_AURA_MOD_HONOR_GAIN
    &Aura::HandleAuraIncreaseBaseHealthPercent,             //282 SPELL_AURA_INCREASE_BASE_HEALTH_PERCENT
    &Aura::HandleNoImmediateEffect,                         //283 SPELL_AURA_MOD_HEALING_RECEIVED       implemented in Unit::SpellHealingBonus
    &Aura::HandleUnused,                                    //284 not used by any spells (3.08a)
    &Aura::HandleUnused,                                    //285 not used by any spells (3.08a)
    &Aura::HandleUnused,                                    //286 not used by any spells (3.08a)
    &Aura::HandleNoImmediateEffect,                         //287 SPELL_AURA_DEFLECT_SPELLS             implemented in Unit::MagicSpellHitResult and Unit::MeleeSpellHitResult
    &Aura::HandleUnused,                                    //288 not used by any spells (3.09) except 1 test spell.
    &Aura::HandleUnused,                                    //289 unused
    &Aura::HandleUnused,                                    //290 unused
    &Aura::HandleUnused,                                    //291 unused
    &Aura::HandleNULL,                                      //292 call stabled pet
    &Aura::HandleNULL,                                      //293 2 test spells
    &Aura::HandleNULL                                       //294 2 spells, possible prevent mana regen
};

static AuraType const frozenAuraTypes[] = { SPELL_AURA_MOD_ROOT, SPELL_AURA_MOD_STUN, SPELL_AURA_NONE };

Aura::Aura(SpellEntry const* spellproto, uint32 eff, int32 *currentBasePoints, Unit *target, Unit *caster, Item* castItem) :
m_spellmod(NULL), m_caster_guid(0), m_target(target), m_castItemGuid(castItem?castItem->GetGUID():0),
m_timeCla(1000), m_periodicTimer(0), m_removeMode(AURA_REMOVE_BY_DEFAULT), m_AuraDRGroup(DIMINISHING_NONE),
m_effIndex(eff), m_auraSlot(MAX_AURAS), m_auraFlags(AFLAG_NONE), m_auraLevel(1), m_procCharges(0), m_stackAmount(1),
m_positive(false), m_permanent(false), m_isPeriodic(false), m_isAreaAura(false), m_isPersistent(false),
m_isRemovedOnShapeLost(true), m_updated(false), m_in_use(false)
{
    assert(target);

    assert(spellproto && spellproto == sSpellStore.LookupEntry( spellproto->Id ) && "`info` must be pointer to sSpellStore element");

    m_spellProto = spellproto;

    m_currentBasePoints = currentBasePoints ? *currentBasePoints : m_spellProto->EffectBasePoints[eff];

    m_isPassive = IsPassiveSpell(GetId());
    m_positive = IsPositiveEffect(GetId(), m_effIndex);

    m_isSingleTargetAura = IsSingleTargetSpell(m_spellProto);

    m_applyTime = time(NULL);

    int32 damage;
    if(!caster)
    {
        m_caster_guid = target->GetGUID();
        damage = m_currentBasePoints+1;                     // stored value-1
        m_maxduration = target->CalculateSpellDuration(m_spellProto, m_effIndex, target);
    }
    else
    {
        m_caster_guid = caster->GetGUID();

        damage        = caster->CalculateSpellDamage(m_spellProto,m_effIndex,m_currentBasePoints,target);
        m_maxduration = caster->CalculateSpellDuration(m_spellProto, m_effIndex, target);

        if (!damage && castItem && castItem->GetItemSuffixFactor())
        {
            ItemRandomSuffixEntry const *item_rand_suffix = sItemRandomSuffixStore.LookupEntry(abs(castItem->GetItemRandomPropertyId()));
            if(item_rand_suffix)
            {
                for (int k = 0; k < 3; ++k)
                {
                    SpellItemEnchantmentEntry const *pEnchant = sSpellItemEnchantmentStore.LookupEntry(item_rand_suffix->enchant_id[k]);
                    if(pEnchant)
                    {
                        for (int t = 0; t < 3; ++t)
                            if(pEnchant->spellid[t] == m_spellProto->Id)
                        {
                            damage = uint32((item_rand_suffix->prefix[k]*castItem->GetItemSuffixFactor()) / 10000 );
                            break;
                        }
                    }

                    if(damage)
                        break;
                }
            }
        }
    }

    if(m_maxduration == -1 || m_isPassive && m_spellProto->DurationIndex == 0)
        m_permanent = true;

    Player* modOwner = caster ? caster->GetSpellModOwner() : NULL;

    if(!m_permanent && modOwner)
    {
        modOwner->ApplySpellMod(GetId(), SPELLMOD_DURATION, m_maxduration);
        // Get zero duration aura after - need set m_maxduration > 0 for apply/remove aura work
        if (m_maxduration<=0)
            m_maxduration = 1;
    }

    m_duration = m_maxduration;

    sLog.outDebug("Aura: construct Spellid : %u, Aura : %u Duration : %d Target : %d Damage : %d", m_spellProto->Id, m_spellProto->EffectApplyAuraName[eff], m_maxduration, m_spellProto->EffectImplicitTargetA[eff],damage);

    m_effIndex = eff;
    SetModifier(AuraType(m_spellProto->EffectApplyAuraName[eff]), damage, m_spellProto->EffectAmplitude[eff], m_spellProto->EffectMiscValue[eff]);

    // Apply periodic time mod
    if(modOwner && m_modifier.periodictime)
        modOwner->ApplySpellMod(GetId(), SPELLMOD_ACTIVATION_TIME, m_modifier.periodictime);

    // Start periodic on next tick or at aura apply
    if (!(m_spellProto->AttributesEx5 & SPELL_ATTR_EX5_START_PERIODIC_AT_APPLY))
        m_periodicTimer += m_modifier.periodictime;

    m_isDeathPersist = IsDeathPersistentSpell(m_spellProto);

    m_procCharges = m_spellProto->procCharges;
    if(modOwner)
        modOwner->ApplySpellMod(GetId(), SPELLMOD_CHARGES, m_procCharges);

    m_isRemovedOnShapeLost = (m_caster_guid==m_target->GetGUID() &&
                              m_spellProto->Stances &&
                            !(m_spellProto->AttributesEx2 & SPELL_ATTR_EX2_NOT_NEED_SHAPESHIFT) &&
                            !(m_spellProto->Attributes & SPELL_ATTR_NOT_SHAPESHIFT));
}

Aura::~Aura()
{
}

AreaAura::AreaAura(SpellEntry const* spellproto, uint32 eff, int32 *currentBasePoints, Unit *target,
Unit *caster, Item* castItem) : Aura(spellproto, eff, currentBasePoints, target, caster, castItem)
{
    m_isAreaAura = true;

    // caster==NULL in constructor args if target==caster in fact
    Unit* caster_ptr = caster ? caster : target;

    m_radius = GetSpellRadius(sSpellRadiusStore.LookupEntry(GetSpellProto()->EffectRadiusIndex[m_effIndex]));
    if(Player* modOwner = caster_ptr->GetSpellModOwner())
        modOwner->ApplySpellMod(GetId(), SPELLMOD_RADIUS, m_radius);

    switch(spellproto->Effect[eff])
    {
        case SPELL_EFFECT_APPLY_AREA_AURA_PARTY:
            m_areaAuraType = AREA_AURA_PARTY;
            if (target->GetTypeId() == TYPEID_UNIT && ((Creature*)target)->isTotem())
                m_modifier.m_auraname = SPELL_AURA_NONE;
            break;
        case SPELL_EFFECT_APPLY_AREA_AURA_RAID:
            m_areaAuraType = AREA_AURA_RAID;
            if (target->GetTypeId() == TYPEID_UNIT && ((Creature*)target)->isTotem())
                m_modifier.m_auraname = SPELL_AURA_NONE;
            break;
        case SPELL_EFFECT_APPLY_AREA_AURA_FRIEND:
            m_areaAuraType = AREA_AURA_FRIEND;
            break;
        case SPELL_EFFECT_APPLY_AREA_AURA_ENEMY:
            m_areaAuraType = AREA_AURA_ENEMY;
            if (target == caster_ptr)
                m_modifier.m_auraname = SPELL_AURA_NONE;    // Do not do any effect on self
            break;
        case SPELL_EFFECT_APPLY_AREA_AURA_PET:
            m_areaAuraType = AREA_AURA_PET;
            break;
        case SPELL_EFFECT_APPLY_AREA_AURA_OWNER:
            m_areaAuraType = AREA_AURA_OWNER;
            if (target == caster_ptr)
                m_modifier.m_auraname = SPELL_AURA_NONE;
            break;
        default:
            sLog.outError("Wrong spell effect in AreaAura constructor");
            ASSERT(false);
            break;
    }
}

AreaAura::~AreaAura()
{
}

PersistentAreaAura::PersistentAreaAura(SpellEntry const* spellproto, uint32 eff, int32 *currentBasePoints, Unit *target,
Unit *caster, Item* castItem) : Aura(spellproto, eff, currentBasePoints, target, caster, castItem)
{
    m_isPersistent = true;
}

PersistentAreaAura::~PersistentAreaAura()
{
}

SingleEnemyTargetAura::SingleEnemyTargetAura(SpellEntry const* spellproto, uint32 eff, int32 *currentBasePoints, Unit *target,
Unit *caster, Item* castItem) : Aura(spellproto, eff, currentBasePoints, target, caster, castItem)
{
    if (caster)
        m_casters_target_guid = caster->GetTypeId()==TYPEID_PLAYER ? ((Player*)caster)->GetSelection() : caster->GetUInt64Value(UNIT_FIELD_TARGET);
    else
        m_casters_target_guid = 0;
}

SingleEnemyTargetAura::~SingleEnemyTargetAura()
{
}

Unit* SingleEnemyTargetAura::GetTriggerTarget() const
{
    return ObjectAccessor::GetUnit(*m_target, m_casters_target_guid);
}

Aura* CreateAura(SpellEntry const* spellproto, uint32 eff, int32 *currentBasePoints, Unit *target, Unit *caster, Item* castItem)
{
    if (IsAreaAuraEffect(spellproto->Effect[eff]))
        return new AreaAura(spellproto, eff, currentBasePoints, target, caster, castItem);

    uint32 triggeredSpellId = spellproto->EffectTriggerSpell[eff];

    if(SpellEntry const* triggeredSpellInfo = sSpellStore.LookupEntry(triggeredSpellId))
        for (int i = 0; i < 3; ++i)
            if (triggeredSpellInfo->EffectImplicitTargetA[i] == TARGET_SINGLE_ENEMY)
                return new SingleEnemyTargetAura(spellproto, eff, currentBasePoints, target, caster, castItem);

    return new Aura(spellproto, eff, currentBasePoints, target, caster, castItem);
}

Unit* Aura::GetCaster() const
{
    if(m_caster_guid==m_target->GetGUID())
        return m_target;

    //return ObjectAccessor::GetUnit(*m_target,m_caster_guid);
    //must return caster even if it's in another grid/map
    Unit *unit = ObjectAccessor::GetObjectInWorld(m_caster_guid, (Unit*)NULL);
    return unit && unit->IsInWorld() ? unit : NULL;
}

void Aura::SetModifier(AuraType t, int32 a, uint32 pt, int32 miscValue)
{
    m_modifier.m_auraname = t;
    m_modifier.m_amount = a;
    m_modifier.m_miscvalue = miscValue;
    m_modifier.periodictime = pt;
}

void Aura::Update(uint32 diff)
{
    if (m_duration > 0)
    {
        m_duration -= diff;
        if (m_duration < 0)
            m_duration = 0;
        m_timeCla -= diff;

        // GetEffIndex()==0 prevent double/triple apply manaPerSecond/manaPerSecondPerLevel to same spell with many auras
        // all spells with manaPerSecond/manaPerSecondPerLevel have aura in effect 0
        if(GetEffIndex()==0 && m_timeCla <= 0)
        {
            if(Unit* caster = GetCaster())
            {
                Powers powertype = Powers(m_spellProto->powerType);
                int32 manaPerSecond = m_spellProto->manaPerSecond + m_spellProto->manaPerSecondPerLevel * caster->getLevel();
                m_timeCla = 1*IN_MILISECONDS;
                if (manaPerSecond)
                {
                    if(powertype==POWER_HEALTH)
                        caster->ModifyHealth(-manaPerSecond);
                    else
                        caster->ModifyPower(powertype,-manaPerSecond);
                }
            }
        }
    }

    // Channeled aura required check distance from caster
    if(IsChanneledSpell(m_spellProto) && m_caster_guid != m_target->GetGUID())
    {
        Unit* caster = GetCaster();
        if(!caster)
        {
            m_target->RemoveAura(GetId(), GetEffIndex());
            return;
        }

        // Get spell range
        float radius;
        SpellModOp mod;
        if (m_spellProto->EffectRadiusIndex[GetEffIndex()])
        {
            radius = GetSpellRadius(sSpellRadiusStore.LookupEntry(m_spellProto->EffectRadiusIndex[GetEffIndex()]));
            mod = SPELLMOD_RADIUS;
        }
        else
        {
            radius = GetSpellMaxRange(sSpellRangeStore.LookupEntry(m_spellProto->rangeIndex));
            mod = SPELLMOD_RANGE;
        }

        if(Player* modOwner = caster->GetSpellModOwner())
            modOwner->ApplySpellMod(GetId(), mod, radius, NULL);

        if(!caster->IsWithinDistInMap(m_target, radius))
        {
            m_target->RemoveAura(GetId(), GetEffIndex());
            return;
        }
    }

    if(m_isPeriodic && (m_duration >= 0 || m_isPassive || m_permanent))
    {
        m_periodicTimer -= diff;
        if(m_periodicTimer <= 0) // tick also at m_periodicTimer==0 to prevent lost last tick in case max m_duration == (max m_periodicTimer)*N
        {
            // update before applying (aura can be removed in TriggerSpell or PeriodicTick calls)
            m_periodicTimer += m_modifier.periodictime;
            PeriodicTick();
        }
    }
}

void AreaAura::Update(uint32 diff)
{
    // update for the caster of the aura
    if(m_caster_guid == m_target->GetGUID())
    {
        Unit* caster = m_target;

        if( !caster->hasUnitState(UNIT_STAT_ISOLATED) )
        {
            Unit* owner = caster->GetCharmerOrOwner();
            if (!owner)
                owner = caster;
            std::list<Unit *> targets;

            switch(m_areaAuraType)
            {
                case AREA_AURA_PARTY:
                {
                    Group *pGroup = NULL;

                    if (owner->GetTypeId() == TYPEID_PLAYER)
                        pGroup = ((Player*)owner)->GetGroup();

                    if( pGroup)
                    {
                        uint8 subgroup = ((Player*)owner)->GetSubGroup();
                        for(GroupReference *itr = pGroup->GetFirstMember(); itr != NULL; itr = itr->next())
                        {
                            Player* Target = itr->getSource();
                            if(Target && Target->isAlive() && Target->GetSubGroup()==subgroup && caster->IsFriendlyTo(Target))
                            {
                                if(caster->IsWithinDistInMap(Target, m_radius))
                                    targets.push_back(Target);
                                Pet *pet = Target->GetPet();
                                if(pet && pet->isAlive() && caster->IsWithinDistInMap(pet, m_radius))
                                    targets.push_back(pet);
                            }
                        }
                    }
                    else
                    {
                        // add owner
                        if( owner != caster && caster->IsWithinDistInMap(owner, m_radius) )
                            targets.push_back(owner);
                        // add caster's pet
                        Unit* pet = caster->GetPet();
                        if( pet && caster->IsWithinDistInMap(pet, m_radius))
                            targets.push_back(pet);
                    }
                    break;
                }
                case AREA_AURA_RAID:
                {
                    Group *pGroup = NULL;

                    if (owner->GetTypeId() == TYPEID_PLAYER)
                        pGroup = ((Player*)owner)->GetGroup();

                    if( pGroup)
                    {
                        for(GroupReference *itr = pGroup->GetFirstMember(); itr != NULL; itr = itr->next())
                        {
                            Player* Target = itr->getSource();
                            if(Target && Target->isAlive() && caster->IsFriendlyTo(Target))
                            {
                                if(caster->IsWithinDistInMap(Target, m_radius))
                                    targets.push_back(Target);
                                Pet *pet = Target->GetPet();
                                if(pet && pet->isAlive() && caster->IsWithinDistInMap(pet, m_radius))
                                    targets.push_back(pet);
                            }
                        }
                    }
                    else
                    {
                        // add owner
                        if( owner != caster && caster->IsWithinDistInMap(owner, m_radius) )
                            targets.push_back(owner);
                        // add caster's pet
                        Unit* pet = caster->GetPet();
                        if( pet && caster->IsWithinDistInMap(pet, m_radius))
                            targets.push_back(pet);
                    }
                    break;
                }
                case AREA_AURA_FRIEND:
                {
                    CellPair p(MaNGOS::ComputeCellPair(caster->GetPositionX(), caster->GetPositionY()));
                    Cell cell(p);
                    cell.data.Part.reserved = ALL_DISTRICT;
                    cell.SetNoCreate();

                    MaNGOS::AnyFriendlyUnitInObjectRangeCheck u_check(caster, owner, m_radius);
                    MaNGOS::UnitListSearcher<MaNGOS::AnyFriendlyUnitInObjectRangeCheck> searcher(caster,targets, u_check);
                    TypeContainerVisitor<MaNGOS::UnitListSearcher<MaNGOS::AnyFriendlyUnitInObjectRangeCheck>, WorldTypeMapContainer > world_unit_searcher(searcher);
                    TypeContainerVisitor<MaNGOS::UnitListSearcher<MaNGOS::AnyFriendlyUnitInObjectRangeCheck>, GridTypeMapContainer >  grid_unit_searcher(searcher);
                    CellLock<GridReadGuard> cell_lock(cell, p);
                    cell_lock->Visit(cell_lock, world_unit_searcher, *caster->GetMap());
                    cell_lock->Visit(cell_lock, grid_unit_searcher, *caster->GetMap());
                    break;
                }
                case AREA_AURA_ENEMY:
                {
                    CellPair p(MaNGOS::ComputeCellPair(caster->GetPositionX(), caster->GetPositionY()));
                    Cell cell(p);
                    cell.data.Part.reserved = ALL_DISTRICT;
                    cell.SetNoCreate();

                    MaNGOS::AnyAoETargetUnitInObjectRangeCheck u_check(caster, owner, m_radius); // No GetCharmer in searcher
                    MaNGOS::UnitListSearcher<MaNGOS::AnyAoETargetUnitInObjectRangeCheck> searcher(caster, targets, u_check);
                    TypeContainerVisitor<MaNGOS::UnitListSearcher<MaNGOS::AnyAoETargetUnitInObjectRangeCheck>, WorldTypeMapContainer > world_unit_searcher(searcher);
                    TypeContainerVisitor<MaNGOS::UnitListSearcher<MaNGOS::AnyAoETargetUnitInObjectRangeCheck>, GridTypeMapContainer >  grid_unit_searcher(searcher);
                    CellLock<GridReadGuard> cell_lock(cell, p);
                    cell_lock->Visit(cell_lock, world_unit_searcher, *caster->GetMap());
                    cell_lock->Visit(cell_lock, grid_unit_searcher, *caster->GetMap());
                    break;
                }
                case AREA_AURA_OWNER:
                case AREA_AURA_PET:
                {
                    if(owner != caster)
                        targets.push_back(owner);
                    break;
                }
            }

            for(std::list<Unit *>::iterator tIter = targets.begin(); tIter != targets.end(); tIter++)
            {
                if((*tIter)->HasAura(GetId(), m_effIndex))
                    continue;

                if(SpellEntry const *actualSpellInfo = spellmgr.SelectAuraRankForPlayerLevel(GetSpellProto(), (*tIter)->getLevel()))
                {
                    int32 actualBasePoints = m_currentBasePoints;
                    // recalculate basepoints for lower rank (all AreaAura spell not use custom basepoints?)
                    if(actualSpellInfo != GetSpellProto())
                        actualBasePoints = actualSpellInfo->EffectBasePoints[m_effIndex];
                    AreaAura *aur = new AreaAura(actualSpellInfo, m_effIndex, &actualBasePoints, (*tIter), caster, NULL);
                    aur->SetAuraDuration(GetAuraDuration());
                    (*tIter)->AddAura(aur);
                }
            }
        }
        Aura::Update(diff);
    }
    else                                                    // aura at non-caster
    {
        Unit * tmp_target = m_target;
        Unit* caster = GetCaster();
        uint32 tmp_spellId = GetId(), tmp_effIndex = m_effIndex;

        // WARNING: the aura may get deleted during the update
        // DO NOT access its members after update!
        Aura::Update(diff);

        // remove aura if out-of-range from caster (after teleport for example)
        // or caster is isolated or caster no longer has the aura
        // or caster is (no longer) friendly
        bool needFriendly = (m_areaAuraType == AREA_AURA_ENEMY ? false : true);
        if( !caster || caster->hasUnitState(UNIT_STAT_ISOLATED) ||
            !caster->IsWithinDistInMap(tmp_target, m_radius)    ||
            !caster->HasAura(tmp_spellId, tmp_effIndex)         ||
            caster->IsFriendlyTo(tmp_target) != needFriendly
           )
        {
            tmp_target->RemoveAura(tmp_spellId, tmp_effIndex);
        }
        else if( m_areaAuraType == AREA_AURA_PARTY)         // check if in same sub group
        {
            // not check group if target == owner or target == pet
            if (caster->GetCharmerOrOwnerGUID() != tmp_target->GetGUID() && caster->GetGUID() != tmp_target->GetCharmerOrOwnerGUID())
            {
                Player* check = caster->GetCharmerOrOwnerPlayerOrPlayerItself();

                Group *pGroup = check ? check->GetGroup() : NULL;
                if( pGroup )
                {
                    Player* checkTarget = tmp_target->GetCharmerOrOwnerPlayerOrPlayerItself();
                    if(!checkTarget || !pGroup->SameSubGroup(check, checkTarget))
                        tmp_target->RemoveAura(tmp_spellId, tmp_effIndex);
                }
                else
                    tmp_target->RemoveAura(tmp_spellId, tmp_effIndex);
            }
        }
        else if( m_areaAuraType == AREA_AURA_RAID)          // TODO: fix me!
        {
            // not check group if target == owner or target == pet
            if (caster->GetCharmerOrOwnerGUID() != tmp_target->GetGUID() && caster->GetGUID() != tmp_target->GetCharmerOrOwnerGUID())
            {
                Player* check = caster->GetCharmerOrOwnerPlayerOrPlayerItself();

                Group *pGroup = check ? check->GetGroup() : NULL;
                if( pGroup )
                {
                    Player* checkTarget = tmp_target->GetCharmerOrOwnerPlayerOrPlayerItself();
                    if(!checkTarget)
                        tmp_target->RemoveAura(tmp_spellId, tmp_effIndex);
                }
                else
                    tmp_target->RemoveAura(tmp_spellId, tmp_effIndex);
            }
        }
        else if( m_areaAuraType == AREA_AURA_PET || m_areaAuraType == AREA_AURA_OWNER )
        {
            if( tmp_target->GetGUID() != caster->GetCharmerOrOwnerGUID() )
                tmp_target->RemoveAura(tmp_spellId, tmp_effIndex);
        }
    }
}

void PersistentAreaAura::Update(uint32 diff)
{
    bool remove = false;

    // remove the aura if its caster or the dynamic object causing it was removed
    // or if the target moves too far from the dynamic object
    Unit *caster = GetCaster();
    if (caster)
    {
        DynamicObject *dynObj = caster->GetDynObject(GetId(), GetEffIndex());
        if (dynObj)
        {
            if (!m_target->IsWithinDistInMap(dynObj, dynObj->GetRadius()))
                remove = true;
        }
        else
            remove = true;
    }
    else
        remove = true;

    Unit *tmp_target = m_target;
    uint32 tmp_id = GetId(), tmp_index = GetEffIndex();

    // WARNING: the aura may get deleted during the update
    // DO NOT access its members after update!
    Aura::Update(diff);

    if(remove)
        tmp_target->RemoveAura(tmp_id, tmp_index);
}

void Aura::ApplyModifier(bool apply, bool Real)
{
    AuraType aura = m_modifier.m_auraname;

    m_in_use = true;
    if(aura < TOTAL_AURAS)
        (*this.*AuraHandler [aura])(apply, Real);
    m_in_use = false;
}

void Aura::_AddAura()
{
    if (!GetId())
        return;
    if(!m_target)
        return;

    // Second aura if some spell
    bool secondaura = false;
    // Try find slot for aura
    uint8 slot = NULL_AURA_SLOT;
    // Lookup for some spell auras (and get slot from it)
    for(uint8 i = 0; i < m_effIndex; ++i)
    {
        Unit::spellEffectPair spair = Unit::spellEffectPair(GetId(), i);
        for(Unit::AuraMap::const_iterator itr = m_target->GetAuras().lower_bound(spair); itr != m_target->GetAuras().upper_bound(spair); ++itr)
        {
            // allow use single slot only by auras from same caster
            if(itr->second->GetCasterGUID()==GetCasterGUID())
            {
                slot = itr->second->GetAuraSlot();
                secondaura = true;
                break;
            }
        }
        if (secondaura)
            break;
    }
    // Lookup free slot
    if (!secondaura && m_target->GetVisibleAurasCount() < MAX_AURAS)
    {
        Unit::VisibleAuraMap const *visibleAuras = m_target->GetVisibleAuras();
        for(uint8 i = 0; i < MAX_AURAS; ++i)
        {
            Unit::VisibleAuraMap::const_iterator itr = visibleAuras->find(i);
            if(itr == visibleAuras->end())
            {
                slot = i;
                // update for out of range group members (on 1 slot use)
                m_target->UpdateAuraForGroup(slot);
                break;
            }
        }
    }

    Unit* caster = GetCaster();

    // set infinity cooldown state for spells
    if(caster && caster->GetTypeId() == TYPEID_PLAYER)
    {
        if (m_spellProto->Attributes & SPELL_ATTR_DISABLED_WHILE_ACTIVE)
        {
            Item* castItem = m_castItemGuid ? ((Player*)caster)->GetItemByGuid(m_castItemGuid) : NULL;
            ((Player*)caster)->AddSpellAndCategoryCooldowns(m_spellProto,castItem ? castItem->GetEntry() : 0, NULL,true);
        }
    }

    // passive auras (except totem auras) do not get placed in the slots
    // area auras with SPELL_AURA_NONE are not shown on target
    if((!m_isPassive || (caster && caster->GetTypeId() == TYPEID_UNIT && ((Creature*)caster)->isTotem())) &&
        (m_spellProto->Effect[GetEffIndex()] != SPELL_EFFECT_APPLY_AREA_AURA_ENEMY || m_target != caster))
    {
        SetAuraSlot( slot );
        if(slot < MAX_AURAS)                        // slot found send data to client
        {
            SetAura(false);
            SetAuraFlags((1 << GetEffIndex()) | AFLAG_NOT_CASTER | ((GetAuraMaxDuration() > 0) ? AFLAG_DURATION : AFLAG_NONE) | (IsPositive() ? AFLAG_POSITIVE : AFLAG_NEGATIVE));
            SetAuraLevel(caster ? caster->getLevel() : sWorld.getConfig(CONFIG_MAX_PLAYER_LEVEL));
            SendAuraUpdate(false);
        }

        //*****************************************************
        // Update target aura state flag (at 1 aura apply)
        // TODO: Make it easer
        //*****************************************************
        if (!secondaura)
        {
            // Sitdown on apply aura req seated
            if (m_spellProto->AuraInterruptFlags & AURA_INTERRUPT_FLAG_NOT_SEATED && !m_target->IsSitState())
                m_target->SetStandState(UNIT_STAND_STATE_SIT);

            // register aura diminishing on apply
            if (getDiminishGroup() != DIMINISHING_NONE )
                m_target->ApplyDiminishingAura(getDiminishGroup(), true);

            // Update Seals information
            if (IsSealSpell(m_spellProto))
                m_target->ModifyAuraState(AURA_STATE_JUDGEMENT, true);

            // Conflagrate aura state on Immolate
            if (m_spellProto->SpellFamilyName == SPELLFAMILY_WARLOCK && m_spellProto->SpellFamilyFlags & 4)
                m_target->ModifyAuraState(AURA_STATE_IMMOLATE, true);

            // Faerie Fire (druid versions)
            if (m_spellProto->SpellFamilyName == SPELLFAMILY_DRUID && m_spellProto->SpellFamilyFlags & 0x0000000000000400LL)
                m_target->ModifyAuraState(AURA_STATE_FAERIE_FIRE, true);

            // Victorious
            if (m_spellProto->SpellFamilyName == SPELLFAMILY_WARRIOR &&  m_spellProto->SpellFamilyFlags & 0x0004000000000000LL)
                m_target->ModifyAuraState(AURA_STATE_WARRIOR_VICTORY_RUSH, true);

            // Swiftmend state on Regrowth & Rejuvenation
            if (m_spellProto->SpellFamilyName == SPELLFAMILY_DRUID && m_spellProto->SpellFamilyFlags & 0x50 )
                m_target->ModifyAuraState(AURA_STATE_SWIFTMEND, true);

            // Deadly poison aura state
            if(m_spellProto->SpellFamilyName == SPELLFAMILY_ROGUE && m_spellProto->SpellFamilyFlags & 0x10000)
                m_target->ModifyAuraState(AURA_STATE_DEADLY_POISON, true);

            // Enrage aura state
            if(m_spellProto->Dispel == DISPEL_ENRAGE)
                m_target->ModifyAuraState(AURA_STATE_ENRAGE, true);
        }
    }
}

void Aura::_RemoveAura()
{
    // Remove all triggered by aura spells vs unlimited duration
    // except same aura replace case
    if(m_removeMode!=AURA_REMOVE_BY_STACK)
        CleanupTriggeredSpells();

    Unit* caster = GetCaster();

    if(caster && IsPersistent())
    {
        DynamicObject *dynObj = caster->GetDynObject(GetId(), GetEffIndex());
        if (dynObj)
            dynObj->RemoveAffected(m_target);
    }

    //passive auras do not get put in slots
    // Note: but totem can be not accessible for aura target in time remove (to far for find in grid)
    //if(m_isPassive && !(caster && caster->GetTypeId() == TYPEID_UNIT && ((Creature*)caster)->isTotem()))
    //    return;

    uint8 slot = GetAuraSlot();

    if(slot >= MAX_AURAS)                                   // slot not set
        return;

    if(m_target->GetVisibleAura(slot) == 0)
        return;

    bool lastaura = true;

    // find other aura in same slot (current already removed from list)
    for(uint8 i = 0; i < 3; ++i)
    {
        Unit::spellEffectPair spair = Unit::spellEffectPair(GetId(), i);
        for(Unit::AuraMap::const_iterator itr = m_target->GetAuras().lower_bound(spair); itr != m_target->GetAuras().upper_bound(spair); ++itr)
        {
            if(itr->second->GetAuraSlot() == slot)
            {
                lastaura = false;
                break;
            }
        }
        if(!lastaura)
            break;
    }

    // only remove icon when the last aura of the spell is removed (current aura already removed from list)
    if (lastaura)
    {
        // unregister aura diminishing (and store last time)
        if (getDiminishGroup() != DIMINISHING_NONE )
            m_target->ApplyDiminishingAura(getDiminishGroup(), false);

        SetAura(true);
        SetAuraFlags(AFLAG_NONE);
        SetAuraLevel(0);
        SendAuraUpdate(true);

        // update for out of range group members
        m_target->UpdateAuraForGroup(slot);

        //*****************************************************
        // Update target aura state flag (at last aura remove)
        //*****************************************************
        // Enrage aura state
        if(m_spellProto->Dispel == DISPEL_ENRAGE)
            m_target->ModifyAuraState(AURA_STATE_ENRAGE, false);

        uint32 removeState = 0;
        uint64 removeFamilyFlag = m_spellProto->SpellFamilyFlags;
        switch(m_spellProto->SpellFamilyName)
        {
            case SPELLFAMILY_PALADIN:
                if (IsSealSpell(m_spellProto))
                    removeState = AURA_STATE_JUDGEMENT;     // Update Seals information
                break;
            case SPELLFAMILY_WARLOCK:
                if(m_spellProto->SpellFamilyFlags & 4)
                    removeState = AURA_STATE_IMMOLATE;      // Conflagrate aura state
                break;
            case SPELLFAMILY_DRUID:
                if(m_spellProto->SpellFamilyFlags & 0x0000000000000400LL)
                    removeState = AURA_STATE_FAERIE_FIRE;   // Faerie Fire (druid versions)
                else if(m_spellProto->SpellFamilyFlags & 0x50)
                {
                    removeFamilyFlag = 0x50;
                    removeState = AURA_STATE_SWIFTMEND;     // Swiftmend aura state
                }
                break;
            case SPELLFAMILY_WARRIOR:
                if(m_spellProto->SpellFamilyFlags & 0x0004000000000000LL)
                    removeState = AURA_STATE_WARRIOR_VICTORY_RUSH; // Victorious
                break;
            case SPELLFAMILY_ROGUE:
                if(m_spellProto->SpellFamilyFlags & 0x10000)
                    removeState = AURA_STATE_DEADLY_POISON; // Deadly poison aura state
                break;
            case SPELLFAMILY_HUNTER:
                if(m_spellProto->SpellFamilyFlags & 0x1000000000000000LL)
                    removeState = AURA_STATE_FAERIE_FIRE;   // Sting (hunter versions)

        }
        // Remove state (but need check other auras for it)
        if (removeState)
        {
            bool found = false;
            Unit::AuraMap& Auras = m_target->GetAuras();
            for(Unit::AuraMap::iterator i = Auras.begin(); i != Auras.end(); ++i)
            {
                SpellEntry const *auraSpellInfo = (*i).second->GetSpellProto();
                if(auraSpellInfo->SpellFamilyName  == m_spellProto->SpellFamilyName &&
                   auraSpellInfo->SpellFamilyFlags & removeFamilyFlag)
                {
                    found = true;
                    break;
                }
            }
            // this has been last aura
            if(!found)
                m_target->ModifyAuraState(AuraState(removeState), false);
        }

        // reset cooldown state for spells
        if(caster && caster->GetTypeId() == TYPEID_PLAYER)
        {
            if ( GetSpellProto()->Attributes & SPELL_ATTR_DISABLED_WHILE_ACTIVE )
                // note: item based cooldowns and cooldown spell mods with charges ignored (unknown existed cases)
                ((Player*)caster)->SendCooldownEvent(GetSpellProto());
        }
    }
}

void Aura::SendAuraUpdate(bool remove)
{
    WorldPacket data(SMSG_AURA_UPDATE);
    data.append(m_target->GetPackGUID());
    data << uint8(GetAuraSlot());
    data << uint32(remove ? 0 : GetId());

    if(remove)
    {
        m_target->SendMessageToSet(&data, true);
        return;
    }

    uint8 auraFlags = GetAuraFlags();
    data << uint8(auraFlags);
    data << uint8(GetAuraLevel());
    data << uint8(m_procCharges ? m_procCharges : m_stackAmount);

    if(!(auraFlags & AFLAG_NOT_CASTER))
    {
        data << uint8(0);                                   // pguid
    }

    if(auraFlags & AFLAG_DURATION)
    {
        data << uint32(GetAuraMaxDuration());
        data << uint32(GetAuraDuration());
    }

    m_target->SendMessageToSet(&data, true);
}

void Aura::SetStackAmount(uint8 stackAmount)
{
    if (stackAmount != m_stackAmount)
    {
        Unit *target = GetTarget();
        Unit *caster = GetCaster();
        if (!target || !caster)
            return;
        m_stackAmount = stackAmount;
        int32 amount = m_stackAmount * caster->CalculateSpellDamage(m_spellProto, m_effIndex, m_currentBasePoints, target);
        // Reapply if amount change
        if (amount!=m_modifier.m_amount)
        {
            ApplyModifier(false, true);
            m_modifier.m_amount = amount;
            ApplyModifier(true, true);
        }
    }
    RefreshAura();
}

bool Aura::modStackAmount(int32 num)
{
    // Can`t mod
    if (!m_spellProto->StackAmount)
        return true;

    // Modify stack but limit it
    int32 stackAmount = m_stackAmount + num;
    if (stackAmount > m_spellProto->StackAmount)
        stackAmount = m_spellProto->StackAmount;
    else if (stackAmount <=0) // Last aura from stack removed
    {
        m_stackAmount = 0;
        return true; // need remove aura
    }

    // Update stack amount
    SetStackAmount(stackAmount);
    return false;
}

void Aura::RefreshAura()
{
    m_duration = m_maxduration;
    SendAuraUpdate(false);
}

bool Aura::isAffectedOnSpell(SpellEntry const *spell) const
{
    // Check family name
    if (spell->SpellFamilyName != m_spellProto->SpellFamilyName)
        return false;
    // Check EffectClassMask
    uint32 const *ptr = getAuraSpellClassMask();
    if (((uint64*)ptr)[0] & spell->SpellFamilyFlags)
        return true;
    if (ptr[2] & spell->SpellFamilyFlags2)
        return true;
    return false;
}

/*********************************************************/
/***               BASIC AURA FUNCTION                 ***/
/*********************************************************/
void Aura::HandleAddModifier(bool apply, bool Real)
{
    if(m_target->GetTypeId() != TYPEID_PLAYER || !Real)
        return;

    if(m_modifier.m_miscvalue >= MAX_SPELLMOD)
        return;

    if (apply)
    {
        // Add custom charges for some mod aura
        switch (m_spellProto->Id)
        {
            case 17941:    // Shadow Trance
            case 22008:    // Netherwind Focus
            case 31834:    // Light's Grace
            case 34754:    // Clearcasting
            case 34936:    // Backlash
            case 48108:    // Hot Streak
            case 51124:    // Killing Machine
            case 54741:    // Firestarter
            case 57761:    // Fireball!
                SetAuraCharges(1);
                break;
        }

        SpellModifier *mod = new SpellModifier;
        mod->op = SpellModOp(m_modifier.m_miscvalue);
        mod->value = m_modifier.m_amount;
        mod->type = SpellModType(m_modifier.m_auraname);    // SpellModType value == spell aura types
        mod->spellId = GetId();

        uint32 const *ptr;
        SpellAffectEntry const *spellAffect = spellmgr.GetSpellAffect(GetId(), m_effIndex);
        if (spellAffect)
            ptr = &spellAffect->SpellClassMask[0];
        else
        {
            switch (m_effIndex)
            {
                case 0: ptr = &m_spellProto->EffectSpellClassMaskA[0]; break;
                case 1: ptr = &m_spellProto->EffectSpellClassMaskB[0]; break;
                case 2: ptr = &m_spellProto->EffectSpellClassMaskC[0]; break;
                default:
                    return;
            }
        }

        mod->mask = (uint64)ptr[0] | (uint64)ptr[1]<<32;
        mod->mask2= (uint64)ptr[2];
        mod->charges = m_procCharges;

        m_spellmod = mod;
    }

    uint64 spellFamilyMask = m_spellmod->mask;

    ((Player*)m_target)->AddSpellMod(m_spellmod, apply);

    // reapply some passive spells after add/remove related spellmods
    if(m_spellProto->SpellFamilyName==SPELLFAMILY_WARRIOR && (spellFamilyMask & 0x0000100000000000LL))
    {
        m_target->RemoveAurasDueToSpell(45471);

        if(apply)
            m_target->CastSpell(m_target, 45471, true);
    }
}
void Aura::HandleAddTargetTrigger(bool apply, bool /*Real*/)
{
    // Use SpellModifier structure for check
    // used only fields:
    //  spellId, mask, mask2
    if (apply)
    {
        SpellModifier *mod = new SpellModifier;
        mod->spellId = GetId();

        uint32 const *ptr;
        SpellAffectEntry const *spellAffect = spellmgr.GetSpellAffect(GetId(), m_effIndex);
        if (spellAffect)
            ptr = &spellAffect->SpellClassMask[0];
        else
        {
            switch (m_effIndex)
            {
                case 0: ptr = &m_spellProto->EffectSpellClassMaskA[0]; break;
                case 1: ptr = &m_spellProto->EffectSpellClassMaskB[0]; break;
                case 2: ptr = &m_spellProto->EffectSpellClassMaskC[0]; break;
                default:
                    return;
            }
        }

        mod->mask = (uint64)ptr[0] | (uint64)ptr[1]<<32;
        mod->mask2= (uint64)ptr[2];
        m_spellmod = mod;
    }
    else
    {
        delete m_spellmod;
        m_spellmod = NULL;
    }
}

void Aura::TriggerSpell()
{
    Unit* caster = GetCaster();
    Unit* target = GetTriggerTarget();

    if(!caster || !target)
        return;

    // generic casting code with custom spells and target/caster customs
    uint32 trigger_spell_id = GetSpellProto()->EffectTriggerSpell[m_effIndex];

    SpellEntry const *triggeredSpellInfo = sSpellStore.LookupEntry(trigger_spell_id);
    SpellEntry const *auraSpellInfo = GetSpellProto();
    uint32 auraId = auraSpellInfo->Id;

    // specific code for cases with no trigger spell provided in field
    if (triggeredSpellInfo == NULL)
    {
        switch(auraSpellInfo->SpellFamilyName)
        {
            case SPELLFAMILY_GENERIC:
            {
                switch(auraId)
                {
                    // Firestone Passive (1-5 ranks)
                    case 758:
                    case 17945:
                    case 17947:
                    case 17949:
                    case 27252:
                    {
                        if (caster->GetTypeId()!=TYPEID_PLAYER)
                            return;
                        Item* item = ((Player*)caster)->GetWeaponForAttack(BASE_ATTACK);
                        if (!item)
                            return;
                        uint32 enchant_id = 0;
                        switch (GetId())
                        {
                             case   758: enchant_id = 1803; break;   // Rank 1
                             case 17945: enchant_id = 1823; break;   // Rank 2
                             case 17947: enchant_id = 1824; break;   // Rank 3
                             case 17949: enchant_id = 1825; break;   // Rank 4
                             case 27252: enchant_id = 2645; break;   // Rank 5
                             default:
                                 return;
                        }
                        // remove old enchanting before applying new
                        ((Player*)caster)->ApplyEnchantment(item,TEMP_ENCHANTMENT_SLOT,false);
                        item->SetEnchantment(TEMP_ENCHANTMENT_SLOT, enchant_id, m_modifier.periodictime+1000, 0);
                        // add new enchanting
                        ((Player*)caster)->ApplyEnchantment(item,TEMP_ENCHANTMENT_SLOT,true);
                        return;
                    }
//                    // Periodic Mana Burn
//                    case 812: break;
//                    // Polymorphic Ray
//                    case 6965: break;
//                    // Fire Nova (1-7 ranks)
//                    case 8350:
//                    case 8508:
//                    case 8509:
//                    case 11312:
//                    case 11313:
//                    case 25540:
//                    case 25544:
//                        break;
                    // Thaumaturgy Channel
                    case 9712: trigger_spell_id = 21029; break;
//                    // Egan's Blaster
//                    case 17368: break;
//                    // Haunted
//                    case 18347: break;
//                    // Ranshalla Waiting
//                    case 18953: break;
//                    // Inferno
//                    case 19695: break;
//                    // Frostwolf Muzzle DND
//                    case 21794: break;
//                    // Alterac Ram Collar DND
//                    case 21866: break;
//                    // Celebras Waiting
//                    case 21916: break;
                    // Brood Affliction: Bronze
                    case 23170:
                    {
                        m_target->CastSpell(m_target, 23171, true, 0, this);
                        return;
                    }
//                    // Mark of Frost
//                    case 23184: break;
                    // Restoration
                    case 23493:
                    {
                        int32 heal = caster->GetMaxHealth() / 10;
                        caster->DealHeal(caster, heal, auraSpellInfo);

                        int32 mana = caster->GetMaxPower(POWER_MANA);
                        if (mana)
                        {
                            mana /= 10;
                            caster->ModifyPower( POWER_MANA, mana );
                            caster->SendEnergizeSpellLog(caster, 23493, mana, POWER_MANA);
                        }
                        return;
                    }
//                    // Stoneclaw Totem Passive TEST
//                    case 23792: break;
//                    // Axe Flurry
//                    case 24018: break;
//                    // Mark of Arlokk
//                    case 24210: break;
//                    // Restoration
//                    case 24379: break;
//                    // Happy Pet
//                    case 24716: break;
//                    // Dream Fog
//                    case 24780: break;
//                    // Cannon Prep
//                    case 24832: break;
//                    // Shadow Bolt Whirl
//                    case 24834: break;
//                    // Stink Trap
//                    case 24918: break;
//                    // Mark of Nature
//                    case 25041: break;
//                    // Agro Drones
//                    case 25152: break;
//                    // Consume
//                    case 25371: break;
//                    // Pain Spike
//                    case 25572: break;
//                    // Rotate 360
//                    case 26009: break;
//                    // Rotate -360
//                    case 26136: break;
//                    // Consume
//                    case 26196: break;
//                    // Berserk
//                    case 26615: break;
//                    // Defile
//                    case 27177: break;
//                    // Teleport: IF/UC
//                    case 27601: break;
//                    // Five Fat Finger Exploding Heart Technique
//                    case 27673: break;
//                    // Nitrous Boost
//                    case 27746: break;
//                    // Steam Tank Passive
//                    case 27747: break;
                    // Frost Blast
                    case 27808:
                    {
                        int32 bpDamage = target->GetMaxHealth()*26/100;
                        caster->CastCustomSpell(target, 29879, &bpDamage, NULL, NULL, true, NULL, this);
                        return;
                    }
//                    // Detonate Mana
//                    case 27819: break;
//                    // Controller Timer
//                    case 28095: break;
//                    // Stalagg Chain
//                    case 28096: break;
//                    // Stalagg Tesla Passive
//                    case 28097: break;
//                    // Feugen Tesla Passive
//                    case 28109: break;
//                    // Feugen Chain
//                    case 28111: break;
//                    // Mark of Didier
//                    case 28114: break;
//                    // Communique Timer, camp
//                    case 28346: break;
//                    // Icebolt
//                    case 28522: break;
//                    // Silithyst
//                    case 29519: break;
                    // Inoculate Nestlewood Owlkin
                    case 29528:
                        if(target->GetTypeId() != TYPEID_UNIT)// prevent error reports in case ignored player target
                            return;
                        break;
//                    // Overload
//                    case 29768: break;
//                    // Return Fire
//                    case 29788: break;
//                    // Return Fire
//                    case 29793: break;
//                    // Return Fire
//                    case 29794: break;
//                    // Guardian of Icecrown Passive
//                    case 29897: break;
                    // Feed Captured Animal
                    case 29917: trigger_spell_id = 29916; break;
//                    // Flame Wreath
//                    case 29946: break;
//                    // Flame Wreath
//                    case 29947: break;
//                    // Mind Exhaustion Passive
//                    case 30025: break;
//                    // Nether Beam - Serenity
//                    case 30401: break;
                    // Extract Gas
                    case 30427:
                    {
                        // move loot to player inventory and despawn target
                        if(caster->GetTypeId() ==TYPEID_PLAYER &&
                                target->GetTypeId() == TYPEID_UNIT &&
                                ((Creature*)target)->GetCreatureInfo()->type == CREATURE_TYPE_GAS_CLOUD)
                        {
                            Player* player = (Player*)caster;
                            Creature* creature = (Creature*)target;
                            // missing lootid has been reported on startup - just return
                            if (!creature->GetCreatureInfo()->SkinLootId)
                                return;

                            player->AutoStoreLoot(creature->GetCreatureInfo()->SkinLootId,LootTemplates_Skinning,true);

                            creature->setDeathState(JUST_DIED);
                            creature->RemoveCorpse();
                            creature->SetHealth(0);         // just for nice GM-mode view
                        }
                        return;
                    }
                    // Quake
                    case 30576: trigger_spell_id = 30571; break;
//                    // Burning Maul
//                    case 30598: break;
//                    // Regeneration
//                    case 30799:
//                    case 30800:
//                    case 30801:
//                        break;
//                    // Despawn Self - Smoke cloud
//                    case 31269: break;
//                    // Time Rift Periodic
//                    case 31320: break;
//                    // Corrupt Medivh
//                    case 31326: break;
                    // Doom
                    case 31347:
                    {
                        m_target->CastSpell(m_target,31350,true);
                        m_target->DealDamage(m_target, m_target->GetHealth(), NULL, DIRECT_DAMAGE, SPELL_SCHOOL_MASK_NORMAL, NULL, false);
                        return;
                    }
                    // Spellcloth
                    case 31373:
                    {
                        // Summon Elemental after create item
                        caster->SummonCreature(17870, 0, 0, 0, caster->GetOrientation(), TEMPSUMMON_DEAD_DESPAWN, 0);
                        return;
                    }
//                    // Bloodmyst Tesla
//                    case 31611: break;
//                    // Doomfire
//                    case 31944: break;
//                    // Teleport Test
//                    case 32236: break;
//                    // Earthquake
//                    case 32686: break;
//                    // Possess
//                    case 33401: break;
//                    // Draw Shadows
//                    case 33563: break;
//                    // Murmur's Touch
//                    case 33711: break;
                    // Flame Quills
                    case 34229:
                    {
                        // cast 24 spells 34269-34289, 34314-34316
                        for(uint32 spell_id = 34269; spell_id != 34290; ++spell_id)
                            caster->CastSpell(m_target, spell_id, true);
                        for(uint32 spell_id = 34314; spell_id != 34317; ++spell_id)
                            caster->CastSpell(m_target, spell_id, true);
                        return;
                    }
//                    // Gravity Lapse
//                    case 34480: break;
//                    // Tornado
//                    case 34683: break;
//                    // Frostbite Rotate
//                    case 34748: break;
//                    // Arcane Flurry
//                    case 34821: break;
//                    // Interrupt Shutdown
//                    case 35016: break;
//                    // Interrupt Shutdown
//                    case 35176: break;
//                    // Inferno
//                    case 35268: break;
//                    // Salaadin's Tesla
//                    case 35515: break;
//                    // Ethereal Channel (Red)
//                    case 35518: break;
//                    // Nether Vapor
//                    case 35879: break;
//                    // Dark Portal Storm
//                    case 36018: break;
//                    // Burning Maul
//                    case 36056: break;
//                    // Living Grove Defender Lifespan
//                    case 36061: break;
//                    // Professor Dabiri Talks
//                    case 36064: break;
//                    // Kael Gaining Power
//                    case 36091: break;
//                    // They Must Burn Bomb Aura
//                    case 36344: break;
//                    // They Must Burn Bomb Aura (self)
//                    case 36350: break;
//                    // Stolen Ravenous Ravager Egg
//                    case 36401: break;
//                    // Activated Cannon
//                    case 36410: break;
//                    // Stolen Ravenous Ravager Egg
//                    case 36418: break;
//                    // Enchanted Weapons
//                    case 36510: break;
//                    // Cursed Scarab Periodic
//                    case 36556: break;
//                    // Cursed Scarab Despawn Periodic
//                    case 36561: break;
//                    // Vision Guide
//                    case 36573: break;
//                    // Cannon Charging (platform)
//                    case 36785: break;
//                    // Cannon Charging (self)
//                    case 36860: break;
                    // Remote Toy
                    case 37027: trigger_spell_id = 37029; break;
//                    // Mark of Death
//                    case 37125: break;
//                    // Arcane Flurry
//                    case 37268: break;
//                    // Spout
//                    case 37429: break;
//                    // Spout
//                    case 37430: break;
//                    // Karazhan - Chess NPC AI, Snapshot timer
//                    case 37440: break;
//                    // Karazhan - Chess NPC AI, action timer
//                    case 37504: break;
//                    // Karazhan - Chess: Is Square OCCUPIED aura (DND)
//                    case 39400: break;
//                    // Banish
//                    case 37546: break;
//                    // Shriveling Gaze
//                    case 37589: break;
//                    // Fake Aggro Radius (2 yd)
//                    case 37815: break;
//                    // Corrupt Medivh
//                    case 37853: break;
                    // Eye of Grillok
                    case 38495:
                    {
                        m_target->CastSpell(m_target, 38530, true);
                        return;
                    }
                    // Absorb Eye of Grillok (Zezzak's Shard)
                    case 38554:
                    {
                        if(m_target->GetTypeId() != TYPEID_UNIT)
                            return;

                        caster->CastSpell(caster, 38495, true);

                        Creature* creatureTarget = (Creature*)m_target;

                        creatureTarget->setDeathState(JUST_DIED);
                        creatureTarget->RemoveCorpse();
                        creatureTarget->SetHealth(0);       // just for nice GM-mode view
                        return;
                    }
//                    // Magic Sucker Device timer
//                    case 38672: break;
//                    // Tomb Guarding Charging
//                    case 38751: break;
//                    // Murmur's Touch
//                    case 38794: break;
//                    // Activate Nether-wraith Beacon (31742 Nether-wraith Beacon item)
//                    case 39105: break;
//                    // Drain World Tree Visual
//                    case 39140: break;
//                    // Quest - Dustin's Undead Dragon Visual aura
//                    case 39259: break;
//                    // Hellfire - The Exorcism, Jules releases darkness, aura
//                    case 39306: break;
//                    // Inferno
//                    case 39346: break;
//                    // Enchanted Weapons
//                    case 39489: break;
//                    // Shadow Bolt Whirl
//                    case 39630: break;
//                    // Shadow Bolt Whirl
//                    case 39634: break;
//                    // Shadow Inferno
//                    case 39645: break;
                    // Tear of Azzinoth Summon Channel - it's not really supposed to do anything,and this only prevents the console spam
                    case 39857: trigger_spell_id = 39856; break;
//                    // Soulgrinder Ritual Visual (Smashed)
//                    case 39974: break;
//                    // Simon Game Pre-game timer
//                    case 40041: break;
//                    // Knockdown Fel Cannon: The Aggro Check Aura
//                    case 40113: break;
//                    // Spirit Lance
//                    case 40157: break;
//                    // Demon Transform 2
//                    case 40398: break;
//                    // Demon Transform 1
//                    case 40511: break;
//                    // Ancient Flames
//                    case 40657: break;
//                    // Ethereal Ring Cannon: Cannon Aura
//                    case 40734: break;
//                    // Cage Trap
//                    case 40760: break;
//                    // Random Periodic
//                    case 40867: break;
//                    // Prismatic Shield
//                    case 40879: break;
//                    // Aura of Desire
//                    case 41350: break;
//                    // Dementia
//                    case 41404: break;
//                    // Chaos Form
//                    case 41629: break;
//                    // Alert Drums
//                    case 42177: break;
//                    // Spout
//                    case 42581: break;
//                    // Spout
//                    case 42582: break;
//                    // Return to the Spirit Realm
//                    case 44035: break;
//                    // Curse of Boundless Agony
//                    case 45050: break;
//                    // Earthquake
//                    case 46240: break;
                    // Personalized Weather
                    case 46736: trigger_spell_id = 46737; break;
//                    // Stay Submerged
//                    case 46981: break;
//                    // Dragonblight Ram
//                    case 47015: break;
//                    // Party G.R.E.N.A.D.E.
//                    case 51510: break;
                    default:
                        break;
                }
                break;
            }
            case SPELLFAMILY_MAGE:
            {
                switch(auraId)
                {
                    // Invisibility
                    case 66:
                    // Here need periodic triger reducing threat spell (or do it manually)
                        return;
                    default:
                        break;
                }
                break;
            }
//            case SPELLFAMILY_WARRIOR:
//            {
//                switch(auraId)
//                {
//                    // Wild Magic
//                    case 23410: break;
//                    // Corrupted Totems
//                    case 23425: break;
//                    default:
//                        break;
//                }
//                break;
//            }
//            case SPELLFAMILY_PRIEST:
//            {
//                switch(auraId)
//                {
//                    // Blue Beam
//                    case 32930: break;
//                    // Fury of the Dreghood Elders
//                    case 35460: break;
//                    default:
//                        break;
//                }
 //               break;
 //           }
            case SPELLFAMILY_DRUID:
            {
                switch(auraId)
                {
                    // Cat Form
                    // trigger_spell_id not set and unknown effect triggered in this case, ignoring for while
                    case 768:
                        return;
                    // Frenzied Regeneration
                    case 22842:
                    case 22895:
                    case 22896:
                    case 26999:
                    {
                        int32 LifePerRage = GetModifier()->m_amount;

                        int32 lRage = m_target->GetPower(POWER_RAGE);
                        if(lRage > 100)                                     // rage stored as rage*10
                            lRage = 100;
                        m_target->ModifyPower(POWER_RAGE, -lRage);
                        int32 FRTriggerBasePoints = int32(lRage*LifePerRage/10);
                        m_target->CastCustomSpell(m_target, 22845, &FRTriggerBasePoints, NULL, NULL, true, NULL, this);
                        return;
                    }
                    default:
                        break;
                }
                break;
            }

//            case SPELLFAMILY_HUNTER:
//            {
//                switch(auraId)
//                {
//                    //Frost Trap Aura
//                    case 13810:
//                        return;
//                    //Rizzle's Frost Trap
//                    case 39900:
//                        return;
//                    // Tame spells
//                    case 19597:         // Tame Ice Claw Bear
//                    case 19676:         // Tame Snow Leopard
//                    case 19677:         // Tame Large Crag Boar
//                    case 19678:         // Tame Adult Plainstrider
//                    case 19679:         // Tame Prairie Stalker
//                    case 19680:         // Tame Swoop
//                    case 19681:         // Tame Dire Mottled Boar
//                    case 19682:         // Tame Surf Crawler
//                    case 19683:         // Tame Armored Scorpid
//                    case 19684:         // Tame Webwood Lurker
//                    case 19685:         // Tame Nightsaber Stalker
//                    case 19686:         // Tame Strigid Screecher
//                    case 30100:         // Tame Crazed Dragonhawk
//                    case 30103:         // Tame Elder Springpaw
//                    case 30104:         // Tame Mistbat
//                    case 30647:         // Tame Barbed Crawler
//                    case 30648:         // Tame Greater Timberstrider
//                    case 30652:         // Tame Nightstalker
//                        return;
//                    default:
//                        break;
//                }
//                break;
//            }
            case SPELLFAMILY_SHAMAN:
            {
                switch(auraId)
                {
                    // Lightning Shield (The Earthshatterer set trigger after cast Lighting Shield)
                    case 28820:
                    {
                        // Need remove self if Lightning Shield not active
                        Unit::AuraMap const& auras = target->GetAuras();
                        for(Unit::AuraMap::const_iterator itr = auras.begin(); itr != auras.end(); ++itr)
                        {
                            SpellEntry const* spell = itr->second->GetSpellProto();
                            if( spell->SpellFamilyName == SPELLFAMILY_SHAMAN &&
                                spell->SpellFamilyFlags & 0x0000000000000400L)
                                return;
                        }
                        target->RemoveAurasDueToSpell(28820);
                        return;
                    }
                    // Totemic Mastery (Skyshatter Regalia (Shaman Tier 6) - bonus)
                    case 38443:
                    {
                        bool all = true;
                        for(int i = 0; i < MAX_TOTEM; ++i)
                        {
                            if(!caster->m_TotemSlot[i])
                            {
                                all = false;
                                break;
                            }
                        }

                        if(all)
                            caster->CastSpell(caster, 38437, true);
                        else
                            caster->RemoveAurasDueToSpell(38437);
                        return;
                    }
                    default:
                        break;
                }
                break;
            }
            default:
                break;
        }

        // Reget trigger spell proto
        triggeredSpellInfo = sSpellStore.LookupEntry(trigger_spell_id);
    }
    else
    {
        // Spell exist but require custom code
        switch(auraId)
        {
            // Curse of Idiocy
            case 1010:
            {
                // TODO: spell casted by result in correct way mostly
                // BUT:
                // 1) target show casting at each triggered cast: target don't must show casting animation for any triggered spell
                //      but must show affect apply like item casting
                // 2) maybe aura must be replace by new with accumulative stat mods instead stacking

                // prevent cast by triggered auras
                if(m_caster_guid == m_target->GetGUID())
                    return;

                // stop triggering after each affected stats lost > 90
                int32 intelectLoss = 0;
                int32 spiritLoss = 0;

                Unit::AuraList const& mModStat = m_target->GetAurasByType(SPELL_AURA_MOD_STAT);
                for(Unit::AuraList::const_iterator i = mModStat.begin(); i != mModStat.end(); ++i)
                {
                    if ((*i)->GetId() == 1010)
                    {
                        switch((*i)->GetModifier()->m_miscvalue)
                        {
                            case STAT_INTELLECT: intelectLoss += (*i)->GetModifier()->m_amount; break;
                            case STAT_SPIRIT:    spiritLoss   += (*i)->GetModifier()->m_amount; break;
                            default: break;
                        }
                    }
                }

                if(intelectLoss <= -90 && spiritLoss <= -90)
                    return;

                caster = target;
                break;
            }
            // Mana Tide
            case 16191:
            {
                caster->CastCustomSpell(target, trigger_spell_id, &m_modifier.m_amount, NULL, NULL, true, NULL, this);
                return;
            }
        }
    }

    // All ok cast by default case
    if(triggeredSpellInfo)
        caster->CastSpell(target, triggeredSpellInfo, true, 0, this);
    else if(target->GetTypeId()!=TYPEID_UNIT || !Script->EffectDummyCreature(caster, GetId(), GetEffIndex(), (Creature*)target))
        sLog.outError("Aura::TriggerSpell: Spell %u have 0 in EffectTriggered[%d], not handled custom case?",GetId(),GetEffIndex());
}

void Aura::TriggerSpellWithValue()
{
    Unit* caster = GetCaster();
    Unit* target = GetTriggerTarget();

    if(!caster || !target)
        return;

    // generic casting code with custom spells and target/caster customs
    uint32 trigger_spell_id = GetSpellProto()->EffectTriggerSpell[m_effIndex];
    int32  basepoints0 = this->GetModifier()->m_amount;

    caster->CastCustomSpell(target, trigger_spell_id, &basepoints0, 0, 0, true, 0, this);
}

/*********************************************************/
/***                  AURA EFFECTS                     ***/
/*********************************************************/

void Aura::HandleAuraDummy(bool apply, bool Real)
{
    // spells required only Real aura add/remove
    if(!Real)
        return;

    Unit* caster = GetCaster();

    // AT APPLY
    if(apply)
    {
        switch(GetId())
        {
            case 1515:                                      // Tame beast
                // FIX_ME: this is 2.0.12 threat effect replaced in 2.1.x by dummy aura, must be checked for correctness
                if( caster && m_target->CanHaveThreatList())
                    m_target->AddThreat(caster, 10.0f);
                return;
            case 13139:                                     // net-o-matic
                // root to self part of (root_target->charge->root_self sequence
                if(caster)
                    caster->CastSpell(caster, 13138, true, NULL, this);
                return;
            case 39850:                                     // Rocket Blast
                if(roll_chance_i(20))                       // backfire stun
                    m_target->CastSpell(m_target, 51581, true, NULL, this);
                return;
            case 43873:                                     // Headless Horseman Laugh
                m_target->PlayDistanceSound(11965);
                return;
            case 46354:                                     // Blood Elf Illusion
                if(caster)
                {
                    switch(caster->getGender())
                    {
                        case GENDER_FEMALE:
                            caster->CastSpell(m_target, 46356, true, NULL, this);
                            break;
                        case GENDER_MALE:
                            caster->CastSpell(m_target, 46355, true, NULL, this);
                            break;
                        default:
                            break;
                    }
                }
                return;
            case 46699:                                     // Requires No Ammo
                if(m_target->GetTypeId() == TYPEID_PLAYER)
                    ((Player*)m_target)->RemoveAmmo();      // not use ammo and not allow use
                return;
        }

        // Earth Shield
        if ( caster && GetSpellProto()->SpellFamilyName == SPELLFAMILY_SHAMAN && (GetSpellProto()->SpellFamilyFlags & 0x40000000000LL))
        {
            // prevent double apply bonuses
            if(m_target->GetTypeId() != TYPEID_PLAYER || !((Player*)m_target)->GetSession()->PlayerLoading())
                m_modifier.m_amount = caster->SpellHealingBonus(m_target, GetSpellProto(), m_modifier.m_amount, SPELL_DIRECT_DAMAGE);
            return;
        }
    }
    // AT REMOVE
    else
    {
        if( m_target->GetTypeId() == TYPEID_PLAYER &&
            ( GetSpellProto()->Effect[0]==72 || GetSpellProto()->Effect[0]==6 &&
            ( GetSpellProto()->EffectApplyAuraName[0]==1 || GetSpellProto()->EffectApplyAuraName[0]==128 ) ) )
        {
            // spells with SpellEffect=72 and aura=4: 6196, 6197, 21171, 21425
            ((Player*)m_target)->SetFarSightGUID(0);
            WorldPacket data(SMSG_CLEAR_FAR_SIGHT_IMMEDIATE, 0);
            ((Player*)m_target)->GetSession()->SendPacket(&data);
            return;
        }

        if( (IsQuestTameSpell(GetId())) && caster && caster->isAlive() && m_target->isAlive())
        {
            uint32 finalSpelId = 0;
            switch(GetId())
            {
                case 19548: finalSpelId = 19597; break;
                case 19674: finalSpelId = 19677; break;
                case 19687: finalSpelId = 19676; break;
                case 19688: finalSpelId = 19678; break;
                case 19689: finalSpelId = 19679; break;
                case 19692: finalSpelId = 19680; break;
                case 19693: finalSpelId = 19684; break;
                case 19694: finalSpelId = 19681; break;
                case 19696: finalSpelId = 19682; break;
                case 19697: finalSpelId = 19683; break;
                case 19699: finalSpelId = 19685; break;
                case 19700: finalSpelId = 19686; break;
                case 30646: finalSpelId = 30647; break;
                case 30653: finalSpelId = 30648; break;
                case 30654: finalSpelId = 30652; break;
                case 30099: finalSpelId = 30100; break;
                case 30102: finalSpelId = 30103; break;
                case 30105: finalSpelId = 30104; break;
            }

            if(finalSpelId)
                caster->CastSpell(m_target, finalSpelId, true, NULL, this);
            return;
        }

        switch(GetId())
        {
            case 2584:                                      // Waiting to Resurrect
            {
                // Waiting to resurrect spell cancel, we must remove player from resurrect queue
                if(m_target->GetTypeId() == TYPEID_PLAYER)
                    if(BattleGround *bg = ((Player*)m_target)->GetBattleGround())
                        bg->RemovePlayerFromResurrectQueue(m_target->GetGUID());
                return;
            }
            case 45934:                                     // Dark Fiend
            {
                // Kill target if dispelled
                if (m_removeMode==AURA_REMOVE_BY_DISPEL)
                    m_target->DealDamage(m_target, m_target->GetHealth(), NULL, DIRECT_DAMAGE, SPELL_SCHOOL_MASK_NORMAL, NULL, false);
                return;
            }
            case 46308:                                     // Burning Winds
            {
                // casted only at creatures at spawn
                m_target->CastSpell(m_target, 47287, true, NULL, this);
                return;
            }
        }

        if (caster && m_removeMode == AURA_REMOVE_BY_DEATH)
        {
            // Stop caster Arcane Missle chanelling on death
            if (m_spellProto->SpellFamilyName == SPELLFAMILY_MAGE &&
                m_spellProto->SpellFamilyFlags&0x0000000000000800LL)
            {
                caster->InterruptSpell(CURRENT_CHANNELED_SPELL);
                return;
            }
            // Stop caster Penance chanelling on death
            if (m_spellProto->SpellFamilyName == SPELLFAMILY_PRIEST &&
                m_spellProto->SpellFamilyFlags2 & 0x00000080)
            {
                caster->InterruptSpell(CURRENT_CHANNELED_SPELL);
                return;
            }

        }
    }

    // AT APPLY & REMOVE

    switch(m_spellProto->SpellFamilyName)
    {
        case SPELLFAMILY_GENERIC:
        {
            switch(GetId())
            {
                // Unstable Power
                case 24658:
                {
                    uint32 spellId = 24659;
                    if (apply && caster)
                    {
                        const SpellEntry *spell = sSpellStore.LookupEntry(spellId);
                        if (!spell)
                            return;

                        for (int i=0; i < spell->StackAmount; ++i)
                            caster->CastSpell(m_target, spell->Id, true, NULL, NULL, GetCasterGUID());
                        return;
                    }
                    m_target->RemoveAurasDueToSpell(spellId);
                    return;
                }
                // Restless Strength
                case 24661:
                {
                    uint32 spellId = 24662;
                    if (apply && caster)
                    {
                        const SpellEntry *spell = sSpellStore.LookupEntry(spellId);
                        if (!spell)
                            return;
                        for (int i=0; i < spell->StackAmount; ++i)
                            caster->CastSpell(m_target, spell->Id, true, NULL, NULL, GetCasterGUID());
                        return;
                    }
                    m_target->RemoveAurasDueToSpell(spellId);
                    return;
                }
                //Summon Fire Elemental
                case 40133:
                {
                    if (!caster)
                        return;

                    Unit *owner = caster->GetOwner();
                    if (owner && owner->GetTypeId() == TYPEID_PLAYER)
                    {
                        if(apply)
                            owner->CastSpell(owner, 8985, true);
                        else
                            ((Player*)owner)->RemovePet(NULL, PET_SAVE_NOT_IN_SLOT, true);
                    }
                    return;
                }
                //Summon Earth Elemental
                case 40132 :
                {
                    if (!caster)
                        return;

                    Unit *owner = caster->GetOwner();
                    if (owner && owner->GetTypeId() == TYPEID_PLAYER)
                    {
                        if(apply)
                            owner->CastSpell(owner, 19704, true);
                        else
                            ((Player*)owner)->RemovePet(NULL, PET_SAVE_NOT_IN_SLOT, true);
                    }
                    return;
                }
                // LK Intro VO (1)
                case 58204:
                    if(m_target->GetTypeId() == TYPEID_PLAYER)
                    {
                        // Play part 1
                        if(apply)
                            m_target->PlayDirectSound(14970, (Player *)m_target);
                        // continue in 58205
                        else
                            m_target->CastSpell(m_target, 58205, true);
                    }
                    return;
                // LK Intro VO (2)
                case 58205:
                    if(m_target->GetTypeId() == TYPEID_PLAYER)
                    {
                        // Play part 2
                        if(apply)
                            m_target->PlayDirectSound(14971, (Player *)m_target);
                        // Play part 3
                        else
                            m_target->PlayDirectSound(14972, (Player *)m_target);
                    }
                    return;
            }
            break;
        }
        case SPELLFAMILY_MAGE:
        {
            break;
        }
        case SPELLFAMILY_PRIEST:
        {
            // Pain and Suffering
            if( m_spellProto->SpellIconID == 2874 && m_target->GetTypeId()==TYPEID_PLAYER )
            {
                if(apply)
                {
                    // Reduce backfire damage (dot damage) from Shadow Word: Death
                    SpellModifier *mod = new SpellModifier;
                    mod->op = SPELLMOD_DOT;
                    mod->value = m_modifier.m_amount;
                    mod->type = SPELLMOD_PCT;
                    mod->spellId = GetId();
                    mod->mask = 0x0000200000000000LL;
                    mod->mask2= 0LL;
                    m_spellmod = mod;
                }
                ((Player*)m_target)->AddSpellMod(m_spellmod, apply);
                return;
            }
            break;
        }
        case SPELLFAMILY_DRUID:
        {
            switch(GetId())
            {
                case 34246:                                 // Idol of the Emerald Queen
                case 60779:                                 // Idol of Lush Moss
                {
                    if (m_target->GetTypeId() != TYPEID_PLAYER)
                        return;

                    if(apply)
                    {
                        SpellModifier *mod = new SpellModifier;
                        mod->op = SPELLMOD_DOT;
                        mod->value = m_modifier.m_amount/7;
                        mod->type = SPELLMOD_FLAT;
                        mod->spellId = GetId();
                        mod->mask = 0x001000000000LL;
                        mod->mask2= 0LL;

                        m_spellmod = mod;
                    }

                    ((Player*)m_target)->AddSpellMod(m_spellmod, apply);
                    return;
                }
                case 61336:                                 // Survival Instincts
                {
                    if(apply)
                    {
                        if (!m_target->IsInFeralForm())
                            return;

                        int32 bp0 = int32(m_target->GetMaxHealth() * m_modifier.m_amount / 100);
                        m_target->CastCustomSpell(m_target, 50322, &bp0, NULL, NULL, true);
                    }
                    else
                        m_target-> RemoveAurasDueToSpell(50322);
                    return;
                }
            }

            // Lifebloom
            if ( GetSpellProto()->SpellFamilyFlags & 0x1000000000LL )
            {
                if ( apply )
                {
                    if ( caster )
                        // prevent double apply bonuses
                        if(m_target->GetTypeId()!=TYPEID_PLAYER || !((Player*)m_target)->GetSession()->PlayerLoading())
                            m_modifier.m_amount = caster->SpellHealingBonus(m_target, GetSpellProto(), m_modifier.m_amount, SPELL_DIRECT_DAMAGE);
                }
                else
                {
                    // Final heal only on dispelled or duration end
                    if ( !(GetAuraDuration() <= 0 || m_removeMode == AURA_REMOVE_BY_DISPEL) )
                        return;

                    // have a look if there is still some other Lifebloom dummy aura
                    Unit::AuraList auras = m_target->GetAurasByType(SPELL_AURA_DUMMY);
                    for(Unit::AuraList::iterator itr = auras.begin(); itr!=auras.end(); ++itr)
                        if((*itr)->GetSpellProto()->SpellFamilyName == SPELLFAMILY_DRUID &&
                            (*itr)->GetSpellProto()->SpellFamilyFlags & 0x1000000000LL)
                            return;

                    // final heal
                    if(m_target->IsInWorld() && m_stackAmount > 0)
                    {
                        int32 amount = m_modifier.m_amount / m_stackAmount;
                        m_target->CastCustomSpell(m_target, 33778, &amount, NULL, NULL, true, NULL, this, GetCasterGUID());
                    }
                }
                return;
            }

            // Predatory Strikes
            if(m_target->GetTypeId()==TYPEID_PLAYER && GetSpellProto()->SpellIconID == 1563)
            {
                ((Player*)m_target)->UpdateAttackPowerAndDamage();
                return;
            }
            break;
        }
        case SPELLFAMILY_HUNTER:
            break;
        case SPELLFAMILY_SHAMAN:
        {
            // Improved Weapon Totems
            if( GetSpellProto()->SpellIconID == 57 && m_target->GetTypeId()==TYPEID_PLAYER )
            {
                if(apply)
                {
                    SpellModifier *mod = new SpellModifier;
                    mod->op = SPELLMOD_EFFECT1;
                    mod->value = m_modifier.m_amount;
                    mod->type = SPELLMOD_PCT;
                    mod->spellId = GetId();
                    switch (m_effIndex)
                    {
                        case 0:
                            mod->mask = 0x00200000000LL;    // Windfury Totem
                            mod->mask2= 0LL;
                            break;
                        case 1:
                            mod->mask = 0x00400000000LL;    // Flametongue Totem
                            mod->mask2= 0LL;
                            break;
                    }

                    m_spellmod = mod;
                }

                ((Player*)m_target)->AddSpellMod(m_spellmod, apply);
                return;
            }
            break;
        }
    }

    // pet auras
    if(PetAura const* petSpell = spellmgr.GetPetAura(GetId()))
    {
        if(apply)
            m_target->AddPetAura(petSpell);
        else
            m_target->RemovePetAura(petSpell);
        return;
    }

    if(GetEffIndex()==0 && m_target->GetTypeId()==TYPEID_PLAYER)
    {
        SpellAreaForAreaMapBounds saBounds = spellmgr.GetSpellAreaForAuraMapBounds(GetId());
        if(saBounds.first != saBounds.second)
        {
            uint32 zone, area;
            m_target->GetZoneAndAreaId(zone, area);

            for(SpellAreaForAreaMap::const_iterator itr = saBounds.first; itr != saBounds.second; ++itr)
            {
                // some auras remove at aura remove
                if(!itr->second->IsFitToRequirements((Player*)m_target, zone, area))
                    m_target->RemoveAurasDueToSpell(itr->second->spellId);
                // some auras applied at aura apply
                else if(itr->second->autocast)
                {
                    if( !m_target->HasAura(itr->second->spellId, 0) )
                        m_target->CastSpell(m_target, itr->second->spellId, true);
                }
            }
        }
    }
}

void Aura::HandleAuraMounted(bool apply, bool Real)
{
    // only at real add/remove aura
    if(!Real)
        return;

    if(apply)
    {
        CreatureInfo const* ci = objmgr.GetCreatureTemplate(m_modifier.m_miscvalue);
        if(!ci)
        {
            sLog.outErrorDb("AuraMounted: `creature_template`='%u' not found in database (only need it modelid)", m_modifier.m_miscvalue);
            return;
        }

        uint32 team = 0;
        if (m_target->GetTypeId()==TYPEID_PLAYER)
            team = ((Player*)m_target)->GetTeam();

        uint32 display_id = objmgr.ChooseDisplayId(team,ci);
        CreatureModelInfo const *minfo = objmgr.GetCreatureModelRandomGender(display_id);
        if (minfo)
            display_id = minfo->modelid;

        m_target->Mount(display_id);
    }
    else
    {
        m_target->Unmount();
    }
}

void Aura::HandleAuraWaterWalk(bool apply, bool Real)
{
    // only at real add/remove aura
    if(!Real)
        return;

    WorldPacket data;
    if(apply)
        data.Initialize(SMSG_MOVE_WATER_WALK, 8+4);
    else
        data.Initialize(SMSG_MOVE_LAND_WALK, 8+4);
    data.append(m_target->GetPackGUID());
    data << uint32(0);
    m_target->SendMessageToSet(&data, true);
}

void Aura::HandleAuraFeatherFall(bool apply, bool Real)
{
    // only at real add/remove aura
    if(!Real)
        return;

    WorldPacket data;
    if(apply)
        data.Initialize(SMSG_MOVE_FEATHER_FALL, 8+4);
    else
        data.Initialize(SMSG_MOVE_NORMAL_FALL, 8+4);
    data.append(m_target->GetPackGUID());
    data << uint32(0);
    m_target->SendMessageToSet(&data, true);
}

void Aura::HandleAuraHover(bool apply, bool Real)
{
    // only at real add/remove aura
    if(!Real)
        return;

    WorldPacket data;
    if(apply)
        data.Initialize(SMSG_MOVE_SET_HOVER, 8+4);
    else
        data.Initialize(SMSG_MOVE_UNSET_HOVER, 8+4);
    data.append(m_target->GetPackGUID());
    data << uint32(0);
    m_target->SendMessageToSet(&data, true);
}

void Aura::HandleWaterBreathing(bool /*apply*/, bool /*Real*/)
{
    // update timers in client
    if(m_target->GetTypeId()==TYPEID_PLAYER)
        ((Player*)m_target)->UpdateMirrorTimers();
}

void Aura::HandleAuraModShapeshift(bool apply, bool Real)
{
    if(!Real)
        return;

    uint32 modelid = 0;
    Powers PowerType = POWER_MANA;
    ShapeshiftForm form = ShapeshiftForm(m_modifier.m_miscvalue);
    switch(form)
    {
        case FORM_CAT:
            if(Player::TeamForRace(m_target->getRace()) == ALLIANCE)
                modelid = 892;
            else
                modelid = 8571;
            PowerType = POWER_ENERGY;
            break;
        case FORM_TRAVEL:
            modelid = 632;
            break;
        case FORM_AQUA:
            if(Player::TeamForRace(m_target->getRace()) == ALLIANCE)
                modelid = 2428;
            else
                modelid = 2428;
            break;
        case FORM_BEAR:
            if(Player::TeamForRace(m_target->getRace()) == ALLIANCE)
                modelid = 2281;
            else
                modelid = 2289;
            PowerType = POWER_RAGE;
            break;
        case FORM_GHOUL:
            if(Player::TeamForRace(m_target->getRace()) == ALLIANCE)
                modelid = 10045;
            break;
        case FORM_DIREBEAR:
            if(Player::TeamForRace(m_target->getRace())==ALLIANCE)
                modelid = 2281;
            else
                modelid = 2289;
            PowerType = POWER_RAGE;
            break;
        case FORM_CREATUREBEAR:
            modelid = 902;
            break;
        case FORM_GHOSTWOLF:
            modelid = 4613;
            break;
        case FORM_FLIGHT:
            if(Player::TeamForRace(m_target->getRace()) == ALLIANCE)
                modelid = 20857;
            else
                modelid = 20872;
            break;
        case FORM_MOONKIN:
            if(Player::TeamForRace(m_target->getRace()) == ALLIANCE)
                modelid = 15374;
            else
                modelid = 15375;
            break;
        case FORM_FLIGHT_EPIC:
            if(Player::TeamForRace(m_target->getRace()) == ALLIANCE)
                modelid = 21243;
            else
                modelid = 21244;
            break;
        case FORM_METAMORPHOSIS:
            modelid = 25277;
            break;
        case FORM_AMBIENT:
        case FORM_SHADOW:
        case FORM_STEALTH:
            break;
        case FORM_TREE:
            modelid = 864;
            break;
        case FORM_BATTLESTANCE:
        case FORM_BERSERKERSTANCE:
        case FORM_DEFENSIVESTANCE:
            PowerType = POWER_RAGE;
            break;
        case FORM_SPIRITOFREDEMPTION:
            modelid = 16031;
            break;
        default:
            sLog.outError("Auras: Unknown Shapeshift Type: %u", m_modifier.m_miscvalue);
    }

    // remove polymorph before changing display id to keep new display id
    switch ( form )
    {
        case FORM_CAT:
        case FORM_TREE:
        case FORM_TRAVEL:
        case FORM_AQUA:
        case FORM_BEAR:
        case FORM_DIREBEAR:
        case FORM_FLIGHT_EPIC:
        case FORM_FLIGHT:
        case FORM_MOONKIN:
            // remove movement affects
            m_target->RemoveSpellsCausingAura(SPELL_AURA_MOD_ROOT);
            m_target->RemoveSpellsCausingAura(SPELL_AURA_MOD_DECREASE_SPEED);

            // and polymorphic affects
            if(m_target->IsPolymorphed())
                m_target->RemoveAurasDueToSpell(m_target->getTransForm());
            break;
        default:
           break;
    }

    if(apply)
    {
        // remove other shapeshift before applying a new one
        if(m_target->m_ShapeShiftFormSpellId)
            m_target->RemoveAurasDueToSpell(m_target->m_ShapeShiftFormSpellId, this);

        m_target->SetByteValue(UNIT_FIELD_BYTES_2, 3, form);

        if(modelid > 0)
            m_target->SetDisplayId(modelid);

        if(PowerType != POWER_MANA)
        {
            // reset power to default values only at power change
            if(m_target->getPowerType() != PowerType)
                m_target->setPowerType(PowerType);

            switch(form)
            {
                case FORM_CAT:
                case FORM_BEAR:
                case FORM_DIREBEAR:
                {
                    // get furor proc chance
                    uint32 FurorChance = 0;
                    Unit::AuraList const& mDummy = m_target->GetAurasByType(SPELL_AURA_DUMMY);
                    for(Unit::AuraList::const_iterator i = mDummy.begin(); i != mDummy.end(); ++i)
                    {
                        if ((*i)->GetSpellProto()->SpellIconID == 238)
                        {
                            FurorChance = (*i)->GetModifier()->m_amount;
                            break;
                        }
                    }

                    if (m_modifier.m_miscvalue == FORM_CAT)
                    {
                        m_target->SetPower(POWER_ENERGY, 0);
                        if(urand(1,100) <= FurorChance)
                            m_target->CastSpell(m_target, 17099, true, NULL, this);
                    }
                    else
                    {
                        m_target->SetPower(POWER_RAGE, 0);
                        if(urand(1,100) <= FurorChance)
                            m_target->CastSpell(m_target, 17057, true, NULL, this);
                    }
                    break;
                }
                case FORM_BATTLESTANCE:
                case FORM_DEFENSIVESTANCE:
                case FORM_BERSERKERSTANCE:
                {
                    uint32 Rage_val = 0;
                    // Stance mastery + Tactical mastery (both passive, and last have aura only in defense stance, but need apply at any stance switch)
                    if(m_target->GetTypeId() == TYPEID_PLAYER)
                    {
                        PlayerSpellMap const& sp_list = ((Player *)m_target)->GetSpellMap();
                        for (PlayerSpellMap::const_iterator itr = sp_list.begin(); itr != sp_list.end(); ++itr)
                        {
                            if(itr->second->state == PLAYERSPELL_REMOVED) continue;
                            SpellEntry const *spellInfo = sSpellStore.LookupEntry(itr->first);
                            if (spellInfo && spellInfo->SpellFamilyName == SPELLFAMILY_WARRIOR && spellInfo->SpellIconID == 139)
                                Rage_val += m_target->CalculateSpellDamage(spellInfo, 0, spellInfo->EffectBasePoints[0], m_target) * 10;
                        }
                    }

                    if (m_target->GetPower(POWER_RAGE) > Rage_val)
                        m_target->SetPower(POWER_RAGE, Rage_val);
                    break;
                }
                default:
                    break;
            }
        }

        m_target->m_ShapeShiftFormSpellId = GetId();
        m_target->m_form = form;
    }
    else
    {
        if(modelid > 0)
            m_target->SetDisplayId(m_target->GetNativeDisplayId());
        m_target->SetByteValue(UNIT_FIELD_BYTES_2, 3, FORM_NONE);
        if(m_target->getClass() == CLASS_DRUID)
            m_target->setPowerType(POWER_MANA);
        m_target->m_ShapeShiftFormSpellId = 0;
        m_target->m_form = FORM_NONE;

        switch(form)
        {
            // Nordrassil Harness - bonus
            case FORM_BEAR:
            case FORM_DIREBEAR:
            case FORM_CAT:
                if(Aura* dummy = m_target->GetDummyAura(37315) )
                    m_target->CastSpell(m_target, 37316, true, NULL, dummy);
                break;
            // Nordrassil Regalia - bonus
            case FORM_MOONKIN:
                if(Aura* dummy = m_target->GetDummyAura(37324) )
                    m_target->CastSpell(m_target, 37325, true, NULL, dummy);
                break;
            default:
                break;
        }
    }

    // adding/removing linked auras
    // add/remove the shapeshift aura's boosts
    HandleShapeshiftBoosts(apply);

    if(m_target->GetTypeId() == TYPEID_PLAYER)
        ((Player*)m_target)->InitDataForForm();
}

void Aura::HandleAuraTransform(bool apply, bool Real)
{
    if (apply)
    {
        // special case (spell specific functionality)
        if (m_modifier.m_miscvalue == 0)
        {
            // player applied only
            if (m_target->GetTypeId() != TYPEID_PLAYER)
                return;

            switch (GetId())
            {
                // Orb of Deception
                case 16739:
                {
                    uint32 orb_model = m_target->GetNativeDisplayId();
                    switch(orb_model)
                    {
                        // Troll Female
                        case 1479: m_target->SetDisplayId(10134); break;
                        // Troll Male
                        case 1478: m_target->SetDisplayId(10135); break;
                        // Tauren Male
                        case 59:   m_target->SetDisplayId(10136); break;
                        // Human Male
                        case 49:   m_target->SetDisplayId(10137); break;
                        // Human Female
                        case 50:   m_target->SetDisplayId(10138); break;
                        // Orc Male
                        case 51:   m_target->SetDisplayId(10139); break;
                        // Orc Female
                        case 52:   m_target->SetDisplayId(10140); break;
                        // Dwarf Male
                        case 53:   m_target->SetDisplayId(10141); break;
                        // Dwarf Female
                        case 54:   m_target->SetDisplayId(10142); break;
                        // NightElf Male
                        case 55:   m_target->SetDisplayId(10143); break;
                        // NightElf Female
                        case 56:   m_target->SetDisplayId(10144); break;
                        // Undead Female
                        case 58:   m_target->SetDisplayId(10145); break;
                        // Undead Male
                        case 57:   m_target->SetDisplayId(10146); break;
                        // Tauren Female
                        case 60:   m_target->SetDisplayId(10147); break;
                        // Gnome Male
                        case 1563: m_target->SetDisplayId(10148); break;
                        // Gnome Female
                        case 1564: m_target->SetDisplayId(10149); break;
                        // BloodElf Female
                        case 15475: m_target->SetDisplayId(17830); break;
                        // BloodElf Male
                        case 15476: m_target->SetDisplayId(17829); break;
                        // Dranei Female
                        case 16126: m_target->SetDisplayId(17828); break;
                        // Dranei Male
                        case 16125: m_target->SetDisplayId(17827); break;
                        default: break;
                    }
                    break;
                }
                // Murloc costume
                case 42365: m_target->SetDisplayId(21723); break;
                default: break;
            }
        }
        else
        {
            CreatureInfo const * ci = objmgr.GetCreatureTemplate(m_modifier.m_miscvalue);
            if (!ci)
            {
                                                            //pig pink ^_^
                m_target->SetDisplayId(16358);
                sLog.outError("Auras: unknown creature id = %d (only need its modelid) Form Spell Aura Transform in Spell ID = %d", m_modifier.m_miscvalue, GetId());
            }
            else
            {
                                                            // Will use the default model here
                m_target->SetDisplayId(ci->DisplayID_A);

                // Dragonmaw Illusion (set mount model also)
                if(GetId()==42016 && m_target->GetMountID() && !m_target->GetAurasByType(SPELL_AURA_MOD_INCREASE_FLIGHT_SPEED).empty())
                    m_target->SetUInt32Value(UNIT_FIELD_MOUNTDISPLAYID,16314);
            }
        }

        // update active transform spell only not set or not overwriting negative by positive case
        if (!m_target->getTransForm() || !IsPositiveSpell(GetId()) || IsPositiveSpell(m_target->getTransForm()))
            m_target->setTransForm(GetId());

        // polymorph case
        if (Real && m_target->GetTypeId() == TYPEID_PLAYER && m_target->IsPolymorphed())
        {
            // for players, start regeneration after 1s (in polymorph fast regeneration case)
            // only if caster is Player (after patch 2.4.2)
            if (IS_PLAYER_GUID(GetCasterGUID()) )
                ((Player*)m_target)->setRegenTimer(1*IN_MILISECONDS);

            //dismount polymorphed target (after patch 2.4.2)
            if (m_target->IsMounted())
                m_target->RemoveSpellsCausingAura(SPELL_AURA_MOUNTED);
        }
    }
    else
    {
        // ApplyModifier(true) will reapply it if need
        m_target->setTransForm(0);
        m_target->SetDisplayId(m_target->GetNativeDisplayId());

        // re-aplly some from still active with preference negative cases
        Unit::AuraList const& otherTransforms = m_target->GetAurasByType(SPELL_AURA_TRANSFORM);
        if (!otherTransforms.empty())
        {
            // look for other transform auras
            Aura* handledAura = *otherTransforms.begin();
            for(Unit::AuraList::const_iterator i = otherTransforms.begin();i != otherTransforms.end(); ++i)
            {
                // negative auras are preferred
                if (!IsPositiveSpell((*i)->GetSpellProto()->Id))
                {
                    handledAura = *i;
                    break;
                }
            }
            handledAura->ApplyModifier(true);
        }

        // Dragonmaw Illusion (restore mount model)
        if (GetId() == 42016 && m_target->GetMountID() == 16314)
        {
            if (!m_target->GetAurasByType(SPELL_AURA_MOUNTED).empty())
            {
                uint32 cr_id = m_target->GetAurasByType(SPELL_AURA_MOUNTED).front()->GetModifier()->m_miscvalue;
                if (CreatureInfo const* ci = objmgr.GetCreatureTemplate(cr_id))
                {
                    uint32 team = 0;
                    if (m_target->GetTypeId() == TYPEID_PLAYER)
                        team = ((Player*)m_target)->GetTeam();

                    uint32 display_id = objmgr.ChooseDisplayId(team, ci);
                    CreatureModelInfo const *minfo = objmgr.GetCreatureModelRandomGender(display_id);
                    if (minfo)
                        display_id = minfo->modelid;

                    m_target->SetUInt32Value(UNIT_FIELD_MOUNTDISPLAYID, display_id);
                }
            }
        }
    }
}

void Aura::HandleForceReaction(bool apply, bool Real)
{
    if(m_target->GetTypeId() != TYPEID_PLAYER)
        return;

    if(!Real)
        return;

    Player* player = (Player*)m_target;

    uint32 faction_id = m_modifier.m_miscvalue;
    uint32 faction_rank = m_modifier.m_amount;

    player->GetReputationMgr().ApplyForceReaction(faction_id, ReputationRank(faction_rank), apply);
    player->GetReputationMgr().SendForceReactions();
}

void Aura::HandleAuraModSkill(bool apply, bool /*Real*/)
{
    if(m_target->GetTypeId() != TYPEID_PLAYER)
        return;

    uint32 prot=GetSpellProto()->EffectMiscValue[m_effIndex];
    int32 points = GetModifier()->m_amount;

    ((Player*)m_target)->ModifySkillBonus(prot, (apply ? points: -points), m_modifier.m_auraname == SPELL_AURA_MOD_SKILL_TALENT);
    if(prot == SKILL_DEFENSE)
        ((Player*)m_target)->UpdateDefenseBonusesMod();
}

void Aura::HandleChannelDeathItem(bool apply, bool Real)
{
    if(Real && !apply)
    {
        Unit* caster = GetCaster();
        Unit* victim = GetTarget();
        if(!caster || caster->GetTypeId() != TYPEID_PLAYER || !victim || m_removeMode != AURA_REMOVE_BY_DEATH)
            return;
        // Item amount
        if (m_modifier.m_amount <= 0)
            return;

        SpellEntry const *spellInfo = GetSpellProto();
        if(spellInfo->EffectItemType[m_effIndex] == 0)
            return;

        // Soul Shard only from non-grey units
        if( spellInfo->EffectItemType[m_effIndex] == 6265 &&
            (victim->getLevel() <= MaNGOS::XP::GetGrayLevel(caster->getLevel()) ||
             victim->GetTypeId()==TYPEID_UNIT && !((Player*)caster)->isAllowedToLoot((Creature*)victim)) )
            return;
        //Adding items
        uint32 noSpaceForCount = 0;
        uint32 count = m_modifier.m_amount;

        ItemPosCountVec dest;
        uint8 msg = ((Player*)caster)->CanStoreNewItem( NULL_BAG, NULL_SLOT, dest, spellInfo->EffectItemType[m_effIndex], count, &noSpaceForCount);
        if( msg != EQUIP_ERR_OK )
        {
            count-=noSpaceForCount;
            ((Player*)caster)->SendEquipError( msg, NULL, NULL );
            if (count==0)
                return;
        }

        Item* newitem = ((Player*)caster)->StoreNewItem(dest, spellInfo->EffectItemType[m_effIndex], true);
        ((Player*)caster)->SendNewItem(newitem, count, true, false);
    }
}

void Aura::HandleBindSight(bool apply, bool /*Real*/)
{
    Unit* caster = GetCaster();
    if(!caster || caster->GetTypeId() != TYPEID_PLAYER)
        return;

    ((Player*)caster)->SetFarSightGUID(apply ? m_target->GetGUID() : 0);
}

void Aura::HandleFarSight(bool apply, bool /*Real*/)
{
    Unit* caster = GetCaster();
    if(!caster || caster->GetTypeId() != TYPEID_PLAYER)
        return;

    ((Player*)caster)->SetFarSightGUID(apply ? m_target->GetGUID() : 0);
}

void Aura::HandleAuraTrackCreatures(bool apply, bool /*Real*/)
{
    if(m_target->GetTypeId()!=TYPEID_PLAYER)
        return;

    if(apply)
        m_target->RemoveNoStackAurasDueToAura(this);
    m_target->SetUInt32Value(PLAYER_TRACK_CREATURES, apply ? ((uint32)1)<<(m_modifier.m_miscvalue-1) : 0 );
}

void Aura::HandleAuraTrackResources(bool apply, bool /*Real*/)
{
    if(m_target->GetTypeId()!=TYPEID_PLAYER)
        return;

    if(apply)
        m_target->RemoveNoStackAurasDueToAura(this);
    m_target->SetUInt32Value(PLAYER_TRACK_RESOURCES, apply ? ((uint32)1)<<(m_modifier.m_miscvalue-1): 0 );
}

void Aura::HandleAuraTrackStealthed(bool apply, bool /*Real*/)
{
    if(m_target->GetTypeId()!=TYPEID_PLAYER)
        return;

    if(apply)
        m_target->RemoveNoStackAurasDueToAura(this);

    m_target->ApplyModFlag(PLAYER_FIELD_BYTES, PLAYER_FIELD_BYTE_TRACK_STEALTHED, apply);
}

void Aura::HandleAuraModScale(bool apply, bool /*Real*/)
{
    m_target->ApplyPercentModFloatValue(OBJECT_FIELD_SCALE_X, m_modifier.m_amount, apply);
}

void Aura::HandleModPossess(bool apply, bool Real)
{
    if(!Real)
        return;

    if(m_target->getLevel() > m_modifier.m_amount)
        return;

    // not possess yourself
    if(GetCasterGUID() == m_target->GetGUID())
        return;

    Unit* caster = GetCaster();
    if(!caster)
        return;

    if( apply )
    {
        m_target->SetCharmerGUID(GetCasterGUID());
        m_target->SetUInt32Value(UNIT_FIELD_FACTIONTEMPLATE, caster->getFaction());

        caster->SetCharm(m_target);

        if(caster->GetTypeId() == TYPEID_PLAYER)
        {
            ((Player*)caster)->SetFarSightGUID(m_target->GetGUID());
            ((Player*)caster)->SetClientControl(m_target, 1);
        }

        m_target->CombatStop();
        m_target->DeleteThreatList();
        if(m_target->GetTypeId() == TYPEID_UNIT)
        {
            m_target->StopMoving();
            m_target->GetMotionMaster()->Clear();
            m_target->GetMotionMaster()->MoveIdle();
        }
        else if(m_target->GetTypeId() == TYPEID_PLAYER)
        {
            ((Player*)m_target)->SetClientControl(m_target, 0);
        }

        if(CharmInfo *charmInfo = m_target->InitCharmInfo(m_target))
            charmInfo->InitPossessCreateSpells();

        if(caster->GetTypeId() == TYPEID_PLAYER)
            ((Player*)caster)->PossessSpellInitialize();
    }
    else
    {
        m_target->SetCharmerGUID(0);
        caster->InterruptSpell(CURRENT_CHANNELED_SPELL);    // the spell is not automatically canceled when interrupted, do it now

        if(m_target->GetTypeId() == TYPEID_PLAYER)
        {
            ((Player*)m_target)->setFactionForRace(m_target->getRace());
            ((Player*)m_target)->SetClientControl(m_target, 1);
        }
        else if(m_target->GetTypeId() == TYPEID_UNIT)
        {
            CreatureInfo const *cinfo = ((Creature*)m_target)->GetCreatureInfo();
            m_target->SetUInt32Value(UNIT_FIELD_FACTIONTEMPLATE, cinfo->faction_A);
        }

        caster->SetCharm(NULL);

        if(caster->GetTypeId() == TYPEID_PLAYER)
        {
            ((Player*)caster)->SetFarSightGUID(0);
            ((Player*)caster)->SetClientControl(m_target, 0);

            WorldPacket data(SMSG_PET_SPELLS, 8);
            data << uint64(0);
            ((Player*)caster)->GetSession()->SendPacket(&data);
        }

        if(m_target->GetTypeId() == TYPEID_UNIT)
        {
            ((Creature*)m_target)->AIM_Initialize();

            if (((Creature*)m_target)->AI())
                ((Creature*)m_target)->AI()->AttackedBy(caster);
        }
    }
}

void Aura::HandleModPossessPet(bool apply, bool Real)
{
    if(!Real)
        return;

    Unit* caster = GetCaster();
    if(!caster || caster->GetTypeId() != TYPEID_PLAYER)
        return;

    Pet *pet = caster->GetPet();
    if(!pet || pet != m_target)
        return;

    if(apply)
        pet->SetFlag(UNIT_FIELD_FLAGS, UNIT_FLAG_UNK_24);
    else
        pet->RemoveFlag(UNIT_FIELD_FLAGS, UNIT_FLAG_UNK_24);

    ((Player*)caster)->SetFarSightGUID(apply ? pet->GetGUID() : 0);
    ((Player*)caster)->SetCharm(apply ? pet : NULL);
    ((Player*)caster)->SetClientControl(pet, apply ? 1 : 0);

    if(apply)
    {
        pet->StopMoving();
        pet->GetMotionMaster()->Clear();
        pet->GetMotionMaster()->MoveIdle();
    }
    else
    {
        pet->AttackStop();
        pet->GetMotionMaster()->MoveFollow(caster, PET_FOLLOW_DIST, PET_FOLLOW_ANGLE);
        pet->SetUnitMovementFlags(MONSTER_MOVE_WALK);
    }
}

void Aura::HandleAuraModPetTalentsPoints(bool /*Apply*/, bool Real)
{
    if(!Real)
        return;

    // Recalculate pet talent points
    if (Pet *pet=m_target->GetPet())
        pet->InitTalentForLevel();
}

void Aura::HandleModCharm(bool apply, bool Real)
{
    if(!Real)
        return;

    // not charm yourself
    if(GetCasterGUID() == m_target->GetGUID())
        return;

    Unit* caster = GetCaster();
    if(!caster)
        return;

    if(int32(m_target->getLevel()) <= m_modifier.m_amount)
    {
        if( apply )
        {
            m_target->SetCharmerGUID(GetCasterGUID());
            m_target->SetUInt32Value(UNIT_FIELD_FACTIONTEMPLATE, caster->getFaction());
            m_target->CastStop(m_target == caster ? GetId() : 0);
            caster->SetCharm(m_target);

            m_target->CombatStop();
            m_target->DeleteThreatList();

            if(m_target->GetTypeId() == TYPEID_UNIT)
            {
                ((Creature*)m_target)->AIM_Initialize();
                CharmInfo *charmInfo = m_target->InitCharmInfo(m_target);
                charmInfo->InitCharmCreateSpells();
                charmInfo->SetReactState( REACT_DEFENSIVE );

                if(caster->GetTypeId() == TYPEID_PLAYER && caster->getClass() == CLASS_WARLOCK)
                {
                    CreatureInfo const *cinfo = ((Creature*)m_target)->GetCreatureInfo();
                    if(cinfo && cinfo->type == CREATURE_TYPE_DEMON)
                    {
                        //to prevent client crash
                        m_target->SetFlag(UNIT_FIELD_BYTES_0, 2048);
                        //just to enable stat window
                        charmInfo->SetPetNumber(objmgr.GeneratePetNumber(), true);
                        //if charmed two demons the same session, the 2nd gets the 1st one's name
                        m_target->SetUInt32Value(UNIT_FIELD_PET_NAME_TIMESTAMP, time(NULL));
                    }
                }
            }

            if(caster->GetTypeId() == TYPEID_PLAYER)
            {
                ((Player*)caster)->CharmSpellInitialize();
            }
        }
        else
        {
            m_target->SetCharmerGUID(0);

            if(m_target->GetTypeId() == TYPEID_PLAYER)
                ((Player*)m_target)->setFactionForRace(m_target->getRace());
            else
            {
                CreatureInfo const *cinfo = ((Creature*)m_target)->GetCreatureInfo();

                // restore faction
                if(((Creature*)m_target)->isPet())
                {
                    if(Unit* owner = m_target->GetOwner())
                        m_target->SetUInt32Value(UNIT_FIELD_FACTIONTEMPLATE, owner->getFaction());
                    else if(cinfo)
                        m_target->SetUInt32Value(UNIT_FIELD_FACTIONTEMPLATE, cinfo->faction_A);
                }
                else if(cinfo)                              // normal creature
                    m_target->SetUInt32Value(UNIT_FIELD_FACTIONTEMPLATE, cinfo->faction_A);

                // restore UNIT_FIELD_BYTES_0
                if(cinfo && caster->GetTypeId() == TYPEID_PLAYER && caster->getClass() == CLASS_WARLOCK && cinfo->type == CREATURE_TYPE_DEMON)
                {
                    CreatureDataAddon const *cainfo = ((Creature*)m_target)->GetCreatureAddon();
                    if(cainfo && cainfo->bytes0 != 0)
                        m_target->SetUInt32Value(UNIT_FIELD_BYTES_0, cainfo->bytes0);
                    else
                        m_target->RemoveFlag(UNIT_FIELD_BYTES_0, 2048);

                    if(m_target->GetCharmInfo())
                        m_target->GetCharmInfo()->SetPetNumber(0, true);
                    else
                        sLog.outError("Aura::HandleModCharm: target="I64FMTD" with typeid=%d has a charm aura but no charm info!", m_target->GetGUID(), m_target->GetTypeId());
                }
            }

            caster->SetCharm(NULL);

            if(caster->GetTypeId() == TYPEID_PLAYER)
            {
                WorldPacket data(SMSG_PET_SPELLS, 8);
                data << uint64(0);
                ((Player*)caster)->GetSession()->SendPacket(&data);
            }
            if(m_target->GetTypeId() == TYPEID_UNIT)
            {
                ((Creature*)m_target)->AIM_Initialize();
                if (((Creature*)m_target)->AI())
                    ((Creature*)m_target)->AI()->AttackedBy(caster);
            }
        }
    }
}

void Aura::HandleModConfuse(bool apply, bool Real)
{
    if(!Real)
        return;

    m_target->SetConfused(apply, GetCasterGUID(), GetId());
}

void Aura::HandleModFear(bool apply, bool Real)
{
    if (!Real)
        return;

    m_target->SetFeared(apply, GetCasterGUID(), GetId());
}

void Aura::HandleFeignDeath(bool apply, bool Real)
{
    if(!Real)
        return;

    if(m_target->GetTypeId() != TYPEID_PLAYER)
        return;

    if( apply )
    {
        /*
        WorldPacket data(SMSG_FEIGN_DEATH_RESISTED, 9);
        data<<m_target->GetGUID();
        data<<uint8(0);
        m_target->SendMessageToSet(&data,true);
        */
                                                            // blizz like 2.0.x
        m_target->SetFlag(UNIT_FIELD_FLAGS, UNIT_FLAG_UNK_29);
                                                            // blizz like 2.0.x
        m_target->SetFlag(UNIT_FIELD_FLAGS_2, UNIT_FLAG2_FEIGN_DEATH);
                                                            // blizz like 2.0.x
        m_target->SetFlag(UNIT_DYNAMIC_FLAGS, UNIT_DYNFLAG_DEAD);

        m_target->addUnitState(UNIT_STAT_DIED);
        m_target->CombatStop();
        m_target->RemoveAurasWithInterruptFlags(AURA_INTERRUPT_FLAG_IMMUNE_OR_LOST_SELECTION);

        // prevent interrupt message
        if(m_caster_guid==m_target->GetGUID() && m_target->m_currentSpells[CURRENT_GENERIC_SPELL])
            m_target->m_currentSpells[CURRENT_GENERIC_SPELL]->finish();
        m_target->InterruptNonMeleeSpells(true);
        m_target->getHostilRefManager().deleteReferences();
    }
    else
    {
        /*
        WorldPacket data(SMSG_FEIGN_DEATH_RESISTED, 9);
        data<<m_target->GetGUID();
        data<<uint8(1);
        m_target->SendMessageToSet(&data,true);
        */
                                                            // blizz like 2.0.x
        m_target->RemoveFlag(UNIT_FIELD_FLAGS, UNIT_FLAG_UNK_29);
                                                            // blizz like 2.0.x
        m_target->RemoveFlag(UNIT_FIELD_FLAGS_2, UNIT_FLAG2_FEIGN_DEATH);
                                                            // blizz like 2.0.x
        m_target->RemoveFlag(UNIT_DYNAMIC_FLAGS, UNIT_DYNFLAG_DEAD);

        m_target->clearUnitState(UNIT_STAT_DIED);
    }
}

void Aura::HandleAuraModDisarm(bool apply, bool Real)
{
    if(!Real)
        return;

    if(!apply && m_target->HasAuraType(SPELL_AURA_MOD_DISARM))
        return;

    // not sure for it's correctness
    if(apply)
        m_target->SetFlag(UNIT_FIELD_FLAGS, UNIT_FLAG_DISARMED);
    else
        m_target->RemoveFlag(UNIT_FIELD_FLAGS, UNIT_FLAG_DISARMED);

    // only at real add/remove aura
    if (m_target->GetTypeId() != TYPEID_PLAYER)
        return;

    // main-hand attack speed already set to special value for feral form already and don't must change and reset at remove.
    if (m_target->IsInFeralForm())
        return;

    if (apply)
        m_target->SetAttackTime(BASE_ATTACK,BASE_ATTACK_TIME);
    else
        ((Player *)m_target)->SetRegularAttackTime();

    m_target->UpdateDamagePhysical(BASE_ATTACK);
}

void Aura::HandleAuraModStun(bool apply, bool Real)
{
    if(!Real)
        return;

    if (apply)
    {
        // Frost stun aura -> freeze/unfreeze target
        if (GetSpellSchoolMask(m_spellProto) & SPELL_SCHOOL_MASK_FROST)
            m_target->ModifyAuraState(AURA_STATE_FROZEN, apply);

        m_target->addUnitState(UNIT_STAT_STUNNED);
        m_target->SetUInt64Value(UNIT_FIELD_TARGET, 0);

        m_target->SetFlag(UNIT_FIELD_FLAGS, UNIT_FLAG_STUNNED);
        m_target->CastStop(m_target->GetGUID() == GetCasterGUID() ? GetId() : 0);

        // Creature specific
        if(m_target->GetTypeId() != TYPEID_PLAYER)
            ((Creature*)m_target)->StopMoving();
        else
            ((Player*)m_target)->m_movementInfo.flags = 0;    //Clear movement flags

        WorldPacket data(SMSG_FORCE_MOVE_ROOT, 8);
        data.append(m_target->GetPackGUID());
        data << uint32(0);
        m_target->SendMessageToSet(&data, true);

        // Summon the Naj'entus Spine GameObject on target if spell is Impaling Spine
        if(GetId() == 39837)
        {
            GameObject* pObj = new GameObject;
            if(pObj->Create(objmgr.GenerateLowGuid(HIGHGUID_GAMEOBJECT), 185584, m_target->GetMap(), m_target->GetPhaseMask(),
                m_target->GetPositionX(), m_target->GetPositionY(), m_target->GetPositionZ(), m_target->GetOrientation(), 0.0f, 0.0f, 0.0f, 0.0f, 100, GO_STATE_READY))
            {
                pObj->SetRespawnTime(GetAuraDuration()/IN_MILISECONDS);
                pObj->SetSpellId(GetId());
                m_target->AddGameObject(pObj);
                m_target->GetMap()->Add(pObj);
            }
            else
                delete pObj;
        }
    }
    else
    {
        // Frost stun aura -> freeze/unfreeze target
        if (GetSpellSchoolMask(m_spellProto) & SPELL_SCHOOL_MASK_FROST)
        {
            bool found_another = false;
            for(AuraType const* itr = &frozenAuraTypes[0]; *itr != SPELL_AURA_NONE; ++itr)
            {
                Unit::AuraList const& auras = m_target->GetAurasByType(*itr);
                for(Unit::AuraList::const_iterator i = auras.begin(); i != auras.end(); ++i)
                {
                    if( GetSpellSchoolMask((*i)->GetSpellProto()) & SPELL_SCHOOL_MASK_FROST)
                    {
                        found_another = true;
                        break;
                    }
                }
                if(found_another)
                    break;
            }

            if(!found_another)
                m_target->ModifyAuraState(AURA_STATE_FROZEN, apply);
        }

        // Real remove called after current aura remove from lists, check if other similar auras active
        if(m_target->HasAuraType(SPELL_AURA_MOD_STUN))
            return;

        m_target->clearUnitState(UNIT_STAT_STUNNED);
        m_target->RemoveFlag(UNIT_FIELD_FLAGS, UNIT_FLAG_STUNNED);

        if(!m_target->hasUnitState(UNIT_STAT_ROOT))         // prevent allow move if have also root effect
        {
            if(m_target->getVictim() && m_target->isAlive())
                m_target->SetUInt64Value(UNIT_FIELD_TARGET,m_target->getVictim()->GetGUID() );

            WorldPacket data(SMSG_FORCE_MOVE_UNROOT, 8+4);
            data.append(m_target->GetPackGUID());
            data << uint32(0);
            m_target->SendMessageToSet(&data, true);
        }

        // Wyvern Sting
        if (m_spellProto->SpellFamilyName == SPELLFAMILY_HUNTER && m_spellProto->SpellFamilyFlags & 0x0000100000000000LL)
        {
            Unit* caster = GetCaster();
            if( !caster || caster->GetTypeId()!=TYPEID_PLAYER )
                return;

            uint32 spell_id = 0;

            switch(GetId())
            {
                case 19386: spell_id = 24131; break;
                case 24132: spell_id = 24134; break;
                case 24133: spell_id = 24135; break;
                case 27068: spell_id = 27069; break;
                case 49011: spell_id = 49009; break;
                case 49012: spell_id = 49010; break;
                default:
                    sLog.outError("Spell selection called for unexpected original spell %u, new spell for this spell family?",GetId());
                    return;
            }

            SpellEntry const* spellInfo = sSpellStore.LookupEntry(spell_id);

            if(!spellInfo)
                return;

            caster->CastSpell(m_target,spellInfo,true,NULL,this);
            return;
        }
    }
}

void Aura::HandleModStealth(bool apply, bool Real)
{
    Unit* pTarget = m_target;
    SpellEntry const* pSpellInfo = GetSpellProto();

    if (apply)
    {
        // drop flag at stealth in bg
         pTarget->RemoveAurasWithInterruptFlags(AURA_INTERRUPT_FLAG_IMMUNE_OR_LOST_SELECTION);

        // only at real aura add
        if (Real)
        {
            pTarget->SetStandFlags(UNIT_STAND_FLAGS_CREEP);

            if (pTarget->GetTypeId()==TYPEID_PLAYER)
                pTarget->SetFlag(PLAYER_FIELD_BYTES2, 0x2000);

            // apply only if not in GM invisibility (and overwrite invisibility state)
            if (pTarget->GetVisibility()!=VISIBILITY_OFF)
            {
                pTarget->SetVisibility(VISIBILITY_GROUP_NO_DETECT);
                pTarget->SetVisibility(VISIBILITY_GROUP_STEALTH);
            }

            // apply full stealth period bonuses only at first stealth aura in stack
            if(pTarget->GetAurasByType(SPELL_AURA_MOD_STEALTH).size()<=1)
            {
                Unit::AuraList const& mDummyAuras = pTarget->GetAurasByType(SPELL_AURA_DUMMY);
                for(Unit::AuraList::const_iterator i = mDummyAuras.begin();i != mDummyAuras.end(); ++i)
                {
                    // Master of Subtlety
                    if ((*i)->GetSpellProto()->SpellIconID == 2114)
                    {
                        pTarget->RemoveAurasDueToSpell(31666);
                        int32 bp = (*i)->GetModifier()->m_amount;
                        pTarget->CastCustomSpell(pTarget,31665,&bp,NULL,NULL,true);
                    }
                    // Overkill
                    else if ((*i)->GetId() == 58426 && pSpellInfo->SpellFamilyFlags & 0x0000000000400000LL)
                    {
                        pTarget->RemoveAurasDueToSpell(58428);
                        pTarget->CastSpell(pTarget, 58427, true);
                    }
                }
            }
        }
    }
    else
    {
        // only at real aura remove of _last_ SPELL_AURA_MOD_STEALTH
        if (Real && !pTarget->HasAuraType(SPELL_AURA_MOD_STEALTH))
        {
            // if no GM invisibility
            if(pTarget->GetVisibility()!=VISIBILITY_OFF)
            {
                pTarget->RemoveStandFlags(UNIT_STAND_FLAGS_CREEP);

                if (pTarget->GetTypeId()==TYPEID_PLAYER)
                    pTarget->RemoveFlag(PLAYER_FIELD_BYTES2, 0x2000);

                // restore invisibility if any
                if (pTarget->HasAuraType(SPELL_AURA_MOD_INVISIBILITY))
                {
                    pTarget->SetVisibility(VISIBILITY_GROUP_NO_DETECT);
                    pTarget->SetVisibility(VISIBILITY_GROUP_INVISIBILITY);
                }
                else
                    pTarget->SetVisibility(VISIBILITY_ON);
            }

            // apply delayed talent bonus remover at last stealth aura remove
            Unit::AuraList const& mDummyAuras = pTarget->GetAurasByType(SPELL_AURA_DUMMY);
            for(Unit::AuraList::const_iterator i = mDummyAuras.begin();i != mDummyAuras.end(); ++i)
            {
                // Master of Subtlety
                if ((*i)->GetSpellProto()->SpellIconID == 2114)
                    pTarget->CastSpell(pTarget, 31666, true);
                // Overkill
                else if ((*i)->GetId() == 58426 && pSpellInfo->SpellFamilyFlags & 0x0000000000400000LL)
                    pTarget->CastSpell(pTarget, 58428, true);
            }
        }
    }
}

void Aura::HandleInvisibility(bool apply, bool Real)
{
    if(apply)
    {
        m_target->m_invisibilityMask |= (1 << m_modifier.m_miscvalue);

         m_target->RemoveAurasWithInterruptFlags(AURA_INTERRUPT_FLAG_IMMUNE_OR_LOST_SELECTION);

        if(Real && m_target->GetTypeId()==TYPEID_PLAYER)
        {
            // apply glow vision
            m_target->SetFlag(PLAYER_FIELD_BYTES2,PLAYER_FIELD_BYTE2_INVISIBILITY_GLOW);

        }

        // apply only if not in GM invisibility and not stealth
        if(m_target->GetVisibility() == VISIBILITY_ON)
        {
            // Aura not added yet but visibility code expect temporary add aura
            m_target->SetVisibility(VISIBILITY_GROUP_NO_DETECT);
            m_target->SetVisibility(VISIBILITY_GROUP_INVISIBILITY);
        }
    }
    else
    {
        // recalculate value at modifier remove (current aura already removed)
        m_target->m_invisibilityMask = 0;
        Unit::AuraList const& auras = m_target->GetAurasByType(SPELL_AURA_MOD_INVISIBILITY);
        for(Unit::AuraList::const_iterator itr = auras.begin(); itr != auras.end(); ++itr)
            m_target->m_invisibilityMask |= (1 << m_modifier.m_miscvalue);

        // only at real aura remove and if not have different invisibility auras.
        if(Real && m_target->m_invisibilityMask == 0)
        {
            // remove glow vision
            if(m_target->GetTypeId() == TYPEID_PLAYER)
                m_target->RemoveFlag(PLAYER_FIELD_BYTES2,PLAYER_FIELD_BYTE2_INVISIBILITY_GLOW);

            // apply only if not in GM invisibility & not stealthed while invisible
            if(m_target->GetVisibility() != VISIBILITY_OFF)
            {
                // if have stealth aura then already have stealth visibility
                if(!m_target->HasAuraType(SPELL_AURA_MOD_STEALTH))
                    m_target->SetVisibility(VISIBILITY_ON);
            }
        }
    }
}

void Aura::HandleInvisibilityDetect(bool apply, bool Real)
{
    if(apply)
    {
        m_target->m_detectInvisibilityMask |= (1 << m_modifier.m_miscvalue);
    }
    else
    {
        // recalculate value at modifier remove (current aura already removed)
        m_target->m_detectInvisibilityMask = 0;
        Unit::AuraList const& auras = m_target->GetAurasByType(SPELL_AURA_MOD_INVISIBILITY_DETECTION);
        for(Unit::AuraList::const_iterator itr = auras.begin(); itr != auras.end(); ++itr)
            m_target->m_detectInvisibilityMask |= (1 << m_modifier.m_miscvalue);
    }
    if(Real && m_target->GetTypeId()==TYPEID_PLAYER)
        ObjectAccessor::UpdateVisibilityForPlayer((Player*)m_target);
}

void Aura::HandleAuraModRoot(bool apply, bool Real)
{
    // only at real add/remove aura
    if(!Real)
        return;

    if (apply)
    {
        // Frost root aura -> freeze/unfreeze target
        if (GetSpellSchoolMask(m_spellProto) & SPELL_SCHOOL_MASK_FROST)
            m_target->ModifyAuraState(AURA_STATE_FROZEN, apply);

        m_target->addUnitState(UNIT_STAT_ROOT);
        m_target->SetUInt64Value (UNIT_FIELD_TARGET, 0);
        // probably wrong (this add skinable flag)
        // TODO: find correct flag
        //m_target->SetFlag(UNIT_FIELD_FLAGS,(apply_stat<<16));

        //Save last orientation
        if( m_target->getVictim() )
            m_target->SetOrientation(m_target->GetAngle(m_target->getVictim()));

        if(m_target->GetTypeId() == TYPEID_PLAYER)
        {
            WorldPacket data(SMSG_FORCE_MOVE_ROOT, 10);
            data.append(m_target->GetPackGUID());
            data << (uint32)2;
            m_target->SendMessageToSet(&data, true);

            //Clear unit movement flags
            ((Player*)m_target)->m_movementInfo.flags = 0;
        }
        else
            ((Creature *)m_target)->StopMoving();
    }
    else
    {
        // Frost root aura -> freeze/unfreeze target
        if (GetSpellSchoolMask(m_spellProto) & SPELL_SCHOOL_MASK_FROST)
        {
            bool found_another = false;
            for(AuraType const* itr = &frozenAuraTypes[0]; *itr != SPELL_AURA_NONE; ++itr)
            {
                Unit::AuraList const& auras = m_target->GetAurasByType(*itr);
                for(Unit::AuraList::const_iterator i = auras.begin(); i != auras.end(); ++i)
                {
                    if( GetSpellSchoolMask((*i)->GetSpellProto()) & SPELL_SCHOOL_MASK_FROST)
                    {
                        found_another = true;
                        break;
                    }
                }
                if(found_another)
                    break;
            }

            if(!found_another)
                m_target->ModifyAuraState(AURA_STATE_FROZEN, apply);
        }

        // Real remove called after current aura remove from lists, check if other similar auras active
        if(m_target->HasAuraType(SPELL_AURA_MOD_ROOT))
            return;

        m_target->clearUnitState(UNIT_STAT_ROOT);
        // probably wrong (this add skinable flag)
        // TODO: find correct flag
        //m_target->RemoveFlag(UNIT_FIELD_FLAGS,(apply_stat<<16));

        if(!m_target->hasUnitState(UNIT_STAT_STUNNED))      // prevent allow move if have also stun effect
        {
            if(m_target->getVictim() && m_target->isAlive())
                m_target->SetUInt64Value (UNIT_FIELD_TARGET, m_target->getVictim()->GetGUID() );

            if(m_target->GetTypeId() == TYPEID_PLAYER)
            {
                WorldPacket data(SMSG_FORCE_MOVE_UNROOT, 10);
                data.append(m_target->GetPackGUID());
                data << (uint32)2;
                m_target->SendMessageToSet(&data, true);
            }
        }
    }
}

void Aura::HandleAuraModSilence(bool apply, bool Real)
{
    // only at real add/remove aura
    if(!Real)
        return;

    if(apply)
    {
        m_target->SetFlag(UNIT_FIELD_FLAGS, UNIT_FLAG_SILENCED);
        // Stop cast only spells vs PreventionType == SPELL_PREVENTION_TYPE_SILENCE
        for (uint32 i = CURRENT_MELEE_SPELL; i < CURRENT_MAX_SPELL;i++)
            if (m_target->m_currentSpells[i] && m_target->m_currentSpells[i]->m_spellInfo->PreventionType == SPELL_PREVENTION_TYPE_SILENCE)
                m_target->InterruptSpell(i, false);         // Stop spells on prepare or casting state

        switch (GetId())
        {
            // Arcane Torrent (Energy)
            case 25046:
            {
                Unit * caster = GetCaster();
                if (!caster)
                    return;

                // Search Mana Tap auras on caster
                Aura * dummy = caster->GetDummyAura(28734);
                if (dummy)
                {
                    int32 bp = dummy->GetStackAmount() * 10;
                    caster->CastCustomSpell(caster, 25048, &bp, NULL, NULL, true);
                    caster->RemoveAurasDueToSpell(28734);
                }
            }
        }
    }
    else
    {
        // Real remove called after current aura remove from lists, check if other similar auras active
        if(m_target->HasAuraType(SPELL_AURA_MOD_SILENCE))
            return;

        m_target->RemoveFlag(UNIT_FIELD_FLAGS, UNIT_FLAG_SILENCED);
    }
}

void Aura::HandleModThreat(bool apply, bool Real)
{
    // only at real add/remove aura
    if(!Real)
        return;

    if(!m_target->isAlive())
        return;

    Unit* caster = GetCaster();

    if(!caster || !caster->isAlive())
        return;

    int level_diff = 0;
    int multiplier = 0;
    switch (GetId())
    {
        // Arcane Shroud
        case 26400:
            level_diff = m_target->getLevel() - 60;
            multiplier = 2;
            break;
        // The Eye of Diminution
        case 28862:
            level_diff = m_target->getLevel() - 60;
            multiplier = 1;
            break;
    }
    if (level_diff > 0)
        m_modifier.m_amount += multiplier * level_diff;

    for(int8 x=0;x < MAX_SPELL_SCHOOL;x++)
    {
        if(m_modifier.m_miscvalue & int32(1<<x))
        {
            if(m_target->GetTypeId() == TYPEID_PLAYER)
                ApplyPercentModFloatVar(m_target->m_threatModifier[x], m_positive ? m_modifier.m_amount : -m_modifier.m_amount, apply);
        }
    }
}

void Aura::HandleAuraModTotalThreat(bool apply, bool Real)
{
    // only at real add/remove aura
    if(!Real)
        return;

    if(!m_target->isAlive() || m_target->GetTypeId()!= TYPEID_PLAYER)
        return;

    Unit* caster = GetCaster();

    if(!caster || !caster->isAlive())
        return;

    float threatMod = 0.0f;
    if(apply)
        threatMod = float(m_modifier.m_amount);
    else
        threatMod =  float(-m_modifier.m_amount);

    m_target->getHostilRefManager().threatAssist(caster, threatMod);
}

void Aura::HandleModTaunt(bool apply, bool Real)
{
    // only at real add/remove aura
    if(!Real)
        return;

    if(!m_target->isAlive() || !m_target->CanHaveThreatList())
        return;

    Unit* caster = GetCaster();

    if(!caster || !caster->isAlive() || caster->GetTypeId() != TYPEID_PLAYER)
        return;

    if(apply)
        m_target->TauntApply(caster);
    else
    {
        // When taunt aura fades out, mob will switch to previous target if current has less than 1.1 * secondthreat
        m_target->TauntFadeOut(caster);
    }
}

/*********************************************************/
/***                  MODIFY SPEED                     ***/
/*********************************************************/
void Aura::HandleAuraModIncreaseSpeed(bool /*apply*/, bool Real)
{
    // all applied/removed only at real aura add/remove
    if(!Real)
        return;

    m_target->UpdateSpeed(MOVE_RUN, true);
}

void Aura::HandleAuraModIncreaseMountedSpeed(bool /*apply*/, bool Real)
{
    // all applied/removed only at real aura add/remove
    if(!Real)
        return;

    m_target->UpdateSpeed(MOVE_RUN, true);
}

void Aura::HandleAuraModIncreaseFlightSpeed(bool apply, bool Real)
{
    // all applied/removed only at real aura add/remove
    if(!Real)
        return;

    // Enable Fly mode for flying mounts
    if (m_modifier.m_auraname == SPELL_AURA_MOD_INCREASE_FLIGHT_SPEED)
    {
        WorldPacket data;
        if(apply)
            data.Initialize(SMSG_MOVE_SET_CAN_FLY, 12);
        else
            data.Initialize(SMSG_MOVE_UNSET_CAN_FLY, 12);
        data.append(m_target->GetPackGUID());
        data << uint32(0);                                      // unknown
        m_target->SendMessageToSet(&data, true);

        //Players on flying mounts must be immune to polymorph
        if (m_target->GetTypeId()==TYPEID_PLAYER)
            m_target->ApplySpellImmune(GetId(),IMMUNITY_MECHANIC,MECHANIC_POLYMORPH,apply);

        // Dragonmaw Illusion (overwrite mount model, mounted aura already applied)
        if( apply && m_target->HasAura(42016,0) && m_target->GetMountID())
            m_target->SetUInt32Value(UNIT_FIELD_MOUNTDISPLAYID,16314);
    }

    m_target->UpdateSpeed(MOVE_FLIGHT, true);
}

void Aura::HandleAuraModIncreaseSwimSpeed(bool /*apply*/, bool Real)
{
    // all applied/removed only at real aura add/remove
    if(!Real)
        return;

    m_target->UpdateSpeed(MOVE_SWIM, true);
}

void Aura::HandleAuraModDecreaseSpeed(bool /*apply*/, bool Real)
{
    // all applied/removed only at real aura add/remove
    if(!Real)
        return;

    m_target->UpdateSpeed(MOVE_RUN, true);
    m_target->UpdateSpeed(MOVE_SWIM, true);
    m_target->UpdateSpeed(MOVE_FLIGHT, true);
}

void Aura::HandleAuraModUseNormalSpeed(bool /*apply*/, bool Real)
{
    // all applied/removed only at real aura add/remove
    if(!Real)
        return;

    m_target->UpdateSpeed(MOVE_RUN, true);
    m_target->UpdateSpeed(MOVE_SWIM, true);
    m_target->UpdateSpeed(MOVE_FLIGHT, true);
}

/*********************************************************/
/***                     IMMUNITY                      ***/
/*********************************************************/

void Aura::HandleModMechanicImmunity(bool apply, bool /*Real*/)
{
<<<<<<< HEAD
    uint32 mechanic = 1 << m_modifier.m_miscvalue;

    //immune movement impairment and loss of control
    if(GetId() == 42292 || GetId() == 59752)
        mechanic=IMMUNE_TO_MOVEMENT_IMPAIRMENT_AND_LOSS_CONTROL_MASK;

=======
>>>>>>> 29b50e49
    // cache values in local vars for prevent access to possible deleted aura data
    SpellEntry const* spellInfo = GetSpellProto();
    uint32 misc  = m_modifier.m_miscvalue;
    Unit* target = m_target;

    if(apply && spellInfo->AttributesEx & SPELL_ATTR_EX_DISPEL_AURAS_ON_IMMUNITY)
    {
        uint32 mechanic = 1 << m_modifier.m_miscvalue;

        //immune movement impairment and loss of control
        if(GetId()==42292 || GetId()==59752)
            mechanic=IMMUNE_TO_MOVEMENT_IMPAIRMENT_AND_LOSS_CONTROL_MASK;

        Unit::AuraMap& Auras = target->GetAuras();
        for(Unit::AuraMap::iterator iter = Auras.begin(), next; iter != Auras.end(); iter = next)
        {
            next = iter;
            ++next;
            SpellEntry const *spell = iter->second->GetSpellProto();
            if (!( spell->Attributes & SPELL_ATTR_UNAFFECTED_BY_INVULNERABILITY) && // spells unaffected by invulnerability
                   spell->Id != spellInfo->Id)
            {
                //check for mechanic mask
                if(GetSpellMechanicMask(spell, iter->second->GetEffIndex()) & mechanic)
                {
                    target->RemoveAurasDueToSpell(spell->Id);
                    if(Auras.empty())
                        break;
                    else
                        next = Auras.begin();
                }
            }
        }
    }

    target->ApplySpellImmune(spellInfo->Id,IMMUNITY_MECHANIC,misc,apply);

    // Bestial Wrath
    if (spellInfo->SpellFamilyName == SPELLFAMILY_HUNTER && spellInfo->SpellIconID == 1680)
    {
        // The Beast Within cast on owner if talent present
        if (Unit* owner = target->GetOwner())
        {
            // Search talent
            Unit::AuraList const& dummyAuras = owner->GetAurasByType(SPELL_AURA_DUMMY);
            for(Unit::AuraList::const_iterator i = dummyAuras.begin(); i != dummyAuras.end(); ++i)
            {
                if ((*i)->GetSpellProto()->SpellIconID == 2229)
                {
                    if (apply)
                        owner->CastSpell(owner, 34471, true, 0, this);
                    else
                        owner->RemoveAurasDueToSpell(34471);
                    break;
                }
            }
        }
    }

    // The Beast Within and Bestial Wrath - immunity
    if (spellInfo->Id == 19574 || spellInfo->Id == 34471)
    {
        if (apply)
        {
            target->CastSpell(target, 24395, true);
            target->CastSpell(target, 24396, true);
            target->CastSpell(target, 24397, true);
            target->CastSpell(target, 26592, true);
        }
        else
        {
            target->RemoveAurasDueToSpell(24395);
            target->RemoveAurasDueToSpell(24396);
            target->RemoveAurasDueToSpell(24397);
            target->RemoveAurasDueToSpell(26592);
        }
    }
}

//this method is called whenever we add / remove aura which gives m_target some imunity to some spell effect
void Aura::HandleAuraModEffectImmunity(bool apply, bool /*Real*/)
{
    // when removing flag aura, handle flag drop
    if( !apply && m_target->GetTypeId() == TYPEID_PLAYER
        && (GetSpellProto()->AuraInterruptFlags & AURA_INTERRUPT_FLAG_IMMUNE_OR_LOST_SELECTION) )
    {
        if( BattleGround *bg = ((Player*)m_target)->GetBattleGround() )
            bg->EventPlayerDroppedFlag(((Player*)m_target));
    }

    m_target->ApplySpellImmune(GetId(), IMMUNITY_EFFECT, m_modifier.m_miscvalue, apply);
}

void Aura::HandleAuraModStateImmunity(bool apply, bool Real)
{
    if(apply && Real && GetSpellProto()->AttributesEx & SPELL_ATTR_EX_DISPEL_AURAS_ON_IMMUNITY)
    {
        Unit::AuraList const& auraList = m_target->GetAurasByType(AuraType(m_modifier.m_miscvalue));
        for(Unit::AuraList::const_iterator itr = auraList.begin(); itr != auraList.end();)
        {
            if (auraList.front() != this)                   // skip itself aura (it already added)
            {
                m_target->RemoveAurasDueToSpell(auraList.front()->GetId());
                itr = auraList.begin();
            }
            else
                ++itr;
        }
    }

    m_target->ApplySpellImmune(GetId(), IMMUNITY_STATE, m_modifier.m_miscvalue, apply);
}

void Aura::HandleAuraModSchoolImmunity(bool apply, bool Real)
{
    m_target->ApplySpellImmune(GetId(),IMMUNITY_SCHOOL,m_modifier.m_miscvalue,apply);

    // remove all flag auras (they are positive, but they must be removed when you are immune)
    if( this->GetSpellProto()->AttributesEx & SPELL_ATTR_EX_DISPEL_AURAS_ON_IMMUNITY
        && this->GetSpellProto()->AttributesEx2 & SPELL_ATTR_EX2_DAMAGE_REDUCED_SHIELD )
        m_target->RemoveAurasWithInterruptFlags(AURA_INTERRUPT_FLAG_IMMUNE_OR_LOST_SELECTION);

    // TODO: optimalize this cycle - use RemoveAurasWithInterruptFlags call or something else
    if( Real && apply
        && GetSpellProto()->AttributesEx & SPELL_ATTR_EX_DISPEL_AURAS_ON_IMMUNITY
        && IsPositiveSpell(GetId()) )                       //Only positive immunity removes auras
    {
        uint32 school_mask = m_modifier.m_miscvalue;
        Unit::AuraMap& Auras = m_target->GetAuras();
        for(Unit::AuraMap::iterator iter = Auras.begin(), next; iter != Auras.end(); iter = next)
        {
            next = iter;
            ++next;
            SpellEntry const *spell = iter->second->GetSpellProto();
            if((GetSpellSchoolMask(spell) & school_mask)//Check for school mask
                && !( spell->Attributes & SPELL_ATTR_UNAFFECTED_BY_INVULNERABILITY)   //Spells unaffected by invulnerability
                && !iter->second->IsPositive()          //Don't remove positive spells
                && spell->Id != GetId() )               //Don't remove self
            {
                m_target->RemoveAurasDueToSpell(spell->Id);
                if(Auras.empty())
                    break;
                else
                    next = Auras.begin();
            }
        }
    }
    if( Real && GetSpellProto()->Mechanic == MECHANIC_BANISH )
    {
        if( apply )
            m_target->addUnitState(UNIT_STAT_ISOLATED);
        else
            m_target->clearUnitState(UNIT_STAT_ISOLATED);
    }
}

void Aura::HandleAuraModDmgImmunity(bool apply, bool /*Real*/)
{
    m_target->ApplySpellImmune(GetId(), IMMUNITY_DAMAGE, m_modifier.m_miscvalue, apply);
}

void Aura::HandleAuraModDispelImmunity(bool apply, bool Real)
{
    // all applied/removed only at real aura add/remove
    if(!Real)
        return;

    m_target->ApplySpellDispelImmunity(m_spellProto, DispelType(m_modifier.m_miscvalue), apply);
}

void Aura::HandleAuraProcTriggerSpell(bool apply, bool Real)
{
    if(!Real)
        return;

    if(apply)
    {
        // some spell have charges by functionality not have its in spell data
        switch (GetId())
        {
            case 28200:                                     // Ascendance (Talisman of Ascendance trinket)
                SetAuraCharges(6);
                break;
            default: break;
        }
    }
}

void Aura::HandleAuraModStalked(bool apply, bool /*Real*/)
{
    // used by spells: Hunter's Mark, Mind Vision, Syndicate Tracker (MURP) DND
    if(apply)
        m_target->SetFlag(UNIT_DYNAMIC_FLAGS, UNIT_DYNFLAG_TRACK_UNIT);
    else
        m_target->RemoveFlag(UNIT_DYNAMIC_FLAGS, UNIT_DYNFLAG_TRACK_UNIT);
}

/*********************************************************/
/***                   PERIODIC                        ***/
/*********************************************************/

void Aura::HandlePeriodicTriggerSpell(bool apply, bool /*Real*/)
{
    m_isPeriodic = apply;
    if (m_spellProto->Id == 66 && !apply)
    {
        if (m_removeMode == AURA_REMOVE_BY_DEFAULT && m_duration<=0)
            m_target->CastSpell(m_target, 32612, true, NULL, this);
    }
}

void Aura::HandlePeriodicTriggerSpellWithValue(bool apply, bool /*Real*/)
{
    m_isPeriodic = apply;
}

void Aura::HandlePeriodicEnergize(bool apply, bool Real)
{
    if (!Real)
        return;

    m_isPeriodic = apply;

    // Replenishment (0.25% from max)
    // Infinite Replenishment
    if (GetId() == 57669 ||
        GetId() == 61782)
        m_modifier.m_amount = m_target->GetMaxPower(POWER_MANA) * 25 / 10000;
}

void Aura::HandleAuraPowerBurn(bool apply, bool /*Real*/)
{
    m_isPeriodic = apply;
}

void Aura::HandleAuraPeriodicDummy(bool apply, bool Real)
{
    // spells required only Real aura add/remove
    if(!Real)
        return;

    // For prevent double apply bonuses
    bool loading = (m_target->GetTypeId() == TYPEID_PLAYER && ((Player*)m_target)->GetSession()->PlayerLoading());

    Unit* caster = GetCaster();

    SpellEntry const*spell = GetSpellProto();
    switch( spell->SpellFamilyName)
    {
        case SPELLFAMILY_ROGUE:
        {
            if(!apply)
            {
                switch(spell->Id)
                {
                    // Master of Subtlety
                    case 31666: m_target->RemoveAurasDueToSpell(31665); break;
                    // Overkill
                    case 58428: m_target->RemoveAurasDueToSpell(58427); break;
                }
            }
            break;
        }
        case SPELLFAMILY_HUNTER:
        {
            // Explosive Shot
            if (apply && !loading && caster)
                m_modifier.m_amount += int32(caster->GetTotalAttackPowerValue(RANGED_ATTACK) * 8 / 100);
            break;
        }
    }

    m_isPeriodic = apply;
}

void Aura::HandlePeriodicHeal(bool apply, bool /*Real*/)
{
    m_isPeriodic = apply;
}

void Aura::HandlePeriodicDamage(bool apply, bool Real)
{
    // spells required only Real aura add/remove
    if(!Real)
        return;

    m_isPeriodic = apply;

    // For prevent double apply bonuses
    bool loading = (m_target->GetTypeId() == TYPEID_PLAYER && ((Player*)m_target)->GetSession()->PlayerLoading());

    // Custom damage calculation after
    if (apply)
    {
        if(loading)
            return;

        Unit *caster = GetCaster();
        if (!caster)
            return;

        switch (m_spellProto->SpellFamilyName)
        {
            case SPELLFAMILY_GENERIC:
            {
                // Pounce Bleed
                if ( m_spellProto->SpellIconID == 147 && m_spellProto->SpellVisual[0] == 0 )
                {
                    // $AP*0.18/6 bonus per tick
                    m_modifier.m_amount += int32(caster->GetTotalAttackPowerValue(BASE_ATTACK) * 3 / 100);
                    return;
                }
                break;
            }
            case SPELLFAMILY_WARRIOR:
            {
                // Rend
                if (m_spellProto->SpellFamilyFlags & 0x0000000000000020LL)
                {
                    // $0.2*(($MWB+$mwb)/2+$AP/14*$MWS) bonus per tick
                    float ap = caster->GetTotalAttackPowerValue(BASE_ATTACK);
                    int32 mws = caster->GetAttackTime(BASE_ATTACK);
                    float mwb_min = caster->GetWeaponDamageRange(BASE_ATTACK,MINDAMAGE);
                    float mwb_max = caster->GetWeaponDamageRange(BASE_ATTACK,MAXDAMAGE);
                    m_modifier.m_amount+=int32(((mwb_min+mwb_max)/2+ap*mws/14000)*0.2f);
                    return;
                }
                break;
            }
            case SPELLFAMILY_DRUID:
            {
                // Rake
                if (m_spellProto->SpellFamilyFlags & 0x0000000000001000LL)
                {
                    // $AP*0.06 bonus per tick
                    m_modifier.m_amount += int32(caster->GetTotalAttackPowerValue(BASE_ATTACK) * 6 / 100);
                    return;
                }
                // Lacerate
                if (m_spellProto->SpellFamilyFlags & 0x000000010000000000LL)
                {
                    // $AP*0.05/5 bonus per tick
                    m_modifier.m_amount += int32(caster->GetTotalAttackPowerValue(BASE_ATTACK) / 100);
                    return;
                }
                // Rip
                if (m_spellProto->SpellFamilyFlags & 0x000000000000800000LL)
                {
                    // 0.01*$AP*cp
                    if (caster->GetTypeId() != TYPEID_PLAYER)
                        return;

                    uint8 cp = ((Player*)caster)->GetComboPoints();

                    // Idol of Feral Shadows. Cant be handled as SpellMod in SpellAura:Dummy due its dependency from CPs
                    Unit::AuraList const& dummyAuras = caster->GetAurasByType(SPELL_AURA_DUMMY);
                    for(Unit::AuraList::const_iterator itr = dummyAuras.begin(); itr != dummyAuras.end(); ++itr)
                    {
                        if((*itr)->GetId()==34241)
                        {
                            m_modifier.m_amount += cp * (*itr)->GetModifier()->m_amount;
                            break;
                        }
                    }
                    m_modifier.m_amount += int32(caster->GetTotalAttackPowerValue(BASE_ATTACK) * cp / 100);
                    return;
                }
                // Lock Jaw
                if (m_spellProto->SpellFamilyFlags & 0x1000000000000000LL)
                {
                    // 0.15*$AP
                    m_modifier.m_amount += int32(caster->GetTotalAttackPowerValue(BASE_ATTACK) * 15 / 100);
                    return;
                }
                break;
            }
            case SPELLFAMILY_ROGUE:
            {
                // Rupture
                if (m_spellProto->SpellFamilyFlags & 0x000000000000100000LL)
                {
                    if (caster->GetTypeId() != TYPEID_PLAYER)
                        return;
                    //1 point : ${($m1+$b1*1+0.015*$AP)*4} damage over 8 secs
                    //2 points: ${($m1+$b1*2+0.024*$AP)*5} damage over 10 secs
                    //3 points: ${($m1+$b1*3+0.03*$AP)*6} damage over 12 secs
                    //4 points: ${($m1+$b1*4+0.03428571*$AP)*7} damage over 14 secs
                    //5 points: ${($m1+$b1*5+0.0375*$AP)*8} damage over 16 secs
                    float AP_per_combo[6] = {0.0f, 0.015f, 0.024f, 0.03f, 0.03428571f, 0.0375f};
                    uint8 cp = ((Player*)caster)->GetComboPoints();
                    if (cp > 5) cp = 5;
                    m_modifier.m_amount += int32(caster->GetTotalAttackPowerValue(BASE_ATTACK) * AP_per_combo[cp]);
                    return;
                }
                // Garrote
                if (m_spellProto->SpellFamilyFlags & 0x000000000000000100LL)
                {
                    // $AP*0.07 bonus per tick
                    m_modifier.m_amount += int32(caster->GetTotalAttackPowerValue(BASE_ATTACK) * 7 / 100);
                    return;
                }
                // Deadly Poison
                if (m_spellProto->SpellFamilyFlags & 0x0000000000010000)
                {
                    // 0.08*$AP / 4 * amount of stack
                    m_modifier.m_amount += int32(caster->GetTotalAttackPowerValue(BASE_ATTACK) * 2 * GetStackAmount() / 100);
                    return;
                }
                break;
            }
            case SPELLFAMILY_HUNTER:
            {
                // Serpent Sting
                if (m_spellProto->SpellFamilyFlags & 0x0000000000004000LL)
                {
                    // $RAP*0.1/5 bonus per tick
                    m_modifier.m_amount += int32(caster->GetTotalAttackPowerValue(RANGED_ATTACK) * 10 / 500);
                    return;
                }
                // Immolation Trap
                if (m_spellProto->SpellFamilyFlags & 0x0000000000000004LL && m_spellProto->SpellIconID == 678)
                {
                    // $RAP*0.1/5 bonus per tick
                    m_modifier.m_amount += int32(caster->GetTotalAttackPowerValue(RANGED_ATTACK) * 10 / 500);
                    return;
                }
                break;
            }
            default:
                break;
        }
    }
    // remove time effects
    else
    {
        // Parasitic Shadowfiend - handle summoning of two Shadowfiends on DoT expire
        if(m_spellProto->Id == 41917)
            m_target->CastSpell(m_target, 41915, true);
    }
}

void Aura::HandlePeriodicDamagePCT(bool apply, bool /*Real*/)
{
    m_isPeriodic = apply;
}

void Aura::HandlePeriodicLeech(bool apply, bool /*Real*/)
{
    m_isPeriodic = apply;
}

void Aura::HandlePeriodicManaLeech(bool apply, bool /*Real*/)
{
    m_isPeriodic = apply;
}

void Aura::HandlePeriodicHealthFunnel(bool apply, bool /*Real*/)
{
    m_isPeriodic = apply;
}

/*********************************************************/
/***                  MODIFY STATS                     ***/
/*********************************************************/

/********************************/
/***        RESISTANCE        ***/
/********************************/

void Aura::HandleAuraModResistanceExclusive(bool apply, bool /*Real*/)
{
    for(int8 x = SPELL_SCHOOL_NORMAL; x < MAX_SPELL_SCHOOL;x++)
    {
        if(m_modifier.m_miscvalue & int32(1<<x))
        {
            m_target->HandleStatModifier(UnitMods(UNIT_MOD_RESISTANCE_START + x), BASE_VALUE, float(m_modifier.m_amount), apply);
            if(m_target->GetTypeId() == TYPEID_PLAYER)
                m_target->ApplyResistanceBuffModsMod(SpellSchools(x), m_positive, m_modifier.m_amount, apply);
        }
    }
}

void Aura::HandleAuraModResistance(bool apply, bool /*Real*/)
{
    for(int8 x = SPELL_SCHOOL_NORMAL; x < MAX_SPELL_SCHOOL;x++)
    {
        if(m_modifier.m_miscvalue & int32(1<<x))
        {
            m_target->HandleStatModifier(UnitMods(UNIT_MOD_RESISTANCE_START + x), TOTAL_VALUE, float(m_modifier.m_amount), apply);
            if(m_target->GetTypeId() == TYPEID_PLAYER || ((Creature*)m_target)->isPet())
                m_target->ApplyResistanceBuffModsMod(SpellSchools(x), m_positive, m_modifier.m_amount, apply);
        }
    }
}

void Aura::HandleAuraModBaseResistancePCT(bool apply, bool /*Real*/)
{
    // only players have base stats
    if(m_target->GetTypeId() != TYPEID_PLAYER)
    {
        //pets only have base armor
        if(((Creature*)m_target)->isPet() && (m_modifier.m_miscvalue & SPELL_SCHOOL_MASK_NORMAL))
            m_target->HandleStatModifier(UNIT_MOD_ARMOR, BASE_PCT, float(m_modifier.m_amount), apply);
    }
    else
    {
        for(int8 x = SPELL_SCHOOL_NORMAL; x < MAX_SPELL_SCHOOL;x++)
        {
            if(m_modifier.m_miscvalue & int32(1<<x))
                m_target->HandleStatModifier(UnitMods(UNIT_MOD_RESISTANCE_START + x), BASE_PCT, float(m_modifier.m_amount), apply);
        }
    }
}

void Aura::HandleModResistancePercent(bool apply, bool /*Real*/)
{
    for(int8 i = SPELL_SCHOOL_NORMAL; i < MAX_SPELL_SCHOOL; i++)
    {
        if(m_modifier.m_miscvalue & int32(1<<i))
        {
            m_target->HandleStatModifier(UnitMods(UNIT_MOD_RESISTANCE_START + i), TOTAL_PCT, float(m_modifier.m_amount), apply);
            if(m_target->GetTypeId() == TYPEID_PLAYER || ((Creature*)m_target)->isPet())
            {
                m_target->ApplyResistanceBuffModsPercentMod(SpellSchools(i), true, m_modifier.m_amount, apply);
                m_target->ApplyResistanceBuffModsPercentMod(SpellSchools(i), false, m_modifier.m_amount, apply);
            }
        }
    }
}

void Aura::HandleModBaseResistance(bool apply, bool /*Real*/)
{
    // only players have base stats
    if(m_target->GetTypeId() != TYPEID_PLAYER)
    {
        //only pets have base stats
        if(((Creature*)m_target)->isPet() && (m_modifier.m_miscvalue & SPELL_SCHOOL_MASK_NORMAL))
            m_target->HandleStatModifier(UNIT_MOD_ARMOR, TOTAL_VALUE, float(m_modifier.m_amount), apply);
    }
    else
    {
        for(int i = SPELL_SCHOOL_NORMAL; i < MAX_SPELL_SCHOOL; i++)
            if(m_modifier.m_miscvalue & (1<<i))
                m_target->HandleStatModifier(UnitMods(UNIT_MOD_RESISTANCE_START + i), TOTAL_VALUE, float(m_modifier.m_amount), apply);
    }
}

/********************************/
/***           STAT           ***/
/********************************/

void Aura::HandleAuraModStat(bool apply, bool /*Real*/)
{
    if (m_modifier.m_miscvalue < -2 || m_modifier.m_miscvalue > 4)
    {
        sLog.outError("WARNING: Spell %u effect %u have unsupported misc value (%i) for SPELL_AURA_MOD_STAT ",GetId(),GetEffIndex(),m_modifier.m_miscvalue);
        return;
    }

    for(int32 i = STAT_STRENGTH; i < MAX_STATS; i++)
    {
        // -1 or -2 is all stats ( misc < -2 checked in function beginning )
        if (m_modifier.m_miscvalue < 0 || m_modifier.m_miscvalue == i)
        {
            //m_target->ApplyStatMod(Stats(i), m_modifier.m_amount,apply);
            m_target->HandleStatModifier(UnitMods(UNIT_MOD_STAT_START + i), TOTAL_VALUE, float(m_modifier.m_amount), apply);
            if(m_target->GetTypeId() == TYPEID_PLAYER || ((Creature*)m_target)->isPet())
                m_target->ApplyStatBuffMod(Stats(i), m_modifier.m_amount, apply);
        }
    }
}

void Aura::HandleModPercentStat(bool apply, bool /*Real*/)
{
    if (m_modifier.m_miscvalue < -1 || m_modifier.m_miscvalue > 4)
    {
        sLog.outError("WARNING: Misc Value for SPELL_AURA_MOD_PERCENT_STAT not valid");
        return;
    }

    // only players have base stats
    if (m_target->GetTypeId() != TYPEID_PLAYER)
        return;

    for (int32 i = STAT_STRENGTH; i < MAX_STATS; ++i)
    {
        if(m_modifier.m_miscvalue == i || m_modifier.m_miscvalue == -1)
            m_target->HandleStatModifier(UnitMods(UNIT_MOD_STAT_START + i), BASE_PCT, float(m_modifier.m_amount), apply);
    }
}

void Aura::HandleModSpellDamagePercentFromStat(bool /*apply*/, bool /*Real*/)
{
    if(m_target->GetTypeId() != TYPEID_PLAYER)
        return;

    // Magic damage modifiers implemented in Unit::SpellDamageBonus
    // This information for client side use only
    // Recalculate bonus
    ((Player*)m_target)->UpdateSpellDamageAndHealingBonus();
}

void Aura::HandleModSpellHealingPercentFromStat(bool /*apply*/, bool /*Real*/)
{
    if(m_target->GetTypeId() != TYPEID_PLAYER)
        return;

    // Recalculate bonus
    ((Player*)m_target)->UpdateSpellDamageAndHealingBonus();
}

void Aura::HandleAuraModDispelResist(bool apply, bool Real)
{
    if(!Real || !apply)
        return;

    if(GetId() == 33206)
        m_target->CastSpell(m_target, 44416, true, NULL, this, GetCasterGUID());
}

void Aura::HandleModSpellDamagePercentFromAttackPower(bool /*apply*/, bool /*Real*/)
{
    if(m_target->GetTypeId() != TYPEID_PLAYER)
        return;

    // Magic damage modifiers implemented in Unit::SpellDamageBonus
    // This information for client side use only
    // Recalculate bonus
    ((Player*)m_target)->UpdateSpellDamageAndHealingBonus();
}

void Aura::HandleModSpellHealingPercentFromAttackPower(bool /*apply*/, bool /*Real*/)
{
    if(m_target->GetTypeId() != TYPEID_PLAYER)
        return;

    // Recalculate bonus
    ((Player*)m_target)->UpdateSpellDamageAndHealingBonus();
}

void Aura::HandleModHealingDone(bool /*apply*/, bool /*Real*/)
{
    if(m_target->GetTypeId() != TYPEID_PLAYER)
        return;
    // implemented in Unit::SpellHealingBonus
    // this information is for client side only
    ((Player*)m_target)->UpdateSpellDamageAndHealingBonus();
}

void Aura::HandleModTotalPercentStat(bool apply, bool /*Real*/)
{
    if (m_modifier.m_miscvalue < -1 || m_modifier.m_miscvalue > 4)
    {
        sLog.outError("WARNING: Misc Value for SPELL_AURA_MOD_PERCENT_STAT not valid");
        return;
    }

    //save current and max HP before applying aura
    uint32 curHPValue = m_target->GetHealth();
    uint32 maxHPValue = m_target->GetMaxHealth();

    for (int32 i = STAT_STRENGTH; i < MAX_STATS; i++)
    {
        if(m_modifier.m_miscvalue == i || m_modifier.m_miscvalue == -1)
        {
            m_target->HandleStatModifier(UnitMods(UNIT_MOD_STAT_START + i), TOTAL_PCT, float(m_modifier.m_amount), apply);
            if(m_target->GetTypeId() == TYPEID_PLAYER || ((Creature*)m_target)->isPet())
                m_target->ApplyStatPercentBuffMod(Stats(i), m_modifier.m_amount, apply );
        }
    }

    //recalculate current HP/MP after applying aura modifications (only for spells with 0x10 flag)
    if ((m_modifier.m_miscvalue == STAT_STAMINA) && (maxHPValue > 0) && (m_spellProto->Attributes & 0x10))
    {
        // newHP = (curHP / maxHP) * newMaxHP = (newMaxHP * curHP) / maxHP -> which is better because no int -> double -> int conversion is needed
        uint32 newHPValue = (m_target->GetMaxHealth() * curHPValue) / maxHPValue;
        m_target->SetHealth(newHPValue);
    }
}

void Aura::HandleAuraModResistenceOfStatPercent(bool /*apply*/, bool /*Real*/)
{
    if(m_target->GetTypeId() != TYPEID_PLAYER)
        return;

    if(m_modifier.m_miscvalue != SPELL_SCHOOL_MASK_NORMAL)
    {
        // support required adding replace UpdateArmor by loop by UpdateResistence at intellect update
        // and include in UpdateResistence same code as in UpdateArmor for aura mod apply.
        sLog.outError("Aura SPELL_AURA_MOD_RESISTANCE_OF_STAT_PERCENT(182) need adding support for non-armor resistances!");
        return;
    }

    // Recalculate Armor
    m_target->UpdateArmor();
}

/********************************/
/***      HEAL & ENERGIZE     ***/
/********************************/
void Aura::HandleAuraModTotalHealthPercentRegen(bool apply, bool /*Real*/)
{
    m_isPeriodic = apply;
}

void Aura::HandleAuraModTotalManaPercentRegen(bool apply, bool /*Real*/)
{
    if(m_modifier.periodictime == 0)
        m_modifier.periodictime = 1000;

    m_periodicTimer = m_modifier.periodictime;
    m_isPeriodic = apply;
}

void Aura::HandleModRegen(bool apply, bool /*Real*/)        // eating
{
    if(m_modifier.periodictime == 0)
        m_modifier.periodictime = 5000;

    m_periodicTimer = 5000;
    m_isPeriodic = apply;
}

void Aura::HandleModPowerRegen(bool apply, bool Real)       // drinking
{
    if (!Real)
        return;

    Powers pt = m_target->getPowerType();
    if(m_modifier.periodictime == 0)
    {
        // Anger Management (only spell use this aura for rage)
        if (pt == POWER_RAGE)
            m_modifier.periodictime = 3000;
        else
            m_modifier.periodictime = 2000;
    }

    m_periodicTimer = 5000;

    if (m_target->GetTypeId() == TYPEID_PLAYER && m_modifier.m_miscvalue == POWER_MANA)
        ((Player*)m_target)->UpdateManaRegen();

    m_isPeriodic = apply;
}

void Aura::HandleModPowerRegenPCT(bool /*apply*/, bool Real)
{
    // spells required only Real aura add/remove
    if(!Real)
        return;

    if (m_target->GetTypeId() != TYPEID_PLAYER)
        return;

    // Update manaregen value
    if (m_modifier.m_miscvalue == POWER_MANA)
        ((Player*)m_target)->UpdateManaRegen();
}

void Aura::HandleModManaRegen(bool /*apply*/, bool Real)
{
    // spells required only Real aura add/remove
    if(!Real)
        return;

    if (m_target->GetTypeId() != TYPEID_PLAYER)
        return;

    //Note: an increase in regen does NOT cause threat.
    ((Player*)m_target)->UpdateManaRegen();
}

void Aura::HandleComprehendLanguage(bool apply, bool /*Real*/)
{
    if(apply)
        m_target->SetFlag(UNIT_FIELD_FLAGS_2, UNIT_FLAG2_COMPREHEND_LANG);
    else
        m_target->RemoveFlag(UNIT_FIELD_FLAGS_2, UNIT_FLAG2_COMPREHEND_LANG);
}

void Aura::HandleAuraModIncreaseHealth(bool apply, bool Real)
{
    // Special case with temporary increase max/current health
    switch(GetId())
    {
        case 12976:                                         // Warrior Last Stand triggered spell
        case 28726:                                         // Nightmare Seed ( Nightmare Seed )
        case 34511:                                         // Valor (Bulwark of Kings, Bulwark of the Ancient Kings)
        case 44055:                                         // Tremendous Fortitude (Battlemaster's Alacrity)
        case 50322:                                         // Survival Instincts
        {
            if(Real)
            {
                if(apply)
                {
                    m_target->HandleStatModifier(UNIT_MOD_HEALTH, TOTAL_VALUE, float(m_modifier.m_amount), apply);
                    m_target->ModifyHealth(m_modifier.m_amount);
                }
                else
                {
                    if (int32(m_target->GetHealth()) > m_modifier.m_amount)
                        m_target->ModifyHealth(-m_modifier.m_amount);
                    else
                        m_target->SetHealth(1);
                    m_target->HandleStatModifier(UNIT_MOD_HEALTH, TOTAL_VALUE, float(m_modifier.m_amount), apply);
                }
            }
            return;
        }
    }

    // generic case
    m_target->HandleStatModifier(UNIT_MOD_HEALTH, TOTAL_VALUE, float(m_modifier.m_amount), apply);
}

void  Aura::HandleAuraModIncreaseMaxHealth(bool apply, bool /*Real*/)
{
    uint32 oldhealth = m_target->GetHealth();
    double healthPercentage = (double)oldhealth / (double)m_target->GetMaxHealth();

    m_target->HandleStatModifier(UNIT_MOD_HEALTH, TOTAL_VALUE, float(m_modifier.m_amount), apply);

    // refresh percentage
    if(oldhealth > 0)
    {
        uint32 newhealth = uint32(ceil((double)m_target->GetMaxHealth() * healthPercentage));
        if(newhealth==0)
            newhealth = 1;

        m_target->SetHealth(newhealth);
    }
}

void Aura::HandleAuraModIncreaseEnergy(bool apply, bool /*Real*/)
{
    Powers powerType = m_target->getPowerType();
    if(int32(powerType) != m_modifier.m_miscvalue)
        return;

    UnitMods unitMod = UnitMods(UNIT_MOD_POWER_START + powerType);

    m_target->HandleStatModifier(unitMod, TOTAL_VALUE, float(m_modifier.m_amount), apply);
}

void Aura::HandleAuraModIncreaseEnergyPercent(bool apply, bool /*Real*/)
{
    Powers powerType = m_target->getPowerType();
    if(int32(powerType) != m_modifier.m_miscvalue)
        return;

    UnitMods unitMod = UnitMods(UNIT_MOD_POWER_START + powerType);

    m_target->HandleStatModifier(unitMod, TOTAL_PCT, float(m_modifier.m_amount), apply);
}

void Aura::HandleAuraModIncreaseHealthPercent(bool apply, bool /*Real*/)
{
    m_target->HandleStatModifier(UNIT_MOD_HEALTH, TOTAL_PCT, float(m_modifier.m_amount), apply);
}

void Aura::HandleAuraIncreaseBaseHealthPercent(bool apply, bool /*Real*/)
{
    m_target->HandleStatModifier(UNIT_MOD_HEALTH, BASE_PCT, float(m_modifier.m_amount), apply);
}

/********************************/
/***          FIGHT           ***/
/********************************/

void Aura::HandleAuraModParryPercent(bool /*apply*/, bool /*Real*/)
{
    if(m_target->GetTypeId() != TYPEID_PLAYER)
        return;

    ((Player*)m_target)->UpdateParryPercentage();
}

void Aura::HandleAuraModDodgePercent(bool /*apply*/, bool /*Real*/)
{
    if(m_target->GetTypeId() != TYPEID_PLAYER)
        return;

    ((Player*)m_target)->UpdateDodgePercentage();
    //sLog.outError("BONUS DODGE CHANCE: + %f", float(m_modifier.m_amount));
}

void Aura::HandleAuraModBlockPercent(bool /*apply*/, bool /*Real*/)
{
    if(m_target->GetTypeId() != TYPEID_PLAYER)
        return;

    ((Player*)m_target)->UpdateBlockPercentage();
    //sLog.outError("BONUS BLOCK CHANCE: + %f", float(m_modifier.m_amount));
}

void Aura::HandleAuraModRegenInterrupt(bool /*apply*/, bool Real)
{
    // spells required only Real aura add/remove
    if(!Real)
        return;

    if(m_target->GetTypeId() != TYPEID_PLAYER)
        return;

    ((Player*)m_target)->UpdateManaRegen();
}

void Aura::HandleAuraModCritPercent(bool apply, bool Real)
{
    if(m_target->GetTypeId() != TYPEID_PLAYER)
        return;

    // apply item specific bonuses for already equipped weapon
    if(Real)
    {
        for(int i = 0; i < MAX_ATTACK; ++i)
            if(Item* pItem = ((Player*)m_target)->GetWeaponForAttack(WeaponAttackType(i)))
                ((Player*)m_target)->_ApplyWeaponDependentAuraCritMod(pItem, WeaponAttackType(i), this, apply);
    }

    // mods must be applied base at equipped weapon class and subclass comparison
    // with spell->EquippedItemClass and  EquippedItemSubClassMask and EquippedItemInventoryTypeMask
    // m_modifier.m_miscvalue comparison with item generated damage types

    if (GetSpellProto()->EquippedItemClass == -1)
    {
        ((Player*)m_target)->HandleBaseModValue(CRIT_PERCENTAGE,         FLAT_MOD, float (m_modifier.m_amount), apply);
        ((Player*)m_target)->HandleBaseModValue(OFFHAND_CRIT_PERCENTAGE, FLAT_MOD, float (m_modifier.m_amount), apply);
        ((Player*)m_target)->HandleBaseModValue(RANGED_CRIT_PERCENTAGE,  FLAT_MOD, float (m_modifier.m_amount), apply);
    }
    else
    {
        // done in Player::_ApplyWeaponDependentAuraMods
    }
}

void Aura::HandleModHitChance(bool apply, bool /*Real*/)
{
    if(m_target->GetTypeId() == TYPEID_PLAYER)
    {
        ((Player*)m_target)->UpdateMeleeHitChances();
        ((Player*)m_target)->UpdateRangedHitChances();
    }
    else
    {
        m_target->m_modMeleeHitChance += apply ? m_modifier.m_amount : (-m_modifier.m_amount);
        m_target->m_modRangedHitChance += apply ? m_modifier.m_amount : (-m_modifier.m_amount);
    }
}

void Aura::HandleModSpellHitChance(bool apply, bool /*Real*/)
{
    if(m_target->GetTypeId() == TYPEID_PLAYER)
    {
        ((Player*)m_target)->UpdateSpellHitChances();
    }
    else
    {
        m_target->m_modSpellHitChance += apply ? m_modifier.m_amount: (-m_modifier.m_amount);
    }
}

void Aura::HandleModSpellCritChance(bool apply, bool Real)
{
    // spells required only Real aura add/remove
    if(!Real)
        return;

    if(m_target->GetTypeId() == TYPEID_PLAYER)
    {
        ((Player*)m_target)->UpdateAllSpellCritChances();
    }
    else
    {
        m_target->m_baseSpellCritChance += apply ? m_modifier.m_amount:(-m_modifier.m_amount);
    }
}

void Aura::HandleModSpellCritChanceShool(bool /*apply*/, bool Real)
{
    // spells required only Real aura add/remove
    if(!Real)
        return;

    if(m_target->GetTypeId() != TYPEID_PLAYER)
        return;

    for(int school = SPELL_SCHOOL_NORMAL; school < MAX_SPELL_SCHOOL; ++school)
        if (m_modifier.m_miscvalue & (1<<school))
            ((Player*)m_target)->UpdateSpellCritChance(school);
}

/********************************/
/***         ATTACK SPEED     ***/
/********************************/

void Aura::HandleModCastingSpeed(bool apply, bool /*Real*/)
{
    m_target->ApplyCastTimePercentMod(m_modifier.m_amount,apply);
}

void Aura::HandleModMeleeRangedSpeedPct(bool apply, bool /*Real*/)
{
    m_target->ApplyAttackTimePercentMod(BASE_ATTACK, m_modifier.m_amount, apply);
    m_target->ApplyAttackTimePercentMod(OFF_ATTACK, m_modifier.m_amount, apply);
    m_target->ApplyAttackTimePercentMod(RANGED_ATTACK, m_modifier.m_amount, apply);
}

void Aura::HandleModCombatSpeedPct(bool apply, bool /*Real*/)
{
    m_target->ApplyCastTimePercentMod(m_modifier.m_amount, apply);
    m_target->ApplyAttackTimePercentMod(BASE_ATTACK, m_modifier.m_amount, apply);
    m_target->ApplyAttackTimePercentMod(OFF_ATTACK, m_modifier.m_amount, apply);
    m_target->ApplyAttackTimePercentMod(RANGED_ATTACK, m_modifier.m_amount, apply);
}

void Aura::HandleModAttackSpeed(bool apply, bool /*Real*/)
{
    if(!m_target->isAlive() )
        return;

    m_target->ApplyAttackTimePercentMod(BASE_ATTACK,m_modifier.m_amount,apply);
}

void Aura::HandleHaste(bool apply, bool /*Real*/)
{
    m_target->ApplyAttackTimePercentMod(BASE_ATTACK, m_modifier.m_amount, apply);
    m_target->ApplyAttackTimePercentMod(OFF_ATTACK, m_modifier.m_amount, apply);
    m_target->ApplyAttackTimePercentMod(RANGED_ATTACK, m_modifier.m_amount, apply);
}

void Aura::HandleAuraModRangedHaste(bool apply, bool /*Real*/)
{
    m_target->ApplyAttackTimePercentMod(RANGED_ATTACK, m_modifier.m_amount, apply);
}

void Aura::HandleRangedAmmoHaste(bool apply, bool /*Real*/)
{
    if(m_target->GetTypeId() != TYPEID_PLAYER)
        return;
    m_target->ApplyAttackTimePercentMod(RANGED_ATTACK,m_modifier.m_amount, apply);
}

/********************************/
/***        ATTACK POWER      ***/
/********************************/

void Aura::HandleAuraModAttackPower(bool apply, bool /*Real*/)
{
    m_target->HandleStatModifier(UNIT_MOD_ATTACK_POWER, TOTAL_VALUE, float(m_modifier.m_amount), apply);
}

void Aura::HandleAuraModRangedAttackPower(bool apply, bool /*Real*/)
{
    if((m_target->getClassMask() & CLASSMASK_WAND_USERS)!=0)
        return;

    m_target->HandleStatModifier(UNIT_MOD_ATTACK_POWER_RANGED, TOTAL_VALUE, float(m_modifier.m_amount), apply);
}

void Aura::HandleAuraModAttackPowerPercent(bool apply, bool /*Real*/)
{
    //UNIT_FIELD_ATTACK_POWER_MULTIPLIER = multiplier - 1
    m_target->HandleStatModifier(UNIT_MOD_ATTACK_POWER, TOTAL_PCT, float(m_modifier.m_amount), apply);
}

void Aura::HandleAuraModRangedAttackPowerPercent(bool apply, bool /*Real*/)
{
    if((m_target->getClassMask() & CLASSMASK_WAND_USERS)!=0)
        return;

    //UNIT_FIELD_RANGED_ATTACK_POWER_MULTIPLIER = multiplier - 1
    m_target->HandleStatModifier(UNIT_MOD_ATTACK_POWER_RANGED, TOTAL_PCT, float(m_modifier.m_amount), apply);
}

void Aura::HandleAuraModRangedAttackPowerOfStatPercent(bool /*apply*/, bool Real)
{
    // spells required only Real aura add/remove
    if(!Real)
        return;

    // Recalculate bonus
    if(m_target->GetTypeId() == TYPEID_PLAYER && !(m_target->getClassMask() & CLASSMASK_WAND_USERS))
        ((Player*)m_target)->UpdateAttackPowerAndDamage(true);
}

void Aura::HandleAuraModAttackPowerOfStatPercent(bool /*apply*/, bool Real)
{
    // spells required only Real aura add/remove
    if(!Real)
        return;

    // Recalculate bonus
    if(m_target->GetTypeId() == TYPEID_PLAYER)
        ((Player*)m_target)->UpdateAttackPowerAndDamage(false);
}

/********************************/
/***        DAMAGE BONUS      ***/
/********************************/
void Aura::HandleModDamageDone(bool apply, bool Real)
{
    // apply item specific bonuses for already equipped weapon
    if(Real && m_target->GetTypeId() == TYPEID_PLAYER)
    {
        for(int i = 0; i < MAX_ATTACK; ++i)
            if(Item* pItem = ((Player*)m_target)->GetWeaponForAttack(WeaponAttackType(i)))
                ((Player*)m_target)->_ApplyWeaponDependentAuraDamageMod(pItem, WeaponAttackType(i), this, apply);
    }

    // m_modifier.m_miscvalue is bitmask of spell schools
    // 1 ( 0-bit ) - normal school damage (SPELL_SCHOOL_MASK_NORMAL)
    // 126 - full bitmask all magic damages (SPELL_SCHOOL_MASK_MAGIC) including wands
    // 127 - full bitmask any damages
    //
    // mods must be applied base at equipped weapon class and subclass comparison
    // with spell->EquippedItemClass and  EquippedItemSubClassMask and EquippedItemInventoryTypeMask
    // m_modifier.m_miscvalue comparison with item generated damage types

    if((m_modifier.m_miscvalue & SPELL_SCHOOL_MASK_NORMAL) != 0)
    {
        // apply generic physical damage bonuses including wand case
        if (GetSpellProto()->EquippedItemClass == -1 || m_target->GetTypeId() != TYPEID_PLAYER)
        {
            m_target->HandleStatModifier(UNIT_MOD_DAMAGE_MAINHAND, TOTAL_VALUE, float(m_modifier.m_amount), apply);
            m_target->HandleStatModifier(UNIT_MOD_DAMAGE_OFFHAND, TOTAL_VALUE, float(m_modifier.m_amount), apply);
            m_target->HandleStatModifier(UNIT_MOD_DAMAGE_RANGED, TOTAL_VALUE, float(m_modifier.m_amount), apply);
        }
        else
        {
            // done in Player::_ApplyWeaponDependentAuraMods
        }

        if(m_target->GetTypeId() == TYPEID_PLAYER)
        {
            if(m_positive)
                m_target->ApplyModUInt32Value(PLAYER_FIELD_MOD_DAMAGE_DONE_POS, m_modifier.m_amount, apply);
            else
                m_target->ApplyModUInt32Value(PLAYER_FIELD_MOD_DAMAGE_DONE_NEG, m_modifier.m_amount, apply);
        }
    }

    // Skip non magic case for speedup
    if((m_modifier.m_miscvalue & SPELL_SCHOOL_MASK_MAGIC) == 0)
        return;

    if( GetSpellProto()->EquippedItemClass != -1 || GetSpellProto()->EquippedItemInventoryTypeMask != 0 )
    {
        // wand magic case (skip generic to all item spell bonuses)
        // done in Player::_ApplyWeaponDependentAuraMods

        // Skip item specific requirements for not wand magic damage
        return;
    }

    // Magic damage modifiers implemented in Unit::SpellDamageBonus
    // This information for client side use only
    if(m_target->GetTypeId() == TYPEID_PLAYER)
    {
        if(m_positive)
        {
            for(int i = SPELL_SCHOOL_HOLY; i < MAX_SPELL_SCHOOL; ++i)
            {
                if((m_modifier.m_miscvalue & (1<<i)) != 0)
                    m_target->ApplyModUInt32Value(PLAYER_FIELD_MOD_DAMAGE_DONE_POS + i, m_modifier.m_amount, apply);
            }
        }
        else
        {
            for(int i = SPELL_SCHOOL_HOLY; i < MAX_SPELL_SCHOOL; ++i)
            {
                if((m_modifier.m_miscvalue & (1<<i)) != 0)
                    m_target->ApplyModUInt32Value(PLAYER_FIELD_MOD_DAMAGE_DONE_NEG + i, m_modifier.m_amount, apply);
            }
        }
        Pet* pet = m_target->GetPet();
        if(pet)
            pet->UpdateAttackPowerAndDamage();
    }
}

void Aura::HandleModDamagePercentDone(bool apply, bool Real)
{
    sLog.outDebug("AURA MOD DAMAGE type:%u negative:%u", m_modifier.m_miscvalue, m_positive ? 0 : 1);

    // apply item specific bonuses for already equipped weapon
    if(Real && m_target->GetTypeId() == TYPEID_PLAYER)
    {
        for(int i = 0; i < MAX_ATTACK; ++i)
            if(Item* pItem = ((Player*)m_target)->GetWeaponForAttack(WeaponAttackType(i)))
                ((Player*)m_target)->_ApplyWeaponDependentAuraDamageMod(pItem, WeaponAttackType(i), this, apply);
    }

    // m_modifier.m_miscvalue is bitmask of spell schools
    // 1 ( 0-bit ) - normal school damage (SPELL_SCHOOL_MASK_NORMAL)
    // 126 - full bitmask all magic damages (SPELL_SCHOOL_MASK_MAGIC) including wand
    // 127 - full bitmask any damages
    //
    // mods must be applied base at equipped weapon class and subclass comparison
    // with spell->EquippedItemClass and  EquippedItemSubClassMask and EquippedItemInventoryTypeMask
    // m_modifier.m_miscvalue comparison with item generated damage types

    if((m_modifier.m_miscvalue & SPELL_SCHOOL_MASK_NORMAL) != 0)
    {
        // apply generic physical damage bonuses including wand case
        if (GetSpellProto()->EquippedItemClass == -1 || m_target->GetTypeId() != TYPEID_PLAYER)
        {
            m_target->HandleStatModifier(UNIT_MOD_DAMAGE_MAINHAND, TOTAL_PCT, float(m_modifier.m_amount), apply);
            m_target->HandleStatModifier(UNIT_MOD_DAMAGE_OFFHAND, TOTAL_PCT, float(m_modifier.m_amount), apply);
            m_target->HandleStatModifier(UNIT_MOD_DAMAGE_RANGED, TOTAL_PCT, float(m_modifier.m_amount), apply);
        }
        else
        {
            // done in Player::_ApplyWeaponDependentAuraMods
        }
        // For show in client
        if(m_target->GetTypeId() == TYPEID_PLAYER)
            m_target->ApplyModSignedFloatValue(PLAYER_FIELD_MOD_DAMAGE_DONE_PCT, m_modifier.m_amount/100.0f, apply);
    }

    // Skip non magic case for speedup
    if((m_modifier.m_miscvalue & SPELL_SCHOOL_MASK_MAGIC) == 0)
        return;

    if( GetSpellProto()->EquippedItemClass != -1 || GetSpellProto()->EquippedItemInventoryTypeMask != 0 )
    {
        // wand magic case (skip generic to all item spell bonuses)
        // done in Player::_ApplyWeaponDependentAuraMods

        // Skip item specific requirements for not wand magic damage
        return;
    }

    // Magic damage percent modifiers implemented in Unit::SpellDamageBonus
    // Send info to client
    if(m_target->GetTypeId() == TYPEID_PLAYER)
        for(int i = SPELL_SCHOOL_HOLY; i < MAX_SPELL_SCHOOL; ++i)
            m_target->ApplyModSignedFloatValue(PLAYER_FIELD_MOD_DAMAGE_DONE_PCT + i, m_modifier.m_amount/100.0f, apply);
}

void Aura::HandleModOffhandDamagePercent(bool apply, bool Real)
{
    // spells required only Real aura add/remove
    if(!Real)
        return;

    sLog.outDebug("AURA MOD OFFHAND DAMAGE");

    m_target->HandleStatModifier(UNIT_MOD_DAMAGE_OFFHAND, TOTAL_PCT, float(m_modifier.m_amount), apply);
}

/********************************/
/***        POWER COST        ***/
/********************************/

void Aura::HandleModPowerCostPCT(bool apply, bool Real)
{
    // spells required only Real aura add/remove
    if(!Real)
        return;

    float amount = m_modifier.m_amount/100.0f;
    for(int i = 0; i < MAX_SPELL_SCHOOL; ++i)
        if(m_modifier.m_miscvalue & (1<<i))
            m_target->ApplyModSignedFloatValue(UNIT_FIELD_POWER_COST_MULTIPLIER + i, amount, apply);
}

void Aura::HandleModPowerCost(bool apply, bool Real)
{
    // spells required only Real aura add/remove
    if(!Real)
        return;

    for(int i = 0; i < MAX_SPELL_SCHOOL; ++i)
        if(m_modifier.m_miscvalue & (1<<i))
            m_target->ApplyModInt32Value(UNIT_FIELD_POWER_COST_MODIFIER + i, m_modifier.m_amount, apply);
}

void Aura::HandleNoReagentUseAura(bool /*Apply*/, bool Real)
{
    // spells required only Real aura add/remove
    if(!Real)
        return;
    if(m_target->GetTypeId() != TYPEID_PLAYER)
        return;
    uint32 mask[3] = {0, 0, 0};
    Unit::AuraList const& noReagent = m_target->GetAurasByType(SPELL_AURA_NO_REAGENT_USE);
        for(Unit::AuraList::const_iterator i = noReagent.begin(); i !=  noReagent.end(); ++i)
        {
            uint32 const *ptr = (*i)->getAuraSpellClassMask();
            mask[0] |= ptr[0];
            mask[1] |= ptr[1];
            mask[2] |= ptr[2];
        }

    m_target->SetUInt32Value(PLAYER_NO_REAGENT_COST_1+0, mask[0]);
    m_target->SetUInt32Value(PLAYER_NO_REAGENT_COST_1+1, mask[1]);
    m_target->SetUInt32Value(PLAYER_NO_REAGENT_COST_1+2, mask[2]);
}

/*********************************************************/
/***                    OTHERS                         ***/
/*********************************************************/

void Aura::HandleShapeshiftBoosts(bool apply)
{
    uint32 spellId = 0;
    uint32 spellId2 = 0;
    uint32 HotWSpellId = 0;

    switch(GetModifier()->m_miscvalue)
    {
        case FORM_CAT:
            spellId = 3025;
            HotWSpellId = 24900;
            break;
        case FORM_TREE:
            spellId = 5420;
            spellId2 = 34123;
            break;
        case FORM_TRAVEL:
            spellId = 5419;
            break;
        case FORM_AQUA:
            spellId = 5421;
            break;
        case FORM_BEAR:
            spellId = 1178;
            spellId2 = 21178;
            HotWSpellId = 24899;
            break;
        case FORM_DIREBEAR:
            spellId = 9635;
            spellId2 = 21178;
            HotWSpellId = 24899;
            break;
        case FORM_BATTLESTANCE:
            spellId = 21156;
            break;
        case FORM_DEFENSIVESTANCE:
            spellId = 7376;
            break;
        case FORM_BERSERKERSTANCE:
            spellId = 7381;
            break;
        case FORM_MOONKIN:
            spellId = 24905;
            // aura from effect trigger spell
            spellId2 = 24907;
            break;
        case FORM_FLIGHT:
            spellId = 33948;
            spellId2 = 34764;
            break;
        case FORM_FLIGHT_EPIC:
            spellId  = 40122;
            spellId2 = 40121;
            break;
        case FORM_METAMORPHOSIS:
            spellId  = 54817;
            spellId2 = 54879;
            break;
        case FORM_SPIRITOFREDEMPTION:
            spellId  = 27792;
            spellId2 = 27795;                               // must be second, this important at aura remove to prevent to early iterator invalidation.
            break;
        case FORM_GHOSTWOLF:
        case FORM_AMBIENT:
        case FORM_GHOUL:
        case FORM_SHADOW:
        case FORM_STEALTH:
        case FORM_CREATURECAT:
        case FORM_CREATUREBEAR:
            spellId = 0;
            break;
    }

    uint32 form = GetModifier()->m_miscvalue-1;

    if(apply)
    {
        if (spellId) m_target->CastSpell(m_target, spellId, true, NULL, this );
        if (spellId2) m_target->CastSpell(m_target, spellId2, true, NULL, this);

        if(m_target->GetTypeId() == TYPEID_PLAYER)
        {
            const PlayerSpellMap& sp_list = ((Player *)m_target)->GetSpellMap();
            for (PlayerSpellMap::const_iterator itr = sp_list.begin(); itr != sp_list.end(); ++itr)
            {
                if(itr->second->state == PLAYERSPELL_REMOVED) continue;
                if(itr->first==spellId || itr->first==spellId2) continue;
                SpellEntry const *spellInfo = sSpellStore.LookupEntry(itr->first);
                if (!spellInfo || !(spellInfo->Attributes & (SPELL_ATTR_PASSIVE | (1<<7))))
                    continue;
                if (spellInfo->Stances & (1<<form))
                    m_target->CastSpell(m_target, itr->first, true, NULL, this);
            }
            //LotP
            if (((Player*)m_target)->HasSpell(17007))
            {
                SpellEntry const *spellInfo = sSpellStore.LookupEntry(24932);
                if (spellInfo && spellInfo->Stances & (1<<form))
                    m_target->CastSpell(m_target, 24932, true, NULL, this);
            }
            // HotW
            if (HotWSpellId)
            {
                Unit::AuraList const& mModTotalStatPct = m_target->GetAurasByType(SPELL_AURA_MOD_TOTAL_STAT_PERCENTAGE);
                for(Unit::AuraList::const_iterator i = mModTotalStatPct.begin(); i != mModTotalStatPct.end(); ++i)
                {
                    if ((*i)->GetSpellProto()->SpellIconID == 240 && (*i)->GetModifier()->m_miscvalue == 3)
                    {
                        int32 HotWMod = (*i)->GetModifier()->m_amount;
                        if(GetModifier()->m_miscvalue == FORM_CAT)
                            HotWMod /= 2;

                        m_target->CastCustomSpell(m_target, HotWSpellId, &HotWMod, NULL, NULL, true, NULL, this);
                        break;
                    }
                }
            }
        }
    }
    else
    {
        m_target->RemoveAurasDueToSpell(spellId);
        m_target->RemoveAurasDueToSpell(spellId2);

        Unit::AuraMap& tAuras = m_target->GetAuras();
        for (Unit::AuraMap::iterator itr = tAuras.begin(); itr != tAuras.end();)
        {
            if (itr->second->IsRemovedOnShapeLost())
            {
                m_target->RemoveAurasDueToSpell(itr->second->GetId());
                itr = tAuras.begin();
            }
            else
            {
                ++itr;
            }
        }
    }

    /*double healthPercentage = (double)m_target->GetHealth() / (double)m_target->GetMaxHealth();
    m_target->SetHealth(uint32(ceil((double)m_target->GetMaxHealth() * healthPercentage)));*/
}

void Aura::HandleAuraEmpathy(bool apply, bool /*Real*/)
{
    if(m_target->GetTypeId() != TYPEID_UNIT)
        return;

    CreatureInfo const * ci = objmgr.GetCreatureTemplate(m_target->GetEntry());
    if(ci && ci->type == CREATURE_TYPE_BEAST)
        m_target->ApplyModUInt32Value(UNIT_DYNAMIC_FLAGS, UNIT_DYNFLAG_SPECIALINFO, apply);
}

void Aura::HandleAuraUntrackable(bool apply, bool /*Real*/)
{
    if(apply)
        m_target->SetByteFlag(UNIT_FIELD_BYTES_1, 3, UNIT_BYTE1_FLAG_UNTRACKABLE);
    else
        m_target->RemoveByteFlag(UNIT_FIELD_BYTES_1, 3, UNIT_BYTE1_FLAG_UNTRACKABLE);
}

void Aura::HandleAuraModPacify(bool apply, bool /*Real*/)
{
    if(m_target->GetTypeId() != TYPEID_PLAYER)
        return;

    if(apply)
        m_target->SetFlag(UNIT_FIELD_FLAGS, UNIT_FLAG_PACIFIED);
    else
        m_target->RemoveFlag(UNIT_FIELD_FLAGS, UNIT_FLAG_PACIFIED);
}

void Aura::HandleAuraModPacifyAndSilence(bool apply, bool Real)
{
    HandleAuraModPacify(apply, Real);
    HandleAuraModSilence(apply, Real);
}

void Aura::HandleAuraGhost(bool apply, bool /*Real*/)
{
    if(m_target->GetTypeId() != TYPEID_PLAYER)
        return;

    if(apply)
    {
        m_target->SetFlag(PLAYER_FLAGS, PLAYER_FLAGS_GHOST);
    }
    else
    {
        m_target->RemoveFlag(PLAYER_FLAGS, PLAYER_FLAGS_GHOST);
    }
}

void Aura::HandleAuraAllowFlight(bool apply, bool Real)
{
    // all applied/removed only at real aura add/remove
    if(!Real)
        return;

    // allow fly
    WorldPacket data;
    if(apply)
        data.Initialize(SMSG_MOVE_SET_CAN_FLY, 12);
    else
        data.Initialize(SMSG_MOVE_UNSET_CAN_FLY, 12);
    data.append(m_target->GetPackGUID());
    data << uint32(0);                                      // unk
    m_target->SendMessageToSet(&data, true);
}

void Aura::HandleModRating(bool apply, bool Real)
{
    // spells required only Real aura add/remove
    if(!Real)
        return;

    if(m_target->GetTypeId() != TYPEID_PLAYER)
        return;

    for (uint32 rating = 0; rating < MAX_COMBAT_RATING; ++rating)
        if (m_modifier.m_miscvalue & (1 << rating))
            ((Player*)m_target)->ApplyRatingMod(CombatRating(rating), m_modifier.m_amount, apply);
}

void Aura::HandleModRatingFromStat(bool apply, bool Real)
{
    // spells required only Real aura add/remove
    if(!Real)
        return;

    if(m_target->GetTypeId() != TYPEID_PLAYER)
        return;
    // Just recalculate ratings
    for (uint32 rating = 0; rating < MAX_COMBAT_RATING; ++rating)
        if (m_modifier.m_miscvalue & (1 << rating))
            ((Player*)m_target)->ApplyRatingMod(CombatRating(rating), 0, apply);
}

void Aura::HandleForceMoveForward(bool apply, bool Real)
{
    if(!Real || m_target->GetTypeId() != TYPEID_PLAYER)
        return;
    if(apply)
        m_target->SetFlag(UNIT_FIELD_FLAGS_2, UNIT_FLAG2_FORCE_MOVE);
    else
        m_target->RemoveFlag(UNIT_FIELD_FLAGS_2, UNIT_FLAG2_FORCE_MOVE);
}

void Aura::HandleAuraModExpertise(bool /*apply*/, bool /*Real*/)
{
    if(m_target->GetTypeId() != TYPEID_PLAYER)
        return;

    ((Player*)m_target)->UpdateExpertise(BASE_ATTACK);
    ((Player*)m_target)->UpdateExpertise(OFF_ATTACK);
}

void Aura::HandleModTargetResistance(bool apply, bool Real)
{
    // spells required only Real aura add/remove
    if(!Real)
        return;
    // applied to damage as HandleNoImmediateEffect in Unit::CalcAbsorbResist and Unit::CalcArmorReducedDamage

    // show armor penetration
    if (m_target->GetTypeId() == TYPEID_PLAYER && (m_modifier.m_miscvalue & SPELL_SCHOOL_MASK_NORMAL))
        m_target->ApplyModInt32Value(PLAYER_FIELD_MOD_TARGET_PHYSICAL_RESISTANCE, m_modifier.m_amount, apply);

    // show as spell penetration only full spell penetration bonuses (all resistances except armor and holy
    if (m_target->GetTypeId() == TYPEID_PLAYER && (m_modifier.m_miscvalue & SPELL_SCHOOL_MASK_SPELL)==SPELL_SCHOOL_MASK_SPELL)
        m_target->ApplyModInt32Value(PLAYER_FIELD_MOD_TARGET_RESISTANCE, m_modifier.m_amount, apply);
}

void Aura::HandleShieldBlockValue(bool apply, bool /*Real*/)
{
    BaseModType modType = FLAT_MOD;
    if(m_modifier.m_auraname == SPELL_AURA_MOD_SHIELD_BLOCKVALUE_PCT)
        modType = PCT_MOD;

    if(m_target->GetTypeId() == TYPEID_PLAYER)
        ((Player*)m_target)->HandleBaseModValue(SHIELD_BLOCK_VALUE, modType, float(m_modifier.m_amount), apply);
}

void Aura::HandleAuraRetainComboPoints(bool apply, bool Real)
{
    // spells required only Real aura add/remove
    if(!Real)
        return;

    if(m_target->GetTypeId() != TYPEID_PLAYER)
        return;

    Player *target = (Player*)m_target;

    // combo points was added in SPELL_EFFECT_ADD_COMBO_POINTS handler
    // remove only if aura expire by time (in case combo points amount change aura removed without combo points lost)
    if( !apply && m_duration==0 && target->GetComboTarget())
        if(Unit* unit = ObjectAccessor::GetUnit(*m_target,target->GetComboTarget()))
            target->AddComboPoints(unit, -m_modifier.m_amount);
}

void Aura::HandleModUnattackable( bool Apply, bool Real )
{
    if(Real && Apply)
     {
        m_target->CombatStop();
        m_target->RemoveAurasWithInterruptFlags(AURA_INTERRUPT_FLAG_IMMUNE_OR_LOST_SELECTION);
     }
    m_target->ApplyModFlag(UNIT_FIELD_FLAGS, UNIT_FLAG_NON_ATTACKABLE,Apply);
}

void Aura::HandleSpiritOfRedemption( bool apply, bool Real )
{
    // spells required only Real aura add/remove
    if(!Real)
        return;

    // prepare spirit state
    if(apply)
    {
        if(m_target->GetTypeId()==TYPEID_PLAYER)
        {
            // disable breath/etc timers
            ((Player*)m_target)->StopMirrorTimers();

            // set stand state (expected in this form)
            if(!m_target->IsStandState())
                m_target->SetStandState(UNIT_STAND_STATE_STAND);
        }

        m_target->SetHealth(1);
    }
    // die at aura end
    else
        m_target->DealDamage(m_target, m_target->GetHealth(), NULL, DIRECT_DAMAGE, SPELL_SCHOOL_MASK_NORMAL, GetSpellProto(), false);
}

void Aura::CleanupTriggeredSpells()
{
    if (m_spellProto->SpellFamilyName == SPELLFAMILY_WARRIOR && m_spellProto->SpellFamilyFlags & 0x0000001000000020LL)
    {
        // Blood Frenzy remove
        m_target->RemoveAurasDueToSpell(30069);
        m_target->RemoveAurasDueToSpell(30070);
        return;
    }

    uint32 tSpellId = m_spellProto->EffectTriggerSpell[GetEffIndex()];
    if(!tSpellId)
        return;

    SpellEntry const* tProto = sSpellStore.LookupEntry(tSpellId);
    if(!tProto)
        return;

    if(GetSpellDuration(tProto) != -1)
        return;

    // needed for spell 43680, maybe others
    // TODO: is there a spell flag, which can solve this in a more sophisticated way?
    if(m_spellProto->EffectApplyAuraName[GetEffIndex()] == SPELL_AURA_PERIODIC_TRIGGER_SPELL &&
            GetSpellDuration(m_spellProto) == m_spellProto->EffectAmplitude[GetEffIndex()])
        return;
    m_target->RemoveAurasDueToSpell(tSpellId);
}

void Aura::HandleSchoolAbsorb(bool apply, bool Real)
{
    if(!Real)
        return;

    // prevent double apply bonuses
    if(apply && (m_target->GetTypeId()!=TYPEID_PLAYER || !((Player*)m_target)->GetSession()->PlayerLoading()))
    {
        if(Unit* caster = GetCaster())
        {
            float DoneActualBenefit = 0.0f;
            switch(m_spellProto->SpellFamilyName)
            {
                case SPELLFAMILY_PRIEST:
                    if(m_spellProto->SpellFamilyFlags == 0x1) //PW:S
                    {
                        //+30% from +healing bonus
                        DoneActualBenefit = caster->SpellBaseHealingBonus(GetSpellSchoolMask(m_spellProto)) * 0.3f;
                        break;
                    }
                    break;
                case SPELLFAMILY_MAGE:
                    if(m_spellProto->SpellFamilyFlags == 0x80100 || m_spellProto->SpellFamilyFlags == 0x8 || m_spellProto->SpellFamilyFlags == 0x100000000LL)
                    {
                        //frost ward, fire ward, ice barrier
                        //+10% from +spd bonus
                        DoneActualBenefit = caster->SpellBaseDamageBonus(GetSpellSchoolMask(m_spellProto)) * 0.1f;
                        break;
                    }
                    break;
                case SPELLFAMILY_WARLOCK:
                    if(m_spellProto->SpellFamilyFlags == 0x00)
                    {
                        //shadow ward
                        //+10% from +spd bonus
                        DoneActualBenefit = caster->SpellBaseDamageBonus(GetSpellSchoolMask(m_spellProto)) * 0.1f;
                        break;
                    }
                    break;
                default:
                    break;
            }

            DoneActualBenefit *= caster->CalculateLevelPenalty(GetSpellProto());

            m_modifier.m_amount += (int32)DoneActualBenefit;
        }
    }
}

void Aura::PeriodicTick()
{
    if(!m_target->isAlive())
        return;

    switch(m_modifier.m_auraname)
    {
        case SPELL_AURA_PERIODIC_DAMAGE:
        case SPELL_AURA_PERIODIC_DAMAGE_PERCENT:
        {
            Unit *pCaster = GetCaster();
            if(!pCaster)
                return;

            if( GetSpellProto()->Effect[GetEffIndex()] == SPELL_EFFECT_PERSISTENT_AREA_AURA &&
                pCaster->SpellHitResult(m_target, GetSpellProto(), false) != SPELL_MISS_NONE)
                return;

            // Check for immune (not use charges)
            if(m_target->IsImmunedToDamage(GetSpellSchoolMask(GetSpellProto())))
                return;

            // some auras remove at specific health level or more
            if(m_modifier.m_auraname == SPELL_AURA_PERIODIC_DAMAGE)
            {
                switch(GetId())
                {
                    case 43093: case 31956: case 38801:
                    case 35321: case 38363: case 39215:
                        if(m_target->GetHealth() == m_target->GetMaxHealth() )
                        {
                            m_target->RemoveAurasDueToSpell(GetId());
                            return;
                        }
                        break;
                    case 38772:
                    {
                        uint32 percent =
                            GetEffIndex() < 2 && GetSpellProto()->Effect[GetEffIndex()]==SPELL_EFFECT_DUMMY ?
                            pCaster->CalculateSpellDamage(GetSpellProto(),GetEffIndex()+1,GetSpellProto()->EffectBasePoints[GetEffIndex()+1],m_target) :
                            100;
                        if(m_target->GetHealth()*100 >= m_target->GetMaxHealth()*percent )
                        {
                            m_target->RemoveAurasDueToSpell(GetId());
                            return;
                        }
                        break;
                    }
                    default:
                        break;
                }
            }

            uint32 absorb = 0;
            uint32 resist = 0;
            CleanDamage cleanDamage =  CleanDamage(0, BASE_ATTACK, MELEE_HIT_NORMAL );

            // ignore non positive values (can be result apply spellmods to aura damage
            uint32 amount = m_modifier.m_amount > 0 ? m_modifier.m_amount : 0;

            uint32 pdamage;

            if(m_modifier.m_auraname == SPELL_AURA_PERIODIC_DAMAGE)
            {
                pdamage = amount;

                // Calculate armor mitigation if it is a physical spell
                // But not for bleed mechanic spells
                if ( GetSpellSchoolMask(GetSpellProto()) & SPELL_SCHOOL_MASK_NORMAL &&
                     GetEffectMechanic(GetSpellProto(), m_effIndex) != MECHANIC_BLEED)
                {
                    uint32 pdamageReductedArmor = pCaster->CalcArmorReducedDamage(m_target, pdamage);
                    cleanDamage.damage += pdamage - pdamageReductedArmor;
                    pdamage = pdamageReductedArmor;
                }

                pdamage = pCaster->SpellDamageBonus(m_target, GetSpellProto(), pdamage, DOT, GetStackAmount());

                // Curse of Agony damage-per-tick calculation
                if (GetSpellProto()->SpellFamilyName==SPELLFAMILY_WARLOCK && (GetSpellProto()->SpellFamilyFlags & 0x0000000000000400LL) && GetSpellProto()->SpellIconID==544)
                {
                    // 1..4 ticks, 1/2 from normal tick damage
                    if (m_duration>=((m_maxduration-m_modifier.periodictime)*2/3))
                        pdamage = pdamage/2;
                    // 9..12 ticks, 3/2 from normal tick damage
                    else if(m_duration<((m_maxduration-m_modifier.periodictime)/3))
                        pdamage += (pdamage+1)/2;           // +1 prevent 0.5 damage possible lost at 1..4 ticks
                    // 5..8 ticks have normal tick damage
                }
            }
            else
                pdamage = uint32(m_target->GetMaxHealth()*amount/100);

            //As of 2.2 resilience reduces damage from DoT ticks as much as the chance to not be critically hit
            // Reduce dot damage from resilience for players
            if (m_target->GetTypeId() == TYPEID_PLAYER)
                pdamage-=((Player*)m_target)->GetDotDamageReduction(pdamage);

            pCaster->CalcAbsorbResist(m_target, GetSpellSchoolMask(GetSpellProto()), DOT, pdamage, &absorb, &resist);

            sLog.outDetail("PeriodicTick: %u (TypeId: %u) attacked %u (TypeId: %u) for %u dmg inflicted by %u abs is %u",
                GUID_LOPART(GetCasterGUID()), GuidHigh2TypeId(GUID_HIPART(GetCasterGUID())), m_target->GetGUIDLow(), m_target->GetTypeId(), pdamage, GetId(),absorb);

            pCaster->DealDamageMods(m_target,pdamage,&absorb);

            WorldPacket data(SMSG_PERIODICAURALOG, (21+16));// we guess size
            data.append(m_target->GetPackGUID());
            data.appendPackGUID(GetCasterGUID());
            data << uint32(GetId());
            data << uint32(1);
            data << uint32(m_modifier.m_auraname);
            data << (uint32)pdamage;
            data << uint32(0);                              // overkill
            data << (uint32)GetSpellSchoolMask(GetSpellProto()); // will be mask in 2.4.x
            data << (uint32)absorb;
            data << (uint32)resist;
            m_target->SendMessageToSet(&data, true);

            Unit* target = m_target;                        // aura can be deleted in DealDamage
            SpellEntry const* spellProto = GetSpellProto();

            // Set trigger flag
            uint32 procAttacker = PROC_FLAG_ON_DO_PERIODIC;//   | PROC_FLAG_SUCCESSFUL_HARMFUL_SPELL_HIT;
            uint32 procVictim   = PROC_FLAG_ON_TAKE_PERIODIC;// | PROC_FLAG_TAKEN_HARMFUL_SPELL_HIT;
            pdamage = (pdamage <= absorb+resist) ? 0 : (pdamage-absorb-resist);
            if (pdamage)
                procVictim|=PROC_FLAG_TAKEN_ANY_DAMAGE;
            pCaster->ProcDamageAndSpell(target, procAttacker, procVictim, PROC_EX_NORMAL_HIT, pdamage, BASE_ATTACK, spellProto);

            pCaster->DealDamage(target, pdamage, &cleanDamage, DOT, GetSpellSchoolMask(spellProto), spellProto, true);
            break;
        }
        case SPELL_AURA_PERIODIC_LEECH:
        case SPELL_AURA_PERIODIC_HEALTH_FUNNEL:
        {
            Unit *pCaster = GetCaster();
            if(!pCaster)
                return;

            if(!pCaster->isAlive())
                return;

            if( GetSpellProto()->Effect[GetEffIndex()] == SPELL_EFFECT_PERSISTENT_AREA_AURA &&
                pCaster->SpellHitResult(m_target, GetSpellProto(), false) != SPELL_MISS_NONE)
                return;

            // Check for immune
            if(m_target->IsImmunedToDamage(GetSpellSchoolMask(GetSpellProto())))
                return;

            uint32 absorb=0;
            uint32 resist=0;
            CleanDamage cleanDamage =  CleanDamage(0, BASE_ATTACK, MELEE_HIT_NORMAL );

            uint32 pdamage = m_modifier.m_amount > 0 ? m_modifier.m_amount : 0;

            //Calculate armor mitigation if it is a physical spell
            if (GetSpellSchoolMask(GetSpellProto()) & SPELL_SCHOOL_MASK_NORMAL)
            {
                uint32 pdamageReductedArmor = pCaster->CalcArmorReducedDamage(m_target, pdamage);
                cleanDamage.damage += pdamage - pdamageReductedArmor;
                pdamage = pdamageReductedArmor;
            }

            pdamage = pCaster->SpellDamageBonus(m_target, GetSpellProto(), pdamage, DOT, GetStackAmount());

            //As of 2.2 resilience reduces damage from DoT ticks as much as the chance to not be critically hit
            // Reduce dot damage from resilience for players
            if (m_target->GetTypeId()==TYPEID_PLAYER)
                pdamage-=((Player*)m_target)->GetDotDamageReduction(pdamage);

            pCaster->CalcAbsorbResist(m_target, GetSpellSchoolMask(GetSpellProto()), DOT, pdamage, &absorb, &resist);

            if(m_target->GetHealth() < pdamage)
                pdamage = uint32(m_target->GetHealth());

            sLog.outDetail("PeriodicTick: %u (TypeId: %u) health leech of %u (TypeId: %u) for %u dmg inflicted by %u abs is %u",
                GUID_LOPART(GetCasterGUID()), GuidHigh2TypeId(GUID_HIPART(GetCasterGUID())), m_target->GetGUIDLow(), m_target->GetTypeId(), pdamage, GetId(),absorb);

            pCaster->SendSpellNonMeleeDamageLog(m_target, GetId(), pdamage, GetSpellSchoolMask(GetSpellProto()), absorb, resist, false, 0);


            Unit* target = m_target;                        // aura can be deleted in DealDamage
            SpellEntry const* spellProto = GetSpellProto();
            float multiplier = spellProto->EffectMultipleValue[GetEffIndex()] > 0 ? spellProto->EffectMultipleValue[GetEffIndex()] : 1;
            int32 stackAmount = GetStackAmount();

            // Set trigger flag
            uint32 procAttacker = PROC_FLAG_ON_DO_PERIODIC;//   | PROC_FLAG_SUCCESSFUL_HARMFUL_SPELL_HIT;
            uint32 procVictim   = PROC_FLAG_ON_TAKE_PERIODIC;// | PROC_FLAG_TAKEN_HARMFUL_SPELL_HIT;
            pdamage = (pdamage <= absorb+resist) ? 0 : (pdamage-absorb-resist);
            if (pdamage)
                procVictim|=PROC_FLAG_TAKEN_ANY_DAMAGE;
            pCaster->ProcDamageAndSpell(target, procAttacker, procVictim, PROC_EX_NORMAL_HIT, pdamage, BASE_ATTACK, spellProto);
            int32 new_damage = pCaster->DealDamage(target, pdamage, &cleanDamage, DOT, GetSpellSchoolMask(spellProto), spellProto, false);

            if (!target->isAlive() && pCaster->IsNonMeleeSpellCasted(false))
            {
                for (uint32 i = CURRENT_FIRST_NON_MELEE_SPELL; i < CURRENT_MAX_SPELL; i++)
                {
                    if (pCaster->m_currentSpells[i] && pCaster->m_currentSpells[i]->m_spellInfo->Id == spellProto->Id)
                        pCaster->m_currentSpells[i]->cancel();
                }
            }


            if(Player *modOwner = pCaster->GetSpellModOwner())
                modOwner->ApplySpellMod(spellProto->Id, SPELLMOD_MULTIPLE_VALUE, multiplier);

            uint32 heal = pCaster->SpellHealingBonus(pCaster, spellProto, uint32(new_damage * multiplier), DOT, stackAmount);

            int32 gain = pCaster->DealHeal(pCaster, heal, spellProto);
            pCaster->getHostilRefManager().threatAssist(pCaster, gain * 0.5f, spellProto);
            break;
        }
        case SPELL_AURA_PERIODIC_HEAL:
        case SPELL_AURA_OBS_MOD_HEALTH:
        {
            Unit *pCaster = GetCaster();
            if(!pCaster)
                return;

            // heal for caster damage (must be alive)
            if(m_target != pCaster && GetSpellProto()->SpellVisual[0]==163 && !pCaster->isAlive())
                return;

            // ignore non positive values (can be result apply spellmods to aura damage
            uint32 amount = m_modifier.m_amount > 0 ? m_modifier.m_amount : 0;

            uint32 pdamage;

            if(m_modifier.m_auraname==SPELL_AURA_OBS_MOD_HEALTH)
                pdamage = uint32(m_target->GetMaxHealth() * amount/100);
            else
                pdamage = amount;

            pdamage = pCaster->SpellHealingBonus(m_target, GetSpellProto(), pdamage, DOT, GetStackAmount());

            sLog.outDetail("PeriodicTick: %u (TypeId: %u) heal of %u (TypeId: %u) for %u health inflicted by %u",
                GUID_LOPART(GetCasterGUID()), GuidHigh2TypeId(GUID_HIPART(GetCasterGUID())), m_target->GetGUIDLow(), m_target->GetTypeId(), pdamage, GetId());

            WorldPacket data(SMSG_PERIODICAURALOG, (21+16));// we guess size
            data.append(m_target->GetPackGUID());
            data.appendPackGUID(GetCasterGUID());
            data << uint32(GetId());
            data << uint32(1);
            data << uint32(m_modifier.m_auraname);
            data << (uint32)pdamage;
            data << uint32(0);                              // wotlk
            m_target->SendMessageToSet(&data, true);

            int32 gain = m_target->ModifyHealth(pdamage);

            // add HoTs to amount healed in bgs
            if( pCaster->GetTypeId() == TYPEID_PLAYER )
                if( BattleGround *bg = ((Player*)pCaster)->GetBattleGround() )
                    bg->UpdatePlayerScore(((Player*)pCaster), SCORE_HEALING_DONE, gain);

            m_target->getHostilRefManager().threatAssist(pCaster, float(gain) * 0.5f, GetSpellProto());

            SpellEntry const* spellProto = GetSpellProto();

            // heal for caster damage
            if(m_target!=pCaster && spellProto->SpellVisual[0] == 163)
            {
                uint32 dmg = spellProto->manaPerSecond;
                if(pCaster->GetHealth() <= dmg && pCaster->GetTypeId()==TYPEID_PLAYER)
                {
                    pCaster->RemoveAurasDueToSpell(GetId());

                    // finish current generic/channeling spells, don't affect autorepeat
                    if(pCaster->m_currentSpells[CURRENT_GENERIC_SPELL])
                    {
                        pCaster->m_currentSpells[CURRENT_GENERIC_SPELL]->finish();
                    }
                    if(pCaster->m_currentSpells[CURRENT_CHANNELED_SPELL])
                    {
                        pCaster->m_currentSpells[CURRENT_CHANNELED_SPELL]->SendChannelUpdate(0);
                        pCaster->m_currentSpells[CURRENT_CHANNELED_SPELL]->finish();
                    }
                }
                else
                {
                    uint32 damage = gain;
                    uint32 absorb = 0;
                    pCaster->DealDamageMods(pCaster,damage,&absorb);
                    pCaster->SendSpellNonMeleeDamageLog(pCaster, GetId(), damage, GetSpellSchoolMask(GetSpellProto()), absorb, 0, false, 0, false);

                    CleanDamage cleanDamage =  CleanDamage(0, BASE_ATTACK, MELEE_HIT_NORMAL );
                    pCaster->DealDamage(pCaster, damage, &cleanDamage, NODAMAGE, GetSpellSchoolMask(GetSpellProto()), GetSpellProto(), true);
                }
            }

//            uint32 procAttacker = PROC_FLAG_ON_DO_PERIODIC;//   | PROC_FLAG_SUCCESSFUL_HEAL;
//            uint32 procVictim   = 0;//ROC_FLAG_ON_TAKE_PERIODIC | PROC_FLAG_TAKEN_HEAL;
            // ignore item heals
//            if(procSpell && !haveCastItem)
//                pCaster->ProcDamageAndSpell(target, procAttacker, procVictim, PROC_EX_NORMAL_HIT, pdamage, BASE_ATTACK, spellProto);
            break;
        }
        case SPELL_AURA_PERIODIC_MANA_LEECH:
        {
            if(m_modifier.m_miscvalue < 0 || m_modifier.m_miscvalue >= MAX_POWERS)
                return;

            Powers power = Powers(m_modifier.m_miscvalue);

            // power type might have changed between aura applying and tick (druid's shapeshift)
            if(m_target->getPowerType() != power)
                return;

            Unit *pCaster = GetCaster();
            if(!pCaster)
                return;

            if(!pCaster->isAlive())
                return;

            if( GetSpellProto()->Effect[GetEffIndex()]==SPELL_EFFECT_PERSISTENT_AREA_AURA &&
                pCaster->SpellHitResult(m_target, GetSpellProto(), false) != SPELL_MISS_NONE)
                return;

            // Check for immune (not use charges)
            if(m_target->IsImmunedToDamage(GetSpellSchoolMask(GetSpellProto())))
                return;

            // ignore non positive values (can be result apply spellmods to aura damage
            uint32 pdamage = m_modifier.m_amount > 0 ? m_modifier.m_amount : 0;

            // Special case: draining x% of mana (up to a maximum of 2*x% of the caster's maximum mana)
            // It's mana percent cost spells, m_modifier.m_amount is percent drain from target
            if (m_spellProto->ManaCostPercentage)
            {
                // max value
                uint32 maxmana = pCaster->GetMaxPower(power)  * pdamage * 2 / 100;
                pdamage = m_target->GetMaxPower(power) * pdamage / 100;
                if(pdamage > maxmana)
                    pdamage = maxmana;
            }

            sLog.outDetail("PeriodicTick: %u (TypeId: %u) power leech of %u (TypeId: %u) for %u dmg inflicted by %u",
                GUID_LOPART(GetCasterGUID()), GuidHigh2TypeId(GUID_HIPART(GetCasterGUID())), m_target->GetGUIDLow(), m_target->GetTypeId(), pdamage, GetId());

            int32 drain_amount = m_target->GetPower(power) > pdamage ? pdamage : m_target->GetPower(power);

            // resilience reduce mana draining effect at spell crit damage reduction (added in 2.4)
            if (power == POWER_MANA && m_target->GetTypeId() == TYPEID_PLAYER)
                drain_amount -= ((Player*)m_target)->GetSpellCritDamageReduction(drain_amount);

            m_target->ModifyPower(power, -drain_amount);

            float gain_multiplier = 0;

            if(pCaster->GetMaxPower(power) > 0)
            {
                gain_multiplier = GetSpellProto()->EffectMultipleValue[GetEffIndex()];

                if(Player *modOwner = pCaster->GetSpellModOwner())
                    modOwner->ApplySpellMod(GetId(), SPELLMOD_MULTIPLE_VALUE, gain_multiplier);
            }

            WorldPacket data(SMSG_PERIODICAURALOG, (21+16));// we guess size
            data.append(m_target->GetPackGUID());
            data.appendPackGUID(GetCasterGUID());
            data << uint32(GetId());
            data << uint32(1);
            data << uint32(m_modifier.m_auraname);
            data << (uint32)power;                          // power type
            data << (uint32)drain_amount;
            data << (float)gain_multiplier;
            m_target->SendMessageToSet(&data, true);

            int32 gain_amount = int32(drain_amount*gain_multiplier);

            if(gain_amount)
            {
                int32 gain = pCaster->ModifyPower(power,gain_amount);
                m_target->AddThreat(pCaster, float(gain) * 0.5f, GetSpellSchoolMask(GetSpellProto()), GetSpellProto());
            }
            break;
        }
        case SPELL_AURA_PERIODIC_ENERGIZE:
        {
            // ignore non positive values (can be result apply spellmods to aura damage
            uint32 pdamage = m_modifier.m_amount > 0 ? m_modifier.m_amount : 0;

            sLog.outDetail("PeriodicTick: %u (TypeId: %u) energize %u (TypeId: %u) for %u dmg inflicted by %u",
                GUID_LOPART(GetCasterGUID()), GuidHigh2TypeId(GUID_HIPART(GetCasterGUID())), m_target->GetGUIDLow(), m_target->GetTypeId(), pdamage, GetId());

            if(m_modifier.m_miscvalue < 0 || m_modifier.m_miscvalue >= MAX_POWERS)
                break;

            Powers power = Powers(m_modifier.m_miscvalue);

            if(m_target->GetMaxPower(power) == 0)
                break;

            WorldPacket data(SMSG_PERIODICAURALOG, (21+16));// we guess size
            data.append(m_target->GetPackGUID());
            data.appendPackGUID(GetCasterGUID());
            data << uint32(GetId());
            data << uint32(1);
            data << uint32(m_modifier.m_auraname);
            data << (uint32)power;                          // power type
            data << (uint32)pdamage;
            m_target->SendMessageToSet(&data, true);

            int32 gain = m_target->ModifyPower(power,pdamage);

            if(Unit* pCaster = GetCaster())
                m_target->getHostilRefManager().threatAssist(pCaster, float(gain) * 0.5f, GetSpellProto());
            break;
        }
        case SPELL_AURA_OBS_MOD_MANA:
        {
            // ignore non positive values (can be result apply spellmods to aura damage
            uint32 amount = m_modifier.m_amount > 0 ? m_modifier.m_amount : 0;

            uint32 pdamage = uint32(m_target->GetMaxPower(POWER_MANA) * amount/100);

            sLog.outDetail("PeriodicTick: %u (TypeId: %u) energize %u (TypeId: %u) for %u mana inflicted by %u",
                GUID_LOPART(GetCasterGUID()), GuidHigh2TypeId(GUID_HIPART(GetCasterGUID())), m_target->GetGUIDLow(), m_target->GetTypeId(), pdamage, GetId());

            if(m_target->GetMaxPower(POWER_MANA) == 0)
                break;

            WorldPacket data(SMSG_PERIODICAURALOG, (21+16));// we guess size
            data.append(m_target->GetPackGUID());
            data.appendPackGUID(GetCasterGUID());
            data << uint32(GetId());
            data << uint32(1);
            data << uint32(m_modifier.m_auraname);
            data << (uint32)0;                              // ?
            data << (uint32)pdamage;
            m_target->SendMessageToSet(&data,true);

            int32 gain = m_target->ModifyPower(POWER_MANA, pdamage);

            if(Unit* pCaster = GetCaster())
                m_target->getHostilRefManager().threatAssist(pCaster, float(gain) * 0.5f, GetSpellProto());
            break;
        }
        case SPELL_AURA_POWER_BURN_MANA:
        {
            Unit *pCaster = GetCaster();
            if(!pCaster)
                return;

            // Check for immune (not use charges)
            if(m_target->IsImmunedToDamage(GetSpellSchoolMask(GetSpellProto())))
                return;

            int32 pdamage = m_modifier.m_amount > 0 ? m_modifier.m_amount : 0;

            Powers powerType = Powers(m_modifier.m_miscvalue);

            if(!m_target->isAlive() || m_target->getPowerType() != powerType)
                return;

            // resilience reduce mana draining effect at spell crit damage reduction (added in 2.4)
            if (powerType == POWER_MANA && m_target->GetTypeId() == TYPEID_PLAYER)
                pdamage -= ((Player*)m_target)->GetSpellCritDamageReduction(pdamage);

            uint32 gain = uint32(-m_target->ModifyPower(powerType, -pdamage));

            gain = uint32(gain * GetSpellProto()->EffectMultipleValue[GetEffIndex()]);

            SpellEntry const* spellProto = GetSpellProto();
            //maybe has to be sent different to client, but not by SMSG_PERIODICAURALOG
            SpellNonMeleeDamage damageInfo(pCaster, m_target, spellProto->Id, spellProto->SchoolMask);
            pCaster->CalculateSpellDamage(&damageInfo, gain, spellProto);

            pCaster->DealDamageMods(damageInfo.target, damageInfo.damage, &damageInfo.absorb);

            pCaster->SendSpellNonMeleeDamageLog(&damageInfo);

            // Set trigger flag
            uint32 procAttacker = PROC_FLAG_ON_DO_PERIODIC;//   | PROC_FLAG_SUCCESSFUL_HARMFUL_SPELL_HIT;
            uint32 procVictim   = PROC_FLAG_ON_TAKE_PERIODIC;// | PROC_FLAG_TAKEN_HARMFUL_SPELL_HIT;
            uint32 procEx       = createProcExtendMask(&damageInfo, SPELL_MISS_NONE);
            if (damageInfo.damage)
                procVictim|=PROC_FLAG_TAKEN_ANY_DAMAGE;

            pCaster->ProcDamageAndSpell(damageInfo.target, procAttacker, procVictim, procEx, damageInfo.damage, BASE_ATTACK, spellProto);

            pCaster->DealSpellDamage(&damageInfo, true);
            break;
        }
        case SPELL_AURA_MOD_REGEN:
        {
            int32 gain = m_target->ModifyHealth(m_modifier.m_amount);
            if (Unit *caster = GetCaster())
                m_target->getHostilRefManager().threatAssist(caster, float(gain) * 0.5f, GetSpellProto());
            break;
        }
        case SPELL_AURA_MOD_POWER_REGEN:
        {
            Powers pt = m_target->getPowerType();
            if(int32(pt) != m_modifier.m_miscvalue)
                return;

            if ( GetSpellProto()->AuraInterruptFlags & AURA_INTERRUPT_FLAG_NOT_SEATED )
            {
                // eating anim
                m_target->HandleEmoteCommand(EMOTE_ONESHOT_EAT);
            }
            else if( GetId() == 20577 )
            {
                // cannibalize anim
                m_target->HandleEmoteCommand(EMOTE_STATE_CANNIBALIZE);
            }

            // Anger Management
            // amount = 1+ 16 = 17 = 3,4*5 = 10,2*5/3
            // so 17 is rounded amount for 5 sec tick grow ~ 1 range grow in 3 sec
            if(pt == POWER_RAGE)
                m_target->ModifyPower(pt, m_modifier.m_amount*3/5);
            break;
        }
        // Here tick dummy auras
        case SPELL_AURA_PERIODIC_DUMMY:
        {
            PeriodicDummyTick();
            break;
        }
        case SPELL_AURA_PERIODIC_TRIGGER_SPELL:
        {
            TriggerSpell();
            break;
        }
        case SPELL_AURA_PERIODIC_TRIGGER_SPELL_WITH_VALUE:
        {
            TriggerSpellWithValue();
            break;
        }
        default:
            break;
    }
}

void Aura::PeriodicDummyTick()
{
    Unit *caster = GetCaster();
    SpellEntry const* spell = GetSpellProto();
    switch (spell->SpellFamilyName)
    {
        case SPELLFAMILY_GENERIC:
        switch (spell->Id)
        {
            // Drink
            case 430:
            case 431:
            case 432:
            case 1133:
            case 1135:
            case 1137:
            case 10250:
            case 22734:
            case 27089:
            case 34291:
            case 43706:
            case 46755:
            case 49472: // Drink Coffee
            case 61830:
            {
                if (m_target->GetTypeId() != TYPEID_PLAYER)
                    return;
                // Search SPELL_AURA_MOD_POWER_REGEN aura for this spell and add bonus
                Unit::AuraList const& aura = m_target->GetAurasByType(SPELL_AURA_MOD_POWER_REGEN);
                for(Unit::AuraList::const_iterator i = aura.begin(); i != aura.end(); ++i)
                {
                    if ((*i)->GetId() == GetId())
                    {
                        (*i)->GetModifier()->m_amount = m_modifier.m_amount;
                        ((Player*)m_target)->UpdateManaRegen();
                        // Disable continue
                        m_isPeriodic = false;
                        return;
                    }
                }
                return;
            }
            // Forsaken Skills
            case 7054:
            {
                // Possibly need cast one of them (but
                // 7038 Forsaken Skill: Swords
                // 7039 Forsaken Skill: Axes
                // 7040 Forsaken Skill: Daggers
                // 7041 Forsaken Skill: Maces
                // 7042 Forsaken Skill: Staves
                // 7043 Forsaken Skill: Bows
                // 7044 Forsaken Skill: Guns
                // 7045 Forsaken Skill: 2H Axes
                // 7046 Forsaken Skill: 2H Maces
                // 7047 Forsaken Skill: 2H Swords
                // 7048 Forsaken Skill: Defense
                // 7049 Forsaken Skill: Fire
                // 7050 Forsaken Skill: Frost
                // 7051 Forsaken Skill: Holy
                // 7053 Forsaken Skill: Shadow
                return;
            }
//        // Panda
//        case 19230: break;
//        // Gossip NPC Periodic - Talk
//        case 33208: break;
//        // Gossip NPC Periodic - Despawn
//        case 33209: break;
//        // Steal Weapon
//        case 36207: break;
//        // Simon Game START timer, (DND)
//        case 39993: break;
//        // Knockdown Fel Cannon: break; The Aggro Burst
//        case 40119: break;
//        // Old Mount Spell
//        case 40154: break;
//        // Magnetic Pull
//        case 40581: break;
//        // Ethereal Ring: break; The Bolt Burst
//        case 40801: break;
//        // Crystal Prison
//        case 40846: break;
//        // Copy Weapon
//        case 41054: break;
//        // Dementia
//        case 41404: break;
//        // Ethereal Ring Visual, Lightning Aura
//        case 41477: break;
//        // Ethereal Ring Visual, Lightning Aura (Fork)
//        case 41525: break;
//        // Ethereal Ring Visual, Lightning Jumper Aura
//        case 41567: break;
//        // No Man's Land
//        case 41955: break;
//        // Headless Horseman - Fire
//        case 42074: break;
//        // Headless Horseman - Visual - Large Fire
//        case 42075: break;
//        // Headless Horseman - Start Fire, Periodic Aura
//        case 42140: break;
//        // Ram Speed Boost
//        case 42152: break;
//        // Headless Horseman - Fires Out Victory Aura
//        case 42235: break;
//        // Pumpkin Life Cycle
//        case 42280: break;
//        // Brewfest Request Chick Chuck Mug Aura
//        case 42537: break;
//        // Squashling
//        case 42596: break;
//        // Headless Horseman Climax, Head: Periodic
//        case 42603: break;
//        // Fire Bomb
//        case 42621: break;
//        // Headless Horseman - Conflagrate, Periodic Aura
//        case 42637: break;
//        // Headless Horseman - Create Pumpkin Treats Aura
//        case 42774: break;
//        // Headless Horseman Climax - Summoning Rhyme Aura
//        case 42879: break;
//        // Tricky Treat
//        case 42919: break;
//        // Giddyup!
//        case 42924: break;
//        // Ram - Trot
//        case 42992: break;
//        // Ram - Canter
//        case 42993: break;
//        // Ram - Gallop
//        case 42994: break;
//        // Ram Level - Neutral
//        case 43310: break;
//        // Headless Horseman - Maniacal Laugh, Maniacal, Delayed 17
//        case 43884: break;
//        // Wretched!
//        case 43963: break;
//        // Headless Horseman - Maniacal Laugh, Maniacal, other, Delayed 17
//        case 44000: break;
//        // Energy Feedback
//        case 44328: break;
//        // Romantic Picnic
//        case 45102: break;
//        // Romantic Picnic
//        case 45123: break;
//        // Looking for Love
//        case 45124: break;
//        // Kite - Lightning Strike Kite Aura
//        case 45197: break;
//        // Rocket Chicken
//        case 45202: break;
//        // Copy Offhand Weapon
//        case 45205: break;
//        // Upper Deck - Kite - Lightning Periodic Aura
//        case 45207: break;
//        // Kite -Sky  Lightning Strike Kite Aura
//        case 45251: break;
//        // Ribbon Pole Dancer Check Aura
//        case 45390: break;
//        // Holiday - Midsummer, Ribbon Pole Periodic Visual
//        case 45406: break;
//        // Parachute
//        case 45472: break;
//        // Alliance Flag, Extra Damage Debuff
//        case 45898: break;
//        // Horde Flag, Extra Damage Debuff
//        case 45899: break;
//        // Ahune - Summoning Rhyme Aura
//        case 45926: break;
//        // Ahune - Slippery Floor
//        case 45945: break;
//        // Ahune's Shield
//        case 45954: break;
//        // Nether Vapor Lightning
//        case 45960: break;
//        // Darkness
//        case 45996: break;
//        // Summon Blood Elves Periodic
//        case 46041: break;
//        // Transform Visual Missile Periodic
//        case 46205: break;
//        // Find Opening Beam End
//        case 46333: break;
//        // Ice Spear Control Aura
//        case 46371: break;
//        // Hailstone Chill
//        case 46458: break;
//        // Hailstone Chill, Internal
//        case 46465: break;
//        // Chill, Internal Shifter
//        case 46549: break;
//        // Summon Ice Spear Knockback Delayer
//        case 46878: break;
//        // Burninate Effect
//        case 47214: break;
//        // Fizzcrank Practice Parachute
//        case 47228: break;
//        // Send Mug Control Aura
//        case 47369: break;
//        // Direbrew's Disarm (precast)
//        case 47407: break;
//        // Mole Machine Port Schedule
//        case 47489: break;
//        case 47941: break; // Crystal Spike
//        case 48200: break; // Healer Aura
//        case 48630: break; // Summon Gauntlet Mobs Periodic
//        case 49313: break; // Proximity Mine Area Aura
//        // Mole Machine Portal Schedule
//        case 49466: break;
//        case 49555: break; // Corpse Explode
//        case 49592: break; // Temporal Rift
//        case 49957: break; // Cutting Laser
//        case 50085: break; // Slow Fall
//        // Listening to Music
//        case 50493: break;
//        // Love Rocket Barrage
//        case 50530: break;
// Exist more after, need add later
            default:
                break;
        }
        break;
        case SPELLFAMILY_MAGE:
        {
            // Mirror Image
//            if (spell->Id == 55342)
//                return;
            break;
        }
        case SPELLFAMILY_WARRIOR:
        {
            // Armored to the Teeth
            if (spell->SpellIconID == 3516)
            {
                // Increases your attack power by $s1 for every $s2 armor value you have.
                // Calculate AP bonus (from 1 efect of this spell)
                int32 apBonus = m_modifier.m_amount * m_target->GetArmor() / m_target->CalculateSpellDamage(spell, 1, spell->EffectBasePoints[1], m_target);
                m_target->CastCustomSpell(m_target, 61217, &apBonus, &apBonus, 0, true, 0, this);
                return;
            }
            break;
        }
        case SPELLFAMILY_DRUID:
        {
            switch (spell->Id)
            {
                // Frenzied Regeneration
                case 22842:
                {
                    // Converts up to 10 rage per second into health for $d.  Each point of rage is converted into ${$m2/10}.1% of max health.
                    // Should be manauser
                    if (m_target->getPowerType() != POWER_RAGE)
                        return;
                    uint32 rage = m_target->GetPower(POWER_RAGE);
                    // Nothing todo
                    if (rage == 0)
                        return;
                    int32 mod = (rage < 100) ? rage : 100;
                    int32 points = m_target->CalculateSpellDamage(spell, 1, spell->EffectBasePoints[1], m_target);
                    int32 regen = m_target->GetMaxHealth() * (mod * points / 10) / 1000;
                    m_target->CastCustomSpell(m_target, 22845, &regen, 0, 0, true, 0, this);
                    m_target->SetPower(POWER_RAGE, rage-mod);
                    return;
                }
                // Force of Nature
                case 33831:
                    return;
                default:
                    break;
            }
            break;
        }
        case SPELLFAMILY_ROGUE:
        {
//            switch (spell->Id)
//            {
                // Master of Subtlety
//                case 31666: break;
                // Killing Spree
//                case 51690: break;
                // Overkill
//                case 58428: break;
//                default:
//                    break;
//            }
            break;
        }
        case SPELLFAMILY_HUNTER:
        {
            // Explosive Shot
            if (spell->SpellFamilyFlags & 0x8000000000000000LL)
            {
                if (!caster)
                    return;
                int32 damage = m_modifier.m_amount;
                // Full damage to target at 0 tick
                if (m_duration > m_modifier.periodictime)
                {
                    caster->CastCustomSpell(m_target, 53352, &damage, 0, 0, true, 0, this);
                    return;
                }
                damage/=4;
                caster->CastCustomSpell(m_target, 56298, &damage, 0, 0, true, 0, this);
                return;
            }
            switch (spell->Id)
            {
                // Harpooner's Mark
                // case 40084:
                //    return;
                // Feeding Frenzy Rank 1
                case 53511:
                    if ( m_target->GetHealth() * 100 < m_target->GetMaxHealth() * 35 )
                        m_target->CastSpell(m_target, 60096, true, 0, this);
                    return;
                // Feeding Frenzy Rank 2
                case 53512:
                    if ( m_target->GetHealth() * 100 < m_target->GetMaxHealth() * 35 )
                        m_target->CastSpell(m_target, 60097, true, 0, this);
                    return;
                default:
                    break;
            }
            break;
        }
        case SPELLFAMILY_SHAMAN:
        {
            // Astral Shift
            if (spell->Id == 52179)
            {
                // Periodic need for remove visual on stun/fear/silence lost
                if (!(m_target->GetUInt32Value(UNIT_FIELD_FLAGS)&(UNIT_FLAG_STUNNED|UNIT_FLAG_FLEEING|UNIT_FLAG_SILENCED)))
                    m_target->RemoveAurasDueToSpell(52179);
                return;
            }
            break;
        }
        case SPELLFAMILY_DEATHKNIGHT:
        {
            // Death and Decay
            if (spell->SpellFamilyFlags & 0x0000000000000020LL)
            {
                if (caster)
                    caster->CastCustomSpell(m_target, 52212, &m_modifier.m_amount, NULL, NULL, true, 0, this);
                return;
            }
            // Raise Dead
//            if (spell->SpellFamilyFlags & 0x0000000000001000LL)
//                return;
            // Chains of Ice
            if (spell->SpellFamilyFlags & 0x0000400000000000LL)
            {
                // Get 0 effect aura
                Aura *slow = m_target->GetAura(GetId(), 0);
                if (slow)
                {
                    slow->ApplyModifier(false, true);
                    Modifier *mod = slow->GetModifier();
                    mod->m_amount+= m_modifier.m_amount;
                    if (mod->m_amount > 0) mod->m_amount = 0;
                    slow->ApplyModifier(true, true);
                }
                return;
            }
            // Summon Gargoyle
//            if (spell->SpellFamilyFlags & 0x0000008000000000LL)
//                return;
            // Death Rune Mastery
//            if (spell->SpellFamilyFlags & 0x0000000000004000LL)
//                return;
            // Bladed Armor
            if (spell->SpellIconID == 2653)
            {
                // Increases your attack power by $s1 for every $s2 armor value you have.
                // Calculate AP bonus (from 1 efect of this spell)
                int32 apBonus = m_modifier.m_amount * m_target->GetArmor() / m_target->CalculateSpellDamage(spell, 1, spell->EffectBasePoints[1], m_target);
                m_target->CastCustomSpell(m_target, 61217, &apBonus, &apBonus, 0, true, 0, this);
                return;
            }
            // Reaping
//            if (spell->SpellIconID == 22)
//                return;
            // Blood of the North
//            if (spell->SpellIconID == 30412)
//                return;
            break;
        }
        default:
            break;
    }
}

void Aura::HandlePreventFleeing(bool apply, bool Real)
{
    if(!Real)
        return;

    Unit::AuraList const& fearAuras = m_target->GetAurasByType(SPELL_AURA_MOD_FEAR);
    if( !fearAuras.empty() )
    {
        if (apply)
            m_target->SetFeared(false, fearAuras.front()->GetCasterGUID());
        else
            m_target->SetFeared(true);
    }
}

void Aura::HandleManaShield(bool apply, bool Real)
{
    if(!Real)
        return;

    // prevent double apply bonuses
    if(apply && (m_target->GetTypeId()!=TYPEID_PLAYER || !((Player*)m_target)->GetSession()->PlayerLoading()))
    {
        if(Unit* caster = GetCaster())
        {
            float DoneActualBenefit = 0.0f;
            switch(m_spellProto->SpellFamilyName)
            {
                case SPELLFAMILY_MAGE:
                    if(m_spellProto->SpellFamilyFlags & 0x8000)
                    {
                        // Mana Shield
                        // +50% from +spd bonus
                        DoneActualBenefit = caster->SpellBaseDamageBonus(GetSpellSchoolMask(m_spellProto)) * 0.5f;
                        break;
                    }
                    break;
                default:
                    break;
            }

            DoneActualBenefit *= caster->CalculateLevelPenalty(GetSpellProto());

            m_modifier.m_amount += (int32)DoneActualBenefit;
        }
    }
}

void Aura::HandleArenaPreparation(bool apply, bool Real)
{
    if(!Real)
        return;

    if(apply)
        m_target->SetFlag(UNIT_FIELD_FLAGS, UNIT_FLAG_PREPARATION);
    else
        m_target->RemoveFlag(UNIT_FIELD_FLAGS, UNIT_FLAG_PREPARATION);
}

/**
 * Such auras are applied from a caster(=player) to a vehicle.
 * This has been verified using spell #49256
 */
void Aura::HandleAuraControlVehicle(bool apply, bool Real)
{
    if(!Real)
        return;

    Unit *player = GetCaster();
    Vehicle *vehicle = dynamic_cast<Vehicle*>(m_target);
    if(!player || player->GetTypeId() != TYPEID_PLAYER || !vehicle)
        return;

    if (apply)
    {
        if(Pet *pet = player->GetPet())
            pet->Remove(PET_SAVE_AS_CURRENT);
        ((Player*)player)->EnterVehicle(vehicle);
    }
    else
    {
        SpellEntry const *spell = GetSpellProto();

        // some SPELL_AURA_CONTROL_VEHICLE auras have a dummy effect on the player - remove them
        player->RemoveAurasDueToSpell(spell->Id);

        ((Player*)player)->ExitVehicle(vehicle);
    }
}

void Aura::HandleAuraConvertRune(bool apply, bool Real)
{
    if(!Real)
        return;

    if(m_target->GetTypeId() != TYPEID_PLAYER)
        return;

    Player *plr = (Player*)m_target;

    if(plr->getClass() != CLASS_DEATH_KNIGHT)
        return;

    // how to determine what rune need to be converted?
    for(uint32 i = 0; i < MAX_RUNES; ++i)
    {
        if(apply)
        {
            if(!plr->GetRuneCooldown(i))
            {
                plr->ConvertRune(i, GetSpellProto()->EffectMiscValueB[m_effIndex]);
                break;
            }
        }
        else
        {
            if(plr->GetCurrentRune(i) == GetSpellProto()->EffectMiscValueB[m_effIndex])
            {
                plr->ConvertRune(i, plr->GetBaseRune(i));
                break;
            }
        }
    }
}

void Aura::HandlePhase(bool apply, bool Real)
{
    if(!Real)
        return;

    // always non stackable
    if(apply)
    {
        Unit::AuraList const& phases = m_target->GetAurasByType(SPELL_AURA_PHASE);
        if(!phases.empty())
            m_target->RemoveAurasDueToSpell(phases.front()->GetId(), this);
    }

    // no-phase is also phase state so same code for apply and remove

    // phase auras normally not expected at BG but anyway better check
    if(m_target->GetTypeId() == TYPEID_PLAYER)
    {
        // drop flag at invisible in bg
        if(((Player*)m_target)->InBattleGround())
            if(BattleGround *bg = ((Player*)m_target)->GetBattleGround())
                bg->EventPlayerDroppedFlag((Player*)m_target);

        // GM-mode have mask 0xFFFFFFFF
        if(!((Player*)m_target)->isGameMaster())
            m_target->SetPhaseMask(apply ? GetMiscValue() : PHASEMASK_NORMAL, false);

        ((Player*)m_target)->GetSession()->SendSetPhaseShift(apply ? GetMiscValue() : PHASEMASK_NORMAL);

        if(GetEffIndex()==0)
        {
            SpellAreaForAreaMapBounds saBounds = spellmgr.GetSpellAreaForAuraMapBounds(GetId());
            if(saBounds.first != saBounds.second)
            {
                uint32 zone, area;
                m_target->GetZoneAndAreaId(zone, area);

                for(SpellAreaForAreaMap::const_iterator itr = saBounds.first; itr != saBounds.second; ++itr)
                {
                    // some auras remove at aura remove
                    if(!itr->second->IsFitToRequirements((Player*)m_target, zone, area))
                        m_target->RemoveAurasDueToSpell(itr->second->spellId);
                    // some auras applied at aura apply
                    else if(itr->second->autocast)
                    {
                        if( !m_target->HasAura(itr->second->spellId, 0) )
                            m_target->CastSpell(m_target, itr->second->spellId, true);
                    }
                }
            }
        }
    }
    else
        m_target->SetPhaseMask(apply ? GetMiscValue() : PHASEMASK_NORMAL, false);

    // need triggering visibility update base at phase update of not GM invisible (other GMs anyway see in any phases)
    if(m_target->GetVisibility() != VISIBILITY_OFF)
        m_target->SetVisibility(m_target->GetVisibility());
}

void Aura::UnregisterSingleCastAura()
{
    if (IsSingleTarget())
    {
        Unit* caster = NULL;
        caster = GetCaster();
        if(caster)
        {
            caster->GetSingleCastAuras().remove(this);
        }
        else
        {
            sLog.outError("Couldn't find the caster of the single target aura, may crash later!");
            assert(false);
        }
        m_isSingleTargetAura = false;
    }
}

void Aura::HandleAuraSafeFall( bool Apply, bool Real )
{
    // implemented in WorldSession::HandleMovementOpcodes

    // only special case
    if(Apply && Real && GetId() == 32474 && m_target->GetTypeId() == TYPEID_PLAYER)
        ((Player*)m_target)->ActivateTaxiPathTo(506, GetId());
}<|MERGE_RESOLUTION|>--- conflicted
+++ resolved
@@ -3968,15 +3968,6 @@
 
 void Aura::HandleModMechanicImmunity(bool apply, bool /*Real*/)
 {
-<<<<<<< HEAD
-    uint32 mechanic = 1 << m_modifier.m_miscvalue;
-
-    //immune movement impairment and loss of control
-    if(GetId() == 42292 || GetId() == 59752)
-        mechanic=IMMUNE_TO_MOVEMENT_IMPAIRMENT_AND_LOSS_CONTROL_MASK;
-
-=======
->>>>>>> 29b50e49
     // cache values in local vars for prevent access to possible deleted aura data
     SpellEntry const* spellInfo = GetSpellProto();
     uint32 misc  = m_modifier.m_miscvalue;
