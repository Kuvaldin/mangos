/*
 * Copyright (C) 2005-2010 MaNGOS <http://getmangos.com/>
 *
 * This program is free software; you can redistribute it and/or modify
 * it under the terms of the GNU General Public License as published by
 * the Free Software Foundation; either version 2 of the License, or
 * (at your option) any later version.
 *
 * This program is distributed in the hope that it will be useful,
 * but WITHOUT ANY WARRANTY; without even the implied warranty of
 * MERCHANTABILITY or FITNESS FOR A PARTICULAR PURPOSE.  See the
 * GNU General Public License for more details.
 *
 * You should have received a copy of the GNU General Public License
 * along with this program; if not, write to the Free Software
 * Foundation, Inc., 59 Temple Place, Suite 330, Boston, MA  02111-1307  USA
 */

#include "Common.h"
#include "Database/DatabaseEnv.h"
#include "WorldPacket.h"
#include "WorldSession.h"
#include "Opcodes.h"
#include "Log.h"
#include "UpdateMask.h"
#include "World.h"
#include "ObjectMgr.h"
#include "SpellMgr.h"
#include "Player.h"
#include "Unit.h"
#include "Spell.h"
#include "DynamicObject.h"
#include "Group.h"
#include "UpdateData.h"
#include "ObjectAccessor.h"
#include "Policies/SingletonImp.h"
#include "Totem.h"
#include "Creature.h"
#include "Formulas.h"
#include "BattleGround.h"
#include "CreatureAI.h"
#include "ScriptCalls.h"
#include "Util.h"
#include "GridNotifiers.h"
#include "GridNotifiersImpl.h"
#include "Vehicle.h"
#include "CellImpl.h"

#define NULL_AURA_SLOT 0xFF

pAuraHandler AuraHandler[TOTAL_AURAS]=
{
    &Aura::HandleNULL,                                      //  0 SPELL_AURA_NONE
    &Aura::HandleBindSight,                                 //  1 SPELL_AURA_BIND_SIGHT
    &Aura::HandleModPossess,                                //  2 SPELL_AURA_MOD_POSSESS
    &Aura::HandlePeriodicDamage,                            //  3 SPELL_AURA_PERIODIC_DAMAGE
    &Aura::HandleAuraDummy,                                 //  4 SPELL_AURA_DUMMY
    &Aura::HandleModConfuse,                                //  5 SPELL_AURA_MOD_CONFUSE
    &Aura::HandleModCharm,                                  //  6 SPELL_AURA_MOD_CHARM
    &Aura::HandleModFear,                                   //  7 SPELL_AURA_MOD_FEAR
    &Aura::HandlePeriodicHeal,                              //  8 SPELL_AURA_PERIODIC_HEAL
    &Aura::HandleModAttackSpeed,                            //  9 SPELL_AURA_MOD_ATTACKSPEED
    &Aura::HandleModThreat,                                 // 10 SPELL_AURA_MOD_THREAT
    &Aura::HandleModTaunt,                                  // 11 SPELL_AURA_MOD_TAUNT
    &Aura::HandleAuraModStun,                               // 12 SPELL_AURA_MOD_STUN
    &Aura::HandleModDamageDone,                             // 13 SPELL_AURA_MOD_DAMAGE_DONE
    &Aura::HandleNoImmediateEffect,                         // 14 SPELL_AURA_MOD_DAMAGE_TAKEN   implemented in Unit::MeleeDamageBonusTaken and Unit::SpellBaseDamageBonusTaken
    &Aura::HandleNoImmediateEffect,                         // 15 SPELL_AURA_DAMAGE_SHIELD      implemented in Unit::DealMeleeDamage
    &Aura::HandleModStealth,                                // 16 SPELL_AURA_MOD_STEALTH
    &Aura::HandleNoImmediateEffect,                         // 17 SPELL_AURA_MOD_STEALTH_DETECT implemented in Unit::isVisibleForOrDetect
    &Aura::HandleInvisibility,                              // 18 SPELL_AURA_MOD_INVISIBILITY
    &Aura::HandleInvisibilityDetect,                        // 19 SPELL_AURA_MOD_INVISIBILITY_DETECTION
    &Aura::HandleAuraModTotalHealthPercentRegen,            // 20 SPELL_AURA_OBS_MOD_HEALTH
    &Aura::HandleAuraModTotalManaPercentRegen,              // 21 SPELL_AURA_OBS_MOD_MANA
    &Aura::HandleAuraModResistance,                         // 22 SPELL_AURA_MOD_RESISTANCE
    &Aura::HandlePeriodicTriggerSpell,                      // 23 SPELL_AURA_PERIODIC_TRIGGER_SPELL
    &Aura::HandlePeriodicEnergize,                          // 24 SPELL_AURA_PERIODIC_ENERGIZE
    &Aura::HandleAuraModPacify,                             // 25 SPELL_AURA_MOD_PACIFY
    &Aura::HandleAuraModRoot,                               // 26 SPELL_AURA_MOD_ROOT
    &Aura::HandleAuraModSilence,                            // 27 SPELL_AURA_MOD_SILENCE
    &Aura::HandleNoImmediateEffect,                         // 28 SPELL_AURA_REFLECT_SPELLS        implement in Unit::SpellHitResult
    &Aura::HandleAuraModStat,                               // 29 SPELL_AURA_MOD_STAT
    &Aura::HandleAuraModSkill,                              // 30 SPELL_AURA_MOD_SKILL
    &Aura::HandleAuraModIncreaseSpeed,                      // 31 SPELL_AURA_MOD_INCREASE_SPEED
    &Aura::HandleAuraModIncreaseMountedSpeed,               // 32 SPELL_AURA_MOD_INCREASE_MOUNTED_SPEED
    &Aura::HandleAuraModDecreaseSpeed,                      // 33 SPELL_AURA_MOD_DECREASE_SPEED
    &Aura::HandleAuraModIncreaseHealth,                     // 34 SPELL_AURA_MOD_INCREASE_HEALTH
    &Aura::HandleAuraModIncreaseEnergy,                     // 35 SPELL_AURA_MOD_INCREASE_ENERGY
    &Aura::HandleAuraModShapeshift,                         // 36 SPELL_AURA_MOD_SHAPESHIFT
    &Aura::HandleAuraModEffectImmunity,                     // 37 SPELL_AURA_EFFECT_IMMUNITY
    &Aura::HandleAuraModStateImmunity,                      // 38 SPELL_AURA_STATE_IMMUNITY
    &Aura::HandleAuraModSchoolImmunity,                     // 39 SPELL_AURA_SCHOOL_IMMUNITY
    &Aura::HandleAuraModDmgImmunity,                        // 40 SPELL_AURA_DAMAGE_IMMUNITY
    &Aura::HandleAuraModDispelImmunity,                     // 41 SPELL_AURA_DISPEL_IMMUNITY
    &Aura::HandleAuraProcTriggerSpell,                      // 42 SPELL_AURA_PROC_TRIGGER_SPELL  implemented in Unit::ProcDamageAndSpellFor and Unit::HandleProcTriggerSpell
    &Aura::HandleNoImmediateEffect,                         // 43 SPELL_AURA_PROC_TRIGGER_DAMAGE implemented in Unit::ProcDamageAndSpellFor
    &Aura::HandleAuraTrackCreatures,                        // 44 SPELL_AURA_TRACK_CREATURES
    &Aura::HandleAuraTrackResources,                        // 45 SPELL_AURA_TRACK_RESOURCES
    &Aura::HandleUnused,                                    // 46 SPELL_AURA_46 (used in test spells 54054 and 54058, and spell 48050) (3.0.8a-3.2.2a)
    &Aura::HandleAuraModParryPercent,                       // 47 SPELL_AURA_MOD_PARRY_PERCENT
    &Aura::HandleNULL,                                      // 48 SPELL_AURA_48 spell Napalm (area damage spell with additional delayed damage effect)
    &Aura::HandleAuraModDodgePercent,                       // 49 SPELL_AURA_MOD_DODGE_PERCENT
    &Aura::HandleNoImmediateEffect,                         // 50 SPELL_AURA_MOD_CRITICAL_HEALING_AMOUNT implemented in Unit::SpellCriticalHealingBonus
    &Aura::HandleAuraModBlockPercent,                       // 51 SPELL_AURA_MOD_BLOCK_PERCENT
    &Aura::HandleAuraModCritPercent,                        // 52 SPELL_AURA_MOD_CRIT_PERCENT
    &Aura::HandlePeriodicLeech,                             // 53 SPELL_AURA_PERIODIC_LEECH
    &Aura::HandleModHitChance,                              // 54 SPELL_AURA_MOD_HIT_CHANCE
    &Aura::HandleModSpellHitChance,                         // 55 SPELL_AURA_MOD_SPELL_HIT_CHANCE
    &Aura::HandleAuraTransform,                             // 56 SPELL_AURA_TRANSFORM
    &Aura::HandleModSpellCritChance,                        // 57 SPELL_AURA_MOD_SPELL_CRIT_CHANCE
    &Aura::HandleAuraModIncreaseSwimSpeed,                  // 58 SPELL_AURA_MOD_INCREASE_SWIM_SPEED
    &Aura::HandleNoImmediateEffect,                         // 59 SPELL_AURA_MOD_DAMAGE_DONE_CREATURE implemented in Unit::MeleeDamageBonusDone and Unit::SpellDamageBonusDone
    &Aura::HandleAuraModPacifyAndSilence,                   // 60 SPELL_AURA_MOD_PACIFY_SILENCE
    &Aura::HandleAuraModScale,                              // 61 SPELL_AURA_MOD_SCALE
    &Aura::HandlePeriodicHealthFunnel,                      // 62 SPELL_AURA_PERIODIC_HEALTH_FUNNEL
    &Aura::HandleUnused,                                    // 63 unused (3.0.8a-3.2.2a) old SPELL_AURA_PERIODIC_MANA_FUNNEL
    &Aura::HandlePeriodicManaLeech,                         // 64 SPELL_AURA_PERIODIC_MANA_LEECH
    &Aura::HandleModCastingSpeed,                           // 65 SPELL_AURA_MOD_CASTING_SPEED_NOT_STACK
    &Aura::HandleFeignDeath,                                // 66 SPELL_AURA_FEIGN_DEATH
    &Aura::HandleAuraModDisarm,                             // 67 SPELL_AURA_MOD_DISARM
    &Aura::HandleAuraModStalked,                            // 68 SPELL_AURA_MOD_STALKED
    &Aura::HandleSchoolAbsorb,                              // 69 SPELL_AURA_SCHOOL_ABSORB implemented in Unit::CalculateAbsorbAndResist
    &Aura::HandleUnused,                                    // 70 SPELL_AURA_EXTRA_ATTACKS      Useless, used by only one spell 41560 that has only visual effect (3.2.2a)
    &Aura::HandleModSpellCritChanceShool,                   // 71 SPELL_AURA_MOD_SPELL_CRIT_CHANCE_SCHOOL
    &Aura::HandleModPowerCostPCT,                           // 72 SPELL_AURA_MOD_POWER_COST_SCHOOL_PCT
    &Aura::HandleModPowerCost,                              // 73 SPELL_AURA_MOD_POWER_COST_SCHOOL
    &Aura::HandleNoImmediateEffect,                         // 74 SPELL_AURA_REFLECT_SPELLS_SCHOOL  implemented in Unit::SpellHitResult
    &Aura::HandleNoImmediateEffect,                         // 75 SPELL_AURA_MOD_LANGUAGE           implemented in WorldSession::HandleMessagechatOpcode
    &Aura::HandleFarSight,                                  // 76 SPELL_AURA_FAR_SIGHT
    &Aura::HandleModMechanicImmunity,                       // 77 SPELL_AURA_MECHANIC_IMMUNITY
    &Aura::HandleAuraMounted,                               // 78 SPELL_AURA_MOUNTED
    &Aura::HandleModDamagePercentDone,                      // 79 SPELL_AURA_MOD_DAMAGE_PERCENT_DONE
    &Aura::HandleModPercentStat,                            // 80 SPELL_AURA_MOD_PERCENT_STAT
    &Aura::HandleNoImmediateEffect,                         // 81 SPELL_AURA_SPLIT_DAMAGE_PCT       implemented in Unit::CalculateAbsorbAndResist
    &Aura::HandleWaterBreathing,                            // 82 SPELL_AURA_WATER_BREATHING
    &Aura::HandleModBaseResistance,                         // 83 SPELL_AURA_MOD_BASE_RESISTANCE
    &Aura::HandleModRegen,                                  // 84 SPELL_AURA_MOD_REGEN
    &Aura::HandleModPowerRegen,                             // 85 SPELL_AURA_MOD_POWER_REGEN
    &Aura::HandleChannelDeathItem,                          // 86 SPELL_AURA_CHANNEL_DEATH_ITEM
    &Aura::HandleNoImmediateEffect,                         // 87 SPELL_AURA_MOD_DAMAGE_PERCENT_TAKEN implemented in Unit::MeleeDamageBonusTaken and Unit::SpellDamageBonusTaken
    &Aura::HandleNoImmediateEffect,                         // 88 SPELL_AURA_MOD_HEALTH_REGEN_PERCENT implemented in Player::RegenerateHealth
    &Aura::HandlePeriodicDamagePCT,                         // 89 SPELL_AURA_PERIODIC_DAMAGE_PERCENT
    &Aura::HandleUnused,                                    // 90 unused (3.0.8a-3.2.2a) old SPELL_AURA_MOD_RESIST_CHANCE
    &Aura::HandleNoImmediateEffect,                         // 91 SPELL_AURA_MOD_DETECT_RANGE implemented in Creature::GetAttackDistance
    &Aura::HandlePreventFleeing,                            // 92 SPELL_AURA_PREVENTS_FLEEING
    &Aura::HandleModUnattackable,                           // 93 SPELL_AURA_MOD_UNATTACKABLE
    &Aura::HandleNoImmediateEffect,                         // 94 SPELL_AURA_INTERRUPT_REGEN implemented in Player::RegenerateAll
    &Aura::HandleAuraGhost,                                 // 95 SPELL_AURA_GHOST
    &Aura::HandleNoImmediateEffect,                         // 96 SPELL_AURA_SPELL_MAGNET implemented in Unit::SelectMagnetTarget
    &Aura::HandleManaShield,                                // 97 SPELL_AURA_MANA_SHIELD implemented in Unit::CalculateAbsorbAndResist
    &Aura::HandleAuraModSkill,                              // 98 SPELL_AURA_MOD_SKILL_TALENT
    &Aura::HandleAuraModAttackPower,                        // 99 SPELL_AURA_MOD_ATTACK_POWER
    &Aura::HandleUnused,                                    //100 SPELL_AURA_AURAS_VISIBLE obsolete 3.x? all player can see all auras now, but still have 2 spells including GM-spell (1852,2855)
    &Aura::HandleModResistancePercent,                      //101 SPELL_AURA_MOD_RESISTANCE_PCT
    &Aura::HandleNoImmediateEffect,                         //102 SPELL_AURA_MOD_MELEE_ATTACK_POWER_VERSUS implemented in Unit::MeleeDamageBonusDone
    &Aura::HandleAuraModTotalThreat,                        //103 SPELL_AURA_MOD_TOTAL_THREAT
    &Aura::HandleAuraWaterWalk,                             //104 SPELL_AURA_WATER_WALK
    &Aura::HandleAuraFeatherFall,                           //105 SPELL_AURA_FEATHER_FALL
    &Aura::HandleAuraHover,                                 //106 SPELL_AURA_HOVER
    &Aura::HandleAddModifier,                               //107 SPELL_AURA_ADD_FLAT_MODIFIER
    &Aura::HandleAddModifier,                               //108 SPELL_AURA_ADD_PCT_MODIFIER
    &Aura::HandleAddTargetTrigger,                          //109 SPELL_AURA_ADD_TARGET_TRIGGER
    &Aura::HandleModPowerRegenPCT,                          //110 SPELL_AURA_MOD_POWER_REGEN_PERCENT
    &Aura::HandleNoImmediateEffect,                         //111 SPELL_AURA_ADD_CASTER_HIT_TRIGGER implemented in Unit::SelectMagnetTarget
    &Aura::HandleNoImmediateEffect,                         //112 SPELL_AURA_OVERRIDE_CLASS_SCRIPTS implemented in diff functions.
    &Aura::HandleNoImmediateEffect,                         //113 SPELL_AURA_MOD_RANGED_DAMAGE_TAKEN implemented in Unit::MeleeDamageBonusTaken
    &Aura::HandleNoImmediateEffect,                         //114 SPELL_AURA_MOD_RANGED_DAMAGE_TAKEN_PCT implemented in Unit::MeleeDamageBonusTaken
    &Aura::HandleNoImmediateEffect,                         //115 SPELL_AURA_MOD_HEALING                 implemented in Unit::SpellBaseHealingBonusTaken
    &Aura::HandleNoImmediateEffect,                         //116 SPELL_AURA_MOD_REGEN_DURING_COMBAT     imppemented in Player::RegenerateAll and Player::RegenerateHealth
    &Aura::HandleNoImmediateEffect,                         //117 SPELL_AURA_MOD_MECHANIC_RESISTANCE     implemented in Unit::MagicSpellHitResult
    &Aura::HandleNoImmediateEffect,                         //118 SPELL_AURA_MOD_HEALING_PCT             implemented in Unit::SpellHealingBonusTaken
    &Aura::HandleUnused,                                    //119 unused (3.0.8a-3.2.2a) old SPELL_AURA_SHARE_PET_TRACKING
    &Aura::HandleAuraUntrackable,                           //120 SPELL_AURA_UNTRACKABLE
    &Aura::HandleAuraEmpathy,                               //121 SPELL_AURA_EMPATHY
    &Aura::HandleModOffhandDamagePercent,                   //122 SPELL_AURA_MOD_OFFHAND_DAMAGE_PCT
    &Aura::HandleModTargetResistance,                       //123 SPELL_AURA_MOD_TARGET_RESISTANCE
    &Aura::HandleAuraModRangedAttackPower,                  //124 SPELL_AURA_MOD_RANGED_ATTACK_POWER
    &Aura::HandleNoImmediateEffect,                         //125 SPELL_AURA_MOD_MELEE_DAMAGE_TAKEN implemented in Unit::MeleeDamageBonusTaken
    &Aura::HandleNoImmediateEffect,                         //126 SPELL_AURA_MOD_MELEE_DAMAGE_TAKEN_PCT implemented in Unit::MeleeDamageBonusTaken
    &Aura::HandleNoImmediateEffect,                         //127 SPELL_AURA_RANGED_ATTACK_POWER_ATTACKER_BONUS implemented in Unit::MeleeDamageBonusDone
    &Aura::HandleModPossessPet,                             //128 SPELL_AURA_MOD_POSSESS_PET
    &Aura::HandleAuraModIncreaseSpeed,                      //129 SPELL_AURA_MOD_SPEED_ALWAYS
    &Aura::HandleAuraModIncreaseMountedSpeed,               //130 SPELL_AURA_MOD_MOUNTED_SPEED_ALWAYS
    &Aura::HandleNoImmediateEffect,                         //131 SPELL_AURA_MOD_RANGED_ATTACK_POWER_VERSUS implemented in Unit::MeleeDamageBonusDone
    &Aura::HandleAuraModIncreaseEnergyPercent,              //132 SPELL_AURA_MOD_INCREASE_ENERGY_PERCENT
    &Aura::HandleAuraModIncreaseHealthPercent,              //133 SPELL_AURA_MOD_INCREASE_HEALTH_PERCENT
    &Aura::HandleAuraModRegenInterrupt,                     //134 SPELL_AURA_MOD_MANA_REGEN_INTERRUPT
    &Aura::HandleModHealingDone,                            //135 SPELL_AURA_MOD_HEALING_DONE
    &Aura::HandleNoImmediateEffect,                         //136 SPELL_AURA_MOD_HEALING_DONE_PERCENT   implemented in Unit::SpellHealingBonusDone
    &Aura::HandleModTotalPercentStat,                       //137 SPELL_AURA_MOD_TOTAL_STAT_PERCENTAGE
    &Aura::HandleHaste,                                     //138 SPELL_AURA_MOD_HASTE
    &Aura::HandleForceReaction,                             //139 SPELL_AURA_FORCE_REACTION
    &Aura::HandleAuraModRangedHaste,                        //140 SPELL_AURA_MOD_RANGED_HASTE
    &Aura::HandleRangedAmmoHaste,                           //141 SPELL_AURA_MOD_RANGED_AMMO_HASTE
    &Aura::HandleAuraModBaseResistancePCT,                  //142 SPELL_AURA_MOD_BASE_RESISTANCE_PCT
    &Aura::HandleAuraModResistanceExclusive,                //143 SPELL_AURA_MOD_RESISTANCE_EXCLUSIVE
    &Aura::HandleAuraSafeFall,                              //144 SPELL_AURA_SAFE_FALL                  implemented in WorldSession::HandleMovementOpcodes
    &Aura::HandleAuraModPetTalentsPoints,                   //145 SPELL_AURA_MOD_PET_TALENT_POINTS
    &Aura::HandleNoImmediateEffect,                         //146 SPELL_AURA_ALLOW_TAME_PET_TYPE        implemented in Player::CanTameExoticPets
    &Aura::HandleModMechanicImmunityMask,                   //147 SPELL_AURA_MECHANIC_IMMUNITY_MASK     implemented in Unit::IsImmunedToSpell and Unit::IsImmunedToSpellEffect (check part)
    &Aura::HandleAuraRetainComboPoints,                     //148 SPELL_AURA_RETAIN_COMBO_POINTS
    &Aura::HandleNoImmediateEffect,                         //149 SPELL_AURA_REDUCE_PUSHBACK            implemented in Spell::Delayed and Spell::DelayedChannel
    &Aura::HandleShieldBlockValue,                          //150 SPELL_AURA_MOD_SHIELD_BLOCKVALUE_PCT
    &Aura::HandleAuraTrackStealthed,                        //151 SPELL_AURA_TRACK_STEALTHED
    &Aura::HandleNoImmediateEffect,                         //152 SPELL_AURA_MOD_DETECTED_RANGE         implemented in Creature::GetAttackDistance
    &Aura::HandleNoImmediateEffect,                         //153 SPELL_AURA_SPLIT_DAMAGE_FLAT          implemented in Unit::CalculateAbsorbAndResist
    &Aura::HandleNoImmediateEffect,                         //154 SPELL_AURA_MOD_STEALTH_LEVEL          implemented in Unit::isVisibleForOrDetect
    &Aura::HandleNoImmediateEffect,                         //155 SPELL_AURA_MOD_WATER_BREATHING        implemented in Player::getMaxTimer
    &Aura::HandleNoImmediateEffect,                         //156 SPELL_AURA_MOD_REPUTATION_GAIN        implemented in Player::CalculateReputationGain
    &Aura::HandleUnused,                                    //157 SPELL_AURA_PET_DAMAGE_MULTI (single test like spell 20782, also single for 214 aura)
    &Aura::HandleShieldBlockValue,                          //158 SPELL_AURA_MOD_SHIELD_BLOCKVALUE
    &Aura::HandleNoImmediateEffect,                         //159 SPELL_AURA_NO_PVP_CREDIT              implemented in Player::RewardHonor
    &Aura::HandleNoImmediateEffect,                         //160 SPELL_AURA_MOD_AOE_AVOIDANCE          implemented in Unit::MagicSpellHitResult
    &Aura::HandleNoImmediateEffect,                         //161 SPELL_AURA_MOD_HEALTH_REGEN_IN_COMBAT implemented in Player::RegenerateAll and Player::RegenerateHealth
    &Aura::HandleAuraPowerBurn,                             //162 SPELL_AURA_POWER_BURN_MANA
    &Aura::HandleNoImmediateEffect,                         //163 SPELL_AURA_MOD_CRIT_DAMAGE_BONUS      implemented in Unit::CalculateMeleeDamage and Unit::SpellCriticalDamageBonus
    &Aura::HandleUnused,                                    //164 unused (3.0.8a-3.2.2a), only one test spell 10654
    &Aura::HandleNoImmediateEffect,                         //165 SPELL_AURA_MELEE_ATTACK_POWER_ATTACKER_BONUS implemented in Unit::MeleeDamageBonusDone
    &Aura::HandleAuraModAttackPowerPercent,                 //166 SPELL_AURA_MOD_ATTACK_POWER_PCT
    &Aura::HandleAuraModRangedAttackPowerPercent,           //167 SPELL_AURA_MOD_RANGED_ATTACK_POWER_PCT
    &Aura::HandleNoImmediateEffect,                         //168 SPELL_AURA_MOD_DAMAGE_DONE_VERSUS            implemented in Unit::SpellDamageBonusDone, Unit::MeleeDamageBonusDone
    &Aura::HandleNoImmediateEffect,                         //169 SPELL_AURA_MOD_CRIT_PERCENT_VERSUS           implemented in Unit::DealDamageBySchool, Unit::DoAttackDamage, Unit::SpellCriticalBonus
    &Aura::HandleNULL,                                      //170 SPELL_AURA_DETECT_AMORE       different spells that ignore transformation effects
    &Aura::HandleAuraModIncreaseSpeed,                      //171 SPELL_AURA_MOD_SPEED_NOT_STACK
    &Aura::HandleAuraModIncreaseMountedSpeed,               //172 SPELL_AURA_MOD_MOUNTED_SPEED_NOT_STACK
    &Aura::HandleUnused,                                    //173 unused (3.0.8a-3.2.2a) no spells, old SPELL_AURA_ALLOW_CHAMPION_SPELLS  only for Proclaim Champion spell
    &Aura::HandleModSpellDamagePercentFromStat,             //174 SPELL_AURA_MOD_SPELL_DAMAGE_OF_STAT_PERCENT  implemented in Unit::SpellBaseDamageBonusDone
    &Aura::HandleModSpellHealingPercentFromStat,            //175 SPELL_AURA_MOD_SPELL_HEALING_OF_STAT_PERCENT implemented in Unit::SpellBaseHealingBonusDone
    &Aura::HandleSpiritOfRedemption,                        //176 SPELL_AURA_SPIRIT_OF_REDEMPTION   only for Spirit of Redemption spell, die at aura end
    &Aura::HandleNULL,                                      //177 SPELL_AURA_AOE_CHARM (22 spells)
    &Aura::HandleNoImmediateEffect,                         //178 SPELL_AURA_MOD_DEBUFF_RESISTANCE          implemented in Unit::MagicSpellHitResult
    &Aura::HandleNoImmediateEffect,                         //179 SPELL_AURA_MOD_ATTACKER_SPELL_CRIT_CHANCE implemented in Unit::SpellCriticalBonus
    &Aura::HandleNoImmediateEffect,                         //180 SPELL_AURA_MOD_FLAT_SPELL_DAMAGE_VERSUS   implemented in Unit::SpellDamageBonusDone
    &Aura::HandleUnused,                                    //181 unused (3.0.8a-3.2.2a) old SPELL_AURA_MOD_FLAT_SPELL_CRIT_DAMAGE_VERSUS
    &Aura::HandleAuraModResistenceOfStatPercent,            //182 SPELL_AURA_MOD_RESISTANCE_OF_STAT_PERCENT
    &Aura::HandleNoImmediateEffect,                         //183 SPELL_AURA_MOD_CRITICAL_THREAT only used in 28746, implemented in ThreatCalcHelper::calcThreat
    &Aura::HandleNoImmediateEffect,                         //184 SPELL_AURA_MOD_ATTACKER_MELEE_HIT_CHANCE  implemented in Unit::RollMeleeOutcomeAgainst
    &Aura::HandleNoImmediateEffect,                         //185 SPELL_AURA_MOD_ATTACKER_RANGED_HIT_CHANCE implemented in Unit::RollMeleeOutcomeAgainst
    &Aura::HandleNoImmediateEffect,                         //186 SPELL_AURA_MOD_ATTACKER_SPELL_HIT_CHANCE  implemented in Unit::MagicSpellHitResult
    &Aura::HandleNoImmediateEffect,                         //187 SPELL_AURA_MOD_ATTACKER_MELEE_CRIT_CHANCE  implemented in Unit::GetUnitCriticalChance
    &Aura::HandleNoImmediateEffect,                         //188 SPELL_AURA_MOD_ATTACKER_RANGED_CRIT_CHANCE implemented in Unit::GetUnitCriticalChance
    &Aura::HandleModRating,                                 //189 SPELL_AURA_MOD_RATING
    &Aura::HandleNoImmediateEffect,                         //190 SPELL_AURA_MOD_FACTION_REPUTATION_GAIN     implemented in Player::CalculateReputationGain
    &Aura::HandleAuraModUseNormalSpeed,                     //191 SPELL_AURA_USE_NORMAL_MOVEMENT_SPEED
    &Aura::HandleModMeleeRangedSpeedPct,                    //192 SPELL_AURA_HASTE_MELEE
    &Aura::HandleModCombatSpeedPct,                         //193 SPELL_AURA_HASTE_ALL (in fact combat (any type attack) speed pct)
    &Aura::HandleNoImmediateEffect,                         //194 SPELL_AURA_MOD_IGNORE_ABSORB_SCHOOL       implement in Unit::CalcNotIgnoreAbsorbDamage
    &Aura::HandleNoImmediateEffect,                         //195 SPELL_AURA_MOD_IGNORE_ABSORB_FOR_SPELL    implement in Unit::CalcNotIgnoreAbsorbDamage
    &Aura::HandleNULL,                                      //196 SPELL_AURA_MOD_COOLDOWN (single spell 24818 in 3.2.2a)
    &Aura::HandleNoImmediateEffect,                         //197 SPELL_AURA_MOD_ATTACKER_SPELL_AND_WEAPON_CRIT_CHANCE implemented in Unit::SpellCriticalBonus Unit::GetUnitCriticalChance
    &Aura::HandleUnused,                                    //198 unused (3.0.8a-3.2.2a) old SPELL_AURA_MOD_ALL_WEAPON_SKILLS
    &Aura::HandleNoImmediateEffect,                         //199 SPELL_AURA_MOD_INCREASES_SPELL_PCT_TO_HIT  implemented in Unit::MagicSpellHitResult
    &Aura::HandleNoImmediateEffect,                         //200 SPELL_AURA_MOD_KILL_XP_PCT                 implemented in Player::GiveXP
    &Aura::HandleAuraAllowFlight,                           //201 SPELL_AURA_FLY                             this aura enable flight mode...
    &Aura::HandleNoImmediateEffect,                         //202 SPELL_AURA_CANNOT_BE_DODGED                implemented in Unit::RollPhysicalOutcomeAgainst
    &Aura::HandleNoImmediateEffect,                         //203 SPELL_AURA_MOD_ATTACKER_MELEE_CRIT_DAMAGE  implemented in Unit::CalculateMeleeDamage and Unit::SpellCriticalDamageBonus
    &Aura::HandleNoImmediateEffect,                         //204 SPELL_AURA_MOD_ATTACKER_RANGED_CRIT_DAMAGE implemented in Unit::CalculateMeleeDamage and Unit::SpellCriticalDamageBonus
    &Aura::HandleNoImmediateEffect,                         //205 SPELL_AURA_MOD_ATTACKER_SPELL_CRIT_DAMAGE  implemented in Unit::SpellCriticalDamageBonus
    &Aura::HandleAuraModIncreaseFlightSpeed,                //206 SPELL_AURA_MOD_FLIGHT_SPEED
    &Aura::HandleAuraModIncreaseFlightSpeed,                //207 SPELL_AURA_MOD_FLIGHT_SPEED_MOUNTED
    &Aura::HandleAuraModIncreaseFlightSpeed,                //208 SPELL_AURA_MOD_FLIGHT_SPEED_STACKING
    &Aura::HandleAuraModIncreaseFlightSpeed,                //209 SPELL_AURA_MOD_FLIGHT_SPEED_MOUNTED_STACKING
    &Aura::HandleAuraModIncreaseFlightSpeed,                //210 SPELL_AURA_MOD_FLIGHT_SPEED_NOT_STACKING
    &Aura::HandleAuraModIncreaseFlightSpeed,                //211 SPELL_AURA_MOD_FLIGHT_SPEED_MOUNTED_NOT_STACKING
    &Aura::HandleAuraModRangedAttackPowerOfStatPercent,     //212 SPELL_AURA_MOD_RANGED_ATTACK_POWER_OF_STAT_PERCENT
    &Aura::HandleNoImmediateEffect,                         //213 SPELL_AURA_MOD_RAGE_FROM_DAMAGE_DEALT implemented in Player::RewardRage
    &Aura::HandleUnused,                                    //214 Tamed Pet Passive (single test like spell 20782, also single for 157 aura)
    &Aura::HandleArenaPreparation,                          //215 SPELL_AURA_ARENA_PREPARATION
    &Aura::HandleModCastingSpeed,                           //216 SPELL_AURA_HASTE_SPELLS
    &Aura::HandleUnused,                                    //217 unused (3.0.8a-3.2.2a)
    &Aura::HandleAuraModRangedHaste,                        //218 SPELL_AURA_HASTE_RANGED
    &Aura::HandleModManaRegen,                              //219 SPELL_AURA_MOD_MANA_REGEN_FROM_STAT
    &Aura::HandleModRatingFromStat,                         //220 SPELL_AURA_MOD_RATING_FROM_STAT
    &Aura::HandleNULL,                                      //221 ignored
    &Aura::HandleUnused,                                    //222 unused (3.0.8a-3.2.2a) only for spell 44586 that not used in real spell cast
    &Aura::HandleNULL,                                      //223 dummy code (cast damage spell to attacker) and another dymmy (jump to another nearby raid member)
    &Aura::HandleUnused,                                    //224 unused (3.0.8a-3.2.2a)
    &Aura::HandleNoImmediateEffect,                         //225 SPELL_AURA_PRAYER_OF_MENDING
    &Aura::HandleAuraPeriodicDummy,                         //226 SPELL_AURA_PERIODIC_DUMMY
    &Aura::HandlePeriodicTriggerSpellWithValue,             //227 SPELL_AURA_PERIODIC_TRIGGER_SPELL_WITH_VALUE
    &Aura::HandleNoImmediateEffect,                         //228 SPELL_AURA_DETECT_STEALTH
    &Aura::HandleNoImmediateEffect,                         //229 SPELL_AURA_MOD_AOE_DAMAGE_AVOIDANCE        implemented in Unit::SpellDamageBonusTaken
    &Aura::HandleAuraModIncreaseMaxHealth,                  //230 Commanding Shout
    &Aura::HandleNoImmediateEffect,                         //231 SPELL_AURA_PROC_TRIGGER_SPELL_WITH_VALUE
    &Aura::HandleNoImmediateEffect,                         //232 SPELL_AURA_MECHANIC_DURATION_MOD           implement in Unit::CalculateSpellDuration
    &Aura::HandleNULL,                                      //233 set model id to the one of the creature with id m_modifier.m_miscvalue
    &Aura::HandleNoImmediateEffect,                         //234 SPELL_AURA_MECHANIC_DURATION_MOD_NOT_STACK implement in Unit::CalculateSpellDuration
    &Aura::HandleAuraModDispelResist,                       //235 SPELL_AURA_MOD_DISPEL_RESIST               implement in Unit::MagicSpellHitResult
    &Aura::HandleAuraControlVehicle,                        //236 SPELL_AURA_CONTROL_VEHICLE
    &Aura::HandleModSpellDamagePercentFromAttackPower,      //237 SPELL_AURA_MOD_SPELL_DAMAGE_OF_ATTACK_POWER  implemented in Unit::SpellBaseDamageBonusDone
    &Aura::HandleModSpellHealingPercentFromAttackPower,     //238 SPELL_AURA_MOD_SPELL_HEALING_OF_ATTACK_POWER implemented in Unit::SpellBaseHealingBonusDone
    &Aura::HandleAuraModScale,                              //239 SPELL_AURA_MOD_SCALE_2 only in Noggenfogger Elixir (16595) before 2.3.0 aura 61
    &Aura::HandleAuraModExpertise,                          //240 SPELL_AURA_MOD_EXPERTISE
    &Aura::HandleForceMoveForward,                          //241 Forces the player to move forward
    &Aura::HandleUnused,                                    //242 SPELL_AURA_MOD_SPELL_DAMAGE_FROM_HEALING (only 2 test spels in 3.2.2a)
    &Aura::HandleNULL,                                      //243 faction reaction override spells
    &Aura::HandleComprehendLanguage,                        //244 SPELL_AURA_COMPREHEND_LANGUAGE
    &Aura::HandleNoImmediateEffect,                         //245 SPELL_AURA_MOD_DURATION_OF_MAGIC_EFFECTS     implemented in Unit::CalculateSpellDuration
    &Aura::HandleNoImmediateEffect,                         //246 SPELL_AURA_MOD_DURATION_OF_EFFECTS_BY_DISPEL implemented in Unit::CalculateSpellDuration
    &Aura::HandleAuraCloneCaster,                           //247 SPELL_AURA_CLONE_CASTER
    &Aura::HandleNoImmediateEffect,                         //248 SPELL_AURA_MOD_COMBAT_RESULT_CHANCE         implemented in Unit::RollMeleeOutcomeAgainst
    &Aura::HandleAuraConvertRune,                           //249 SPELL_AURA_CONVERT_RUNE
    &Aura::HandleAuraModIncreaseHealth,                     //250 SPELL_AURA_MOD_INCREASE_HEALTH_2
    &Aura::HandleNULL,                                      //251 SPELL_AURA_MOD_ENEMY_DODGE
    &Aura::HandleModCombatSpeedPct,                         //252 SPELL_AURA_SLOW_ALL
    &Aura::HandleNoImmediateEffect,                         //253 SPELL_AURA_MOD_BLOCK_CRIT_CHANCE             implemented in Unit::CalculateMeleeDamage
    &Aura::HandleNULL,                                      //254 SPELL_AURA_MOD_DISARM_SHIELD disarm Shield
    &Aura::HandleNoImmediateEffect,                         //255 SPELL_AURA_MOD_MECHANIC_DAMAGE_TAKEN_PERCENT    implemented in Unit::SpellDamageBonusTaken
    &Aura::HandleNoReagentUseAura,                          //256 SPELL_AURA_NO_REAGENT_USE Use SpellClassMask for spell select
    &Aura::HandleNULL,                                      //257 SPELL_AURA_MOD_TARGET_RESIST_BY_SPELL_CLASS Use SpellClassMask for spell select
    &Aura::HandleNULL,                                      //258 SPELL_AURA_MOD_SPELL_VISUAL
    &Aura::HandleNULL,                                      //259 corrupt healing over time spell
    &Aura::HandleNoImmediateEffect,                         //260 SPELL_AURA_SCREEN_EFFECT (miscvalue = id in ScreenEffect.dbc) not required any code
    &Aura::HandlePhase,                                     //261 SPELL_AURA_PHASE undetectable invisibility?     implemented in Unit::isVisibleForOrDetect
    &Aura::HandleIgnoreUnitState,                           //262 SPELL_AURA_IGNORE_UNIT_STATE Allows some abilities which are avaible only in some cases.... implemented in Unit::isIgnoreUnitState & Spell::CheckCast
    &Aura::HandleAllowOnlyAbility,                          //263 SPELL_AURA_ALLOW_ONLY_ABILITY player can use only abilities set in SpellClassMask
    &Aura::HandleUnused,                                    //264 unused (3.0.8a-3.2.2a)
    &Aura::HandleUnused,                                    //265 unused (3.0.8a-3.2.2a)
    &Aura::HandleUnused,                                    //266 unused (3.0.8a-3.2.2a)
    &Aura::HandleNoImmediateEffect,                         //267 SPELL_AURA_MOD_IMMUNE_AURA_APPLY_SCHOOL         implemented in Unit::IsImmunedToSpellEffect
    &Aura::HandleAuraModAttackPowerOfStatPercent,           //268 SPELL_AURA_MOD_ATTACK_POWER_OF_STAT_PERCENT
    &Aura::HandleNoImmediateEffect,                         //269 SPELL_AURA_MOD_IGNORE_DAMAGE_REDUCTION_SCHOOL   implemented in Unit::CalcNotIgnoreDamageRedunction
    &Aura::HandleUnused,                                    //270 SPELL_AURA_MOD_IGNORE_TARGET_RESIST (unused in 3.2.2a)
    &Aura::HandleNoImmediateEffect,                         //271 SPELL_AURA_MOD_DAMAGE_FROM_CASTER    implemented in Unit::SpellDamageBonusTaken
    &Aura::HandleNoImmediateEffect,                         //272 SPELL_AURA_MAELSTROM_WEAPON (unclear use for aura, it used in (3.2.2a...3.3.0) in single spell 53817 that spellmode stacked and charged spell expected to be drop as stack
    &Aura::HandleNoImmediateEffect,                         //273 SPELL_AURA_X_RAY (client side implementation)
    &Aura::HandleNULL,                                      //274 proc free shot?
    &Aura::HandleNoImmediateEffect,                         //275 SPELL_AURA_MOD_IGNORE_SHAPESHIFT Use SpellClassMask for spell select
    &Aura::HandleNULL,                                      //276 mod damage % mechanic?
    &Aura::HandleNoImmediateEffect,                         //277 SPELL_AURA_MOD_MAX_AFFECTED_TARGETS Use SpellClassMask for spell select
    &Aura::HandleNULL,                                      //278 SPELL_AURA_MOD_DISARM_RANGED disarm ranged weapon
    &Aura::HandleAuraInitializeImages,                      //279 SPELL_AURA_INITIALIZE_IMAGES
    &Aura::HandleModTargetArmorPct,                         //280 SPELL_AURA_MOD_TARGET_ARMOR_PCT
    &Aura::HandleNoImmediateEffect,                         //281 SPELL_AURA_MOD_HONOR_GAIN             implemented in Player::RewardHonor
    &Aura::HandleAuraIncreaseBaseHealthPercent,             //282 SPELL_AURA_INCREASE_BASE_HEALTH_PERCENT
    &Aura::HandleNoImmediateEffect,                         //283 SPELL_AURA_MOD_HEALING_RECEIVED       implemented in Unit::SpellHealingBonusTaken
    &Aura::HandleAuraLinked,                                //284 SPELL_AURA_LINKED
    &Aura::HandleAuraModAttackPowerOfArmor,                 //285 SPELL_AURA_MOD_ATTACK_POWER_OF_ARMOR  implemented in Player::UpdateAttackPowerAndDamage
    &Aura::HandleNoImmediateEffect,                         //286 SPELL_AURA_ABILITY_PERIODIC_CRIT      implemented in Aura::IsCritFromAbilityAura called from Aura::PeriodicTick
    &Aura::HandleNoImmediateEffect,                         //287 SPELL_AURA_DEFLECT_SPELLS             implemented in Unit::MagicSpellHitResult and Unit::MeleeSpellHitResult
    &Aura::HandleNULL,                                      //288 increase parry/deflect, prevent attack (single spell used 67801)
    &Aura::HandleUnused,                                    //289 unused (3.2.2a)
    &Aura::HandleAuraModAllCritChance,                      //290 SPELL_AURA_MOD_ALL_CRIT_CHANCE
    &Aura::HandleNoImmediateEffect,                         //291 SPELL_AURA_MOD_QUEST_XP_PCT           implemented in Player::GiveXP
    &Aura::HandleAuraOpenStable,                            //292 call stabled pet
    &Aura::HandleNULL,                                      //293 3 spells
    &Aura::HandleNULL,                                      //294 2 spells, possible prevent mana regen
    &Aura::HandleUnused,                                    //295 unused (3.2.2a)
    &Aura::HandleNULL,                                      //296 2 spells
    &Aura::HandleNULL,                                      //297 1 spell (counter spell school?)
    &Aura::HandleUnused,                                    //298 unused (3.2.2a)
    &Aura::HandleUnused,                                    //299 unused (3.2.2a)
    &Aura::HandleNULL,                                      //300 3 spells (share damage?)
    &Aura::HandleNoImmediateEffect,                         //301 SPELL_AURA_SCHOOL_HEAL_ABSORB         implemented in Unit::CalculateHealAbsorb
    &Aura::HandleUnused,                                    //302 unused (3.2.2a)
    &Aura::HandleNULL,                                      //303 17 spells
    &Aura::HandleNULL,                                      //304 2 spells (alcohol effect?)
    &Aura::HandleAuraModIncreaseSpeed,                      //305 SPELL_AURA_MOD_MINIMUM_SPEED
    &Aura::HandleNULL,                                      //306 1 spell
    &Aura::HandleNULL,                                      //307 absorb healing?
    &Aura::HandleNULL,                                      //308 new aura for hunter traps
    &Aura::HandleNULL,                                      //309 absorb healing?
    &Aura::HandleNULL,                                      //310 pet avoidance passive?
    &Aura::HandleNULL,                                      //311 0 spells in 3.3
    &Aura::HandleNULL,                                      //312 0 spells in 3.3
    &Aura::HandleNULL,                                      //313 0 spells in 3.3
    &Aura::HandleNULL,                                      //314 1 test spell (reduce duration of silince/magic)
    &Aura::HandleNULL,                                      //315 underwater walking
    &Aura::HandleNULL                                       //316 makes haste affect HOT/DOT ticks
};

static AuraType const frozenAuraTypes[] = { SPELL_AURA_MOD_ROOT, SPELL_AURA_MOD_STUN, SPELL_AURA_NONE };

Aura::Aura(SpellEntry const* spellproto, SpellEffectIndex eff, int32 *currentBasePoints, Unit *target, Unit *caster, Item* castItem) :
m_spellmod(NULL), m_caster_guid(0), m_target(target), m_castItemGuid(castItem?castItem->GetGUID():0),
m_timeCla(1000), m_periodicTimer(0), m_periodicTick(0), m_removeMode(AURA_REMOVE_BY_DEFAULT), m_AuraDRGroup(DIMINISHING_NONE),
m_effIndex(eff), m_auraSlot(MAX_AURAS), m_auraFlags(AFLAG_NONE), m_auraLevel(1), m_procCharges(0), m_stackAmount(1),
m_positive(false), m_permanent(false), m_isPeriodic(false), m_isAreaAura(false), m_isPersistent(false),
m_isRemovedOnShapeLost(true), m_in_use(0), m_deleted(false)
{
    ASSERT(target);

    ASSERT(spellproto && spellproto == sSpellStore.LookupEntry( spellproto->Id ) && "`info` must be pointer to sSpellStore element");

    m_spellProto = spellproto;

    m_currentBasePoints = currentBasePoints ? *currentBasePoints : m_spellProto->CalculateSimpleValue(eff);

    m_isPassive = IsPassiveSpell(GetId());
    m_positive = IsPositiveEffect(GetId(), m_effIndex);

    m_isSingleTargetAura = IsSingleTargetSpell(m_spellProto);

    m_applyTime = time(NULL);

    int32 damage;
    if(!caster)
    {
        m_caster_guid = target->GetGUID();
        damage = m_currentBasePoints;
        m_maxduration = target->CalculateSpellDuration(m_spellProto, m_effIndex, target);
    }
    else
    {
        m_caster_guid = caster->GetGUID();

        damage        = caster->CalculateSpellDamage(target, m_spellProto, m_effIndex, &m_currentBasePoints);
        m_maxduration = caster->CalculateSpellDuration(m_spellProto, m_effIndex, target);

        if (!damage && castItem && castItem->GetItemSuffixFactor())
        {
            ItemRandomSuffixEntry const *item_rand_suffix = sItemRandomSuffixStore.LookupEntry(abs(castItem->GetItemRandomPropertyId()));
            if(item_rand_suffix)
            {
                for (int k = 0; k < 3; ++k)
                {
                    SpellItemEnchantmentEntry const *pEnchant = sSpellItemEnchantmentStore.LookupEntry(item_rand_suffix->enchant_id[k]);
                    if(pEnchant)
                    {
                        for (int t = 0; t < 3; ++t)
                            if(pEnchant->spellid[t] == m_spellProto->Id)
                        {
                            damage = uint32((item_rand_suffix->prefix[k]*castItem->GetItemSuffixFactor()) / 10000 );
                            break;
                        }
                    }

                    if(damage)
                        break;
                }
            }
        }
    }

    if(m_maxduration == -1 || m_isPassive && m_spellProto->DurationIndex == 0)
        m_permanent = true;

    Player* modOwner = caster ? caster->GetSpellModOwner() : NULL;

    if(!m_permanent && modOwner)
    {
        modOwner->ApplySpellMod(GetId(), SPELLMOD_DURATION, m_maxduration);
        // Get zero duration aura after - need set m_maxduration > 0 for apply/remove aura work
        if (m_maxduration<=0)
            m_maxduration = 1;
    }

    m_duration = m_maxduration;

    DEBUG_FILTER_LOG(LOG_FILTER_SPELL_CAST, "Aura: construct Spellid : %u, Aura : %u Duration : %d Target : %d Damage : %d", m_spellProto->Id, m_spellProto->EffectApplyAuraName[eff], m_maxduration, m_spellProto->EffectImplicitTargetA[eff],damage);

    SetModifier(AuraType(m_spellProto->EffectApplyAuraName[eff]), damage, m_spellProto->EffectAmplitude[eff], m_spellProto->EffectMiscValue[eff]);

    // Apply periodic time mod
    if(modOwner && m_modifier.periodictime)
        modOwner->ApplySpellMod(GetId(), SPELLMOD_ACTIVATION_TIME, m_modifier.periodictime);

    // Start periodic on next tick or at aura apply
    if (!(m_spellProto->AttributesEx5 & SPELL_ATTR_EX5_START_PERIODIC_AT_APPLY))
        m_periodicTimer += m_modifier.periodictime;

    m_isDeathPersist = IsDeathPersistentSpell(m_spellProto);

    m_procCharges = m_spellProto->procCharges;
    if(modOwner)
        modOwner->ApplySpellMod(GetId(), SPELLMOD_CHARGES, m_procCharges);

    m_isRemovedOnShapeLost = (m_caster_guid==m_target->GetGUID() &&
                              m_spellProto->Stances &&
                            !(m_spellProto->AttributesEx2 & SPELL_ATTR_EX2_NOT_NEED_SHAPESHIFT) &&
                            !(m_spellProto->Attributes & SPELL_ATTR_NOT_SHAPESHIFT));

    if (caster && m_spellProto->Id == 22959)                // Improved Scorch
    {
        // Glyph of Improved Scorch
        if (Aura* glyph = caster->GetDummyAura(56371))
            m_stackAmount = glyph->GetModifier()->m_amount;
    }
}

Aura::~Aura()
{
}

AreaAura::AreaAura(SpellEntry const* spellproto, SpellEffectIndex eff, int32 *currentBasePoints, Unit *target,
Unit *caster, Item* castItem) : Aura(spellproto, eff, currentBasePoints, target, caster, castItem)
{
    m_isAreaAura = true;

    // caster==NULL in constructor args if target==caster in fact
    Unit* caster_ptr = caster ? caster : target;

    m_radius = GetSpellRadius(sSpellRadiusStore.LookupEntry(GetSpellProto()->EffectRadiusIndex[m_effIndex]));
    if(Player* modOwner = caster_ptr->GetSpellModOwner())
        modOwner->ApplySpellMod(GetId(), SPELLMOD_RADIUS, m_radius);

    switch(spellproto->Effect[eff])
    {
        case SPELL_EFFECT_APPLY_AREA_AURA_PARTY:
            m_areaAuraType = AREA_AURA_PARTY;
            if (target->GetTypeId() == TYPEID_UNIT && ((Creature*)target)->isTotem())
                m_modifier.m_auraname = SPELL_AURA_NONE;
            break;
        case SPELL_EFFECT_APPLY_AREA_AURA_RAID:
            m_areaAuraType = AREA_AURA_RAID;
            if (target->GetTypeId() == TYPEID_UNIT && ((Creature*)target)->isTotem())
                m_modifier.m_auraname = SPELL_AURA_NONE;
            // Light's Beacon not applied to caster itself (TODO: more generic check for another simialr spell if any?)
            else if (target == caster_ptr && m_spellProto->Id == 53651)
                m_modifier.m_auraname = SPELL_AURA_NONE;
            break;
        case SPELL_EFFECT_APPLY_AREA_AURA_FRIEND:
            m_areaAuraType = AREA_AURA_FRIEND;
            break;
        case SPELL_EFFECT_APPLY_AREA_AURA_ENEMY:
            m_areaAuraType = AREA_AURA_ENEMY;
            if (target == caster_ptr)
                m_modifier.m_auraname = SPELL_AURA_NONE;    // Do not do any effect on self
            break;
        case SPELL_EFFECT_APPLY_AREA_AURA_PET:
            m_areaAuraType = AREA_AURA_PET;
            break;
        case SPELL_EFFECT_APPLY_AREA_AURA_OWNER:
            m_areaAuraType = AREA_AURA_OWNER;
            if (target == caster_ptr)
                m_modifier.m_auraname = SPELL_AURA_NONE;
            break;
        default:
            sLog.outError("Wrong spell effect in AreaAura constructor");
            ASSERT(false);
            break;
    }
}

AreaAura::~AreaAura()
{
}

PersistentAreaAura::PersistentAreaAura(SpellEntry const* spellproto, SpellEffectIndex eff, int32 *currentBasePoints, Unit *target,
Unit *caster, Item* castItem) : Aura(spellproto, eff, currentBasePoints, target, caster, castItem)
{
    m_isPersistent = true;
}

PersistentAreaAura::~PersistentAreaAura()
{
}

SingleEnemyTargetAura::SingleEnemyTargetAura(SpellEntry const* spellproto, SpellEffectIndex eff, int32 *currentBasePoints, Unit *target,
Unit *caster, Item* castItem) : Aura(spellproto, eff, currentBasePoints, target, caster, castItem)
{
    if (caster)
        m_casters_target_guid = caster->GetTypeId()==TYPEID_PLAYER ? ((Player*)caster)->GetSelection() : caster->GetTargetGUID();
    else
        m_casters_target_guid = 0;
}

SingleEnemyTargetAura::~SingleEnemyTargetAura()
{
}

Unit* SingleEnemyTargetAura::GetTriggerTarget() const
{
    return ObjectAccessor::GetUnit(*m_target, m_casters_target_guid);
}

Aura* CreateAura(SpellEntry const* spellproto, SpellEffectIndex eff, int32 *currentBasePoints, Unit *target, Unit *caster, Item* castItem)
{
    if (IsAreaAuraEffect(spellproto->Effect[eff]))
        return new AreaAura(spellproto, eff, currentBasePoints, target, caster, castItem);

    uint32 triggeredSpellId = spellproto->EffectTriggerSpell[eff];

    if(SpellEntry const* triggeredSpellInfo = sSpellStore.LookupEntry(triggeredSpellId))
        for (int i = 0; i < MAX_EFFECT_INDEX; ++i)
            if (triggeredSpellInfo->EffectImplicitTargetA[i] == TARGET_SINGLE_ENEMY)
                return new SingleEnemyTargetAura(spellproto, eff, currentBasePoints, target, caster, castItem);

    return new Aura(spellproto, eff, currentBasePoints, target, caster, castItem);
}

Unit* Aura::GetCaster() const
{
    if(m_caster_guid == m_target->GetGUID())
        return m_target;

    //return ObjectAccessor::GetUnit(*m_target,m_caster_guid);
    //must return caster even if it's in another grid/map
    Unit *unit = ObjectAccessor::GetUnitInWorld(*m_target,m_caster_guid);
    return unit && unit->IsInWorld() ? unit : NULL;
}

void Aura::SetModifier(AuraType t, int32 a, uint32 pt, int32 miscValue)
{
    m_modifier.m_auraname = t;
    m_modifier.m_amount = a;
    m_modifier.m_miscvalue = miscValue;
    m_modifier.periodictime = pt;
}

void Aura::Update(uint32 diff)
{
    if (m_duration > 0)
    {
        m_duration -= diff;
        if (m_duration < 0)
            m_duration = 0;
        m_timeCla -= diff;

        // GetEffIndex()==0 prevent double/triple apply manaPerSecond/manaPerSecondPerLevel to same spell with many auras
        // all spells with manaPerSecond/manaPerSecondPerLevel have aura in effect 0
        if (GetEffIndex() == EFFECT_INDEX_0 && m_timeCla <= 0)
        {
            if(Unit* caster = GetCaster())
            {
                Powers powertype = Powers(m_spellProto->powerType);
                int32 manaPerSecond = m_spellProto->manaPerSecond + m_spellProto->manaPerSecondPerLevel * caster->getLevel();
                m_timeCla = 1*IN_MILLISECONDS;
                if (manaPerSecond)
                {
                    if(powertype==POWER_HEALTH)
                        caster->ModifyHealth(-manaPerSecond);
                    else
                        caster->ModifyPower(powertype,-manaPerSecond);
                }
            }
        }
    }

    // Channeled aura required check distance from caster
    if(IsChanneledSpell(m_spellProto) && m_caster_guid != m_target->GetGUID())
    {
        Unit* caster = GetCaster();
        if(!caster)
        {
            m_target->RemoveAura(GetId(), GetEffIndex());
            return;
        }

        // need check distance for channeled target only
        if (caster->GetChannelObjectGUID() == m_target->GetGUID())
        {
            // Get spell range
            float max_range = GetSpellMaxRange(sSpellRangeStore.LookupEntry(m_spellProto->rangeIndex));

            if(Player* modOwner = caster->GetSpellModOwner())
                modOwner->ApplySpellMod(GetId(), SPELLMOD_RANGE, max_range, NULL);

            if(!caster->IsWithinDistInMap(m_target, max_range))
            {
                m_target->RemoveAura(GetId(), GetEffIndex());
                return;
            }
        }
    }

    if(m_isPeriodic && (m_duration >= 0 || m_isPassive || m_permanent))
    {
        m_periodicTimer -= diff;
        if(m_periodicTimer <= 0) // tick also at m_periodicTimer==0 to prevent lost last tick in case max m_duration == (max m_periodicTimer)*N
        {
            // update before applying (aura can be removed in TriggerSpell or PeriodicTick calls)
            m_periodicTimer += m_modifier.periodictime;
            ++m_periodicTick;                               // for some infinity auras in some cases can overflow and reset
            PeriodicTick();
        }
    }
}

void AreaAura::Update(uint32 diff)
{
    // update for the caster of the aura
    if(m_caster_guid == m_target->GetGUID())
    {
        Unit* caster = m_target;

        if( !caster->hasUnitState(UNIT_STAT_ISOLATED) )
        {
            Unit* owner = caster->GetCharmerOrOwner();
            if (!owner)
                owner = caster;
            std::list<Unit *> targets;

            switch(m_areaAuraType)
            {
                case AREA_AURA_PARTY:
                {
                    Group *pGroup = NULL;

                    if (owner->GetTypeId() == TYPEID_PLAYER)
                        pGroup = ((Player*)owner)->GetGroup();

                    if( pGroup)
                    {
                        uint8 subgroup = ((Player*)owner)->GetSubGroup();
                        for(GroupReference *itr = pGroup->GetFirstMember(); itr != NULL; itr = itr->next())
                        {
                            Player* Target = itr->getSource();
                            if(Target && Target->isAlive() && Target->GetSubGroup()==subgroup && caster->IsFriendlyTo(Target))
                            {
                                if(caster->IsWithinDistInMap(Target, m_radius))
                                    targets.push_back(Target);
                                Pet *pet = Target->GetPet();
                                if(pet && pet->isAlive() && caster->IsWithinDistInMap(pet, m_radius))
                                    targets.push_back(pet);
                            }
                        }
                    }
                    else
                    {
                        // add owner
                        if( owner != caster && caster->IsWithinDistInMap(owner, m_radius) )
                            targets.push_back(owner);
                        // add caster's pet
                        Unit* pet = caster->GetPet();
                        if( pet && caster->IsWithinDistInMap(pet, m_radius))
                            targets.push_back(pet);
                    }
                    break;
                }
                case AREA_AURA_RAID:
                {
                    Group *pGroup = NULL;

                    if (owner->GetTypeId() == TYPEID_PLAYER)
                        pGroup = ((Player*)owner)->GetGroup();

                    if( pGroup)
                    {
                        for(GroupReference *itr = pGroup->GetFirstMember(); itr != NULL; itr = itr->next())
                        {
                            Player* Target = itr->getSource();
                            if(Target && Target->isAlive() && caster->IsFriendlyTo(Target))
                            {
                                if(caster->IsWithinDistInMap(Target, m_radius))
                                    targets.push_back(Target);
                                Pet *pet = Target->GetPet();
                                if(pet && pet->isAlive() && caster->IsWithinDistInMap(pet, m_radius))
                                    targets.push_back(pet);
                            }
                        }
                    }
                    else
                    {
                        // add owner
                        if( owner != caster && caster->IsWithinDistInMap(owner, m_radius) )
                            targets.push_back(owner);
                        // add caster's pet
                        Unit* pet = caster->GetPet();
                        if( pet && caster->IsWithinDistInMap(pet, m_radius))
                            targets.push_back(pet);
                    }
                    break;
                }
                case AREA_AURA_FRIEND:
                {
                    MaNGOS::AnyFriendlyUnitInObjectRangeCheck u_check(caster, m_radius);
                    MaNGOS::UnitListSearcher<MaNGOS::AnyFriendlyUnitInObjectRangeCheck> searcher(caster,targets, u_check);
                    Cell::VisitAllObjects(caster, searcher, m_radius);
                    break;
                }
                case AREA_AURA_ENEMY:
                {
                    MaNGOS::AnyAoETargetUnitInObjectRangeCheck u_check(caster, m_radius); // No GetCharmer in searcher
                    MaNGOS::UnitListSearcher<MaNGOS::AnyAoETargetUnitInObjectRangeCheck> searcher(caster, targets, u_check);
                    Cell::VisitAllObjects(caster, searcher, m_radius);
                    break;
                }
                case AREA_AURA_OWNER:
                case AREA_AURA_PET:
                {
                    if(owner != caster && caster->IsWithinDistInMap(owner, m_radius))
                        targets.push_back(owner);
                    break;
                }
            }

            for(std::list<Unit *>::iterator tIter = targets.begin(); tIter != targets.end(); tIter++)
            {
                // flag for seelction is need apply aura to current iteration target
                bool apply = true;

                // we need ignore present caster self applied are auras sometime
                // in cases if this only auras applied for spell effect
                Unit::spellEffectPair spair = Unit::spellEffectPair(GetId(), m_effIndex);
                for(Unit::AuraMap::const_iterator i = (*tIter)->GetAuras().lower_bound(spair); i != (*tIter)->GetAuras().upper_bound(spair); ++i)
                {
                    if (i->second->IsDeleted())
                        continue;

                    switch(m_areaAuraType)
                    {
                        case AREA_AURA_ENEMY:
                            // non caster self-casted auras (non stacked)
                            if(i->second->GetModifier()->m_auraname != SPELL_AURA_NONE)
                                apply = false;
                            break;
                        case AREA_AURA_RAID:
                            // non caster self-casted auras (stacked from diff. casters)
                            if(i->second->GetModifier()->m_auraname != SPELL_AURA_NONE  || i->second->GetCasterGUID() == GetCasterGUID())
                                apply = false;
                            break;
                        default:
                            // in generic case not allow stacking area auras
                            apply = false;
                            break;
                    }

                    if(!apply)
                        break;
                }

                if(!apply)
                    continue;

                if(SpellEntry const *actualSpellInfo = sSpellMgr.SelectAuraRankForPlayerLevel(GetSpellProto(), (*tIter)->getLevel()))
                {
                    int32 actualBasePoints = m_currentBasePoints;
                    // recalculate basepoints for lower rank (all AreaAura spell not use custom basepoints?)
                    if(actualSpellInfo != GetSpellProto())
                        actualBasePoints = actualSpellInfo->CalculateSimpleValue(m_effIndex);
                    AreaAura *aur = new AreaAura(actualSpellInfo, m_effIndex, &actualBasePoints, (*tIter), caster, NULL);
                    aur->SetAuraDuration(GetAuraDuration());
                    (*tIter)->AddAura(aur);
                }
            }
        }
        Aura::Update(diff);
    }
    else                                                    // aura at non-caster
    {
        Unit* caster = GetCaster();

        Aura::Update(diff);

        // remove aura if out-of-range from caster (after teleport for example)
        // or caster is isolated or caster no longer has the aura
        // or caster is (no longer) friendly
        bool needFriendly = (m_areaAuraType == AREA_AURA_ENEMY ? false : true);
        if( !caster || caster->hasUnitState(UNIT_STAT_ISOLATED) ||
            !caster->IsWithinDistInMap(m_target, m_radius)      ||
            !caster->HasAura(GetId(), GetEffIndex())            ||
            caster->IsFriendlyTo(m_target) != needFriendly
           )
        {
            m_target->RemoveAurasByCasterSpell(GetId(), GetEffIndex(),GetCasterGUID());
        }
        else if( m_areaAuraType == AREA_AURA_PARTY)         // check if in same sub group
        {
            // not check group if target == owner or target == pet
            if (caster->GetCharmerOrOwnerGUID() != m_target->GetGUID() && caster->GetGUID() != m_target->GetCharmerOrOwnerGUID())
            {
                Player* check = caster->GetCharmerOrOwnerPlayerOrPlayerItself();

                Group *pGroup = check ? check->GetGroup() : NULL;
                if( pGroup )
                {
                    Player* checkTarget = m_target->GetCharmerOrOwnerPlayerOrPlayerItself();
                    if(!checkTarget || !pGroup->SameSubGroup(check, checkTarget))
                        m_target->RemoveAura(GetId(), GetEffIndex());
                }
                else
                    m_target->RemoveAura(GetId(), GetEffIndex());
            }
        }
        else if( m_areaAuraType == AREA_AURA_RAID)          // TODO: fix me!
        {
            // not check group if target == owner or target == pet
            if (caster->GetCharmerOrOwnerGUID() != m_target->GetGUID() && caster->GetGUID() != m_target->GetCharmerOrOwnerGUID())
            {
                Player* check = caster->GetCharmerOrOwnerPlayerOrPlayerItself();

                Group *pGroup = check ? check->GetGroup() : NULL;
                if( pGroup )
                {
                    Player* checkTarget = m_target->GetCharmerOrOwnerPlayerOrPlayerItself();
                    if(!checkTarget)
                        m_target->RemoveAurasByCasterSpell(GetId(), GetEffIndex(), GetCasterGUID());
                }
                else
                    m_target->RemoveAurasByCasterSpell(GetId(), GetEffIndex(), GetCasterGUID());
            }
        }
        else if( m_areaAuraType == AREA_AURA_PET || m_areaAuraType == AREA_AURA_OWNER )
        {
            if( m_target->GetGUID() != caster->GetCharmerOrOwnerGUID() )
                m_target->RemoveAurasByCasterSpell(GetId(), GetEffIndex(), GetCasterGUID());
        }
    }
}

void PersistentAreaAura::Update(uint32 diff)
{
    bool remove = false;

    // remove the aura if its caster or the dynamic object causing it was removed
    // or if the target moves too far from the dynamic object
    if(Unit *caster = GetCaster())
    {
        DynamicObject *dynObj = caster->GetDynObject(GetId(), GetEffIndex());
        if (dynObj)
        {
            if (!m_target->IsWithinDistInMap(dynObj, dynObj->GetRadius()))
                remove = true;
        }
        else
            remove = true;
    }
    else
        remove = true;

    Aura::Update(diff);

    if(remove)
        m_target->RemoveAura(GetId(), GetEffIndex());
}

void Aura::ApplyModifier(bool apply, bool Real)
{
    AuraType aura = m_modifier.m_auraname;

    SetInUse(true);
    if(aura < TOTAL_AURAS)
        (*this.*AuraHandler [aura])(apply, Real);
    SetInUse(false);
}

bool Aura::IsNeedVisibleSlot(Unit const* caster) const
{
    bool totemAura = caster && caster->GetTypeId() == TYPEID_UNIT && ((Creature*)caster)->isTotem();

    // special area auras cases
    switch(m_spellProto->Effect[GetEffIndex()])
    {
        case SPELL_EFFECT_APPLY_AREA_AURA_ENEMY:
            return m_target != caster;
        case SPELL_EFFECT_APPLY_AREA_AURA_PET:
        case SPELL_EFFECT_APPLY_AREA_AURA_OWNER:
        case SPELL_EFFECT_APPLY_AREA_AURA_FRIEND:
        case SPELL_EFFECT_APPLY_AREA_AURA_PARTY:
        case SPELL_EFFECT_APPLY_AREA_AURA_RAID:
            // passive auras (except totem auras) do not get placed in caster slot
            return (m_target != caster || totemAura || !m_isPassive) && m_modifier.m_auraname != SPELL_AURA_NONE;
        default:
            break;
    }

    // special aura type cases
    switch (m_spellProto->EffectApplyAuraName[GetEffIndex()])
    {
        case SPELL_AURA_IGNORE_UNIT_STATE:
            return true;    // requires visible slot to enable client side effect
        default:
            break;
    }

    // passive auras (except totem auras) do not get placed in the slots
    return !m_isPassive || totemAura;
}

void Aura::_AddAura()
{
    if (!GetId())
        return;
    if(!m_target)
        return;

    // Second aura if some spell
    bool secondaura = false;
    // Try find slot for aura
    uint8 slot = NULL_AURA_SLOT;
    // Lookup for some spell auras (and get slot from it)
    for(uint8 i = 0; i < MAX_EFFECT_INDEX; ++i)
    {
        Unit::spellEffectPair spair = Unit::spellEffectPair(GetId(), SpellEffectIndex(i));
        for(Unit::AuraMap::const_iterator itr = m_target->GetAuras().lower_bound(spair); itr != m_target->GetAuras().upper_bound(spair); ++itr)
        {
            // allow use single slot only by auras from same caster
            if(itr->second->GetCasterGUID()==GetCasterGUID() &&
                !isWeaponBuffCoexistableWith(itr->second))
            {
                slot = itr->second->GetAuraSlot();
                secondaura = true;
                break;
            }
        }
        if (secondaura)
            break;
    }
    // Lookup free slot
    if (!secondaura && m_target->GetVisibleAurasCount() < MAX_AURAS)
    {
        Unit::VisibleAuraMap const *visibleAuras = m_target->GetVisibleAuras();
        for(uint8 i = 0; i < MAX_AURAS; ++i)
        {
            Unit::VisibleAuraMap::const_iterator itr = visibleAuras->find(i);
            if(itr == visibleAuras->end())
            {
                slot = i;
                // update for out of range group members (on 1 slot use)
                m_target->UpdateAuraForGroup(slot);
                break;
            }
        }
    }

    Unit* caster = GetCaster();

    // set infinity cooldown state for spells
    if(caster && caster->GetTypeId() == TYPEID_PLAYER)
    {
        if (m_spellProto->Attributes & SPELL_ATTR_DISABLED_WHILE_ACTIVE)
        {
            Item* castItem = m_castItemGuid ? ((Player*)caster)->GetItemByGuid(m_castItemGuid) : NULL;
            ((Player*)caster)->AddSpellAndCategoryCooldowns(m_spellProto,castItem ? castItem->GetEntry() : 0, NULL,true);
        }
    }

    if (IsNeedVisibleSlot(caster))
    {
        SetAuraSlot( slot );
        if(slot < MAX_AURAS)                        // slot found send data to client
        {
            SetAura(false);
            SetAuraFlags((1 << GetEffIndex()) | ((GetCasterGUID() == GetTarget()->GetGUID()) ? AFLAG_NOT_CASTER : AFLAG_NONE) | ((GetAuraMaxDuration() > 0) ? AFLAG_DURATION : AFLAG_NONE) | (IsPositive() ? AFLAG_POSITIVE : AFLAG_NEGATIVE));
            SetAuraLevel(caster ? caster->getLevel() : sWorld.getConfig(CONFIG_UINT32_MAX_PLAYER_LEVEL));
            SendAuraUpdate(false);
        }

        //*****************************************************
        // Update target aura state flag (at 1 aura apply)
        // TODO: Make it easer
        //*****************************************************
        if (!secondaura)
        {
            // Sitdown on apply aura req seated
            if (m_spellProto->AuraInterruptFlags & AURA_INTERRUPT_FLAG_NOT_SEATED && !m_target->IsSitState())
                m_target->SetStandState(UNIT_STAND_STATE_SIT);

            // register aura diminishing on apply
            if (getDiminishGroup() != DIMINISHING_NONE )
                m_target->ApplyDiminishingAura(getDiminishGroup(), true);

            // Update Seals information
            if (IsSealSpell(m_spellProto))
                m_target->ModifyAuraState(AURA_STATE_JUDGEMENT, true);

            // Conflagrate aura state on Immolate and Shadowflame
            if (m_spellProto->SpellFamilyName == SPELLFAMILY_WARLOCK &&
                // Immolate
                ((m_spellProto->SpellFamilyFlags & UI64LIT(0x0000000000000004)) ||
                // Shadowflame
                (m_spellProto->SpellFamilyFlags2 & 0x00000002)))
                m_target->ModifyAuraState(AURA_STATE_CONFLAGRATE, true);

            // Faerie Fire (druid versions)
            if (m_spellProto->SpellFamilyName == SPELLFAMILY_DRUID && (m_spellProto->SpellFamilyFlags & UI64LIT(0x0000000000000400)))
                m_target->ModifyAuraState(AURA_STATE_FAERIE_FIRE, true);

            // Sting (hunter's pet ability)
            if (m_spellProto->Category == 1133)
                m_target->ModifyAuraState(AURA_STATE_FAERIE_FIRE, true);

            // Victorious
            if (m_spellProto->SpellFamilyName == SPELLFAMILY_WARRIOR && (m_spellProto->SpellFamilyFlags & UI64LIT(0x0004000000000000)))
                m_target->ModifyAuraState(AURA_STATE_WARRIOR_VICTORY_RUSH, true);

            // Swiftmend state on Regrowth & Rejuvenation
            if (m_spellProto->SpellFamilyName == SPELLFAMILY_DRUID && (m_spellProto->SpellFamilyFlags & UI64LIT(0x50)))
                m_target->ModifyAuraState(AURA_STATE_SWIFTMEND, true);

            // Deadly poison aura state
            if(m_spellProto->SpellFamilyName == SPELLFAMILY_ROGUE && (m_spellProto->SpellFamilyFlags & UI64LIT(0x10000)))
                m_target->ModifyAuraState(AURA_STATE_DEADLY_POISON, true);

            // Enrage aura state
            if(m_spellProto->Dispel == DISPEL_ENRAGE)
                m_target->ModifyAuraState(AURA_STATE_ENRAGE, true);

            // Mechanic bleed aura state
            if(GetAllSpellMechanicMask(m_spellProto) & (1 << (MECHANIC_BLEED-1)))
                m_target->ModifyAuraState(AURA_STATE_MECHANIC_BLEED, true);
        }
    }
}

bool Aura::_RemoveAura()
{
    // Remove all triggered by aura spells vs unlimited duration
    // except same aura replace case
    if(m_removeMode!=AURA_REMOVE_BY_STACK)
        CleanupTriggeredSpells();

    Unit* caster = GetCaster();

    if(caster && IsPersistent())
    {
        DynamicObject *dynObj = caster->GetDynObject(GetId(), GetEffIndex());
        if (dynObj)
            dynObj->RemoveAffected(m_target);
    }

    //passive auras do not get put in slots
    // Note: but totem can be not accessible for aura target in time remove (to far for find in grid)
    //if(m_isPassive && !(caster && caster->GetTypeId() == TYPEID_UNIT && ((Creature*)caster)->isTotem()))
    //    return;

    uint8 slot = GetAuraSlot();

    if(slot >= MAX_AURAS)                                   // slot not set
        return false;

    if(m_target->GetVisibleAura(slot) == 0)
        return false;

    bool lastaura = true;

    // find other aura in same slot (current already removed from list)
    for(int i = 0; i < MAX_EFFECT_INDEX; ++i)
    {
        Unit::spellEffectPair spair = Unit::spellEffectPair(GetId(), SpellEffectIndex(i));
        for(Unit::AuraMap::const_iterator itr = m_target->GetAuras().lower_bound(spair); itr != m_target->GetAuras().upper_bound(spair); ++itr)
        {
            if(itr->second->GetAuraSlot() == slot)
            {
                lastaura = false;
                break;
            }
        }
        if(!lastaura)
            break;
    }

    // only remove icon when the last aura of the spell is removed (current aura already removed from list)
    if (!lastaura)
        return false;

    // unregister aura diminishing (and store last time)
    if (getDiminishGroup() != DIMINISHING_NONE )
        m_target->ApplyDiminishingAura(getDiminishGroup(), false);

    SetAura(true);
    SetAuraFlags(AFLAG_NONE);
    SetAuraLevel(0);

    if (m_removeMode != AURA_REMOVE_BY_DELETE)
    {
        SendAuraUpdate(true);

        // update for out of range group members
        m_target->UpdateAuraForGroup(slot);

        //*****************************************************
        // Update target aura state flag (at last aura remove)
        //*****************************************************
        // Enrage aura state
        if(m_spellProto->Dispel == DISPEL_ENRAGE)
            m_target->ModifyAuraState(AURA_STATE_ENRAGE, false);

        // Mechanic bleed aura state
        if(GetAllSpellMechanicMask(m_spellProto) & (1 << (MECHANIC_BLEED-1)))
            m_target->ModifyAuraState(AURA_STATE_MECHANIC_BLEED, false);

        uint32 removeState = 0;
        uint64 removeFamilyFlag = m_spellProto->SpellFamilyFlags;
        uint32 removeFamilyFlag2 = m_spellProto->SpellFamilyFlags2;
        switch(m_spellProto->SpellFamilyName)
        {
            case SPELLFAMILY_PALADIN:
                if (IsSealSpell(m_spellProto))
                    removeState = AURA_STATE_JUDGEMENT;     // Update Seals information
                break;
            case SPELLFAMILY_WARLOCK:
                // Conflagrate aura state on Immolate and Shadowflame,
                if ((m_spellProto->SpellFamilyFlags & UI64LIT(0x0000000000000004)) ||
                    (m_spellProto->SpellFamilyFlags2 & 0x00000002))
                {
                    removeFamilyFlag = UI64LIT(0x0000000000000004);
                    removeFamilyFlag2 = 0x00000002;
                    removeState = AURA_STATE_CONFLAGRATE;
                }
                break;
            case SPELLFAMILY_DRUID:
                if(m_spellProto->SpellFamilyFlags & UI64LIT(0x0000000000000400))
                    removeState = AURA_STATE_FAERIE_FIRE;   // Faerie Fire (druid versions)
                else if(m_spellProto->SpellFamilyFlags & UI64LIT(0x50))
                {
                    removeFamilyFlag = 0x50;
                    removeState = AURA_STATE_SWIFTMEND;     // Swiftmend aura state
                }
                break;
            case SPELLFAMILY_WARRIOR:
                if(m_spellProto->SpellFamilyFlags & UI64LIT(0x0004000000000000))
                    removeState = AURA_STATE_WARRIOR_VICTORY_RUSH; // Victorious
                break;
            case SPELLFAMILY_ROGUE:
                if(m_spellProto->SpellFamilyFlags & UI64LIT(0x10000))
                    removeState = AURA_STATE_DEADLY_POISON; // Deadly poison aura state
                break;
            case SPELLFAMILY_HUNTER:
                if(m_spellProto->SpellFamilyFlags & UI64LIT(0x1000000000000000))
                    removeState = AURA_STATE_FAERIE_FIRE;   // Sting (hunter versions)
        }

        // Remove state (but need check other auras for it)
        if (removeState)
        {
            bool found = false;
            Unit::AuraMap& Auras = m_target->GetAuras();
            for(Unit::AuraMap::iterator i = Auras.begin(); i != Auras.end(); ++i)
            {
                SpellEntry const *auraSpellInfo = (*i).second->GetSpellProto();
                if(auraSpellInfo->SpellFamilyName  == m_spellProto->SpellFamilyName &&
                    (auraSpellInfo->SpellFamilyFlags & removeFamilyFlag || auraSpellInfo->SpellFamilyFlags2 & removeFamilyFlag2))
                {
                    found = true;
                    break;
                }
            }
            // this has been last aura
            if(!found)
                m_target->ModifyAuraState(AuraState(removeState), false);
        }

        // reset cooldown state for spells
        if(caster && caster->GetTypeId() == TYPEID_PLAYER)
        {
            if ( GetSpellProto()->Attributes & SPELL_ATTR_DISABLED_WHILE_ACTIVE )
                // note: item based cooldowns and cooldown spell mods with charges ignored (unknown existed cases)
                ((Player*)caster)->SendCooldownEvent(GetSpellProto());
        }
    }

    return true;
}

void Aura::SendAuraUpdate(bool remove)
{
    WorldPacket data(SMSG_AURA_UPDATE);
    data << m_target->GetPackGUID();
    data << uint8(GetAuraSlot());
    data << uint32(remove ? 0 : GetId());

    if(remove)
    {
        m_target->SendMessageToSet(&data, true);
        return;
    }

    uint8 auraFlags = GetAuraFlags();
    data << uint8(auraFlags);
    data << uint8(GetAuraLevel());
    data << uint8(m_procCharges ? m_procCharges*m_stackAmount : m_stackAmount);

    if(!(auraFlags & AFLAG_NOT_CASTER))
    {
        data.appendPackGUID(GetCasterGUID());
    }

    if(auraFlags & AFLAG_DURATION)
    {
        data << uint32(GetAuraMaxDuration());
        data << uint32(GetAuraDuration());
    }

    m_target->SendMessageToSet(&data, true);
}

void Aura::SetStackAmount(uint8 stackAmount)
{
    Unit *target = GetTarget();
    Unit *caster = GetCaster();
    if (!target || !caster)
        return;

    bool refresh = stackAmount >= m_stackAmount;
    if (stackAmount != m_stackAmount)
    {
        m_stackAmount = stackAmount;
        int32 amount = m_stackAmount * caster->CalculateSpellDamage(target, m_spellProto, m_effIndex, &m_currentBasePoints);
        // Reapply if amount change
        if (amount!=m_modifier.m_amount)
        {
            ApplyModifier(false, true);
            m_modifier.m_amount = amount;
            ApplyModifier(true, true);
        }
    }

    if (refresh)
        // Stack increased refresh duration
        RefreshAura();
    else
        // Stack decreased only send update
        SendAuraUpdate(false);
}

bool Aura::modStackAmount(int32 num)
{
    // Can`t mod
    if (!m_spellProto->StackAmount)
        return true;

    // Modify stack but limit it
    int32 stackAmount = m_stackAmount + num;
    if (stackAmount > (int32)m_spellProto->StackAmount)
        stackAmount = m_spellProto->StackAmount;
    else if (stackAmount <=0) // Last aura from stack removed
    {
        m_stackAmount = 0;
        return true; // need remove aura
    }

    // Update stack amount
    SetStackAmount(stackAmount);
    return false;
}

void Aura::RefreshAura()
{
    m_duration = m_maxduration;
    SendAuraUpdate(false);
}

bool Aura::isAffectedOnSpell(SpellEntry const *spell) const
{
    // Check family name
    if (spell->SpellFamilyName != m_spellProto->SpellFamilyName)
        return false;
    // Check EffectClassMask
    uint32 const *ptr = getAuraSpellClassMask();
    if (((uint64*)ptr)[0] & spell->SpellFamilyFlags)
        return true;
    if (ptr[2] & spell->SpellFamilyFlags2)
        return true;
    return false;
}

void Aura::ReapplyAffectedPassiveAuras( Unit* target, bool owner_mode )
{
    std::set<uint32> affectedSelf;
    std::set<uint32> affectedAuraCaster;

    for(Unit::AuraMap::const_iterator itr = target->GetAuras().begin(); itr != target->GetAuras().end(); ++itr)
    {
        // permanent passive or permanent area aura
        // passive spells can be affected only by own or owner spell mods)
        if (itr->second->IsPermanent() && (owner_mode && itr->second->IsPassive() || itr->second->IsAreaAura()) &&
            // non deleted and not same aura (any with same spell id)
            !itr->second->IsDeleted() && itr->second->GetId() != GetId() &&
            // and affected by aura
            isAffectedOnSpell(itr->second->GetSpellProto()))
        {
            // only applied by self or aura caster
            if (itr->second->GetCasterGUID() == target->GetGUID())
                affectedSelf.insert(itr->second->GetId());
            else if (itr->second->GetCasterGUID() == GetCasterGUID())
                affectedAuraCaster.insert(itr->second->GetId());
        }
    }

    for(std::set<uint32>::const_iterator set_itr = affectedSelf.begin(); set_itr != affectedSelf.end(); ++set_itr)
    {
        target->RemoveAurasDueToSpell(*set_itr);
        target->CastSpell(m_target, *set_itr, true);
    }

    if (!affectedAuraCaster.empty())
    {
        Unit* caster = GetCaster();
        for(std::set<uint32>::const_iterator set_itr = affectedAuraCaster.begin(); set_itr != affectedAuraCaster.end(); ++set_itr)
        {
            target->RemoveAurasDueToSpell(*set_itr);
            if (caster)
                caster->CastSpell(m_target, *set_itr, true);
        }
    }
}

struct ReapplyAffectedPassiveAurasHelper
{
    explicit ReapplyAffectedPassiveAurasHelper(Aura* _aura) : aura(_aura) {}
    void operator()(Unit* unit) const { aura->ReapplyAffectedPassiveAuras(unit, true); }
    Aura* aura;
};

void Aura::ReapplyAffectedPassiveAuras()
{
    // not reapply spell mods with charges (use original value because processed and at remove)
    if (m_spellProto->procCharges)
        return;

    // not reapply some spell mods ops (mostly speedup case)
    switch (m_modifier.m_miscvalue)
    {
        case SPELLMOD_DURATION:
        case SPELLMOD_CHARGES:
        case SPELLMOD_NOT_LOSE_CASTING_TIME:
        case SPELLMOD_CASTING_TIME:
        case SPELLMOD_COOLDOWN:
        case SPELLMOD_COST:
        case SPELLMOD_ACTIVATION_TIME:
        case SPELLMOD_CASTING_TIME_OLD:
            return;
    }

    // reapply talents to own passive persistent auras
    ReapplyAffectedPassiveAuras(m_target, true);

    // re-apply talents/passives/area auras applied to pet/totems (it affected by player spellmods)
    m_target->CallForAllControlledUnits(ReapplyAffectedPassiveAurasHelper(this),true,false,false);

    // re-apply talents/passives/area auras applied to group members (it affected by player spellmods)
    if (Group* group = ((Player*)m_target)->GetGroup())
        for(GroupReference *itr = group->GetFirstMember(); itr != NULL; itr = itr->next())
            if (Player* member = itr->getSource())
                if (member != m_target && member->IsInMap(m_target))
                    ReapplyAffectedPassiveAuras(member, false);
}

bool Aura::isWeaponBuffCoexistableWith(Aura* ref)
{
    // Exclude Debuffs
    if (!IsPositive())
        return false;

    // Exclude Non-generic Buffs [ie: Runeforging] and Executioner-Enchant
    if (GetSpellProto()->SpellFamilyName != SPELLFAMILY_GENERIC || GetId() == 42976)
        return false;

    // Exclude Stackable Buffs [ie: Blood Reserve]
    if (GetSpellProto()->StackAmount)
        return false;

    // only self applied player buffs
    if (m_target->GetTypeId() != TYPEID_PLAYER || m_target->GetGUID() != GetCasterGUID())
        return false;

    Item* castItem = ((Player*)m_target)->GetItemByGuid(GetCastItemGUID());
    if (!castItem)
        return false;

    // Limit to Weapon-Slots
    if (!castItem->IsEquipped() ||
        (castItem->GetSlot() != EQUIPMENT_SLOT_MAINHAND && castItem->GetSlot() != EQUIPMENT_SLOT_OFFHAND))
        return false;

    // form different weapons
    return ref->GetCastItemGUID() != GetCastItemGUID();
}

/*********************************************************/
/***               BASIC AURA FUNCTION                 ***/
/*********************************************************/
void Aura::HandleAddModifier(bool apply, bool Real)
{
    if(m_target->GetTypeId() != TYPEID_PLAYER || !Real)
        return;

    if(m_modifier.m_miscvalue >= MAX_SPELLMOD)
        return;

    if (apply)
    {
        // Add custom charges for some mod aura
        switch (m_spellProto->Id)
        {
            case 17941:                                     // Shadow Trance
            case 22008:                                     // Netherwind Focus
            case 31834:                                     // Light's Grace
            case 34754:                                     // Clearcasting
            case 34936:                                     // Backlash
            case 44401:                                     // Missile Barrage
            case 48108:                                     // Hot Streak
            case 51124:                                     // Killing Machine
            case 54741:                                     // Firestarter
            case 57761:                                     // Fireball!
            case 64823:                                     // Elune's Wrath (Balance druid t8 set
                SetAuraCharges(1);
                break;
        }

        m_spellmod = new SpellModifier(
            SpellModOp(m_modifier.m_miscvalue),
            SpellModType(m_modifier.m_auraname),            // SpellModType value == spell aura types
            m_modifier.m_amount,
            this,
            // prevent expire spell mods with (charges > 0 && m_stackAmount > 1)
            // all this spell expected expire not at use but at spell proc event check
            m_spellProto->StackAmount > 1 ? 0 : m_procCharges);
    }

    ((Player*)m_target)->AddSpellMod(m_spellmod, apply);

    ReapplyAffectedPassiveAuras();

    if(m_spellProto->SpellFamilyName == SPELLFAMILY_DRUID && (m_spellmod->mask2 & UI64LIT(0x20000)))
    {
        m_target->RemoveAurasDueToSpell(66530);

        // Aura 66530 is immediately applied ONLY when "Improved Barkskin" is learned in Caster/Travel Form
        if(apply && (m_target->m_form == FORM_NONE || m_target->m_form == FORM_TRAVEL))
            m_target->CastSpell(m_target,66530,true);
    }
}

void Aura::HandleAddTargetTrigger(bool apply, bool /*Real*/)
{
    // Use SpellModifier structure for check
    // used only fields:
    //  spellId, mask, mask2
    if (apply)
    {
        SpellModifier *mod = new SpellModifier;
        mod->spellId = GetId();

        uint32 const *ptr = m_spellProto->GetEffectSpellClassMask(m_effIndex);

        mod->mask = (uint64)ptr[0] | (uint64)ptr[1]<<32;
        mod->mask2= ptr[2];
        m_spellmod = mod;
    }
    else
    {
        delete m_spellmod;
        m_spellmod = NULL;
    }
}

void Aura::TriggerSpell()
{
    const uint64& casterGUID = GetCasterGUID();
    Unit* target = GetTriggerTarget();

    if(!casterGUID || !target)
        return;

    // generic casting code with custom spells and target/caster customs
    uint32 trigger_spell_id = GetSpellProto()->EffectTriggerSpell[m_effIndex];

    SpellEntry const *triggeredSpellInfo = sSpellStore.LookupEntry(trigger_spell_id);
    SpellEntry const *auraSpellInfo = GetSpellProto();
    uint32 auraId = auraSpellInfo->Id;

    // specific code for cases with no trigger spell provided in field
    if (triggeredSpellInfo == NULL)
    {
        switch(auraSpellInfo->SpellFamilyName)
        {
            case SPELLFAMILY_GENERIC:
            {
                switch(auraId)
                {
//                    // Periodic Mana Burn
//                    case 812: break;
//                    // Polymorphic Ray
//                    case 6965: break;
                    // Thaumaturgy Channel
                    case 9712: trigger_spell_id = 21029; break;
//                    // Egan's Blaster
//                    case 17368: break;
//                    // Haunted
//                    case 18347: break;
//                    // Ranshalla Waiting
//                    case 18953: break;
//                    // Inferno
//                    case 19695: break;
//                    // Frostwolf Muzzle DND
//                    case 21794: break;
//                    // Alterac Ram Collar DND
//                    case 21866: break;
//                    // Celebras Waiting
//                    case 21916: break;
                    // Brood Affliction: Bronze
                    case 23170:
                    {
                        m_target->CastSpell(m_target, 23171, true, NULL, this);
                        return;
                    }
//                    // Mark of Frost
//                    case 23184: break;
                    // Restoration
                    case 23493:
                    {
                        int32 heal = target->GetMaxHealth() / 10;
                        target->DealHeal(target, heal, auraSpellInfo);

                        if (int32 mana = target->GetMaxPower(POWER_MANA))
                        {
                            mana /= 10;
                            target->EnergizeBySpell(target, 23493, mana, POWER_MANA);
                        }
                        return;
                    }
//                    // Stoneclaw Totem Passive TEST
//                    case 23792: break;
//                    // Axe Flurry
//                    case 24018: break;
//                    // Mark of Arlokk
//                    case 24210: break;
//                    // Restoration
//                    case 24379: break;
//                    // Happy Pet
//                    case 24716: break;
//                    // Dream Fog
//                    case 24780: break;
//                    // Cannon Prep
//                    case 24832: break;
                    // Shadow Bolt Whirl
                    case 24834:
                    {
                        uint32 spellForTick[8] = { 24820, 24821, 24822, 24823, 24835, 24836, 24837, 24838 };
                        uint32 tick = GetAuraTicks();
                        if(tick < 8)
                        {
                            trigger_spell_id = spellForTick[tick];

                            // casted in left/right (but triggered spell have wide forward cone)
                            float forward = m_target->GetOrientation();
                            float angle = m_target->GetOrientation() + ( tick % 2 == 0 ? M_PI_F / 2 : - M_PI_F / 2);
                            m_target->SetOrientation(angle);
                            target->CastSpell(target, trigger_spell_id, true, NULL, this, casterGUID);
                            m_target->SetOrientation(forward);
                        }
                        return;
                    }
//                    // Stink Trap
//                    case 24918: break;
//                    // Mark of Nature
//                    case 25041: break;
//                    // Agro Drones
//                    case 25152: break;
                    // Consume
                    case 25371:
                    {
                        int32 bpDamage = target->GetMaxHealth()*10/100;
                        target->CastCustomSpell(target, 25373, &bpDamage, NULL, NULL, true, NULL, this, casterGUID);
                        return;
                    }
//                    // Pain Spike
//                    case 25572: break;
//                    // Rotate 360
//                    case 26009: break;
//                    // Rotate -360
//                    case 26136: break;
//                    // Consume
//                    case 26196: break;
//                    // Berserk
//                    case 26615: break;
//                    // Defile
//                    case 27177: break;
//                    // Teleport: IF/UC
//                    case 27601: break;
//                    // Five Fat Finger Exploding Heart Technique
//                    case 27673: break;
//                    // Nitrous Boost
//                    case 27746: break;
//                    // Steam Tank Passive
//                    case 27747: break;
                    // Frost Blast
                    case 27808:
                    {
                        int32 bpDamage = target->GetMaxHealth()*26/100;
                        target->CastCustomSpell(target, 29879, &bpDamage, NULL, NULL, true, NULL, this, casterGUID);
                        return;
                    }
//                    // Detonate Mana
//                    case 27819: break;
//                    // Controller Timer
//                    case 28095: break;
//                    // Stalagg Chain
//                    case 28096: break;
//                    // Stalagg Tesla Passive
//                    case 28097: break;
//                    // Feugen Tesla Passive
//                    case 28109: break;
//                    // Feugen Chain
//                    case 28111: break;
//                    // Mark of Didier
//                    case 28114: break;
//                    // Communique Timer, camp
//                    case 28346: break;
//                    // Icebolt
//                    case 28522: break;
//                    // Silithyst
//                    case 29519: break;
                    // Inoculate Nestlewood Owlkin
                    case 29528:
                        if(target->GetTypeId() != TYPEID_UNIT)// prevent error reports in case ignored player target
                            return;
                        break;
//                    // Overload
//                    case 29768: break;
//                    // Return Fire
//                    case 29788: break;
//                    // Return Fire
//                    case 29793: break;
//                    // Return Fire
//                    case 29794: break;
//                    // Guardian of Icecrown Passive
//                    case 29897: break;
                    // Feed Captured Animal
                    case 29917: trigger_spell_id = 29916; break;
//                    // Flame Wreath
//                    case 29946: break;
//                    // Flame Wreath
//                    case 29947: break;
//                    // Mind Exhaustion Passive
//                    case 30025: break;
//                    // Nether Beam - Serenity
//                    case 30401: break;
                    // Extract Gas
                    case 30427:
                    {
                        Unit* caster = GetCaster();
                        if (!caster)
                            return;
                        // move loot to player inventory and despawn target
                        if(caster->GetTypeId() ==TYPEID_PLAYER &&
                           target->GetTypeId() == TYPEID_UNIT &&
                           ((Creature*)target)->GetCreatureInfo()->type == CREATURE_TYPE_GAS_CLOUD)
                        {
                            Player* player = (Player*)caster;
                            Creature* creature = (Creature*)target;
                            // missing lootid has been reported on startup - just return
                            if (!creature->GetCreatureInfo()->SkinLootId)
                                return;

                            player->AutoStoreLoot(creature->GetCreatureInfo()->SkinLootId,LootTemplates_Skinning,true);

                            creature->ForcedDespawn();
                        }
                        return;
                    }
                    // Quake
                    case 30576: trigger_spell_id = 30571; break;
//                    // Burning Maul
//                    case 30598: break;
//                    // Regeneration
//                    case 30799:
//                    case 30800:
//                    case 30801:
//                        break;
//                    // Despawn Self - Smoke cloud
//                    case 31269: break;
//                    // Time Rift Periodic
//                    case 31320: break;
//                    // Corrupt Medivh
//                    case 31326: break;
                    // Doom
                    case 31347:
                    {
                        m_target->CastSpell(m_target,31350,true);
                        m_target->DealDamage(m_target, m_target->GetHealth(), NULL, DIRECT_DAMAGE, SPELL_SCHOOL_MASK_NORMAL, NULL, false);
                        return;
                    }
                    // Spellcloth
                    case 31373:
                    {
                        // Summon Elemental after create item
                        target->SummonCreature(17870, 0, 0, 0, target->GetOrientation(), TEMPSUMMON_DEAD_DESPAWN, 0);
                        return;
                    }
//                    // Bloodmyst Tesla
//                    case 31611: break;
                    // Doomfire
                    case 31944:
                    {
                        int32 damage = m_modifier.m_amount * ((GetAuraDuration() + m_modifier.periodictime) / GetAuraMaxDuration());
                        target->CastCustomSpell(target, 31969, &damage, NULL, NULL, true, NULL, this, casterGUID);
                        return;
                    }
//                    // Teleport Test
//                    case 32236: break;
//                    // Earthquake
//                    case 32686: break;
//                    // Possess
//                    case 33401: break;
//                    // Draw Shadows
//                    case 33563: break;
//                    // Murmur's Touch
//                    case 33711: break;
                    // Flame Quills
                    case 34229:
                    {
                        // cast 24 spells 34269-34289, 34314-34316
                        for(uint32 spell_id = 34269; spell_id != 34290; ++spell_id)
                            target->CastSpell(target, spell_id, true, NULL, this, casterGUID);
                        for(uint32 spell_id = 34314; spell_id != 34317; ++spell_id)
                            target->CastSpell(target, spell_id, true, NULL, this, casterGUID);
                        return;
                    }
//                    // Gravity Lapse
//                    case 34480: break;
//                    // Tornado
//                    case 34683: break;
//                    // Frostbite Rotate
//                    case 34748: break;
//                    // Arcane Flurry
//                    case 34821: break;
//                    // Interrupt Shutdown
//                    case 35016: break;
//                    // Interrupt Shutdown
//                    case 35176: break;
//                    // Inferno
//                    case 35268: break;
//                    // Salaadin's Tesla
//                    case 35515: break;
//                    // Ethereal Channel (Red)
//                    case 35518: break;
//                    // Nether Vapor
//                    case 35879: break;
//                    // Dark Portal Storm
//                    case 36018: break;
//                    // Burning Maul
//                    case 36056: break;
//                    // Living Grove Defender Lifespan
//                    case 36061: break;
//                    // Professor Dabiri Talks
//                    case 36064: break;
//                    // Kael Gaining Power
//                    case 36091: break;
//                    // They Must Burn Bomb Aura
//                    case 36344: break;
//                    // They Must Burn Bomb Aura (self)
//                    case 36350: break;
//                    // Stolen Ravenous Ravager Egg
//                    case 36401: break;
//                    // Activated Cannon
//                    case 36410: break;
//                    // Stolen Ravenous Ravager Egg
//                    case 36418: break;
//                    // Enchanted Weapons
//                    case 36510: break;
//                    // Cursed Scarab Periodic
//                    case 36556: break;
//                    // Cursed Scarab Despawn Periodic
//                    case 36561: break;
//                    // Vision Guide
//                    case 36573: break;
//                    // Cannon Charging (platform)
//                    case 36785: break;
//                    // Cannon Charging (self)
//                    case 36860: break;
                    // Remote Toy
                    case 37027: trigger_spell_id = 37029; break;
//                    // Mark of Death
//                    case 37125: break;
//                    // Arcane Flurry
//                    case 37268: break;
//                    // Spout
//                    case 37429: break;
//                    // Spout
//                    case 37430: break;
//                    // Karazhan - Chess NPC AI, Snapshot timer
//                    case 37440: break;
//                    // Karazhan - Chess NPC AI, action timer
//                    case 37504: break;
//                    // Karazhan - Chess: Is Square OCCUPIED aura (DND)
//                    case 39400: break;
//                    // Banish
//                    case 37546: break;
//                    // Shriveling Gaze
//                    case 37589: break;
//                    // Fake Aggro Radius (2 yd)
//                    case 37815: break;
//                    // Corrupt Medivh
//                    case 37853: break;
                    // Eye of Grillok
                    case 38495:
                    {
                        m_target->CastSpell(m_target, 38530, true);
                        return;
                    }
                    // Absorb Eye of Grillok (Zezzak's Shard)
                    case 38554:
                    {
                        if(m_target->GetTypeId() != TYPEID_UNIT)
                            return;

                        if (Unit* caster = GetCaster())
                            caster->CastSpell(caster, 38495, true, NULL, this);
                        else
                            return;

                        Creature* creatureTarget = (Creature*)m_target;

                        creatureTarget->ForcedDespawn();
                        return;
                    }
//                    // Magic Sucker Device timer
//                    case 38672: break;
//                    // Tomb Guarding Charging
//                    case 38751: break;
//                    // Murmur's Touch
//                    case 38794: break;
//                    // Activate Nether-wraith Beacon (31742 Nether-wraith Beacon item)
//                    case 39105: break;
//                    // Drain World Tree Visual
//                    case 39140: break;
//                    // Quest - Dustin's Undead Dragon Visual aura
//                    case 39259: break;
//                    // Hellfire - The Exorcism, Jules releases darkness, aura
//                    case 39306: break;
//                    // Inferno
//                    case 39346: break;
//                    // Enchanted Weapons
//                    case 39489: break;
//                    // Shadow Bolt Whirl
//                    case 39630: break;
//                    // Shadow Bolt Whirl
//                    case 39634: break;
//                    // Shadow Inferno
//                    case 39645: break;
                    // Tear of Azzinoth Summon Channel - it's not really supposed to do anything,and this only prevents the console spam
                    case 39857: trigger_spell_id = 39856; break;
//                    // Soulgrinder Ritual Visual (Smashed)
//                    case 39974: break;
//                    // Simon Game Pre-game timer
//                    case 40041: break;
//                    // Knockdown Fel Cannon: The Aggro Check Aura
//                    case 40113: break;
//                    // Spirit Lance
//                    case 40157: break;
//                    // Demon Transform 2
//                    case 40398: break;
//                    // Demon Transform 1
//                    case 40511: break;
//                    // Ancient Flames
//                    case 40657: break;
//                    // Ethereal Ring Cannon: Cannon Aura
//                    case 40734: break;
//                    // Cage Trap
//                    case 40760: break;
//                    // Random Periodic
//                    case 40867: break;
//                    // Prismatic Shield
//                    case 40879: break;
//                    // Aura of Desire
//                    case 41350: break;
//                    // Dementia
//                    case 41404: break;
//                    // Chaos Form
//                    case 41629: break;
//                    // Alert Drums
//                    case 42177: break;
//                    // Spout
//                    case 42581: break;
//                    // Spout
//                    case 42582: break;
//                    // Return to the Spirit Realm
//                    case 44035: break;
//                    // Curse of Boundless Agony
//                    case 45050: break;
//                    // Earthquake
//                    case 46240: break;
                    // Personalized Weather
                    case 46736: trigger_spell_id = 46737; break;
//                    // Stay Submerged
//                    case 46981: break;
//                    // Dragonblight Ram
//                    case 47015: break;
//                    // Party G.R.E.N.A.D.E.
//                    case 51510: break;
                    default:
                        break;
                }
                break;
            }
            case SPELLFAMILY_MAGE:
            {
                switch(auraId)
                {
                    // Invisibility
                    case 66:
                    // Here need periodic triger reducing threat spell (or do it manually)
                        return;
                    default:
                        break;
                }
                break;
            }
//            case SPELLFAMILY_WARRIOR:
//            {
//                switch(auraId)
//                {
//                    // Wild Magic
//                    case 23410: break;
//                    // Corrupted Totems
//                    case 23425: break;
//                    default:
//                        break;
//                }
//                break;
//            }
//            case SPELLFAMILY_PRIEST:
//            {
//                switch(auraId)
//                {
//                    // Blue Beam
//                    case 32930: break;
//                    // Fury of the Dreghood Elders
//                    case 35460: break;
//                    default:
//                        break;
//                }
 //               break;
 //           }
            case SPELLFAMILY_HUNTER:
            {
                switch (auraId)
                {
                    // Sniper training
                    case 53302:
                    case 53303:
                    case 53304:
                        if (target->GetTypeId() != TYPEID_PLAYER)
                            return;

                        // Reset reapply counter at move
                        if (((Player*)target)->isMoving())
                        {
                            m_modifier.m_amount = 6;
                            return;
                        }

                        // We are standing at the moment
                        if (m_modifier.m_amount > 0)
                        {
                            --m_modifier.m_amount;
                            return;
                        }

                        // select rank of buff
                        switch(auraId)
                        {
                            case 53302: trigger_spell_id = 64418; break;
                            case 53303: trigger_spell_id = 64419; break;
                            case 53304: trigger_spell_id = 64420; break;
                        }

                        // If aura is active - no need to continue
                        if (target->HasAura(trigger_spell_id))
                            return;

                        break;
                    default:
                        break;
                }
                break;
            }
            case SPELLFAMILY_DRUID:
            {
                switch(auraId)
                {
                    // Cat Form
                    // trigger_spell_id not set and unknown effect triggered in this case, ignoring for while
                    case 768:
                        return;
                    // Frenzied Regeneration
                    case 22842:
                    case 22895:
                    case 22896:
                    case 26999:
                    {
                        int32 LifePerRage = GetModifier()->m_amount;

                        int32 lRage = m_target->GetPower(POWER_RAGE);
                        if(lRage > 100)                                     // rage stored as rage*10
                            lRage = 100;
                        m_target->ModifyPower(POWER_RAGE, -lRage);
                        int32 FRTriggerBasePoints = int32(lRage*LifePerRage/10);
                        m_target->CastCustomSpell(m_target, 22845, &FRTriggerBasePoints, NULL, NULL, true, NULL, this);
                        return;
                    }
                    default:
                        break;
                }
                break;
            }

//            case SPELLFAMILY_HUNTER:
//            {
//                switch(auraId)
//                {
//                    //Frost Trap Aura
//                    case 13810:
//                        return;
//                    //Rizzle's Frost Trap
//                    case 39900:
//                        return;
//                    // Tame spells
//                    case 19597:         // Tame Ice Claw Bear
//                    case 19676:         // Tame Snow Leopard
//                    case 19677:         // Tame Large Crag Boar
//                    case 19678:         // Tame Adult Plainstrider
//                    case 19679:         // Tame Prairie Stalker
//                    case 19680:         // Tame Swoop
//                    case 19681:         // Tame Dire Mottled Boar
//                    case 19682:         // Tame Surf Crawler
//                    case 19683:         // Tame Armored Scorpid
//                    case 19684:         // Tame Webwood Lurker
//                    case 19685:         // Tame Nightsaber Stalker
//                    case 19686:         // Tame Strigid Screecher
//                    case 30100:         // Tame Crazed Dragonhawk
//                    case 30103:         // Tame Elder Springpaw
//                    case 30104:         // Tame Mistbat
//                    case 30647:         // Tame Barbed Crawler
//                    case 30648:         // Tame Greater Timberstrider
//                    case 30652:         // Tame Nightstalker
//                        return;
//                    default:
//                        break;
//                }
//                break;
//            }
            case SPELLFAMILY_SHAMAN:
            {
                switch(auraId)
                {
                    // Lightning Shield (The Earthshatterer set trigger after cast Lighting Shield)
                    case 28820:
                    {
                        // Need remove self if Lightning Shield not active
                        Unit::AuraMap const& auras = target->GetAuras();
                        for(Unit::AuraMap::const_iterator itr = auras.begin(); itr != auras.end(); ++itr)
                        {
                            SpellEntry const* spell = itr->second->GetSpellProto();
                            if( spell->SpellFamilyName == SPELLFAMILY_SHAMAN &&
                                (spell->SpellFamilyFlags & UI64LIT(0x0000000000000400)))
                                return;
                        }
                        target->RemoveAurasDueToSpell(28820);
                        return;
                    }
                    // Totemic Mastery (Skyshatter Regalia (Shaman Tier 6) - bonus)
                    case 38443:
                    {
                        if(target->IsAllTotemSlotsUsed())
                            target->CastSpell(target, 38437, true, NULL, this);
                        else
                            target->RemoveAurasDueToSpell(38437);
                        return;
                    }
                    default:
                        break;
                }
                break;
            }
            default:
                break;
        }

        // Reget trigger spell proto
        triggeredSpellInfo = sSpellStore.LookupEntry(trigger_spell_id);
    }
    else
    {
        // Spell exist but require custom code
        switch(auraId)
        {
            // Curse of Idiocy
            case 1010:
            {
                // TODO: spell casted by result in correct way mostly
                // BUT:
                // 1) target show casting at each triggered cast: target don't must show casting animation for any triggered spell
                //      but must show affect apply like item casting
                // 2) maybe aura must be replace by new with accumulative stat mods instead stacking

                // prevent cast by triggered auras
                if(casterGUID == target->GetGUID())
                    return;

                // stop triggering after each affected stats lost > 90
                int32 intelectLoss = 0;
                int32 spiritLoss = 0;

                Unit::AuraList const& mModStat = target->GetAurasByType(SPELL_AURA_MOD_STAT);
                for(Unit::AuraList::const_iterator i = mModStat.begin(); i != mModStat.end(); ++i)
                {
                    if ((*i)->GetId() == 1010)
                    {
                        switch((*i)->GetModifier()->m_miscvalue)
                        {
                            case STAT_INTELLECT: intelectLoss += (*i)->GetModifier()->m_amount; break;
                            case STAT_SPIRIT:    spiritLoss   += (*i)->GetModifier()->m_amount; break;
                            default: break;
                        }
                    }
                }

                if(intelectLoss <= -90 && spiritLoss <= -90)
                    return;

                break;
            }
            // Earthen Power (from Earthbind Totem Passive)
            case 6474:
            {
                Unit *owner = target->GetOwner();

                if (!owner)
                    break;

                Unit::AuraList const& dummyAuras = owner->GetAurasByType(SPELL_AURA_DUMMY);
                for(Unit::AuraList::const_iterator itr = dummyAuras.begin(); itr != dummyAuras.end(); ++itr)
                {
                    if ((*itr)->GetSpellProto()->SpellIconID == 2289 && (*itr)->GetSpellProto()->SpellFamilyName == SPELLFAMILY_SHAMAN)
                    {
                        if (!roll_chance_i((*itr)->GetModifier()->m_amount))
                            break;

                        target->CastSpell(target, 59566, true, NULL, this);
                        break;
                    }
                 }
                break;
             }
            // Mana Tide
            case 16191:
            {
                target->CastCustomSpell(target, trigger_spell_id, &m_modifier.m_amount, NULL, NULL, true, NULL, this);
                return;
            }
            // Ground Slam
            case 33525:
                target->CastSpell(target, trigger_spell_id, true, NULL, this, casterGUID);
                return;
            // Rod of Purification - for quest 10839 (Veil Skith: Darkstone of Terokk)
            case 38736:
            {
                if(Unit* caster = GetCaster())
                    caster->CastSpell(target, trigger_spell_id, true, NULL, this);
                return;
            }
            // Intense Cold
            case 48094:
                target->CastSpell(target, trigger_spell_id, true, NULL, this);
                return;
            // Beacon of Light
            case 53563:
                // original caster must be target (beacon)
                target->CastSpell(target, trigger_spell_id, true, NULL, this, target->GetGUID());
                return;
            // Rapid Recuperation (triggered energize have baspioints == 0)
            case 56654:
            case 58882:
            {
                int32 mana = m_target->GetMaxPower(POWER_MANA) * m_modifier.m_amount / 100;
                target->CastCustomSpell(target, trigger_spell_id, &mana, NULL, NULL, true, NULL, this);
                return;
            }
        }
    }

    // All ok cast by default case
    if(triggeredSpellInfo)
        target->CastSpell(target, triggeredSpellInfo, true, NULL, this, casterGUID);
    else
    {
        if (Unit* caster = GetCaster())
        {
            if(target->GetTypeId() != TYPEID_UNIT || !Script->EffectDummyCreature(caster, GetId(), GetEffIndex(), (Creature*)target))
                sLog.outError("Aura::TriggerSpell: Spell %u have 0 in EffectTriggered[%d], not handled custom case?",GetId(),GetEffIndex());
        }
    }
}

void Aura::TriggerSpellWithValue()
{
    const uint64& casterGUID = GetCasterGUID();
    Unit* target = GetTriggerTarget();

    if(!casterGUID || !target)
        return;

    // generic casting code with custom spells and target/caster customs
    uint32 trigger_spell_id = GetSpellProto()->EffectTriggerSpell[m_effIndex];
    int32  basepoints0 = this->GetModifier()->m_amount;

    target->CastCustomSpell(target, trigger_spell_id, &basepoints0, NULL, NULL, true, NULL, this, casterGUID);
}

/*********************************************************/
/***                  AURA EFFECTS                     ***/
/*********************************************************/

void Aura::HandleAuraDummy(bool apply, bool Real)
{
    // spells required only Real aura add/remove
    if (!Real)
        return;

    // AT APPLY
    if (apply)
    {
        switch(m_spellProto->SpellFamilyName)
        {
            case SPELLFAMILY_GENERIC:
            {
                switch(GetId())
                {
                    case 1515:                              // Tame beast
                        // FIX_ME: this is 2.0.12 threat effect replaced in 2.1.x by dummy aura, must be checked for correctness
                        if (m_target->CanHaveThreatList())
                            if (Unit* caster = GetCaster())
                                m_target->AddThreat(caster, 10.0f, false, GetSpellSchoolMask(GetSpellProto()), GetSpellProto());
                        return;
                    case 7057:                              // Haunting Spirits
                        // expected to tick with 30 sec period (tick part see in Aura::PeriodicTick)
                        m_isPeriodic = true;
                        m_modifier.periodictime = 30*IN_MILLISECONDS;
                        m_periodicTimer = m_modifier.periodictime;
                        return;
                    case 13139:                             // net-o-matic
                        // root to self part of (root_target->charge->root_self sequence
                        if (Unit* caster = GetCaster())
                            caster->CastSpell(caster, 13138, true, NULL, this);
                        return;
                    case 39850:                             // Rocket Blast
                        if (roll_chance_i(20))              // backfire stun
                            m_target->CastSpell(m_target, 51581, true, NULL, this);
                        return;
                    case 43873:                             // Headless Horseman Laugh
                        m_target->PlayDistanceSound(11965);
                        return;
                    case 46354:                             // Blood Elf Illusion
                        if (Unit* caster = GetCaster())
                        {
                            switch(caster->getGender())
                            {
                                case GENDER_FEMALE:
                                    caster->CastSpell(m_target, 46356, true, NULL, this);
                                    break;
                                case GENDER_MALE:
                                    caster->CastSpell(m_target, 46355, true, NULL, this);
                                    break;
                                default:
                                    break;
                            }
                        }
                        return;
                    case 46699:                             // Requires No Ammo
                        if (m_target->GetTypeId() == TYPEID_PLAYER)
                            // not use ammo and not allow use
                            ((Player*)m_target)->RemoveAmmo();
                        return;
                    case 47977:                             // Magic Broom
                        Spell::SelectMountByAreaAndSkill(m_target, 42680, 42683, 42667, 42668, 0);
                        return;
                    case 48025:                             // Headless Horseman's Mount
                        Spell::SelectMountByAreaAndSkill(m_target, 51621, 48024, 51617, 48023, 0);
                        return;
                    case 55328:                                 // Stoneclaw Totem I
                        m_target->CastSpell(m_target, 5728, true);
                        return;
                    case 55329:                                 // Stoneclaw Totem II
                        m_target->CastSpell(m_target, 6397, true);
                        return;
                    case 55330:                                 // Stoneclaw Totem III
                        m_target->CastSpell(m_target, 6398, true);
                        return;
                    case 55332:                                 // Stoneclaw Totem IV
                        m_target->CastSpell(m_target, 6399, true);
                        return;
                    case 55333:                                 // Stoneclaw Totem V
                        m_target->CastSpell(m_target, 10425, true);
                        return;
                    case 55335:                                 // Stoneclaw Totem VI
                        m_target->CastSpell(m_target, 10426, true);
                        return;
                    case 55278:                                 // Stoneclaw Totem VII
                        m_target->CastSpell(m_target, 25513, true);
                        return;
                    case 58589:                                 // Stoneclaw Totem VIII
                        m_target->CastSpell(m_target, 58583, true);
                        return;
                    case 58590:                                 // Stoneclaw Totem IX
                        m_target->CastSpell(m_target, 58584, true);
                        return;
                    case 58591:                                 // Stoneclaw Totem X
                        m_target->CastSpell(m_target, 58585, true);
                        return;
                    case 62061:                             // Festive Holiday Mount
                        if (m_target->HasAuraType(SPELL_AURA_MOUNTED))
                            // Reindeer Transformation
                            m_target->CastSpell(m_target, 25860, true, NULL, this);
                        return;
                    case 63624:                             // Learn a Second Talent Specialization
                        // Teach Learn Talent Specialization Switches, required for client triggered casts, allow after 30 sec delay
                        if (m_target->GetTypeId() == TYPEID_PLAYER)
                            ((Player*)m_target)->learnSpell(63680, false);
                        return;
                    case 63651:                             // Revert to One Talent Specialization
                        // Teach Learn Talent Specialization Switches, remove
                        if (m_target->GetTypeId() == TYPEID_PLAYER)
                            ((Player*)m_target)->removeSpell(63680);
                        return;
                    case 71342:                             // Big Love Rocket
                        Spell::SelectMountByAreaAndSkill(m_target, 71344, 71345, 71346, 71347, 0);
                        return;
                    case 72286:                             // Invincible
                        Spell::SelectMountByAreaAndSkill(m_target, 72281, 72282, 72283, 72284, 0);
                        return;
                    case 74856:                             // Blazing Hippogryph
                        Spell::SelectMountByAreaAndSkill(m_target, 0, 0, 74854, 74855, 0);
                        return;
                    case 75614:                             // Celestial Steed
                        Spell::SelectMountByAreaAndSkill(m_target, 75619, 75620, 75617, 75618, 76153);
                        return;
                }
                break;
            }
            case SPELLFAMILY_WARRIOR:
            {
                // Overpower
                if (m_spellProto->SpellFamilyFlags & UI64LIT(0x0000000000000004))
                {
                    // Must be casting target
                    if (!m_target->IsNonMeleeSpellCasted(false))
                        return;

                    Unit* caster = GetCaster();
                    if (!caster)
                        return;

                    Unit::AuraList const& modifierAuras = caster->GetAurasByType(SPELL_AURA_ADD_FLAT_MODIFIER);
                    for(Unit::AuraList::const_iterator itr = modifierAuras.begin(); itr != modifierAuras.end(); ++itr)
                    {
                        // Unrelenting Assault
                        if ((*itr)->GetSpellProto()->SpellFamilyName==SPELLFAMILY_WARRIOR && (*itr)->GetSpellProto()->SpellIconID == 2775)
                        {
                            switch ((*itr)->GetSpellProto()->Id)
                            {
                                case 46859:                 // Unrelenting Assault, rank 1
                                    m_target->CastSpell(m_target,64849,true,NULL,(*itr));
                                    break;
                                case 46860:                 // Unrelenting Assault, rank 2
                                    m_target->CastSpell(m_target,64850,true,NULL,(*itr));
                                    break;
                                default:
                                    break;
                            }
                            break;
                        }
                    }
                    return;
                }
                break;
            }
            case SPELLFAMILY_MAGE:
            {
                // hack for Fingers of Frost stacks
                if (GetId() == 74396)
                {
                    if (Aura *aur = m_target->GetAura(74396, EFFECT_INDEX_0))
                    {
                        if (aur->GetStackAmount() < 3)
                            SetAuraCharges(3);
                    }
                }
                break;
            }
            case SPELLFAMILY_SHAMAN:
            {
                // Tidal Force
                if (GetId() == 55198)
                {
                    // apply max stack bufs
                    SpellEntry const* buffEntry = sSpellStore.LookupEntry(55166);
                    if (!buffEntry)
                        return;

                    for(uint32 k = 0; k < buffEntry->StackAmount; ++k)
                        m_target->CastSpell(m_target, buffEntry, true, NULL, this);
                }
                // Earth Shield
                else if ((GetSpellProto()->SpellFamilyFlags & UI64LIT(0x40000000000)))
                {
                    // prevent double apply bonuses
                    if (m_target->GetTypeId() != TYPEID_PLAYER || !((Player*)m_target)->GetSession()->PlayerLoading())
                    {
                        if (Unit* caster = GetCaster())
                        {
                            m_modifier.m_amount = caster->SpellHealingBonusDone(m_target, GetSpellProto(), m_modifier.m_amount, SPELL_DIRECT_DAMAGE);
                            m_modifier.m_amount = m_target->SpellHealingBonusTaken(caster, GetSpellProto(), m_modifier.m_amount, SPELL_DIRECT_DAMAGE);
                        }
                    }
                    return;
                }
                break;
            }
            case SPELLFAMILY_DEATHKNIGHT:
            {
                // Hungering Cold - disease apply
                if(GetId() == 51209)
                {
                    Unit *caster = GetCaster();
                    if(!caster)
                        return;

                    caster->CastSpell(m_target, 55095, true);
                }
                break;
            }
        }
    }
    // AT REMOVE
    else
    {
        if (m_target->GetTypeId() == TYPEID_PLAYER &&
            (GetSpellProto()->Effect[EFFECT_INDEX_0] == 72 || GetSpellProto()->Effect[EFFECT_INDEX_0] == 6 &&
            (GetSpellProto()->EffectApplyAuraName[EFFECT_INDEX_0] == 1 || GetSpellProto()->EffectApplyAuraName[EFFECT_INDEX_0] == 128)))
        {
            // spells with SpellEffect=72 and aura=4: 6196, 6197, 21171, 21425
            ((Player*)m_target)->SetFarSightGUID(0);
            WorldPacket data(SMSG_CLEAR_FAR_SIGHT_IMMEDIATE, 0);
            ((Player*)m_target)->GetSession()->SendPacket(&data);
            return;
        }

        if (IsQuestTameSpell(GetId()) && m_target->isAlive())
        {
            Unit* caster = GetCaster();
            if (!caster || !caster->isAlive())
                return;

            uint32 finalSpelId = 0;
            switch(GetId())
            {
                case 19548: finalSpelId = 19597; break;
                case 19674: finalSpelId = 19677; break;
                case 19687: finalSpelId = 19676; break;
                case 19688: finalSpelId = 19678; break;
                case 19689: finalSpelId = 19679; break;
                case 19692: finalSpelId = 19680; break;
                case 19693: finalSpelId = 19684; break;
                case 19694: finalSpelId = 19681; break;
                case 19696: finalSpelId = 19682; break;
                case 19697: finalSpelId = 19683; break;
                case 19699: finalSpelId = 19685; break;
                case 19700: finalSpelId = 19686; break;
                case 30646: finalSpelId = 30647; break;
                case 30653: finalSpelId = 30648; break;
                case 30654: finalSpelId = 30652; break;
                case 30099: finalSpelId = 30100; break;
                case 30102: finalSpelId = 30103; break;
                case 30105: finalSpelId = 30104; break;
            }

            if (finalSpelId)
                caster->CastSpell(m_target, finalSpelId, true, NULL, this);

            return;
        }

        switch(GetId())
        {
            case 12479:                                     // Hex of Jammal'an
                m_target->CastSpell(m_target, 12480, true, NULL, this);
                return;
            case 28169:                                     // Mutating Injection
            {
                // Mutagen Explosion
                m_target->CastSpell(m_target, 28206, true, NULL, this);
                // Poison Cloud
                m_target->CastSpell(m_target, 28240, true, NULL, this);
                return;
            }
            case 32286:                                     // Focus Target Visual
            {
                if (m_removeMode == AURA_REMOVE_BY_DEFAULT)
                    m_target->CastSpell(m_target, 32301, true, NULL, this);

                return;
            }
            case 36730:                                     // Flame Strike
            {
                m_target->CastSpell(m_target, 36731, true, NULL, this);
                return;
            }
            case 44191:                                     // Flame Strike
            {
                if (m_target->GetMap()->IsDungeon())
                {
                    uint32 spellId = m_target->GetMap()->IsRegularDifficulty() ? 44190 : 46163;

                    m_target->CastSpell(m_target, spellId, true, NULL, this);
                }
                return;
            }
            case 45934:                                     // Dark Fiend
            {
                // Kill target if dispelled
                if (m_removeMode==AURA_REMOVE_BY_DISPEL)
                    m_target->DealDamage(m_target, m_target->GetHealth(), NULL, DIRECT_DAMAGE, SPELL_SCHOOL_MASK_NORMAL, NULL, false);
                return;
            }
            case 46308:                                     // Burning Winds
            {
                // casted only at creatures at spawn
                m_target->CastSpell(m_target, 47287, true, NULL, this);
                return;
            }
            case 51870:                                     // Collect Hair Sample
            {
                if (Unit* pCaster = GetCaster())
                {
                    if (m_removeMode == AURA_REMOVE_BY_DEFAULT)
                        pCaster->CastSpell(m_target, 51872, true, NULL, this);
                }

                return;
            }
            case 58600:                                     // Restricted Flight Area
            {
                // Remove Flight Auras
                m_target->CastSpell(m_target, 58601, true);
                // Parachute
                m_target->CastSpell(m_target, 45472, true);
                return;
            }
            case 74396:                                     // Fingers of Frost effect remove
            {
                if (GetAuraCharges() <= 0)
                    m_target->RemoveAurasDueToSpell(44544);
                return;
            }
        }

        // Living Bomb
        if (m_spellProto->SpellFamilyName == SPELLFAMILY_MAGE && (m_spellProto->SpellFamilyFlags & UI64LIT(0x2000000000000)))
        {
            // Zero duration is equal to AURA_REMOVE_BY_DEFAULT. We can't use it directly, as it is set even
            // when removing aura from one target due to casting Living Bomb at other.
            if (m_duration == 0 || m_removeMode == AURA_REMOVE_BY_DISPEL)
                m_target->CastSpell(m_target,m_modifier.m_amount,true,NULL,this);

            return;
        }

        if (m_removeMode == AURA_REMOVE_BY_DEATH)
        {
            // Stop caster Arcane Missle chanelling on death
            if (m_spellProto->SpellFamilyName == SPELLFAMILY_MAGE && (m_spellProto->SpellFamilyFlags & UI64LIT(0x0000000000000800)))
            {
                if (Unit* caster = GetCaster())
                    caster->InterruptSpell(CURRENT_CHANNELED_SPELL);

                return;
            }
        }
    }

    // AT APPLY & REMOVE

    switch(m_spellProto->SpellFamilyName)
    {
        case SPELLFAMILY_GENERIC:
        {
            switch(GetId())
            {
                case 11196:                                 // Recently Bandaged
                    m_target->ApplySpellImmune(GetId(), IMMUNITY_MECHANIC, GetMiscValue(), apply);
                    return;
                case 24658:                                 // Unstable Power
                {
                    uint32 spellId = 24659;
                    if (apply)
                    {
                        SpellEntry const *spell = sSpellStore.LookupEntry(spellId);
                        Unit* caster = GetCaster();
                        if (!spell || !caster)
                            return;

                        for (uint32 i = 0; i < spell->StackAmount; ++i)
                            caster->CastSpell(m_target, spellId, true, NULL, NULL, GetCasterGUID());

                        return;
                    }
                    m_target->RemoveAurasDueToSpell(spellId);
                    return;
                }
                case 24661:                                 // Restless Strength
                {
                    uint32 spellId = 24662;
                    if (apply)
                    {
                        SpellEntry const* spell = sSpellStore.LookupEntry(spellId);
                        Unit* caster = GetCaster();
                        if (!spell || !caster)
                            return;

                        for (uint32 i=0; i < spell->StackAmount; ++i)
                            caster->CastSpell(m_target, spell->Id, true, NULL, NULL, GetCasterGUID());

                        return;
                    }
                    m_target->RemoveAurasDueToSpell(spellId);
                    return;
                }
                case 29266:                                 // Permanent Feign Death
                case 31261:                                 // Permanent Feign Death (Root)
                case 37493:                                 // Feign Death
                case 51329:                                 // Feign Death
                case 52593:                                 // Bloated Abomination Feign Death
                case 55795:                                 // Falling Dragon Feign Death
                case 57626:                                 // Feign Death
                case 57685:                                 // Permanent Feign Death
                case 58768:                                 // Permanent Feign Death (Freeze Jumpend)
                case 58806:                                 // Permanent Feign Death (Drowned Anim)
                case 58951:                                 // Permanent Feign Death
                case 64461:                                 // Permanent Feign Death (No Anim) (Root)
                case 65985:                                 // Permanent Feign Death (Root Silence Pacify)
                case 70592:                                 // Permanent Feign Death
                case 70628:                                 // Permanent Feign Death
                case 70630:                                 // Frozen Aftermath - Feign Death
                case 71598:                                 // Feign Death
                {
                    // Unclear what the difference really is between them.
                    // Some has effect1 that makes the difference, however not all.
                    // Some appear to be used depending on creature location, in water, at solid ground, in air/suspended, etc
                    // For now, just handle all the same way
                    if (m_target->GetTypeId() == TYPEID_UNIT)
                        m_target->SetFeignDeath(apply);

                    return;
                }
                case 35356:                                 // Spawn Feign Death
                case 35357:                                 // Spawn Feign Death
                case 42557:                                 // Feign Death
                {
                    if (m_target->GetTypeId() == TYPEID_UNIT)
                    {
                        // Flags not set like it's done in SetFeignDeath() and apparently always applied at spawn of creature
                        // All three does however have SPELL_EFFECT_SPAWN(46) as effect1
                        // It is possible this effect will remove some flags, and then the three here can be handled "normally"
                        if (apply)
                        {
                            m_target->SetFlag(UNIT_FIELD_FLAGS, UNIT_FLAG_UNK_29);
                            m_target->SetFlag(UNIT_FIELD_FLAGS_2, UNIT_FLAG2_FEIGN_DEATH);

                            m_target->addUnitState(UNIT_STAT_DIED);
                        }
                        else
                        {
                            m_target->RemoveFlag(UNIT_FIELD_FLAGS, UNIT_FLAG_UNK_29);
                            m_target->RemoveFlag(UNIT_FIELD_FLAGS_2, UNIT_FLAG2_FEIGN_DEATH);

                            m_target->clearUnitState(UNIT_STAT_DIED);
                        }
                    }
                    return;
                }
                case 40133:                                 //Summon Fire Elemental
                {
                    Unit* caster = GetCaster();
                    if (!caster)
                        return;

                    Unit *owner = caster->GetOwner();
                    if (owner && owner->GetTypeId() == TYPEID_PLAYER)
                    {
                        if (apply)
                            owner->CastSpell(owner, 8985, true);
                        else
                            ((Player*)owner)->RemovePet(NULL, PET_SAVE_NOT_IN_SLOT, true);
                    }
                    return;
                }
                case 40132:                                 //Summon Earth Elemental
                {
                    Unit* caster = GetCaster();
                    if (!caster)
                        return;

                    Unit *owner = caster->GetOwner();
                    if (owner && owner->GetTypeId() == TYPEID_PLAYER)
                    {
                        if (apply)
                            owner->CastSpell(owner, 19704, true);
                        else
                            ((Player*)owner)->RemovePet(NULL, PET_SAVE_NOT_IN_SLOT, true);
                    }
                    return;
                }
                case 40214:                                 //Dragonmaw Illusion
                {
                    if (apply)
                    {
                        m_target->CastSpell(m_target, 40216, true);
                        m_target->CastSpell(m_target, 42016, true);
                    }
                    else
                    {
                        m_target->RemoveAurasDueToSpell(40216);
                        m_target->RemoveAurasDueToSpell(42016);
                    }
                    return;
                }
                case 58204:                                 // LK Intro VO (1)
                    if (m_target->GetTypeId() == TYPEID_PLAYER)
                    {
                        // Play part 1
                        if (apply)
                            m_target->PlayDirectSound(14970, (Player *)m_target);
                        // continue in 58205
                        else
                            m_target->CastSpell(m_target, 58205, true);
                    }
                    return;
                case 58205:                                 // LK Intro VO (2)
                    if (m_target->GetTypeId() == TYPEID_PLAYER)
                    {
                        // Play part 2
                        if (apply)
                            m_target->PlayDirectSound(14971, (Player *)m_target);
                        // Play part 3
                        else
                            m_target->PlayDirectSound(14972, (Player *)m_target);
                    }
                    return;
                case 40131:
                case 27978:
                    if (apply)
                        m_target->m_AuraFlags |= UNIT_AURAFLAG_ALIVE_INVISIBLE;
                    else
                        m_target->m_AuraFlags |= ~UNIT_AURAFLAG_ALIVE_INVISIBLE;
                    return;
            }
            break;
        }
        case SPELLFAMILY_MAGE:
            break;
        case SPELLFAMILY_WARLOCK:
        {
            // Haunt
            if (GetSpellProto()->SpellIconID == 3172 && (GetSpellProto()->SpellFamilyFlags & UI64LIT(0x0004000000000000)))
            {
                // NOTE: for avoid use additional field damage stored in dummy value (replace unused 100%
                if (apply)
                    m_modifier.m_amount = 0;                // use value as damage counter instead redundent 100% percent
                else
                {
                    int32 bp0 = m_modifier.m_amount;

                    if (Unit* caster = GetCaster())
                        m_target->CastCustomSpell(caster,48210,&bp0,NULL,NULL,true,NULL,this,GetCasterGUID());
                }
            }
            break;
        }
        case SPELLFAMILY_PRIEST:
        {
            // Penance
            if (m_spellProto->SpellIconID == 2818)
            {
                Unit* caster = GetCaster();
                if (!caster || caster->GetTypeId() != TYPEID_PLAYER)
                    return;

                if (apply && m_target)
                    ((Player*)caster)->SetSelection(m_target->GetGUID());
                return;
            }
            // Pain and Suffering
            if (m_spellProto->SpellIconID == 2874 && m_target->GetTypeId()==TYPEID_PLAYER)
            {
                if (apply)
                {
                    // Reduce backfire damage (dot damage) from Shadow Word: Death
                    // aura have wrong effectclassmask, so use hardcoded value
                    m_spellmod = new SpellModifier(SPELLMOD_DOT,SPELLMOD_PCT,m_modifier.m_amount,GetId(),UI64LIT(0x0000200000000000));
                }
                ((Player*)m_target)->AddSpellMod(m_spellmod, apply);
                return;
            }
            break;
        }
        case SPELLFAMILY_DRUID:
        {
            switch(GetId())
            {
                case 34246:                                 // Idol of the Emerald Queen
                case 60779:                                 // Idol of Lush Moss
                {
                    if (m_target->GetTypeId() != TYPEID_PLAYER)
                        return;

                    if (apply)
                        // dummy not have proper effectclassmask
                        m_spellmod  = new SpellModifier(SPELLMOD_DOT,SPELLMOD_FLAT,m_modifier.m_amount/7,GetId(),UI64LIT(0x001000000000));

                    ((Player*)m_target)->AddSpellMod(m_spellmod, apply);
                    return;
                }
                case 52610:                                 // Savage Roar
                {
                    if (apply)
                    {
                        if (m_target->m_form != FORM_CAT)
                            return;

                        m_target->CastSpell(m_target, 62071, true);
                    }
                    else
                        m_target-> RemoveAurasDueToSpell(62071);
                    return;
                }
                case 61336:                                 // Survival Instincts
                {
                    if(apply)
                    {
                        if (!m_target->IsInFeralForm())
                            return;

                        int32 bp0 = int32(m_target->GetMaxHealth() * m_modifier.m_amount / 100);
                        m_target->CastCustomSpell(m_target, 50322, &bp0, NULL, NULL, true);
                    }
                    else
                        m_target-> RemoveAurasDueToSpell(50322);
                    return;
                }
            }

            // Lifebloom
            if (GetSpellProto()->SpellFamilyFlags & UI64LIT(0x1000000000))
            {
                if (apply)
                {
                    if (Unit* caster = GetCaster())
                    {
                        // prevent double apply bonuses
                        if (m_target->GetTypeId() != TYPEID_PLAYER || !((Player*)m_target)->GetSession()->PlayerLoading())
                        {
                            m_modifier.m_amount = caster->SpellHealingBonusDone(m_target, GetSpellProto(), m_modifier.m_amount, SPELL_DIRECT_DAMAGE);
                            m_modifier.m_amount = m_target->SpellHealingBonusTaken(caster, GetSpellProto(), m_modifier.m_amount, SPELL_DIRECT_DAMAGE);
                        }
                    }
                }
                else
                {
                    // Final heal only on dispelled or duration end
                    if (!(GetAuraDuration() <= 0 || m_removeMode == AURA_REMOVE_BY_DISPEL))
                        return;

                    // have a look if there is still some other Lifebloom dummy aura
                    Unit::AuraList const& auras = m_target->GetAurasByType(SPELL_AURA_DUMMY);
                    for(Unit::AuraList::const_iterator itr = auras.begin(); itr!=auras.end(); ++itr)
                        if ((*itr)->GetSpellProto()->SpellFamilyName == SPELLFAMILY_DRUID &&
                            ((*itr)->GetSpellProto()->SpellFamilyFlags & UI64LIT(0x1000000000)))
                            return;

                    // final heal
                    if (m_target->IsInWorld() && m_stackAmount > 0)
                    {
                        int32 amount = m_modifier.m_amount / m_stackAmount;
                        m_target->CastCustomSpell(m_target, 33778, &amount, NULL, NULL, true, NULL, this, GetCasterGUID());

                        if (Unit* caster = GetCaster())
                        {
                            int32 returnmana = (GetSpellProto()->ManaCostPercentage * caster->GetCreateMana() / 100) * m_stackAmount / 2;
                            caster->CastCustomSpell(caster, 64372, &returnmana, NULL, NULL, true, NULL, this, GetCasterGUID());
                        }
                    }
                }
                return;
            }

            // Predatory Strikes
            if (m_target->GetTypeId()==TYPEID_PLAYER && GetSpellProto()->SpellIconID == 1563)
            {
                ((Player*)m_target)->UpdateAttackPowerAndDamage();
                return;
            }

            // Improved Moonkin Form
            if (GetSpellProto()->SpellIconID == 2855)
            {
                uint32 spell_id;
                switch(GetId())
                {
                    case 48384: spell_id = 50170; break;    //Rank 1
                    case 48395: spell_id = 50171; break;    //Rank 2
                    case 48396: spell_id = 50172; break;    //Rank 3
                    default:
                        sLog.outError("HandleAuraDummy: Not handled rank of IMF (Spell: %u)",GetId());
                        return;
                }

                if (apply)
                {
                    if (m_target->m_form != FORM_MOONKIN)
                        return;

                    m_target->CastSpell(m_target, spell_id, true);
                }
                else
                    m_target-> RemoveAurasDueToSpell(spell_id);
                return;
            }
            break;
        }
        case SPELLFAMILY_HUNTER:
            break;
        case SPELLFAMILY_PALADIN:
            switch(GetId())
            {
                case 20911:                                 // Blessing of Sanctuary
                case 25899:                                 // Greater Blessing of Sanctuary
                {
                    if (apply)
                        m_target->CastSpell(m_target, 67480, true, NULL, this);
                    else
                        m_target->RemoveAurasDueToSpell(67480);
                    return;
                }
            }
            break;
        case SPELLFAMILY_SHAMAN:
            break;
    }

    // pet auras
    if (PetAura const* petSpell = sSpellMgr.GetPetAura(GetId(), m_effIndex))
    {
        if (apply)
            m_target->AddPetAura(petSpell);
        else
            m_target->RemovePetAura(petSpell);
        return;
    }

    if (GetEffIndex() == EFFECT_INDEX_0 && m_target->GetTypeId() == TYPEID_PLAYER)
    {
        SpellAreaForAreaMapBounds saBounds = sSpellMgr.GetSpellAreaForAuraMapBounds(GetId());
        if (saBounds.first != saBounds.second)
        {
            uint32 zone, area;
            m_target->GetZoneAndAreaId(zone, area);

            for(SpellAreaForAreaMap::const_iterator itr = saBounds.first; itr != saBounds.second; ++itr)
            {
                // some auras remove at aura remove
                if (!itr->second->IsFitToRequirements((Player*)m_target, zone, area))
                    m_target->RemoveAurasDueToSpell(itr->second->spellId);
                // some auras applied at aura apply
                else if (itr->second->autocast)
                {
                    if (!m_target->HasAura(itr->second->spellId, EFFECT_INDEX_0))
                        m_target->CastSpell(m_target, itr->second->spellId, true);
                }
            }
        }
    }

    // script has to "handle with care", only use where data are not ok to use in the above code.
    if (m_target->GetTypeId() == TYPEID_UNIT)
        Script->EffectAuraDummy(this, apply);
}

void Aura::HandleAuraMounted(bool apply, bool Real)
{
    // only at real add/remove aura
    if(!Real)
        return;

    if(apply)
    {
        CreatureInfo const* ci = ObjectMgr::GetCreatureTemplate(m_modifier.m_miscvalue);
        if(!ci)
        {
            sLog.outErrorDb("AuraMounted: `creature_template`='%u' not found in database (only need it modelid)", m_modifier.m_miscvalue);
            return;
        }

        uint32 team = 0;
        if (m_target->GetTypeId()==TYPEID_PLAYER)
            team = ((Player*)m_target)->GetTeam();

        uint32 display_id = sObjectMgr.ChooseDisplayId(team,ci);
        CreatureModelInfo const *minfo = sObjectMgr.GetCreatureModelRandomGender(display_id);
        if (minfo)
            display_id = minfo->modelid;

        m_target->Mount(display_id, m_spellProto->Id);
    }
    else
    {
        m_target->Unmount();
    }
}

void Aura::HandleAuraWaterWalk(bool apply, bool Real)
{
    // only at real add/remove aura
    if(!Real)
        return;

    WorldPacket data;
    if(apply)
        data.Initialize(SMSG_MOVE_WATER_WALK, 8+4);
    else
        data.Initialize(SMSG_MOVE_LAND_WALK, 8+4);
    data << m_target->GetPackGUID();
    data << uint32(0);
    m_target->SendMessageToSet(&data, true);
}

void Aura::HandleAuraFeatherFall(bool apply, bool Real)
{
    // only at real add/remove aura
    if(!Real)
        return;

    WorldPacket data;
    if(apply)
        data.Initialize(SMSG_MOVE_FEATHER_FALL, 8+4);
    else
        data.Initialize(SMSG_MOVE_NORMAL_FALL, 8+4);
    data << m_target->GetPackGUID();
    data << uint32(0);
    m_target->SendMessageToSet(&data, true);

    // start fall from current height
    if(!apply && m_target->GetTypeId() == TYPEID_PLAYER)
        ((Player*)m_target)->SetFallInformation(0, m_target->GetPositionZ());
}

void Aura::HandleAuraHover(bool apply, bool Real)
{
    // only at real add/remove aura
    if(!Real)
        return;

    WorldPacket data;
    if(apply)
        data.Initialize(SMSG_MOVE_SET_HOVER, 8+4);
    else
        data.Initialize(SMSG_MOVE_UNSET_HOVER, 8+4);
    data << m_target->GetPackGUID();
    data << uint32(0);
    m_target->SendMessageToSet(&data, true);
}

void Aura::HandleWaterBreathing(bool /*apply*/, bool /*Real*/)
{
    // update timers in client
    if(m_target->GetTypeId()==TYPEID_PLAYER)
        ((Player*)m_target)->UpdateMirrorTimers();
}

void Aura::HandleAuraModShapeshift(bool apply, bool Real)
{
    if(!Real)
        return;

    uint32 modelid = 0;
    Powers PowerType = POWER_MANA;
    ShapeshiftForm form = ShapeshiftForm(m_modifier.m_miscvalue);

    SpellShapeshiftEntry const* ssEntry = sSpellShapeshiftStore.LookupEntry(form);
    if (!ssEntry)
    {
        sLog.outError("Unknown shapeshift form %u in spell %u", form, GetId());
        return;
    }

    if (ssEntry->modelID_A)
    {
        // i will asume that creatures will always take the defined model from the dbc
        // since no field in creature_templates describes wether an alliance or
        // horde modelid should be used at shapeshifting
        if (m_target->GetTypeId() != TYPEID_PLAYER)
            modelid = ssEntry->modelID_A;
        else
        {
            // players are a bit difficult since the dbc has seldomly an horde modelid
            // so we add hacks here to set the right model
            if (Player::TeamForRace(m_target->getRace()) == ALLIANCE)
                modelid = ssEntry->modelID_A;
            else                                            // 3.2.3 only the moonkin form has this information
                modelid = ssEntry->modelID_H;

            // no model found, if player is horde we look here for our hardcoded modelids
            if (!modelid && Player::TeamForRace(m_target->getRace()) == HORDE)
            {

                switch(form)
                {
                    case FORM_CAT:
                        modelid = 8571;
                        break;
                    case FORM_BEAR:
                    case FORM_DIREBEAR:
                        modelid = 2289;
                        break;
                    case FORM_FLIGHT:
                        modelid = 20872;
                        break;
                    case FORM_FLIGHT_EPIC:
                        modelid = 21244;
                        break;
                    // per default use alliance modelid
                    // mostly horde and alliance share the same
                    default:
                        modelid = ssEntry->modelID_A;
                        break;
                }
            }
        }
    }

    // now only powertype must be set
    switch(form)
    {
        case FORM_CAT:
        case FORM_SHADOW_DANCE:
            PowerType = POWER_ENERGY;
            break;
        case FORM_BEAR:
        case FORM_DIREBEAR:
        case FORM_BATTLESTANCE:
        case FORM_BERSERKERSTANCE:
        case FORM_DEFENSIVESTANCE:
            PowerType = POWER_RAGE;
            break;
        default:
            break;
    }

    // remove polymorph before changing display id to keep new display id
    switch ( form )
    {
        case FORM_CAT:
        case FORM_TREE:
        case FORM_TRAVEL:
        case FORM_AQUA:
        case FORM_BEAR:
        case FORM_DIREBEAR:
        case FORM_FLIGHT_EPIC:
        case FORM_FLIGHT:
        case FORM_MOONKIN:
        {
            // remove movement affects
            m_target->RemoveSpellsCausingAura(SPELL_AURA_MOD_ROOT);
            Unit::AuraList const& slowingAuras = m_target->GetAurasByType(SPELL_AURA_MOD_DECREASE_SPEED);
            for (Unit::AuraList::const_iterator iter = slowingAuras.begin(); iter != slowingAuras.end();)
            {
                SpellEntry const* aurSpellInfo = (*iter)->GetSpellProto();

                uint32 aurMechMask = GetAllSpellMechanicMask(aurSpellInfo);

                // If spell that caused this aura has Croud Control or Daze effect
                if((aurMechMask & MECHANIC_NOT_REMOVED_BY_SHAPESHIFT) ||
                    // some Daze spells have these parameters instead of MECHANIC_DAZE (skip snare spells)
                    aurSpellInfo->SpellIconID == 15 && aurSpellInfo->Dispel == 0 &&
                    (aurMechMask & (1 << (MECHANIC_SNARE-1)))==0)
                {
                    ++iter;
                    continue;
                }

                // All OK, remove aura now
                m_target->RemoveAurasDueToSpellByCancel(aurSpellInfo->Id);
                iter = slowingAuras.begin();
            }

            // and polymorphic affects
            if(m_target->IsPolymorphed())
                m_target->RemoveAurasDueToSpell(m_target->getTransForm());

            break;
        }
        default:
           break;
    }

    if(apply)
    {
        // remove other shapeshift before applying a new one
        if(m_target->m_ShapeShiftFormSpellId)
            m_target->RemoveAurasDueToSpell(m_target->m_ShapeShiftFormSpellId, this);

        // For Shadow Dance we must apply Stealth form (30) instead of current (13)
        m_target->SetByteValue(UNIT_FIELD_BYTES_2, 3, (form == FORM_SHADOW_DANCE) ? uint8(FORM_STEALTH) : form);

        if(modelid > 0)
            m_target->SetDisplayId(modelid);

        if(PowerType != POWER_MANA)
        {
            // reset power to default values only at power change
            if(m_target->getPowerType() != PowerType)
                m_target->setPowerType(PowerType);

            switch(form)
            {
                case FORM_CAT:
                case FORM_BEAR:
                case FORM_DIREBEAR:
                {
                    // get furor proc chance
                    int32 furorChance = 0;
                    Unit::AuraList const& mDummy = m_target->GetAurasByType(SPELL_AURA_DUMMY);
                    for(Unit::AuraList::const_iterator i = mDummy.begin(); i != mDummy.end(); ++i)
                    {
                        if ((*i)->GetSpellProto()->SpellIconID == 238)
                        {
                            furorChance = (*i)->GetModifier()->m_amount;
                            break;
                        }
                    }

                    if (m_modifier.m_miscvalue == FORM_CAT)
                    {
                        // Furor chance is now amount allowed to save energy for cat form
                        // without talent it reset to 0
                        if ((int32)m_target->GetPower(POWER_ENERGY) > furorChance)
                        {
                            m_target->SetPower(POWER_ENERGY, 0);
                            m_target->CastCustomSpell(m_target, 17099, &furorChance, NULL, NULL, this);
                        }
                    }
                    else if(furorChance)                    // only if talent known
                    {
                        m_target->SetPower(POWER_RAGE, 0);
                        if(irand(1,100) <= furorChance)
                            m_target->CastSpell(m_target, 17057, true, NULL, this);
                    }
                    break;
                }
                case FORM_BATTLESTANCE:
                case FORM_DEFENSIVESTANCE:
                case FORM_BERSERKERSTANCE:
                {
                    uint32 Rage_val = 0;
                    // Stance mastery + Tactical mastery (both passive, and last have aura only in defense stance, but need apply at any stance switch)
                    if(m_target->GetTypeId() == TYPEID_PLAYER)
                    {
                        PlayerSpellMap const& sp_list = ((Player *)m_target)->GetSpellMap();
                        for (PlayerSpellMap::const_iterator itr = sp_list.begin(); itr != sp_list.end(); ++itr)
                        {
                            if(itr->second.state == PLAYERSPELL_REMOVED) continue;
                            SpellEntry const *spellInfo = sSpellStore.LookupEntry(itr->first);
                            if (spellInfo && spellInfo->SpellFamilyName == SPELLFAMILY_WARRIOR && spellInfo->SpellIconID == 139)
                                Rage_val += m_target->CalculateSpellDamage(m_target, spellInfo, EFFECT_INDEX_0) * 10;
                        }
                    }

                    if (m_target->GetPower(POWER_RAGE) > Rage_val)
                        m_target->SetPower(POWER_RAGE, Rage_val);
                    break;
                }
                // Shadow Dance - apply stealth mode stand flag
                case FORM_SHADOW_DANCE:
                    m_target->SetStandFlags(UNIT_STAND_FLAGS_CREEP);
                    break;
                default:
                    break;
            }
        }

        m_target->m_ShapeShiftFormSpellId = GetId();
        m_target->m_form = form;

        // a form can give the player a new castbar with some spells.. this is a clientside process..
        // serverside just needs to register the new spells so that player isn't kicked as cheater
        if (m_target->GetTypeId() == TYPEID_PLAYER)
            for (uint32 i = 0; i < 8; ++i)
                if (ssEntry->spellId[i])
                    ((Player*)m_target)->addSpell(ssEntry->spellId[i], true, false, false, false);

    }
    else
    {
        if(modelid > 0)
            m_target->SetDisplayId(m_target->GetNativeDisplayId());
        m_target->SetByteValue(UNIT_FIELD_BYTES_2, 3, FORM_NONE);
        if(m_target->getClass() == CLASS_DRUID)
            m_target->setPowerType(POWER_MANA);
        m_target->m_ShapeShiftFormSpellId = 0;
        m_target->m_form = FORM_NONE;

        switch(form)
        {
            // Nordrassil Harness - bonus
            case FORM_BEAR:
            case FORM_DIREBEAR:
            case FORM_CAT:
                if(Aura* dummy = m_target->GetDummyAura(37315) )
                    m_target->CastSpell(m_target, 37316, true, NULL, dummy);
                break;
            // Nordrassil Regalia - bonus
            case FORM_MOONKIN:
                if(Aura* dummy = m_target->GetDummyAura(37324) )
                    m_target->CastSpell(m_target, 37325, true, NULL, dummy);
                break;
            // Shadow Dance - remove stealth mode stand flag
            case FORM_SHADOW_DANCE:
                m_target->RemoveStandFlags(UNIT_STAND_FLAGS_CREEP);
                break;
            default:
                break;
        }

        // look at the comment in apply-part
        if (m_target->GetTypeId() == TYPEID_PLAYER)
            for (uint32 i = 0; i < 8; ++i)
                if (ssEntry->spellId[i])
                    ((Player*)m_target)->removeSpell(ssEntry->spellId[i], false, false, false);

    }

    // adding/removing linked auras
    // add/remove the shapeshift aura's boosts
    HandleShapeshiftBoosts(apply);

    m_target->UpdateSpeed(MOVE_RUN, true);

    if(m_target->GetTypeId() == TYPEID_PLAYER)
        ((Player*)m_target)->InitDataForForm();
}

void Aura::HandleAuraTransform(bool apply, bool Real)
{
    if (apply)
    {
        // special case (spell specific functionality)
        if (m_modifier.m_miscvalue == 0)
        {
            // player applied only
            if (m_target->GetTypeId() != TYPEID_PLAYER)
                return;

            switch (GetId())
            {
                // Orb of Deception
                case 16739:
                {
                    uint32 orb_model = m_target->GetNativeDisplayId();
                    switch(orb_model)
                    {
                        // Troll Female
                        case 1479: m_target->SetDisplayId(10134); break;
                        // Troll Male
                        case 1478: m_target->SetDisplayId(10135); break;
                        // Tauren Male
                        case 59:   m_target->SetDisplayId(10136); break;
                        // Human Male
                        case 49:   m_target->SetDisplayId(10137); break;
                        // Human Female
                        case 50:   m_target->SetDisplayId(10138); break;
                        // Orc Male
                        case 51:   m_target->SetDisplayId(10139); break;
                        // Orc Female
                        case 52:   m_target->SetDisplayId(10140); break;
                        // Dwarf Male
                        case 53:   m_target->SetDisplayId(10141); break;
                        // Dwarf Female
                        case 54:   m_target->SetDisplayId(10142); break;
                        // NightElf Male
                        case 55:   m_target->SetDisplayId(10143); break;
                        // NightElf Female
                        case 56:   m_target->SetDisplayId(10144); break;
                        // Undead Female
                        case 58:   m_target->SetDisplayId(10145); break;
                        // Undead Male
                        case 57:   m_target->SetDisplayId(10146); break;
                        // Tauren Female
                        case 60:   m_target->SetDisplayId(10147); break;
                        // Gnome Male
                        case 1563: m_target->SetDisplayId(10148); break;
                        // Gnome Female
                        case 1564: m_target->SetDisplayId(10149); break;
                        // BloodElf Female
                        case 15475: m_target->SetDisplayId(17830); break;
                        // BloodElf Male
                        case 15476: m_target->SetDisplayId(17829); break;
                        // Dranei Female
                        case 16126: m_target->SetDisplayId(17828); break;
                        // Dranei Male
                        case 16125: m_target->SetDisplayId(17827); break;
                        default: break;
                    }
                    break;
                }
                // Murloc costume
                case 42365: m_target->SetDisplayId(21723); break;
                // Honor the Dead
                case 65386:
                case 65495:
                {
                    switch(m_target->getGender())
                    {
                        case GENDER_MALE:
                            m_target->SetDisplayId(29203);  // Chapman
                            break;
                        case GENDER_FEMALE:
                        case GENDER_NONE:
                            m_target->SetDisplayId(29204);  // Catrina
                            break;
                    }
                    break;
                }
                default: break;
            }
        }
        else
        {
            uint32 model_id;

            CreatureInfo const * ci = ObjectMgr::GetCreatureTemplate(m_modifier.m_miscvalue);
            if (!ci)
            {
                model_id = 16358;                           // pig pink ^_^
                sLog.outError("Auras: unknown creature id = %d (only need its modelid) Form Spell Aura Transform in Spell ID = %d", m_modifier.m_miscvalue, GetId());
            }
            else
                model_id = ci->DisplayID_A[0];              // Will use the default model here

            // Polymorph (sheep/penguin case)
            if (GetSpellProto()->SpellFamilyName == SPELLFAMILY_MAGE && GetSpellProto()->SpellIconID == 82)
                if (Unit* caster = GetCaster())
                    if (caster->HasAura(52648))             // Glyph of the Penguin
                        model_id = 26452;

            m_target->SetDisplayId(model_id);

            // creature case, need to update equipment
            if (ci && m_target->GetTypeId() == TYPEID_UNIT)
                ((Creature*)m_target)->LoadEquipment(ci->equipmentId, true);

            // Dragonmaw Illusion (set mount model also)
            if(GetId()==42016 && m_target->GetMountID() && !m_target->GetAurasByType(SPELL_AURA_MOD_FLIGHT_SPEED_MOUNTED).empty())
                m_target->SetUInt32Value(UNIT_FIELD_MOUNTDISPLAYID,16314);
        }

        // update active transform spell only not set or not overwriting negative by positive case
        if (!m_target->getTransForm() || !IsPositiveSpell(GetId()) || IsPositiveSpell(m_target->getTransForm()))
            m_target->setTransForm(GetId());

        // polymorph case
        if (Real && m_target->GetTypeId() == TYPEID_PLAYER && m_target->IsPolymorphed())
        {
            // for players, start regeneration after 1s (in polymorph fast regeneration case)
            // only if caster is Player (after patch 2.4.2)
            if (IS_PLAYER_GUID(GetCasterGUID()) )
                ((Player*)m_target)->setRegenTimer(1*IN_MILLISECONDS);

            //dismount polymorphed target (after patch 2.4.2)
            if (m_target->IsMounted())
                m_target->RemoveSpellsCausingAura(SPELL_AURA_MOUNTED);
        }
    }
    else
    {
        // ApplyModifier(true) will reapply it if need
        m_target->setTransForm(0);
        m_target->SetDisplayId(m_target->GetNativeDisplayId());

        // apply default equipment for creature case
        if (m_target->GetTypeId() == TYPEID_UNIT)
            ((Creature*)m_target)->LoadEquipment(((Creature*)m_target)->GetCreatureInfo()->equipmentId, true);

        // re-apply some from still active with preference negative cases
        Unit::AuraList const& otherTransforms = m_target->GetAurasByType(SPELL_AURA_TRANSFORM);
        if (!otherTransforms.empty())
        {
            // look for other transform auras
            Aura* handledAura = *otherTransforms.begin();
            for(Unit::AuraList::const_iterator i = otherTransforms.begin();i != otherTransforms.end(); ++i)
            {
                // negative auras are preferred
                if (!IsPositiveSpell((*i)->GetSpellProto()->Id))
                {
                    handledAura = *i;
                    break;
                }
            }
            handledAura->ApplyModifier(true);
        }

        // Dragonmaw Illusion (restore mount model)
        if (GetId() == 42016 && m_target->GetMountID() == 16314)
        {
            if (!m_target->GetAurasByType(SPELL_AURA_MOUNTED).empty())
            {
                uint32 cr_id = m_target->GetAurasByType(SPELL_AURA_MOUNTED).front()->GetModifier()->m_miscvalue;
                if (CreatureInfo const* ci = ObjectMgr::GetCreatureTemplate(cr_id))
                {
                    uint32 team = 0;
                    if (m_target->GetTypeId() == TYPEID_PLAYER)
                        team = ((Player*)m_target)->GetTeam();

                    uint32 display_id = sObjectMgr.ChooseDisplayId(team, ci);
                    CreatureModelInfo const *minfo = sObjectMgr.GetCreatureModelRandomGender(display_id);
                    if (minfo)
                        display_id = minfo->modelid;

                    m_target->SetUInt32Value(UNIT_FIELD_MOUNTDISPLAYID, display_id);
                }
            }
        }
    }
}

void Aura::HandleForceReaction(bool apply, bool Real)
{
    if(m_target->GetTypeId() != TYPEID_PLAYER)
        return;

    if(!Real)
        return;

    Player* player = (Player*)m_target;

    uint32 faction_id = m_modifier.m_miscvalue;
    ReputationRank faction_rank = ReputationRank(m_modifier.m_amount);

    player->GetReputationMgr().ApplyForceReaction(faction_id, faction_rank, apply);
    player->GetReputationMgr().SendForceReactions();

    // stop fighting if at apply forced rank friendly or at remove real rank friendly
    if (apply && faction_rank >= REP_FRIENDLY || !apply && player->GetReputationRank(faction_id) >= REP_FRIENDLY)
        player->StopAttackFaction(faction_id);
}

void Aura::HandleAuraModSkill(bool apply, bool /*Real*/)
{
    if(m_target->GetTypeId() != TYPEID_PLAYER)
        return;

    uint32 prot=GetSpellProto()->EffectMiscValue[m_effIndex];
    int32 points = GetModifier()->m_amount;

    ((Player*)m_target)->ModifySkillBonus(prot, (apply ? points: -points), m_modifier.m_auraname == SPELL_AURA_MOD_SKILL_TALENT);
    if(prot == SKILL_DEFENSE)
        ((Player*)m_target)->UpdateDefenseBonusesMod();
}

void Aura::HandleChannelDeathItem(bool apply, bool Real)
{
    if(Real && !apply)
    {
        if(m_removeMode != AURA_REMOVE_BY_DEATH)
            return;
        // Item amount
        if (m_modifier.m_amount <= 0)
            return;

        SpellEntry const *spellInfo = GetSpellProto();
        if(spellInfo->EffectItemType[m_effIndex] == 0)
            return;

        Unit* victim = GetTarget();
        Unit* caster = GetCaster();
        if (!caster || caster->GetTypeId() != TYPEID_PLAYER)
            return;

        // Soul Shard (target req.)
        if (spellInfo->EffectItemType[m_effIndex] == 6265)
        {
            // Only from non-grey units
            if ((victim->getLevel() <= MaNGOS::XP::GetGrayLevel(caster->getLevel()) ||
                victim->GetTypeId() == TYPEID_UNIT && !((Player*)caster)->isAllowedToLoot((Creature*)victim)))
                return;
        }

        //Adding items
        uint32 noSpaceForCount = 0;
        uint32 count = m_modifier.m_amount;

        ItemPosCountVec dest;
        uint8 msg = ((Player*)caster)->CanStoreNewItem( NULL_BAG, NULL_SLOT, dest, spellInfo->EffectItemType[m_effIndex], count, &noSpaceForCount);
        if( msg != EQUIP_ERR_OK )
        {
            count-=noSpaceForCount;
            ((Player*)caster)->SendEquipError( msg, NULL, NULL, spellInfo->EffectItemType[m_effIndex] );
            if (count==0)
                return;
        }

        Item* newitem = ((Player*)caster)->StoreNewItem(dest, spellInfo->EffectItemType[m_effIndex], true);
        ((Player*)caster)->SendNewItem(newitem, count, true, true);

        // Soul Shard (glyph bonus)
        if (spellInfo->EffectItemType[m_effIndex] == 6265)
        {
            // Glyph of Soul Shard
            if (caster->HasAura(58070) && roll_chance_i(40))
                caster->CastSpell(caster, 58068, true, NULL, this);
        }
    }
}

void Aura::HandleBindSight(bool apply, bool /*Real*/)
{
    Unit* caster = GetCaster();
    if(!caster || caster->GetTypeId() != TYPEID_PLAYER)
        return;

    ((Player*)caster)->SetFarSightGUID(apply ? m_target->GetGUID() : 0);
}

void Aura::HandleFarSight(bool apply, bool /*Real*/)
{
    Unit* caster = GetCaster();
    if(!caster || caster->GetTypeId() != TYPEID_PLAYER)
        return;

    ((Player*)caster)->SetFarSightGUID(apply ? m_target->GetGUID() : 0);
}

void Aura::HandleAuraTrackCreatures(bool apply, bool /*Real*/)
{
    if(m_target->GetTypeId()!=TYPEID_PLAYER)
        return;

    if(apply)
        m_target->RemoveNoStackAurasDueToAura(this);
    m_target->SetUInt32Value(PLAYER_TRACK_CREATURES, apply ? ((uint32)1)<<(m_modifier.m_miscvalue-1) : 0 );
}

void Aura::HandleAuraTrackResources(bool apply, bool /*Real*/)
{
    if(m_target->GetTypeId()!=TYPEID_PLAYER)
        return;

    if(apply)
        m_target->RemoveNoStackAurasDueToAura(this);
    m_target->SetUInt32Value(PLAYER_TRACK_RESOURCES, apply ? ((uint32)1)<<(m_modifier.m_miscvalue-1): 0 );
}

void Aura::HandleAuraTrackStealthed(bool apply, bool /*Real*/)
{
    if(m_target->GetTypeId()!=TYPEID_PLAYER)
        return;

    if(apply)
        m_target->RemoveNoStackAurasDueToAura(this);

    m_target->ApplyModFlag(PLAYER_FIELD_BYTES, PLAYER_FIELD_BYTE_TRACK_STEALTHED, apply);
}

void Aura::HandleAuraModScale(bool apply, bool /*Real*/)
{
    m_target->ApplyPercentModFloatValue(OBJECT_FIELD_SCALE_X, float(m_modifier.m_amount), apply);
}

void Aura::HandleModPossess(bool apply, bool Real)
{
    if(!Real)
        return;

    // not possess yourself
    if(GetCasterGUID() == m_target->GetGUID())
        return;

    Unit* caster = GetCaster();
    if(!caster || caster->GetTypeId() != TYPEID_PLAYER)
        return;

    Player* p_caster = (Player*)caster;


    if( apply )
    {
        m_target->SetFlag(UNIT_FIELD_FLAGS, UNIT_FLAG_PLAYER_CONTROLLED);

        m_target->SetCharmerGUID(p_caster->GetGUID());
        m_target->setFaction(p_caster->getFaction());

        p_caster->SetCharm(m_target);

        p_caster->SetFarSightGUID(m_target->GetGUID());
        p_caster->SetClientControl(m_target, 1);
        p_caster->SetMover(m_target);

        m_target->CombatStop();
        m_target->DeleteThreatList();

        if(m_target->GetTypeId() == TYPEID_UNIT)
        {
            m_target->StopMoving();
            m_target->GetMotionMaster()->Clear();
            m_target->GetMotionMaster()->MoveIdle();
        }
        else if(m_target->GetTypeId() == TYPEID_PLAYER)
        {
            ((Player*)m_target)->SetClientControl(m_target, 0);
        }

        if(CharmInfo *charmInfo = m_target->InitCharmInfo(m_target))
            charmInfo->InitPossessCreateSpells();

        p_caster->PossessSpellInitialize();
    }
    else
    {
        p_caster->InterruptSpell(CURRENT_CHANNELED_SPELL);  // the spell is not automatically canceled when interrupted, do it now
        p_caster->SetCharm(NULL);

        p_caster->SetFarSightGUID(0);
        p_caster->SetClientControl(m_target, 0);
        p_caster->SetMover(NULL);

        p_caster->RemovePetActionBar();

        // on delete only do caster related effects
        if(m_removeMode == AURA_REMOVE_BY_DELETE)
            return;

        m_target->RemoveFlag(UNIT_FIELD_FLAGS, UNIT_FLAG_PLAYER_CONTROLLED);

        m_target->SetCharmerGUID(0);

        if(m_target->GetTypeId() == TYPEID_PLAYER)
        {
            ((Player*)m_target)->setFactionForRace(m_target->getRace());
            ((Player*)m_target)->SetClientControl(m_target, 1);
        }
        else if(m_target->GetTypeId() == TYPEID_UNIT)
        {
            CreatureInfo const *cinfo = ((Creature*)m_target)->GetCreatureInfo();
            m_target->setFaction(cinfo->faction_A);
        }

        if(m_target->GetTypeId() == TYPEID_UNIT)
        {
            ((Creature*)m_target)->AIM_Initialize();

            if (((Creature*)m_target)->AI())
                ((Creature*)m_target)->AI()->AttackedBy(caster);
        }
    }
}

void Aura::HandleModPossessPet(bool apply, bool Real)
{
    if(!Real)
        return;

    Unit* caster = GetCaster();
    if(!caster || caster->GetTypeId() != TYPEID_PLAYER)
        return;

    Pet *pet = caster->GetPet();
    if(!pet || pet != m_target)
        return;

    Player* p_caster = (Player*)caster;

    if(apply)
        pet->SetFlag(UNIT_FIELD_FLAGS, UNIT_FLAG_PLAYER_CONTROLLED);
    else
        pet->RemoveFlag(UNIT_FIELD_FLAGS, UNIT_FLAG_PLAYER_CONTROLLED);

    p_caster->SetFarSightGUID(apply ? pet->GetGUID() : 0);
    p_caster->SetCharm(apply ? pet : NULL);
    p_caster->SetClientControl(pet, apply ? 1 : 0);
    ((Player*)caster)->SetMover(apply ? pet : NULL);

    if(apply)
    {
        pet->StopMoving();
        pet->GetMotionMaster()->Clear();
        pet->GetMotionMaster()->MoveIdle();
    }
    else
    {
        pet->AttackStop();
        pet->GetMotionMaster()->MoveFollow(caster, PET_FOLLOW_DIST, PET_FOLLOW_ANGLE);
        pet->AddSplineFlag(SPLINEFLAG_WALKMODE);
    }
}

void Aura::HandleAuraModPetTalentsPoints(bool /*Apply*/, bool Real)
{
    if(!Real)
        return;

    // Recalculate pet talent points
    if (Pet *pet=m_target->GetPet())
        pet->InitTalentForLevel();
}

void Aura::HandleModCharm(bool apply, bool Real)
{
    if(!Real)
        return;

    // not charm yourself
    if(GetCasterGUID() == m_target->GetGUID())
        return;

    Unit* caster = GetCaster();
    if(!caster)
        return;

    if( apply )
    {
        if (m_target->GetCharmerGUID())
        {
            m_target->RemoveSpellsCausingAura(SPELL_AURA_MOD_CHARM);
            m_target->RemoveSpellsCausingAura(SPELL_AURA_MOD_POSSESS);
        }

        m_target->SetCharmerGUID(GetCasterGUID());
        m_target->setFaction(caster->getFaction());
        m_target->CastStop(m_target == caster ? GetId() : 0);
        caster->SetCharm(m_target);

        m_target->CombatStop();
        m_target->DeleteThreatList();

        if(m_target->GetTypeId() == TYPEID_UNIT)
        {
            ((Creature*)m_target)->AIM_Initialize();
            CharmInfo *charmInfo = m_target->InitCharmInfo(m_target);
            charmInfo->InitCharmCreateSpells();
            charmInfo->SetReactState( REACT_DEFENSIVE );

            if(caster->GetTypeId() == TYPEID_PLAYER && caster->getClass() == CLASS_WARLOCK)
            {
                CreatureInfo const *cinfo = ((Creature*)m_target)->GetCreatureInfo();
                if(cinfo && cinfo->type == CREATURE_TYPE_DEMON)
                {
                    // creature with pet number expected have class set
                    if(m_target->GetByteValue(UNIT_FIELD_BYTES_0, 1)==0)
                    {
                        if(cinfo->unit_class==0)
                            sLog.outErrorDb("Creature (Entry: %u) have unit_class = 0 but used in charmed spell, that will be result client crash.",cinfo->Entry);
                        else
                            sLog.outError("Creature (Entry: %u) have unit_class = %u but at charming have class 0!!! that will be result client crash.",cinfo->Entry,cinfo->unit_class);

                        m_target->SetByteValue(UNIT_FIELD_BYTES_0, 1, CLASS_MAGE);
                    }

                    //just to enable stat window
                    charmInfo->SetPetNumber(sObjectMgr.GeneratePetNumber(), true);
                    //if charmed two demons the same session, the 2nd gets the 1st one's name
                    m_target->SetUInt32Value(UNIT_FIELD_PET_NAME_TIMESTAMP, uint32(time(NULL)));
                }
            }
        }

        if(caster->GetTypeId() == TYPEID_PLAYER)
            ((Player*)caster)->CharmSpellInitialize();
    }
    else
    {
        m_target->SetCharmerGUID(0);

        if(m_target->GetTypeId() == TYPEID_PLAYER)
            ((Player*)m_target)->setFactionForRace(m_target->getRace());
        else
        {
            CreatureInfo const *cinfo = ((Creature*)m_target)->GetCreatureInfo();

            // restore faction
            if(((Creature*)m_target)->isPet())
            {
                if(Unit* owner = m_target->GetOwner())
                    m_target->setFaction(owner->getFaction());
                else if(cinfo)
                    m_target->setFaction(cinfo->faction_A);
            }
            else if(cinfo)                              // normal creature
                m_target->setFaction(cinfo->faction_A);

            // restore UNIT_FIELD_BYTES_0
            if(cinfo && caster->GetTypeId() == TYPEID_PLAYER && caster->getClass() == CLASS_WARLOCK && cinfo->type == CREATURE_TYPE_DEMON)
            {
                // DB must have proper class set in field at loading, not req. restore, including workaround case at apply
                // m_target->SetByteValue(UNIT_FIELD_BYTES_0, 1, cinfo->unit_class);

                if(m_target->GetCharmInfo())
                    m_target->GetCharmInfo()->SetPetNumber(0, true);
                else
                    sLog.outError("Aura::HandleModCharm: target (GUID: %u TypeId: %u) has a charm aura but no charm info!", m_target->GetGUIDLow(), m_target->GetTypeId());
            }
        }

        caster->SetCharm(NULL);

        if(caster->GetTypeId() == TYPEID_PLAYER)
            ((Player*)caster)->RemovePetActionBar();

        if(m_target->GetTypeId() == TYPEID_UNIT)
        {
            ((Creature*)m_target)->AIM_Initialize();
            if (((Creature*)m_target)->AI())
                ((Creature*)m_target)->AI()->AttackedBy(caster);
        }
    }
}

void Aura::HandleModConfuse(bool apply, bool Real)
{
    if(!Real)
        return;

    m_target->SetConfused(apply, GetCasterGUID(), GetId());
}

void Aura::HandleModFear(bool apply, bool Real)
{
    if (!Real)
        return;

    m_target->SetFeared(apply, GetCasterGUID(), GetId());
}

void Aura::HandleFeignDeath(bool apply, bool Real)
{
    if(!Real)
        return;

    m_target->SetFeignDeath(apply, GetCasterGUID(), GetId());
}

void Aura::HandleAuraModDisarm(bool apply, bool Real)
{
    if(!Real)
        return;

    if(!apply && m_target->HasAuraType(SPELL_AURA_MOD_DISARM))
        return;

    // not sure for it's correctness
    if(apply)
        m_target->SetFlag(UNIT_FIELD_FLAGS, UNIT_FLAG_DISARMED);
    else
        m_target->RemoveFlag(UNIT_FIELD_FLAGS, UNIT_FLAG_DISARMED);

    // only at real add/remove aura
    if (m_target->GetTypeId() != TYPEID_PLAYER)
        return;

    // main-hand attack speed already set to special value for feral form already and don't must change and reset at remove.
    if (m_target->IsInFeralForm())
        return;

    if (apply)
        m_target->SetAttackTime(BASE_ATTACK,BASE_ATTACK_TIME);
    else
        ((Player *)m_target)->SetRegularAttackTime();

    m_target->UpdateDamagePhysical(BASE_ATTACK);
}

void Aura::HandleAuraModStun(bool apply, bool Real)
{
    if(m_target->isInFlight())
        return;

    if(!Real)
        return;

    if (apply)
    {
        // Frost stun aura -> freeze/unfreeze target
        if (GetSpellSchoolMask(m_spellProto) & SPELL_SCHOOL_MASK_FROST)
            m_target->ModifyAuraState(AURA_STATE_FROZEN, apply);

        m_target->addUnitState(UNIT_STAT_STUNNED);
        m_target->SetTargetGUID(0);

        m_target->SetFlag(UNIT_FIELD_FLAGS, UNIT_FLAG_STUNNED);
        m_target->CastStop(m_target->GetGUID() == GetCasterGUID() ? GetId() : 0);

        // Creature specific
        if(m_target->GetTypeId() != TYPEID_PLAYER)
            m_target->StopMoving();
        else
        {
            ((Player*)m_target)->m_movementInfo.SetMovementFlags(MOVEFLAG_NONE);
            m_target->SetStandState(UNIT_STAND_STATE_STAND);// in 1.5 client
        }

        WorldPacket data(SMSG_FORCE_MOVE_ROOT, 8);
        data << m_target->GetPackGUID();
        data << uint32(0);
        m_target->SendMessageToSet(&data, true);

        // Summon the Naj'entus Spine GameObject on target if spell is Impaling Spine
        if(GetId() == 39837)
        {
            GameObject* pObj = new GameObject;
            if(pObj->Create(sObjectMgr.GenerateLowGuid(HIGHGUID_GAMEOBJECT), 185584, m_target->GetMap(), m_target->GetPhaseMask(),
                m_target->GetPositionX(), m_target->GetPositionY(), m_target->GetPositionZ(), m_target->GetOrientation(), 0.0f, 0.0f, 0.0f, 0.0f, 100, GO_STATE_READY))
            {
                pObj->SetRespawnTime(GetAuraDuration()/IN_MILLISECONDS);
                pObj->SetSpellId(GetId());
                m_target->AddGameObject(pObj);
                m_target->GetMap()->Add(pObj);
            }
            else
                delete pObj;
        }
    }
    else
    {
        // Frost stun aura -> freeze/unfreeze target
        if (GetSpellSchoolMask(m_spellProto) & SPELL_SCHOOL_MASK_FROST)
        {
            bool found_another = false;
            for(AuraType const* itr = &frozenAuraTypes[0]; *itr != SPELL_AURA_NONE; ++itr)
            {
                Unit::AuraList const& auras = m_target->GetAurasByType(*itr);
                for(Unit::AuraList::const_iterator i = auras.begin(); i != auras.end(); ++i)
                {
                    if( GetSpellSchoolMask((*i)->GetSpellProto()) & SPELL_SCHOOL_MASK_FROST)
                    {
                        found_another = true;
                        break;
                    }
                }
                if(found_another)
                    break;
            }

            if(!found_another)
                m_target->ModifyAuraState(AURA_STATE_FROZEN, apply);
        }

        // Real remove called after current aura remove from lists, check if other similar auras active
        if(m_target->HasAuraType(SPELL_AURA_MOD_STUN))
            return;

        m_target->clearUnitState(UNIT_STAT_STUNNED);
        m_target->RemoveFlag(UNIT_FIELD_FLAGS, UNIT_FLAG_STUNNED);

        if(!m_target->hasUnitState(UNIT_STAT_ROOT))         // prevent allow move if have also root effect
        {
            if(m_target->getVictim() && m_target->isAlive())
                m_target->SetTargetGUID(m_target->getVictim()->GetGUID());

            WorldPacket data(SMSG_FORCE_MOVE_UNROOT, 8+4);
            data << m_target->GetPackGUID();
            data << uint32(0);
            m_target->SendMessageToSet(&data, true);
        }

        // Wyvern Sting
        if (m_spellProto->SpellFamilyName == SPELLFAMILY_HUNTER && m_spellProto->SpellFamilyFlags & UI64LIT(0x0000100000000000))
        {
            Unit* caster = GetCaster();
            if( !caster || caster->GetTypeId()!=TYPEID_PLAYER )
                return;

            uint32 spell_id = 0;

            switch(GetId())
            {
                case 19386: spell_id = 24131; break;
                case 24132: spell_id = 24134; break;
                case 24133: spell_id = 24135; break;
                case 27068: spell_id = 27069; break;
                case 49011: spell_id = 49009; break;
                case 49012: spell_id = 49010; break;
                default:
                    sLog.outError("Spell selection called for unexpected original spell %u, new spell for this spell family?",GetId());
                    return;
            }

            SpellEntry const* spellInfo = sSpellStore.LookupEntry(spell_id);

            if(!spellInfo)
                return;

            caster->CastSpell(m_target,spellInfo,true,NULL,this);
            return;
        }
    }
}

void Aura::HandleModStealth(bool apply, bool Real)
{
    if (apply)
    {
        // drop flag at stealth in bg
        m_target->RemoveAurasWithInterruptFlags(AURA_INTERRUPT_FLAG_IMMUNE_OR_LOST_SELECTION);

        // only at real aura add
        if (Real)
        {
            m_target->SetStandFlags(UNIT_STAND_FLAGS_CREEP);

            if (m_target->GetTypeId()==TYPEID_PLAYER)
                m_target->SetFlag(PLAYER_FIELD_BYTES2, 0x2000);

            // apply only if not in GM invisibility (and overwrite invisibility state)
            if (m_target->GetVisibility()!=VISIBILITY_OFF)
            {
                m_target->SetVisibility(VISIBILITY_GROUP_NO_DETECT);
                m_target->SetVisibility(VISIBILITY_GROUP_STEALTH);
            }

            // apply full stealth period bonuses only at first stealth aura in stack
            if(m_target->GetAurasByType(SPELL_AURA_MOD_STEALTH).size()<=1)
            {
                Unit::AuraList const& mDummyAuras = m_target->GetAurasByType(SPELL_AURA_DUMMY);
                for(Unit::AuraList::const_iterator i = mDummyAuras.begin();i != mDummyAuras.end(); ++i)
                {
                    // Master of Subtlety
                    if ((*i)->GetSpellProto()->SpellIconID == 2114)
                    {
                        m_target->RemoveAurasDueToSpell(31666);
                        int32 bp = (*i)->GetModifier()->m_amount;
                        m_target->CastCustomSpell(m_target,31665,&bp,NULL,NULL,true);
                    }
                    // Overkill
                    else if ((*i)->GetId() == 58426 && GetSpellProto()->SpellFamilyFlags & UI64LIT(0x0000000000400000))
                    {
                        m_target->RemoveAurasDueToSpell(58428);
                        m_target->CastSpell(m_target, 58427, true);
                    }
                }
            }
        }
    }
    else
    {
        // only at real aura remove of _last_ SPELL_AURA_MOD_STEALTH
        if (Real && !m_target->HasAuraType(SPELL_AURA_MOD_STEALTH))
        {
            // if no GM invisibility
            if (m_target->GetVisibility()!=VISIBILITY_OFF)
            {
                m_target->RemoveStandFlags(UNIT_STAND_FLAGS_CREEP);

                if (m_target->GetTypeId()==TYPEID_PLAYER)
                    m_target->RemoveFlag(PLAYER_FIELD_BYTES2, 0x2000);

                // restore invisibility if any
                if (m_target->HasAuraType(SPELL_AURA_MOD_INVISIBILITY))
                {
                    m_target->SetVisibility(VISIBILITY_GROUP_NO_DETECT);
                    m_target->SetVisibility(VISIBILITY_GROUP_INVISIBILITY);
                }
                else
                    m_target->SetVisibility(VISIBILITY_ON);
            }

            // apply delayed talent bonus remover at last stealth aura remove
            Unit::AuraList const& mDummyAuras = m_target->GetAurasByType(SPELL_AURA_DUMMY);
            for(Unit::AuraList::const_iterator i = mDummyAuras.begin();i != mDummyAuras.end(); ++i)
            {
                // Master of Subtlety
                if ((*i)->GetSpellProto()->SpellIconID == 2114)
                    m_target->CastSpell(m_target, 31666, true);
                // Overkill
                else if ((*i)->GetId() == 58426 && GetSpellProto()->SpellFamilyFlags & UI64LIT(0x0000000000400000))
                    m_target->CastSpell(m_target, 58428, true);
            }
        }
    }
}

void Aura::HandleInvisibility(bool apply, bool Real)
{
    if(apply)
    {
        m_target->m_invisibilityMask |= (1 << m_modifier.m_miscvalue);

        m_target->RemoveAurasWithInterruptFlags(AURA_INTERRUPT_FLAG_IMMUNE_OR_LOST_SELECTION);

        if(Real && m_target->GetTypeId()==TYPEID_PLAYER)
        {
            // apply glow vision
            m_target->SetFlag(PLAYER_FIELD_BYTES2,PLAYER_FIELD_BYTE2_INVISIBILITY_GLOW);

        }

        // apply only if not in GM invisibility and not stealth
        if(m_target->GetVisibility() == VISIBILITY_ON)
        {
            // Aura not added yet but visibility code expect temporary add aura
            m_target->SetVisibility(VISIBILITY_GROUP_NO_DETECT);
            m_target->SetVisibility(VISIBILITY_GROUP_INVISIBILITY);
        }
    }
    else
    {
        // recalculate value at modifier remove (current aura already removed)
        m_target->m_invisibilityMask = 0;
        Unit::AuraList const& auras = m_target->GetAurasByType(SPELL_AURA_MOD_INVISIBILITY);
        for(Unit::AuraList::const_iterator itr = auras.begin(); itr != auras.end(); ++itr)
            m_target->m_invisibilityMask |= (1 << m_modifier.m_miscvalue);

        // only at real aura remove and if not have different invisibility auras.
        if(Real && m_target->m_invisibilityMask == 0)
        {
            // remove glow vision
            if(m_target->GetTypeId() == TYPEID_PLAYER)
                m_target->RemoveFlag(PLAYER_FIELD_BYTES2,PLAYER_FIELD_BYTE2_INVISIBILITY_GLOW);

            // apply only if not in GM invisibility & not stealthed while invisible
            if(m_target->GetVisibility() != VISIBILITY_OFF)
            {
                // if have stealth aura then already have stealth visibility
                if(!m_target->HasAuraType(SPELL_AURA_MOD_STEALTH))
                    m_target->SetVisibility(VISIBILITY_ON);
            }
        }
    }
}

void Aura::HandleInvisibilityDetect(bool apply, bool Real)
{
    if(apply)
    {
        m_target->m_detectInvisibilityMask |= (1 << m_modifier.m_miscvalue);
    }
    else
    {
        // recalculate value at modifier remove (current aura already removed)
        m_target->m_detectInvisibilityMask = 0;
        Unit::AuraList const& auras = m_target->GetAurasByType(SPELL_AURA_MOD_INVISIBILITY_DETECTION);
        for(Unit::AuraList::const_iterator itr = auras.begin(); itr != auras.end(); ++itr)
            m_target->m_detectInvisibilityMask |= (1 << m_modifier.m_miscvalue);
    }
    if(Real && m_target->GetTypeId()==TYPEID_PLAYER)
        ((Player*)m_target)->UpdateVisibilityForPlayer();
}

void Aura::HandleAuraModRoot(bool apply, bool Real)
{
    // only at real add/remove aura
    if(!Real)
        return;

    if (apply)
    {
        // Frost root aura -> freeze/unfreeze target
        if (GetSpellSchoolMask(m_spellProto) & SPELL_SCHOOL_MASK_FROST)
            m_target->ModifyAuraState(AURA_STATE_FROZEN, apply);

        m_target->addUnitState(UNIT_STAT_ROOT);
        m_target->SetTargetGUID(0);

        //Save last orientation
        if( m_target->getVictim() )
            m_target->SetOrientation(m_target->GetAngle(m_target->getVictim()));

        if(m_target->GetTypeId() == TYPEID_PLAYER)
        {
            WorldPacket data(SMSG_FORCE_MOVE_ROOT, 10);
            data << m_target->GetPackGUID();
            data << (uint32)2;
            m_target->SendMessageToSet(&data, true);

            //Clear unit movement flags
            ((Player*)m_target)->m_movementInfo.SetMovementFlags(MOVEFLAG_NONE);
        }
        else
            m_target->StopMoving();
    }
    else
    {
        // Frost root aura -> freeze/unfreeze target
        if (GetSpellSchoolMask(m_spellProto) & SPELL_SCHOOL_MASK_FROST)
        {
            bool found_another = false;
            for(AuraType const* itr = &frozenAuraTypes[0]; *itr != SPELL_AURA_NONE; ++itr)
            {
                Unit::AuraList const& auras = m_target->GetAurasByType(*itr);
                for(Unit::AuraList::const_iterator i = auras.begin(); i != auras.end(); ++i)
                {
                    if( GetSpellSchoolMask((*i)->GetSpellProto()) & SPELL_SCHOOL_MASK_FROST)
                    {
                        found_another = true;
                        break;
                    }
                }
                if(found_another)
                    break;
            }

            if(!found_another)
                m_target->ModifyAuraState(AURA_STATE_FROZEN, apply);
        }

        // Real remove called after current aura remove from lists, check if other similar auras active
        if(m_target->HasAuraType(SPELL_AURA_MOD_ROOT))
            return;

        m_target->clearUnitState(UNIT_STAT_ROOT);

        if(!m_target->hasUnitState(UNIT_STAT_STUNNED))      // prevent allow move if have also stun effect
        {
            if(m_target->getVictim() && m_target->isAlive())
                m_target->SetTargetGUID(m_target->getVictim()->GetGUID());

            if(m_target->GetTypeId() == TYPEID_PLAYER)
            {
                WorldPacket data(SMSG_FORCE_MOVE_UNROOT, 10);
                data << m_target->GetPackGUID();
                data << (uint32)2;
                m_target->SendMessageToSet(&data, true);
            }
        }
    }
}

void Aura::HandleAuraModSilence(bool apply, bool Real)
{
    // only at real add/remove aura
    if(!Real)
        return;

    if(apply)
    {
        m_target->SetFlag(UNIT_FIELD_FLAGS, UNIT_FLAG_SILENCED);
        // Stop cast only spells vs PreventionType == SPELL_PREVENTION_TYPE_SILENCE
        for (uint32 i = CURRENT_MELEE_SPELL; i < CURRENT_MAX_SPELL; ++i)
            if (Spell* spell = m_target->GetCurrentSpell(CurrentSpellTypes(i)))
                if(spell->m_spellInfo->PreventionType == SPELL_PREVENTION_TYPE_SILENCE)
                    // Stop spells on prepare or casting state
                    m_target->InterruptSpell(CurrentSpellTypes(i), false);
    }
    else
    {
        // Real remove called after current aura remove from lists, check if other similar auras active
        if(m_target->HasAuraType(SPELL_AURA_MOD_SILENCE))
            return;

        m_target->RemoveFlag(UNIT_FIELD_FLAGS, UNIT_FLAG_SILENCED);
    }
}

void Aura::HandleModThreat(bool apply, bool Real)
{
    // only at real add/remove aura
    if (!Real)
        return;

    if (!m_target->isAlive())
        return;

    Unit* caster = GetCaster();

    if (!caster || !caster->isAlive())
        return;

    int level_diff = 0;
    int multiplier = 0;
    switch (GetId())
    {
        // Arcane Shroud
        case 26400:
            level_diff = m_target->getLevel() - 60;
            multiplier = 2;
            break;
        // The Eye of Diminution
        case 28862:
            level_diff = m_target->getLevel() - 60;
            multiplier = 1;
            break;
    }

    if (level_diff > 0)
        m_modifier.m_amount += multiplier * level_diff;

    if (m_target->GetTypeId() == TYPEID_PLAYER)
        for(int8 x=0;x < MAX_SPELL_SCHOOL;x++)
            if (m_modifier.m_miscvalue & int32(1<<x))
                ApplyPercentModFloatVar(m_target->m_threatModifier[x], float(m_modifier.m_amount), apply);
}

void Aura::HandleAuraModTotalThreat(bool apply, bool Real)
{
    // only at real add/remove aura
    if (!Real)
        return;

    if (!m_target->isAlive() || m_target->GetTypeId() != TYPEID_PLAYER)
        return;

    Unit* caster = GetCaster();

    if (!caster || !caster->isAlive())
        return;

    float threatMod = apply ? float(m_modifier.m_amount) : float(-m_modifier.m_amount);

    m_target->getHostileRefManager().threatAssist(caster, threatMod, GetSpellProto());
}

void Aura::HandleModTaunt(bool apply, bool Real)
{
    // only at real add/remove aura
    if (!Real)
        return;

    if (!m_target->isAlive() || !m_target->CanHaveThreatList())
        return;

    Unit* caster = GetCaster();

    if (!caster || !caster->isAlive())
        return;

    if (apply)
        m_target->TauntApply(caster);
    else
    {
        // When taunt aura fades out, mob will switch to previous target if current has less than 1.1 * secondthreat
        m_target->TauntFadeOut(caster);
    }
}

/*********************************************************/
/***                  MODIFY SPEED                     ***/
/*********************************************************/
void Aura::HandleAuraModIncreaseSpeed(bool /*apply*/, bool Real)
{
    // all applied/removed only at real aura add/remove
    if(!Real)
        return;

    m_target->UpdateSpeed(MOVE_RUN, true);
}

void Aura::HandleAuraModIncreaseMountedSpeed(bool apply, bool Real)
{
    // all applied/removed only at real aura add/remove
    if(!Real)
        return;

    m_target->UpdateSpeed(MOVE_RUN, true);

    // Festive Holiday Mount
    if (apply && GetSpellProto()->SpellIconID != 1794 && m_target->HasAura(62061))
        // Reindeer Transformation
        m_target->CastSpell(m_target, 25860, true, NULL, this);
}

void Aura::HandleAuraModIncreaseFlightSpeed(bool apply, bool Real)
{
    // all applied/removed only at real aura add/remove
    if(!Real)
        return;

    // Enable Fly mode for flying mounts
    if (m_modifier.m_auraname == SPELL_AURA_MOD_FLIGHT_SPEED_MOUNTED)
    {
        WorldPacket data;
        if(apply)
        {
            ((Player*)m_target)->SetCanFly(true);
            data.Initialize(SMSG_MOVE_SET_CAN_FLY, 12);
        }
        else
        {
            data.Initialize(SMSG_MOVE_UNSET_CAN_FLY, 12);
            ((Player*)m_target)->SetCanFly(false);
        }
        //data.append(m_target->GetPackGUID());
        data << m_target->GetPackGUID();
        data << uint32(0);                                      // unknown
        m_target->SendMessageToSet(&data, true);

        //Players on flying mounts must be immune to polymorph
        if (m_target->GetTypeId()==TYPEID_PLAYER)
            m_target->ApplySpellImmune(GetId(),IMMUNITY_MECHANIC,MECHANIC_POLYMORPH,apply);

        // Dragonmaw Illusion (overwrite mount model, mounted aura already applied)
        if (apply && m_target->HasAura(42016, EFFECT_INDEX_0) && m_target->GetMountID())
            m_target->SetUInt32Value(UNIT_FIELD_MOUNTDISPLAYID,16314);

        // Festive Holiday Mount
        if (apply && GetSpellProto()->SpellIconID != 1794 && m_target->HasAura(62061))
            // Reindeer Transformation
            m_target->CastSpell(m_target, 25860, true, NULL, this);
    }

    // Swift Flight Form check for higher speed flying mounts
    if (apply && m_target->GetTypeId() == TYPEID_PLAYER && GetSpellProto()->Id == 40121)
    {
        for (PlayerSpellMap::const_iterator iter = ((Player*)m_target)->GetSpellMap().begin(); iter != ((Player*)m_target)->GetSpellMap().end(); ++iter)
        {
            if (iter->second.state != PLAYERSPELL_REMOVED)
            {
                bool changedSpeed = false;
                SpellEntry const *spellInfo = sSpellStore.LookupEntry(iter->first);
                for(int i = 0; i < MAX_EFFECT_INDEX; ++i)
                {
                    if(spellInfo->EffectApplyAuraName[i] == SPELL_AURA_MOD_FLIGHT_SPEED_MOUNTED)
                    {
                        int32 mountSpeed = spellInfo->CalculateSimpleValue(SpellEffectIndex(i));
                        if (mountSpeed > m_modifier.m_amount)
                        {
                            m_modifier.m_amount = mountSpeed;
                            changedSpeed = true;
                            break;
                        }
                    }
                }
                if (changedSpeed)
                    break;
            }
        }
    }

    m_target->UpdateSpeed(MOVE_FLIGHT, true);
}

void Aura::HandleAuraModIncreaseSwimSpeed(bool /*apply*/, bool Real)
{
    // all applied/removed only at real aura add/remove
    if(!Real)
        return;

    m_target->UpdateSpeed(MOVE_SWIM, true);
}

void Aura::HandleAuraModDecreaseSpeed(bool apply, bool Real)
{
    // all applied/removed only at real aura add/remove
    if(!Real)
        return;

    if (apply)
    {
        // Gronn Lord's Grasp, becomes stoned
        if (GetId() == 33572)
        {
            if (GetStackAmount() >= 5 && !m_target->HasAura(33652))
                m_target->CastSpell(m_target, 33652, true);
        }
    }

    m_target->UpdateSpeed(MOVE_RUN, true);
    m_target->UpdateSpeed(MOVE_SWIM, true);
    m_target->UpdateSpeed(MOVE_FLIGHT, true);
}

void Aura::HandleAuraModUseNormalSpeed(bool /*apply*/, bool Real)
{
    // all applied/removed only at real aura add/remove
    if(!Real)
        return;

    m_target->UpdateSpeed(MOVE_RUN, true);
    m_target->UpdateSpeed(MOVE_SWIM, true);
    m_target->UpdateSpeed(MOVE_FLIGHT, true);
}

/*********************************************************/
/***                     IMMUNITY                      ***/
/*********************************************************/

void Aura::HandleModMechanicImmunity(bool apply, bool /*Real*/)
{
    uint32 misc  = m_modifier.m_miscvalue;
    // Forbearance
    // in DBC wrong mechanic immune since 3.0.x
    if (GetId() == 25771)
        misc = MECHANIC_IMMUNE_SHIELD;


    if(apply && GetSpellProto()->AttributesEx & SPELL_ATTR_EX_DISPEL_AURAS_ON_IMMUNITY)
    {
        uint32 mechanic = 1 << (misc-1);

        //immune movement impairment and loss of control
        if(GetId()==42292 || GetId()==59752 || GetId()==53490)
            mechanic=IMMUNE_TO_MOVEMENT_IMPAIRMENT_AND_LOSS_CONTROL_MASK;

        m_target->RemoveAurasAtMechanicImmunity(mechanic,GetId());
    }

    m_target->ApplySpellImmune(GetId(),IMMUNITY_MECHANIC,misc,apply);

    // Demonic Circle
    if (GetSpellProto()->SpellFamilyName == SPELLFAMILY_WARLOCK && GetSpellProto()->SpellIconID == 3221)
    {
        if (m_target->GetTypeId() != TYPEID_PLAYER)
            return;
        if (apply)
        {
            GameObject* obj = m_target->GetGameObject(48018);
            if (obj)
                ((Player*)m_target)->TeleportTo(obj->GetMapId(),obj->GetPositionX(),obj->GetPositionY(),obj->GetPositionZ(),obj->GetOrientation());
        }
    }

    // Bestial Wrath
    if (GetSpellProto()->SpellFamilyName == SPELLFAMILY_HUNTER && GetSpellProto()->SpellIconID == 1680)
    {
        // The Beast Within cast on owner if talent present
        if (Unit* owner = m_target->GetOwner())
        {
            // Search talent The Beast Within
            Unit::AuraList const& dummyAuras = owner->GetAurasByType(SPELL_AURA_MOD_DAMAGE_PERCENT_DONE);
            for(Unit::AuraList::const_iterator i = dummyAuras.begin(); i != dummyAuras.end(); ++i)
            {
                if ((*i)->GetSpellProto()->SpellIconID == 2229)
                {
                    if (apply)
                        owner->CastSpell(owner, 34471, true, NULL, this);
                    else
                        owner->RemoveAurasDueToSpell(34471);
                    break;
                }
            }
        }
    }
    // Heroic Fury (Intercept cooldown remove)
    else if (apply && GetSpellProto()->Id == 60970 && m_target->GetTypeId() == TYPEID_PLAYER)
        ((Player*)m_target)->RemoveSpellCooldown(20252, true);
}

void Aura::HandleModMechanicImmunityMask(bool apply, bool /*Real*/)
{
    uint32 mechanic  = m_modifier.m_miscvalue;

    if(apply && GetSpellProto()->AttributesEx & SPELL_ATTR_EX_DISPEL_AURAS_ON_IMMUNITY)
        m_target->RemoveAurasAtMechanicImmunity(mechanic,GetId());

    // check implemented in Unit::IsImmunedToSpell and Unit::IsImmunedToSpellEffect
}

//this method is called whenever we add / remove aura which gives m_target some imunity to some spell effect
void Aura::HandleAuraModEffectImmunity(bool apply, bool /*Real*/)
{
    // when removing flag aura, handle flag drop
    if( !apply && m_target->GetTypeId() == TYPEID_PLAYER
        && (GetSpellProto()->AuraInterruptFlags & AURA_INTERRUPT_FLAG_IMMUNE_OR_LOST_SELECTION) )
    {
        if( BattleGround *bg = ((Player*)m_target)->GetBattleGround() )
            bg->EventPlayerDroppedFlag(((Player*)m_target));
    }

    m_target->ApplySpellImmune(GetId(), IMMUNITY_EFFECT, m_modifier.m_miscvalue, apply);
}

void Aura::HandleAuraModStateImmunity(bool apply, bool Real)
{
    if(apply && Real && GetSpellProto()->AttributesEx & SPELL_ATTR_EX_DISPEL_AURAS_ON_IMMUNITY)
    {
        Unit::AuraList const& auraList = m_target->GetAurasByType(AuraType(m_modifier.m_miscvalue));
        for(Unit::AuraList::const_iterator itr = auraList.begin(); itr != auraList.end();)
        {
            if (auraList.front() != this)                   // skip itself aura (it already added)
            {
                m_target->RemoveAurasDueToSpell(auraList.front()->GetId());
                itr = auraList.begin();
            }
            else
                ++itr;
        }
    }

    m_target->ApplySpellImmune(GetId(), IMMUNITY_STATE, m_modifier.m_miscvalue, apply);
}

void Aura::HandleAuraModSchoolImmunity(bool apply, bool Real)
{
    m_target->ApplySpellImmune(GetId(), IMMUNITY_SCHOOL, m_modifier.m_miscvalue, apply);

    // remove all flag auras (they are positive, but they must be removed when you are immune)
    if( this->GetSpellProto()->AttributesEx & SPELL_ATTR_EX_DISPEL_AURAS_ON_IMMUNITY
        && this->GetSpellProto()->AttributesEx2 & SPELL_ATTR_EX2_DAMAGE_REDUCED_SHIELD )
        m_target->RemoveAurasWithInterruptFlags(AURA_INTERRUPT_FLAG_IMMUNE_OR_LOST_SELECTION);

    // TODO: optimalize this cycle - use RemoveAurasWithInterruptFlags call or something else
    if( Real && apply
        && GetSpellProto()->AttributesEx & SPELL_ATTR_EX_DISPEL_AURAS_ON_IMMUNITY
        && IsPositiveSpell(GetId()) )                       //Only positive immunity removes auras
    {
        uint32 school_mask = m_modifier.m_miscvalue;
        Unit::AuraMap& Auras = m_target->GetAuras();
        for(Unit::AuraMap::iterator iter = Auras.begin(), next; iter != Auras.end(); iter = next)
        {
            next = iter;
            ++next;
            SpellEntry const *spell = iter->second->GetSpellProto();
            if((GetSpellSchoolMask(spell) & school_mask)//Check for school mask
                && !( spell->Attributes & SPELL_ATTR_UNAFFECTED_BY_INVULNERABILITY)   //Spells unaffected by invulnerability
                && !iter->second->IsPositive()          //Don't remove positive spells
                && spell->Id != GetId() )               //Don't remove self
            {
                m_target->RemoveAurasDueToSpell(spell->Id);
                if(Auras.empty())
                    break;
                else
                    next = Auras.begin();
            }
        }
    }
    if( Real && GetSpellProto()->Mechanic == MECHANIC_BANISH )
    {
        if( apply )
            m_target->addUnitState(UNIT_STAT_ISOLATED);
        else
            m_target->clearUnitState(UNIT_STAT_ISOLATED);
    }
}

void Aura::HandleAuraModDmgImmunity(bool apply, bool /*Real*/)
{
    m_target->ApplySpellImmune(GetId(), IMMUNITY_DAMAGE, m_modifier.m_miscvalue, apply);
}

void Aura::HandleAuraModDispelImmunity(bool apply, bool Real)
{
    // all applied/removed only at real aura add/remove
    if(!Real)
        return;

    m_target->ApplySpellDispelImmunity(m_spellProto, DispelType(m_modifier.m_miscvalue), apply);
}

void Aura::HandleAuraProcTriggerSpell(bool apply, bool Real)
{
    if(!Real)
        return;

    if(apply)
    {
        // some spell have charges by functionality not have its in spell data
        switch (GetId())
        {
            case 28200:                                     // Ascendance (Talisman of Ascendance trinket)
                SetAuraCharges(6);
                break;
            default: break;
        }
    }
}

void Aura::HandleAuraModStalked(bool apply, bool /*Real*/)
{
    // used by spells: Hunter's Mark, Mind Vision, Syndicate Tracker (MURP) DND
    if(apply)
        m_target->SetFlag(UNIT_DYNAMIC_FLAGS, UNIT_DYNFLAG_TRACK_UNIT);
    else
        m_target->RemoveFlag(UNIT_DYNAMIC_FLAGS, UNIT_DYNFLAG_TRACK_UNIT);
}

/*********************************************************/
/***                   PERIODIC                        ***/
/*********************************************************/

void Aura::HandlePeriodicTriggerSpell(bool apply, bool /*Real*/)
{
    m_isPeriodic = apply;

    if (!apply)
    {
        switch(m_spellProto->Id)
        {
            case 66:                                        // Invisibility
                if (m_removeMode == AURA_REMOVE_BY_DEFAULT && m_duration<=0)
                    m_target->CastSpell(m_target, 32612, true, NULL, this);

                return;
            case 42783:                                     //Wrath of the Astrom...
                if (m_removeMode == AURA_REMOVE_BY_DEFAULT && GetEffIndex() + 1 < MAX_EFFECT_INDEX)
                    m_target->CastSpell(m_target, m_spellProto->CalculateSimpleValue(SpellEffectIndex(GetEffIndex()+1)), true);
                return;
            case 51912:                                     // Ultra-Advanced Proto-Typical Shortening Blaster
                if (m_removeMode == AURA_REMOVE_BY_DEFAULT && m_duration <= 0)
                {
                    if (Unit* pCaster = GetCaster())
                        pCaster->CastSpell(m_target, m_spellProto->EffectTriggerSpell[GetEffIndex()], true, NULL, this);
                }

                return;
            default:
                break;
        }
    }
}

void Aura::HandlePeriodicTriggerSpellWithValue(bool apply, bool /*Real*/)
{
    m_isPeriodic = apply;
}

void Aura::HandlePeriodicEnergize(bool apply, bool Real)
{
    if (!Real)
        return;

    // For prevent double apply bonuses
    bool loading = (m_target->GetTypeId() == TYPEID_PLAYER && ((Player*)m_target)->GetSession()->PlayerLoading());

    if (apply && !loading)
    {
        switch (GetId())
        {
            case 54833:                                     // Glyph of Innervate (value%/2 of casters base mana)
            {
                if (Unit* caster = GetCaster())
                    m_modifier.m_amount = int32(caster->GetCreateMana() * GetBasePoints() / (200 * GetAuraMaxTicks()));
                break;

            }
            case 29166:                                     // Innervate (value% of casters base mana)
            {
                if (Unit* caster = GetCaster())
                {
                    // Glyph of Innervate
                    if (caster->HasAura(54832))
                        caster->CastSpell(caster,54833,true,NULL,this);

                    m_modifier.m_amount = int32(caster->GetCreateMana() * GetBasePoints() / (100 * GetAuraMaxTicks()));
                }
                break;
            }
            case 48391:                                     // Owlkin Frenzy 2% base mana
                m_modifier.m_amount = m_target->GetCreateMana() * 2 / 100;
                break;
            case 57669:                                     // Replenishment (0.2% from max)
            case 61782:                                     // Infinite Replenishment
                m_modifier.m_amount = m_target->GetMaxPower(POWER_MANA) * 2 / 1000;
                break;
            default:
                break;
        }
    }
    if (!apply && !loading)
    {
        switch (GetId())
        {
            case 5229:                                      // Druid Bear Enrage
                if (m_target->HasAura(51185))               // King of the Jungle self Enrage bonus with infinity duration
                    m_target->RemoveAurasDueToSpell(51185);
                break;
            default:
                break;
        }
    }

    m_isPeriodic = apply;
}

void Aura::HandleAuraPowerBurn(bool apply, bool /*Real*/)
{
    m_isPeriodic = apply;
}

void Aura::HandleAuraPeriodicDummy(bool apply, bool Real)
{
    // spells required only Real aura add/remove
    if(!Real)
        return;

    // For prevent double apply bonuses
    bool loading = (m_target->GetTypeId() == TYPEID_PLAYER && ((Player*)m_target)->GetSession()->PlayerLoading());

    SpellEntry const*spell = GetSpellProto();
    switch( spell->SpellFamilyName)
    {
        case SPELLFAMILY_ROGUE:
        {
            if(!apply)
            {
                switch(spell->Id)
                {
                    // Master of Subtlety
                    case 31666: m_target->RemoveAurasDueToSpell(31665); break;
                    // Overkill
                    case 58428: m_target->RemoveAurasDueToSpell(58427); break;
                }
            }
            break;
        }
        case SPELLFAMILY_WARLOCK:
        {
            switch (spell->Id)
            {
                case 48018:
                       if (apply)
                          m_target->CastSpell(m_target, 62388, true);                
                        else
                        {
                          m_target->RemoveGameObject(spell->Id,true);
                          m_target->RemoveAurasDueToSpell(62388);
                        }
                break;
            }
        }
        case SPELLFAMILY_HUNTER:
        {
            Unit* caster = GetCaster();

            // Explosive Shot
            if (apply && !loading && caster)
                m_modifier.m_amount += int32(caster->GetTotalAttackPowerValue(RANGED_ATTACK) * 14 / 100);
            break;
        }
    }

    m_isPeriodic = apply;
}

void Aura::HandlePeriodicHeal(bool apply, bool /*Real*/)
{
    m_isPeriodic = apply;

    // For prevent double apply bonuses
    bool loading = (m_target->GetTypeId() == TYPEID_PLAYER && ((Player*)m_target)->GetSession()->PlayerLoading());

    // Custom damage calculation after
    if (apply)
    {
        if(loading)
            return;

        Unit *caster = GetCaster();
        if (!caster)
            return;

        // Gift of the Naaru (have diff spellfamilies)
        if (m_spellProto->SpellIconID == 329 && m_spellProto->SpellVisual[0] == 7625)
        {
            int32 ap = int32 (0.22f * caster->GetTotalAttackPowerValue(BASE_ATTACK));
            int32 holy = caster->SpellBaseDamageBonusDone(GetSpellSchoolMask(m_spellProto));
            if  (holy < 0)
                holy = 0;
            holy = int32(holy * 377 / 1000);
            m_modifier.m_amount += ap > holy ? ap : holy;
        }

        m_modifier.m_amount = caster->SpellHealingBonusDone(m_target, GetSpellProto(), m_modifier.m_amount, DOT, GetStackAmount());
    }
}

void Aura::HandlePeriodicDamage(bool apply, bool Real)
{
    // spells required only Real aura add/remove
    if(!Real)
        return;

    m_isPeriodic = apply;

    // For prevent double apply bonuses
    bool loading = (m_target->GetTypeId() == TYPEID_PLAYER && ((Player*)m_target)->GetSession()->PlayerLoading());

    // Custom damage calculation after
    if (apply)
    {
        if(loading)
            return;

        Unit *caster = GetCaster();
        if (!caster)
            return;

        switch (m_spellProto->SpellFamilyName)
        {
            case SPELLFAMILY_GENERIC:
            {
                // Pounce Bleed
                if ( m_spellProto->SpellIconID == 147 && m_spellProto->SpellVisual[0] == 0 )
                    // $AP*0.18/6 bonus per tick
                    m_modifier.m_amount += int32(caster->GetTotalAttackPowerValue(BASE_ATTACK) * 3 / 100);
                break;
            }
            case SPELLFAMILY_WARRIOR:
            {
                // Rend
                if (m_spellProto->SpellFamilyFlags & UI64LIT(0x0000000000000020))
                {
                    // $0.2*(($MWB+$mwb)/2+$AP/14*$MWS) bonus per tick
                    float ap = caster->GetTotalAttackPowerValue(BASE_ATTACK);
                    int32 mws = caster->GetAttackTime(BASE_ATTACK);
                    float mwb_min = caster->GetWeaponDamageRange(BASE_ATTACK,MINDAMAGE);
                    float mwb_max = caster->GetWeaponDamageRange(BASE_ATTACK,MAXDAMAGE);
                    m_modifier.m_amount+=int32(((mwb_min+mwb_max)/2+ap*mws/14000)*0.2f);
                    // If used while target is above 75% health, Rend does 35% more damage
                    if (m_spellProto->CalculateSimpleValue(EFFECT_INDEX_1) !=0 &&
                        m_target->GetHealth() > m_target->GetMaxHealth() * m_spellProto->CalculateSimpleValue(EFFECT_INDEX_1) / 100)
                        m_modifier.m_amount += m_modifier.m_amount * m_spellProto->CalculateSimpleValue(EFFECT_INDEX_2) / 100;
                }
                break;
            }
            case SPELLFAMILY_WARLOCK:
            {
                // Drain Soul
                if (m_spellProto->SpellFamilyFlags & UI64LIT(0x0000000000004000))
                {
                    if (m_target->GetHealth() * 100 / m_target->GetMaxHealth() <= 25)
                        m_modifier.m_amount *= 4;
                }
                break;
            }
            case SPELLFAMILY_DRUID:
            {
                // Rake
                if (m_spellProto->SpellFamilyFlags & UI64LIT(0x0000000000001000) && m_spellProto->Effect[EFFECT_INDEX_2] == SPELL_EFFECT_ADD_COMBO_POINTS)
                    // $AP*0.18/3 bonus per tick
                    m_modifier.m_amount += int32(caster->GetTotalAttackPowerValue(BASE_ATTACK) * 6 / 100);
                // Lacerate
                if (m_spellProto->SpellFamilyFlags & UI64LIT(0x000000010000000000))
                    // $AP*0.05/5 bonus per tick
                    m_modifier.m_amount += int32(caster->GetTotalAttackPowerValue(BASE_ATTACK) / 100);
                // Rip
                if (m_spellProto->SpellFamilyFlags & UI64LIT(0x000000000000800000))
                {
                    // 0.01*$AP*cp
                    if (caster->GetTypeId() != TYPEID_PLAYER)
                        break;

                    uint8 cp = ((Player*)caster)->GetComboPoints();

                    // Idol of Feral Shadows. Cant be handled as SpellMod in SpellAura:Dummy due its dependency from CPs
                    Unit::AuraList const& dummyAuras = caster->GetAurasByType(SPELL_AURA_DUMMY);
                    for(Unit::AuraList::const_iterator itr = dummyAuras.begin(); itr != dummyAuras.end(); ++itr)
                    {
                        if((*itr)->GetId()==34241)
                        {
                            m_modifier.m_amount += cp * (*itr)->GetModifier()->m_amount;
                            break;
                        }
                    }
                    m_modifier.m_amount += int32(caster->GetTotalAttackPowerValue(BASE_ATTACK) * cp / 100);
                }
                // Lock Jaw
                if (m_spellProto->SpellFamilyFlags & UI64LIT(0x1000000000000000))
                    // 0.15*$AP
                    m_modifier.m_amount += int32(caster->GetTotalAttackPowerValue(BASE_ATTACK) * 15 / 100);
                break;
            }
            case SPELLFAMILY_ROGUE:
            {
                // Rupture
                if (m_spellProto->SpellFamilyFlags & UI64LIT(0x000000000000100000))
                {
                    if (caster->GetTypeId() != TYPEID_PLAYER)
                        break;
                    //1 point : ${($m1+$b1*1+0.015*$AP)*4} damage over 8 secs
                    //2 points: ${($m1+$b1*2+0.024*$AP)*5} damage over 10 secs
                    //3 points: ${($m1+$b1*3+0.03*$AP)*6} damage over 12 secs
                    //4 points: ${($m1+$b1*4+0.03428571*$AP)*7} damage over 14 secs
                    //5 points: ${($m1+$b1*5+0.0375*$AP)*8} damage over 16 secs
                    float AP_per_combo[6] = {0.0f, 0.015f, 0.024f, 0.03f, 0.03428571f, 0.0375f};
                    uint8 cp = ((Player*)caster)->GetComboPoints();
                    if (cp > 5) cp = 5;
                    m_modifier.m_amount += int32(caster->GetTotalAttackPowerValue(BASE_ATTACK) * AP_per_combo[cp]);
                }
                // Garrote
                if (m_spellProto->SpellFamilyFlags & UI64LIT(0x000000000000000100))
                    // $AP*0.07 bonus per tick
                    m_modifier.m_amount += int32(caster->GetTotalAttackPowerValue(BASE_ATTACK) * 7 / 100);
                // Deadly Poison
                if (m_spellProto->SpellFamilyFlags & UI64LIT(0x0000000000010000))
                    // 0.12*$AP / 4 * amount of stack
                    m_modifier.m_amount += int32(caster->GetTotalAttackPowerValue(BASE_ATTACK) * 3 * GetStackAmount() / 100);
                break;
            }
            case SPELLFAMILY_HUNTER:
            {
                // Serpent Sting
                if (m_spellProto->SpellFamilyFlags & UI64LIT(0x0000000000004000))
                    // $RAP*0.2/5 bonus per tick
                    m_modifier.m_amount += int32(caster->GetTotalAttackPowerValue(RANGED_ATTACK) * 0.2 / 5);
                // Immolation Trap
                if ((m_spellProto->SpellFamilyFlags & UI64LIT(0x0000000000000004)) && m_spellProto->SpellIconID == 678)
                    // $RAP*0.1/5 bonus per tick
                    m_modifier.m_amount += int32(caster->GetTotalAttackPowerValue(RANGED_ATTACK) * 10 / 500);
                break;
            }
            case SPELLFAMILY_PALADIN:
            {
                // Holy Vengeance / Blood Corruption
                if (m_spellProto->SpellFamilyFlags & UI64LIT(0x0000080000000000) && m_spellProto->SpellVisual[0] == 7902)
                {
                    // AP * 0.025 + SPH * 0.013 bonus per tick
                    float ap = caster->GetTotalAttackPowerValue(BASE_ATTACK);
                    int32 holy = caster->SpellBaseDamageBonusDone(GetSpellSchoolMask(m_spellProto));
                    if (holy < 0)
                        holy = 0;
                    m_modifier.m_amount += int32(GetStackAmount()) * (int32(ap * 0.025f) + int32(holy * 13 / 1000));
                }
                break;
            }
            case SPELLFAMILY_DEATHKNIGHT:
            {
                // Frost Fever / Blood Plague
                if(GetSpellProto()->SpellFamilyFlags2 & 0x2)
                {
                    // orginally 0.055 * 1.55
                    m_modifier.m_amount = int32(caster->GetTotalAttackPowerValue(BASE_ATTACK) * 0.08525);
                    return;
                }
                break;
            }
            default:
                break;
        }

        if(m_modifier.m_auraname == SPELL_AURA_PERIODIC_DAMAGE)
        {
            // SpellDamageBonusDone for magic spells
            if(GetSpellProto()->DmgClass == SPELL_DAMAGE_CLASS_NONE || GetSpellProto()->DmgClass == SPELL_DAMAGE_CLASS_MAGIC)
                m_modifier.m_amount = caster->SpellDamageBonusDone(m_target, GetSpellProto(), m_modifier.m_amount, DOT, GetStackAmount());
            // MeleeDamagebonusDone for weapon based spells
            else
            {
                WeaponAttackType attackType = GetWeaponAttackType(GetSpellProto());
                m_modifier.m_amount = caster->MeleeDamageBonusDone(m_target, m_modifier.m_amount, attackType, GetSpellProto(), DOT, GetStackAmount());
            }
        }
    }
    // remove time effects
    else
    {
        // Parasitic Shadowfiend - handle summoning of two Shadowfiends on DoT expire
        if(m_spellProto->Id == 41917)
            m_target->CastSpell(m_target, 41915, true);
    }
}

void Aura::HandlePeriodicDamagePCT(bool apply, bool /*Real*/)
{
    m_isPeriodic = apply;
}

void Aura::HandlePeriodicLeech(bool apply, bool /*Real*/)
{
    m_isPeriodic = apply;

    // For prevent double apply bonuses
    bool loading = (m_target->GetTypeId() == TYPEID_PLAYER && ((Player*)m_target)->GetSession()->PlayerLoading());

    // Custom damage calculation after
    if (apply)
    {
        if(loading)
            return;

        Unit *caster = GetCaster();
        if (!caster)
            return;

        m_modifier.m_amount = caster->SpellDamageBonusDone(m_target, GetSpellProto(), m_modifier.m_amount, DOT, GetStackAmount());
    }
}

void Aura::HandlePeriodicManaLeech(bool apply, bool /*Real*/)
{
    m_isPeriodic = apply;
}

void Aura::HandlePeriodicHealthFunnel(bool apply, bool /*Real*/)
{
    m_isPeriodic = apply;

    // For prevent double apply bonuses
    bool loading = (m_target->GetTypeId() == TYPEID_PLAYER && ((Player*)m_target)->GetSession()->PlayerLoading());

    // Custom damage calculation after
    if (apply)
    {
        if(loading)
            return;

        Unit *caster = GetCaster();
        if (!caster)
            return;

        m_modifier.m_amount = caster->SpellDamageBonusDone(m_target, GetSpellProto(), m_modifier.m_amount, DOT, GetStackAmount());
    }
}

/*********************************************************/
/***                  MODIFY STATS                     ***/
/*********************************************************/

/********************************/
/***        RESISTANCE        ***/
/********************************/

void Aura::HandleAuraModResistanceExclusive(bool apply, bool /*Real*/)
{
    for(int8 x = SPELL_SCHOOL_NORMAL; x < MAX_SPELL_SCHOOL;x++)
    {
        int32 oldMaxValue = 0;
        if(m_modifier.m_miscvalue & int32(1<<x))
        {
            // no same resistance auras stack together
            Unit::AuraList const& REAuras = m_target->GetAurasByType(SPELL_AURA_MOD_RESISTANCE_EXCLUSIVE);
            for (Unit::AuraList::const_iterator i = REAuras.begin(); i != REAuras.end(); ++i)
                if (((*i)->GetMiscValue() & int32(1<<x))  && (*i)->GetSpellProto()->Id != GetSpellProto()->Id)
                    if (oldMaxValue < (*i)->GetModifier()->m_amount)
                        oldMaxValue = (*i)->GetModifier()->m_amount;

            float value = (m_modifier.m_amount > oldMaxValue) ? m_modifier.m_amount - oldMaxValue : 0.0f;

            m_target->HandleStatModifier(UnitMods(UNIT_MOD_RESISTANCE_START + x), BASE_VALUE, value, apply);
            if(m_target->GetTypeId() == TYPEID_PLAYER)
                m_target->ApplyResistanceBuffModsMod(SpellSchools(x), m_positive, value, apply);
        }
    }
}

void Aura::HandleAuraModResistance(bool apply, bool /*Real*/)
{
    for(int8 x = SPELL_SCHOOL_NORMAL; x < MAX_SPELL_SCHOOL;x++)
    {
        if(m_modifier.m_miscvalue & int32(1<<x))
        {
            m_target->HandleStatModifier(UnitMods(UNIT_MOD_RESISTANCE_START + x), TOTAL_VALUE, float(m_modifier.m_amount), apply);
            if(m_target->GetTypeId() == TYPEID_PLAYER || ((Creature*)m_target)->isPet())
                m_target->ApplyResistanceBuffModsMod(SpellSchools(x), m_positive, float(m_modifier.m_amount), apply);
        }
    }
}

void Aura::HandleAuraModBaseResistancePCT(bool apply, bool /*Real*/)
{
    // only players have base stats
    if(m_target->GetTypeId() != TYPEID_PLAYER)
    {
        //pets only have base armor
        if(((Creature*)m_target)->isPet() && (m_modifier.m_miscvalue & SPELL_SCHOOL_MASK_NORMAL))
            m_target->HandleStatModifier(UNIT_MOD_ARMOR, BASE_PCT, float(m_modifier.m_amount), apply);
    }
    else
    {
        for(int8 x = SPELL_SCHOOL_NORMAL; x < MAX_SPELL_SCHOOL;x++)
        {
            if(m_modifier.m_miscvalue & int32(1<<x))
                m_target->HandleStatModifier(UnitMods(UNIT_MOD_RESISTANCE_START + x), BASE_PCT, float(m_modifier.m_amount), apply);
        }
    }
}

void Aura::HandleModResistancePercent(bool apply, bool /*Real*/)
{
    for(int8 i = SPELL_SCHOOL_NORMAL; i < MAX_SPELL_SCHOOL; i++)
    {
        if(m_modifier.m_miscvalue & int32(1<<i))
        {
            m_target->HandleStatModifier(UnitMods(UNIT_MOD_RESISTANCE_START + i), TOTAL_PCT, float(m_modifier.m_amount), apply);
            if(m_target->GetTypeId() == TYPEID_PLAYER || ((Creature*)m_target)->isPet())
            {
                m_target->ApplyResistanceBuffModsPercentMod(SpellSchools(i), true, float(m_modifier.m_amount), apply);
                m_target->ApplyResistanceBuffModsPercentMod(SpellSchools(i), false, float(m_modifier.m_amount), apply);
            }
        }
    }
}

void Aura::HandleModBaseResistance(bool apply, bool /*Real*/)
{
    // only players have base stats
    if(m_target->GetTypeId() != TYPEID_PLAYER)
    {
        //only pets have base stats
        if(((Creature*)m_target)->isPet() && (m_modifier.m_miscvalue & SPELL_SCHOOL_MASK_NORMAL))
            m_target->HandleStatModifier(UNIT_MOD_ARMOR, TOTAL_VALUE, float(m_modifier.m_amount), apply);
    }
    else
    {
        for(int i = SPELL_SCHOOL_NORMAL; i < MAX_SPELL_SCHOOL; i++)
            if(m_modifier.m_miscvalue & (1<<i))
                m_target->HandleStatModifier(UnitMods(UNIT_MOD_RESISTANCE_START + i), TOTAL_VALUE, float(m_modifier.m_amount), apply);
    }
}

/********************************/
/***           STAT           ***/
/********************************/

void Aura::HandleAuraModStat(bool apply, bool /*Real*/)
{
    if (m_modifier.m_miscvalue < -2 || m_modifier.m_miscvalue > 4)
    {
        sLog.outError("WARNING: Spell %u effect %u have unsupported misc value (%i) for SPELL_AURA_MOD_STAT ",GetId(),GetEffIndex(),m_modifier.m_miscvalue);
        return;
    }

    for(int32 i = STAT_STRENGTH; i < MAX_STATS; i++)
    {
        // -1 or -2 is all stats ( misc < -2 checked in function beginning )
        if (m_modifier.m_miscvalue < 0 || m_modifier.m_miscvalue == i)
        {
            //m_target->ApplyStatMod(Stats(i), m_modifier.m_amount,apply);
            m_target->HandleStatModifier(UnitMods(UNIT_MOD_STAT_START + i), TOTAL_VALUE, float(m_modifier.m_amount), apply);
            if(m_target->GetTypeId() == TYPEID_PLAYER || ((Creature*)m_target)->isPet())
                m_target->ApplyStatBuffMod(Stats(i), float(m_modifier.m_amount), apply);
        }
    }
}

void Aura::HandleModPercentStat(bool apply, bool /*Real*/)
{
    if (m_modifier.m_miscvalue < -1 || m_modifier.m_miscvalue > 4)
    {
        sLog.outError("WARNING: Misc Value for SPELL_AURA_MOD_PERCENT_STAT not valid");
        return;
    }

    // only players have base stats
    if (m_target->GetTypeId() != TYPEID_PLAYER)
        return;

    for (int32 i = STAT_STRENGTH; i < MAX_STATS; ++i)
    {
        if(m_modifier.m_miscvalue == i || m_modifier.m_miscvalue == -1)
            m_target->HandleStatModifier(UnitMods(UNIT_MOD_STAT_START + i), BASE_PCT, float(m_modifier.m_amount), apply);
    }
}

void Aura::HandleModSpellDamagePercentFromStat(bool /*apply*/, bool /*Real*/)
{
    if(m_target->GetTypeId() != TYPEID_PLAYER)
        return;

    // Magic damage modifiers implemented in Unit::SpellDamageBonusDone
    // This information for client side use only
    // Recalculate bonus
    ((Player*)m_target)->UpdateSpellDamageAndHealingBonus();
}

void Aura::HandleModSpellHealingPercentFromStat(bool /*apply*/, bool /*Real*/)
{
    if(m_target->GetTypeId() != TYPEID_PLAYER)
        return;

    // Recalculate bonus
    ((Player*)m_target)->UpdateSpellDamageAndHealingBonus();
}

void Aura::HandleAuraModDispelResist(bool apply, bool Real)
{
    if(!Real || !apply)
        return;

    if(GetId() == 33206)
        m_target->CastSpell(m_target, 44416, true, NULL, this, GetCasterGUID());
}

void Aura::HandleModSpellDamagePercentFromAttackPower(bool /*apply*/, bool /*Real*/)
{
    if(m_target->GetTypeId() != TYPEID_PLAYER)
        return;

    // Magic damage modifiers implemented in Unit::SpellDamageBonusDone
    // This information for client side use only
    // Recalculate bonus
    ((Player*)m_target)->UpdateSpellDamageAndHealingBonus();
}

void Aura::HandleModSpellHealingPercentFromAttackPower(bool /*apply*/, bool /*Real*/)
{
    if(m_target->GetTypeId() != TYPEID_PLAYER)
        return;

    // Recalculate bonus
    ((Player*)m_target)->UpdateSpellDamageAndHealingBonus();
}

void Aura::HandleModHealingDone(bool /*apply*/, bool /*Real*/)
{
    if(m_target->GetTypeId() != TYPEID_PLAYER)
        return;
    // implemented in Unit::SpellHealingBonusDone
    // this information is for client side only
    ((Player*)m_target)->UpdateSpellDamageAndHealingBonus();
}

void Aura::HandleModTotalPercentStat(bool apply, bool /*Real*/)
{
    if (m_modifier.m_miscvalue < -1 || m_modifier.m_miscvalue > 4)
    {
        sLog.outError("WARNING: Misc Value for SPELL_AURA_MOD_PERCENT_STAT not valid");
        return;
    }

    //save current and max HP before applying aura
    uint32 curHPValue = m_target->GetHealth();
    uint32 maxHPValue = m_target->GetMaxHealth();

    for (int32 i = STAT_STRENGTH; i < MAX_STATS; i++)
    {
        if(m_modifier.m_miscvalue == i || m_modifier.m_miscvalue == -1)
        {
            m_target->HandleStatModifier(UnitMods(UNIT_MOD_STAT_START + i), TOTAL_PCT, float(m_modifier.m_amount), apply);
            if(m_target->GetTypeId() == TYPEID_PLAYER || ((Creature*)m_target)->isPet())
                m_target->ApplyStatPercentBuffMod(Stats(i), float(m_modifier.m_amount), apply );
        }
    }

    //recalculate current HP/MP after applying aura modifications (only for spells with 0x10 flag)
    if ((m_modifier.m_miscvalue == STAT_STAMINA) && (maxHPValue > 0) && (m_spellProto->Attributes & 0x10))
    {
        // newHP = (curHP / maxHP) * newMaxHP = (newMaxHP * curHP) / maxHP -> which is better because no int -> double -> int conversion is needed
        uint32 newHPValue = (m_target->GetMaxHealth() * curHPValue) / maxHPValue;
        m_target->SetHealth(newHPValue);
    }
}

void Aura::HandleAuraModResistenceOfStatPercent(bool /*apply*/, bool /*Real*/)
{
    if(m_target->GetTypeId() != TYPEID_PLAYER)
        return;

    if(m_modifier.m_miscvalue != SPELL_SCHOOL_MASK_NORMAL)
    {
        // support required adding replace UpdateArmor by loop by UpdateResistence at intellect update
        // and include in UpdateResistence same code as in UpdateArmor for aura mod apply.
        sLog.outError("Aura SPELL_AURA_MOD_RESISTANCE_OF_STAT_PERCENT(182) need adding support for non-armor resistances!");
        return;
    }

    // Recalculate Armor
    m_target->UpdateArmor();
}

/********************************/
/***      HEAL & ENERGIZE     ***/
/********************************/
void Aura::HandleAuraModTotalHealthPercentRegen(bool apply, bool /*Real*/)
{
    m_isPeriodic = apply;
}

void Aura::HandleAuraModTotalManaPercentRegen(bool apply, bool /*Real*/)
{
    if(m_modifier.periodictime == 0)
        m_modifier.periodictime = 1000;

    m_periodicTimer = m_modifier.periodictime;
    m_isPeriodic = apply;
}

void Aura::HandleModRegen(bool apply, bool /*Real*/)        // eating
{
    if(m_modifier.periodictime == 0)
        m_modifier.periodictime = 5000;

    m_periodicTimer = 5000;
    m_isPeriodic = apply;
}

void Aura::HandleModPowerRegen(bool apply, bool Real)       // drinking
{
    if (!Real)
        return;

    Powers pt = m_target->getPowerType();
    if(m_modifier.periodictime == 0)
    {
        // Anger Management (only spell use this aura for rage)
        if (pt == POWER_RAGE)
            m_modifier.periodictime = 3000;
        else
            m_modifier.periodictime = 2000;
    }

    m_periodicTimer = 5000;

    if (m_target->GetTypeId() == TYPEID_PLAYER && m_modifier.m_miscvalue == POWER_MANA)
        ((Player*)m_target)->UpdateManaRegen();

    m_isPeriodic = apply;
}

void Aura::HandleModPowerRegenPCT(bool /*apply*/, bool Real)
{
    // spells required only Real aura add/remove
    if(!Real)
        return;

    if (m_target->GetTypeId() != TYPEID_PLAYER)
        return;

    // Update manaregen value
    if (m_modifier.m_miscvalue == POWER_MANA)
        ((Player*)m_target)->UpdateManaRegen();
}

void Aura::HandleModManaRegen(bool /*apply*/, bool Real)
{
    // spells required only Real aura add/remove
    if(!Real)
        return;

    if (m_target->GetTypeId() != TYPEID_PLAYER)
        return;

    //Note: an increase in regen does NOT cause threat.
    ((Player*)m_target)->UpdateManaRegen();
}

void Aura::HandleComprehendLanguage(bool apply, bool /*Real*/)
{
    if(apply)
        m_target->SetFlag(UNIT_FIELD_FLAGS_2, UNIT_FLAG2_COMPREHEND_LANG);
    else
        m_target->RemoveFlag(UNIT_FIELD_FLAGS_2, UNIT_FLAG2_COMPREHEND_LANG);
}

void Aura::HandleAuraModIncreaseHealth(bool apply, bool Real)
{
    // Special case with temporary increase max/current health
    switch(GetId())
    {
        case 12976:                                         // Warrior Last Stand triggered spell
        case 28726:                                         // Nightmare Seed ( Nightmare Seed )
        case 34511:                                         // Valor (Bulwark of Kings, Bulwark of the Ancient Kings)
        case 44055: case 55915: case 55917: case 67596:     // Tremendous Fortitude (Battlemaster's Alacrity)
        case 50322:                                         // Survival Instincts
        case 54443:                                         // Demonic Empowerment (Voidwalker)
        case 55233:                                         // Vampiric Blood
        case 59465:                                         // Brood Rage (Ahn'Kahet)
        {
            if(Real)
            {
                if(apply)
                {
                    // Demonic Empowerment (Voidwalker) & Vampiric Blood - special cases, store percent in data
                    // recalculate to full amount at apply for proper remove
                    if (GetId() == 54443 || GetId() == 55233)
                        m_modifier.m_amount = m_target->GetMaxHealth() * m_modifier.m_amount / 100;

                    m_target->HandleStatModifier(UNIT_MOD_HEALTH, TOTAL_VALUE, float(m_modifier.m_amount), apply);
                    m_target->ModifyHealth(m_modifier.m_amount);
                }
                else
                {
                    if (int32(m_target->GetHealth()) > m_modifier.m_amount)
                        m_target->ModifyHealth(-m_modifier.m_amount);
                    else
                        m_target->SetHealth(1);
                    m_target->HandleStatModifier(UNIT_MOD_HEALTH, TOTAL_VALUE, float(m_modifier.m_amount), apply);
                }
            }
            return;
        }
    }

    // generic case
    m_target->HandleStatModifier(UNIT_MOD_HEALTH, TOTAL_VALUE, float(m_modifier.m_amount), apply);
}

void  Aura::HandleAuraModIncreaseMaxHealth(bool apply, bool /*Real*/)
{
    uint32 oldhealth = m_target->GetHealth();
    double healthPercentage = (double)oldhealth / (double)m_target->GetMaxHealth();

    m_target->HandleStatModifier(UNIT_MOD_HEALTH, TOTAL_VALUE, float(m_modifier.m_amount), apply);

    // refresh percentage
    if(oldhealth > 0)
    {
        uint32 newhealth = uint32(ceil((double)m_target->GetMaxHealth() * healthPercentage));
        if(newhealth==0)
            newhealth = 1;

        m_target->SetHealth(newhealth);
    }
}

void Aura::HandleAuraModIncreaseEnergy(bool apply, bool Real)
{
    Powers powerType = m_target->getPowerType();
    if(int32(powerType) != m_modifier.m_miscvalue)
        return;

    UnitMods unitMod = UnitMods(UNIT_MOD_POWER_START + powerType);

    // Special case with temporary increase max/current power (percent)
    if (GetId()==64904)                                     // Hymn of Hope
    {
        if(Real)
        {
            uint32 val = m_target->GetPower(powerType);
            m_target->HandleStatModifier(unitMod, TOTAL_PCT, float(m_modifier.m_amount), apply);
            m_target->SetPower(powerType, apply ? val*(100+m_modifier.m_amount)/100 : val*100/(100+m_modifier.m_amount));
        }
        return;
    }

    // generic flat case
    m_target->HandleStatModifier(unitMod, TOTAL_VALUE, float(m_modifier.m_amount), apply);
}

void Aura::HandleAuraModIncreaseEnergyPercent(bool apply, bool /*Real*/)
{
    Powers powerType = m_target->getPowerType();
    if(int32(powerType) != m_modifier.m_miscvalue)
        return;

    UnitMods unitMod = UnitMods(UNIT_MOD_POWER_START + powerType);

    m_target->HandleStatModifier(unitMod, TOTAL_PCT, float(m_modifier.m_amount), apply);
}

void Aura::HandleAuraModIncreaseHealthPercent(bool apply, bool /*Real*/)
{
    m_target->HandleStatModifier(UNIT_MOD_HEALTH, TOTAL_PCT, float(m_modifier.m_amount), apply);
}

void Aura::HandleAuraIncreaseBaseHealthPercent(bool apply, bool /*Real*/)
{
    m_target->HandleStatModifier(UNIT_MOD_HEALTH, BASE_PCT, float(m_modifier.m_amount), apply);
}

/********************************/
/***          FIGHT           ***/
/********************************/

void Aura::HandleAuraModParryPercent(bool /*apply*/, bool /*Real*/)
{
    if(m_target->GetTypeId() != TYPEID_PLAYER)
        return;

    ((Player*)m_target)->UpdateParryPercentage();
}

void Aura::HandleAuraModDodgePercent(bool /*apply*/, bool /*Real*/)
{
    if(m_target->GetTypeId() != TYPEID_PLAYER)
        return;

    ((Player*)m_target)->UpdateDodgePercentage();
    //sLog.outError("BONUS DODGE CHANCE: + %f", float(m_modifier.m_amount));
}

void Aura::HandleAuraModBlockPercent(bool /*apply*/, bool /*Real*/)
{
    if(m_target->GetTypeId() != TYPEID_PLAYER)
        return;

    ((Player*)m_target)->UpdateBlockPercentage();
    //sLog.outError("BONUS BLOCK CHANCE: + %f", float(m_modifier.m_amount));
}

void Aura::HandleAuraModRegenInterrupt(bool /*apply*/, bool Real)
{
    // spells required only Real aura add/remove
    if(!Real)
        return;

    if(m_target->GetTypeId() != TYPEID_PLAYER)
        return;

    ((Player*)m_target)->UpdateManaRegen();
}

void Aura::HandleAuraModCritPercent(bool apply, bool Real)
{
    if(m_target->GetTypeId() != TYPEID_PLAYER)
        return;

    // apply item specific bonuses for already equipped weapon
    if(Real)
    {
        for(int i = 0; i < MAX_ATTACK; ++i)
            if(Item* pItem = ((Player*)m_target)->GetWeaponForAttack(WeaponAttackType(i),true,false))
                ((Player*)m_target)->_ApplyWeaponDependentAuraCritMod(pItem, WeaponAttackType(i), this, apply);
    }

    // mods must be applied base at equipped weapon class and subclass comparison
    // with spell->EquippedItemClass and  EquippedItemSubClassMask and EquippedItemInventoryTypeMask
    // m_modifier.m_miscvalue comparison with item generated damage types

    if (GetSpellProto()->EquippedItemClass == -1)
    {
        ((Player*)m_target)->HandleBaseModValue(CRIT_PERCENTAGE,         FLAT_MOD, float (m_modifier.m_amount), apply);
        ((Player*)m_target)->HandleBaseModValue(OFFHAND_CRIT_PERCENTAGE, FLAT_MOD, float (m_modifier.m_amount), apply);
        ((Player*)m_target)->HandleBaseModValue(RANGED_CRIT_PERCENTAGE,  FLAT_MOD, float (m_modifier.m_amount), apply);
    }
    else
    {
        // done in Player::_ApplyWeaponDependentAuraMods
    }
}

void Aura::HandleModHitChance(bool apply, bool /*Real*/)
{
    if(m_target->GetTypeId() == TYPEID_PLAYER)
    {
        ((Player*)m_target)->UpdateMeleeHitChances();
        ((Player*)m_target)->UpdateRangedHitChances();
    }
    else
    {
        m_target->m_modMeleeHitChance += apply ? m_modifier.m_amount : (-m_modifier.m_amount);
        m_target->m_modRangedHitChance += apply ? m_modifier.m_amount : (-m_modifier.m_amount);
    }
}

void Aura::HandleModSpellHitChance(bool apply, bool /*Real*/)
{
    if(m_target->GetTypeId() == TYPEID_PLAYER)
    {
        ((Player*)m_target)->UpdateSpellHitChances();
    }
    else
    {
        m_target->m_modSpellHitChance += apply ? m_modifier.m_amount: (-m_modifier.m_amount);
    }
}

void Aura::HandleModSpellCritChance(bool apply, bool Real)
{
    // spells required only Real aura add/remove
    if(!Real)
        return;

    if(m_target->GetTypeId() == TYPEID_PLAYER)
    {
        ((Player*)m_target)->UpdateAllSpellCritChances();
    }
    else
    {
        m_target->m_baseSpellCritChance += apply ? m_modifier.m_amount:(-m_modifier.m_amount);
    }
}

void Aura::HandleModSpellCritChanceShool(bool /*apply*/, bool Real)
{
    // spells required only Real aura add/remove
    if(!Real)
        return;

    if(m_target->GetTypeId() != TYPEID_PLAYER)
        return;

    for(int school = SPELL_SCHOOL_NORMAL; school < MAX_SPELL_SCHOOL; ++school)
        if (m_modifier.m_miscvalue & (1<<school))
            ((Player*)m_target)->UpdateSpellCritChance(school);
}

/********************************/
/***         ATTACK SPEED     ***/
/********************************/

void Aura::HandleModCastingSpeed(bool apply, bool /*Real*/)
{
    m_target->ApplyCastTimePercentMod(float(m_modifier.m_amount),apply);
}

void Aura::HandleModMeleeRangedSpeedPct(bool apply, bool /*Real*/)
{
    m_target->ApplyAttackTimePercentMod(BASE_ATTACK, float(m_modifier.m_amount), apply);
    m_target->ApplyAttackTimePercentMod(OFF_ATTACK, float(m_modifier.m_amount), apply);
    m_target->ApplyAttackTimePercentMod(RANGED_ATTACK, float(m_modifier.m_amount), apply);
}

void Aura::HandleModCombatSpeedPct(bool apply, bool /*Real*/)
{
    m_target->ApplyCastTimePercentMod(float(m_modifier.m_amount), apply);
    m_target->ApplyAttackTimePercentMod(BASE_ATTACK, float(m_modifier.m_amount), apply);
    m_target->ApplyAttackTimePercentMod(OFF_ATTACK, float(m_modifier.m_amount), apply);
    m_target->ApplyAttackTimePercentMod(RANGED_ATTACK, float(m_modifier.m_amount), apply);
}

void Aura::HandleModAttackSpeed(bool apply, bool /*Real*/)
{
    m_target->ApplyAttackTimePercentMod(BASE_ATTACK,float(m_modifier.m_amount),apply);
}

void Aura::HandleHaste(bool apply, bool /*Real*/)
{
    m_target->ApplyAttackTimePercentMod(BASE_ATTACK, float(m_modifier.m_amount), apply);
    m_target->ApplyAttackTimePercentMod(OFF_ATTACK, float(m_modifier.m_amount), apply);
    m_target->ApplyAttackTimePercentMod(RANGED_ATTACK, float(m_modifier.m_amount), apply);
}

void Aura::HandleAuraModRangedHaste(bool apply, bool /*Real*/)
{
    m_target->ApplyAttackTimePercentMod(RANGED_ATTACK, float(m_modifier.m_amount), apply);
}

void Aura::HandleRangedAmmoHaste(bool apply, bool /*Real*/)
{
    if(m_target->GetTypeId() != TYPEID_PLAYER)
        return;
    m_target->ApplyAttackTimePercentMod(RANGED_ATTACK, float(m_modifier.m_amount), apply);
}

/********************************/
/***        ATTACK POWER      ***/
/********************************/

void Aura::HandleAuraModAttackPower(bool apply, bool /*Real*/)
{
    m_target->HandleStatModifier(UNIT_MOD_ATTACK_POWER, TOTAL_VALUE, float(m_modifier.m_amount), apply);
}

void Aura::HandleAuraModRangedAttackPower(bool apply, bool /*Real*/)
{
    if((m_target->getClassMask() & CLASSMASK_WAND_USERS)!=0)
        return;

    m_target->HandleStatModifier(UNIT_MOD_ATTACK_POWER_RANGED, TOTAL_VALUE, float(m_modifier.m_amount), apply);
}

void Aura::HandleAuraModAttackPowerPercent(bool apply, bool /*Real*/)
{
    //UNIT_FIELD_ATTACK_POWER_MULTIPLIER = multiplier - 1
    m_target->HandleStatModifier(UNIT_MOD_ATTACK_POWER, TOTAL_PCT, float(m_modifier.m_amount), apply);
}

void Aura::HandleAuraModRangedAttackPowerPercent(bool apply, bool /*Real*/)
{
    if((m_target->getClassMask() & CLASSMASK_WAND_USERS)!=0)
        return;

    //UNIT_FIELD_RANGED_ATTACK_POWER_MULTIPLIER = multiplier - 1
    m_target->HandleStatModifier(UNIT_MOD_ATTACK_POWER_RANGED, TOTAL_PCT, float(m_modifier.m_amount), apply);
}

void Aura::HandleAuraModRangedAttackPowerOfStatPercent(bool /*apply*/, bool Real)
{
    // spells required only Real aura add/remove
    if(!Real)
        return;

    // Recalculate bonus
    if(m_target->GetTypeId() == TYPEID_PLAYER && !(m_target->getClassMask() & CLASSMASK_WAND_USERS))
        ((Player*)m_target)->UpdateAttackPowerAndDamage(true);
}

void Aura::HandleAuraModAttackPowerOfStatPercent(bool /*apply*/, bool Real)
{
    // spells required only Real aura add/remove
    if(!Real)
        return;

    // Recalculate bonus
    if(m_target->GetTypeId() == TYPEID_PLAYER)
        ((Player*)m_target)->UpdateAttackPowerAndDamage(false);
}

void Aura::HandleAuraModAttackPowerOfArmor(bool /*apply*/, bool Real)
{
    // spells required only Real aura add/remove
    if(!Real)
        return;

    // Recalculate bonus
    if(m_target->GetTypeId() == TYPEID_PLAYER)
        ((Player*)m_target)->UpdateAttackPowerAndDamage(false);
}
/********************************/
/***        DAMAGE BONUS      ***/
/********************************/
void Aura::HandleModDamageDone(bool apply, bool Real)
{
    // apply item specific bonuses for already equipped weapon
    if(Real && m_target->GetTypeId() == TYPEID_PLAYER)
    {
        for(int i = 0; i < MAX_ATTACK; ++i)
            if(Item* pItem = ((Player*)m_target)->GetWeaponForAttack(WeaponAttackType(i),true,false))
                ((Player*)m_target)->_ApplyWeaponDependentAuraDamageMod(pItem, WeaponAttackType(i), this, apply);
    }

    // m_modifier.m_miscvalue is bitmask of spell schools
    // 1 ( 0-bit ) - normal school damage (SPELL_SCHOOL_MASK_NORMAL)
    // 126 - full bitmask all magic damages (SPELL_SCHOOL_MASK_MAGIC) including wands
    // 127 - full bitmask any damages
    //
    // mods must be applied base at equipped weapon class and subclass comparison
    // with spell->EquippedItemClass and  EquippedItemSubClassMask and EquippedItemInventoryTypeMask
    // m_modifier.m_miscvalue comparison with item generated damage types

    if((m_modifier.m_miscvalue & SPELL_SCHOOL_MASK_NORMAL) != 0)
    {
        // apply generic physical damage bonuses including wand case
        if (GetSpellProto()->EquippedItemClass == -1 || m_target->GetTypeId() != TYPEID_PLAYER)
        {
            m_target->HandleStatModifier(UNIT_MOD_DAMAGE_MAINHAND, TOTAL_VALUE, float(m_modifier.m_amount), apply);
            m_target->HandleStatModifier(UNIT_MOD_DAMAGE_OFFHAND, TOTAL_VALUE, float(m_modifier.m_amount), apply);
            m_target->HandleStatModifier(UNIT_MOD_DAMAGE_RANGED, TOTAL_VALUE, float(m_modifier.m_amount), apply);
        }
        else
        {
            // done in Player::_ApplyWeaponDependentAuraMods
        }

        if(m_target->GetTypeId() == TYPEID_PLAYER)
        {
            if(m_positive)
                m_target->ApplyModUInt32Value(PLAYER_FIELD_MOD_DAMAGE_DONE_POS, m_modifier.m_amount, apply);
            else
                m_target->ApplyModUInt32Value(PLAYER_FIELD_MOD_DAMAGE_DONE_NEG, m_modifier.m_amount, apply);
        }
    }

    // Skip non magic case for speedup
    if((m_modifier.m_miscvalue & SPELL_SCHOOL_MASK_MAGIC) == 0)
        return;

    if( GetSpellProto()->EquippedItemClass != -1 || GetSpellProto()->EquippedItemInventoryTypeMask != 0 )
    {
        // wand magic case (skip generic to all item spell bonuses)
        // done in Player::_ApplyWeaponDependentAuraMods

        // Skip item specific requirements for not wand magic damage
        return;
    }

    // Magic damage modifiers implemented in Unit::SpellDamageBonusDone
    // This information for client side use only
    if(m_target->GetTypeId() == TYPEID_PLAYER)
    {
        if(m_positive)
        {
            for(int i = SPELL_SCHOOL_HOLY; i < MAX_SPELL_SCHOOL; ++i)
            {
                if((m_modifier.m_miscvalue & (1<<i)) != 0)
                    m_target->ApplyModUInt32Value(PLAYER_FIELD_MOD_DAMAGE_DONE_POS + i, m_modifier.m_amount, apply);
            }
        }
        else
        {
            for(int i = SPELL_SCHOOL_HOLY; i < MAX_SPELL_SCHOOL; ++i)
            {
                if((m_modifier.m_miscvalue & (1<<i)) != 0)
                    m_target->ApplyModUInt32Value(PLAYER_FIELD_MOD_DAMAGE_DONE_NEG + i, m_modifier.m_amount, apply);
            }
        }
        Pet* pet = m_target->GetPet();
        if(pet)
            pet->UpdateAttackPowerAndDamage();
    }
}

void Aura::HandleModDamagePercentDone(bool apply, bool Real)
{
    DEBUG_FILTER_LOG(LOG_FILTER_SPELL_CAST, "AURA MOD DAMAGE type:%u negative:%u", m_modifier.m_miscvalue, m_positive ? 0 : 1);

    // apply item specific bonuses for already equipped weapon
    if(Real && m_target->GetTypeId() == TYPEID_PLAYER)
    {
        for(int i = 0; i < MAX_ATTACK; ++i)
            if(Item* pItem = ((Player*)m_target)->GetWeaponForAttack(WeaponAttackType(i),true,false))
                ((Player*)m_target)->_ApplyWeaponDependentAuraDamageMod(pItem, WeaponAttackType(i), this, apply);
    }

    // m_modifier.m_miscvalue is bitmask of spell schools
    // 1 ( 0-bit ) - normal school damage (SPELL_SCHOOL_MASK_NORMAL)
    // 126 - full bitmask all magic damages (SPELL_SCHOOL_MASK_MAGIC) including wand
    // 127 - full bitmask any damages
    //
    // mods must be applied base at equipped weapon class and subclass comparison
    // with spell->EquippedItemClass and  EquippedItemSubClassMask and EquippedItemInventoryTypeMask
    // m_modifier.m_miscvalue comparison with item generated damage types

    if((m_modifier.m_miscvalue & SPELL_SCHOOL_MASK_NORMAL) != 0)
    {
        // apply generic physical damage bonuses including wand case
        if (GetSpellProto()->EquippedItemClass == -1 || m_target->GetTypeId() != TYPEID_PLAYER)
        {
            m_target->HandleStatModifier(UNIT_MOD_DAMAGE_MAINHAND, TOTAL_PCT, float(m_modifier.m_amount), apply);
            m_target->HandleStatModifier(UNIT_MOD_DAMAGE_OFFHAND, TOTAL_PCT, float(m_modifier.m_amount), apply);
            m_target->HandleStatModifier(UNIT_MOD_DAMAGE_RANGED, TOTAL_PCT, float(m_modifier.m_amount), apply);
        }
        else
        {
            // done in Player::_ApplyWeaponDependentAuraMods
        }
        // For show in client
        if(m_target->GetTypeId() == TYPEID_PLAYER)
            m_target->ApplyModSignedFloatValue(PLAYER_FIELD_MOD_DAMAGE_DONE_PCT, m_modifier.m_amount/100.0f, apply);
    }

    // Skip non magic case for speedup
    if((m_modifier.m_miscvalue & SPELL_SCHOOL_MASK_MAGIC) == 0)
        return;

    if( GetSpellProto()->EquippedItemClass != -1 || GetSpellProto()->EquippedItemInventoryTypeMask != 0 )
    {
        // wand magic case (skip generic to all item spell bonuses)
        // done in Player::_ApplyWeaponDependentAuraMods

        // Skip item specific requirements for not wand magic damage
        return;
    }

    // Magic damage percent modifiers implemented in Unit::SpellDamageBonusDone
    // Send info to client
    if(m_target->GetTypeId() == TYPEID_PLAYER)
        for(int i = SPELL_SCHOOL_HOLY; i < MAX_SPELL_SCHOOL; ++i)
            m_target->ApplyModSignedFloatValue(PLAYER_FIELD_MOD_DAMAGE_DONE_PCT + i, m_modifier.m_amount/100.0f, apply);
}

void Aura::HandleModOffhandDamagePercent(bool apply, bool Real)
{
    // spells required only Real aura add/remove
    if(!Real)
        return;

    DEBUG_FILTER_LOG(LOG_FILTER_SPELL_CAST, "AURA MOD OFFHAND DAMAGE");

    m_target->HandleStatModifier(UNIT_MOD_DAMAGE_OFFHAND, TOTAL_PCT, float(m_modifier.m_amount), apply);
}

/********************************/
/***        POWER COST        ***/
/********************************/

void Aura::HandleModPowerCostPCT(bool apply, bool Real)
{
    // spells required only Real aura add/remove
    if(!Real)
        return;

    float amount = m_modifier.m_amount/100.0f;
    for(int i = 0; i < MAX_SPELL_SCHOOL; ++i)
        if(m_modifier.m_miscvalue & (1<<i))
            m_target->ApplyModSignedFloatValue(UNIT_FIELD_POWER_COST_MULTIPLIER + i, amount, apply);
}

void Aura::HandleModPowerCost(bool apply, bool Real)
{
    // spells required only Real aura add/remove
    if(!Real)
        return;

    for(int i = 0; i < MAX_SPELL_SCHOOL; ++i)
        if(m_modifier.m_miscvalue & (1<<i))
            m_target->ApplyModInt32Value(UNIT_FIELD_POWER_COST_MODIFIER + i, m_modifier.m_amount, apply);
}

void Aura::HandleNoReagentUseAura(bool /*Apply*/, bool Real)
{
    // spells required only Real aura add/remove
    if(!Real)
        return;
    if(m_target->GetTypeId() != TYPEID_PLAYER)
        return;
    uint32 mask[3] = {0, 0, 0};
    Unit::AuraList const& noReagent = m_target->GetAurasByType(SPELL_AURA_NO_REAGENT_USE);
        for(Unit::AuraList::const_iterator i = noReagent.begin(); i !=  noReagent.end(); ++i)
        {
            uint32 const *ptr = (*i)->getAuraSpellClassMask();
            mask[0] |= ptr[0];
            mask[1] |= ptr[1];
            mask[2] |= ptr[2];
        }

    m_target->SetUInt32Value(PLAYER_NO_REAGENT_COST_1+0, mask[0]);
    m_target->SetUInt32Value(PLAYER_NO_REAGENT_COST_1+1, mask[1]);
    m_target->SetUInt32Value(PLAYER_NO_REAGENT_COST_1+2, mask[2]);
}

/*********************************************************/
/***                    OTHERS                         ***/
/*********************************************************/

void Aura::HandleShapeshiftBoosts(bool apply)
{
    uint32 spellId1 = 0;
    uint32 spellId2 = 0;
    uint32 HotWSpellId = 0;
    uint32 MasterShaperSpellId = 0;

    uint32 form = GetModifier()->m_miscvalue;

    switch(form)
    {
        case FORM_CAT:
            spellId1 = 3025;
            HotWSpellId = 24900;
            MasterShaperSpellId = 48420;
            break;
        case FORM_TREE:
            spellId1 = 5420;
            spellId2 = 34123;
            MasterShaperSpellId = 48422;
            break;
        case FORM_TRAVEL:
            spellId1 = 5419;
            break;
        case FORM_AQUA:
            spellId1 = 5421;
            break;
        case FORM_BEAR:
            spellId1 = 1178;
            spellId2 = 21178;
            HotWSpellId = 24899;
            MasterShaperSpellId = 48418;
            break;
        case FORM_DIREBEAR:
            spellId1 = 9635;
            spellId2 = 21178;
            HotWSpellId = 24899;
            MasterShaperSpellId = 48418;
            break;
        case FORM_BATTLESTANCE:
            spellId1 = 21156;
            break;
        case FORM_DEFENSIVESTANCE:
            spellId1 = 7376;
            break;
        case FORM_BERSERKERSTANCE:
            spellId1 = 7381;
            break;
        case FORM_MOONKIN:
            spellId1 = 24905;
            MasterShaperSpellId = 48421;
            break;
        case FORM_FLIGHT:
            spellId1 = 33948;
            spellId2 = 34764;
            break;
        case FORM_FLIGHT_EPIC:
            spellId1 = 40122;
            spellId2 = 40121;
            break;
        case FORM_METAMORPHOSIS:
            spellId1 = 54817;
            spellId2 = 54879;
            break;
        case FORM_SPIRITOFREDEMPTION:
            spellId1 = 27792;
            spellId2 = 27795;                               // must be second, this important at aura remove to prevent to early iterator invalidation.
            break;
        case FORM_SHADOW:
            spellId1 = 49868;
            spellId2 = 71167;

            if(m_target->GetTypeId() == TYPEID_PLAYER)      // Spell 49868 and 71167 have same category as main form spell and share cooldown
            {
                ((Player*)m_target)->RemoveSpellCooldown(49868);
                ((Player*)m_target)->RemoveSpellCooldown(71167);
            }
            break;
        case FORM_GHOSTWOLF:
            spellId1 = 67116;
            break;
        case FORM_AMBIENT:
        case FORM_GHOUL:
        case FORM_STEALTH:
        case FORM_CREATURECAT:
        case FORM_CREATUREBEAR:
            break;
    }

    if(apply)
    {
        if (spellId1)
            m_target->CastSpell(m_target, spellId1, true, NULL, this );
        if (spellId2)
            m_target->CastSpell(m_target, spellId2, true, NULL, this);

        if (m_target->GetTypeId() == TYPEID_PLAYER)
        {
            const PlayerSpellMap& sp_list = ((Player *)m_target)->GetSpellMap();
            for (PlayerSpellMap::const_iterator itr = sp_list.begin(); itr != sp_list.end(); ++itr)
            {
                if (itr->second.state == PLAYERSPELL_REMOVED) continue;
                if (itr->first==spellId1 || itr->first==spellId2) continue;
                SpellEntry const *spellInfo = sSpellStore.LookupEntry(itr->first);
                if (!spellInfo || !(spellInfo->Attributes & (SPELL_ATTR_PASSIVE | (1<<7))))
                    continue;
                if (spellInfo->Stances & (1<<(form-1)))
                    m_target->CastSpell(m_target, itr->first, true, NULL, this);
            }

            // Master Shapeshifter
            if (MasterShaperSpellId)
            {
                Unit::AuraList const& ShapeShifterAuras = m_target->GetAurasByType(SPELL_AURA_DUMMY);
                for(Unit::AuraList::const_iterator i = ShapeShifterAuras.begin(); i != ShapeShifterAuras.end(); ++i)
                {
                    if ((*i)->GetSpellProto()->SpellIconID == 2851)
                    {
                        int32 ShiftMod = (*i)->GetModifier()->m_amount;
                        m_target->CastCustomSpell(m_target, MasterShaperSpellId, &ShiftMod, NULL, NULL, true);
                        break;
                    }
                }
            }

            // Leader of the Pack
            if (((Player*)m_target)->HasSpell(17007))
            {
                SpellEntry const *spellInfo = sSpellStore.LookupEntry(24932);
                if (spellInfo && spellInfo->Stances & (1<<(form-1)))
                    m_target->CastSpell(m_target, 24932, true, NULL, this);
            }

            // Savage Roar
            if (form == FORM_CAT && ((Player*)m_target)->HasAura(52610))
                m_target->CastSpell(m_target, 62071, true);

            // Improved Moonkin Form
            if (form == FORM_MOONKIN)
            {
                Unit::AuraList const& dummyAuras = m_target->GetAurasByType(SPELL_AURA_DUMMY);
                for(Unit::AuraList::const_iterator i = dummyAuras.begin(); i != dummyAuras.end(); ++i)
                {
                    if ((*i)->GetSpellProto()->SpellFamilyName==SPELLFAMILY_DRUID &&
                        (*i)->GetSpellProto()->SpellIconID == 2855)
                    {
                        uint32 spell_id = 0;
                        switch((*i)->GetId())
                        {
                            case 48384:spell_id=50170;break;//Rank 1
                            case 48395:spell_id=50171;break;//Rank 2
                            case 48396:spell_id=50172;break;//Rank 3
                            default:
                                sLog.outError("Aura::HandleShapeshiftBoosts: Not handled rank of IMF (Spell: %u)",(*i)->GetId());
                                break;
                        }

                        if(spell_id)
                            m_target->CastSpell(m_target, spell_id, true, NULL, this);
                        break;
                    }
                }
            }

            // Improved Barkskin - apply/remove armor bonus due to shapeshift remove
            if (((Player*)m_target)->HasSpell(63410) || ((Player*)m_target)->HasSpell(63411))
            {
                if (form == FORM_TRAVEL)
                {
                    m_target->RemoveAurasDueToSpell(66530);
                    m_target->CastSpell(m_target,66530,true);
                }
                else
                    m_target->RemoveAurasDueToSpell(66530);
            }

            // Survival of the Fittest (Armor part)
            if (form == FORM_BEAR || form == FORM_DIREBEAR)
            {
                Unit::AuraList const& modAuras = m_target->GetAurasByType(SPELL_AURA_MOD_TOTAL_STAT_PERCENTAGE);
                for (Unit::AuraList::const_iterator i = modAuras.begin(); i != modAuras.end(); ++i)
                {
                    if ((*i)->GetSpellProto()->SpellFamilyName==SPELLFAMILY_DRUID &&
                        (*i)->GetSpellProto()->SpellIconID == 961)
                    {
                        int32 bp = (*i)->GetSpellProto()->CalculateSimpleValue(EFFECT_INDEX_2);
                        if (bp)
                            m_target->CastCustomSpell(m_target, 62069, &bp, NULL, NULL, true, NULL, this);
                        break;
                    }
                }
            }

            // Heart of the Wild
            if (HotWSpellId)
            {
                Unit::AuraList const& mModTotalStatPct = m_target->GetAurasByType(SPELL_AURA_MOD_TOTAL_STAT_PERCENTAGE);
                for(Unit::AuraList::const_iterator i = mModTotalStatPct.begin(); i != mModTotalStatPct.end(); ++i)
                {
                    if ((*i)->GetSpellProto()->SpellIconID == 240 && (*i)->GetModifier()->m_miscvalue == 3)
                    {
                        int32 HotWMod = (*i)->GetModifier()->m_amount;
                        if(GetModifier()->m_miscvalue == FORM_CAT)
                            HotWMod /= 2;

                        m_target->CastCustomSpell(m_target, HotWSpellId, &HotWMod, NULL, NULL, true, NULL, this);
                        break;
                    }
                }
            }
        }
    }
    else
    {
        if(spellId1)
            m_target->RemoveAurasDueToSpell(spellId1);
        if(spellId2)
            m_target->RemoveAurasDueToSpell(spellId2);
        if(MasterShaperSpellId)
            m_target->RemoveAurasDueToSpell(MasterShaperSpellId);

        Unit::AuraMap& tAuras = m_target->GetAuras();
        for (Unit::AuraMap::iterator itr = tAuras.begin(); itr != tAuras.end();)
        {
            if (itr->second->IsRemovedOnShapeLost())
            {
                m_target->RemoveAurasDueToSpell(itr->second->GetId());
                itr = tAuras.begin();
            }
            else
                ++itr;
        }
        // Improved Barkskin - apply/remove armor bonus due to shapeshift
        if (((Player*)m_target)->HasSpell(63410) || ((Player*)m_target)->HasSpell(63411))
        {
            m_target->RemoveAurasDueToSpell(66530);
            m_target->CastSpell(m_target,66530,true);
        }
    }
}

void Aura::HandleSpellSpecificBoosts(bool apply)
{
    bool cast_at_remove = false;                            // if spell must be casted at last aura from stack remove
    uint32 spellId1 = 0;
    uint32 spellId2 = 0;
    uint32 spellId3 = 0;
    uint32 spellId4 = 0;

    switch(GetSpellProto()->SpellFamilyName)
    {
        case SPELLFAMILY_GENERIC:
        {
            // Illusionary Barrier
            if(GetId() == 57350 && !apply && m_target->getPowerType() == POWER_MANA)
            {
                cast_at_remove = true;
                spellId1 = 60242;                           // Darkmoon Card: Illusion
            }
            else
                return;
            break;
        }
        case SPELLFAMILY_MAGE:
        {
            // Ice Barrier (non stacking from one caster)
            if (m_spellProto->SpellIconID == 32)
            {
                if (!apply && (m_removeMode == AURA_REMOVE_BY_DISPEL || (m_removeMode == AURA_REMOVE_BY_DEFAULT && !GetModifier()->m_amount)))
                {
                    Unit::AuraList const& dummyAuras = m_target->GetAurasByType(SPELL_AURA_DUMMY);
                    for(Unit::AuraList::const_iterator itr = dummyAuras.begin(); itr != dummyAuras.end(); ++itr)
                    {
                        // Shattered Barrier
                        if ((*itr)->GetSpellProto()->SpellIconID == 2945)
                        {
                            cast_at_remove = true;
                            // first rank have 50% chance
                            if ((*itr)->GetId() != 44745 || roll_chance_i(50))
                                spellId1 = 55080;
                            break;
                        }
                    }
                }
                else
                    return;
                break;
            }

            switch(GetId())
            {
                case 11129:                                 // Combustion (remove triggered aura stack)
                {
                    if(!apply)
                        spellId1 = 28682;
                    else
                        return;
                    break;
                }
                case 28682:                                 // Combustion (remove main aura)
                {
                    if(!apply)
                        spellId1 = 11129;
                    else
                        return;
                    break;
                }
                case 44401:                                 // Missile Barrage (triggered)
                case 48108:                                 // Hot Streak (triggered)
                case 57761:                                 // Fireball! (Brain Freeze triggered)
                {
                    // consumed aura
                    if (!apply && m_removeMode == AURA_REMOVE_BY_DEFAULT && m_duration != 0)
                    {
                        Unit* caster = GetCaster();
                        // Item - Mage T10 2P Bonus
                        if (!caster || !caster->HasAura(70752))
                            return;

                        cast_at_remove = true;
                        spellId1 = 70753;                   // Pushing the Limit
                    }
                    else
                        return;
                    break;
                }
                default:
                    return;
            }
            break;
        }
        case SPELLFAMILY_WARRIOR:
        {
            if(!apply)
            {
                // Remove Blood Frenzy only if target no longer has any Deep Wound or Rend (applying is handled by procs)
                if (GetSpellProto()->Mechanic != MECHANIC_BLEED)
                    return;

                // If target still has one of Warrior's bleeds, do nothing
                Unit::AuraList const& PeriodicDamage = m_target->GetAurasByType(SPELL_AURA_PERIODIC_DAMAGE);
                for(Unit::AuraList::const_iterator i = PeriodicDamage.begin(); i != PeriodicDamage.end(); ++i)
                    if( (*i)->GetCasterGUID() == GetCasterGUID() &&
                        (*i)->GetSpellProto()->SpellFamilyName == SPELLFAMILY_WARRIOR &&
                        (*i)->GetSpellProto()->Mechanic == MECHANIC_BLEED)
                        return;

                spellId1 = 30069;                           // Blood Frenzy (Rank 1)
                spellId2 = 30070;                           // Blood Frenzy (Rank 2)
            }
            break;
        }
        case SPELLFAMILY_WARLOCK:
        {
            // Fear (non stacking)
            if (m_spellProto->SpellFamilyFlags & UI64LIT(0x0000040000000000))
            {
                if(!apply)
                {
                    Unit* caster = GetCaster();
                    if(!caster)
                        return;

                    Unit::AuraList const& dummyAuras = caster->GetAurasByType(SPELL_AURA_DUMMY);
                    for(Unit::AuraList::const_iterator itr = dummyAuras.begin(); itr != dummyAuras.end(); ++itr)
                    {
                        SpellEntry const* dummyEntry = (*itr)->GetSpellProto();
                        // Improved Fear
                        if (dummyEntry->SpellFamilyName == SPELLFAMILY_WARLOCK && dummyEntry->SpellIconID == 98)
                        {
                            cast_at_remove = true;
                            switch((*itr)->GetModifier()->m_amount)
                            {
                                // Rank 1
                                case 0: spellId1 = 60946; break;
                                // Rank 1
                                case 1: spellId1 = 60947; break;
                            }
                            break;
                        }
                    }
                }
                else
                    return;
            }
            // Shadowflame (DoT)
            else if (m_spellProto->SpellFamilyFlags2 & 0x00000002)
            {
                // Glyph of Shadowflame
                Unit* caster;
                if(!apply)
                    spellId1 = 63311;
                else if(((caster = GetCaster())) && caster->HasAura(63310))
                    spellId1 = 63311;
                else
                    return;
            }
            else
                return;
            break;
        }
        case SPELLFAMILY_PRIEST:
        {
            // Shadow Word: Pain (need visual check fro skip improvement talent) or Vampiric Touch
            if (m_spellProto->SpellIconID == 234 && m_spellProto->SpellVisual[0] || m_spellProto->SpellIconID == 2213)
            {
                if (!apply && m_removeMode == AURA_REMOVE_BY_DISPEL)
                {
                    Unit* caster = GetCaster();
                    if(!caster)
                        return;

                    Unit::AuraList const& dummyAuras = caster->GetAurasByType(SPELL_AURA_DUMMY);
                    for(Unit::AuraList::const_iterator itr = dummyAuras.begin(); itr != dummyAuras.end(); ++itr)
                    {
                        // Shadow Affinity
                        if ((*itr)->GetSpellProto()->SpellFamilyName == SPELLFAMILY_PRIEST
                            && (*itr)->GetSpellProto()->SpellIconID == 178)
                        {
                            // custom cast code
                            int32 basepoints0 = (*itr)->GetModifier()->m_amount * caster->GetCreateMana() / 100;
                            caster->CastCustomSpell(caster, 64103, &basepoints0, NULL, NULL, true, NULL, this);
                            return;
                        }
                    }
                }
                else
                    return;
            }
            // Power Word: Shield
            else if (apply && m_spellProto->SpellFamilyFlags & UI64LIT(0x0000000000000001) && m_spellProto->Mechanic == MECHANIC_SHIELD)
            {
                Unit* caster = GetCaster();
                if(!caster)
                    return;

                // Glyph of Power Word: Shield
                if (Aura* glyph = caster->GetAura(55672, EFFECT_INDEX_0))
                {
                    int32 heal = (glyph->GetModifier()->m_amount * m_modifier.m_amount)/100;
                    caster->CastCustomSpell(m_target, 56160, &heal, NULL, NULL, true, 0, this);
                }
                return;
            }

            switch(GetId())
            {
                // Abolish Disease (remove 1 more poison effect with Body and Soul)
                case 552:
                {
                    if(apply)
                    {
                        int chance =0;
                        Unit::AuraList const& dummyAuras = m_target->GetAurasByType(SPELL_AURA_DUMMY);
                        for(Unit::AuraList::const_iterator itr = dummyAuras.begin(); itr != dummyAuras.end(); ++itr)
                        {
                            SpellEntry const* dummyEntry = (*itr)->GetSpellProto();
                            // Body and Soul (talent ranks)
                            if (dummyEntry->SpellFamilyName == SPELLFAMILY_PRIEST && dummyEntry->SpellIconID == 2218 &&
                                dummyEntry->SpellVisual[0]==0)
                            {
                                chance = (*itr)->GetSpellProto()->CalculateSimpleValue(EFFECT_INDEX_1);
                                break;
                            }
                        }

                        if(roll_chance_i(chance))
                            spellId1 = 64134;               // Body and Soul (periodic dispel effect)
                    }
                    else
                        spellId1 = 64134;                   // Body and Soul (periodic dispel effect)
                    break;
                }
                // Dispersion mana reg and immunity
                case 47585:
                    spellId1 = 60069;                       // Dispersion
                    spellId2 = 63230;                       // Dispersion
                    break;
                default:
                    return;
            }
            break;
        }
        case SPELLFAMILY_ROGUE:
            // Sprint (skip non player casted spells by category)
            if (GetSpellProto()->SpellFamilyFlags & UI64LIT(0x0000000000000040) && GetSpellProto()->Category == 44)
            {
                if(!apply || m_target->HasAura(58039))      // Glyph of Blurred Speed
                    spellId1 = 61922;                       // Sprint (waterwalk)
                else
                    return;
            }
            else
                return;
            break;
        case SPELLFAMILY_HUNTER:
        {
            // Freezing Trap Effect
            if (m_spellProto->SpellFamilyFlags & UI64LIT(0x0000000000000008))
            {
                if(!apply)
                {
                    Unit *caster = GetCaster();
                    // Glyph of Freezing Trap
                    if (caster && caster->HasAura(56845))
                    {
                        cast_at_remove = true;
                        spellId1 = 61394;
                    }
                    else
                        return;
                }
                else
                    return;
            }
            // Aspect of the Dragonhawk dodge
            else if (GetSpellProto()->SpellFamilyFlags2 & 0x00001000)
            {
                spellId1 = 61848;

                // triggered spell have same category as main spell and cooldown
                if (apply && m_target->GetTypeId()==TYPEID_PLAYER)
                    ((Player*)m_target)->RemoveSpellCooldown(61848);
            }
            else
                return;
            break;
        }
        case SPELLFAMILY_PALADIN:
        {
            if (m_spellProto->Id == 19746)                  // Aura Mastery (on Concentration Aura remove and apply)
            {
                Unit *caster = GetCaster();
                if (!caster)
                    return;

                if (apply && caster->HasAura(31821))
                    caster->CastSpell(caster, 64364, true, NULL, this);
                else if (!apply)
                    caster->RemoveAurasDueToSpell(64364);
            }
            if (m_spellProto->Id == 31821)                  // Aura Mastery (on Aura Mastery original buff remove)
            {
                Unit *caster = GetCaster();
                if (!caster)
                    return;

                if (apply && caster->HasAura(19746))
                    caster->CastSpell(caster, 64364, true, NULL, this);
                else if (!apply)
                    caster->RemoveAurasDueToSpell(64364);
            }
            if (m_spellProto->Id == 31884)                  // Avenging Wrath
            {
                if(!apply)
                    spellId1 = 57318;                       // Sanctified Wrath (triggered)
                else
                {
                    int32 percent = 0;
                    Unit::AuraList const& dummyAuras = m_target->GetAurasByType(SPELL_AURA_DUMMY);
                    for(Unit::AuraList::const_iterator itr = dummyAuras.begin(); itr != dummyAuras.end(); ++itr)
                    {
                        if ((*itr)->GetSpellProto()->SpellIconID == 3029)
                        {
                            percent = (*itr)->GetModifier()->m_amount;
                            break;
                        }
                    }

                    // apply in special way
                    if(percent)
                    {
                        spellId1 = 57318;                   // Sanctified Wrath (triggered)
                        // prevent aura deletion, specially in multi-boost case
                        SetInUse(true);
                        m_target->CastCustomSpell(m_target, spellId1, &percent, &percent, NULL, true, NULL, this);
                        SetInUse(false);
                    }
                    return;
                }
                break;
            }

            // Only process on player casting paladin aura
            // all aura bonuses applied also in aura area effect way to caster
            if (GetCasterGUID() != m_target->GetGUID() || !IS_PLAYER_GUID(GetCasterGUID()))
                return;

            if (GetSpellSpecific(m_spellProto->Id) != SPELL_AURA)
                return;

            // Sanctified Retribution and Swift Retribution (they share one aura), but not Retribution Aura (already gets modded)
            if ((GetSpellProto()->SpellFamilyFlags & UI64LIT(0x0000000000000008))==0)
                spellId1 = 63531;                           // placeholder for talent spell mods
            // Improved Concentration Aura (auras bonus)
            spellId2 = 63510;                               // placeholder for talent spell mods
            // Improved Devotion Aura (auras bonus)
            spellId3 = 63514;                               // placeholder for talent spell mods
            break;
        }
        case SPELLFAMILY_DEATHKNIGHT:
        {
            // second part of spell apply
            switch (GetId())
            {
                case 45524:                                 // Chains of Ice
                {
                    if (apply)
                        spellId1 = 55095;                   // Frost Fever
                    else
                        return;
                    break;
                }
                case 49039: spellId1 = 50397; break;        // Lichborne

                case 48263:                                 // Frost Presence
                case 48265:                                 // Unholy Presence
                case 48266:                                 // Blood Presence
                {
                    // else part one per 3 pair
                    if (GetId()==48263 || GetId()==48265)   // Frost Presence or Unholy Presence
                    {
                        // Improved Blood Presence
                        int32 heal_pct = 0;
                        if (apply)
                        {
                            Unit::AuraList const& bloodAuras = m_target->GetAurasByType(SPELL_AURA_DUMMY);
                            for(Unit::AuraList::const_iterator itr = bloodAuras.begin(); itr != bloodAuras.end(); ++itr)
                            {
                                // skip same icon
                                if ((*itr)->GetSpellProto()->SpellFamilyName == SPELLFAMILY_DEATHKNIGHT &&
                                    (*itr)->GetSpellProto()->SpellIconID == 2636)
                                {
                                    heal_pct = (*itr)->GetModifier()->m_amount;
                                    break;
                                }
                            }
                        }

                        if (heal_pct)
                            m_target->CastCustomSpell(m_target, 63611, &heal_pct, NULL, NULL, true, NULL, this);
                        else
                            m_target->RemoveAurasDueToSpell(63611);
                    }
                    else
                        spellId1 = 63611;                   // Improved Blood Presence, trigger for heal

                    if (GetId()==48263 || GetId()==48266)   // Frost Presence or Blood Presence
                    {
                        // Improved Unholy Presence
                        int32 power_pct = 0;
                        if (apply)
                        {
                            Unit::AuraList const& unholyAuras = m_target->GetAurasByType(SPELL_AURA_DUMMY);
                            for(Unit::AuraList::const_iterator itr = unholyAuras.begin(); itr != unholyAuras.end(); ++itr)
                            {
                                // skip same icon
                                if ((*itr)->GetSpellProto()->SpellFamilyName == SPELLFAMILY_DEATHKNIGHT &&
                                    (*itr)->GetSpellProto()->SpellIconID == 2633)
                                {
                                    power_pct = (*itr)->GetModifier()->m_amount;
                                    break;
                                }
                            }
                        }

                        if (power_pct || !apply)
                            spellId2 = 49772;                   // Unholy Presence, speed part, spell1 used for Improvement presence fit to own presence
                    }
                    else
                        spellId1 = 49772;                       // Unholy Presence move speed

                    if (GetId()==48265 || GetId()==48266)       // Unholy Presence or Blood Presence
                    {
                        // Improved Frost Presence
                        int32 stamina_pct = 0;
                        if (apply)
                        {
                            Unit::AuraList const& frostAuras = m_target->GetAurasByType(SPELL_AURA_DUMMY);
                            for(Unit::AuraList::const_iterator itr = frostAuras.begin(); itr != frostAuras.end(); ++itr)
                            {
                                // skip same icon
                                if ((*itr)->GetSpellProto()->SpellFamilyName == SPELLFAMILY_DEATHKNIGHT &&
                                    (*itr)->GetSpellProto()->SpellIconID == 2632)
                                {
                                    stamina_pct = (*itr)->GetModifier()->m_amount;
                                    break;
                                }
                            }
                        }

                        if (stamina_pct)
                            m_target->CastCustomSpell(m_target, 61261, &stamina_pct, NULL, NULL, true, NULL, this);
                        else
                            m_target->RemoveAurasDueToSpell(61261);
                    }
                    else
                        spellId1 = 61261;                   // Frost Presence, stamina

                    if (GetId()==48265)                     // Unholy Presence
                    {
                        // Improved Unholy Presence, special case for own presence
                        int32 power_pct = 0;
                        if (apply)
                        {
                            Unit::AuraList const& unholyAuras = m_target->GetAurasByType(SPELL_AURA_DUMMY);
                            for(Unit::AuraList::const_iterator itr = unholyAuras.begin(); itr != unholyAuras.end(); ++itr)
                            {
                                // skip same icon
                                if ((*itr)->GetSpellProto()->SpellFamilyName == SPELLFAMILY_DEATHKNIGHT &&
                                    (*itr)->GetSpellProto()->SpellIconID == 2633)
                                {
                                    power_pct = (*itr)->GetModifier()->m_amount;
                                    break;
                                }
                            }
                        }

                        if (power_pct)
                        {
                            int32 bp = 5;
                            m_target->CastCustomSpell(m_target, 63622, &bp, &bp, &bp, true, NULL, this);
                            m_target->CastCustomSpell(m_target, 65095, &bp, NULL, NULL, true, NULL, this);
                        }
                        else
                        {
                            m_target->RemoveAurasDueToSpell(63622);
                            m_target->RemoveAurasDueToSpell(65095);
                        }
                    }
                    break;
                }
            }

            // Improved Blood Presence
            if (GetSpellProto()->SpellIconID == 2632 && GetModifier()->m_auraname==SPELL_AURA_DUMMY)
            {
                // if presence active: Frost Presence or Unholy Presence
                if (apply && (m_target->HasAura(48263) || m_target->HasAura(48265)))
                {
                    int32 bp = GetModifier()->m_amount;
                    m_target->CastCustomSpell(m_target, 63611, &bp, NULL, NULL, true, NULL, this);
                }
                else
                    m_target->RemoveAurasDueToSpell(63611);
                return;
            }

            // Improved Frost Presence
            if (GetSpellProto()->SpellIconID == 2636 && GetModifier()->m_auraname==SPELL_AURA_DUMMY)
            {
                // if presence active: Unholy Presence or Blood Presence
                if (apply && (m_target->HasAura(48265) || m_target->HasAura(48266)))
                {
                    int32 bp = GetModifier()->m_amount;
                    m_target->CastCustomSpell(m_target, 61261, &bp, NULL, NULL, true, NULL, this);
                }
                else
                    m_target->RemoveAurasDueToSpell(61261);
                return;
            }

            // Improved Unholy Presence
            if (GetSpellProto()->SpellIconID == 2633 && GetModifier()->m_auraname==SPELL_AURA_DUMMY)
            {
                // if presence active: Unholy Presence
                if (apply && m_target->HasAura(48265))
                {
                    int32 bp = 5;
                    m_target->CastCustomSpell(m_target, 63622, &bp, &bp, &bp, true, NULL, this);
                    m_target->CastCustomSpell(m_target, 65095, &bp, NULL, NULL, true, NULL, this);
                }
                else
                {
                    m_target->RemoveAurasDueToSpell(63622);
                    m_target->RemoveAurasDueToSpell(65095);
                }

                // if presence active: Frost Presence or Blood Presence
                if (!apply || m_target->HasAura(48263) || m_target->HasAura(48266))
                    spellId1 = 49772;
                else
                    return;
                break;
            }
            break;
        }
        default:
            return;
    }

    // prevent aura deletion, specially in multi-boost case
    SetInUse(true);

    if (apply || cast_at_remove)
    {
        if (spellId1)
            m_target->CastSpell(m_target, spellId1, true, NULL, this);
        if (spellId2 && !IsDeleted())
            m_target->CastSpell(m_target, spellId2, true, NULL, this);
        if (spellId3 && !IsDeleted())
            m_target->CastSpell(m_target, spellId3, true, NULL, this);
        if (spellId4 && !IsDeleted())
            m_target->CastSpell(m_target, spellId4, true, NULL, this);
    }
    else
    {
        if (spellId1)
            m_target->RemoveAurasByCasterSpell(spellId1, GetCasterGUID());
        if (spellId2)
            m_target->RemoveAurasByCasterSpell(spellId2, GetCasterGUID());
        if (spellId3)
            m_target->RemoveAurasByCasterSpell(spellId3, GetCasterGUID());
        if (spellId4)
            m_target->RemoveAurasByCasterSpell(spellId4, GetCasterGUID());
    }

    SetInUse(false);
}

void Aura::HandleAuraEmpathy(bool apply, bool /*Real*/)
{
    if(m_target->GetTypeId() != TYPEID_UNIT)
        return;

    CreatureInfo const * ci = ObjectMgr::GetCreatureTemplate(m_target->GetEntry());
    if(ci && ci->type == CREATURE_TYPE_BEAST)
        m_target->ApplyModUInt32Value(UNIT_DYNAMIC_FLAGS, UNIT_DYNFLAG_SPECIALINFO, apply);
}

void Aura::HandleAuraUntrackable(bool apply, bool /*Real*/)
{
    if(apply)
        m_target->SetByteFlag(UNIT_FIELD_BYTES_1, 3, UNIT_BYTE1_FLAG_UNTRACKABLE);
    else
        m_target->RemoveByteFlag(UNIT_FIELD_BYTES_1, 3, UNIT_BYTE1_FLAG_UNTRACKABLE);
}

void Aura::HandleAuraModPacify(bool apply, bool /*Real*/)
{
    if(apply)
        m_target->SetFlag(UNIT_FIELD_FLAGS, UNIT_FLAG_PACIFIED);
    else
        m_target->RemoveFlag(UNIT_FIELD_FLAGS, UNIT_FLAG_PACIFIED);
}

void Aura::HandleAuraModPacifyAndSilence(bool apply, bool Real)
{
    HandleAuraModPacify(apply, Real);
    HandleAuraModSilence(apply, Real);
}

void Aura::HandleAuraGhost(bool apply, bool /*Real*/)
{
    if(m_target->GetTypeId() != TYPEID_PLAYER)
        return;

    if(apply)
    {
        m_target->SetFlag(PLAYER_FLAGS, PLAYER_FLAGS_GHOST);
    }
    else
    {
        m_target->RemoveFlag(PLAYER_FLAGS, PLAYER_FLAGS_GHOST);
    }
}

void Aura::HandleAuraAllowFlight(bool apply, bool Real)
{
    // all applied/removed only at real aura add/remove
    if(!Real)
        return;

    // allow fly
    WorldPacket data;
    if(apply)
    {
        ((Player*)m_target)->SetCanFly(true);
        data.Initialize(SMSG_MOVE_SET_CAN_FLY, 12);
    }
    else
    {
        data.Initialize(SMSG_MOVE_UNSET_CAN_FLY, 12);
        ((Player*)m_target)->SetCanFly(false);
    }
    data << m_target->GetPackGUID();
    data << uint32(0);                                      // unk
    m_target->SendMessageToSet(&data, true);
}

void Aura::HandleModRating(bool apply, bool Real)
{
    // spells required only Real aura add/remove
    if(!Real)
        return;

    if(m_target->GetTypeId() != TYPEID_PLAYER)
        return;

    for (uint32 rating = 0; rating < MAX_COMBAT_RATING; ++rating)
        if (m_modifier.m_miscvalue & (1 << rating))
            ((Player*)m_target)->ApplyRatingMod(CombatRating(rating), m_modifier.m_amount, apply);
}

void Aura::HandleModRatingFromStat(bool apply, bool Real)
{
    // spells required only Real aura add/remove
    if(!Real)
        return;

    if(m_target->GetTypeId() != TYPEID_PLAYER)
        return;
    // Just recalculate ratings
    for (uint32 rating = 0; rating < MAX_COMBAT_RATING; ++rating)
        if (m_modifier.m_miscvalue & (1 << rating))
            ((Player*)m_target)->ApplyRatingMod(CombatRating(rating), 0, apply);
}

void Aura::HandleForceMoveForward(bool apply, bool Real)
{
    if(!Real || m_target->GetTypeId() != TYPEID_PLAYER)
        return;
    if(apply)
        m_target->SetFlag(UNIT_FIELD_FLAGS_2, UNIT_FLAG2_FORCE_MOVE);
    else
        m_target->RemoveFlag(UNIT_FIELD_FLAGS_2, UNIT_FLAG2_FORCE_MOVE);
}

void Aura::HandleAuraModExpertise(bool /*apply*/, bool /*Real*/)
{
    if(m_target->GetTypeId() != TYPEID_PLAYER)
        return;

    ((Player*)m_target)->UpdateExpertise(BASE_ATTACK);
    ((Player*)m_target)->UpdateExpertise(OFF_ATTACK);
}

void Aura::HandleModTargetResistance(bool apply, bool Real)
{
    // spells required only Real aura add/remove
    if(!Real)
        return;
    // applied to damage as HandleNoImmediateEffect in Unit::CalculateAbsorbAndResist and Unit::CalcArmorReducedDamage

    // show armor penetration
    if (m_target->GetTypeId() == TYPEID_PLAYER && (m_modifier.m_miscvalue & SPELL_SCHOOL_MASK_NORMAL))
        m_target->ApplyModInt32Value(PLAYER_FIELD_MOD_TARGET_PHYSICAL_RESISTANCE, m_modifier.m_amount, apply);

    // show as spell penetration only full spell penetration bonuses (all resistances except armor and holy
    if (m_target->GetTypeId() == TYPEID_PLAYER && (m_modifier.m_miscvalue & SPELL_SCHOOL_MASK_SPELL)==SPELL_SCHOOL_MASK_SPELL)
        m_target->ApplyModInt32Value(PLAYER_FIELD_MOD_TARGET_RESISTANCE, m_modifier.m_amount, apply);
}

void Aura::HandleShieldBlockValue(bool apply, bool /*Real*/)
{
    BaseModType modType = FLAT_MOD;
    if(m_modifier.m_auraname == SPELL_AURA_MOD_SHIELD_BLOCKVALUE_PCT)
        modType = PCT_MOD;

    if(m_target->GetTypeId() == TYPEID_PLAYER)
        ((Player*)m_target)->HandleBaseModValue(SHIELD_BLOCK_VALUE, modType, float(m_modifier.m_amount), apply);
}

void Aura::HandleAuraRetainComboPoints(bool apply, bool Real)
{
    // spells required only Real aura add/remove
    if(!Real)
        return;

    if(m_target->GetTypeId() != TYPEID_PLAYER)
        return;

    Player *target = (Player*)m_target;

    // combo points was added in SPELL_EFFECT_ADD_COMBO_POINTS handler
    // remove only if aura expire by time (in case combo points amount change aura removed without combo points lost)
    if( !apply && m_duration==0 && target->GetComboTarget())
        if(Unit* unit = ObjectAccessor::GetUnit(*m_target,target->GetComboTarget()))
            target->AddComboPoints(unit, -m_modifier.m_amount);
}

void Aura::HandleModUnattackable( bool Apply, bool Real )
{
    if(Real && Apply)
     {
        m_target->CombatStop();
        m_target->RemoveAurasWithInterruptFlags(AURA_INTERRUPT_FLAG_IMMUNE_OR_LOST_SELECTION);
     }
    m_target->ApplyModFlag(UNIT_FIELD_FLAGS, UNIT_FLAG_NON_ATTACKABLE,Apply);
}

void Aura::HandleSpiritOfRedemption( bool apply, bool Real )
{
    // spells required only Real aura add/remove
    if(!Real)
        return;

    // prepare spirit state
    if(apply)
    {
        if(m_target->GetTypeId()==TYPEID_PLAYER)
        {
            // disable breath/etc timers
            ((Player*)m_target)->StopMirrorTimers();

            // set stand state (expected in this form)
            if(!m_target->IsStandState())
                m_target->SetStandState(UNIT_STAND_STATE_STAND);
        }

        m_target->SetHealth(1);
    }
    // die at aura end
    else
        m_target->DealDamage(m_target, m_target->GetHealth(), NULL, DIRECT_DAMAGE, SPELL_SCHOOL_MASK_NORMAL, GetSpellProto(), false);
}

void Aura::CleanupTriggeredSpells()
{
    uint32 tSpellId = m_spellProto->EffectTriggerSpell[GetEffIndex()];
    if(!tSpellId)
        return;

    SpellEntry const* tProto = sSpellStore.LookupEntry(tSpellId);
    if(!tProto)
        return;

    if(GetSpellDuration(tProto) != -1)
        return;

    // needed for spell 43680, maybe others
    // TODO: is there a spell flag, which can solve this in a more sophisticated way?
    if(m_spellProto->EffectApplyAuraName[GetEffIndex()] == SPELL_AURA_PERIODIC_TRIGGER_SPELL &&
            GetSpellDuration(m_spellProto) == m_spellProto->EffectAmplitude[GetEffIndex()])
        return;
    m_target->RemoveAurasDueToSpell(tSpellId);
}

void Aura::HandleSchoolAbsorb(bool apply, bool Real)
{
    if(!Real)
        return;

    Unit* caster = GetCaster();
    if(!caster)
        return;

    if (apply)
    {
        // prevent double apply bonuses
        if (m_target->GetTypeId()!=TYPEID_PLAYER || !((Player*)m_target)->GetSession()->PlayerLoading())
        {
            float DoneActualBenefit = 0.0f;
            switch(m_spellProto->SpellFamilyName)
            {
                case SPELLFAMILY_PRIEST:
                    // Power Word: Shield
                    if (m_spellProto->SpellFamilyFlags & UI64LIT(0x0000000000000001))
                    {
                        //+80.68% from +spell bonus
                        DoneActualBenefit = caster->SpellBaseHealingBonusDone(GetSpellSchoolMask(m_spellProto)) * 0.8068f;
                        //Borrowed Time
                        Unit::AuraList const& borrowedTime = caster->GetAurasByType(SPELL_AURA_DUMMY);
                        for(Unit::AuraList::const_iterator itr = borrowedTime.begin(); itr != borrowedTime.end(); ++itr)
                        {
                            SpellEntry const* i_spell = (*itr)->GetSpellProto();
                            if(i_spell->SpellFamilyName==SPELLFAMILY_PRIEST && i_spell->SpellIconID == 2899 && i_spell->EffectMiscValue[(*itr)->GetEffIndex()] == 24)
                            {
                                DoneActualBenefit += DoneActualBenefit * (*itr)->GetModifier()->m_amount / 100;
                                break;
                            }
                        }
                    }

                    break;
                case SPELLFAMILY_MAGE:
                    // Frost Ward, Fire Ward
                    if (m_spellProto->SpellFamilyFlags & UI64LIT(0x0000000000000108))
                        //+10% from +spell bonus
                        DoneActualBenefit = caster->SpellBaseDamageBonusDone(GetSpellSchoolMask(m_spellProto)) * 0.1f;
                    // Ice Barrier
                    else if (m_spellProto->SpellFamilyFlags & UI64LIT(0x0000000100000000))
                        //+80.67% from +spell bonus
                        DoneActualBenefit = caster->SpellBaseDamageBonusDone(GetSpellSchoolMask(m_spellProto)) * 0.8067f;
                    break;
                case SPELLFAMILY_WARLOCK:
                    // Shadow Ward
                    if (m_spellProto->SpellFamilyFlags2 & 0x00000040)
                        //+30% from +spell bonus
                        DoneActualBenefit = caster->SpellBaseDamageBonusDone(GetSpellSchoolMask(m_spellProto)) * 0.30f;
                    break;
                case SPELLFAMILY_PALADIN:
                    // Sacred Shield
                    // (check not strictly needed, only Sacred Shield has SPELL_AURA_SCHOOL_ABSORB in SPELLFAMILY_PALADIN at this time)
                    if (m_spellProto->SpellFamilyFlags & UI64LIT(0x0008000000000000))
                    {
                        // +75% from spell power
                        DoneActualBenefit = caster->SpellBaseHealingBonusDone(GetSpellSchoolMask(m_spellProto)) * 0.75f;
                    }
                    break;
                default:
                    break;
            }

            DoneActualBenefit *= caster->CalculateLevelPenalty(GetSpellProto());

            m_modifier.m_amount += (int32)DoneActualBenefit;
        }
    }
    else
    {
        if (caster &&
            // Power Word: Shield
            m_spellProto->SpellFamilyName == SPELLFAMILY_PRIEST && m_spellProto->Mechanic == MECHANIC_SHIELD &&
            (m_spellProto->SpellFamilyFlags & UI64LIT(0x0000000000000001)) &&
            // completely absorbed or dispelled
            ((m_removeMode == AURA_REMOVE_BY_DEFAULT && !m_modifier.m_amount) || m_removeMode == AURA_REMOVE_BY_DISPEL))
        {
            Unit::AuraList const& vDummyAuras = caster->GetAurasByType(SPELL_AURA_DUMMY);
            for(Unit::AuraList::const_iterator itr = vDummyAuras.begin(); itr != vDummyAuras.end(); ++itr)
            {
                SpellEntry const* vSpell = (*itr)->GetSpellProto();

                // Rapture (main spell)
                if(vSpell->SpellFamilyName == SPELLFAMILY_PRIEST && vSpell->SpellIconID == 2894 && vSpell->Effect[EFFECT_INDEX_1])
                {
                    switch((*itr)->GetEffIndex())
                    {
                        case EFFECT_INDEX_0:
                        {
                            // energize caster
                            int32 manapct1000 = 5 * ((*itr)->GetModifier()->m_amount + sSpellMgr.GetSpellRank(vSpell->Id));
                            int32 basepoints0 = caster->GetMaxPower(POWER_MANA) * manapct1000 / 1000;
                            caster->CastCustomSpell(caster, 47755, &basepoints0, NULL, NULL, true);
                            break;
                        }
                        case EFFECT_INDEX_1:
                        {
                            // energize target
                            if (!roll_chance_i((*itr)->GetModifier()->m_amount) || caster->HasAura(63853))
                                break;

                            switch(m_target->getPowerType())
                            {
                            case POWER_RUNIC_POWER:
                                m_target->CastSpell(m_target, 63652, true, NULL, NULL, m_caster_guid);
                                break;
                            case POWER_RAGE:
                                m_target->CastSpell(m_target, 63653, true, NULL, NULL, m_caster_guid);
                                break;
                            case POWER_MANA:
                                {
                                    int32 basepoints0 = m_target->GetMaxPower(POWER_MANA) * 2 / 100;
                                    m_target->CastCustomSpell(m_target, 63654, &basepoints0, NULL, NULL, true);
                                    break;
                                }
                            case POWER_ENERGY:
                                m_target->CastSpell(m_target, 63655, true, NULL, NULL, m_caster_guid);
                                break;
                            default:
                                break;
                            }

                            //cooldwon aura
                            caster->CastSpell(caster, 63853, true);
                            break;
                        }
                        default:
                            sLog.outError("Changes in R-dummy spell???: effect 3");
                            break;
                    }
                }
            }
        }
    }
}

void Aura::PeriodicTick()
{
    switch(m_modifier.m_auraname)
    {
        case SPELL_AURA_PERIODIC_DAMAGE:
        case SPELL_AURA_PERIODIC_DAMAGE_PERCENT:
        {
            // don't damage target if not alive, possible death persistent effects
            if (!m_target->isAlive())
                return;

            Unit *pCaster = GetCaster();
            if(!pCaster)
                return;

            if( GetSpellProto()->Effect[GetEffIndex()] == SPELL_EFFECT_PERSISTENT_AREA_AURA &&
                pCaster->SpellHitResult(m_target, GetSpellProto(), false) != SPELL_MISS_NONE)
                return;

            // Check for immune (not use charges)
            if(m_target->IsImmunedToDamage(GetSpellSchoolMask(GetSpellProto())))
                return;

            // some auras remove at specific health level or more
            if(m_modifier.m_auraname == SPELL_AURA_PERIODIC_DAMAGE)
            {
                switch(GetId())
                {
                    case 43093: case 31956: case 38801:
                    case 35321: case 38363: case 39215:
                    case 48920:
                    {
                        if(m_target->GetHealth() == m_target->GetMaxHealth() )
                        {
                            m_target->RemoveAurasDueToSpell(GetId());
                            return;
                        }
                        break;
                    }
                    case 38772:
                    {
                        uint32 percent =
                            GetEffIndex() < EFFECT_INDEX_2 && GetSpellProto()->Effect[GetEffIndex()] == SPELL_EFFECT_DUMMY ?
                            pCaster->CalculateSpellDamage(m_target, GetSpellProto(), SpellEffectIndex(GetEffIndex() + 1)) :
                            100;
                        if(m_target->GetHealth() * 100 >= m_target->GetMaxHealth() * percent )
                        {
                            m_target->RemoveAurasDueToSpell(GetId());
                            return;
                        }
                        break;
                    }
                    default:
                        break;
                }
            }

            uint32 absorb = 0;
            uint32 resist = 0;
            CleanDamage cleanDamage =  CleanDamage(0, BASE_ATTACK, MELEE_HIT_NORMAL );

            // ignore non positive values (can be result apply spellmods to aura damage
            uint32 amount = m_modifier.m_amount > 0 ? m_modifier.m_amount : 0;

            uint32 pdamage;

            if(m_modifier.m_auraname == SPELL_AURA_PERIODIC_DAMAGE)
                pdamage = amount;
            else
                pdamage = uint32(m_target->GetMaxHealth()*amount/100);


            // SpellDamageBonus for magic spells
            if(GetSpellProto()->DmgClass == SPELL_DAMAGE_CLASS_NONE || GetSpellProto()->DmgClass == SPELL_DAMAGE_CLASS_MAGIC)
                pdamage = m_target->SpellDamageBonusTaken(pCaster, GetSpellProto(), pdamage, DOT, GetStackAmount());
            // MeleeDamagebonus for weapon based spells
            else
            {
                WeaponAttackType attackType = GetWeaponAttackType(GetSpellProto());
                pdamage = m_target->MeleeDamageBonusTaken(pCaster, pdamage, attackType, GetSpellProto(), DOT, GetStackAmount());
            }

            // Calculate armor mitigation if it is a physical spell
            // But not for bleed mechanic spells
            if (GetSpellSchoolMask(GetSpellProto()) & SPELL_SCHOOL_MASK_NORMAL &&
                GetEffectMechanic(GetSpellProto(), m_effIndex) != MECHANIC_BLEED)
            {
                uint32 pdamageReductedArmor = pCaster->CalcArmorReducedDamage(m_target, pdamage);
                cleanDamage.damage += pdamage - pdamageReductedArmor;
                pdamage = pdamageReductedArmor;
            }

            // Curse of Agony damage-per-tick calculation
            if (GetSpellProto()->SpellFamilyName==SPELLFAMILY_WARLOCK && (GetSpellProto()->SpellFamilyFlags & UI64LIT(0x0000000000000400)) && GetSpellProto()->SpellIconID==544)
            {
                // 1..4 ticks, 1/2 from normal tick damage
                if (GetAuraTicks() <= 4)
                    pdamage = pdamage/2;
                // 9..12 ticks, 3/2 from normal tick damage
                else if(GetAuraTicks() >= 9)
                    pdamage += (pdamage + 1) / 2;       // +1 prevent 0.5 damage possible lost at 1..4 ticks
                // 5..8 ticks have normal tick damage
            }

            // This method can modify pdamage
            bool isCrit = IsCritFromAbilityAura(pCaster, pdamage);

            // send critical in hit info for threat calculation
            if (isCrit)
            {
                cleanDamage.hitOutCome = MELEE_HIT_CRIT;
                // Resilience - reduce crit damage
                pdamage -= m_target->GetSpellCritDamageReduction(pdamage);
            }

            // only from players
            // FIXME: need use SpellDamageBonus instead?
            if (IS_PLAYER_GUID(m_caster_guid))
                pdamage -= m_target->GetSpellDamageReduction(pdamage);

            m_target->CalculateAbsorbAndResist(pCaster, GetSpellSchoolMask(GetSpellProto()), DOT, pdamage, &absorb, &resist, !(GetSpellProto()->AttributesEx2 & SPELL_ATTR_EX2_CANT_REFLECTED));

            DETAIL_FILTER_LOG(LOG_FILTER_PERIODIC_AFFECTS, "PeriodicTick: %u (TypeId: %u) attacked %u (TypeId: %u) for %u dmg inflicted by %u abs is %u",
                GUID_LOPART(GetCasterGUID()), GuidHigh2TypeId(GUID_HIPART(GetCasterGUID())), m_target->GetGUIDLow(), m_target->GetTypeId(), pdamage, GetId(),absorb);

            pCaster->DealDamageMods(m_target, pdamage, &absorb);

            // Set trigger flag
            uint32 procAttacker = PROC_FLAG_ON_DO_PERIODIC; //  | PROC_FLAG_SUCCESSFUL_HARMFUL_SPELL_HIT;
            uint32 procVictim   = PROC_FLAG_ON_TAKE_PERIODIC;// | PROC_FLAG_TAKEN_HARMFUL_SPELL_HIT;
            pdamage = (pdamage <= absorb + resist) ? 0 : (pdamage - absorb - resist);

            SpellPeriodicAuraLogInfo pInfo(this, pdamage, 0, absorb, resist, 0.0f, isCrit);
            m_target->SendPeriodicAuraLog(&pInfo);

            if (pdamage)
                procVictim|=PROC_FLAG_TAKEN_ANY_DAMAGE;

            pCaster->ProcDamageAndSpell(m_target, procAttacker, procVictim, PROC_EX_NORMAL_HIT, pdamage, BASE_ATTACK, GetSpellProto());

            pCaster->DealDamage(m_target, pdamage, &cleanDamage, DOT, GetSpellSchoolMask(GetSpellProto()), GetSpellProto(), true);
            break;
        }
        case SPELL_AURA_PERIODIC_LEECH:
        case SPELL_AURA_PERIODIC_HEALTH_FUNNEL:
        {
            // don't damage target if not alive, possible death persistent effects
            if (!m_target->isAlive())
                return;

            Unit *pCaster = GetCaster();
            if(!pCaster)
                return;

            if(!pCaster->isAlive())
                return;

            if( GetSpellProto()->Effect[GetEffIndex()] == SPELL_EFFECT_PERSISTENT_AREA_AURA &&
                pCaster->SpellHitResult(m_target, GetSpellProto(), false) != SPELL_MISS_NONE)
                return;

            // Check for immune
            if(m_target->IsImmunedToDamage(GetSpellSchoolMask(GetSpellProto())))
                return;

            uint32 absorb=0;
            uint32 resist=0;
            CleanDamage cleanDamage =  CleanDamage(0, BASE_ATTACK, MELEE_HIT_NORMAL );

            uint32 pdamage = m_modifier.m_amount > 0 ? m_modifier.m_amount : 0;

            //Calculate armor mitigation if it is a physical spell
            if (GetSpellSchoolMask(GetSpellProto()) & SPELL_SCHOOL_MASK_NORMAL)
            {
                uint32 pdamageReductedArmor = pCaster->CalcArmorReducedDamage(m_target, pdamage);
                cleanDamage.damage += pdamage - pdamageReductedArmor;
                pdamage = pdamageReductedArmor;
            }

            pdamage = m_target->SpellDamageBonusTaken(pCaster, GetSpellProto(), pdamage, DOT, GetStackAmount());

            bool isCrit = IsCritFromAbilityAura(pCaster, pdamage);

            // send critical in hit info for threat calculation
            if (isCrit)
            {
                cleanDamage.hitOutCome = MELEE_HIT_CRIT;
                // Resilience - reduce crit damage
                pdamage -= m_target->GetSpellCritDamageReduction(pdamage);
            }

            // only from players
            // FIXME: need use SpellDamageBonus instead?
            if (IS_PLAYER_GUID(m_caster_guid))
                pdamage -= m_target->GetSpellDamageReduction(pdamage);

            m_target->CalculateAbsorbAndResist(pCaster, GetSpellSchoolMask(GetSpellProto()), DOT, pdamage, &absorb, &resist, !(GetSpellProto()->AttributesEx2 & SPELL_ATTR_EX2_CANT_REFLECTED));

            if(m_target->GetHealth() < pdamage)
                pdamage = uint32(m_target->GetHealth());

            DETAIL_FILTER_LOG(LOG_FILTER_PERIODIC_AFFECTS, "PeriodicTick: %u (TypeId: %u) health leech of %u (TypeId: %u) for %u dmg inflicted by %u abs is %u",
                GUID_LOPART(GetCasterGUID()), GuidHigh2TypeId(GUID_HIPART(GetCasterGUID())), m_target->GetGUIDLow(), m_target->GetTypeId(), pdamage, GetId(),absorb);

            pCaster->DealDamageMods(m_target, pdamage, &absorb);

            pCaster->SendSpellNonMeleeDamageLog(m_target, GetId(), pdamage, GetSpellSchoolMask(GetSpellProto()), absorb, resist, false, 0, isCrit);

            float multiplier = GetSpellProto()->EffectMultipleValue[GetEffIndex()] > 0 ? GetSpellProto()->EffectMultipleValue[GetEffIndex()] : 1;

            // Set trigger flag
            uint32 procAttacker = PROC_FLAG_ON_DO_PERIODIC; //  | PROC_FLAG_SUCCESSFUL_HARMFUL_SPELL_HIT;
            uint32 procVictim   = PROC_FLAG_ON_TAKE_PERIODIC;// | PROC_FLAG_TAKEN_HARMFUL_SPELL_HIT;
            pdamage = (pdamage <= absorb + resist) ? 0 : (pdamage-absorb-resist);
            if (pdamage)
                procVictim|=PROC_FLAG_TAKEN_ANY_DAMAGE;
            pCaster->ProcDamageAndSpell(m_target, procAttacker, procVictim, PROC_EX_NORMAL_HIT, pdamage, BASE_ATTACK, GetSpellProto());
            int32 new_damage = pCaster->DealDamage(m_target, pdamage, &cleanDamage, DOT, GetSpellSchoolMask(GetSpellProto()), GetSpellProto(), false);

            if (!m_target->isAlive() && pCaster->IsNonMeleeSpellCasted(false))
                for (uint32 i = CURRENT_FIRST_NON_MELEE_SPELL; i < CURRENT_MAX_SPELL; ++i)
                    if (Spell* spell = pCaster->GetCurrentSpell(CurrentSpellTypes(i)))
                        if (spell->m_spellInfo->Id == GetId())
                            spell->cancel();


            if(Player *modOwner = pCaster->GetSpellModOwner())
                modOwner->ApplySpellMod(GetId(), SPELLMOD_MULTIPLE_VALUE, multiplier);

            int32 heal = pCaster->SpellHealingBonusTaken(pCaster, GetSpellProto(), int32(new_damage * multiplier), DOT, GetStackAmount());

            int32 gain = pCaster->DealHeal(pCaster, heal, GetSpellProto());
            pCaster->getHostileRefManager().threatAssist(pCaster, gain * 0.5f, GetSpellProto());
            break;
        }
        case SPELL_AURA_PERIODIC_HEAL:
        case SPELL_AURA_OBS_MOD_HEALTH:
        {
            // don't heal target if not alive, mostly death persistent effects from items
            if (!m_target->isAlive())
                return;

            Unit *pCaster = GetCaster();
            if(!pCaster)
                return;

            // heal for caster damage (must be alive)
            if(m_target != pCaster && GetSpellProto()->SpellVisual[0] == 163 && !pCaster->isAlive())
                return;

            // ignore non positive values (can be result apply spellmods to aura damage
            uint32 amount = m_modifier.m_amount > 0 ? m_modifier.m_amount : 0;

            uint32 pdamage;

            if(m_modifier.m_auraname==SPELL_AURA_OBS_MOD_HEALTH)
                pdamage = uint32(m_target->GetMaxHealth() * amount / 100);
            else
            {
                pdamage = amount;

                // Wild Growth (1/7 - 6 + 2*ramainTicks) %
                if (m_spellProto->SpellFamilyName == SPELLFAMILY_DRUID && m_spellProto->SpellIconID == 2864)
                {
                    int32 ticks = GetAuraMaxTicks();
                    int32 remainingTicks = ticks - GetAuraTicks();
                    int32 addition = int32(amount)*ticks*(-6+2*remainingTicks)/100;

                    if (GetAuraTicks() != 1)
                        // Item - Druid T10 Restoration 2P Bonus
                        if (Aura *aura = pCaster->GetAura(70658, EFFECT_INDEX_0))
                            addition += abs(int32((addition * aura->GetModifier()->m_amount) / ((ticks-1)* 100)));

                    pdamage = int32(pdamage) + addition;
                }
            }

            pdamage = m_target->SpellHealingBonusTaken(pCaster, GetSpellProto(), pdamage, DOT, GetStackAmount());

            // This method can modify pdamage
            bool isCrit = IsCritFromAbilityAura(pCaster, pdamage);

            DETAIL_FILTER_LOG(LOG_FILTER_PERIODIC_AFFECTS, "PeriodicTick: %u (TypeId: %u) heal of %u (TypeId: %u) for %u health inflicted by %u",
                GUID_LOPART(GetCasterGUID()), GuidHigh2TypeId(GUID_HIPART(GetCasterGUID())), m_target->GetGUIDLow(), m_target->GetTypeId(), pdamage, GetId());

            // calculate heal absorb and reduce healing
            uint32 absorb = 0;
            pCaster->CalculateHealAbsorb(m_target, GetSpellProto(), pdamage, absorb);

            int32 gain = m_target->ModifyHealth(pdamage);
            SpellPeriodicAuraLogInfo pInfo(this, pdamage, (pdamage - uint32(gain)), absorb, 0, 0.0f, isCrit);
            m_target->SendPeriodicAuraLog(&pInfo);

            // Set trigger flag
            uint32 procAttacker = PROC_FLAG_ON_DO_PERIODIC;
            uint32 procVictim   = PROC_FLAG_ON_TAKE_PERIODIC;
            pCaster->ProcDamageAndSpell(m_target, procAttacker, procVictim, PROC_EX_NORMAL_HIT, gain, BASE_ATTACK, m_spellProto);

            // add HoTs to amount healed in bgs
            if( pCaster->GetTypeId() == TYPEID_PLAYER )
                if( BattleGround *bg = ((Player*)pCaster)->GetBattleGround() )
                    bg->UpdatePlayerScore(((Player*)pCaster), SCORE_HEALING_DONE, gain);

            m_target->getHostileRefManager().threatAssist(pCaster, float(gain) * 0.5f, GetSpellProto());

            SpellEntry const* spellProto = GetSpellProto();

            // heal for caster damage
            if(m_target != pCaster && spellProto->SpellVisual[0] == 163)
            {
                uint32 dmg = spellProto->manaPerSecond;
                if(pCaster->GetHealth() <= dmg && pCaster->GetTypeId()==TYPEID_PLAYER)
                {
                    pCaster->RemoveAurasDueToSpell(GetId());

                    // finish current generic/channeling spells, don't affect autorepeat
                    pCaster->FinishSpell(CURRENT_GENERIC_SPELL);
                    pCaster->FinishSpell(CURRENT_CHANNELED_SPELL);
                }
                else
                {
                    uint32 damage = gain;
                    uint32 absorb = 0;
                    pCaster->DealDamageMods(pCaster, damage, &absorb);
                    pCaster->SendSpellNonMeleeDamageLog(pCaster, GetId(), damage, GetSpellSchoolMask(GetSpellProto()), absorb, 0, false, 0, false);

                    CleanDamage cleanDamage =  CleanDamage(0, BASE_ATTACK, MELEE_HIT_NORMAL );
                    pCaster->DealDamage(pCaster, damage, &cleanDamage, NODAMAGE, GetSpellSchoolMask(GetSpellProto()), GetSpellProto(), true);
                }
            }

//            uint32 procAttacker = PROC_FLAG_ON_DO_PERIODIC;//   | PROC_FLAG_SUCCESSFUL_HEAL;
//            uint32 procVictim   = 0;//ROC_FLAG_ON_TAKE_PERIODIC | PROC_FLAG_TAKEN_HEAL;
            // ignore item heals
//            if(procSpell && !haveCastItem)
//                pCaster->ProcDamageAndSpell(target, procAttacker, procVictim, PROC_EX_NORMAL_HIT, pdamage, BASE_ATTACK, spellProto);
            break;
        }
        case SPELL_AURA_PERIODIC_MANA_LEECH:
        {
            // don't damage target if not alive, possible death persistent effects
            if (!m_target->isAlive())
                return;

            if(m_modifier.m_miscvalue < 0 || m_modifier.m_miscvalue >= MAX_POWERS)
                return;

            Powers power = Powers(m_modifier.m_miscvalue);

            // power type might have changed between aura applying and tick (druid's shapeshift)
            if(m_target->getPowerType() != power)
                return;

            Unit *pCaster = GetCaster();
            if(!pCaster)
                return;

            if(!pCaster->isAlive())
                return;

            if( GetSpellProto()->Effect[GetEffIndex()] == SPELL_EFFECT_PERSISTENT_AREA_AURA &&
                pCaster->SpellHitResult(m_target, GetSpellProto(), false) != SPELL_MISS_NONE)
                return;

            // Check for immune (not use charges)
            if(m_target->IsImmunedToDamage(GetSpellSchoolMask(GetSpellProto())))
                return;

            // ignore non positive values (can be result apply spellmods to aura damage
            uint32 pdamage = m_modifier.m_amount > 0 ? m_modifier.m_amount : 0;

            // Special case: draining x% of mana (up to a maximum of 2*x% of the caster's maximum mana)
            // It's mana percent cost spells, m_modifier.m_amount is percent drain from target
            if (m_spellProto->ManaCostPercentage)
            {
                // max value
                uint32 maxmana = pCaster->GetMaxPower(power)  * pdamage * 2 / 100;
                pdamage = m_target->GetMaxPower(power) * pdamage / 100;
                if(pdamage > maxmana)
                    pdamage = maxmana;
            }

            DETAIL_FILTER_LOG(LOG_FILTER_PERIODIC_AFFECTS, "PeriodicTick: %u (TypeId: %u) power leech of %u (TypeId: %u) for %u dmg inflicted by %u",
                GUID_LOPART(GetCasterGUID()), GuidHigh2TypeId(GUID_HIPART(GetCasterGUID())), m_target->GetGUIDLow(), m_target->GetTypeId(), pdamage, GetId());

            int32 drain_amount = m_target->GetPower(power) > pdamage ? pdamage : m_target->GetPower(power);

            // resilience reduce mana draining effect at spell crit damage reduction (added in 2.4)
            if (power == POWER_MANA)
                drain_amount -= m_target->GetSpellCritDamageReduction(drain_amount);

            m_target->ModifyPower(power, -drain_amount);

            float gain_multiplier = 0;

            if(pCaster->GetMaxPower(power) > 0)
            {
                gain_multiplier = GetSpellProto()->EffectMultipleValue[GetEffIndex()];

                if(Player *modOwner = pCaster->GetSpellModOwner())
                    modOwner->ApplySpellMod(GetId(), SPELLMOD_MULTIPLE_VALUE, gain_multiplier);
            }

            SpellPeriodicAuraLogInfo pInfo(this, drain_amount, 0, 0, 0, gain_multiplier);
            m_target->SendPeriodicAuraLog(&pInfo);

            int32 gain_amount = int32(drain_amount * gain_multiplier);

            if(gain_amount)
            {
                int32 gain = pCaster->ModifyPower(power, gain_amount);
                m_target->AddThreat(pCaster, float(gain) * 0.5f, pInfo.critical, GetSpellSchoolMask(GetSpellProto()), GetSpellProto());
            }
            break;
        }
        case SPELL_AURA_PERIODIC_ENERGIZE:
        {
            // don't energize target if not alive, possible death persistent effects
            if (!m_target->isAlive())
                return;

            // ignore non positive values (can be result apply spellmods to aura damage
            uint32 pdamage = m_modifier.m_amount > 0 ? m_modifier.m_amount : 0;

            DETAIL_FILTER_LOG(LOG_FILTER_PERIODIC_AFFECTS, "PeriodicTick: %u (TypeId: %u) energize %u (TypeId: %u) for %u dmg inflicted by %u",
                GUID_LOPART(GetCasterGUID()), GuidHigh2TypeId(GUID_HIPART(GetCasterGUID())), m_target->GetGUIDLow(), m_target->GetTypeId(), pdamage, GetId());

            if(m_modifier.m_miscvalue < 0 || m_modifier.m_miscvalue >= MAX_POWERS)
                break;

            Powers power = Powers(m_modifier.m_miscvalue);

            if(m_target->GetMaxPower(power) == 0)
                break;

            SpellPeriodicAuraLogInfo pInfo(this, pdamage, 0, 0, 0, 0.0f);
            m_target->SendPeriodicAuraLog(&pInfo);

            int32 gain = m_target->ModifyPower(power,pdamage);

            if(Unit* pCaster = GetCaster())
                m_target->getHostileRefManager().threatAssist(pCaster, float(gain) * 0.5f, GetSpellProto());
            break;
        }
        case SPELL_AURA_OBS_MOD_MANA:
        {
            // don't energize target if not alive, possible death persistent effects
            if (!m_target->isAlive())
                return;

            // ignore non positive values (can be result apply spellmods to aura damage
            uint32 amount = m_modifier.m_amount > 0 ? m_modifier.m_amount : 0;

            uint32 pdamage = uint32(m_target->GetMaxPower(POWER_MANA) * amount / 100);

            DETAIL_FILTER_LOG(LOG_FILTER_PERIODIC_AFFECTS, "PeriodicTick: %u (TypeId: %u) energize %u (TypeId: %u) for %u mana inflicted by %u",
                GUID_LOPART(GetCasterGUID()), GuidHigh2TypeId(GUID_HIPART(GetCasterGUID())), m_target->GetGUIDLow(), m_target->GetTypeId(), pdamage, GetId());

            if(m_target->GetMaxPower(POWER_MANA) == 0)
                break;

            SpellPeriodicAuraLogInfo pInfo(this, pdamage, 0, 0, 0, 0.0f);
            m_target->SendPeriodicAuraLog(&pInfo);

            int32 gain = m_target->ModifyPower(POWER_MANA, pdamage);

            if(Unit* pCaster = GetCaster())
                m_target->getHostileRefManager().threatAssist(pCaster, float(gain) * 0.5f, GetSpellProto());
            break;
        }
        case SPELL_AURA_POWER_BURN_MANA:
        {
            // don't mana burn target if not alive, possible death persistent effects
            if (!m_target->isAlive())
                return;

            Unit *pCaster = GetCaster();
            if(!pCaster)
                return;

            // Check for immune (not use charges)
            if(m_target->IsImmunedToDamage(GetSpellSchoolMask(GetSpellProto())))
                return;

            int32 pdamage = m_modifier.m_amount > 0 ? m_modifier.m_amount : 0;

            Powers powerType = Powers(m_modifier.m_miscvalue);

            if(!m_target->isAlive() || m_target->getPowerType() != powerType)
                return;

            // resilience reduce mana draining effect at spell crit damage reduction (added in 2.4)
            if (powerType == POWER_MANA)
                pdamage -= m_target->GetSpellCritDamageReduction(pdamage);

            uint32 gain = uint32(-m_target->ModifyPower(powerType, -pdamage));

            gain = uint32(gain * GetSpellProto()->EffectMultipleValue[GetEffIndex()]);

            SpellEntry const* spellProto = GetSpellProto();
            // maybe has to be sent different to client, but not by SMSG_PERIODICAURALOG
            SpellNonMeleeDamage damageInfo(pCaster, m_target, spellProto->Id, spellProto->SchoolMask);
            pCaster->CalculateSpellDamage(&damageInfo, gain, spellProto);

            damageInfo.target->CalculateAbsorbResistBlock(pCaster, &damageInfo, spellProto);

            pCaster->DealDamageMods(damageInfo.target, damageInfo.damage, &damageInfo.absorb);

            pCaster->SendSpellNonMeleeDamageLog(&damageInfo);

            // Set trigger flag
            uint32 procAttacker = PROC_FLAG_ON_DO_PERIODIC; //  | PROC_FLAG_SUCCESSFUL_HARMFUL_SPELL_HIT;
            uint32 procVictim   = PROC_FLAG_ON_TAKE_PERIODIC;// | PROC_FLAG_TAKEN_HARMFUL_SPELL_HIT;
            uint32 procEx       = createProcExtendMask(&damageInfo, SPELL_MISS_NONE);
            if (damageInfo.damage)
                procVictim|=PROC_FLAG_TAKEN_ANY_DAMAGE;

            pCaster->ProcDamageAndSpell(damageInfo.target, procAttacker, procVictim, procEx, damageInfo.damage, BASE_ATTACK, spellProto);

            pCaster->DealSpellDamage(&damageInfo, true);
            break;
        }
        case SPELL_AURA_MOD_REGEN:
        {
            // don't heal target if not alive, possible death persistent effects
            if (!m_target->isAlive())
                return;

            int32 gain = m_target->ModifyHealth(m_modifier.m_amount);
            if (Unit *caster = GetCaster())
                m_target->getHostileRefManager().threatAssist(caster, float(gain) * 0.5f, GetSpellProto());
            break;
        }
        case SPELL_AURA_MOD_POWER_REGEN:
        {
            // don't energize target if not alive, possible death persistent effects
            if (!m_target->isAlive())
                return;

            Powers pt = m_target->getPowerType();
            if(int32(pt) != m_modifier.m_miscvalue)
                return;

            if ( GetSpellProto()->AuraInterruptFlags & AURA_INTERRUPT_FLAG_NOT_SEATED )
            {
                // eating anim
                m_target->HandleEmoteCommand(EMOTE_ONESHOT_EAT);
            }
            else if( GetId() == 20577 )
            {
                // cannibalize anim
                m_target->HandleEmoteCommand(EMOTE_STATE_CANNIBALIZE);
            }

            // Anger Management
            // amount = 1+ 16 = 17 = 3,4*5 = 10,2*5/3
            // so 17 is rounded amount for 5 sec tick grow ~ 1 range grow in 3 sec
            if(pt == POWER_RAGE)
                m_target->ModifyPower(pt, m_modifier.m_amount * 3 / 5);
            break;
        }
        // Here tick dummy auras
        case SPELL_AURA_DUMMY:                              // some spells have dummy aura
        case SPELL_AURA_PERIODIC_DUMMY:
        {
            PeriodicDummyTick();
            break;
        }
        case SPELL_AURA_PERIODIC_TRIGGER_SPELL:
        {
            TriggerSpell();
            break;
        }
        case SPELL_AURA_PERIODIC_TRIGGER_SPELL_WITH_VALUE:
        {
            TriggerSpellWithValue();
            break;
        }
        default:
            break;
    }
}

void Aura::PeriodicDummyTick()
{
    SpellEntry const* spell = GetSpellProto();
    switch (spell->SpellFamilyName)
    {
        case SPELLFAMILY_GENERIC:
            switch (spell->Id)
            {
                // Drink
                case 430:
                case 431:
                case 432:
                case 1133:
                case 1135:
                case 1137:
                case 10250:
                case 22734:
                case 27089:
                case 34291:
                case 43182:
                case 43183:
                case 43706:
                case 46755:
                case 49472: // Drink Coffee
                case 57073:
                case 61830:
                {
                    if (m_target->GetTypeId() != TYPEID_PLAYER)
                        return;
                    // Search SPELL_AURA_MOD_POWER_REGEN aura for this spell and add bonus
                    Unit::AuraList const& aura = m_target->GetAurasByType(SPELL_AURA_MOD_POWER_REGEN);
                    for(Unit::AuraList::const_iterator i = aura.begin(); i != aura.end(); ++i)
                    {
                        if ((*i)->GetId() == GetId())
                        {
                            (*i)->GetModifier()->m_amount = m_modifier.m_amount;
                            ((Player*)m_target)->UpdateManaRegen();
                            // Disable continue
                            m_isPeriodic = false;
                            return;
                        }
                    }
                    return;
                }
                // Forsaken Skills
                case 7054:
                {
                    // Possibly need cast one of them (but
                    // 7038 Forsaken Skill: Swords
                    // 7039 Forsaken Skill: Axes
                    // 7040 Forsaken Skill: Daggers
                    // 7041 Forsaken Skill: Maces
                    // 7042 Forsaken Skill: Staves
                    // 7043 Forsaken Skill: Bows
                    // 7044 Forsaken Skill: Guns
                    // 7045 Forsaken Skill: 2H Axes
                    // 7046 Forsaken Skill: 2H Maces
                    // 7047 Forsaken Skill: 2H Swords
                    // 7048 Forsaken Skill: Defense
                    // 7049 Forsaken Skill: Fire
                    // 7050 Forsaken Skill: Frost
                    // 7051 Forsaken Skill: Holy
                    // 7053 Forsaken Skill: Shadow
                    return;
                }
                case 7057:                                  // Haunting Spirits
                    if (roll_chance_i(33))
                        m_target->CastSpell(m_target,m_modifier.m_amount,true,NULL,this);
                    return;
//              // Panda
//              case 19230: break;
//              // Gossip NPC Periodic - Talk
//              case 33208: break;
//              // Gossip NPC Periodic - Despawn
//              case 33209: break;
//              // Steal Weapon
//              case 36207: break;
//              // Simon Game START timer, (DND)
//              case 39993: break;
//              // Knockdown Fel Cannon: break; The Aggro Burst
//              case 40119: break;
//              // Old Mount Spell
//              case 40154: break;
//              // Magnetic Pull
//              case 40581: break;
//              // Ethereal Ring: break; The Bolt Burst
//              case 40801: break;
//              // Crystal Prison
//              case 40846: break;
//              // Copy Weapon
//              case 41054: break;
//              // Dementia
//              case 41404: break;
//              // Ethereal Ring Visual, Lightning Aura
//              case 41477: break;
//              // Ethereal Ring Visual, Lightning Aura (Fork)
//              case 41525: break;
//              // Ethereal Ring Visual, Lightning Jumper Aura
//              case 41567: break;
//              // No Man's Land
//              case 41955: break;
//              // Headless Horseman - Fire
//              case 42074: break;
//              // Headless Horseman - Visual - Large Fire
//              case 42075: break;
//              // Headless Horseman - Start Fire, Periodic Aura
//              case 42140: break;
//              // Ram Speed Boost
//              case 42152: break;
//              // Headless Horseman - Fires Out Victory Aura
//              case 42235: break;
//              // Pumpkin Life Cycle
//              case 42280: break;
//              // Brewfest Request Chick Chuck Mug Aura
//              case 42537: break;
//              // Squashling
//              case 42596: break;
//              // Headless Horseman Climax, Head: Periodic
//              case 42603: break;
//              // Fire Bomb
//              case 42621: break;
//              // Headless Horseman - Conflagrate, Periodic Aura
//              case 42637: break;
//              // Headless Horseman - Create Pumpkin Treats Aura
//              case 42774: break;
//              // Headless Horseman Climax - Summoning Rhyme Aura
//              case 42879: break;
//              // Tricky Treat
//              case 42919: break;
//              // Giddyup!
//              case 42924: break;
//              // Ram - Trot
//              case 42992: break;
//              // Ram - Canter
//              case 42993: break;
//              // Ram - Gallop
//              case 42994: break;
//              // Ram Level - Neutral
//              case 43310: break;
//              // Headless Horseman - Maniacal Laugh, Maniacal, Delayed 17
//              case 43884: break;
//              // Wretched!
//              case 43963: break;
//              // Headless Horseman - Maniacal Laugh, Maniacal, other, Delayed 17
//              case 44000: break;
//              // Energy Feedback
//              case 44328: break;
//              // Romantic Picnic
//              case 45102: break;
//              // Romantic Picnic
//              case 45123: break;
//              // Looking for Love
//              case 45124: break;
//              // Kite - Lightning Strike Kite Aura
//              case 45197: break;
//              // Rocket Chicken
//              case 45202: break;
//              // Copy Offhand Weapon
//              case 45205: break;
//              // Upper Deck - Kite - Lightning Periodic Aura
//              case 45207: break;
//              // Kite -Sky  Lightning Strike Kite Aura
//              case 45251: break;
//              // Ribbon Pole Dancer Check Aura
//              case 45390: break;
//              // Holiday - Midsummer, Ribbon Pole Periodic Visual
//              case 45406: break;
//              // Parachute
//              case 45472: break;
//              // Alliance Flag, Extra Damage Debuff
//              case 45898: break;
//              // Horde Flag, Extra Damage Debuff
//              case 45899: break;
//              // Ahune - Summoning Rhyme Aura
//              case 45926: break;
//              // Ahune - Slippery Floor
//              case 45945: break;
//              // Ahune's Shield
//              case 45954: break;
//              // Nether Vapor Lightning
//              case 45960: break;
//              // Darkness
//              case 45996: break;
                case 46041:                                 // Summon Blood Elves Periodic
                    m_target->CastSpell(m_target, 46037, true, NULL, this);
                    m_target->CastSpell(m_target, roll_chance_i(50) ? 46038 : 46039, true, NULL, this);
                    m_target->CastSpell(m_target, 46040, true, NULL, this);
                    return;
//              // Transform Visual Missile Periodic
//              case 46205: break;
//              // Find Opening Beam End
//              case 46333: break;
//              // Ice Spear Control Aura
//              case 46371: break;
//              // Hailstone Chill
//              case 46458: break;
//              // Hailstone Chill, Internal
//              case 46465: break;
//              // Chill, Internal Shifter
//              case 46549: break;
//              // Summon Ice Spear Knockback Delayer
//              case 46878: break;
//              // Burninate Effect
//              case 47214: break;
//              // Fizzcrank Practice Parachute
//              case 47228: break;
//              // Send Mug Control Aura
//              case 47369: break;
//              // Direbrew's Disarm (precast)
//              case 47407: break;
//              // Mole Machine Port Schedule
//              case 47489: break;
//              case 47941: break; // Crystal Spike
//              case 48200: break; // Healer Aura
                case 48630:                                 // Summon Gauntlet Mobs Periodic
                case 59275:                                 // Below may need some adjustment, pattern for amount of summon and where is not verified 100% (except for odd/even tick)
                {
                    bool chance = roll_chance_i(50);

                    m_target->CastSpell(m_target, chance ? 48631 : 48632, true, NULL, this);

                    if (GetAuraTicks() % 2)                 // which doctor at odd tick
                        m_target->CastSpell(m_target, chance ? 48636 : 48635, true, NULL, this);
                    else                                    // or harponeer, at even tick
                        m_target->CastSpell(m_target, chance ? 48634 : 48633, true, NULL, this);

                    return;
                }
//              case 49313: break; // Proximity Mine Area Aura
//              // Mole Machine Portal Schedule
//              case 49466: break;
//              case 49555: break; // Corpse Explode
//              case 49592: break; // Temporal Rift
//              case 49957: break; // Cutting Laser
//              case 50085: break; // Slow Fall
//              // Listening to Music
//              case 50493: break;
//              // Love Rocket Barrage
//              case 50530: break;
                case 50789:                                 // Summon iron dwarf (left or right)
                case 59860:
                    m_target->CastSpell(m_target, roll_chance_i(50) ? 50790 : 50791, true, NULL, this);
                    return;
                case 50792:                                 // Summon iron trogg (left or right)
                case 59859:
                    m_target->CastSpell(m_target, roll_chance_i(50) ? 50793 : 50794, true, NULL, this);
                    return;
                case 50801:                                 // Summon malformed ooze (left or right)
                case 59858:
                    m_target->CastSpell(m_target, roll_chance_i(50) ? 50802 : 50803, true, NULL, this);
                    return;
                case 50824:                                 // Summon earthen dwarf
                    m_target->CastSpell(m_target, roll_chance_i(50) ? 50825 : 50826, true, NULL, this);
                    return;
                case 52441:                                 // Cool Down
                    m_target->CastSpell(m_target, 52443, true);
                    return;
                case 53520:                                 // Carrion Beetles
                    m_target->CastSpell(m_target, 53521, true, NULL, this);
                    m_target->CastSpell(m_target, 53521, true, NULL, this);
                    return;
                case 55592:                                 // Clean
                    switch(urand(0,2))
                    {
                        case 0: m_target->CastSpell(m_target, 55731, true); break;
                        case 1: m_target->CastSpell(m_target, 55738, true); break;
                        case 2: m_target->CastSpell(m_target, 55739, true); break;
                    }
                    return;
                case 66118:                                 // Leeching Swarm 10 man
                case 68646:
                {
                    int32 damage = (m_modifier.m_amount * m_target->GetHealth()) / 100;
                    if (damage < 250)
                        damage = 250;
                    int32 heal = damage * 68 / 100;
                    m_target->CastCustomSpell(m_target, 66240, &damage, NULL, NULL, true, NULL, this);
                    if (Unit* caster = GetCaster())
                        m_target->CastCustomSpell(caster, 66125, &heal, NULL, NULL, true, NULL, this);
                    return;
                }
                case 67630:                                 // Leeching Swarm 25 man
                case 68647:
                {
                    int32 damage = (m_modifier.m_amount * m_target->GetHealth()) / 100;
                    if (damage < 250)
                        damage = 250;
                    int32 heal = damage * 155 / 100;
                    m_target->CastCustomSpell(m_target, 66240, &damage, NULL, NULL, true, NULL, this);
                    if (Unit* caster = GetCaster())
                        m_target->CastCustomSpell(caster, 66125, &heal, NULL, NULL, true, NULL, this);
                    return;
                }
// Exist more after, need add later
                default:
                    break;
            }
            // Prey on the Weak
            if (spell->SpellIconID == 2983)
            {
                Unit *target=m_target->getVictim();
                if (target && (m_target->GetHealth() * 100 / m_target->GetMaxHealth() > target->GetHealth() * 100 / target->GetMaxHealth()))
                {
                    if(!m_target->HasAura(58670))
                    {
                        int32 basepoints = GetBasePoints();
                        m_target->CastCustomSpell(m_target, 58670, &basepoints, 0, 0, true);
                    }
                }
                else
                    m_target->RemoveAurasDueToSpell(58670);
            }
            break;
        case SPELLFAMILY_MAGE:
        {
            // Mirror Image
            if (spell->Id == 55342)
            {
                // Set name of summons to name of caster
                m_target->CastSpell(m_target, m_spellProto->EffectTriggerSpell[m_effIndex], true);
                m_isPeriodic = false;
            }
            break;
        }
        case SPELLFAMILY_DRUID:
        {
            switch (spell->Id)
            {
                // Frenzied Regeneration
                case 22842:
                {
                    // Converts up to 10 rage per second into health for $d.  Each point of rage is converted into ${$m2/10}.1% of max health.
                    // Should be manauser
                    if (m_target->getPowerType() != POWER_RAGE)
                        return;
                    uint32 rage = m_target->GetPower(POWER_RAGE);
                    // Nothing todo
                    if (rage == 0)
                        return;
                    int32 mod = (rage < 100) ? rage : 100;
                    int32 points = m_target->CalculateSpellDamage(m_target, spell, EFFECT_INDEX_1);
                    int32 regen = m_target->GetMaxHealth() * (mod * points / 10) / 1000;
                    m_target->CastCustomSpell(m_target, 22845, &regen, NULL, NULL, true, NULL, this);
                    m_target->SetPower(POWER_RAGE, rage-mod);
                    return;
                }
                // Force of Nature
                case 33831:
                    return;
                default:
                    break;
            }
            break;
        }
        case SPELLFAMILY_WARLOCK:
            switch (spell->Id)
            {
                case 48018:
                    GameObject* obj = m_target->GetGameObject(spell->Id);
                    if (!obj)
                    {
                         m_target->RemoveAurasDueToSpell(spell->Id);
                         m_target->RemoveAurasDueToSpell(62388); 
                         return;
                    }
                    // We must take a range of teleport spell, not summon.
                    const SpellEntry* goToCircleSpell = sSpellStore.LookupEntry(48020);
                    if (m_target->IsWithinDist(obj,GetSpellMaxRange(sSpellRangeStore.LookupEntry(goToCircleSpell->rangeIndex))))
                        m_target->CastSpell(m_target, 62388, true);
                    else
                        m_target->RemoveAurasDueToSpell(62388);
            }
            break;
        case SPELLFAMILY_ROGUE:
        {
            switch (spell->Id)
            {
                // Killing Spree
                case 51690:
                {
                    if (m_target->hasUnitState(UNIT_STAT_STUNNED) || m_target->isFeared())
                        return;

                    std::list<Unit*> targets;
                    {
                        // eff_radius ==0
                        float radius = GetSpellMaxRange(sSpellRangeStore.LookupEntry(spell->rangeIndex));

                        MaNGOS::AnyUnfriendlyVisibleUnitInObjectRangeCheck u_check(m_target, m_target, radius);
                        MaNGOS::UnitListSearcher<MaNGOS::AnyUnfriendlyVisibleUnitInObjectRangeCheck> checker(m_target, targets, u_check);
                        Cell::VisitAllObjects(m_target, checker, radius);
                    }

                    if(targets.empty())
                        return;

                    std::list<Unit*>::const_iterator itr = targets.begin();
                    std::advance(itr, rand()%targets.size());
                    Unit* target = *itr;

                    m_target->CastSpell(target, 57840, true);
                    m_target->CastSpell(target, 57841, true);
                    return;
                }
                default:
                    break;
            }
            break;
        }
        case SPELLFAMILY_HUNTER:
        {
            // Explosive Shot
            if (spell->SpellFamilyFlags & UI64LIT(0x8000000000000000))
            {
                m_target->CastCustomSpell(m_target, 53352, &m_modifier.m_amount, 0, 0, true, 0, this, GetCasterGUID());
                return;
            }
            switch (spell->Id)
            {
                // Harpooner's Mark
                // case 40084:
                //    return;
                // Feeding Frenzy Rank 1 & 2
                case 53511:
                case 53512:
                {
                    Unit* victim = m_target->getVictim();
                    if( victim && victim->GetHealth() * 100 < victim->GetMaxHealth() * 35 )
                        m_target->CastSpell(m_target, spell->Id == 53511 ? 60096 : 60097, true, NULL, this);
                    return;
                }
                default:
                    break;
            }
            break;
        }
        case SPELLFAMILY_SHAMAN:
        {
            // Astral Shift
            if (spell->Id == 52179)
            {
                // Periodic need for remove visual on stun/fear/silence lost
                if (!(m_target->GetUInt32Value(UNIT_FIELD_FLAGS)&(UNIT_FLAG_STUNNED|UNIT_FLAG_FLEEING|UNIT_FLAG_SILENCED)))
                    m_target->RemoveAurasDueToSpell(52179);
                return;
            }
            break;
        }
        case SPELLFAMILY_DEATHKNIGHT:
        {
            // Death and Decay
            if (spell->SpellFamilyFlags & UI64LIT(0x0000000000000020))
            {
                if (Unit *caster = GetCaster())
                    caster->CastCustomSpell(m_target, 52212, &m_modifier.m_amount, NULL, NULL, true, NULL, this);
                return;
            }
            // Raise Dead
//            if (spell->SpellFamilyFlags & UI64LIT(0x0000000000001000))
//                return;
            // Chains of Ice
            if (spell->SpellFamilyFlags & UI64LIT(0x0000400000000000))
            {
                // Get 0 effect aura
                Aura *slow = m_target->GetAura(GetId(), EFFECT_INDEX_0);
                if (slow)
                {
                    slow->ApplyModifier(false, true);
                    Modifier *mod = slow->GetModifier();
                    mod->m_amount+= m_modifier.m_amount;
                    if (mod->m_amount > 0) mod->m_amount = 0;
                    slow->ApplyModifier(true, true);
                }
                return;
            }
            // Hysteria
            if (spell->SpellFamilyFlags & UI64LIT(0x0000000020000000))
            {
                uint32 deal = m_modifier.m_amount * m_target->GetMaxHealth() / 100;
                m_target->DealDamage(m_target, deal, NULL, DIRECT_DAMAGE, SPELL_SCHOOL_MASK_NORMAL, NULL, false);
                m_target->SendSpellNonMeleeDamageLog(m_target, spell->Id, deal, SPELL_SCHOOL_MASK_NORMAL, 0, 0, false, 0, false);
                return;
            }
            // Summon Gargoyle
//            if (spell->SpellFamilyFlags & UI64LIT(0x0000008000000000))
//                return;
            // Death Rune Mastery
//            if (spell->SpellFamilyFlags & UI64LIT(0x0000000000004000))
//                return;
            // Bladed Armor
            if (spell->SpellIconID == 2653)
            {
                // Increases your attack power by $s1 for every $s2 armor value you have.
                // Calculate AP bonus (from 1 efect of this spell)
                int32 apBonus = m_modifier.m_amount * m_target->GetArmor() / m_target->CalculateSpellDamage(m_target, spell, EFFECT_INDEX_1);
                m_target->CastCustomSpell(m_target, 61217, &apBonus, &apBonus, NULL, true, NULL, this);
                return;
            }
            // Reaping
//            if (spell->SpellIconID == 22)
//                return;
            // Blood of the North
//            if (spell->SpellIconID == 30412)
//                return;
            break;
        }
        default:
            break;
    }
}

void Aura::HandlePreventFleeing(bool apply, bool Real)
{
    if(!Real)
        return;

    Unit::AuraList const& fearAuras = m_target->GetAurasByType(SPELL_AURA_MOD_FEAR);
    if( !fearAuras.empty() )
    {
        if (apply)
            m_target->SetFeared(false, fearAuras.front()->GetCasterGUID());
        else
            m_target->SetFeared(true);
    }
}

void Aura::HandleManaShield(bool apply, bool Real)
{
    if(!Real)
        return;

    // prevent double apply bonuses
    if(apply && (m_target->GetTypeId()!=TYPEID_PLAYER || !((Player*)m_target)->GetSession()->PlayerLoading()))
    {
        if(Unit* caster = GetCaster())
        {
            float DoneActualBenefit = 0.0f;
            switch(m_spellProto->SpellFamilyName)
            {
                case SPELLFAMILY_MAGE:
                    if(m_spellProto->SpellFamilyFlags & UI64LIT(0x0000000000008000))
                    {
                        // Mana Shield
                        // +50% from +spd bonus
                        DoneActualBenefit = caster->SpellBaseDamageBonusDone(GetSpellSchoolMask(m_spellProto)) * 0.5f;
                        break;
                    }
                    break;
                default:
                    break;
            }

            DoneActualBenefit *= caster->CalculateLevelPenalty(GetSpellProto());

            m_modifier.m_amount += (int32)DoneActualBenefit;
        }
    }
}

void Aura::HandleArenaPreparation(bool apply, bool Real)
{
    if(!Real)
        return;

    if(apply)
        m_target->SetFlag(UNIT_FIELD_FLAGS, UNIT_FLAG_PREPARATION);
    else
        m_target->RemoveFlag(UNIT_FIELD_FLAGS, UNIT_FLAG_PREPARATION);
}

/**
 * Such auras are applied from a caster(=player) to a vehicle.
 * This has been verified using spell #49256
 */
void Aura::HandleAuraControlVehicle(bool apply, bool Real)
{
    if(!Real)
        return;

    Unit *player = GetCaster();
    Vehicle *vehicle = dynamic_cast<Vehicle*>(m_target);
    if(!player || player->GetTypeId() != TYPEID_PLAYER || !vehicle)
        return;

    if (apply)
    {
        if(Pet *pet = player->GetPet())
            pet->Remove(PET_SAVE_AS_CURRENT);
        ((Player*)player)->EnterVehicle(vehicle);
    }
    else
    {
        SpellEntry const *spell = GetSpellProto();

        // some SPELL_AURA_CONTROL_VEHICLE auras have a dummy effect on the player - remove them
        player->RemoveAurasDueToSpell(spell->Id);

        ((Player*)player)->ExitVehicle(vehicle);
    }
}

void Aura::HandleAuraConvertRune(bool apply, bool Real)
{
    if(!Real)
        return;

    if(m_target->GetTypeId() != TYPEID_PLAYER)
        return;

    Player *plr = (Player*)m_target;

    if(plr->getClass() != CLASS_DEATH_KNIGHT)
        return;

    RuneType runeFrom = RuneType(GetSpellProto()->EffectMiscValue[m_effIndex]);
    RuneType runeTo   = RuneType(GetSpellProto()->EffectMiscValueB[m_effIndex]);

    if (apply)
    {
        for(uint32 i = 0; i < MAX_RUNES; ++i)
        {
            if (plr->GetCurrentRune(i) == runeFrom && !plr->GetRuneCooldown(i))
            {
                plr->ConvertRune(i, runeTo);
                break;
            }
        }
    }
    else
    {
        for(uint32 i = 0; i < MAX_RUNES; ++i)
        {
            if(plr->GetCurrentRune(i) == runeTo && plr->GetBaseRune(i) == runeFrom)
            {
                plr->ConvertRune(i, runeFrom);
                break;
            }
        }
    }
}

void Aura::HandlePhase(bool apply, bool Real)
{
    if(!Real)
        return;

    // always non stackable
    if(apply)
    {
        Unit::AuraList const& phases = m_target->GetAurasByType(SPELL_AURA_PHASE);
        if(!phases.empty())
            m_target->RemoveAurasDueToSpell(phases.front()->GetId(), this);
    }

    // no-phase is also phase state so same code for apply and remove

    // phase auras normally not expected at BG but anyway better check
    if(m_target->GetTypeId() == TYPEID_PLAYER)
    {
        // drop flag at invisible in bg
        if(((Player*)m_target)->InBattleGround())
            if(BattleGround *bg = ((Player*)m_target)->GetBattleGround())
                bg->EventPlayerDroppedFlag((Player*)m_target);

        // GM-mode have mask 0xFFFFFFFF
        if(!((Player*)m_target)->isGameMaster())
            m_target->SetPhaseMask(apply ? GetMiscValue() : PHASEMASK_NORMAL, false);

        ((Player*)m_target)->GetSession()->SendSetPhaseShift(apply ? GetMiscValue() : PHASEMASK_NORMAL);

        if (GetEffIndex() == EFFECT_INDEX_0)
        {
            SpellAreaForAreaMapBounds saBounds = sSpellMgr.GetSpellAreaForAuraMapBounds(GetId());
            if(saBounds.first != saBounds.second)
            {
                uint32 zone, area;
                m_target->GetZoneAndAreaId(zone, area);

                for(SpellAreaForAreaMap::const_iterator itr = saBounds.first; itr != saBounds.second; ++itr)
                {
                    // some auras remove at aura remove
                    if(!itr->second->IsFitToRequirements((Player*)m_target, zone, area))
                        m_target->RemoveAurasDueToSpell(itr->second->spellId);
                    // some auras applied at aura apply
                    else if(itr->second->autocast)
                    {
                        if (!m_target->HasAura(itr->second->spellId, EFFECT_INDEX_0))
                            m_target->CastSpell(m_target, itr->second->spellId, true);
                    }
                }
            }
        }
    }
    else
        m_target->SetPhaseMask(apply ? GetMiscValue() : PHASEMASK_NORMAL, false);

    // need triggering visibility update base at phase update of not GM invisible (other GMs anyway see in any phases)
    if(m_target->GetVisibility() != VISIBILITY_OFF)
        m_target->SetVisibility(m_target->GetVisibility());
}

void Aura::HandleIgnoreUnitState(bool apply, bool Real)
{
    if(m_target->GetTypeId() != TYPEID_PLAYER || !Real)
        return;

    // for alowing charge/intercept/intervene in different stances
    if (GetId() == 57499 && apply)
        SetAuraFlags(19);
}

void Aura::UnregisterSingleCastAura()
{
    if (IsSingleTarget())
    {
        if(Unit* caster = GetCaster())
        {
            caster->GetSingleCastAuras().remove(this);
        }
        else
        {
            sLog.outError("Couldn't find the caster of the single target aura (SpellId %u), may crash later!", GetId());
            //ASSERTt(false);
        }
        m_isSingleTargetAura = false;
    }
}

void Aura::HandleAuraSafeFall( bool Apply, bool Real )
{
    // implemented in WorldSession::HandleMovementOpcodes

    // only special case
    if(Apply && Real && GetId() == 32474 && m_target->GetTypeId() == TYPEID_PLAYER)
        ((Player*)m_target)->ActivateTaxiPathTo(506, GetId());
}

bool Aura::IsCritFromAbilityAura(Unit* caster, uint32& damage)
{
    Unit::AuraList const& auras = caster->GetAurasByType(SPELL_AURA_ABILITY_PERIODIC_CRIT);
    for(Unit::AuraList::const_iterator itr = auras.begin(); itr != auras.end(); ++itr)
    {
        if (!(*itr)->isAffectedOnSpell(m_spellProto))
            continue;
        if (!caster->IsSpellCrit(m_target, m_spellProto, GetSpellSchoolMask(m_spellProto)))
            break;

        damage = caster->SpellCriticalDamageBonus(m_spellProto, damage, m_target);
        return true;
    }
    return false;
}

void Aura::HandleModTargetArmorPct(bool /*apply*/, bool /*Real*/)
{
    if(m_target->GetTypeId() != TYPEID_PLAYER)
        return;

    ((Player*)m_target)->UpdateArmorPenetration();
}

void Aura::HandleAuraModAllCritChance(bool apply, bool Real)
{
    // spells required only Real aura add/remove
    if(!Real)
        return;

    if(m_target->GetTypeId() != TYPEID_PLAYER)
        return;

    ((Player*)m_target)->HandleBaseModValue(CRIT_PERCENTAGE,         FLAT_MOD, float (m_modifier.m_amount), apply);
    ((Player*)m_target)->HandleBaseModValue(OFFHAND_CRIT_PERCENTAGE, FLAT_MOD, float (m_modifier.m_amount), apply);
    ((Player*)m_target)->HandleBaseModValue(RANGED_CRIT_PERCENTAGE,  FLAT_MOD, float (m_modifier.m_amount), apply);

    // included in Player::UpdateSpellCritChance calculation
    ((Player*)m_target)->UpdateAllSpellCritChances();
}

void Aura::HandleAuraLinked(bool apply, bool Real)
{
    if (!Real)
        return;

    uint32 linkedSpell = m_spellProto->EffectTriggerSpell[m_effIndex];
    SpellEntry const *spellInfo = sSpellStore.LookupEntry(linkedSpell);
    if (!spellInfo)
    {
        sLog.outError("HandleAuraLinked for spell %u effect %u: triggering unknown spell %u", m_spellProto->Id, m_effIndex, linkedSpell);
        return;
    }

    if (apply)
        m_target->CastSpell(m_target, linkedSpell, true, NULL, this);
    else
        m_target->RemoveAurasByCasterSpell(linkedSpell, GetCasterGUID());
}

void Aura::HandleAuraOpenStable(bool apply, bool Real)
{
    if(!apply || !Real)
        return;

    Unit* caster = GetCaster();
    if(!caster || !caster->IsInWorld() || caster->GetTypeId() != TYPEID_PLAYER)
        return;

    WorldPacket data;
    data << uint64(caster->GetGUID());
    ((Player*)caster)->GetSession()->HandleListStabledPetsOpcode(data);
}

<<<<<<< HEAD
void Aura::HandleAuraInitializeImages(bool Apply, bool Real)
{
    if (!Real || !Apply || !m_target || m_target->GetTypeId() != TYPEID_UNIT)
        return;
    Unit* caster = GetCaster();
    Unit* creator = Unit::GetUnit(*m_target,m_target->GetCreatorGUID());
    Creature* pImmage = (Creature*)m_target;
    if (!creator || !caster || creator != caster || pImmage->isPet())
        return;

    // set stats and visual
    pImmage->SetDisplayId(creator->GetDisplayId());
    //    pImmage->SetLevel(creator->getLevel());
    pImmage->SetMaxHealth(creator->GetMaxHealth()/5);
    pImmage->SetHealth(creator->GetHealth()/2);
    pImmage->SetMaxPower(POWER_MANA, creator->GetMaxPower(POWER_MANA));
    pImmage->SetPower(POWER_MANA, creator->GetPower(POWER_MANA));
    pImmage->setFaction(creator->getFaction());
    pImmage->SetUInt32Value(UNIT_FIELD_FLAGS_2, UNIT_FLAG2_FORCE_MOVE | UNIT_FLAG2_REGENERATE_POWER);
    if (creator->IsPvP())
    {
     pImmage->SetPvP(true);
    }
    if (creator->isInCombat() && pImmage->isAlive())
    {
     pImmage->CastSpell(pImmage, 58838, true);
    }
    else
    {
       pImmage->GetMotionMaster()->Clear();
       pImmage->GetMotionMaster()->MoveFollow(creator, pImmage->GetDistance(creator), pImmage->GetAngle(creator));
   }
}

void Aura::HandleAuraCloneCaster(bool Apply, bool Real)
{
    error_log("HandleAuraCloneCaster");
    if (!Real || !Apply)
        return;

    Unit * caster = GetCaster();
    if (!caster)
        return;

    // Set item visual
    m_target->SetDisplayId(caster->GetDisplayId());
    m_target->SetUInt32Value(UNIT_FIELD_FLAGS_2, 2064);
}

=======
>>>>>>> 3c33d0c1
void Aura::HandleAllowOnlyAbility(bool apply, bool Real)
{
    if(!Real)
        return;

    if(apply)
    {
        m_target->setAttackTimer(BASE_ATTACK,m_duration);
        m_target->setAttackTimer(RANGED_ATTACK,m_duration);
        m_target->setAttackTimer(OFF_ATTACK,m_duration);
    }
    else
    {
        m_target->resetAttackTimer(BASE_ATTACK);
        m_target->resetAttackTimer(RANGED_ATTACK);
        m_target->resetAttackTimer(OFF_ATTACK);
    }

    m_target->UpdateDamagePhysical(BASE_ATTACK);
    m_target->UpdateDamagePhysical(RANGED_ATTACK);
    m_target->UpdateDamagePhysical(OFF_ATTACK);
}<|MERGE_RESOLUTION|>--- conflicted
+++ resolved
@@ -4550,16 +4550,9 @@
     {
         WorldPacket data;
         if(apply)
-        {
-            ((Player*)m_target)->SetCanFly(true);
             data.Initialize(SMSG_MOVE_SET_CAN_FLY, 12);
-        }
         else
-        {
             data.Initialize(SMSG_MOVE_UNSET_CAN_FLY, 12);
-            ((Player*)m_target)->SetCanFly(false);
-        }
-        //data.append(m_target->GetPackGUID());
         data << m_target->GetPackGUID();
         data << uint32(0);                                      // unknown
         m_target->SendMessageToSet(&data, true);
@@ -7029,15 +7022,9 @@
     // allow fly
     WorldPacket data;
     if(apply)
-    {
-        ((Player*)m_target)->SetCanFly(true);
         data.Initialize(SMSG_MOVE_SET_CAN_FLY, 12);
-    }
     else
-    {
         data.Initialize(SMSG_MOVE_UNSET_CAN_FLY, 12);
-        ((Player*)m_target)->SetCanFly(false);
-    }
     data << m_target->GetPackGUID();
     data << uint32(0);                                      // unk
     m_target->SendMessageToSet(&data, true);
@@ -8724,7 +8711,6 @@
     ((Player*)caster)->GetSession()->HandleListStabledPetsOpcode(data);
 }
 
-<<<<<<< HEAD
 void Aura::HandleAuraInitializeImages(bool Apply, bool Real)
 {
     if (!Real || !Apply || !m_target || m_target->GetTypeId() != TYPEID_UNIT)
@@ -8774,8 +8760,6 @@
     m_target->SetUInt32Value(UNIT_FIELD_FLAGS_2, 2064);
 }
 
-=======
->>>>>>> 3c33d0c1
 void Aura::HandleAllowOnlyAbility(bool apply, bool Real)
 {
     if(!Real)
