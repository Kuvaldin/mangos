/*
 * Copyright (C) 2005-2010 MaNGOS <http://getmangos.com/>
 *
 * This program is free software; you can redistribute it and/or modify
 * it under the terms of the GNU General Public License as published by
 * the Free Software Foundation; either version 2 of the License, or
 * (at your option) any later version.
 *
 * This program is distributed in the hope that it will be useful,
 * but WITHOUT ANY WARRANTY; without even the implied warranty of
 * MERCHANTABILITY or FITNESS FOR A PARTICULAR PURPOSE.  See the
 * GNU General Public License for more details.
 *
 * You should have received a copy of the GNU General Public License
 * along with this program; if not, write to the Free Software
 * Foundation, Inc., 59 Temple Place, Suite 330, Boston, MA  02111-1307  USA
 */

#include "Common.h"
#include "Database/DatabaseEnv.h"
#include "WorldPacket.h"
#include "WorldSession.h"
#include "Opcodes.h"
#include "Log.h"
#include "UpdateMask.h"
#include "World.h"
#include "ObjectMgr.h"
#include "SpellMgr.h"
#include "Player.h"
#include "Unit.h"
#include "Spell.h"
#include "DynamicObject.h"
#include "Group.h"
#include "UpdateData.h"
#include "ObjectAccessor.h"
#include "Policies/SingletonImp.h"
#include "Totem.h"
#include "Creature.h"
#include "Formulas.h"
#include "BattleGround.h"
#include "CreatureAI.h"
#include "ScriptCalls.h"
#include "Util.h"
#include "GridNotifiers.h"
#include "GridNotifiersImpl.h"
#include "Vehicle.h"
#include "CellImpl.h"

#define NULL_AURA_SLOT 0xFF

pAuraHandler AuraHandler[TOTAL_AURAS]=
{
    &Aura::HandleNULL,                                      //  0 SPELL_AURA_NONE
    &Aura::HandleBindSight,                                 //  1 SPELL_AURA_BIND_SIGHT
    &Aura::HandleModPossess,                                //  2 SPELL_AURA_MOD_POSSESS
    &Aura::HandlePeriodicDamage,                            //  3 SPELL_AURA_PERIODIC_DAMAGE
    &Aura::HandleAuraDummy,                                 //  4 SPELL_AURA_DUMMY
    &Aura::HandleModConfuse,                                //  5 SPELL_AURA_MOD_CONFUSE
    &Aura::HandleModCharm,                                  //  6 SPELL_AURA_MOD_CHARM
    &Aura::HandleModFear,                                   //  7 SPELL_AURA_MOD_FEAR
    &Aura::HandlePeriodicHeal,                              //  8 SPELL_AURA_PERIODIC_HEAL
    &Aura::HandleModAttackSpeed,                            //  9 SPELL_AURA_MOD_ATTACKSPEED
    &Aura::HandleModThreat,                                 // 10 SPELL_AURA_MOD_THREAT
    &Aura::HandleModTaunt,                                  // 11 SPELL_AURA_MOD_TAUNT
    &Aura::HandleAuraModStun,                               // 12 SPELL_AURA_MOD_STUN
    &Aura::HandleModDamageDone,                             // 13 SPELL_AURA_MOD_DAMAGE_DONE
    &Aura::HandleNoImmediateEffect,                         // 14 SPELL_AURA_MOD_DAMAGE_TAKEN   implemented in Unit::MeleeDamageBonus and Unit::SpellBaseDamageBonusForVictim
    &Aura::HandleNoImmediateEffect,                         // 15 SPELL_AURA_DAMAGE_SHIELD      implemented in Unit::DealMeleeDamage
    &Aura::HandleModStealth,                                // 16 SPELL_AURA_MOD_STEALTH
    &Aura::HandleNoImmediateEffect,                         // 17 SPELL_AURA_MOD_STEALTH_DETECT implemented in Unit::isVisibleForOrDetect
    &Aura::HandleInvisibility,                              // 18 SPELL_AURA_MOD_INVISIBILITY
    &Aura::HandleInvisibilityDetect,                        // 19 SPELL_AURA_MOD_INVISIBILITY_DETECTION
    &Aura::HandleAuraModTotalHealthPercentRegen,            // 20 SPELL_AURA_OBS_MOD_HEALTH
    &Aura::HandleAuraModTotalManaPercentRegen,              // 21 SPELL_AURA_OBS_MOD_MANA
    &Aura::HandleAuraModResistance,                         // 22 SPELL_AURA_MOD_RESISTANCE
    &Aura::HandlePeriodicTriggerSpell,                      // 23 SPELL_AURA_PERIODIC_TRIGGER_SPELL
    &Aura::HandlePeriodicEnergize,                          // 24 SPELL_AURA_PERIODIC_ENERGIZE
    &Aura::HandleAuraModPacify,                             // 25 SPELL_AURA_MOD_PACIFY
    &Aura::HandleAuraModRoot,                               // 26 SPELL_AURA_MOD_ROOT
    &Aura::HandleAuraModSilence,                            // 27 SPELL_AURA_MOD_SILENCE
    &Aura::HandleNoImmediateEffect,                         // 28 SPELL_AURA_REFLECT_SPELLS        implement in Unit::SpellHitResult
    &Aura::HandleAuraModStat,                               // 29 SPELL_AURA_MOD_STAT
    &Aura::HandleAuraModSkill,                              // 30 SPELL_AURA_MOD_SKILL
    &Aura::HandleAuraModIncreaseSpeed,                      // 31 SPELL_AURA_MOD_INCREASE_SPEED
    &Aura::HandleAuraModIncreaseMountedSpeed,               // 32 SPELL_AURA_MOD_INCREASE_MOUNTED_SPEED
    &Aura::HandleAuraModDecreaseSpeed,                      // 33 SPELL_AURA_MOD_DECREASE_SPEED
    &Aura::HandleAuraModIncreaseHealth,                     // 34 SPELL_AURA_MOD_INCREASE_HEALTH
    &Aura::HandleAuraModIncreaseEnergy,                     // 35 SPELL_AURA_MOD_INCREASE_ENERGY
    &Aura::HandleAuraModShapeshift,                         // 36 SPELL_AURA_MOD_SHAPESHIFT
    &Aura::HandleAuraModEffectImmunity,                     // 37 SPELL_AURA_EFFECT_IMMUNITY
    &Aura::HandleAuraModStateImmunity,                      // 38 SPELL_AURA_STATE_IMMUNITY
    &Aura::HandleAuraModSchoolImmunity,                     // 39 SPELL_AURA_SCHOOL_IMMUNITY
    &Aura::HandleAuraModDmgImmunity,                        // 40 SPELL_AURA_DAMAGE_IMMUNITY
    &Aura::HandleAuraModDispelImmunity,                     // 41 SPELL_AURA_DISPEL_IMMUNITY
    &Aura::HandleAuraProcTriggerSpell,                      // 42 SPELL_AURA_PROC_TRIGGER_SPELL  implemented in Unit::ProcDamageAndSpellFor and Unit::HandleProcTriggerSpell
    &Aura::HandleNoImmediateEffect,                         // 43 SPELL_AURA_PROC_TRIGGER_DAMAGE implemented in Unit::ProcDamageAndSpellFor
    &Aura::HandleAuraTrackCreatures,                        // 44 SPELL_AURA_TRACK_CREATURES
    &Aura::HandleAuraTrackResources,                        // 45 SPELL_AURA_TRACK_RESOURCES
    &Aura::HandleUnused,                                    // 46 SPELL_AURA_46 (used in test spells 54054 and 54058, and spell 48050) (3.0.8a-3.2.2a)
    &Aura::HandleAuraModParryPercent,                       // 47 SPELL_AURA_MOD_PARRY_PERCENT
    &Aura::HandleNULL,                                      // 48 SPELL_AURA_48 spell Napalm (area damage spell with additional delayed damage effect)
    &Aura::HandleAuraModDodgePercent,                       // 49 SPELL_AURA_MOD_DODGE_PERCENT
    &Aura::HandleNoImmediateEffect,                         // 50 SPELL_AURA_MOD_CRITICAL_HEALING_AMOUNT implemented in Unit::SpellCriticalHealingBonus
    &Aura::HandleAuraModBlockPercent,                       // 51 SPELL_AURA_MOD_BLOCK_PERCENT
    &Aura::HandleAuraModCritPercent,                        // 52 SPELL_AURA_MOD_CRIT_PERCENT
    &Aura::HandlePeriodicLeech,                             // 53 SPELL_AURA_PERIODIC_LEECH
    &Aura::HandleModHitChance,                              // 54 SPELL_AURA_MOD_HIT_CHANCE
    &Aura::HandleModSpellHitChance,                         // 55 SPELL_AURA_MOD_SPELL_HIT_CHANCE
    &Aura::HandleAuraTransform,                             // 56 SPELL_AURA_TRANSFORM
    &Aura::HandleModSpellCritChance,                        // 57 SPELL_AURA_MOD_SPELL_CRIT_CHANCE
    &Aura::HandleAuraModIncreaseSwimSpeed,                  // 58 SPELL_AURA_MOD_INCREASE_SWIM_SPEED
    &Aura::HandleNoImmediateEffect,                         // 59 SPELL_AURA_MOD_DAMAGE_DONE_CREATURE implemented in Unit::MeleeDamageBonus and Unit::SpellDamageBonus
    &Aura::HandleAuraModPacifyAndSilence,                   // 60 SPELL_AURA_MOD_PACIFY_SILENCE
    &Aura::HandleAuraModScale,                              // 61 SPELL_AURA_MOD_SCALE
    &Aura::HandlePeriodicHealthFunnel,                      // 62 SPELL_AURA_PERIODIC_HEALTH_FUNNEL
    &Aura::HandleUnused,                                    // 63 unused (3.0.8a-3.2.2a) old SPELL_AURA_PERIODIC_MANA_FUNNEL
    &Aura::HandlePeriodicManaLeech,                         // 64 SPELL_AURA_PERIODIC_MANA_LEECH
    &Aura::HandleModCastingSpeed,                           // 65 SPELL_AURA_MOD_CASTING_SPEED_NOT_STACK
    &Aura::HandleFeignDeath,                                // 66 SPELL_AURA_FEIGN_DEATH
    &Aura::HandleAuraModDisarm,                             // 67 SPELL_AURA_MOD_DISARM
    &Aura::HandleAuraModStalked,                            // 68 SPELL_AURA_MOD_STALKED
    &Aura::HandleSchoolAbsorb,                              // 69 SPELL_AURA_SCHOOL_ABSORB implemented in Unit::CalculateAbsorbAndResist
    &Aura::HandleUnused,                                    // 70 SPELL_AURA_EXTRA_ATTACKS      Useless, used by only one spell 41560 that has only visual effect (3.2.2a)
    &Aura::HandleModSpellCritChanceShool,                   // 71 SPELL_AURA_MOD_SPELL_CRIT_CHANCE_SCHOOL
    &Aura::HandleModPowerCostPCT,                           // 72 SPELL_AURA_MOD_POWER_COST_SCHOOL_PCT
    &Aura::HandleModPowerCost,                              // 73 SPELL_AURA_MOD_POWER_COST_SCHOOL
    &Aura::HandleNoImmediateEffect,                         // 74 SPELL_AURA_REFLECT_SPELLS_SCHOOL  implemented in Unit::SpellHitResult
    &Aura::HandleNoImmediateEffect,                         // 75 SPELL_AURA_MOD_LANGUAGE           implemented in WorldSession::HandleMessagechatOpcode
    &Aura::HandleFarSight,                                  // 76 SPELL_AURA_FAR_SIGHT
    &Aura::HandleModMechanicImmunity,                       // 77 SPELL_AURA_MECHANIC_IMMUNITY
    &Aura::HandleAuraMounted,                               // 78 SPELL_AURA_MOUNTED
    &Aura::HandleModDamagePercentDone,                      // 79 SPELL_AURA_MOD_DAMAGE_PERCENT_DONE
    &Aura::HandleModPercentStat,                            // 80 SPELL_AURA_MOD_PERCENT_STAT
    &Aura::HandleNoImmediateEffect,                         // 81 SPELL_AURA_SPLIT_DAMAGE_PCT       implemented in Unit::CalculateAbsorbAndResist
    &Aura::HandleWaterBreathing,                            // 82 SPELL_AURA_WATER_BREATHING
    &Aura::HandleModBaseResistance,                         // 83 SPELL_AURA_MOD_BASE_RESISTANCE
    &Aura::HandleModRegen,                                  // 84 SPELL_AURA_MOD_REGEN
    &Aura::HandleModPowerRegen,                             // 85 SPELL_AURA_MOD_POWER_REGEN
    &Aura::HandleChannelDeathItem,                          // 86 SPELL_AURA_CHANNEL_DEATH_ITEM
    &Aura::HandleNoImmediateEffect,                         // 87 SPELL_AURA_MOD_DAMAGE_PERCENT_TAKEN implemented in Unit::MeleeDamageBonus and Unit::SpellDamageBonus
    &Aura::HandleNoImmediateEffect,                         // 88 SPELL_AURA_MOD_HEALTH_REGEN_PERCENT implemented in Player::RegenerateHealth
    &Aura::HandlePeriodicDamagePCT,                         // 89 SPELL_AURA_PERIODIC_DAMAGE_PERCENT
    &Aura::HandleUnused,                                    // 90 unused (3.0.8a-3.2.2a) old SPELL_AURA_MOD_RESIST_CHANCE
    &Aura::HandleNoImmediateEffect,                         // 91 SPELL_AURA_MOD_DETECT_RANGE implemented in Creature::GetAttackDistance
    &Aura::HandlePreventFleeing,                            // 92 SPELL_AURA_PREVENTS_FLEEING
    &Aura::HandleModUnattackable,                           // 93 SPELL_AURA_MOD_UNATTACKABLE
    &Aura::HandleNoImmediateEffect,                         // 94 SPELL_AURA_INTERRUPT_REGEN implemented in Player::RegenerateAll
    &Aura::HandleAuraGhost,                                 // 95 SPELL_AURA_GHOST
    &Aura::HandleNoImmediateEffect,                         // 96 SPELL_AURA_SPELL_MAGNET implemented in Unit::SelectMagnetTarget
    &Aura::HandleManaShield,                                // 97 SPELL_AURA_MANA_SHIELD implemented in Unit::CalculateAbsorbAndResist
    &Aura::HandleAuraModSkill,                              // 98 SPELL_AURA_MOD_SKILL_TALENT
    &Aura::HandleAuraModAttackPower,                        // 99 SPELL_AURA_MOD_ATTACK_POWER
    &Aura::HandleUnused,                                    //100 SPELL_AURA_AURAS_VISIBLE obsolete 3.x? all player can see all auras now, but still have 2 spells including GM-spell (1852,2855)
    &Aura::HandleModResistancePercent,                      //101 SPELL_AURA_MOD_RESISTANCE_PCT
    &Aura::HandleNoImmediateEffect,                         //102 SPELL_AURA_MOD_MELEE_ATTACK_POWER_VERSUS implemented in Unit::MeleeDamageBonus
    &Aura::HandleAuraModTotalThreat,                        //103 SPELL_AURA_MOD_TOTAL_THREAT
    &Aura::HandleAuraWaterWalk,                             //104 SPELL_AURA_WATER_WALK
    &Aura::HandleAuraFeatherFall,                           //105 SPELL_AURA_FEATHER_FALL
    &Aura::HandleAuraHover,                                 //106 SPELL_AURA_HOVER
    &Aura::HandleAddModifier,                               //107 SPELL_AURA_ADD_FLAT_MODIFIER
    &Aura::HandleAddModifier,                               //108 SPELL_AURA_ADD_PCT_MODIFIER
    &Aura::HandleAddTargetTrigger,                          //109 SPELL_AURA_ADD_TARGET_TRIGGER
    &Aura::HandleModPowerRegenPCT,                          //110 SPELL_AURA_MOD_POWER_REGEN_PERCENT
    &Aura::HandleNoImmediateEffect,                         //111 SPELL_AURA_ADD_CASTER_HIT_TRIGGER implemented in Unit::SelectMagnetTarget
    &Aura::HandleNoImmediateEffect,                         //112 SPELL_AURA_OVERRIDE_CLASS_SCRIPTS implemented in diff functions.
    &Aura::HandleNoImmediateEffect,                         //113 SPELL_AURA_MOD_RANGED_DAMAGE_TAKEN implemented in Unit::MeleeDamageBonus
    &Aura::HandleNoImmediateEffect,                         //114 SPELL_AURA_MOD_RANGED_DAMAGE_TAKEN_PCT implemented in Unit::MeleeDamageBonus
    &Aura::HandleNoImmediateEffect,                         //115 SPELL_AURA_MOD_HEALING                 implemented in Unit::SpellBaseHealingBonusForVictim
    &Aura::HandleNoImmediateEffect,                         //116 SPELL_AURA_MOD_REGEN_DURING_COMBAT     imppemented in Player::RegenerateAll and Player::RegenerateHealth
    &Aura::HandleNoImmediateEffect,                         //117 SPELL_AURA_MOD_MECHANIC_RESISTANCE     implemented in Unit::MagicSpellHitResult
    &Aura::HandleNoImmediateEffect,                         //118 SPELL_AURA_MOD_HEALING_PCT             implemented in Unit::SpellHealingBonus
    &Aura::HandleUnused,                                    //119 unused (3.0.8a-3.2.2a) old SPELL_AURA_SHARE_PET_TRACKING
    &Aura::HandleAuraUntrackable,                           //120 SPELL_AURA_UNTRACKABLE
    &Aura::HandleAuraEmpathy,                               //121 SPELL_AURA_EMPATHY
    &Aura::HandleModOffhandDamagePercent,                   //122 SPELL_AURA_MOD_OFFHAND_DAMAGE_PCT
    &Aura::HandleModTargetResistance,                       //123 SPELL_AURA_MOD_TARGET_RESISTANCE
    &Aura::HandleAuraModRangedAttackPower,                  //124 SPELL_AURA_MOD_RANGED_ATTACK_POWER
    &Aura::HandleNoImmediateEffect,                         //125 SPELL_AURA_MOD_MELEE_DAMAGE_TAKEN implemented in Unit::MeleeDamageBonus
    &Aura::HandleNoImmediateEffect,                         //126 SPELL_AURA_MOD_MELEE_DAMAGE_TAKEN_PCT implemented in Unit::MeleeDamageBonus
    &Aura::HandleNoImmediateEffect,                         //127 SPELL_AURA_RANGED_ATTACK_POWER_ATTACKER_BONUS implemented in Unit::MeleeDamageBonus
    &Aura::HandleModPossessPet,                             //128 SPELL_AURA_MOD_POSSESS_PET
    &Aura::HandleAuraModIncreaseSpeed,                      //129 SPELL_AURA_MOD_SPEED_ALWAYS
    &Aura::HandleAuraModIncreaseMountedSpeed,               //130 SPELL_AURA_MOD_MOUNTED_SPEED_ALWAYS
    &Aura::HandleNoImmediateEffect,                         //131 SPELL_AURA_MOD_RANGED_ATTACK_POWER_VERSUS implemented in Unit::MeleeDamageBonus
    &Aura::HandleAuraModIncreaseEnergyPercent,              //132 SPELL_AURA_MOD_INCREASE_ENERGY_PERCENT
    &Aura::HandleAuraModIncreaseHealthPercent,              //133 SPELL_AURA_MOD_INCREASE_HEALTH_PERCENT
    &Aura::HandleAuraModRegenInterrupt,                     //134 SPELL_AURA_MOD_MANA_REGEN_INTERRUPT
    &Aura::HandleModHealingDone,                            //135 SPELL_AURA_MOD_HEALING_DONE
    &Aura::HandleNoImmediateEffect,                         //136 SPELL_AURA_MOD_HEALING_DONE_PERCENT   implemented in Unit::SpellHealingBonus
    &Aura::HandleModTotalPercentStat,                       //137 SPELL_AURA_MOD_TOTAL_STAT_PERCENTAGE
    &Aura::HandleHaste,                                     //138 SPELL_AURA_MOD_HASTE
    &Aura::HandleForceReaction,                             //139 SPELL_AURA_FORCE_REACTION
    &Aura::HandleAuraModRangedHaste,                        //140 SPELL_AURA_MOD_RANGED_HASTE
    &Aura::HandleRangedAmmoHaste,                           //141 SPELL_AURA_MOD_RANGED_AMMO_HASTE
    &Aura::HandleAuraModBaseResistancePCT,                  //142 SPELL_AURA_MOD_BASE_RESISTANCE_PCT
    &Aura::HandleAuraModResistanceExclusive,                //143 SPELL_AURA_MOD_RESISTANCE_EXCLUSIVE
    &Aura::HandleAuraSafeFall,                              //144 SPELL_AURA_SAFE_FALL                  implemented in WorldSession::HandleMovementOpcodes
    &Aura::HandleAuraModPetTalentsPoints,                   //145 SPELL_AURA_MOD_PET_TALENT_POINTS
    &Aura::HandleNoImmediateEffect,                         //146 SPELL_AURA_ALLOW_TAME_PET_TYPE        implemented in Player::CanTameExoticPets
    &Aura::HandleModMechanicImmunityMask,                   //147 SPELL_AURA_MECHANIC_IMMUNITY_MASK     implemented in Unit::IsImmunedToSpell and Unit::IsImmunedToSpellEffect (check part)
    &Aura::HandleAuraRetainComboPoints,                     //148 SPELL_AURA_RETAIN_COMBO_POINTS
    &Aura::HandleNoImmediateEffect,                         //149 SPELL_AURA_REDUCE_PUSHBACK            implemented in Spell::Delayed and Spell::DelayedChannel
    &Aura::HandleShieldBlockValue,                          //150 SPELL_AURA_MOD_SHIELD_BLOCKVALUE_PCT
    &Aura::HandleAuraTrackStealthed,                        //151 SPELL_AURA_TRACK_STEALTHED
    &Aura::HandleNoImmediateEffect,                         //152 SPELL_AURA_MOD_DETECTED_RANGE         implemented in Creature::GetAttackDistance
    &Aura::HandleNoImmediateEffect,                         //153 SPELL_AURA_SPLIT_DAMAGE_FLAT          implemented in Unit::CalculateAbsorbAndResist
    &Aura::HandleNoImmediateEffect,                         //154 SPELL_AURA_MOD_STEALTH_LEVEL          implemented in Unit::isVisibleForOrDetect
    &Aura::HandleNoImmediateEffect,                         //155 SPELL_AURA_MOD_WATER_BREATHING        implemented in Player::getMaxTimer
    &Aura::HandleNoImmediateEffect,                         //156 SPELL_AURA_MOD_REPUTATION_GAIN        implemented in Player::CalculateReputationGain
    &Aura::HandleUnused,                                    //157 SPELL_AURA_PET_DAMAGE_MULTI (single test like spell 20782, also single for 214 aura)
    &Aura::HandleShieldBlockValue,                          //158 SPELL_AURA_MOD_SHIELD_BLOCKVALUE
    &Aura::HandleNoImmediateEffect,                         //159 SPELL_AURA_NO_PVP_CREDIT              implemented in Player::RewardHonor
    &Aura::HandleNoImmediateEffect,                         //160 SPELL_AURA_MOD_AOE_AVOIDANCE          implemented in Unit::MagicSpellHitResult
    &Aura::HandleNoImmediateEffect,                         //161 SPELL_AURA_MOD_HEALTH_REGEN_IN_COMBAT implemented in Player::RegenerateAll and Player::RegenerateHealth
    &Aura::HandleAuraPowerBurn,                             //162 SPELL_AURA_POWER_BURN_MANA
    &Aura::HandleNoImmediateEffect,                         //163 SPELL_AURA_MOD_CRIT_DAMAGE_BONUS      implemented in Unit::CalculateMeleeDamage and Unit::SpellCriticalDamageBonus
    &Aura::HandleUnused,                                    //164 unused (3.0.8a-3.2.2a), only one test spell 10654
    &Aura::HandleNoImmediateEffect,                         //165 SPELL_AURA_MELEE_ATTACK_POWER_ATTACKER_BONUS implemented in Unit::MeleeDamageBonus
    &Aura::HandleAuraModAttackPowerPercent,                 //166 SPELL_AURA_MOD_ATTACK_POWER_PCT
    &Aura::HandleAuraModRangedAttackPowerPercent,           //167 SPELL_AURA_MOD_RANGED_ATTACK_POWER_PCT
    &Aura::HandleNoImmediateEffect,                         //168 SPELL_AURA_MOD_DAMAGE_DONE_VERSUS            implemented in Unit::SpellDamageBonus, Unit::MeleeDamageBonus
    &Aura::HandleNoImmediateEffect,                         //169 SPELL_AURA_MOD_CRIT_PERCENT_VERSUS           implemented in Unit::DealDamageBySchool, Unit::DoAttackDamage, Unit::SpellCriticalBonus
    &Aura::HandleNULL,                                      //170 SPELL_AURA_DETECT_AMORE       different spells that ignore transformation effects
    &Aura::HandleAuraModIncreaseSpeed,                      //171 SPELL_AURA_MOD_SPEED_NOT_STACK
    &Aura::HandleAuraModIncreaseMountedSpeed,               //172 SPELL_AURA_MOD_MOUNTED_SPEED_NOT_STACK
    &Aura::HandleUnused,                                    //173 unused (3.0.8a-3.2.2a) no spells, old SPELL_AURA_ALLOW_CHAMPION_SPELLS  only for Proclaim Champion spell
    &Aura::HandleModSpellDamagePercentFromStat,             //174 SPELL_AURA_MOD_SPELL_DAMAGE_OF_STAT_PERCENT  implemented in Unit::SpellBaseDamageBonus
    &Aura::HandleModSpellHealingPercentFromStat,            //175 SPELL_AURA_MOD_SPELL_HEALING_OF_STAT_PERCENT implemented in Unit::SpellBaseHealingBonus
    &Aura::HandleSpiritOfRedemption,                        //176 SPELL_AURA_SPIRIT_OF_REDEMPTION   only for Spirit of Redemption spell, die at aura end
    &Aura::HandleNULL,                                      //177 SPELL_AURA_AOE_CHARM (22 spells)
    &Aura::HandleNoImmediateEffect,                         //178 SPELL_AURA_MOD_DEBUFF_RESISTANCE          implemented in Unit::MagicSpellHitResult
    &Aura::HandleNoImmediateEffect,                         //179 SPELL_AURA_MOD_ATTACKER_SPELL_CRIT_CHANCE implemented in Unit::SpellCriticalBonus
    &Aura::HandleNoImmediateEffect,                         //180 SPELL_AURA_MOD_FLAT_SPELL_DAMAGE_VERSUS   implemented in Unit::SpellDamageBonus
    &Aura::HandleUnused,                                    //181 unused (3.0.8a-3.2.2a) old SPELL_AURA_MOD_FLAT_SPELL_CRIT_DAMAGE_VERSUS
    &Aura::HandleAuraModResistenceOfStatPercent,            //182 SPELL_AURA_MOD_RESISTANCE_OF_STAT_PERCENT
    &Aura::HandleNoImmediateEffect,                         //183 SPELL_AURA_MOD_CRITICAL_THREAT only used in 28746, implemented in ThreatCalcHelper::calcThreat
    &Aura::HandleNoImmediateEffect,                         //184 SPELL_AURA_MOD_ATTACKER_MELEE_HIT_CHANCE  implemented in Unit::RollMeleeOutcomeAgainst
    &Aura::HandleNoImmediateEffect,                         //185 SPELL_AURA_MOD_ATTACKER_RANGED_HIT_CHANCE implemented in Unit::RollMeleeOutcomeAgainst
    &Aura::HandleNoImmediateEffect,                         //186 SPELL_AURA_MOD_ATTACKER_SPELL_HIT_CHANCE  implemented in Unit::MagicSpellHitResult
    &Aura::HandleNoImmediateEffect,                         //187 SPELL_AURA_MOD_ATTACKER_MELEE_CRIT_CHANCE  implemented in Unit::GetUnitCriticalChance
    &Aura::HandleNoImmediateEffect,                         //188 SPELL_AURA_MOD_ATTACKER_RANGED_CRIT_CHANCE implemented in Unit::GetUnitCriticalChance
    &Aura::HandleModRating,                                 //189 SPELL_AURA_MOD_RATING
    &Aura::HandleNoImmediateEffect,                         //190 SPELL_AURA_MOD_FACTION_REPUTATION_GAIN     implemented in Player::CalculateReputationGain
    &Aura::HandleAuraModUseNormalSpeed,                     //191 SPELL_AURA_USE_NORMAL_MOVEMENT_SPEED
    &Aura::HandleModMeleeRangedSpeedPct,                    //192 SPELL_AURA_HASTE_MELEE
    &Aura::HandleModCombatSpeedPct,                         //193 SPELL_AURA_HASTE_ALL (in fact combat (any type attack) speed pct)
    &Aura::HandleNoImmediateEffect,                         //194 SPELL_AURA_MOD_IGNORE_ABSORB_SCHOOL       implement in Unit::CalcNotIgnoreAbsorbDamage
    &Aura::HandleNoImmediateEffect,                         //195 SPELL_AURA_MOD_IGNORE_ABSORB_FOR_SPELL    implement in Unit::CalcNotIgnoreAbsorbDamage
    &Aura::HandleNULL,                                      //196 SPELL_AURA_MOD_COOLDOWN (single spell 24818 in 3.2.2a)
    &Aura::HandleNoImmediateEffect,                         //197 SPELL_AURA_MOD_ATTACKER_SPELL_AND_WEAPON_CRIT_CHANCE implemented in Unit::SpellCriticalBonus Unit::GetUnitCriticalChance
    &Aura::HandleUnused,                                    //198 unused (3.0.8a-3.2.2a) old SPELL_AURA_MOD_ALL_WEAPON_SKILLS
    &Aura::HandleNoImmediateEffect,                         //199 SPELL_AURA_MOD_INCREASES_SPELL_PCT_TO_HIT  implemented in Unit::MagicSpellHitResult
    &Aura::HandleNoImmediateEffect,                         //200 SPELL_AURA_MOD_KILL_XP_PCT                 implemented in Player::GiveXP
    &Aura::HandleAuraAllowFlight,                           //201 SPELL_AURA_FLY                             this aura enable flight mode...
    &Aura::HandleNoImmediateEffect,                         //202 SPELL_AURA_CANNOT_BE_DODGED                implemented in Unit::RollPhysicalOutcomeAgainst
    &Aura::HandleNoImmediateEffect,                         //203 SPELL_AURA_MOD_ATTACKER_MELEE_CRIT_DAMAGE  implemented in Unit::CalculateMeleeDamage and Unit::SpellCriticalDamageBonus
    &Aura::HandleNoImmediateEffect,                         //204 SPELL_AURA_MOD_ATTACKER_RANGED_CRIT_DAMAGE implemented in Unit::CalculateMeleeDamage and Unit::SpellCriticalDamageBonus
    &Aura::HandleNoImmediateEffect,                         //205 SPELL_AURA_MOD_ATTACKER_SPELL_CRIT_DAMAGE  implemented in Unit::SpellCriticalDamageBonus
    &Aura::HandleAuraModIncreaseFlightSpeed,                //206 SPELL_AURA_MOD_FLIGHT_SPEED
    &Aura::HandleAuraModIncreaseFlightSpeed,                //207 SPELL_AURA_MOD_FLIGHT_SPEED_MOUNTED
    &Aura::HandleAuraModIncreaseFlightSpeed,                //208 SPELL_AURA_MOD_FLIGHT_SPEED_STACKING
    &Aura::HandleAuraModIncreaseFlightSpeed,                //209 SPELL_AURA_MOD_FLIGHT_SPEED_MOUNTED_STACKING
    &Aura::HandleAuraModIncreaseFlightSpeed,                //210 SPELL_AURA_MOD_FLIGHT_SPEED_NOT_STACKING
    &Aura::HandleAuraModIncreaseFlightSpeed,                //211 SPELL_AURA_MOD_FLIGHT_SPEED_MOUNTED_NOT_STACKING
    &Aura::HandleAuraModRangedAttackPowerOfStatPercent,     //212 SPELL_AURA_MOD_RANGED_ATTACK_POWER_OF_STAT_PERCENT
    &Aura::HandleNoImmediateEffect,                         //213 SPELL_AURA_MOD_RAGE_FROM_DAMAGE_DEALT implemented in Player::RewardRage
    &Aura::HandleUnused,                                    //214 Tamed Pet Passive (single test like spell 20782, also single for 157 aura)
    &Aura::HandleArenaPreparation,                          //215 SPELL_AURA_ARENA_PREPARATION
    &Aura::HandleModCastingSpeed,                           //216 SPELL_AURA_HASTE_SPELLS
    &Aura::HandleUnused,                                    //217 unused (3.0.8a-3.2.2a)
    &Aura::HandleAuraModRangedHaste,                        //218 SPELL_AURA_HASTE_RANGED
    &Aura::HandleModManaRegen,                              //219 SPELL_AURA_MOD_MANA_REGEN_FROM_STAT
    &Aura::HandleModRatingFromStat,                         //220 SPELL_AURA_MOD_RATING_FROM_STAT
    &Aura::HandleNULL,                                      //221 ignored
    &Aura::HandleUnused,                                    //222 unused (3.0.8a-3.2.2a) only for spell 44586 that not used in real spell cast
    &Aura::HandleNULL,                                      //223 dummy code (cast damage spell to attacker) and another dymmy (jump to another nearby raid member)
    &Aura::HandleUnused,                                    //224 unused (3.0.8a-3.2.2a)
    &Aura::HandleNoImmediateEffect,                         //225 SPELL_AURA_PRAYER_OF_MENDING
    &Aura::HandleAuraPeriodicDummy,                         //226 SPELL_AURA_PERIODIC_DUMMY
    &Aura::HandlePeriodicTriggerSpellWithValue,             //227 SPELL_AURA_PERIODIC_TRIGGER_SPELL_WITH_VALUE
    &Aura::HandleNoImmediateEffect,                         //228 SPELL_AURA_DETECT_STEALTH
    &Aura::HandleNoImmediateEffect,                         //229 SPELL_AURA_MOD_AOE_DAMAGE_AVOIDANCE        implemented in Unit::SpellDamageBonus
    &Aura::HandleAuraModIncreaseMaxHealth,                  //230 Commanding Shout
    &Aura::HandleNoImmediateEffect,                         //231 SPELL_AURA_PROC_TRIGGER_SPELL_WITH_VALUE
    &Aura::HandleNoImmediateEffect,                         //232 SPELL_AURA_MECHANIC_DURATION_MOD           implement in Unit::CalculateSpellDuration
    &Aura::HandleNULL,                                      //233 set model id to the one of the creature with id m_modifier.m_miscvalue
    &Aura::HandleNoImmediateEffect,                         //234 SPELL_AURA_MECHANIC_DURATION_MOD_NOT_STACK implement in Unit::CalculateSpellDuration
    &Aura::HandleAuraModDispelResist,                       //235 SPELL_AURA_MOD_DISPEL_RESIST               implement in Unit::MagicSpellHitResult
    &Aura::HandleAuraControlVehicle,                        //236 SPELL_AURA_CONTROL_VEHICLE
    &Aura::HandleModSpellDamagePercentFromAttackPower,      //237 SPELL_AURA_MOD_SPELL_DAMAGE_OF_ATTACK_POWER  implemented in Unit::SpellBaseDamageBonus
    &Aura::HandleModSpellHealingPercentFromAttackPower,     //238 SPELL_AURA_MOD_SPELL_HEALING_OF_ATTACK_POWER implemented in Unit::SpellBaseHealingBonus
    &Aura::HandleAuraModScale,                              //239 SPELL_AURA_MOD_SCALE_2 only in Noggenfogger Elixir (16595) before 2.3.0 aura 61
    &Aura::HandleAuraModExpertise,                          //240 SPELL_AURA_MOD_EXPERTISE
    &Aura::HandleForceMoveForward,                          //241 Forces the player to move forward
    &Aura::HandleUnused,                                    //242 SPELL_AURA_MOD_SPELL_DAMAGE_FROM_HEALING (only 2 test spels in 3.2.2a)
    &Aura::HandleNULL,                                      //243 faction reaction override spells
    &Aura::HandleComprehendLanguage,                        //244 SPELL_AURA_COMPREHEND_LANGUAGE
    &Aura::HandleNoImmediateEffect,                         //245 SPELL_AURA_MOD_DURATION_OF_MAGIC_EFFECTS     implemented in Unit::CalculateSpellDuration
    &Aura::HandleNoImmediateEffect,                         //246 SPELL_AURA_MOD_DURATION_OF_EFFECTS_BY_DISPEL implemented in Unit::CalculateSpellDuration
    &Aura::HandleAuraCloneCaster,                           //247 SPELL_AURA_CLONE_CASTER
    &Aura::HandleNoImmediateEffect,                         //248 SPELL_AURA_MOD_COMBAT_RESULT_CHANCE         implemented in Unit::RollMeleeOutcomeAgainst
    &Aura::HandleAuraConvertRune,                           //249 SPELL_AURA_CONVERT_RUNE
    &Aura::HandleAuraModIncreaseHealth,                     //250 SPELL_AURA_MOD_INCREASE_HEALTH_2
    &Aura::HandleNULL,                                      //251 SPELL_AURA_MOD_ENEMY_DODGE
    &Aura::HandleModCombatSpeedPct,                         //252 SPELL_AURA_SLOW_ALL
    &Aura::HandleNoImmediateEffect,                         //253 SPELL_AURA_MOD_BLOCK_CRIT_CHANCE             implemented in Unit::CalculateMeleeDamage
    &Aura::HandleNULL,                                      //254 SPELL_AURA_MOD_DISARM_SHIELD disarm Shield
    &Aura::HandleNoImmediateEffect,                         //255 SPELL_AURA_MOD_MECHANIC_DAMAGE_TAKEN_PERCENT    implemented in Unit::SpellDamageBonus
    &Aura::HandleNoReagentUseAura,                          //256 SPELL_AURA_NO_REAGENT_USE Use SpellClassMask for spell select
    &Aura::HandleNULL,                                      //257 SPELL_AURA_MOD_TARGET_RESIST_BY_SPELL_CLASS Use SpellClassMask for spell select
    &Aura::HandleNULL,                                      //258 SPELL_AURA_MOD_SPELL_VISUAL
    &Aura::HandleNULL,                                      //259 corrupt healing over time spell
    &Aura::HandleNoImmediateEffect,                         //260 SPELL_AURA_SCREEN_EFFECT (miscvalue = id in ScreenEffect.dbc) not required any code
    &Aura::HandlePhase,                                     //261 SPELL_AURA_PHASE undetectable invisibility?     implemented in Unit::isVisibleForOrDetect
    &Aura::HandleIgnoreUnitState,                           //262 SPELL_AURA_IGNORE_UNIT_STATE Allows some abilities which are avaible only in some cases.... implemented in Unit::isIgnoreUnitState & Spell::CheckCast
    &Aura::HandleAllowOnlyAbility,                          //263 SPELL_AURA_ALLOW_ONLY_ABILITY player can use only abilities set in SpellClassMask
    &Aura::HandleUnused,                                    //264 unused (3.0.8a-3.2.2a)
    &Aura::HandleUnused,                                    //265 unused (3.0.8a-3.2.2a)
    &Aura::HandleUnused,                                    //266 unused (3.0.8a-3.2.2a)
    &Aura::HandleNoImmediateEffect,                         //267 SPELL_AURA_MOD_IMMUNE_AURA_APPLY_SCHOOL         implemented in Unit::IsImmunedToSpellEffect
    &Aura::HandleAuraModAttackPowerOfStatPercent,           //268 SPELL_AURA_MOD_ATTACK_POWER_OF_STAT_PERCENT
    &Aura::HandleNoImmediateEffect,                         //269 SPELL_AURA_MOD_IGNORE_DAMAGE_REDUCTION_SCHOOL   implemented in Unit::CalcNotIgnoreDamageRedunction
    &Aura::HandleUnused,                                    //270 SPELL_AURA_MOD_IGNORE_TARGET_RESIST (unused in 3.2.2a)
    &Aura::HandleNoImmediateEffect,                         //271 SPELL_AURA_MOD_DAMAGE_FROM_CASTER    implemented in Unit::SpellDamageBonus
    &Aura::HandleNoImmediateEffect,                         //272 SPELL_AURA_MAELSTROM_WEAPON (unclear use for aura, it used in (3.2.2a...3.3.0) in single spell 53817 that spellmode stacked and charged spell expected to be drop as stack
    &Aura::HandleNoImmediateEffect,                         //273 SPELL_AURA_X_RAY (client side implementation)
    &Aura::HandleNULL,                                      //274 proc free shot?
    &Aura::HandleNoImmediateEffect,                         //275 SPELL_AURA_MOD_IGNORE_SHAPESHIFT Use SpellClassMask for spell select
    &Aura::HandleNULL,                                      //276 mod damage % mechanic?
    &Aura::HandleNoImmediateEffect,                         //277 SPELL_AURA_MOD_MAX_AFFECTED_TARGETS Use SpellClassMask for spell select
    &Aura::HandleNULL,                                      //278 SPELL_AURA_MOD_DISARM_RANGED disarm ranged weapon
    &Aura::HandleAuraInitializeImages,                      //279 SPELL_AURA_INITIALIZE_IMAGES
    &Aura::HandleModTargetArmorPct,                         //280 SPELL_AURA_MOD_TARGET_ARMOR_PCT
    &Aura::HandleNoImmediateEffect,                         //281 SPELL_AURA_MOD_HONOR_GAIN             implemented in Player::RewardHonor
    &Aura::HandleAuraIncreaseBaseHealthPercent,             //282 SPELL_AURA_INCREASE_BASE_HEALTH_PERCENT
    &Aura::HandleNoImmediateEffect,                         //283 SPELL_AURA_MOD_HEALING_RECEIVED       implemented in Unit::SpellHealingBonus
    &Aura::HandleAuraLinked,                                //284 SPELL_AURA_LINKED
    &Aura::HandleAuraModAttackPowerOfArmor,                 //285 SPELL_AURA_MOD_ATTACK_POWER_OF_ARMOR  implemented in Player::UpdateAttackPowerAndDamage
    &Aura::HandleNoImmediateEffect,                         //286 SPELL_AURA_ABILITY_PERIODIC_CRIT      implemented in Aura::IsCritFromAbilityAura called from Aura::PeriodicTick
    &Aura::HandleNoImmediateEffect,                         //287 SPELL_AURA_DEFLECT_SPELLS             implemented in Unit::MagicSpellHitResult and Unit::MeleeSpellHitResult
    &Aura::HandleNULL,                                      //288 increase parry/deflect, prevent attack (single spell used 67801)
    &Aura::HandleUnused,                                    //289 unused (3.2.2a)
    &Aura::HandleAuraModAllCritChance,                      //290 SPELL_AURA_MOD_ALL_CRIT_CHANCE
    &Aura::HandleNoImmediateEffect,                         //291 SPELL_AURA_MOD_QUEST_XP_PCT           implemented in Player::GiveXP
    &Aura::HandleAuraOpenStable,                            //292 call stabled pet
    &Aura::HandleNULL,                                      //293 3 spells
    &Aura::HandleNULL,                                      //294 2 spells, possible prevent mana regen
    &Aura::HandleUnused,                                    //295 unused (3.2.2a)
    &Aura::HandleNULL,                                      //296 2 spells
    &Aura::HandleNULL,                                      //297 1 spell (counter spell school?)
    &Aura::HandleUnused,                                    //298 unused (3.2.2a)
    &Aura::HandleUnused,                                    //299 unused (3.2.2a)
    &Aura::HandleNULL,                                      //300 3 spells (share damage?)
<<<<<<< HEAD
    &Aura::HandleNoImmediateEffect,                         //301 SPELL_AURA_SCHOOL_HEAL_ABSORB         implemented in Unit::CalcHealAbsorb
=======
    &Aura::HandleNoImmediateEffect,                         //301 SPELL_AURA_SCHOOL_HEAL_ABSORB         implemented in Unit::CalculateHealAbsorb
>>>>>>> 14a497a8
    &Aura::HandleUnused,                                    //302 unused (3.2.2a)
    &Aura::HandleNULL,                                      //303 17 spells
    &Aura::HandleNULL,                                      //304 2 spells (alcohol effect?)
    &Aura::HandleAuraModIncreaseSpeed,                      //305 SPELL_AURA_MOD_MINIMUM_SPEED
    &Aura::HandleNULL,                                      //306 1 spell
    &Aura::HandleNULL,                                      //307 absorb healing?
    &Aura::HandleNULL,                                      //308 new aura for hunter traps
    &Aura::HandleNULL,                                      //309 absorb healing?
    &Aura::HandleNULL,                                      //310 pet avoidance passive?
    &Aura::HandleNULL,                                      //311 0 spells in 3.3
    &Aura::HandleNULL,                                      //312 0 spells in 3.3
    &Aura::HandleNULL,                                      //313 0 spells in 3.3
    &Aura::HandleNULL,                                      //314 1 test spell (reduce duration of silince/magic)
    &Aura::HandleNULL,                                      //315 underwater walking
    &Aura::HandleNULL                                       //316 makes haste affect HOT/DOT ticks
};

static AuraType const frozenAuraTypes[] = { SPELL_AURA_MOD_ROOT, SPELL_AURA_MOD_STUN, SPELL_AURA_NONE };

Aura::Aura(SpellEntry const* spellproto, SpellEffectIndex eff, int32 *currentBasePoints, Unit *target, Unit *caster, Item* castItem) :
m_spellmod(NULL), m_caster_guid(0), m_target(target), m_castItemGuid(castItem?castItem->GetGUID():0),
m_timeCla(1000), m_periodicTimer(0), m_periodicTick(0), m_removeMode(AURA_REMOVE_BY_DEFAULT), m_AuraDRGroup(DIMINISHING_NONE),
m_effIndex(eff), m_auraSlot(MAX_AURAS), m_auraFlags(AFLAG_NONE), m_auraLevel(1), m_procCharges(0), m_stackAmount(1),
m_positive(false), m_permanent(false), m_isPeriodic(false), m_isAreaAura(false), m_isPersistent(false),
m_isRemovedOnShapeLost(true), m_in_use(0), m_deleted(false)
{
    ASSERT(target);

    ASSERT(spellproto && spellproto == sSpellStore.LookupEntry( spellproto->Id ) && "`info` must be pointer to sSpellStore element");

    m_spellProto = spellproto;

    m_currentBasePoints = currentBasePoints ? *currentBasePoints : m_spellProto->CalculateSimpleValue(eff);

    m_isPassive = IsPassiveSpell(GetId());
    m_positive = IsPositiveEffect(GetId(), m_effIndex);

    m_isSingleTargetAura = IsSingleTargetSpell(m_spellProto);

    m_applyTime = time(NULL);

    int32 damage;
    if(!caster)
    {
        m_caster_guid = target->GetGUID();
        damage = m_currentBasePoints;
        m_maxduration = target->CalculateSpellDuration(m_spellProto, m_effIndex, target);
    }
    else
    {
        m_caster_guid = caster->GetGUID();

        damage        = caster->CalculateSpellDamage(target, m_spellProto, m_effIndex, &m_currentBasePoints);
        m_maxduration = caster->CalculateSpellDuration(m_spellProto, m_effIndex, target);

        if (!damage && castItem && castItem->GetItemSuffixFactor())
        {
            ItemRandomSuffixEntry const *item_rand_suffix = sItemRandomSuffixStore.LookupEntry(abs(castItem->GetItemRandomPropertyId()));
            if(item_rand_suffix)
            {
                for (int k = 0; k < 3; ++k)
                {
                    SpellItemEnchantmentEntry const *pEnchant = sSpellItemEnchantmentStore.LookupEntry(item_rand_suffix->enchant_id[k]);
                    if(pEnchant)
                    {
                        for (int t = 0; t < 3; ++t)
                            if(pEnchant->spellid[t] == m_spellProto->Id)
                        {
                            damage = uint32((item_rand_suffix->prefix[k]*castItem->GetItemSuffixFactor()) / 10000 );
                            break;
                        }
                    }

                    if(damage)
                        break;
                }
            }
        }
    }

    if(m_maxduration == -1 || m_isPassive && m_spellProto->DurationIndex == 0)
        m_permanent = true;

    Player* modOwner = caster ? caster->GetSpellModOwner() : NULL;

    if(!m_permanent && modOwner)
    {
        modOwner->ApplySpellMod(GetId(), SPELLMOD_DURATION, m_maxduration);
        // Get zero duration aura after - need set m_maxduration > 0 for apply/remove aura work
        if (m_maxduration<=0)
            m_maxduration = 1;
    }

    m_duration = m_maxduration;

    sLog.outDebug("Aura: construct Spellid : %u, Aura : %u Duration : %d Target : %d Damage : %d", m_spellProto->Id, m_spellProto->EffectApplyAuraName[eff], m_maxduration, m_spellProto->EffectImplicitTargetA[eff],damage);

    SetModifier(AuraType(m_spellProto->EffectApplyAuraName[eff]), damage, m_spellProto->EffectAmplitude[eff], m_spellProto->EffectMiscValue[eff]);

    // Apply periodic time mod
    if(modOwner && m_modifier.periodictime)
        modOwner->ApplySpellMod(GetId(), SPELLMOD_ACTIVATION_TIME, m_modifier.periodictime);

    // Start periodic on next tick or at aura apply
    if (!(m_spellProto->AttributesEx5 & SPELL_ATTR_EX5_START_PERIODIC_AT_APPLY))
        m_periodicTimer += m_modifier.periodictime;

    m_isDeathPersist = IsDeathPersistentSpell(m_spellProto);

    m_procCharges = m_spellProto->procCharges;
    if(modOwner)
        modOwner->ApplySpellMod(GetId(), SPELLMOD_CHARGES, m_procCharges);

    m_isRemovedOnShapeLost = (m_caster_guid==m_target->GetGUID() &&
                              m_spellProto->Stances &&
                            !(m_spellProto->AttributesEx2 & SPELL_ATTR_EX2_NOT_NEED_SHAPESHIFT) &&
                            !(m_spellProto->Attributes & SPELL_ATTR_NOT_SHAPESHIFT));

    if (caster && m_spellProto->Id == 22959)                // Improved Scorch
    {
        // Glyph of Improved Scorch
        if (Aura* glyph = caster->GetDummyAura(56371))
            m_stackAmount = glyph->GetModifier()->m_amount;
    }
}

Aura::~Aura()
{
}

AreaAura::AreaAura(SpellEntry const* spellproto, SpellEffectIndex eff, int32 *currentBasePoints, Unit *target,
Unit *caster, Item* castItem) : Aura(spellproto, eff, currentBasePoints, target, caster, castItem)
{
    m_isAreaAura = true;

    // caster==NULL in constructor args if target==caster in fact
    Unit* caster_ptr = caster ? caster : target;

    m_radius = GetSpellRadius(sSpellRadiusStore.LookupEntry(GetSpellProto()->EffectRadiusIndex[m_effIndex]));
    if(Player* modOwner = caster_ptr->GetSpellModOwner())
        modOwner->ApplySpellMod(GetId(), SPELLMOD_RADIUS, m_radius);

    switch(spellproto->Effect[eff])
    {
        case SPELL_EFFECT_APPLY_AREA_AURA_PARTY:
            m_areaAuraType = AREA_AURA_PARTY;
            if (target->GetTypeId() == TYPEID_UNIT && ((Creature*)target)->isTotem())
                m_modifier.m_auraname = SPELL_AURA_NONE;
            break;
        case SPELL_EFFECT_APPLY_AREA_AURA_RAID:
            m_areaAuraType = AREA_AURA_RAID;
            if (target->GetTypeId() == TYPEID_UNIT && ((Creature*)target)->isTotem())
                m_modifier.m_auraname = SPELL_AURA_NONE;
            // Light's Beacon not applied to caster itself (TODO: more generic check for another simialr spell if any?)
            else if (target == caster_ptr && m_spellProto->Id == 53651)
                m_modifier.m_auraname = SPELL_AURA_NONE;
            break;
        case SPELL_EFFECT_APPLY_AREA_AURA_FRIEND:
            m_areaAuraType = AREA_AURA_FRIEND;
            break;
        case SPELL_EFFECT_APPLY_AREA_AURA_ENEMY:
            m_areaAuraType = AREA_AURA_ENEMY;
            if (target == caster_ptr)
                m_modifier.m_auraname = SPELL_AURA_NONE;    // Do not do any effect on self
            break;
        case SPELL_EFFECT_APPLY_AREA_AURA_PET:
            m_areaAuraType = AREA_AURA_PET;
            break;
        case SPELL_EFFECT_APPLY_AREA_AURA_OWNER:
            m_areaAuraType = AREA_AURA_OWNER;
            if (target == caster_ptr)
                m_modifier.m_auraname = SPELL_AURA_NONE;
            break;
        default:
            sLog.outError("Wrong spell effect in AreaAura constructor");
            ASSERT(false);
            break;
    }
}

AreaAura::~AreaAura()
{
}

PersistentAreaAura::PersistentAreaAura(SpellEntry const* spellproto, SpellEffectIndex eff, int32 *currentBasePoints, Unit *target,
Unit *caster, Item* castItem) : Aura(spellproto, eff, currentBasePoints, target, caster, castItem)
{
    m_isPersistent = true;
}

PersistentAreaAura::~PersistentAreaAura()
{
}

SingleEnemyTargetAura::SingleEnemyTargetAura(SpellEntry const* spellproto, SpellEffectIndex eff, int32 *currentBasePoints, Unit *target,
Unit *caster, Item* castItem) : Aura(spellproto, eff, currentBasePoints, target, caster, castItem)
{
    if (caster)
        m_casters_target_guid = caster->GetTypeId()==TYPEID_PLAYER ? ((Player*)caster)->GetSelection() : caster->GetTargetGUID();
    else
        m_casters_target_guid = 0;
}

SingleEnemyTargetAura::~SingleEnemyTargetAura()
{
}

Unit* SingleEnemyTargetAura::GetTriggerTarget() const
{
    return ObjectAccessor::GetUnit(*m_target, m_casters_target_guid);
}

Aura* CreateAura(SpellEntry const* spellproto, SpellEffectIndex eff, int32 *currentBasePoints, Unit *target, Unit *caster, Item* castItem)
{
    if (IsAreaAuraEffect(spellproto->Effect[eff]))
        return new AreaAura(spellproto, eff, currentBasePoints, target, caster, castItem);

    uint32 triggeredSpellId = spellproto->EffectTriggerSpell[eff];

    if(SpellEntry const* triggeredSpellInfo = sSpellStore.LookupEntry(triggeredSpellId))
        for (int i = 0; i < MAX_EFFECT_INDEX; ++i)
            if (triggeredSpellInfo->EffectImplicitTargetA[i] == TARGET_SINGLE_ENEMY)
                return new SingleEnemyTargetAura(spellproto, eff, currentBasePoints, target, caster, castItem);

    return new Aura(spellproto, eff, currentBasePoints, target, caster, castItem);
}

Unit* Aura::GetCaster() const
{
    if(m_caster_guid == m_target->GetGUID())
        return m_target;

    //return ObjectAccessor::GetUnit(*m_target,m_caster_guid);
    //must return caster even if it's in another grid/map
    Unit *unit = ObjectAccessor::GetUnitInWorld(*m_target,m_caster_guid);
    return unit && unit->IsInWorld() ? unit : NULL;
}

void Aura::SetModifier(AuraType t, int32 a, uint32 pt, int32 miscValue)
{
    m_modifier.m_auraname = t;
    m_modifier.m_amount = a;
    m_modifier.m_miscvalue = miscValue;
    m_modifier.periodictime = pt;
}

void Aura::Update(uint32 diff)
{
    if (m_duration > 0)
    {
        m_duration -= diff;
        if (m_duration < 0)
            m_duration = 0;
        m_timeCla -= diff;

        // GetEffIndex()==0 prevent double/triple apply manaPerSecond/manaPerSecondPerLevel to same spell with many auras
        // all spells with manaPerSecond/manaPerSecondPerLevel have aura in effect 0
        if (GetEffIndex() == EFFECT_INDEX_0 && m_timeCla <= 0)
        {
            if(Unit* caster = GetCaster())
            {
                Powers powertype = Powers(m_spellProto->powerType);
                int32 manaPerSecond = m_spellProto->manaPerSecond + m_spellProto->manaPerSecondPerLevel * caster->getLevel();
                m_timeCla = 1*IN_MILLISECONDS;
                if (manaPerSecond)
                {
                    if(powertype==POWER_HEALTH)
                        caster->ModifyHealth(-manaPerSecond);
                    else
                        caster->ModifyPower(powertype,-manaPerSecond);
                }
            }
        }
    }

    // Channeled aura required check distance from caster
    if(IsChanneledSpell(m_spellProto) && m_caster_guid != m_target->GetGUID())
    {
        Unit* caster = GetCaster();
        if(!caster)
        {
            m_target->RemoveAura(GetId(), GetEffIndex());
            return;
        }

        // need check distance for channeled target only
        if (caster->GetChannelObjectGUID() == m_target->GetGUID())
        {
            // Get spell range
            float max_range = GetSpellMaxRange(sSpellRangeStore.LookupEntry(m_spellProto->rangeIndex));

            if(Player* modOwner = caster->GetSpellModOwner())
                modOwner->ApplySpellMod(GetId(), SPELLMOD_RANGE, max_range, NULL);

            if(!caster->IsWithinDistInMap(m_target, max_range))
            {
                m_target->RemoveAura(GetId(), GetEffIndex());
                return;
            }
        }
    }

    if(m_isPeriodic && (m_duration >= 0 || m_isPassive || m_permanent))
    {
        m_periodicTimer -= diff;
        if(m_periodicTimer <= 0) // tick also at m_periodicTimer==0 to prevent lost last tick in case max m_duration == (max m_periodicTimer)*N
        {
            // update before applying (aura can be removed in TriggerSpell or PeriodicTick calls)
            m_periodicTimer += m_modifier.periodictime;
            ++m_periodicTick;                               // for some infinity auras in some cases can overflow and reset
            PeriodicTick();
        }
    }
}

void AreaAura::Update(uint32 diff)
{
    // update for the caster of the aura
    if(m_caster_guid == m_target->GetGUID())
    {
        Unit* caster = m_target;

        if( !caster->hasUnitState(UNIT_STAT_ISOLATED) )
        {
            Unit* owner = caster->GetCharmerOrOwner();
            if (!owner)
                owner = caster;
            std::list<Unit *> targets;

            switch(m_areaAuraType)
            {
                case AREA_AURA_PARTY:
                {
                    Group *pGroup = NULL;

                    if (owner->GetTypeId() == TYPEID_PLAYER)
                        pGroup = ((Player*)owner)->GetGroup();

                    if( pGroup)
                    {
                        uint8 subgroup = ((Player*)owner)->GetSubGroup();
                        for(GroupReference *itr = pGroup->GetFirstMember(); itr != NULL; itr = itr->next())
                        {
                            Player* Target = itr->getSource();
                            if(Target && Target->isAlive() && Target->GetSubGroup()==subgroup && caster->IsFriendlyTo(Target))
                            {
                                if(caster->IsWithinDistInMap(Target, m_radius))
                                    targets.push_back(Target);
                                Pet *pet = Target->GetPet();
                                if(pet && pet->isAlive() && caster->IsWithinDistInMap(pet, m_radius))
                                    targets.push_back(pet);
                            }
                        }
                    }
                    else
                    {
                        // add owner
                        if( owner != caster && caster->IsWithinDistInMap(owner, m_radius) )
                            targets.push_back(owner);
                        // add caster's pet
                        Unit* pet = caster->GetPet();
                        if( pet && caster->IsWithinDistInMap(pet, m_radius))
                            targets.push_back(pet);
                    }
                    break;
                }
                case AREA_AURA_RAID:
                {
                    Group *pGroup = NULL;

                    if (owner->GetTypeId() == TYPEID_PLAYER)
                        pGroup = ((Player*)owner)->GetGroup();

                    if( pGroup)
                    {
                        for(GroupReference *itr = pGroup->GetFirstMember(); itr != NULL; itr = itr->next())
                        {
                            Player* Target = itr->getSource();
                            if(Target && Target->isAlive() && caster->IsFriendlyTo(Target))
                            {
                                if(caster->IsWithinDistInMap(Target, m_radius))
                                    targets.push_back(Target);
                                Pet *pet = Target->GetPet();
                                if(pet && pet->isAlive() && caster->IsWithinDistInMap(pet, m_radius))
                                    targets.push_back(pet);
                            }
                        }
                    }
                    else
                    {
                        // add owner
                        if( owner != caster && caster->IsWithinDistInMap(owner, m_radius) )
                            targets.push_back(owner);
                        // add caster's pet
                        Unit* pet = caster->GetPet();
                        if( pet && caster->IsWithinDistInMap(pet, m_radius))
                            targets.push_back(pet);
                    }
                    break;
                }
                case AREA_AURA_FRIEND:
                {
                    MaNGOS::AnyFriendlyUnitInObjectRangeCheck u_check(caster, m_radius);
                    MaNGOS::UnitListSearcher<MaNGOS::AnyFriendlyUnitInObjectRangeCheck> searcher(caster,targets, u_check);
                    Cell::VisitAllObjects(caster, searcher, m_radius);
                    break;
                }
                case AREA_AURA_ENEMY:
                {
                    MaNGOS::AnyAoETargetUnitInObjectRangeCheck u_check(caster, m_radius); // No GetCharmer in searcher
                    MaNGOS::UnitListSearcher<MaNGOS::AnyAoETargetUnitInObjectRangeCheck> searcher(caster, targets, u_check);
                    Cell::VisitAllObjects(caster, searcher, m_radius);
                    break;
                }
                case AREA_AURA_OWNER:
                case AREA_AURA_PET:
                {
                    if(owner != caster && caster->IsWithinDistInMap(owner, m_radius))
                        targets.push_back(owner);
                    break;
                }
            }

            for(std::list<Unit *>::iterator tIter = targets.begin(); tIter != targets.end(); tIter++)
            {
                // flag for seelction is need apply aura to current iteration target
                bool apply = true;

                // we need ignore present caster self applied are auras sometime
                // in cases if this only auras applied for spell effect
                Unit::spellEffectPair spair = Unit::spellEffectPair(GetId(), m_effIndex);
                for(Unit::AuraMap::const_iterator i = (*tIter)->GetAuras().lower_bound(spair); i != (*tIter)->GetAuras().upper_bound(spair); ++i)
                {
                    if (i->second->IsDeleted())
                        continue;

                    switch(m_areaAuraType)
                    {
                        case AREA_AURA_ENEMY:
                            // non caster self-casted auras (non stacked)
                            if(i->second->GetModifier()->m_auraname != SPELL_AURA_NONE)
                                apply = false;
                            break;
                        case AREA_AURA_RAID:
                            // non caster self-casted auras (stacked from diff. casters)
                            if(i->second->GetModifier()->m_auraname != SPELL_AURA_NONE  || i->second->GetCasterGUID() == GetCasterGUID())
                                apply = false;
                            break;
                        default:
                            // in generic case not allow stacking area auras
                            apply = false;
                            break;
                    }

                    if(!apply)
                        break;
                }

                if(!apply)
                    continue;

                if(SpellEntry const *actualSpellInfo = sSpellMgr.SelectAuraRankForPlayerLevel(GetSpellProto(), (*tIter)->getLevel()))
                {
                    int32 actualBasePoints = m_currentBasePoints;
                    // recalculate basepoints for lower rank (all AreaAura spell not use custom basepoints?)
                    if(actualSpellInfo != GetSpellProto())
                        actualBasePoints = actualSpellInfo->CalculateSimpleValue(m_effIndex);
                    AreaAura *aur = new AreaAura(actualSpellInfo, m_effIndex, &actualBasePoints, (*tIter), caster, NULL);
                    aur->SetAuraDuration(GetAuraDuration());
                    (*tIter)->AddAura(aur);
                }
            }
        }
        Aura::Update(diff);
    }
    else                                                    // aura at non-caster
    {
        Unit* caster = GetCaster();

        Aura::Update(diff);

        // remove aura if out-of-range from caster (after teleport for example)
        // or caster is isolated or caster no longer has the aura
        // or caster is (no longer) friendly
        bool needFriendly = (m_areaAuraType == AREA_AURA_ENEMY ? false : true);
        if( !caster || caster->hasUnitState(UNIT_STAT_ISOLATED) ||
            !caster->IsWithinDistInMap(m_target, m_radius)      ||
            !caster->HasAura(GetId(), GetEffIndex())            ||
            caster->IsFriendlyTo(m_target) != needFriendly
           )
        {
            m_target->RemoveAurasByCasterSpell(GetId(), GetEffIndex(),GetCasterGUID());
        }
        else if( m_areaAuraType == AREA_AURA_PARTY)         // check if in same sub group
        {
            // not check group if target == owner or target == pet
            if (caster->GetCharmerOrOwnerGUID() != m_target->GetGUID() && caster->GetGUID() != m_target->GetCharmerOrOwnerGUID())
            {
                Player* check = caster->GetCharmerOrOwnerPlayerOrPlayerItself();

                Group *pGroup = check ? check->GetGroup() : NULL;
                if( pGroup )
                {
                    Player* checkTarget = m_target->GetCharmerOrOwnerPlayerOrPlayerItself();
                    if(!checkTarget || !pGroup->SameSubGroup(check, checkTarget))
                        m_target->RemoveAura(GetId(), GetEffIndex());
                }
                else
                    m_target->RemoveAura(GetId(), GetEffIndex());
            }
        }
        else if( m_areaAuraType == AREA_AURA_RAID)          // TODO: fix me!
        {
            // not check group if target == owner or target == pet
            if (caster->GetCharmerOrOwnerGUID() != m_target->GetGUID() && caster->GetGUID() != m_target->GetCharmerOrOwnerGUID())
            {
                Player* check = caster->GetCharmerOrOwnerPlayerOrPlayerItself();

                Group *pGroup = check ? check->GetGroup() : NULL;
                if( pGroup )
                {
                    Player* checkTarget = m_target->GetCharmerOrOwnerPlayerOrPlayerItself();
                    if(!checkTarget)
                        m_target->RemoveAurasByCasterSpell(GetId(), GetEffIndex(), GetCasterGUID());
                }
                else
                    m_target->RemoveAurasByCasterSpell(GetId(), GetEffIndex(), GetCasterGUID());
            }
        }
        else if( m_areaAuraType == AREA_AURA_PET || m_areaAuraType == AREA_AURA_OWNER )
        {
            if( m_target->GetGUID() != caster->GetCharmerOrOwnerGUID() )
                m_target->RemoveAurasByCasterSpell(GetId(), GetEffIndex(), GetCasterGUID());
        }
    }
}

void PersistentAreaAura::Update(uint32 diff)
{
    bool remove = false;

    // remove the aura if its caster or the dynamic object causing it was removed
    // or if the target moves too far from the dynamic object
    if(Unit *caster = GetCaster())
    {
        DynamicObject *dynObj = caster->GetDynObject(GetId(), GetEffIndex());
        if (dynObj)
        {
            if (!m_target->IsWithinDistInMap(dynObj, dynObj->GetRadius()))
                remove = true;
        }
        else
            remove = true;
    }
    else
        remove = true;

    Aura::Update(diff);

    if(remove)
        m_target->RemoveAura(GetId(), GetEffIndex());
}

void Aura::ApplyModifier(bool apply, bool Real)
{
    AuraType aura = m_modifier.m_auraname;

    SetInUse(true);
    if(aura < TOTAL_AURAS)
        (*this.*AuraHandler [aura])(apply, Real);
    SetInUse(false);
}

bool Aura::IsNeedVisibleSlot(Unit const* caster) const
{
    bool totemAura = caster && caster->GetTypeId() == TYPEID_UNIT && ((Creature*)caster)->isTotem();

    // special area auras cases
    switch(m_spellProto->Effect[GetEffIndex()])
    {
        case SPELL_EFFECT_APPLY_AREA_AURA_ENEMY:
            return m_target != caster;
        case SPELL_EFFECT_APPLY_AREA_AURA_PET:
        case SPELL_EFFECT_APPLY_AREA_AURA_OWNER:
        case SPELL_EFFECT_APPLY_AREA_AURA_FRIEND:
        case SPELL_EFFECT_APPLY_AREA_AURA_PARTY:
        case SPELL_EFFECT_APPLY_AREA_AURA_RAID:
            // passive auras (except totem auras) do not get placed in caster slot
            return (m_target != caster || totemAura || !m_isPassive) && m_modifier.m_auraname != SPELL_AURA_NONE;
        default:
            break;
    }

    // passive auras (except totem auras) do not get placed in the slots
    return !m_isPassive || totemAura;
}

void Aura::_AddAura()
{
    if (!GetId())
        return;
    if(!m_target)
        return;

    // Second aura if some spell
    bool secondaura = false;
    // Try find slot for aura
    uint8 slot = NULL_AURA_SLOT;
    // Lookup for some spell auras (and get slot from it)
    for(uint8 i = 0; i < m_effIndex; ++i)
    {
        Unit::spellEffectPair spair = Unit::spellEffectPair(GetId(), SpellEffectIndex(i));
        for(Unit::AuraMap::const_iterator itr = m_target->GetAuras().lower_bound(spair); itr != m_target->GetAuras().upper_bound(spair); ++itr)
        {
            // allow use single slot only by auras from same caster
            if(itr->second->GetCasterGUID()==GetCasterGUID() &&
                !isWeaponBuffCoexistableWith(itr->second))
            {
                slot = itr->second->GetAuraSlot();
                secondaura = true;
                break;
            }
        }
        if (secondaura)
            break;
    }
    // Lookup free slot
    if (!secondaura && m_target->GetVisibleAurasCount() < MAX_AURAS)
    {
        Unit::VisibleAuraMap const *visibleAuras = m_target->GetVisibleAuras();
        for(uint8 i = 0; i < MAX_AURAS; ++i)
        {
            Unit::VisibleAuraMap::const_iterator itr = visibleAuras->find(i);
            if(itr == visibleAuras->end())
            {
                slot = i;
                // update for out of range group members (on 1 slot use)
                m_target->UpdateAuraForGroup(slot);
                break;
            }
        }
    }

    Unit* caster = GetCaster();

    // set infinity cooldown state for spells
    if(caster && caster->GetTypeId() == TYPEID_PLAYER)
    {
        if (m_spellProto->Attributes & SPELL_ATTR_DISABLED_WHILE_ACTIVE)
        {
            Item* castItem = m_castItemGuid ? ((Player*)caster)->GetItemByGuid(m_castItemGuid) : NULL;
            ((Player*)caster)->AddSpellAndCategoryCooldowns(m_spellProto,castItem ? castItem->GetEntry() : 0, NULL,true);
        }
    }

    if (IsNeedVisibleSlot(caster))
    {
        SetAuraSlot( slot );
        if(slot < MAX_AURAS)                        // slot found send data to client
        {
            SetAura(false);
            SetAuraFlags((1 << GetEffIndex()) | ((GetCasterGUID() == GetTarget()->GetGUID()) ? AFLAG_NOT_CASTER : AFLAG_NONE) | ((GetAuraMaxDuration() > 0) ? AFLAG_DURATION : AFLAG_NONE) | (IsPositive() ? AFLAG_POSITIVE : AFLAG_NEGATIVE));
            SetAuraLevel(caster ? caster->getLevel() : sWorld.getConfig(CONFIG_UINT32_MAX_PLAYER_LEVEL));
            SendAuraUpdate(false);
        }

        //*****************************************************
        // Update target aura state flag (at 1 aura apply)
        // TODO: Make it easer
        //*****************************************************
        if (!secondaura)
        {
            // Sitdown on apply aura req seated
            if (m_spellProto->AuraInterruptFlags & AURA_INTERRUPT_FLAG_NOT_SEATED && !m_target->IsSitState())
                m_target->SetStandState(UNIT_STAND_STATE_SIT);

            // register aura diminishing on apply
            if (getDiminishGroup() != DIMINISHING_NONE )
                m_target->ApplyDiminishingAura(getDiminishGroup(), true);

            // Update Seals information
            if (IsSealSpell(m_spellProto))
                m_target->ModifyAuraState(AURA_STATE_JUDGEMENT, true);

            // Conflagrate aura state on Immolate and Shadowflame
            if (m_spellProto->SpellFamilyName == SPELLFAMILY_WARLOCK &&
                // Immolate
                ((m_spellProto->SpellFamilyFlags & UI64LIT(0x0000000000000004)) ||
                // Shadowflame
                (m_spellProto->SpellFamilyFlags2 & 0x00000002)))
                m_target->ModifyAuraState(AURA_STATE_CONFLAGRATE, true);

            // Faerie Fire (druid versions)
            if (m_spellProto->SpellFamilyName == SPELLFAMILY_DRUID && (m_spellProto->SpellFamilyFlags & UI64LIT(0x0000000000000400)))
                m_target->ModifyAuraState(AURA_STATE_FAERIE_FIRE, true);

            // Sting (hunter's pet ability)
            if (m_spellProto->Category == 1133)
                m_target->ModifyAuraState(AURA_STATE_FAERIE_FIRE, true);

            // Victorious
            if (m_spellProto->SpellFamilyName == SPELLFAMILY_WARRIOR && (m_spellProto->SpellFamilyFlags & UI64LIT(0x0004000000000000)))
                m_target->ModifyAuraState(AURA_STATE_WARRIOR_VICTORY_RUSH, true);

            // Swiftmend state on Regrowth & Rejuvenation
            if (m_spellProto->SpellFamilyName == SPELLFAMILY_DRUID && (m_spellProto->SpellFamilyFlags & UI64LIT(0x50)))
                m_target->ModifyAuraState(AURA_STATE_SWIFTMEND, true);

            // Deadly poison aura state
            if(m_spellProto->SpellFamilyName == SPELLFAMILY_ROGUE && (m_spellProto->SpellFamilyFlags & UI64LIT(0x10000)))
                m_target->ModifyAuraState(AURA_STATE_DEADLY_POISON, true);

            // Enrage aura state
            if(m_spellProto->Dispel == DISPEL_ENRAGE)
                m_target->ModifyAuraState(AURA_STATE_ENRAGE, true);

            // Mechanic bleed aura state
            if(GetAllSpellMechanicMask(m_spellProto) & (1 << (MECHANIC_BLEED-1)))
                m_target->ModifyAuraState(AURA_STATE_MECHANIC_BLEED, true);
        }
    }
}

bool Aura::_RemoveAura()
{
    // Remove all triggered by aura spells vs unlimited duration
    // except same aura replace case
    if(m_removeMode!=AURA_REMOVE_BY_STACK)
        CleanupTriggeredSpells();

    Unit* caster = GetCaster();

    if(caster && IsPersistent())
    {
        DynamicObject *dynObj = caster->GetDynObject(GetId(), GetEffIndex());
        if (dynObj)
            dynObj->RemoveAffected(m_target);
    }

    //passive auras do not get put in slots
    // Note: but totem can be not accessible for aura target in time remove (to far for find in grid)
    //if(m_isPassive && !(caster && caster->GetTypeId() == TYPEID_UNIT && ((Creature*)caster)->isTotem()))
    //    return;

    uint8 slot = GetAuraSlot();

    if(slot >= MAX_AURAS)                                   // slot not set
        return false;

    if(m_target->GetVisibleAura(slot) == 0)
        return false;

    bool lastaura = true;

    // find other aura in same slot (current already removed from list)
    for(int i = 0; i < MAX_EFFECT_INDEX; ++i)
    {
        Unit::spellEffectPair spair = Unit::spellEffectPair(GetId(), SpellEffectIndex(i));
        for(Unit::AuraMap::const_iterator itr = m_target->GetAuras().lower_bound(spair); itr != m_target->GetAuras().upper_bound(spair); ++itr)
        {
            if(itr->second->GetAuraSlot() == slot)
            {
                lastaura = false;
                break;
            }
        }
        if(!lastaura)
            break;
    }

    // only remove icon when the last aura of the spell is removed (current aura already removed from list)
    if (!lastaura)
        return false;

    // unregister aura diminishing (and store last time)
    if (getDiminishGroup() != DIMINISHING_NONE )
        m_target->ApplyDiminishingAura(getDiminishGroup(), false);

    SetAura(true);
    SetAuraFlags(AFLAG_NONE);
    SetAuraLevel(0);

    if (m_removeMode != AURA_REMOVE_BY_DELETE)
    {
        SendAuraUpdate(true);

        // update for out of range group members
        m_target->UpdateAuraForGroup(slot);

        //*****************************************************
        // Update target aura state flag (at last aura remove)
        //*****************************************************
        // Enrage aura state
        if(m_spellProto->Dispel == DISPEL_ENRAGE)
            m_target->ModifyAuraState(AURA_STATE_ENRAGE, false);

        // Mechanic bleed aura state
        if(GetAllSpellMechanicMask(m_spellProto) & (1 << (MECHANIC_BLEED-1)))
            m_target->ModifyAuraState(AURA_STATE_MECHANIC_BLEED, false);

        uint32 removeState = 0;
        uint64 removeFamilyFlag = m_spellProto->SpellFamilyFlags;
        uint32 removeFamilyFlag2 = m_spellProto->SpellFamilyFlags2;
        switch(m_spellProto->SpellFamilyName)
        {
            case SPELLFAMILY_PALADIN:
                if (IsSealSpell(m_spellProto))
                    removeState = AURA_STATE_JUDGEMENT;     // Update Seals information
                break;
            case SPELLFAMILY_WARLOCK:
                // Conflagrate aura state on Immolate and Shadowflame,
                if ((m_spellProto->SpellFamilyFlags & UI64LIT(0x0000000000000004)) ||
                    (m_spellProto->SpellFamilyFlags2 & 0x00000002))
                {
                    removeFamilyFlag = UI64LIT(0x0000000000000004);
                    removeFamilyFlag2 = 0x00000002;
                    removeState = AURA_STATE_CONFLAGRATE;
                }
                break;
            case SPELLFAMILY_DRUID:
                if(m_spellProto->SpellFamilyFlags & UI64LIT(0x0000000000000400))
                    removeState = AURA_STATE_FAERIE_FIRE;   // Faerie Fire (druid versions)
                else if(m_spellProto->SpellFamilyFlags & UI64LIT(0x50))
                {
                    removeFamilyFlag = 0x50;
                    removeState = AURA_STATE_SWIFTMEND;     // Swiftmend aura state
                }
                break;
            case SPELLFAMILY_WARRIOR:
                if(m_spellProto->SpellFamilyFlags & UI64LIT(0x0004000000000000))
                    removeState = AURA_STATE_WARRIOR_VICTORY_RUSH; // Victorious
                break;
            case SPELLFAMILY_ROGUE:
                if(m_spellProto->SpellFamilyFlags & UI64LIT(0x10000))
                    removeState = AURA_STATE_DEADLY_POISON; // Deadly poison aura state
                break;
            case SPELLFAMILY_HUNTER:
                if(m_spellProto->SpellFamilyFlags & UI64LIT(0x1000000000000000))
                    removeState = AURA_STATE_FAERIE_FIRE;   // Sting (hunter versions)
        }

        // Remove state (but need check other auras for it)
        if (removeState)
        {
            bool found = false;
            Unit::AuraMap& Auras = m_target->GetAuras();
            for(Unit::AuraMap::iterator i = Auras.begin(); i != Auras.end(); ++i)
            {
                SpellEntry const *auraSpellInfo = (*i).second->GetSpellProto();
                if(auraSpellInfo->SpellFamilyName  == m_spellProto->SpellFamilyName &&
                    (auraSpellInfo->SpellFamilyFlags & removeFamilyFlag || auraSpellInfo->SpellFamilyFlags2 & removeFamilyFlag2))
                {
                    found = true;
                    break;
                }
            }
            // this has been last aura
            if(!found)
                m_target->ModifyAuraState(AuraState(removeState), false);
        }

        // reset cooldown state for spells
        if(caster && caster->GetTypeId() == TYPEID_PLAYER)
        {
            if ( GetSpellProto()->Attributes & SPELL_ATTR_DISABLED_WHILE_ACTIVE )
                // note: item based cooldowns and cooldown spell mods with charges ignored (unknown existed cases)
                ((Player*)caster)->SendCooldownEvent(GetSpellProto());
        }
    }

    return true;
}

void Aura::SendFakeAuraUpdate(uint32 auraId, bool remove)
{
    WorldPacket data(SMSG_AURA_UPDATE);
    data << m_target->GetPackGUID();
    data << uint8(64);
    data << uint32(remove ? 0 : auraId);

    if(remove)
    {
        m_target->SendMessageToSet(&data, true);
        return;
    }

    uint8 auraFlags = GetAuraFlags();
    data << uint8(auraFlags);
    data << uint8(GetAuraLevel());
    data << uint8(m_procCharges ? m_procCharges : m_stackAmount);

    if(!(auraFlags & AFLAG_NOT_CASTER))
    {
        data << uint8(0);                                   // pguid
    }

    if(auraFlags & AFLAG_DURATION)
    {
        data << uint32(GetAuraMaxDuration());
        data << uint32(GetAuraDuration());
    }

    m_target->SendMessageToSet(&data, true);
}

void Aura::SendAuraUpdate(bool remove)
{
    WorldPacket data(SMSG_AURA_UPDATE);
    data << m_target->GetPackGUID();
    data << uint8(GetAuraSlot());
    data << uint32(remove ? 0 : GetId());

    if(remove)
    {
        m_target->SendMessageToSet(&data, true);
        return;
    }

    uint8 auraFlags = GetAuraFlags();
    data << uint8(auraFlags);
    data << uint8(GetAuraLevel());
    data << uint8(m_procCharges ? m_procCharges*m_stackAmount : m_stackAmount);

    if(!(auraFlags & AFLAG_NOT_CASTER))
    {
        data.appendPackGUID(GetCasterGUID());
    }

    if(auraFlags & AFLAG_DURATION)
    {
        data << uint32(GetAuraMaxDuration());
        data << uint32(GetAuraDuration());
    }

    m_target->SendMessageToSet(&data, true);
}

void Aura::SetStackAmount(uint8 stackAmount)
{
    Unit *target = GetTarget();
    Unit *caster = GetCaster();
    if (!target || !caster)
        return;

    bool refresh = stackAmount >= m_stackAmount;
    if (stackAmount != m_stackAmount)
    {
        m_stackAmount = stackAmount;
        int32 amount = m_stackAmount * caster->CalculateSpellDamage(target, m_spellProto, m_effIndex, &m_currentBasePoints);
        // Reapply if amount change
        if (amount!=m_modifier.m_amount)
        {
            ApplyModifier(false, true);
            m_modifier.m_amount = amount;
            ApplyModifier(true, true);
        }
    }

    if (refresh)
        // Stack increased refresh duration
        RefreshAura();
    else
        // Stack decreased only send update
        SendAuraUpdate(false);
}

bool Aura::modStackAmount(int32 num)
{
    // Can`t mod
    if (!m_spellProto->StackAmount)
        return true;

    // Modify stack but limit it
    int32 stackAmount = m_stackAmount + num;
    if (stackAmount > (int32)m_spellProto->StackAmount)
        stackAmount = m_spellProto->StackAmount;
    else if (stackAmount <=0) // Last aura from stack removed
    {
        m_stackAmount = 0;
        return true; // need remove aura
    }

    // Update stack amount
    SetStackAmount(stackAmount);
    return false;
}

void Aura::RefreshAura()
{
    m_duration = m_maxduration;
    SendAuraUpdate(false);
}

bool Aura::isAffectedOnSpell(SpellEntry const *spell) const
{
    // Check family name
    if (spell->SpellFamilyName != m_spellProto->SpellFamilyName)
        return false;
    // Check EffectClassMask
    uint32 const *ptr = getAuraSpellClassMask();
    if (((uint64*)ptr)[0] & spell->SpellFamilyFlags)
        return true;
    if (ptr[2] & spell->SpellFamilyFlags2)
        return true;
    return false;
}

void Aura::ReapplyAffectedPassiveAuras( Unit* target, bool owner_mode )
{
    std::set<uint32> affectedSelf;
    std::set<uint32> affectedAuraCaster;

    for(Unit::AuraMap::const_iterator itr = target->GetAuras().begin(); itr != target->GetAuras().end(); ++itr)
    {
        // permanent passive or permanent area aura
        // passive spells can be affected only by own or owner spell mods)
        if (itr->second->IsPermanent() && (owner_mode && itr->second->IsPassive() || itr->second->IsAreaAura()) &&
            // non deleted and not same aura (any with same spell id)
            !itr->second->IsDeleted() && itr->second->GetId() != GetId() &&
            // and affected by aura
            isAffectedOnSpell(itr->second->GetSpellProto()))
        {
            // only applied by self or aura caster
            if (itr->second->GetCasterGUID() == target->GetGUID())
                affectedSelf.insert(itr->second->GetId());
            else if (itr->second->GetCasterGUID() == GetCasterGUID())
                affectedAuraCaster.insert(itr->second->GetId());
        }
    }

    for(std::set<uint32>::const_iterator set_itr = affectedSelf.begin(); set_itr != affectedSelf.end(); ++set_itr)
    {
        target->RemoveAurasDueToSpell(*set_itr);
        target->CastSpell(m_target, *set_itr, true);
    }

    if (!affectedAuraCaster.empty())
    {
        Unit* caster = GetCaster();
        for(std::set<uint32>::const_iterator set_itr = affectedAuraCaster.begin(); set_itr != affectedAuraCaster.end(); ++set_itr)
        {
            target->RemoveAurasDueToSpell(*set_itr);
            if (caster)
                caster->CastSpell(m_target, *set_itr, true);
        }
    }
}

struct ReapplyAffectedPassiveAurasHelper
{
    explicit ReapplyAffectedPassiveAurasHelper(Aura* _aura) : aura(_aura) {}
    void operator()(Unit* unit) const { aura->ReapplyAffectedPassiveAuras(unit, true); }
    Aura* aura;
};

void Aura::ReapplyAffectedPassiveAuras()
{
    // not reapply spell mods with charges (use original value because processed and at remove)
    if (m_spellProto->procCharges)
        return;

    // not reapply some spell mods ops (mostly speedup case)
    switch (m_modifier.m_miscvalue)
    {
        case SPELLMOD_DURATION:
        case SPELLMOD_CHARGES:
        case SPELLMOD_NOT_LOSE_CASTING_TIME:
        case SPELLMOD_CASTING_TIME:
        case SPELLMOD_COOLDOWN:
        case SPELLMOD_COST:
        case SPELLMOD_ACTIVATION_TIME:
        case SPELLMOD_CASTING_TIME_OLD:
            return;
    }

    // reapply talents to own passive persistent auras
    ReapplyAffectedPassiveAuras(m_target, true);

    // re-apply talents/passives/area auras applied to pet/totems (it affected by player spellmods)
    m_target->CallForAllControlledUnits(ReapplyAffectedPassiveAurasHelper(this),true,false,false);

    // re-apply talents/passives/area auras applied to group members (it affected by player spellmods)
    if (Group* group = ((Player*)m_target)->GetGroup())
        for(GroupReference *itr = group->GetFirstMember(); itr != NULL; itr = itr->next())
            if (Player* member = itr->getSource())
                if (member != m_target && member->IsInMap(m_target))
                    ReapplyAffectedPassiveAuras(member, false);
}

bool Aura::isWeaponBuffCoexistableWith(Aura* ref)
{
    // Exclude Debuffs
    if (!IsPositive())
        return false;

    // Exclude Non-generic Buffs [ie: Runeforging] and Executioner-Enchant
    if (GetSpellProto()->SpellFamilyName != SPELLFAMILY_GENERIC || GetId() == 42976)
        return false;

    // Exclude Stackable Buffs [ie: Blood Reserve]
    if (GetSpellProto()->StackAmount)
        return false;

    // only self applied player buffs
    if (m_target->GetTypeId() != TYPEID_PLAYER || m_target->GetGUID() != GetCasterGUID())
        return false;

    Item* castItem = ((Player*)m_target)->GetItemByGuid(GetCastItemGUID());
    if (!castItem)
        return false;

    // Limit to Weapon-Slots
    if (!castItem->IsEquipped() ||
        (castItem->GetSlot() != EQUIPMENT_SLOT_MAINHAND && castItem->GetSlot() != EQUIPMENT_SLOT_OFFHAND))
        return false;

    // form different weapons
    return ref->GetCastItemGUID() != GetCastItemGUID();
}

/*********************************************************/
/***               BASIC AURA FUNCTION                 ***/
/*********************************************************/
void Aura::HandleAddModifier(bool apply, bool Real)
{
    if(m_target->GetTypeId() != TYPEID_PLAYER || !Real)
        return;

    if(m_modifier.m_miscvalue >= MAX_SPELLMOD)
        return;

    if (apply)
    {
        // Add custom charges for some mod aura
        switch (m_spellProto->Id)
        {
            case 17941:                                     // Shadow Trance
            case 22008:                                     // Netherwind Focus
            case 31834:                                     // Light's Grace
            case 34754:                                     // Clearcasting
            case 34936:                                     // Backlash
            case 44401:                                     // Missile Barrage
            case 48108:                                     // Hot Streak
            case 51124:                                     // Killing Machine
            case 54741:                                     // Firestarter
            case 57761:                                     // Fireball!
            case 64823:                                     // Elune's Wrath (Balance druid t8 set
                SetAuraCharges(1);
                break;
        }

        m_spellmod = new SpellModifier(
            SpellModOp(m_modifier.m_miscvalue),
            SpellModType(m_modifier.m_auraname),            // SpellModType value == spell aura types
            m_modifier.m_amount,
            this,
            // prevent expire spell mods with (charges > 0 && m_stackAmount > 1)
            // all this spell expected expire not at use but at spell proc event check
            m_spellProto->StackAmount > 1 ? 0 : m_procCharges);
    }

    ((Player*)m_target)->AddSpellMod(m_spellmod, apply);

    ReapplyAffectedPassiveAuras();

    if(m_spellProto->SpellFamilyName == SPELLFAMILY_DRUID && (m_spellmod->mask2 & UI64LIT(0x20000)))
    {
        m_target->RemoveAurasDueToSpell(66530);

        // Aura 66530 is immediately applied ONLY when "Improved Barkskin" is learned in Caster/Travel Form
        if(apply && (m_target->m_form == FORM_NONE || m_target->m_form == FORM_TRAVEL))
            m_target->CastSpell(m_target,66530,true);
    }
}

void Aura::HandleAddTargetTrigger(bool apply, bool /*Real*/)
{
    // Use SpellModifier structure for check
    // used only fields:
    //  spellId, mask, mask2
    if (apply)
    {
        SpellModifier *mod = new SpellModifier;
        mod->spellId = GetId();

        uint32 const *ptr = m_spellProto->GetEffectSpellClassMask(m_effIndex);

        mod->mask = (uint64)ptr[0] | (uint64)ptr[1]<<32;
        mod->mask2= ptr[2];
        m_spellmod = mod;
    }
    else
    {
        delete m_spellmod;
        m_spellmod = NULL;
    }
}

void Aura::TriggerSpell()
{
    const uint64& casterGUID = GetCasterGUID();
    Unit* target = GetTriggerTarget();

    if(!casterGUID || !target)
        return;

    // generic casting code with custom spells and target/caster customs
    uint32 trigger_spell_id = GetSpellProto()->EffectTriggerSpell[m_effIndex];

    SpellEntry const *triggeredSpellInfo = sSpellStore.LookupEntry(trigger_spell_id);
    SpellEntry const *auraSpellInfo = GetSpellProto();
    uint32 auraId = auraSpellInfo->Id;

    // specific code for cases with no trigger spell provided in field
    if (triggeredSpellInfo == NULL)
    {
        switch(auraSpellInfo->SpellFamilyName)
        {
            case SPELLFAMILY_GENERIC:
            {
                switch(auraId)
                {
                    // Firestone Passive (1-5 ranks)
                    case 758:
                    case 17945:
                    case 17947:
                    case 17949:
                    case 27252:
                    {
                        if (target->GetTypeId() != TYPEID_PLAYER)
                            return;
                        Item* item = ((Player*)target)->GetWeaponForAttack(BASE_ATTACK);
                        if (!item)
                            return;
                        uint32 enchant_id = 0;
                        switch (GetId())
                        {
                             case   758: enchant_id = 1803; break;   // Rank 1
                             case 17945: enchant_id = 1823; break;   // Rank 2
                             case 17947: enchant_id = 1824; break;   // Rank 3
                             case 17949: enchant_id = 1825; break;   // Rank 4
                             case 27252: enchant_id = 2645; break;   // Rank 5
                             default:
                                 return;
                        }
                        // remove old enchanting before applying new
                        ((Player*)target)->ApplyEnchantment(item,TEMP_ENCHANTMENT_SLOT,false);
                        item->SetEnchantment(TEMP_ENCHANTMENT_SLOT, enchant_id, m_modifier.periodictime+1000, 0);
                        // add new enchanting
                        ((Player*)target)->ApplyEnchantment(item,TEMP_ENCHANTMENT_SLOT,true);
                        return;
                    }
//                    // Periodic Mana Burn
//                    case 812: break;
//                    // Polymorphic Ray
//                    case 6965: break;
                    // Thaumaturgy Channel
                    case 9712: trigger_spell_id = 21029; break;
//                    // Egan's Blaster
//                    case 17368: break;
//                    // Haunted
//                    case 18347: break;
//                    // Ranshalla Waiting
//                    case 18953: break;
//                    // Inferno
//                    case 19695: break;
//                    // Frostwolf Muzzle DND
//                    case 21794: break;
//                    // Alterac Ram Collar DND
//                    case 21866: break;
//                    // Celebras Waiting
//                    case 21916: break;
                    // Brood Affliction: Bronze
                    case 23170:
                    {
                        m_target->CastSpell(m_target, 23171, true, NULL, this);
                        return;
                    }
//                    // Mark of Frost
//                    case 23184: break;
                    // Restoration
                    case 23493:
                    {
                        int32 heal = target->GetMaxHealth() / 10;
                        target->DealHeal(target, heal, auraSpellInfo);

                        if (int32 mana = target->GetMaxPower(POWER_MANA))
                        {
                            mana /= 10;
                            target->EnergizeBySpell(target, 23493, mana, POWER_MANA);
                        }
                        return;
                    }
//                    // Stoneclaw Totem Passive TEST
//                    case 23792: break;
//                    // Axe Flurry
//                    case 24018: break;
//                    // Mark of Arlokk
//                    case 24210: break;
//                    // Restoration
//                    case 24379: break;
//                    // Happy Pet
//                    case 24716: break;
//                    // Dream Fog
//                    case 24780: break;
//                    // Cannon Prep
//                    case 24832: break;
                    // Shadow Bolt Whirl
                    case 24834:
                    {
                        uint32 spellForTick[8] = { 24820, 24821, 24822, 24823, 24835, 24836, 24837, 24838 };
                        uint32 tick = GetAuraTicks();
                        if(tick < 8)
                        {
                            trigger_spell_id = spellForTick[tick];

                            // casted in left/right (but triggered spell have wide forward cone)
                            float forward = m_target->GetOrientation();
                            float angle = m_target->GetOrientation() + ( tick % 2 == 0 ? M_PI_F / 2 : - M_PI_F / 2);
                            m_target->SetOrientation(angle);
                            target->CastSpell(target, trigger_spell_id, true, NULL, this, casterGUID);
                            m_target->SetOrientation(forward);
                        }
                        return;
                    }
//                    // Stink Trap
//                    case 24918: break;
//                    // Mark of Nature
//                    case 25041: break;
//                    // Agro Drones
//                    case 25152: break;
                    // Consume
                    case 25371:
                    {
                        int32 bpDamage = target->GetMaxHealth()*10/100;
                        target->CastCustomSpell(target, 25373, &bpDamage, NULL, NULL, true, NULL, this, casterGUID);
                        return;
                    }
//                    // Pain Spike
//                    case 25572: break;
//                    // Rotate 360
//                    case 26009: break;
//                    // Rotate -360
//                    case 26136: break;
//                    // Consume
//                    case 26196: break;
//                    // Berserk
//                    case 26615: break;
//                    // Defile
//                    case 27177: break;
//                    // Teleport: IF/UC
//                    case 27601: break;
//                    // Five Fat Finger Exploding Heart Technique
//                    case 27673: break;
//                    // Nitrous Boost
//                    case 27746: break;
//                    // Steam Tank Passive
//                    case 27747: break;
                    // Frost Blast
                    case 27808:
                    {
                        int32 bpDamage = target->GetMaxHealth()*26/100;
                        target->CastCustomSpell(target, 29879, &bpDamage, NULL, NULL, true, NULL, this, casterGUID);
                        return;
                    }
//                    // Detonate Mana
//                    case 27819: break;
//                    // Controller Timer
//                    case 28095: break;
//                    // Stalagg Chain
//                    case 28096: break;
//                    // Stalagg Tesla Passive
//                    case 28097: break;
//                    // Feugen Tesla Passive
//                    case 28109: break;
//                    // Feugen Chain
//                    case 28111: break;
//                    // Mark of Didier
//                    case 28114: break;
//                    // Communique Timer, camp
//                    case 28346: break;
//                    // Icebolt
//                    case 28522: break;
//                    // Silithyst
//                    case 29519: break;
                    // Inoculate Nestlewood Owlkin
                    case 29528:
                        if(target->GetTypeId() != TYPEID_UNIT)// prevent error reports in case ignored player target
                            return;
                        break;
//                    // Overload
//                    case 29768: break;
//                    // Return Fire
//                    case 29788: break;
//                    // Return Fire
//                    case 29793: break;
//                    // Return Fire
//                    case 29794: break;
//                    // Guardian of Icecrown Passive
//                    case 29897: break;
                    // Feed Captured Animal
                    case 29917: trigger_spell_id = 29916; break;
//                    // Flame Wreath
//                    case 29946: break;
//                    // Flame Wreath
//                    case 29947: break;
//                    // Mind Exhaustion Passive
//                    case 30025: break;
//                    // Nether Beam - Serenity
//                    case 30401: break;
                    // Extract Gas
                    case 30427:
                    {
                        Unit* caster = GetCaster();
                        if (!caster)
                            return;
                        // move loot to player inventory and despawn target
                        if(caster->GetTypeId() ==TYPEID_PLAYER &&
                           target->GetTypeId() == TYPEID_UNIT &&
                           ((Creature*)target)->GetCreatureInfo()->type == CREATURE_TYPE_GAS_CLOUD)
                        {
                            Player* player = (Player*)caster;
                            Creature* creature = (Creature*)target;
                            // missing lootid has been reported on startup - just return
                            if (!creature->GetCreatureInfo()->SkinLootId)
                                return;

                            player->AutoStoreLoot(creature->GetCreatureInfo()->SkinLootId,LootTemplates_Skinning,true);

                            creature->ForcedDespawn();
                        }
                        return;
                    }
                    // Quake
                    case 30576: trigger_spell_id = 30571; break;
//                    // Burning Maul
//                    case 30598: break;
//                    // Regeneration
//                    case 30799:
//                    case 30800:
//                    case 30801:
//                        break;
//                    // Despawn Self - Smoke cloud
//                    case 31269: break;
//                    // Time Rift Periodic
//                    case 31320: break;
//                    // Corrupt Medivh
//                    case 31326: break;
                    // Doom
                    case 31347:
                    {
                        m_target->CastSpell(m_target,31350,true);
                        m_target->DealDamage(m_target, m_target->GetHealth(), NULL, DIRECT_DAMAGE, SPELL_SCHOOL_MASK_NORMAL, NULL, false);
                        return;
                    }
                    // Spellcloth
                    case 31373:
                    {
                        // Summon Elemental after create item
                        target->SummonCreature(17870, 0, 0, 0, target->GetOrientation(), TEMPSUMMON_DEAD_DESPAWN, 0);
                        return;
                    }
//                    // Bloodmyst Tesla
//                    case 31611: break;
                    // Doomfire
                    case 31944:
                    {
                        int32 damage = m_modifier.m_amount * ((GetAuraDuration() + m_modifier.periodictime) / GetAuraMaxDuration());
                        target->CastCustomSpell(target, 31969, &damage, NULL, NULL, true, NULL, this, casterGUID);
                        return;
                    }
//                    // Teleport Test
//                    case 32236: break;
//                    // Earthquake
//                    case 32686: break;
//                    // Possess
//                    case 33401: break;
//                    // Draw Shadows
//                    case 33563: break;
//                    // Murmur's Touch
//                    case 33711: break;
                    // Flame Quills
                    case 34229:
                    {
                        // cast 24 spells 34269-34289, 34314-34316
                        for(uint32 spell_id = 34269; spell_id != 34290; ++spell_id)
                            target->CastSpell(target, spell_id, true, NULL, this, casterGUID);
                        for(uint32 spell_id = 34314; spell_id != 34317; ++spell_id)
                            target->CastSpell(target, spell_id, true, NULL, this, casterGUID);
                        return;
                    }
//                    // Gravity Lapse
//                    case 34480: break;
//                    // Tornado
//                    case 34683: break;
//                    // Frostbite Rotate
//                    case 34748: break;
//                    // Arcane Flurry
//                    case 34821: break;
//                    // Interrupt Shutdown
//                    case 35016: break;
//                    // Interrupt Shutdown
//                    case 35176: break;
//                    // Inferno
//                    case 35268: break;
//                    // Salaadin's Tesla
//                    case 35515: break;
//                    // Ethereal Channel (Red)
//                    case 35518: break;
//                    // Nether Vapor
//                    case 35879: break;
//                    // Dark Portal Storm
//                    case 36018: break;
//                    // Burning Maul
//                    case 36056: break;
//                    // Living Grove Defender Lifespan
//                    case 36061: break;
//                    // Professor Dabiri Talks
//                    case 36064: break;
//                    // Kael Gaining Power
//                    case 36091: break;
//                    // They Must Burn Bomb Aura
//                    case 36344: break;
//                    // They Must Burn Bomb Aura (self)
//                    case 36350: break;
//                    // Stolen Ravenous Ravager Egg
//                    case 36401: break;
//                    // Activated Cannon
//                    case 36410: break;
//                    // Stolen Ravenous Ravager Egg
//                    case 36418: break;
//                    // Enchanted Weapons
//                    case 36510: break;
//                    // Cursed Scarab Periodic
//                    case 36556: break;
//                    // Cursed Scarab Despawn Periodic
//                    case 36561: break;
//                    // Vision Guide
//                    case 36573: break;
//                    // Cannon Charging (platform)
//                    case 36785: break;
//                    // Cannon Charging (self)
//                    case 36860: break;
                    // Remote Toy
                    case 37027: trigger_spell_id = 37029; break;
//                    // Mark of Death
//                    case 37125: break;
//                    // Arcane Flurry
//                    case 37268: break;
//                    // Spout
//                    case 37429: break;
//                    // Spout
//                    case 37430: break;
//                    // Karazhan - Chess NPC AI, Snapshot timer
//                    case 37440: break;
//                    // Karazhan - Chess NPC AI, action timer
//                    case 37504: break;
//                    // Karazhan - Chess: Is Square OCCUPIED aura (DND)
//                    case 39400: break;
//                    // Banish
//                    case 37546: break;
//                    // Shriveling Gaze
//                    case 37589: break;
//                    // Fake Aggro Radius (2 yd)
//                    case 37815: break;
//                    // Corrupt Medivh
//                    case 37853: break;
                    // Eye of Grillok
                    case 38495:
                    {
                        m_target->CastSpell(m_target, 38530, true);
                        return;
                    }
                    // Absorb Eye of Grillok (Zezzak's Shard)
                    case 38554:
                    {
                        if(m_target->GetTypeId() != TYPEID_UNIT)
                            return;

                        if (Unit* caster = GetCaster())
                            caster->CastSpell(caster, 38495, true, NULL, this);
                        else
                            return;

                        Creature* creatureTarget = (Creature*)m_target;

                        creatureTarget->ForcedDespawn();
                        return;
                    }
//                    // Magic Sucker Device timer
//                    case 38672: break;
//                    // Tomb Guarding Charging
//                    case 38751: break;
//                    // Murmur's Touch
//                    case 38794: break;
//                    // Activate Nether-wraith Beacon (31742 Nether-wraith Beacon item)
//                    case 39105: break;
//                    // Drain World Tree Visual
//                    case 39140: break;
//                    // Quest - Dustin's Undead Dragon Visual aura
//                    case 39259: break;
//                    // Hellfire - The Exorcism, Jules releases darkness, aura
//                    case 39306: break;
//                    // Inferno
//                    case 39346: break;
//                    // Enchanted Weapons
//                    case 39489: break;
//                    // Shadow Bolt Whirl
//                    case 39630: break;
//                    // Shadow Bolt Whirl
//                    case 39634: break;
//                    // Shadow Inferno
//                    case 39645: break;
                    // Tear of Azzinoth Summon Channel - it's not really supposed to do anything,and this only prevents the console spam
                    case 39857: trigger_spell_id = 39856; break;
//                    // Soulgrinder Ritual Visual (Smashed)
//                    case 39974: break;
//                    // Simon Game Pre-game timer
//                    case 40041: break;
//                    // Knockdown Fel Cannon: The Aggro Check Aura
//                    case 40113: break;
//                    // Spirit Lance
//                    case 40157: break;
//                    // Demon Transform 2
//                    case 40398: break;
//                    // Demon Transform 1
//                    case 40511: break;
//                    // Ancient Flames
//                    case 40657: break;
//                    // Ethereal Ring Cannon: Cannon Aura
//                    case 40734: break;
//                    // Cage Trap
//                    case 40760: break;
//                    // Random Periodic
//                    case 40867: break;
//                    // Prismatic Shield
//                    case 40879: break;
//                    // Aura of Desire
//                    case 41350: break;
//                    // Dementia
//                    case 41404: break;
//                    // Chaos Form
//                    case 41629: break;
//                    // Alert Drums
//                    case 42177: break;
//                    // Spout
//                    case 42581: break;
//                    // Spout
//                    case 42582: break;
//                    // Return to the Spirit Realm
//                    case 44035: break;
//                    // Curse of Boundless Agony
//                    case 45050: break;
//                    // Earthquake
//                    case 46240: break;
                    // Personalized Weather
                    case 46736: trigger_spell_id = 46737; break;
//                    // Stay Submerged
//                    case 46981: break;
//                    // Dragonblight Ram
//                    case 47015: break;
//                    // Party G.R.E.N.A.D.E.
//                    case 51510: break;
                    default:
                        break;
                }
                break;
            }
            case SPELLFAMILY_MAGE:
            {
                switch(auraId)
                {
                    // Invisibility
                    case 66:
                    // Here need periodic triger reducing threat spell (or do it manually)
                        return;
                    default:
                        break;
                }
                break;
            }
//            case SPELLFAMILY_WARRIOR:
//            {
//                switch(auraId)
//                {
//                    // Wild Magic
//                    case 23410: break;
//                    // Corrupted Totems
//                    case 23425: break;
//                    default:
//                        break;
//                }
//                break;
//            }
//            case SPELLFAMILY_PRIEST:
//            {
//                switch(auraId)
//                {
//                    // Blue Beam
//                    case 32930: break;
//                    // Fury of the Dreghood Elders
//                    case 35460: break;
//                    default:
//                        break;
//                }
 //               break;
 //           }
            case SPELLFAMILY_HUNTER:
            {
                switch (auraId)
                {
                    // Sniper training
                    case 53302:
                    case 53303:
                    case 53304:
                        if (target->GetTypeId() != TYPEID_PLAYER)
                            return;

                        // Reset reapply counter at move
                        if (((Player*)target)->isMoving())
                        {
                            m_modifier.m_amount = 6;
                            return;
                        }

                        // We are standing at the moment
                        if (m_modifier.m_amount > 0)
                        {
                            --m_modifier.m_amount;
                            return;
                        }

                        // select rank of buff
                        switch(auraId)
                        {
                            case 53302: trigger_spell_id = 64418; break;
                            case 53303: trigger_spell_id = 64419; break;
                            case 53304: trigger_spell_id = 64420; break;
                        }

                        // If aura is active - no need to continue
                        if (target->HasAura(trigger_spell_id))
                            return;

                        break;
                    default:
                        break;
                }
                break;
            }
            case SPELLFAMILY_DRUID:
            {
                switch(auraId)
                {
                    // Cat Form
                    // trigger_spell_id not set and unknown effect triggered in this case, ignoring for while
                    case 768:
                        return;
                    // Frenzied Regeneration
                    case 22842:
                    case 22895:
                    case 22896:
                    case 26999:
                    {
                        int32 LifePerRage = GetModifier()->m_amount;

                        int32 lRage = m_target->GetPower(POWER_RAGE);
                        if(lRage > 100)                                     // rage stored as rage*10
                            lRage = 100;
                        m_target->ModifyPower(POWER_RAGE, -lRage);
                        int32 FRTriggerBasePoints = int32(lRage*LifePerRage/10);
                        m_target->CastCustomSpell(m_target, 22845, &FRTriggerBasePoints, NULL, NULL, true, NULL, this);
                        return;
                    }
                    default:
                        break;
                }
                break;
            }

//            case SPELLFAMILY_HUNTER:
//            {
//                switch(auraId)
//                {
//                    //Frost Trap Aura
//                    case 13810:
//                        return;
//                    //Rizzle's Frost Trap
//                    case 39900:
//                        return;
//                    // Tame spells
//                    case 19597:         // Tame Ice Claw Bear
//                    case 19676:         // Tame Snow Leopard
//                    case 19677:         // Tame Large Crag Boar
//                    case 19678:         // Tame Adult Plainstrider
//                    case 19679:         // Tame Prairie Stalker
//                    case 19680:         // Tame Swoop
//                    case 19681:         // Tame Dire Mottled Boar
//                    case 19682:         // Tame Surf Crawler
//                    case 19683:         // Tame Armored Scorpid
//                    case 19684:         // Tame Webwood Lurker
//                    case 19685:         // Tame Nightsaber Stalker
//                    case 19686:         // Tame Strigid Screecher
//                    case 30100:         // Tame Crazed Dragonhawk
//                    case 30103:         // Tame Elder Springpaw
//                    case 30104:         // Tame Mistbat
//                    case 30647:         // Tame Barbed Crawler
//                    case 30648:         // Tame Greater Timberstrider
//                    case 30652:         // Tame Nightstalker
//                        return;
//                    default:
//                        break;
//                }
//                break;
//            }
            case SPELLFAMILY_SHAMAN:
            {
                switch(auraId)
                {
                    // Lightning Shield (The Earthshatterer set trigger after cast Lighting Shield)
                    case 28820:
                    {
                        // Need remove self if Lightning Shield not active
                        Unit::AuraMap const& auras = target->GetAuras();
                        for(Unit::AuraMap::const_iterator itr = auras.begin(); itr != auras.end(); ++itr)
                        {
                            SpellEntry const* spell = itr->second->GetSpellProto();
                            if( spell->SpellFamilyName == SPELLFAMILY_SHAMAN &&
                                (spell->SpellFamilyFlags & UI64LIT(0x0000000000000400)))
                                return;
                        }
                        target->RemoveAurasDueToSpell(28820);
                        return;
                    }
                    // Totemic Mastery (Skyshatter Regalia (Shaman Tier 6) - bonus)
                    case 38443:
                    {
                        if(target->IsAllTotemSlotsUsed())
                            target->CastSpell(target, 38437, true, NULL, this);
                        else
                            target->RemoveAurasDueToSpell(38437);
                        return;
                    }
                    default:
                        break;
                }
                break;
            }
            default:
                break;
        }

        // Reget trigger spell proto
        triggeredSpellInfo = sSpellStore.LookupEntry(trigger_spell_id);
    }
    else
    {
        // Spell exist but require custom code
        switch(auraId)
        {
            // Curse of Idiocy
            case 1010:
            {
                // TODO: spell casted by result in correct way mostly
                // BUT:
                // 1) target show casting at each triggered cast: target don't must show casting animation for any triggered spell
                //      but must show affect apply like item casting
                // 2) maybe aura must be replace by new with accumulative stat mods instead stacking

                // prevent cast by triggered auras
                if(casterGUID == target->GetGUID())
                    return;

                // stop triggering after each affected stats lost > 90
                int32 intelectLoss = 0;
                int32 spiritLoss = 0;

                Unit::AuraList const& mModStat = target->GetAurasByType(SPELL_AURA_MOD_STAT);
                for(Unit::AuraList::const_iterator i = mModStat.begin(); i != mModStat.end(); ++i)
                {
                    if ((*i)->GetId() == 1010)
                    {
                        switch((*i)->GetModifier()->m_miscvalue)
                        {
                            case STAT_INTELLECT: intelectLoss += (*i)->GetModifier()->m_amount; break;
                            case STAT_SPIRIT:    spiritLoss   += (*i)->GetModifier()->m_amount; break;
                            default: break;
                        }
                    }
                }

                if(intelectLoss <= -90 && spiritLoss <= -90)
                    return;

                break;
            }
            // Earthen Power (from Earthbind Totem Passive)
            case 6474:
            {
                Unit *owner = target->GetOwner();

                if (!owner)
                    break;

                Unit::AuraList const& dummyAuras = owner->GetAurasByType(SPELL_AURA_DUMMY);
                for(Unit::AuraList::const_iterator itr = dummyAuras.begin(); itr != dummyAuras.end(); ++itr)
                {
                    if ((*itr)->GetSpellProto()->SpellIconID == 2289 && (*itr)->GetSpellProto()->SpellFamilyName == SPELLFAMILY_SHAMAN)
                    {
                        if (!roll_chance_i((*itr)->GetModifier()->m_amount))
                            break;

                        target->CastSpell(target, 59566, true, NULL, this);
                        break;
                    }
                 }
                break;
             }
            // Mana Tide
            case 16191:
            {
                target->CastCustomSpell(target, trigger_spell_id, &m_modifier.m_amount, NULL, NULL, true, NULL, this);
                return;
            }
            // Ground Slam
            case 33525:
                target->CastSpell(target, trigger_spell_id, true, NULL, this, casterGUID);
                return;
            // Intense Cold
            case 48094:
                target->CastSpell(target, trigger_spell_id, true, NULL, this);
                return;
            // Beacon of Light
            case 53563:
                // original caster must be target (beacon)
                target->CastSpell(target, trigger_spell_id, true, NULL, this, target->GetGUID());
                return;
            // Rapid Recuperation (triggered energize have baspioints == 0)
            case 56654:
            case 58882:
            {
                int32 mana = m_target->GetMaxPower(POWER_MANA) * m_modifier.m_amount / 100;
                target->CastCustomSpell(target, trigger_spell_id, &mana, NULL, NULL, true, NULL, this);
                return;
            }
        }
    }

    // All ok cast by default case
    if(triggeredSpellInfo)
        target->CastSpell(target, triggeredSpellInfo, true, NULL, this, casterGUID);
    else
    {
        if (Unit* caster = GetCaster())
        {
            if(target->GetTypeId() != TYPEID_UNIT || !Script->EffectDummyCreature(caster, GetId(), GetEffIndex(), (Creature*)target))
                sLog.outError("Aura::TriggerSpell: Spell %u have 0 in EffectTriggered[%d], not handled custom case?",GetId(),GetEffIndex());
        }
    }
}

void Aura::TriggerSpellWithValue()
{
    const uint64& casterGUID = GetCasterGUID();
    Unit* target = GetTriggerTarget();

    if(!casterGUID || !target)
        return;

    // generic casting code with custom spells and target/caster customs
    uint32 trigger_spell_id = GetSpellProto()->EffectTriggerSpell[m_effIndex];
    int32  basepoints0 = this->GetModifier()->m_amount;

    target->CastCustomSpell(target, trigger_spell_id, &basepoints0, NULL, NULL, true, NULL, this, casterGUID);
}

/*********************************************************/
/***                  AURA EFFECTS                     ***/
/*********************************************************/

void Aura::HandleAuraDummy(bool apply, bool Real)
{
    // spells required only Real aura add/remove
    if (!Real)
        return;

    // AT APPLY
    if (apply)
    {
        switch(m_spellProto->SpellFamilyName)
        {
            case SPELLFAMILY_GENERIC:
            {
                switch(GetId())
                {
                    case 1515:                              // Tame beast
                        // FIX_ME: this is 2.0.12 threat effect replaced in 2.1.x by dummy aura, must be checked for correctness
                        if (m_target->CanHaveThreatList())
                            if (Unit* caster = GetCaster())
                                m_target->AddThreat(caster, 10.0f, false, GetSpellSchoolMask(GetSpellProto()), GetSpellProto());
                        return;
                    case 7057:                              // Haunting Spirits
                        // expected to tick with 30 sec period (tick part see in Aura::PeriodicTick)
                        m_isPeriodic = true;
                        m_modifier.periodictime = 30*IN_MILLISECONDS;
                        m_periodicTimer = m_modifier.periodictime;
                        return;
                    case 13139:                             // net-o-matic
                        // root to self part of (root_target->charge->root_self sequence
                        if (Unit* caster = GetCaster())
                            caster->CastSpell(caster, 13138, true, NULL, this);
                        return;
                    case 39850:                             // Rocket Blast
                        if (roll_chance_i(20))              // backfire stun
                            m_target->CastSpell(m_target, 51581, true, NULL, this);
                        return;
                    case 43873:                             // Headless Horseman Laugh
                        m_target->PlayDistanceSound(11965);
                        return;
                    case 46354:                             // Blood Elf Illusion
                        if (Unit* caster = GetCaster())
                        {
                            switch(caster->getGender())
                            {
                                case GENDER_FEMALE:
                                    caster->CastSpell(m_target, 46356, true, NULL, this);
                                    break;
                                case GENDER_MALE:
                                    caster->CastSpell(m_target, 46355, true, NULL, this);
                                    break;
                                default:
                                    break;
                            }
                        }
                        return;
                    case 46699:                             // Requires No Ammo
                        if (m_target->GetTypeId() == TYPEID_PLAYER)
                            // not use ammo and not allow use
                            ((Player*)m_target)->RemoveAmmo();
                        return;
                    case 55328:                                 // Stoneclaw Totem I
                        m_target->CastSpell(m_target, 5728, true);
                        return;
                    case 55329:                                 // Stoneclaw Totem II
                        m_target->CastSpell(m_target, 6397, true);
                        return;
                    case 55330:                                 // Stoneclaw Totem III
                        m_target->CastSpell(m_target, 6398, true);
                        return;
                    case 55332:                                 // Stoneclaw Totem IV
                        m_target->CastSpell(m_target, 6399, true);
                        return;
                    case 55333:                                 // Stoneclaw Totem V
                        m_target->CastSpell(m_target, 10425, true);
                        return;
                    case 55335:                                 // Stoneclaw Totem VI
                        m_target->CastSpell(m_target, 10426, true);
                        return;
                    case 55278:                                 // Stoneclaw Totem VII
                        m_target->CastSpell(m_target, 25513, true);
                        return;
                    case 58589:                                 // Stoneclaw Totem VIII
                        m_target->CastSpell(m_target, 58583, true);
                        return;
                    case 58590:                                 // Stoneclaw Totem IX
                        m_target->CastSpell(m_target, 58584, true);
                        return;
                    case 58591:                                 // Stoneclaw Totem X
                        m_target->CastSpell(m_target, 58585, true);
                        return;
                    case 62061:                             // Festive Holiday Mount
                        if (m_target->HasAuraType(SPELL_AURA_MOUNTED))
                            // Reindeer Transformation
                            m_target->CastSpell(m_target, 25860, true, NULL, this);
                        return;
                    case 63624:                             // Learn a Second Talent Specialization
                        // Teach Learn Talent Specialization Switches, required for client triggered casts, allow after 30 sec delay
                        if (m_target->GetTypeId() == TYPEID_PLAYER)
                            ((Player*)m_target)->learnSpell(63680, false);
                        return;
                    case 63651:                             // Revert to One Talent Specialization
                        // Teach Learn Talent Specialization Switches, remove
                        if (m_target->GetTypeId() == TYPEID_PLAYER)
                            ((Player*)m_target)->removeSpell(63680);
                        return;
                }
                break;
            }
            case SPELLFAMILY_WARRIOR:
            {
                // Overpower
                if (m_spellProto->SpellFamilyFlags & UI64LIT(0x0000000000000004))
                {
                    // Must be casting target
                    if (!m_target->IsNonMeleeSpellCasted(false))
                        return;

                    Unit* caster = GetCaster();
                    if (!caster)
                        return;

                    Unit::AuraList const& modifierAuras = caster->GetAurasByType(SPELL_AURA_ADD_FLAT_MODIFIER);
                    for(Unit::AuraList::const_iterator itr = modifierAuras.begin(); itr != modifierAuras.end(); ++itr)
                    {
                        // Unrelenting Assault
                        if ((*itr)->GetSpellProto()->SpellFamilyName==SPELLFAMILY_WARRIOR && (*itr)->GetSpellProto()->SpellIconID == 2775)
                        {
                            switch ((*itr)->GetSpellProto()->Id)
                            {
                                case 46859:                 // Unrelenting Assault, rank 1
                                    m_target->CastSpell(m_target,64849,true,NULL,(*itr));
                                    break;
                                case 46860:                 // Unrelenting Assault, rank 2
                                    m_target->CastSpell(m_target,64850,true,NULL,(*itr));
                                    break;
                                default:
                                    break;
                            }
                            break;
                        }
                    }
                    return;
                }
                break;
            }
            case SPELLFAMILY_SHAMAN:
            {
                // Tidal Force
                if (GetId() == 55198)
                {
                    // apply max stack bufs
                    SpellEntry const* buffEntry = sSpellStore.LookupEntry(55166);
                    if (!buffEntry)
                        return;

                    for(uint32 k = 0; k < buffEntry->StackAmount; ++k)
                        m_target->CastSpell(m_target, buffEntry, true, NULL, this);
                }
                // Earth Shield
                else if ((GetSpellProto()->SpellFamilyFlags & UI64LIT(0x40000000000)))
                {
                    // prevent double apply bonuses
                    if (m_target->GetTypeId() != TYPEID_PLAYER || !((Player*)m_target)->GetSession()->PlayerLoading())
                        if (Unit* caster = GetCaster())
                            m_modifier.m_amount = caster->SpellHealingBonus(m_target, GetSpellProto(), m_modifier.m_amount, SPELL_DIRECT_DAMAGE);
                    return;
                }
                break;
            }
        }
    }
    // AT REMOVE
    else
    {
        if (m_target->GetTypeId() == TYPEID_PLAYER &&
            (GetSpellProto()->Effect[EFFECT_INDEX_0] == 72 || GetSpellProto()->Effect[EFFECT_INDEX_0] == 6 &&
            (GetSpellProto()->EffectApplyAuraName[EFFECT_INDEX_0] == 1 || GetSpellProto()->EffectApplyAuraName[EFFECT_INDEX_0] == 128)))
        {
            // spells with SpellEffect=72 and aura=4: 6196, 6197, 21171, 21425
            ((Player*)m_target)->SetFarSightGUID(0);
            WorldPacket data(SMSG_CLEAR_FAR_SIGHT_IMMEDIATE, 0);
            ((Player*)m_target)->GetSession()->SendPacket(&data);
            return;
        }

        if (IsQuestTameSpell(GetId()) && m_target->isAlive())
        {
            Unit* caster = GetCaster();
            if (!caster || !caster->isAlive())
                return;

            uint32 finalSpelId = 0;
            switch(GetId())
            {
                case 19548: finalSpelId = 19597; break;
                case 19674: finalSpelId = 19677; break;
                case 19687: finalSpelId = 19676; break;
                case 19688: finalSpelId = 19678; break;
                case 19689: finalSpelId = 19679; break;
                case 19692: finalSpelId = 19680; break;
                case 19693: finalSpelId = 19684; break;
                case 19694: finalSpelId = 19681; break;
                case 19696: finalSpelId = 19682; break;
                case 19697: finalSpelId = 19683; break;
                case 19699: finalSpelId = 19685; break;
                case 19700: finalSpelId = 19686; break;
                case 30646: finalSpelId = 30647; break;
                case 30653: finalSpelId = 30648; break;
                case 30654: finalSpelId = 30652; break;
                case 30099: finalSpelId = 30100; break;
                case 30102: finalSpelId = 30103; break;
                case 30105: finalSpelId = 30104; break;
            }

            if (finalSpelId)
                caster->CastSpell(m_target, finalSpelId, true, NULL, this);

            return;
        }

        switch(GetId())
        {
            case 12479:                                     // Hex of Jammal'an
                m_target->CastSpell(m_target, 12480, true, NULL, this);
                return;
            case 28169:                                     // Mutating Injection
            {
                // Mutagen Explosion
                m_target->CastSpell(m_target, 28206, true, NULL, this);
                // Poison Cloud
                m_target->CastSpell(m_target, 28240, true, NULL, this);
                return;
            }
            case 32286:                                     // Focus Target Visual
            {
                if (m_removeMode == AURA_REMOVE_BY_DEFAULT)
                    m_target->CastSpell(m_target, 32301, true, NULL, this);

                return;
            }
            case 36730:                                     // Flame Strike
            {
                m_target->CastSpell(m_target, 36731, true, NULL, this);
                return;
            }
            case 44191:                                     // Flame Strike
            {
                if (m_target->GetMap()->IsDungeon())
                {
                    uint32 spellId = m_target->GetMap()->IsRegularDifficulty() ? 44190 : 46163;

                    m_target->CastSpell(m_target, spellId, true, NULL, this);
                }
                return;
            }
            case 45934:                                     // Dark Fiend
            {
                // Kill target if dispelled
                if (m_removeMode==AURA_REMOVE_BY_DISPEL)
                    m_target->DealDamage(m_target, m_target->GetHealth(), NULL, DIRECT_DAMAGE, SPELL_SCHOOL_MASK_NORMAL, NULL, false);
                return;
            }
            case 46308:                                     // Burning Winds
            {
                // casted only at creatures at spawn
                m_target->CastSpell(m_target, 47287, true, NULL, this);
                return;
            }
            case 58600:                                     // Restricted Flight Area
            {
                // Remove Flight Auras
                m_target->CastSpell(m_target, 58601, true);
                // Parachute
                m_target->CastSpell(m_target, 45472, true);
                return;
            }
        }

        // Living Bomb
        if (m_spellProto->SpellFamilyName == SPELLFAMILY_MAGE && (m_spellProto->SpellFamilyFlags & UI64LIT(0x2000000000000)))
        {
            // Zero duration is equal to AURA_REMOVE_BY_DEFAULT. We can't use it directly, as it is set even
            // when removing aura from one target due to casting Living Bomb at other.
            if (m_duration == 0 || m_removeMode == AURA_REMOVE_BY_DISPEL)
                m_target->CastSpell(m_target,m_modifier.m_amount,true,NULL,this);

            return;
        }

        // Vampiric Touch
        if ((GetSpellProto()->SpellFamilyFlags & UI64LIT(0x40000000000)) && m_removeMode==AURA_REMOVE_BY_DISPEL)
        {
            Unit* caster = GetCaster();
            if (!caster)
                return;

            int32 basepoints = GetSpellProto()->EffectBasePoints[1] * 8;
            basepoints = caster->SpellDamageBonus(m_target, GetSpellProto(), basepoints, DOT);
            m_target->CastCustomSpell(m_target, 64085, &basepoints, NULL, NULL, false);
            return;
        }

        if (m_removeMode == AURA_REMOVE_BY_DEATH)
        {
            // Stop caster Arcane Missle chanelling on death
            if (m_spellProto->SpellFamilyName == SPELLFAMILY_MAGE && (m_spellProto->SpellFamilyFlags & UI64LIT(0x0000000000000800)))
            {
                if (Unit* caster = GetCaster())
                    caster->InterruptSpell(CURRENT_CHANNELED_SPELL);

                return;
            }
        }
    }

    // AT APPLY & REMOVE

    switch(m_spellProto->SpellFamilyName)
    {
        case SPELLFAMILY_GENERIC:
        {
            switch(GetId())
            {
                case 11196:                                 // Recently Bandaged
                    m_target->ApplySpellImmune(GetId(), IMMUNITY_MECHANIC, GetMiscValue(), apply);
                    return;
                case 24658:                                 // Unstable Power
                {
                    uint32 spellId = 24659;
                    if (apply)
                    {
                        SpellEntry const *spell = sSpellStore.LookupEntry(spellId);
                        Unit* caster = GetCaster();
                        if (!spell || !caster)
                            return;

                        for (uint32 i = 0; i < spell->StackAmount; ++i)
                            caster->CastSpell(m_target, spellId, true, NULL, NULL, GetCasterGUID());

                        return;
                    }
                    m_target->RemoveAurasDueToSpell(spellId);
                    return;
                }
                case 24661:                                 // Restless Strength
                {
                    uint32 spellId = 24662;
                    if (apply)
                    {
                        SpellEntry const* spell = sSpellStore.LookupEntry(spellId);
                        Unit* caster = GetCaster();
                        if (!spell || !caster)
                            return;

                        for (uint32 i=0; i < spell->StackAmount; ++i)
                            caster->CastSpell(m_target, spell->Id, true, NULL, NULL, GetCasterGUID());

                        return;
                    }
                    m_target->RemoveAurasDueToSpell(spellId);
                    return;
                }
                case 29266:                                 // Permanent Feign Death
                case 31261:                                 // Permanent Feign Death (Root)
                case 37493:                                 // Feign Death
                case 51329:                                 // Feign Death
                case 52593:                                 // Bloated Abomination Feign Death
                case 55795:                                 // Falling Dragon Feign Death
                case 57626:                                 // Feign Death
                case 57685:                                 // Permanent Feign Death
                case 58768:                                 // Permanent Feign Death (Freeze Jumpend)
                case 58806:                                 // Permanent Feign Death (Drowned Anim)
                case 58951:                                 // Permanent Feign Death
                case 64461:                                 // Permanent Feign Death (No Anim) (Root)
                case 65985:                                 // Permanent Feign Death (Root Silence Pacify)
                case 70592:                                 // Permanent Feign Death
                case 70628:                                 // Permanent Feign Death
                case 70630:                                 // Frozen Aftermath - Feign Death
                case 71598:                                 // Feign Death
                {
                    // Unclear what the difference really is between them.
                    // Some has effect1 that makes the difference, however not all.
                    // Some appear to be used depending on creature location, in water, at solid ground, in air/suspended, etc
                    // For now, just handle all the same way
                    if (m_target->GetTypeId() == TYPEID_UNIT)
                        m_target->SetFeignDeath(apply);

                    return;
                }
                case 35356:                                 // Spawn Feign Death
                case 35357:                                 // Spawn Feign Death
                case 42557:                                 // Feign Death
                {
                    if (m_target->GetTypeId() == TYPEID_UNIT)
                    {
                        // Flags not set like it's done in SetFeignDeath() and apparently always applied at spawn of creature
                        // All three does however have SPELL_EFFECT_SPAWN(46) as effect1
                        // It is possible this effect will remove some flags, and then the three here can be handled "normally"
                        if (apply)
                        {
                            m_target->SetFlag(UNIT_FIELD_FLAGS, UNIT_FLAG_UNK_29);
                            m_target->SetFlag(UNIT_FIELD_FLAGS_2, UNIT_FLAG2_FEIGN_DEATH);

                            m_target->addUnitState(UNIT_STAT_DIED);
                        }
                        else
                        {
                            m_target->RemoveFlag(UNIT_FIELD_FLAGS, UNIT_FLAG_UNK_29);
                            m_target->RemoveFlag(UNIT_FIELD_FLAGS_2, UNIT_FLAG2_FEIGN_DEATH);

                            m_target->clearUnitState(UNIT_STAT_DIED);
                        }
                    }
                    return;
                }
                case 40133:                                 //Summon Fire Elemental
                {
                    Unit* caster = GetCaster();
                    if (!caster)
                        return;

                    Unit *owner = caster->GetOwner();
                    if (owner && owner->GetTypeId() == TYPEID_PLAYER)
                    {
                        if (apply)
                            owner->CastSpell(owner, 8985, true);
                        else
                            ((Player*)owner)->RemovePet(NULL, PET_SAVE_NOT_IN_SLOT, true);
                    }
                    return;
                }
                case 40132:                                 //Summon Earth Elemental
                {
                    Unit* caster = GetCaster();
                    if (!caster)
                        return;

                    Unit *owner = caster->GetOwner();
                    if (owner && owner->GetTypeId() == TYPEID_PLAYER)
                    {
                        if (apply)
                            owner->CastSpell(owner, 19704, true);
                        else
                            ((Player*)owner)->RemovePet(NULL, PET_SAVE_NOT_IN_SLOT, true);
                    }
                    return;
                }
                case 40214:                                 //Dragonmaw Illusion
                {
                    if (apply)
                    {
                        m_target->CastSpell(m_target, 40216, true);
                        m_target->CastSpell(m_target, 42016, true);
                    }
                    else
                    {
                        m_target->RemoveAurasDueToSpell(40216);
                        m_target->RemoveAurasDueToSpell(42016);
                    }
                    return;
                }
                case 58204:                                 // LK Intro VO (1)
                    if (m_target->GetTypeId() == TYPEID_PLAYER)
                    {
                        // Play part 1
                        if (apply)
                            m_target->PlayDirectSound(14970, (Player *)m_target);
                        // continue in 58205
                        else
                            m_target->CastSpell(m_target, 58205, true);
                    }
                    return;
                case 58205:                                 // LK Intro VO (2)
                    if (m_target->GetTypeId() == TYPEID_PLAYER)
                    {
                        // Play part 2
                        if (apply)
                            m_target->PlayDirectSound(14971, (Player *)m_target);
                        // Play part 3
                        else
                            m_target->PlayDirectSound(14972, (Player *)m_target);
                    }
                    return;
                case 40131:
                case 27978:
                    if (apply)
                        m_target->m_AuraFlags |= UNIT_AURAFLAG_ALIVE_INVISIBLE;
                    else
                        m_target->m_AuraFlags |= ~UNIT_AURAFLAG_ALIVE_INVISIBLE;
                    return;
            }
            break;
        }
        case SPELLFAMILY_MAGE:
            break;
        case SPELLFAMILY_WARLOCK:
        {
            // Haunt
            if (GetSpellProto()->SpellIconID == 3172 && (GetSpellProto()->SpellFamilyFlags & UI64LIT(0x0004000000000000)))
            {
                // NOTE: for avoid use additional field damage stored in dummy value (replace unused 100%
                if (apply)
                    m_modifier.m_amount = 0;                // use value as damage counter instead redundent 100% percent
                else
                {
                    int32 bp0 = m_modifier.m_amount;

                    if (Unit* caster = GetCaster())
                        m_target->CastCustomSpell(caster,48210,&bp0,NULL,NULL,true);
                }
            }
            break;
        }
        case SPELLFAMILY_PRIEST:
        {
            // Penance
            if (m_spellProto->SpellIconID == 2818)
            {
                Unit* caster = GetCaster();
                if (!caster || caster->GetTypeId() != TYPEID_PLAYER)
                    return;

                if (apply && m_target)
                    ((Player*)caster)->SetSelection(m_target->GetGUID());
                return;
            }
            // Pain and Suffering
            if (m_spellProto->SpellIconID == 2874 && m_target->GetTypeId()==TYPEID_PLAYER)
            {
                if (apply)
                {
                    // Reduce backfire damage (dot damage) from Shadow Word: Death
                    // aura have wrong effectclassmask, so use hardcoded value
                    m_spellmod = new SpellModifier(SPELLMOD_DOT,SPELLMOD_PCT,m_modifier.m_amount,GetId(),UI64LIT(0x0000200000000000));
                }
                ((Player*)m_target)->AddSpellMod(m_spellmod, apply);
                return;
            }
            break;
        }
        case SPELLFAMILY_DRUID:
        {
            switch(GetId())
            {
                case 34246:                                 // Idol of the Emerald Queen
                case 60779:                                 // Idol of Lush Moss
                {
                    if (m_target->GetTypeId() != TYPEID_PLAYER)
                        return;

                    if (apply)
                        // dummy not have proper effectclassmask
                        m_spellmod  = new SpellModifier(SPELLMOD_DOT,SPELLMOD_FLAT,m_modifier.m_amount/7,GetId(),UI64LIT(0x001000000000));

                    ((Player*)m_target)->AddSpellMod(m_spellmod, apply);
                    return;
                }
                case 52610:                                 // Savage Roar
                {
                    if (apply)
                    {
                        if (m_target->m_form != FORM_CAT)
                            return;

                        m_target->CastSpell(m_target, 62071, true);
                    }
                    else
                        m_target-> RemoveAurasDueToSpell(62071);
                    return;
                }
                case 61336:                                 // Survival Instincts
                {
                    if(apply)
                    {
                        if (!m_target->IsInFeralForm())
                            return;

                        int32 bp0 = int32(m_target->GetMaxHealth() * m_modifier.m_amount / 100);
                        m_target->CastCustomSpell(m_target, 50322, &bp0, NULL, NULL, true);
                    }
                    else
                        m_target-> RemoveAurasDueToSpell(50322);
                    return;
                }
            }

            // Lifebloom
            if (GetSpellProto()->SpellFamilyFlags & UI64LIT(0x1000000000))
            {
                if (apply)
                {
                    if (Unit* caster = GetCaster())
                        // prevent double apply bonuses
                        if (m_target->GetTypeId() != TYPEID_PLAYER || !((Player*)m_target)->GetSession()->PlayerLoading())
                            m_modifier.m_amount = caster->SpellHealingBonus(m_target, GetSpellProto(), m_modifier.m_amount, SPELL_DIRECT_DAMAGE);
                }
                else
                {
                    // Final heal only on dispelled or duration end
                    if (!(GetAuraDuration() <= 0 || m_removeMode == AURA_REMOVE_BY_DISPEL))
                        return;

                    // have a look if there is still some other Lifebloom dummy aura
                    Unit::AuraList const& auras = m_target->GetAurasByType(SPELL_AURA_DUMMY);
                    for(Unit::AuraList::const_iterator itr = auras.begin(); itr!=auras.end(); ++itr)
                        if ((*itr)->GetSpellProto()->SpellFamilyName == SPELLFAMILY_DRUID &&
                            ((*itr)->GetSpellProto()->SpellFamilyFlags & UI64LIT(0x1000000000)))
                            return;

                    // final heal
                    if (m_target->IsInWorld() && m_stackAmount > 0)
                    {
                        int32 amount = m_modifier.m_amount / m_stackAmount;
                        m_target->CastCustomSpell(m_target, 33778, &amount, NULL, NULL, true, NULL, this, GetCasterGUID());

                        if (Unit* caster = GetCaster())
                        {
                            int32 returnmana = (GetSpellProto()->ManaCostPercentage * caster->GetCreateMana() / 100) * m_stackAmount / 2;
                            caster->CastCustomSpell(caster, 64372, &returnmana, NULL, NULL, true, NULL, this, GetCasterGUID());
                        }
                    }
                }
                return;
            }

            // Predatory Strikes
            if (m_target->GetTypeId()==TYPEID_PLAYER && GetSpellProto()->SpellIconID == 1563)
            {
                ((Player*)m_target)->UpdateAttackPowerAndDamage();
                return;
            }

            // Improved Moonkin Form
            if (GetSpellProto()->SpellIconID == 2855)
            {
                uint32 spell_id;
                switch(GetId())
                {
                    case 48384: spell_id = 50170; break;    //Rank 1
                    case 48395: spell_id = 50171; break;    //Rank 2
                    case 48396: spell_id = 50172; break;    //Rank 3
                    default:
                        sLog.outError("HandleAuraDummy: Not handled rank of IMF (Spell: %u)",GetId());
                        return;
                }

                if (apply)
                {
                    if (m_target->m_form != FORM_MOONKIN)
                        return;

                    m_target->CastSpell(m_target, spell_id, true);
                }
                else
                    m_target-> RemoveAurasDueToSpell(spell_id);
                return;
            }
            break;
        }
        case SPELLFAMILY_HUNTER:
            break;
        case SPELLFAMILY_PALADIN:
            switch(GetId())
            {
                case 20911:                                 // Blessing of Sanctuary
                case 25899:                                 // Greater Blessing of Sanctuary
                {
                    if (apply)
                        m_target->CastSpell(m_target, 67480, true, NULL, this);
                    else
                        m_target->RemoveAurasDueToSpell(67480);
                    return;
                }
            }
            break;
        case SPELLFAMILY_SHAMAN:
            break;
    }

    // pet auras
    if (PetAura const* petSpell = sSpellMgr.GetPetAura(GetId(), m_effIndex))
    {
        if (apply)
            m_target->AddPetAura(petSpell);
        else
            m_target->RemovePetAura(petSpell);
        return;
    }

    if (GetEffIndex() == EFFECT_INDEX_0 && m_target->GetTypeId() == TYPEID_PLAYER)
    {
        SpellAreaForAreaMapBounds saBounds = sSpellMgr.GetSpellAreaForAuraMapBounds(GetId());
        if (saBounds.first != saBounds.second)
        {
            uint32 zone, area;
            m_target->GetZoneAndAreaId(zone, area);

            for(SpellAreaForAreaMap::const_iterator itr = saBounds.first; itr != saBounds.second; ++itr)
            {
                // some auras remove at aura remove
                if (!itr->second->IsFitToRequirements((Player*)m_target, zone, area))
                    m_target->RemoveAurasDueToSpell(itr->second->spellId);
                // some auras applied at aura apply
                else if (itr->second->autocast)
                {
                    if (!m_target->HasAura(itr->second->spellId, EFFECT_INDEX_0))
                        m_target->CastSpell(m_target, itr->second->spellId, true);
                }
            }
        }
    }

    // script has to "handle with care", only use where data are not ok to use in the above code.
    if (m_target->GetTypeId() == TYPEID_UNIT)
        Script->EffectAuraDummy(this, apply);
}

void Aura::HandleAuraMounted(bool apply, bool Real)
{
    // only at real add/remove aura
    if(!Real)
        return;

    if(apply)
    {
        CreatureInfo const* ci = ObjectMgr::GetCreatureTemplate(m_modifier.m_miscvalue);
        if(!ci)
        {
            sLog.outErrorDb("AuraMounted: `creature_template`='%u' not found in database (only need it modelid)", m_modifier.m_miscvalue);
            return;
        }

        uint32 team = 0;
        if (m_target->GetTypeId()==TYPEID_PLAYER)
            team = ((Player*)m_target)->GetTeam();

        uint32 display_id = sObjectMgr.ChooseDisplayId(team,ci);
        CreatureModelInfo const *minfo = sObjectMgr.GetCreatureModelRandomGender(display_id);
        if (minfo)
            display_id = minfo->modelid;

        m_target->Mount(display_id, m_spellProto->Id);
    }
    else
    {
        m_target->Unmount();
    }
}

void Aura::HandleAuraWaterWalk(bool apply, bool Real)
{
    // only at real add/remove aura
    if(!Real)
        return;

    WorldPacket data;
    if(apply)
        data.Initialize(SMSG_MOVE_WATER_WALK, 8+4);
    else
        data.Initialize(SMSG_MOVE_LAND_WALK, 8+4);
    data << m_target->GetPackGUID();
    data << uint32(0);
    m_target->SendMessageToSet(&data, true);
}

void Aura::HandleAuraFeatherFall(bool apply, bool Real)
{
    // only at real add/remove aura
    if(!Real)
        return;

    WorldPacket data;
    if(apply)
        data.Initialize(SMSG_MOVE_FEATHER_FALL, 8+4);
    else
        data.Initialize(SMSG_MOVE_NORMAL_FALL, 8+4);
    data << m_target->GetPackGUID();
    data << uint32(0);
    m_target->SendMessageToSet(&data, true);

    // start fall from current height
    if(!apply && m_target->GetTypeId() == TYPEID_PLAYER)
        ((Player*)m_target)->SetFallInformation(0, m_target->GetPositionZ());
}

void Aura::HandleAuraHover(bool apply, bool Real)
{
    // only at real add/remove aura
    if(!Real)
        return;

    WorldPacket data;
    if(apply)
        data.Initialize(SMSG_MOVE_SET_HOVER, 8+4);
    else
        data.Initialize(SMSG_MOVE_UNSET_HOVER, 8+4);
    data << m_target->GetPackGUID();
    data << uint32(0);
    m_target->SendMessageToSet(&data, true);
}

void Aura::HandleWaterBreathing(bool /*apply*/, bool /*Real*/)
{
    // update timers in client
    if(m_target->GetTypeId()==TYPEID_PLAYER)
        ((Player*)m_target)->UpdateMirrorTimers();
}

void Aura::HandleAuraModShapeshift(bool apply, bool Real)
{
    if(!Real)
        return;

    uint32 modelid = 0;
    Powers PowerType = POWER_MANA;
    ShapeshiftForm form = ShapeshiftForm(m_modifier.m_miscvalue);

    SpellShapeshiftEntry const* ssEntry = sSpellShapeshiftStore.LookupEntry(form);
    if (!ssEntry)
    {
        sLog.outError("Unknown shapeshift form %u in spell %u", form, GetId());
        return;
    }

    if (ssEntry->modelID_A)
    {
        // i will asume that creatures will always take the defined model from the dbc
        // since no field in creature_templates describes wether an alliance or
        // horde modelid should be used at shapeshifting
        if (m_target->GetTypeId() != TYPEID_PLAYER)
            modelid = ssEntry->modelID_A;
        else
        {
            // players are a bit difficult since the dbc has seldomly an horde modelid
            // so we add hacks here to set the right model
            if (Player::TeamForRace(m_target->getRace()) == ALLIANCE)
                modelid = ssEntry->modelID_A;
            else                                            // 3.2.3 only the moonkin form has this information
                modelid = ssEntry->modelID_H;

            // no model found, if player is horde we look here for our hardcoded modelids
            if (!modelid && Player::TeamForRace(m_target->getRace()) == HORDE)
            {

                switch(form)
                {
                    case FORM_CAT:
                        modelid = 8571;
                        break;
                    case FORM_BEAR:
                    case FORM_DIREBEAR:
                        modelid = 2289;
                        break;
                    case FORM_FLIGHT:
                        modelid = 20872;
                        break;
                    case FORM_FLIGHT_EPIC:
                        modelid = 21244;
                        break;
                    // per default use alliance modelid
                    // mostly horde and alliance share the same
                    default:
                        modelid = ssEntry->modelID_A;
                        break;
                }
            }
        }
    }

    // now only powertype must be set
    switch(form)
    {
        case FORM_CAT:
        case FORM_SHADOW_DANCE:
            PowerType = POWER_ENERGY;
            break;
        case FORM_BEAR:
        case FORM_DIREBEAR:
        case FORM_BATTLESTANCE:
        case FORM_BERSERKERSTANCE:
        case FORM_DEFENSIVESTANCE:
            PowerType = POWER_RAGE;
            break;
        default:
            break;
    }

    // remove polymorph before changing display id to keep new display id
    switch ( form )
    {
        case FORM_CAT:
        case FORM_TREE:
        case FORM_TRAVEL:
        case FORM_AQUA:
        case FORM_BEAR:
        case FORM_DIREBEAR:
        case FORM_FLIGHT_EPIC:
        case FORM_FLIGHT:
        case FORM_MOONKIN:
        {
            // remove movement affects
            m_target->RemoveSpellsCausingAura(SPELL_AURA_MOD_ROOT);
            Unit::AuraList const& slowingAuras = m_target->GetAurasByType(SPELL_AURA_MOD_DECREASE_SPEED);
            for (Unit::AuraList::const_iterator iter = slowingAuras.begin(); iter != slowingAuras.end();)
            {
                SpellEntry const* aurSpellInfo = (*iter)->GetSpellProto();

                uint32 aurMechMask = GetAllSpellMechanicMask(aurSpellInfo);

                // If spell that caused this aura has Croud Control or Daze effect
                if((aurMechMask & MECHANIC_NOT_REMOVED_BY_SHAPESHIFT) ||
                    // some Daze spells have these parameters instead of MECHANIC_DAZE (skip snare spells)
                    aurSpellInfo->SpellIconID == 15 && aurSpellInfo->Dispel == 0 &&
                    (aurMechMask & (1 << (MECHANIC_SNARE-1)))==0)
                {
                    ++iter;
                    continue;
                }

                // All OK, remove aura now
                m_target->RemoveAurasDueToSpellByCancel(aurSpellInfo->Id);
                iter = slowingAuras.begin();
            }

            // and polymorphic affects
            if(m_target->IsPolymorphed())
                m_target->RemoveAurasDueToSpell(m_target->getTransForm());

            break;
        }
        default:
           break;
    }

    if(apply)
    {
        // remove other shapeshift before applying a new one
        if(m_target->m_ShapeShiftFormSpellId)
            m_target->RemoveAurasDueToSpell(m_target->m_ShapeShiftFormSpellId, this);

        // For Shadow Dance we must apply Stealth form (30) instead of current (13)
        m_target->SetByteValue(UNIT_FIELD_BYTES_2, 3, (form == FORM_SHADOW_DANCE) ? uint8(FORM_STEALTH) : form);

        if(modelid > 0)
            m_target->SetDisplayId(modelid);

        if(PowerType != POWER_MANA)
        {
            // reset power to default values only at power change
            if(m_target->getPowerType() != PowerType)
                m_target->setPowerType(PowerType);

            switch(form)
            {
                case FORM_CAT:
                case FORM_BEAR:
                case FORM_DIREBEAR:
                {
                    // Heart of the Wild
                    Unit::AuraList const& mStats = m_target->GetAurasByType(SPELL_AURA_MOD_STAT);
                    for(Unit::AuraList::const_iterator i = mStats.begin(); i != mStats.end(); ++i)
                    {
                        switch ((*i)->GetSpellProto()->Id)
                        {
                            case 17003:
                            case 17004:
                            case 17005:
                            case 17006:
                            case 24894:
                            {
                                int32 statsBonus = (*i)->GetSpellProto()->EffectBasePoints[1];
                                if (form == FORM_CAT)
                                    m_target->CastCustomSpell(m_target, 24900, &statsBonus, NULL, NULL, true);
                                else
                                {
                                    m_target->CastCustomSpell(m_target, 24899, &statsBonus, NULL, NULL, true);
                                    int32 health = statsBonus * m_target->GetMaxHealth() / 100;
                                    m_target->CastCustomSpell(m_target, 25142, &health, NULL, NULL, true);
                                }
                                break;
                            }
                            default:
                                continue;
                        }
                        break;
                    }

                    // get furor proc chance
                    int32 furorChance = 0;
                    Unit::AuraList const& mDummy = m_target->GetAurasByType(SPELL_AURA_DUMMY);
                    for(Unit::AuraList::const_iterator i = mDummy.begin(); i != mDummy.end(); ++i)
                    {
                        if ((*i)->GetSpellProto()->SpellIconID == 238)
                        {
                            furorChance = (*i)->GetModifier()->m_amount;
                            break;
                        }
                    }

                    if (m_modifier.m_miscvalue == FORM_CAT)
                    {
                        // Furor chance is now amount allowed to save energy for cat form
                        // without talent it reset to 0
                        if ((int32)m_target->GetPower(POWER_ENERGY) > furorChance)
                        {
                            m_target->SetPower(POWER_ENERGY, 0);
                            m_target->CastCustomSpell(m_target, 17099, &furorChance, NULL, NULL, this);
                        }
                    }
                    else if(furorChance)                    // only if talent known
                    {
                        m_target->SetPower(POWER_RAGE, 0);
                        if(irand(1,100) <= furorChance)
                            m_target->CastSpell(m_target, 17057, true, NULL, this);
                    }
                    break;
                }
                case FORM_BATTLESTANCE:
                case FORM_DEFENSIVESTANCE:
                case FORM_BERSERKERSTANCE:
                {
                    uint32 Rage_val = 0;
                    // Stance mastery + Tactical mastery (both passive, and last have aura only in defense stance, but need apply at any stance switch)
                    if(m_target->GetTypeId() == TYPEID_PLAYER)
                    {
                        PlayerSpellMap const& sp_list = ((Player *)m_target)->GetSpellMap();
                        for (PlayerSpellMap::const_iterator itr = sp_list.begin(); itr != sp_list.end(); ++itr)
                        {
                            if(itr->second.state == PLAYERSPELL_REMOVED) continue;
                            SpellEntry const *spellInfo = sSpellStore.LookupEntry(itr->first);
                            if (spellInfo && spellInfo->SpellFamilyName == SPELLFAMILY_WARRIOR && spellInfo->SpellIconID == 139)
                                Rage_val += m_target->CalculateSpellDamage(m_target, spellInfo, EFFECT_INDEX_0) * 10;
                        }
                    }

                    if (m_target->GetPower(POWER_RAGE) > Rage_val)
                        m_target->SetPower(POWER_RAGE, Rage_val);
                    break;
                }
                // Shadow Dance - apply stealth mode stand flag
                case FORM_SHADOW_DANCE:
                    m_target->SetStandFlags(UNIT_STAND_FLAGS_CREEP);
                    break;
                default:
                    break;
            }
        }

        m_target->m_ShapeShiftFormSpellId = GetId();
        m_target->m_form = form;

        // a form can give the player a new castbar with some spells.. this is a clientside process..
        // serverside just needs to register the new spells so that player isn't kicked as cheater
        if (m_target->GetTypeId() == TYPEID_PLAYER)
            for (uint32 i = 0; i < 8; ++i)
                if (ssEntry->spellId[i])
                    ((Player*)m_target)->addSpell(ssEntry->spellId[i], true, false, false, false);

    }
    else
    {
        if(modelid > 0)
            m_target->SetDisplayId(m_target->GetNativeDisplayId());
        m_target->SetByteValue(UNIT_FIELD_BYTES_2, 3, FORM_NONE);
        if(m_target->getClass() == CLASS_DRUID)
            m_target->setPowerType(POWER_MANA);
        m_target->m_ShapeShiftFormSpellId = 0;
        m_target->m_form = FORM_NONE;

        switch(form)
        {
            // Nordrassil Harness - bonus
            case FORM_BEAR:
            case FORM_DIREBEAR:
            case FORM_CAT:
                if(Aura* dummy = m_target->GetDummyAura(37315) )
                    m_target->CastSpell(m_target, 37316, true, NULL, dummy);
                break;
            // Nordrassil Regalia - bonus
            case FORM_MOONKIN:
                if(Aura* dummy = m_target->GetDummyAura(37324) )
                    m_target->CastSpell(m_target, 37325, true, NULL, dummy);
                break;
            // Shadow Dance - remove stealth mode stand flag
            case FORM_SHADOW_DANCE:
                m_target->RemoveStandFlags(UNIT_STAND_FLAGS_CREEP);
                break;
            default:
                break;
        }

        // look at the comment in apply-part
        if (m_target->GetTypeId() == TYPEID_PLAYER)
            for (uint32 i = 0; i < 8; ++i)
                if (ssEntry->spellId[i])
                    ((Player*)m_target)->removeSpell(ssEntry->spellId[i], false, false, false);

    }

    // adding/removing linked auras
    // add/remove the shapeshift aura's boosts
    HandleShapeshiftBoosts(apply);

    m_target->UpdateSpeed(MOVE_RUN, true);

    if(m_target->GetTypeId() == TYPEID_PLAYER)
        ((Player*)m_target)->InitDataForForm();
}

void Aura::HandleAuraTransform(bool apply, bool Real)
{
    if (apply)
    {
        // special case (spell specific functionality)
        if (m_modifier.m_miscvalue == 0)
        {
            // player applied only
            if (m_target->GetTypeId() != TYPEID_PLAYER)
                return;

            switch (GetId())
            {
                // Orb of Deception
                case 16739:
                {
                    uint32 orb_model = m_target->GetNativeDisplayId();
                    switch(orb_model)
                    {
                        // Troll Female
                        case 1479: m_target->SetDisplayId(10134); break;
                        // Troll Male
                        case 1478: m_target->SetDisplayId(10135); break;
                        // Tauren Male
                        case 59:   m_target->SetDisplayId(10136); break;
                        // Human Male
                        case 49:   m_target->SetDisplayId(10137); break;
                        // Human Female
                        case 50:   m_target->SetDisplayId(10138); break;
                        // Orc Male
                        case 51:   m_target->SetDisplayId(10139); break;
                        // Orc Female
                        case 52:   m_target->SetDisplayId(10140); break;
                        // Dwarf Male
                        case 53:   m_target->SetDisplayId(10141); break;
                        // Dwarf Female
                        case 54:   m_target->SetDisplayId(10142); break;
                        // NightElf Male
                        case 55:   m_target->SetDisplayId(10143); break;
                        // NightElf Female
                        case 56:   m_target->SetDisplayId(10144); break;
                        // Undead Female
                        case 58:   m_target->SetDisplayId(10145); break;
                        // Undead Male
                        case 57:   m_target->SetDisplayId(10146); break;
                        // Tauren Female
                        case 60:   m_target->SetDisplayId(10147); break;
                        // Gnome Male
                        case 1563: m_target->SetDisplayId(10148); break;
                        // Gnome Female
                        case 1564: m_target->SetDisplayId(10149); break;
                        // BloodElf Female
                        case 15475: m_target->SetDisplayId(17830); break;
                        // BloodElf Male
                        case 15476: m_target->SetDisplayId(17829); break;
                        // Dranei Female
                        case 16126: m_target->SetDisplayId(17828); break;
                        // Dranei Male
                        case 16125: m_target->SetDisplayId(17827); break;
                        default: break;
                    }
                    break;
                }
                // Murloc costume
                case 42365: m_target->SetDisplayId(21723); break;
                // Honor the Dead
                case 65386:
                case 65495:
                {
                    switch(m_target->getGender())
                    {
                        case GENDER_MALE:
                            m_target->SetDisplayId(29203);  // Chapman
                            break;
                        case GENDER_FEMALE:
                        case GENDER_NONE:
                            m_target->SetDisplayId(29204);  // Catrina
                            break;
                    }
                    break;
                }
                default: break;
            }
        }
        else
        {
            uint32 model_id;

            CreatureInfo const * ci = ObjectMgr::GetCreatureTemplate(m_modifier.m_miscvalue);
            if (!ci)
            {
                model_id = 16358;                           // pig pink ^_^
                sLog.outError("Auras: unknown creature id = %d (only need its modelid) Form Spell Aura Transform in Spell ID = %d", m_modifier.m_miscvalue, GetId());
            }
            else
                model_id = ci->DisplayID_A[0];              // Will use the default model here

            // Polymorph (sheep/penguin case)
            if (GetSpellProto()->SpellFamilyName == SPELLFAMILY_MAGE && GetSpellProto()->SpellIconID == 82)
                if (Unit* caster = GetCaster())
                    if (caster->HasAura(52648))             // Glyph of the Penguin
                        model_id = 26452;

            m_target->SetDisplayId(model_id);

            // creature case, need to update equipment
            if (ci && m_target->GetTypeId() == TYPEID_UNIT)
                ((Creature*)m_target)->LoadEquipment(ci->equipmentId, true);

            // Dragonmaw Illusion (set mount model also)
            if(GetId()==42016 && m_target->GetMountID() && !m_target->GetAurasByType(SPELL_AURA_MOD_FLIGHT_SPEED_MOUNTED).empty())
                m_target->SetUInt32Value(UNIT_FIELD_MOUNTDISPLAYID,16314);
        }

        // update active transform spell only not set or not overwriting negative by positive case
        if (!m_target->getTransForm() || !IsPositiveSpell(GetId()) || IsPositiveSpell(m_target->getTransForm()))
            m_target->setTransForm(GetId());

        // polymorph case
        if (Real && m_target->GetTypeId() == TYPEID_PLAYER && m_target->IsPolymorphed())
        {
            // for players, start regeneration after 1s (in polymorph fast regeneration case)
            // only if caster is Player (after patch 2.4.2)
            if (IS_PLAYER_GUID(GetCasterGUID()) )
                ((Player*)m_target)->setRegenTimer(1*IN_MILLISECONDS);

            //dismount polymorphed target (after patch 2.4.2)
            if (m_target->IsMounted())
                m_target->RemoveSpellsCausingAura(SPELL_AURA_MOUNTED);
        }
    }
    else
    {
        // ApplyModifier(true) will reapply it if need
        m_target->setTransForm(0);
        m_target->SetDisplayId(m_target->GetNativeDisplayId());

        // apply default equipment for creature case
        if (m_target->GetTypeId() == TYPEID_UNIT)
            ((Creature*)m_target)->LoadEquipment(((Creature*)m_target)->GetCreatureInfo()->equipmentId, true);

        // re-apply some from still active with preference negative cases
        Unit::AuraList const& otherTransforms = m_target->GetAurasByType(SPELL_AURA_TRANSFORM);
        if (!otherTransforms.empty())
        {
            // look for other transform auras
            Aura* handledAura = *otherTransforms.begin();
            for(Unit::AuraList::const_iterator i = otherTransforms.begin();i != otherTransforms.end(); ++i)
            {
                // negative auras are preferred
                if (!IsPositiveSpell((*i)->GetSpellProto()->Id))
                {
                    handledAura = *i;
                    break;
                }
            }
            handledAura->ApplyModifier(true);
        }

        // Dragonmaw Illusion (restore mount model)
        if (GetId() == 42016 && m_target->GetMountID() == 16314)
        {
            if (!m_target->GetAurasByType(SPELL_AURA_MOUNTED).empty())
            {
                uint32 cr_id = m_target->GetAurasByType(SPELL_AURA_MOUNTED).front()->GetModifier()->m_miscvalue;
                if (CreatureInfo const* ci = ObjectMgr::GetCreatureTemplate(cr_id))
                {
                    uint32 team = 0;
                    if (m_target->GetTypeId() == TYPEID_PLAYER)
                        team = ((Player*)m_target)->GetTeam();

                    uint32 display_id = sObjectMgr.ChooseDisplayId(team, ci);
                    CreatureModelInfo const *minfo = sObjectMgr.GetCreatureModelRandomGender(display_id);
                    if (minfo)
                        display_id = minfo->modelid;

                    m_target->SetUInt32Value(UNIT_FIELD_MOUNTDISPLAYID, display_id);
                }
            }
        }
    }
}

void Aura::HandleForceReaction(bool apply, bool Real)
{
    if(m_target->GetTypeId() != TYPEID_PLAYER)
        return;

    if(!Real)
        return;

    Player* player = (Player*)m_target;

    uint32 faction_id = m_modifier.m_miscvalue;
    ReputationRank faction_rank = ReputationRank(m_modifier.m_amount);

    player->GetReputationMgr().ApplyForceReaction(faction_id, faction_rank, apply);
    player->GetReputationMgr().SendForceReactions();

    // stop fighting if at apply forced rank friendly or at remove real rank friendly
    if (apply && faction_rank >= REP_FRIENDLY || !apply && player->GetReputationRank(faction_id) >= REP_FRIENDLY)
        player->StopAttackFaction(faction_id);
}

void Aura::HandleAuraModSkill(bool apply, bool /*Real*/)
{
    if(m_target->GetTypeId() != TYPEID_PLAYER)
        return;

    uint32 prot=GetSpellProto()->EffectMiscValue[m_effIndex];
    int32 points = GetModifier()->m_amount;

    ((Player*)m_target)->ModifySkillBonus(prot, (apply ? points: -points), m_modifier.m_auraname == SPELL_AURA_MOD_SKILL_TALENT);
    if(prot == SKILL_DEFENSE)
        ((Player*)m_target)->UpdateDefenseBonusesMod();
}

void Aura::HandleChannelDeathItem(bool apply, bool Real)
{
    if(Real && !apply)
    {
        if(m_removeMode != AURA_REMOVE_BY_DEATH)
            return;
        // Item amount
        if (m_modifier.m_amount <= 0)
            return;

        SpellEntry const *spellInfo = GetSpellProto();
        if(spellInfo->EffectItemType[m_effIndex] == 0)
            return;

        Unit* victim = GetTarget();
        Unit* caster = GetCaster();
        if (!caster || caster->GetTypeId() != TYPEID_PLAYER)
            return;

        // Soul Shard only from non-grey units
        if( spellInfo->EffectItemType[m_effIndex] == 6265 &&
            (victim->getLevel() <= MaNGOS::XP::GetGrayLevel(caster->getLevel()) ||
             victim->GetTypeId()==TYPEID_UNIT && !((Player*)caster)->isAllowedToLoot((Creature*)victim)) )
            return;
        //Adding items
        uint32 noSpaceForCount = 0;
        uint32 count = m_modifier.m_amount;

        ItemPosCountVec dest;
        uint8 msg = ((Player*)caster)->CanStoreNewItem( NULL_BAG, NULL_SLOT, dest, spellInfo->EffectItemType[m_effIndex], count, &noSpaceForCount);
        if( msg != EQUIP_ERR_OK )
        {
            count-=noSpaceForCount;
            ((Player*)caster)->SendEquipError( msg, NULL, NULL, spellInfo->EffectItemType[m_effIndex] );
            if (count==0)
                return;
        }

        Item* newitem = ((Player*)caster)->StoreNewItem(dest, spellInfo->EffectItemType[m_effIndex], true);
        ((Player*)caster)->SendNewItem(newitem, count, true, false);
    }
}

void Aura::HandleBindSight(bool apply, bool /*Real*/)
{
    Unit* caster = GetCaster();
    if(!caster || caster->GetTypeId() != TYPEID_PLAYER)
        return;

    ((Player*)caster)->SetFarSightGUID(apply ? m_target->GetGUID() : 0);
}

void Aura::HandleFarSight(bool apply, bool /*Real*/)
{
    Unit* caster = GetCaster();
    if(!caster || caster->GetTypeId() != TYPEID_PLAYER)
        return;

    ((Player*)caster)->SetFarSightGUID(apply ? m_target->GetGUID() : 0);
}

void Aura::HandleAuraTrackCreatures(bool apply, bool /*Real*/)
{
    if(m_target->GetTypeId()!=TYPEID_PLAYER)
        return;

    if(apply)
        m_target->RemoveNoStackAurasDueToAura(this);
    m_target->SetUInt32Value(PLAYER_TRACK_CREATURES, apply ? ((uint32)1)<<(m_modifier.m_miscvalue-1) : 0 );
}

void Aura::HandleAuraTrackResources(bool apply, bool /*Real*/)
{
    if(m_target->GetTypeId()!=TYPEID_PLAYER)
        return;

    if(apply)
        m_target->RemoveNoStackAurasDueToAura(this);
    m_target->SetUInt32Value(PLAYER_TRACK_RESOURCES, apply ? ((uint32)1)<<(m_modifier.m_miscvalue-1): 0 );
}

void Aura::HandleAuraTrackStealthed(bool apply, bool /*Real*/)
{
    if(m_target->GetTypeId()!=TYPEID_PLAYER)
        return;

    if(apply)
        m_target->RemoveNoStackAurasDueToAura(this);

    m_target->ApplyModFlag(PLAYER_FIELD_BYTES, PLAYER_FIELD_BYTE_TRACK_STEALTHED, apply);
}

void Aura::HandleAuraModScale(bool apply, bool /*Real*/)
{
    m_target->ApplyPercentModFloatValue(OBJECT_FIELD_SCALE_X, float(m_modifier.m_amount), apply);
}

void Aura::HandleModPossess(bool apply, bool Real)
{
    if(!Real)
        return;

    // not possess yourself
    if(GetCasterGUID() == m_target->GetGUID())
        return;

    Unit* caster = GetCaster();
    if(!caster || caster->GetTypeId() != TYPEID_PLAYER)
        return;

    Player* p_caster = (Player*)caster;


    if( apply )
    {
        m_target->SetFlag(UNIT_FIELD_FLAGS, UNIT_FLAG_PLAYER_CONTROLLED);

        m_target->SetCharmerGUID(p_caster->GetGUID());
        m_target->setFaction(p_caster->getFaction());

        p_caster->SetCharm(m_target);

        p_caster->SetFarSightGUID(m_target->GetGUID());
        p_caster->SetClientControl(m_target, 1);
        p_caster->SetMover(m_target);

        m_target->CombatStop();
        m_target->DeleteThreatList();

        if(m_target->GetTypeId() == TYPEID_UNIT)
        {
            m_target->StopMoving();
            m_target->GetMotionMaster()->Clear();
            m_target->GetMotionMaster()->MoveIdle();
        }
        else if(m_target->GetTypeId() == TYPEID_PLAYER)
        {
            ((Player*)m_target)->SetClientControl(m_target, 0);
        }

        if(CharmInfo *charmInfo = m_target->InitCharmInfo(m_target))
            charmInfo->InitPossessCreateSpells();

        p_caster->PossessSpellInitialize();
    }
    else
    {
        p_caster->InterruptSpell(CURRENT_CHANNELED_SPELL);  // the spell is not automatically canceled when interrupted, do it now
        p_caster->SetCharm(NULL);

        p_caster->SetFarSightGUID(0);
        p_caster->SetClientControl(m_target, 0);
        p_caster->SetMover(NULL);

        p_caster->RemovePetActionBar();

        // on delete only do caster related effects
        if(m_removeMode == AURA_REMOVE_BY_DELETE)
            return;

        m_target->RemoveFlag(UNIT_FIELD_FLAGS, UNIT_FLAG_PLAYER_CONTROLLED);

        m_target->SetCharmerGUID(0);

        if(m_target->GetTypeId() == TYPEID_PLAYER)
        {
            ((Player*)m_target)->setFactionForRace(m_target->getRace());
            ((Player*)m_target)->SetClientControl(m_target, 1);
        }
        else if(m_target->GetTypeId() == TYPEID_UNIT)
        {
            CreatureInfo const *cinfo = ((Creature*)m_target)->GetCreatureInfo();
            m_target->setFaction(cinfo->faction_A);
        }

        if(m_target->GetTypeId() == TYPEID_UNIT)
        {
            ((Creature*)m_target)->AIM_Initialize();

            if (((Creature*)m_target)->AI())
                ((Creature*)m_target)->AI()->AttackedBy(caster);
        }
    }
}

void Aura::HandleModPossessPet(bool apply, bool Real)
{
    if(!Real)
        return;

    Unit* caster = GetCaster();
    if(!caster || caster->GetTypeId() != TYPEID_PLAYER)
        return;

    Pet *pet = caster->GetPet();
    if(!pet || pet != m_target)
        return;

    Player* p_caster = (Player*)caster;

    if(apply)
        pet->SetFlag(UNIT_FIELD_FLAGS, UNIT_FLAG_PLAYER_CONTROLLED);
    else
        pet->RemoveFlag(UNIT_FIELD_FLAGS, UNIT_FLAG_PLAYER_CONTROLLED);

    p_caster->SetFarSightGUID(apply ? pet->GetGUID() : 0);
    p_caster->SetCharm(apply ? pet : NULL);
    p_caster->SetClientControl(pet, apply ? 1 : 0);
    ((Player*)caster)->SetMover(apply ? pet : NULL);

    if(apply)
    {
        pet->StopMoving();
        pet->GetMotionMaster()->Clear();
        pet->GetMotionMaster()->MoveIdle();
    }
    else
    {
        pet->AttackStop();
        pet->GetMotionMaster()->MoveFollow(caster, PET_FOLLOW_DIST, PET_FOLLOW_ANGLE);
        pet->AddSplineFlag(SPLINEFLAG_WALKMODE);
    }
}

void Aura::HandleAuraModPetTalentsPoints(bool /*Apply*/, bool Real)
{
    if(!Real)
        return;

    // Recalculate pet talent points
    if (Pet *pet=m_target->GetPet())
        pet->InitTalentForLevel();
}

void Aura::HandleModCharm(bool apply, bool Real)
{
    if(!Real)
        return;

    // not charm yourself
    if(GetCasterGUID() == m_target->GetGUID())
        return;

    Unit* caster = GetCaster();
    if(!caster)
        return;

    if( apply )
    {
        if (m_target->GetCharmerGUID())
        {
            m_target->RemoveSpellsCausingAura(SPELL_AURA_MOD_CHARM);
            m_target->RemoveSpellsCausingAura(SPELL_AURA_MOD_POSSESS);
        }

        m_target->SetCharmerGUID(GetCasterGUID());
        m_target->setFaction(caster->getFaction());
        m_target->CastStop(m_target == caster ? GetId() : 0);
        caster->SetCharm(m_target);

        m_target->CombatStop();
        m_target->DeleteThreatList();

        if(m_target->GetTypeId() == TYPEID_UNIT)
        {
            ((Creature*)m_target)->AIM_Initialize();
            CharmInfo *charmInfo = m_target->InitCharmInfo(m_target);
            charmInfo->InitCharmCreateSpells();
            charmInfo->SetReactState( REACT_DEFENSIVE );

            if(caster->GetTypeId() == TYPEID_PLAYER && caster->getClass() == CLASS_WARLOCK)
            {
                CreatureInfo const *cinfo = ((Creature*)m_target)->GetCreatureInfo();
                if(cinfo && cinfo->type == CREATURE_TYPE_DEMON)
                {
                    // creature with pet number expected have class set
                    if(m_target->GetByteValue(UNIT_FIELD_BYTES_0, 1)==0)
                    {
                        if(cinfo->unit_class==0)
                            sLog.outErrorDb("Creature (Entry: %u) have unit_class = 0 but used in charmed spell, that will be result client crash.",cinfo->Entry);
                        else
                            sLog.outError("Creature (Entry: %u) have unit_class = %u but at charming have class 0!!! that will be result client crash.",cinfo->Entry,cinfo->unit_class);

                        m_target->SetByteValue(UNIT_FIELD_BYTES_0, 1, CLASS_MAGE);
                    }

                    //just to enable stat window
                    charmInfo->SetPetNumber(sObjectMgr.GeneratePetNumber(), true);
                    //if charmed two demons the same session, the 2nd gets the 1st one's name
                    m_target->SetUInt32Value(UNIT_FIELD_PET_NAME_TIMESTAMP, uint32(time(NULL)));
                }
            }
        }

        if(caster->GetTypeId() == TYPEID_PLAYER)
            ((Player*)caster)->CharmSpellInitialize();
    }
    else
    {
        m_target->SetCharmerGUID(0);

        if(m_target->GetTypeId() == TYPEID_PLAYER)
            ((Player*)m_target)->setFactionForRace(m_target->getRace());
        else
        {
            CreatureInfo const *cinfo = ((Creature*)m_target)->GetCreatureInfo();

            // restore faction
            if(((Creature*)m_target)->isPet())
            {
                if(Unit* owner = m_target->GetOwner())
                    m_target->setFaction(owner->getFaction());
                else if(cinfo)
                    m_target->setFaction(cinfo->faction_A);
            }
            else if(cinfo)                              // normal creature
                m_target->setFaction(cinfo->faction_A);

            // restore UNIT_FIELD_BYTES_0
            if(cinfo && caster->GetTypeId() == TYPEID_PLAYER && caster->getClass() == CLASS_WARLOCK && cinfo->type == CREATURE_TYPE_DEMON)
            {
                // DB must have proper class set in field at loading, not req. restore, including workaround case at apply
                // m_target->SetByteValue(UNIT_FIELD_BYTES_0, 1, cinfo->unit_class);

                if(m_target->GetCharmInfo())
                    m_target->GetCharmInfo()->SetPetNumber(0, true);
                else
                    sLog.outError("Aura::HandleModCharm: target (GUID: %u TypeId: %u) has a charm aura but no charm info!", m_target->GetGUIDLow(), m_target->GetTypeId());
            }
        }

        caster->SetCharm(NULL);

        if(caster->GetTypeId() == TYPEID_PLAYER)
            ((Player*)caster)->RemovePetActionBar();

        if(m_target->GetTypeId() == TYPEID_UNIT)
        {
            ((Creature*)m_target)->AIM_Initialize();
            if (((Creature*)m_target)->AI())
                ((Creature*)m_target)->AI()->AttackedBy(caster);
        }
    }
}

void Aura::HandleModConfuse(bool apply, bool Real)
{
    if(!Real)
        return;

    m_target->SetConfused(apply, GetCasterGUID(), GetId());
}

void Aura::HandleModFear(bool apply, bool Real)
{
    if (!Real)
        return;

    m_target->SetFeared(apply, GetCasterGUID(), GetId());
}

void Aura::HandleFeignDeath(bool apply, bool Real)
{
    if(!Real)
        return;

    m_target->SetFeignDeath(apply, GetCasterGUID(), GetId());
}

void Aura::HandleAuraModDisarm(bool apply, bool Real)
{
    if(!Real)
        return;

    if(!apply && m_target->HasAuraType(SPELL_AURA_MOD_DISARM))
        return;

    // not sure for it's correctness
    if(apply)
        m_target->SetFlag(UNIT_FIELD_FLAGS, UNIT_FLAG_DISARMED);
    else
        m_target->RemoveFlag(UNIT_FIELD_FLAGS, UNIT_FLAG_DISARMED);

    // only at real add/remove aura
    if (m_target->GetTypeId() != TYPEID_PLAYER)
        return;

    // main-hand attack speed already set to special value for feral form already and don't must change and reset at remove.
    if (m_target->IsInFeralForm())
        return;

    if (apply)
        m_target->SetAttackTime(BASE_ATTACK,BASE_ATTACK_TIME);
    else
        ((Player *)m_target)->SetRegularAttackTime();

    m_target->UpdateDamagePhysical(BASE_ATTACK);
}

void Aura::HandleAuraModStun(bool apply, bool Real)
{
    if(m_target->isInFlight())
        return;

    if(!Real)
        return;

    if (apply)
    {
        // Frost stun aura -> freeze/unfreeze target
        if (GetSpellSchoolMask(m_spellProto) & SPELL_SCHOOL_MASK_FROST)
            m_target->ModifyAuraState(AURA_STATE_FROZEN, apply);

        m_target->addUnitState(UNIT_STAT_STUNNED);
        m_target->SetTargetGUID(0);

        m_target->SetFlag(UNIT_FIELD_FLAGS, UNIT_FLAG_STUNNED);
        m_target->CastStop(m_target->GetGUID() == GetCasterGUID() ? GetId() : 0);

        // Creature specific
        if(m_target->GetTypeId() != TYPEID_PLAYER)
            m_target->StopMoving();
        else
        {
            ((Player*)m_target)->m_movementInfo.SetMovementFlags(MOVEFLAG_NONE);
            m_target->SetStandState(UNIT_STAND_STATE_STAND);// in 1.5 client
        }

        WorldPacket data(SMSG_FORCE_MOVE_ROOT, 8);
        data << m_target->GetPackGUID();
        data << uint32(0);
        m_target->SendMessageToSet(&data, true);

        // Summon the Naj'entus Spine GameObject on target if spell is Impaling Spine
        if(GetId() == 39837)
        {
            GameObject* pObj = new GameObject;
            if(pObj->Create(sObjectMgr.GenerateLowGuid(HIGHGUID_GAMEOBJECT), 185584, m_target->GetMap(), m_target->GetPhaseMask(),
                m_target->GetPositionX(), m_target->GetPositionY(), m_target->GetPositionZ(), m_target->GetOrientation(), 0.0f, 0.0f, 0.0f, 0.0f, 100, GO_STATE_READY))
            {
                pObj->SetRespawnTime(GetAuraDuration()/IN_MILLISECONDS);
                pObj->SetSpellId(GetId());
                m_target->AddGameObject(pObj);
                m_target->GetMap()->Add(pObj);
            }
            else
                delete pObj;
        }
    }
    else
    {
        // Frost stun aura -> freeze/unfreeze target
        if (GetSpellSchoolMask(m_spellProto) & SPELL_SCHOOL_MASK_FROST)
        {
            bool found_another = false;
            for(AuraType const* itr = &frozenAuraTypes[0]; *itr != SPELL_AURA_NONE; ++itr)
            {
                Unit::AuraList const& auras = m_target->GetAurasByType(*itr);
                for(Unit::AuraList::const_iterator i = auras.begin(); i != auras.end(); ++i)
                {
                    if( GetSpellSchoolMask((*i)->GetSpellProto()) & SPELL_SCHOOL_MASK_FROST)
                    {
                        found_another = true;
                        break;
                    }
                }
                if(found_another)
                    break;
            }

            if(!found_another)
                m_target->ModifyAuraState(AURA_STATE_FROZEN, apply);
        }

        // Real remove called after current aura remove from lists, check if other similar auras active
        if(m_target->HasAuraType(SPELL_AURA_MOD_STUN))
            return;

        m_target->clearUnitState(UNIT_STAT_STUNNED);
        m_target->RemoveFlag(UNIT_FIELD_FLAGS, UNIT_FLAG_STUNNED);

        if(!m_target->hasUnitState(UNIT_STAT_ROOT))         // prevent allow move if have also root effect
        {
            if(m_target->getVictim() && m_target->isAlive())
                m_target->SetTargetGUID(m_target->getVictim()->GetGUID());

            WorldPacket data(SMSG_FORCE_MOVE_UNROOT, 8+4);
            data << m_target->GetPackGUID();
            data << uint32(0);
            m_target->SendMessageToSet(&data, true);
        }

        // Wyvern Sting
        if (m_spellProto->SpellFamilyName == SPELLFAMILY_HUNTER && m_spellProto->SpellFamilyFlags & UI64LIT(0x0000100000000000))
        {
            Unit* caster = GetCaster();
            if( !caster || caster->GetTypeId()!=TYPEID_PLAYER )
                return;

            uint32 spell_id = 0;

            switch(GetId())
            {
                case 19386: spell_id = 24131; break;
                case 24132: spell_id = 24134; break;
                case 24133: spell_id = 24135; break;
                case 27068: spell_id = 27069; break;
                case 49011: spell_id = 49009; break;
                case 49012: spell_id = 49010; break;
                default:
                    sLog.outError("Spell selection called for unexpected original spell %u, new spell for this spell family?",GetId());
                    return;
            }

            SpellEntry const* spellInfo = sSpellStore.LookupEntry(spell_id);

            if(!spellInfo)
                return;

            caster->CastSpell(m_target,spellInfo,true,NULL,this);
            return;
        }
    }
}

void Aura::HandleModStealth(bool apply, bool Real)
{
    if (apply)
    {
        // drop flag at stealth in bg
         m_target->RemoveAurasWithInterruptFlags(AURA_INTERRUPT_FLAG_IMMUNE_OR_LOST_SELECTION);

        // only at real aura add
        if (Real)
        {
            m_target->SetStandFlags(UNIT_STAND_FLAGS_CREEP);

            if (m_target->GetTypeId()==TYPEID_PLAYER)
                m_target->SetFlag(PLAYER_FIELD_BYTES2, 0x2000);

            // apply only if not in GM invisibility (and overwrite invisibility state)
            if (m_target->GetVisibility()!=VISIBILITY_OFF)
            {
                m_target->SetVisibility(VISIBILITY_GROUP_NO_DETECT);
                m_target->SetVisibility(VISIBILITY_GROUP_STEALTH);
            }

            // apply full stealth period bonuses only at first stealth aura in stack
            if(m_target->GetAurasByType(SPELL_AURA_MOD_STEALTH).size()<=1)
            {
                Unit::AuraList const& mDummyAuras = m_target->GetAurasByType(SPELL_AURA_DUMMY);
                for(Unit::AuraList::const_iterator i = mDummyAuras.begin();i != mDummyAuras.end(); ++i)
                {
                    // Master of Subtlety
                    if ((*i)->GetSpellProto()->SpellIconID == 2114)
                    {
                        m_target->RemoveAurasDueToSpell(31666);
                        int32 bp = (*i)->GetModifier()->m_amount;
                        m_target->CastCustomSpell(m_target,31665,&bp,NULL,NULL,true);
                    }
                    // Overkill
                    else if ((*i)->GetId() == 58426 && GetSpellProto()->SpellFamilyFlags & UI64LIT(0x0000000000400000))
                    {
                        m_target->RemoveAurasDueToSpell(58428);
                        m_target->CastSpell(m_target, 58427, true);
                    }
                }
            }
        }
    }
    else
    {
        // only at real aura remove of _last_ SPELL_AURA_MOD_STEALTH
        if (Real && !m_target->HasAuraType(SPELL_AURA_MOD_STEALTH))
        {
            // if no GM invisibility
            if (m_target->GetVisibility()!=VISIBILITY_OFF)
            {
                m_target->RemoveStandFlags(UNIT_STAND_FLAGS_CREEP);

                if (m_target->GetTypeId()==TYPEID_PLAYER)
                    m_target->RemoveFlag(PLAYER_FIELD_BYTES2, 0x2000);

                // restore invisibility if any
                if (m_target->HasAuraType(SPELL_AURA_MOD_INVISIBILITY))
                {
                    m_target->SetVisibility(VISIBILITY_GROUP_NO_DETECT);
                    m_target->SetVisibility(VISIBILITY_GROUP_INVISIBILITY);
                }
                else
                    m_target->SetVisibility(VISIBILITY_ON);
            }

            // apply delayed talent bonus remover at last stealth aura remove
            Unit::AuraList const& mDummyAuras = m_target->GetAurasByType(SPELL_AURA_DUMMY);
            for(Unit::AuraList::const_iterator i = mDummyAuras.begin();i != mDummyAuras.end(); ++i)
            {
                // Master of Subtlety
                if ((*i)->GetSpellProto()->SpellIconID == 2114)
                    m_target->CastSpell(m_target, 31666, true);
                // Overkill
                else if ((*i)->GetId() == 58426 && GetSpellProto()->SpellFamilyFlags & UI64LIT(0x0000000000400000))
                    m_target->CastSpell(m_target, 58428, true);
            }
        }
    }
}

void Aura::HandleInvisibility(bool apply, bool Real)
{
    if(apply)
    {
        m_target->m_invisibilityMask |= (1 << m_modifier.m_miscvalue);

         m_target->RemoveAurasWithInterruptFlags(AURA_INTERRUPT_FLAG_IMMUNE_OR_LOST_SELECTION);

        if(Real && m_target->GetTypeId()==TYPEID_PLAYER)
        {
            // apply glow vision
            m_target->SetFlag(PLAYER_FIELD_BYTES2,PLAYER_FIELD_BYTE2_INVISIBILITY_GLOW);

        }

        // apply only if not in GM invisibility and not stealth
        if(m_target->GetVisibility() == VISIBILITY_ON)
        {
            // Aura not added yet but visibility code expect temporary add aura
            m_target->SetVisibility(VISIBILITY_GROUP_NO_DETECT);
            m_target->SetVisibility(VISIBILITY_GROUP_INVISIBILITY);
        }
    }
    else
    {
        // recalculate value at modifier remove (current aura already removed)
        m_target->m_invisibilityMask = 0;
        Unit::AuraList const& auras = m_target->GetAurasByType(SPELL_AURA_MOD_INVISIBILITY);
        for(Unit::AuraList::const_iterator itr = auras.begin(); itr != auras.end(); ++itr)
            m_target->m_invisibilityMask |= (1 << m_modifier.m_miscvalue);

        // only at real aura remove and if not have different invisibility auras.
        if(Real && m_target->m_invisibilityMask == 0)
        {
            // remove glow vision
            if(m_target->GetTypeId() == TYPEID_PLAYER)
                m_target->RemoveFlag(PLAYER_FIELD_BYTES2,PLAYER_FIELD_BYTE2_INVISIBILITY_GLOW);

            // apply only if not in GM invisibility & not stealthed while invisible
            if(m_target->GetVisibility() != VISIBILITY_OFF)
            {
                // if have stealth aura then already have stealth visibility
                if(!m_target->HasAuraType(SPELL_AURA_MOD_STEALTH))
                    m_target->SetVisibility(VISIBILITY_ON);
            }
        }
    }
}

void Aura::HandleInvisibilityDetect(bool apply, bool Real)
{
    if(apply)
    {
        m_target->m_detectInvisibilityMask |= (1 << m_modifier.m_miscvalue);
    }
    else
    {
        // recalculate value at modifier remove (current aura already removed)
        m_target->m_detectInvisibilityMask = 0;
        Unit::AuraList const& auras = m_target->GetAurasByType(SPELL_AURA_MOD_INVISIBILITY_DETECTION);
        for(Unit::AuraList::const_iterator itr = auras.begin(); itr != auras.end(); ++itr)
            m_target->m_detectInvisibilityMask |= (1 << m_modifier.m_miscvalue);
    }
    if(Real && m_target->GetTypeId()==TYPEID_PLAYER)
        ((Player*)m_target)->UpdateVisibilityForPlayer();
}

void Aura::HandleAuraModRoot(bool apply, bool Real)
{
    // only at real add/remove aura
    if(!Real)
        return;

    if (apply)
    {
        // Frost root aura -> freeze/unfreeze target
        if (GetSpellSchoolMask(m_spellProto) & SPELL_SCHOOL_MASK_FROST)
            m_target->ModifyAuraState(AURA_STATE_FROZEN, apply);

        m_target->addUnitState(UNIT_STAT_ROOT);
        m_target->SetTargetGUID(0);

        //Save last orientation
        if( m_target->getVictim() )
            m_target->SetOrientation(m_target->GetAngle(m_target->getVictim()));

        if(m_target->GetTypeId() == TYPEID_PLAYER)
        {
            WorldPacket data(SMSG_FORCE_MOVE_ROOT, 10);
            data << m_target->GetPackGUID();
            data << (uint32)2;
            m_target->SendMessageToSet(&data, true);

            //Clear unit movement flags
            ((Player*)m_target)->m_movementInfo.SetMovementFlags(MOVEFLAG_NONE);
        }
        else
            m_target->StopMoving();
    }
    else
    {
        // Frost root aura -> freeze/unfreeze target
        if (GetSpellSchoolMask(m_spellProto) & SPELL_SCHOOL_MASK_FROST)
        {
            bool found_another = false;
            for(AuraType const* itr = &frozenAuraTypes[0]; *itr != SPELL_AURA_NONE; ++itr)
            {
                Unit::AuraList const& auras = m_target->GetAurasByType(*itr);
                for(Unit::AuraList::const_iterator i = auras.begin(); i != auras.end(); ++i)
                {
                    if( GetSpellSchoolMask((*i)->GetSpellProto()) & SPELL_SCHOOL_MASK_FROST)
                    {
                        found_another = true;
                        break;
                    }
                }
                if(found_another)
                    break;
            }

            if(!found_another)
                m_target->ModifyAuraState(AURA_STATE_FROZEN, apply);
        }

        // Real remove called after current aura remove from lists, check if other similar auras active
        if(m_target->HasAuraType(SPELL_AURA_MOD_ROOT))
            return;

        m_target->clearUnitState(UNIT_STAT_ROOT);

        if(!m_target->hasUnitState(UNIT_STAT_STUNNED))      // prevent allow move if have also stun effect
        {
            if(m_target->getVictim() && m_target->isAlive())
                m_target->SetTargetGUID(m_target->getVictim()->GetGUID());

            if(m_target->GetTypeId() == TYPEID_PLAYER)
            {
                WorldPacket data(SMSG_FORCE_MOVE_UNROOT, 10);
                data << m_target->GetPackGUID();
                data << (uint32)2;
                m_target->SendMessageToSet(&data, true);
            }
        }
    }
}

void Aura::HandleAuraModSilence(bool apply, bool Real)
{
    // only at real add/remove aura
    if(!Real)
        return;

    if(apply)
    {
        m_target->SetFlag(UNIT_FIELD_FLAGS, UNIT_FLAG_SILENCED);
        // Stop cast only spells vs PreventionType == SPELL_PREVENTION_TYPE_SILENCE
        for (uint32 i = CURRENT_MELEE_SPELL; i < CURRENT_MAX_SPELL; ++i)
            if (Spell* spell = m_target->GetCurrentSpell(CurrentSpellTypes(i)))
                if(spell->m_spellInfo->PreventionType == SPELL_PREVENTION_TYPE_SILENCE)
                    // Stop spells on prepare or casting state
                    m_target->InterruptSpell(CurrentSpellTypes(i), false);
    }
    else
    {
        // Real remove called after current aura remove from lists, check if other similar auras active
        if(m_target->HasAuraType(SPELL_AURA_MOD_SILENCE))
            return;

        m_target->RemoveFlag(UNIT_FIELD_FLAGS, UNIT_FLAG_SILENCED);
    }
}

void Aura::HandleModThreat(bool apply, bool Real)
{
    // only at real add/remove aura
    if (!Real)
        return;

    if (!m_target->isAlive())
        return;

    Unit* caster = GetCaster();

    if (!caster || !caster->isAlive())
        return;

    int level_diff = 0;
    int multiplier = 0;
    switch (GetId())
    {
        // Arcane Shroud
        case 26400:
            level_diff = m_target->getLevel() - 60;
            multiplier = 2;
            break;
        // The Eye of Diminution
        case 28862:
            level_diff = m_target->getLevel() - 60;
            multiplier = 1;
            break;
    }

    if (level_diff > 0)
        m_modifier.m_amount += multiplier * level_diff;

    if (m_target->GetTypeId() == TYPEID_PLAYER)
        for(int8 x=0;x < MAX_SPELL_SCHOOL;x++)
            if (m_modifier.m_miscvalue & int32(1<<x))
                ApplyPercentModFloatVar(m_target->m_threatModifier[x], float(m_modifier.m_amount), apply);
}

void Aura::HandleAuraModTotalThreat(bool apply, bool Real)
{
    // only at real add/remove aura
    if (!Real)
        return;

    if (!m_target->isAlive() || m_target->GetTypeId() != TYPEID_PLAYER)
        return;

    Unit* caster = GetCaster();

    if (!caster || !caster->isAlive())
        return;

    float threatMod = apply ? float(m_modifier.m_amount) : float(-m_modifier.m_amount);

    m_target->getHostileRefManager().threatAssist(caster, threatMod, GetSpellProto());
}

void Aura::HandleModTaunt(bool apply, bool Real)
{
    // only at real add/remove aura
    if (!Real)
        return;

    if (!m_target->isAlive() || !m_target->CanHaveThreatList())
        return;

    Unit* caster = GetCaster();

    if (!caster || !caster->isAlive())
        return;

    if (apply)
        m_target->TauntApply(caster);
    else
    {
        // When taunt aura fades out, mob will switch to previous target if current has less than 1.1 * secondthreat
        m_target->TauntFadeOut(caster);
    }
}

/*********************************************************/
/***                  MODIFY SPEED                     ***/
/*********************************************************/
void Aura::HandleAuraModIncreaseSpeed(bool apply, bool Real)
{
    // all applied/removed only at real aura add/remove
    if(!Real)
        return;

    m_target->UpdateSpeed(MOVE_RUN, true);

    if (apply && GetSpellProto()->Id == 58875)
        m_target->CastSpell(m_target, 58876, true);
}

void Aura::HandleAuraModIncreaseMountedSpeed(bool apply, bool Real)
{
    // all applied/removed only at real aura add/remove
    if(!Real)
        return;

    m_target->UpdateSpeed(MOVE_RUN, true);

    // Festive Holiday Mount
    if (apply && GetSpellProto()->SpellIconID != 1794 && m_target->HasAura(62061))
        // Reindeer Transformation
        m_target->CastSpell(m_target, 25860, true, NULL, this);
}

void Aura::HandleAuraModIncreaseFlightSpeed(bool apply, bool Real)
{
    // all applied/removed only at real aura add/remove
    if(!Real)
        return;

    // Enable Fly mode for flying mounts
    if (m_modifier.m_auraname == SPELL_AURA_MOD_FLIGHT_SPEED_MOUNTED)
    {
        WorldPacket data;
        if(apply)
        {
            ((Player*)m_target)->SetCanFly(true);
            data.Initialize(SMSG_MOVE_SET_CAN_FLY, 12);
        }
        else
        {
            data.Initialize(SMSG_MOVE_UNSET_CAN_FLY, 12);
            ((Player*)m_target)->SetCanFly(false);
        }
        //data.append(m_target->GetPackGUID());
        data << m_target->GetPackGUID();
        data << uint32(0);                                      // unknown
        m_target->SendMessageToSet(&data, true);

        //Players on flying mounts must be immune to polymorph
        if (m_target->GetTypeId()==TYPEID_PLAYER)
            m_target->ApplySpellImmune(GetId(),IMMUNITY_MECHANIC,MECHANIC_POLYMORPH,apply);

        // Dragonmaw Illusion (overwrite mount model, mounted aura already applied)
        if (apply && m_target->HasAura(42016, EFFECT_INDEX_0) && m_target->GetMountID())
            m_target->SetUInt32Value(UNIT_FIELD_MOUNTDISPLAYID,16314);

        // Festive Holiday Mount
        if (apply && GetSpellProto()->SpellIconID != 1794 && m_target->HasAura(62061))
            // Reindeer Transformation
            m_target->CastSpell(m_target, 25860, true, NULL, this);
    }

    // Swift Flight Form check for higher speed flying mounts
    if (apply && m_target->GetTypeId() == TYPEID_PLAYER && GetSpellProto()->Id == 40121)
    {
        for (PlayerSpellMap::const_iterator iter = ((Player*)m_target)->GetSpellMap().begin(); iter != ((Player*)m_target)->GetSpellMap().end(); ++iter)
        {
            if (iter->second.state != PLAYERSPELL_REMOVED)
            {
                bool changedSpeed = false;
                SpellEntry const *spellInfo = sSpellStore.LookupEntry(iter->first);
                for(int i = 0; i < MAX_EFFECT_INDEX; ++i)
                {
                    if(spellInfo->EffectApplyAuraName[i] == SPELL_AURA_MOD_FLIGHT_SPEED_MOUNTED)
                    {
                        int32 mountSpeed = spellInfo->CalculateSimpleValue(SpellEffectIndex(i));
                        if (mountSpeed > m_modifier.m_amount)
                        {
                            m_modifier.m_amount = mountSpeed;
                            changedSpeed = true;
                            break;
                        }
                    }
                }
                if (changedSpeed)
                    break;
            }
        }
    }

    m_target->UpdateSpeed(MOVE_FLIGHT, true);
}

void Aura::HandleAuraModIncreaseSwimSpeed(bool /*apply*/, bool Real)
{
    // all applied/removed only at real aura add/remove
    if(!Real)
        return;

    m_target->UpdateSpeed(MOVE_SWIM, true);
}

void Aura::HandleAuraModDecreaseSpeed(bool apply, bool Real)
{
    // all applied/removed only at real aura add/remove
    if(!Real)
        return;

    if (apply)
    {
        // Gronn Lord's Grasp, becomes stoned
        if (GetId() == 33572)
        {
            if (GetStackAmount() >= 5 && !m_target->HasAura(33652))
                m_target->CastSpell(m_target, 33652, true);
        }
    }

    m_target->UpdateSpeed(MOVE_RUN, true);
    m_target->UpdateSpeed(MOVE_SWIM, true);
    m_target->UpdateSpeed(MOVE_FLIGHT, true);
}

void Aura::HandleAuraModUseNormalSpeed(bool /*apply*/, bool Real)
{
    // all applied/removed only at real aura add/remove
    if(!Real)
        return;

    m_target->UpdateSpeed(MOVE_RUN, true);
    m_target->UpdateSpeed(MOVE_SWIM, true);
    m_target->UpdateSpeed(MOVE_FLIGHT, true);
}

/*********************************************************/
/***                     IMMUNITY                      ***/
/*********************************************************/

void Aura::HandleModMechanicImmunity(bool apply, bool /*Real*/)
{
    uint32 misc  = m_modifier.m_miscvalue;
    // Forbearance
    // in DBC wrong mechanic immune since 3.0.x
    if (GetId() == 25771)
        misc = MECHANIC_IMMUNE_SHIELD;


    if(apply && GetSpellProto()->AttributesEx & SPELL_ATTR_EX_DISPEL_AURAS_ON_IMMUNITY)
    {
        uint32 mechanic = 1 << (misc-1);

        //immune movement impairment and loss of control
        if(GetId()==42292 || GetId()==59752 || GetId()==53490)
            mechanic=IMMUNE_TO_MOVEMENT_IMPAIRMENT_AND_LOSS_CONTROL_MASK;

        m_target->RemoveAurasAtMechanicImmunity(mechanic,GetId());
    }

    m_target->ApplySpellImmune(GetId(),IMMUNITY_MECHANIC,misc,apply);

    // Demonic Circle
    if (GetSpellProto()->SpellFamilyName == SPELLFAMILY_WARLOCK && GetSpellProto()->SpellIconID == 3221)
    {
        if (m_target->GetTypeId() != TYPEID_PLAYER)
            return;
        if (apply)
        {
            GameObject* obj = m_target->GetGameObject(48018);
            if (obj)
                if (m_target->IsWithinDist(obj,GetSpellMaxRange(sSpellRangeStore.LookupEntry(GetSpellProto()->rangeIndex))))
                    ((Player*)m_target)->TeleportTo(obj->GetMapId(),obj->GetPositionX(),obj->GetPositionY(),obj->GetPositionZ(),obj->GetOrientation());
        }
    }
    // Bestial Wrath
    if (GetSpellProto()->SpellFamilyName == SPELLFAMILY_HUNTER && GetSpellProto()->SpellIconID == 1680)
    {
        // The Beast Within cast on owner if talent present
        if (Unit* owner = m_target->GetOwner())
        {
            // Search talent The Beast Within
            Unit::AuraList const& dummyAuras = owner->GetAurasByType(SPELL_AURA_MOD_DAMAGE_PERCENT_DONE);
            for(Unit::AuraList::const_iterator i = dummyAuras.begin(); i != dummyAuras.end(); ++i)
            {
                if ((*i)->GetSpellProto()->SpellIconID == 2229)
                {
                    if (apply)
                        owner->CastSpell(owner, 34471, true, NULL, this);
                    else
                        owner->RemoveAurasDueToSpell(34471);
                    break;
                }
            }
        }
    }
    // Heroic Fury (Intercept cooldown remove)
    else if (apply && GetSpellProto()->Id == 60970 && m_target->GetTypeId() == TYPEID_PLAYER)
        ((Player*)m_target)->RemoveSpellCooldown(20252, true);
}

void Aura::HandleModMechanicImmunityMask(bool apply, bool /*Real*/)
{
    uint32 mechanic  = m_modifier.m_miscvalue;

    if(apply && GetSpellProto()->AttributesEx & SPELL_ATTR_EX_DISPEL_AURAS_ON_IMMUNITY)
        m_target->RemoveAurasAtMechanicImmunity(mechanic,GetId());

    // check implemented in Unit::IsImmunedToSpell and Unit::IsImmunedToSpellEffect
}

//this method is called whenever we add / remove aura which gives m_target some imunity to some spell effect
void Aura::HandleAuraModEffectImmunity(bool apply, bool /*Real*/)
{
    // when removing flag aura, handle flag drop
    if( !apply && m_target->GetTypeId() == TYPEID_PLAYER
        && (GetSpellProto()->AuraInterruptFlags & AURA_INTERRUPT_FLAG_IMMUNE_OR_LOST_SELECTION) )
    {
        if( BattleGround *bg = ((Player*)m_target)->GetBattleGround() )
            bg->EventPlayerDroppedFlag(((Player*)m_target));
    }

    m_target->ApplySpellImmune(GetId(), IMMUNITY_EFFECT, m_modifier.m_miscvalue, apply);
}

void Aura::HandleAuraModStateImmunity(bool apply, bool Real)
{
    if(apply && Real && GetSpellProto()->AttributesEx & SPELL_ATTR_EX_DISPEL_AURAS_ON_IMMUNITY)
    {
        Unit::AuraList const& auraList = m_target->GetAurasByType(AuraType(m_modifier.m_miscvalue));
        for(Unit::AuraList::const_iterator itr = auraList.begin(); itr != auraList.end();)
        {
            if (auraList.front() != this)                   // skip itself aura (it already added)
            {
                m_target->RemoveAurasDueToSpell(auraList.front()->GetId());
                itr = auraList.begin();
            }
            else
                ++itr;
        }
    }

    m_target->ApplySpellImmune(GetId(), IMMUNITY_STATE, m_modifier.m_miscvalue, apply);
}

void Aura::HandleAuraModSchoolImmunity(bool apply, bool Real)
{
    m_target->ApplySpellImmune(GetId(), IMMUNITY_SCHOOL, m_modifier.m_miscvalue, apply);

    // remove all flag auras (they are positive, but they must be removed when you are immune)
    if( this->GetSpellProto()->AttributesEx & SPELL_ATTR_EX_DISPEL_AURAS_ON_IMMUNITY
        && this->GetSpellProto()->AttributesEx2 & SPELL_ATTR_EX2_DAMAGE_REDUCED_SHIELD )
        m_target->RemoveAurasWithInterruptFlags(AURA_INTERRUPT_FLAG_IMMUNE_OR_LOST_SELECTION);

    // TODO: optimalize this cycle - use RemoveAurasWithInterruptFlags call or something else
    if( Real && apply
        && GetSpellProto()->AttributesEx & SPELL_ATTR_EX_DISPEL_AURAS_ON_IMMUNITY
        && IsPositiveSpell(GetId()) )                       //Only positive immunity removes auras
    {
        uint32 school_mask = m_modifier.m_miscvalue;
        Unit::AuraMap& Auras = m_target->GetAuras();
        for(Unit::AuraMap::iterator iter = Auras.begin(), next; iter != Auras.end(); iter = next)
        {
            next = iter;
            ++next;
            SpellEntry const *spell = iter->second->GetSpellProto();
            if((GetSpellSchoolMask(spell) & school_mask)//Check for school mask
                && !( spell->Attributes & SPELL_ATTR_UNAFFECTED_BY_INVULNERABILITY)   //Spells unaffected by invulnerability
                && !iter->second->IsPositive()          //Don't remove positive spells
                && spell->Id != GetId() )               //Don't remove self
            {
                m_target->RemoveAurasDueToSpell(spell->Id);
                if(Auras.empty())
                    break;
                else
                    next = Auras.begin();
            }
        }
    }
    if( Real && GetSpellProto()->Mechanic == MECHANIC_BANISH )
    {
        if( apply )
            m_target->addUnitState(UNIT_STAT_ISOLATED);
        else
            m_target->clearUnitState(UNIT_STAT_ISOLATED);
    }
}

void Aura::HandleAuraModDmgImmunity(bool apply, bool /*Real*/)
{
    m_target->ApplySpellImmune(GetId(), IMMUNITY_DAMAGE, m_modifier.m_miscvalue, apply);
}

void Aura::HandleAuraModDispelImmunity(bool apply, bool Real)
{
    // all applied/removed only at real aura add/remove
    if(!Real)
        return;

    m_target->ApplySpellDispelImmunity(m_spellProto, DispelType(m_modifier.m_miscvalue), apply);
}

void Aura::HandleAuraProcTriggerSpell(bool apply, bool Real)
{
    if(!Real)
        return;

    if(apply)
    {
        // some spell have charges by functionality not have its in spell data
        switch (GetId())
        {
            case 28200:                                     // Ascendance (Talisman of Ascendance trinket)
                SetAuraCharges(6);
                break;
            default: break;
        }
    }
}

void Aura::HandleAuraModStalked(bool apply, bool /*Real*/)
{
    // used by spells: Hunter's Mark, Mind Vision, Syndicate Tracker (MURP) DND
    if(apply)
        m_target->SetFlag(UNIT_DYNAMIC_FLAGS, UNIT_DYNFLAG_TRACK_UNIT);
    else
        m_target->RemoveFlag(UNIT_DYNAMIC_FLAGS, UNIT_DYNFLAG_TRACK_UNIT);
}

/*********************************************************/
/***                   PERIODIC                        ***/
/*********************************************************/

void Aura::HandlePeriodicTriggerSpell(bool apply, bool /*Real*/)
{
    m_isPeriodic = apply;

    if (!apply)
    {
        switch(m_spellProto->Id)
        {
            case 66:                                        // Invisibility
                if (m_removeMode == AURA_REMOVE_BY_DEFAULT && m_duration<=0)
                    m_target->CastSpell(m_target, 32612, true, NULL, this);

                return;
            case 42783:                                     //Wrath of the Astrom...
                if (m_removeMode == AURA_REMOVE_BY_DEFAULT && GetEffIndex() + 1 < MAX_EFFECT_INDEX)
                    m_target->CastSpell(m_target, m_spellProto->CalculateSimpleValue(SpellEffectIndex(GetEffIndex()+1)), true);
                return;
            case 51912:                                     // Ultra-Advanced Proto-Typical Shortening Blaster
                if (m_removeMode == AURA_REMOVE_BY_DEFAULT && m_duration <= 0)
                {
                    if (Unit* pCaster = GetCaster())
                        pCaster->CastSpell(m_target, m_spellProto->EffectTriggerSpell[GetEffIndex()], true, NULL, this);
                }

                return;
            default:
                break;
        }
    }
}

void Aura::HandlePeriodicTriggerSpellWithValue(bool apply, bool /*Real*/)
{
    m_isPeriodic = apply;
}

void Aura::HandlePeriodicEnergize(bool apply, bool Real)
{
    if (!Real)
        return;

    // For prevent double apply bonuses
    bool loading = (m_target->GetTypeId() == TYPEID_PLAYER && ((Player*)m_target)->GetSession()->PlayerLoading());

    if (apply && !loading)
    {
        switch (GetId())
        {
            case 54833:                                     // Glyph of Innervate (value%/2 of casters base mana)
            {
                if (Unit* caster = GetCaster())
                    m_modifier.m_amount = int32(caster->GetCreateMana() * GetBasePoints() / (200 * GetAuraMaxTicks()));
                break;

            }
            case 29166:                                     // Innervate (value% of casters base mana)
            {
                if (Unit* caster = GetCaster())
                {
                    // Glyph of Innervate
                    if (caster->HasAura(54832))
                        caster->CastSpell(caster,54833,true,NULL,this);

                    m_modifier.m_amount = int32(caster->GetCreateMana() * GetBasePoints() / (100 * GetAuraMaxTicks()));
                }
                break;
            }
            case 48391:                                     // Owlkin Frenzy 2% base mana
                m_modifier.m_amount = m_target->GetCreateMana() * 2 / 100;
                break;
            case 57669:                                     // Replenishment (0.2% from max)
            case 61782:                                     // Infinite Replenishment
                m_modifier.m_amount = m_target->GetMaxPower(POWER_MANA) * 2 / 1000;
                break;
            default:
                break;
        }
    }
    if (!apply && !loading)
    {
        switch (GetId())
        {
            case 5229:                                      // Druid Bear Enrage
                if (m_target->HasAura(51185))               // King of the Jungle self Enrage bonus with infinity duration
                    m_target->RemoveAurasDueToSpell(51185);
                break;
            default:
                break;
        }
    }

    m_isPeriodic = apply;
}

void Aura::HandleAuraPowerBurn(bool apply, bool /*Real*/)
{
    m_isPeriodic = apply;
}

void Aura::HandleAuraPeriodicDummy(bool apply, bool Real)
{
    // spells required only Real aura add/remove
    if(!Real)
        return;

    // For prevent double apply bonuses
    bool loading = (m_target->GetTypeId() == TYPEID_PLAYER && ((Player*)m_target)->GetSession()->PlayerLoading());

    SpellEntry const*spell = GetSpellProto();
    switch( spell->SpellFamilyName)
    {
        case SPELLFAMILY_ROGUE:
        {
            if(!apply)
            {
                switch(spell->Id)
                {
                    // Master of Subtlety
                    case 31666: m_target->RemoveAurasDueToSpell(31665); break;
                    // Overkill
                    case 58428: m_target->RemoveAurasDueToSpell(58427); break;
                }
            }
            break;
        }
        case SPELLFAMILY_WARLOCK:
        {
            switch (spell->Id)
            {
                case 48018:
                    if (apply)
                        SendFakeAuraUpdate(62388,false);
                    else
                    {
                        m_target->RemoveGameObject(spell->Id,true);
                        SendFakeAuraUpdate(62388,true);
                    }
                break;
            }
        }
        case SPELLFAMILY_HUNTER:
        {
            Unit* caster = GetCaster();

            // Explosive Shot
            if (apply && !loading && caster)
                m_modifier.m_amount += int32(caster->GetTotalAttackPowerValue(RANGED_ATTACK) * 14 / 100);
            break;
        }
    }

    m_isPeriodic = apply;
}

void Aura::HandlePeriodicHeal(bool apply, bool /*Real*/)
{
    m_isPeriodic = apply;

    // For prevent double apply bonuses
    bool loading = (m_target->GetTypeId() == TYPEID_PLAYER && ((Player*)m_target)->GetSession()->PlayerLoading());

    // Custom damage calculation after
    if (apply)
    {
        if(loading)
            return;

        Unit *caster = GetCaster();
        if (!caster)
            return;

        // Gift of the Naaru (have diff spellfamilies)
        if (m_spellProto->SpellIconID == 329 && m_spellProto->SpellVisual[0] == 7625)
        {
            int32 ap = int32 (0.22f * caster->GetTotalAttackPowerValue(BASE_ATTACK));
            int32 holy = caster->SpellBaseDamageBonus(GetSpellSchoolMask(m_spellProto))
                + caster->SpellBaseDamageBonusForVictim(GetSpellSchoolMask(m_spellProto), m_target);
            holy = int32(holy * 377 / 1000);
            m_modifier.m_amount += ap > holy ? ap : holy;
        }
    }
}

void Aura::HandlePeriodicDamage(bool apply, bool Real)
{
    // spells required only Real aura add/remove
    if(!Real)
        return;

    m_isPeriodic = apply;

    // For prevent double apply bonuses
    bool loading = (m_target->GetTypeId() == TYPEID_PLAYER && ((Player*)m_target)->GetSession()->PlayerLoading());

    // Custom damage calculation after
    if (apply)
    {
        if(loading)
            return;

        Unit *caster = GetCaster();
        if (!caster)
            return;

        switch (m_spellProto->SpellFamilyName)
        {
            case SPELLFAMILY_GENERIC:
            {
                // Pounce Bleed
                if ( m_spellProto->SpellIconID == 147 && m_spellProto->SpellVisual[0] == 0 )
                {
                    // $AP*0.18/6 bonus per tick
                    m_modifier.m_amount += int32(caster->GetTotalAttackPowerValue(BASE_ATTACK) * 3 / 100);
                    return;
                }
                break;
            }
            case SPELLFAMILY_WARRIOR:
            {
                // Rend
                if (m_spellProto->SpellFamilyFlags & UI64LIT(0x0000000000000020))
                {
                    // $0.2*(($MWB+$mwb)/2+$AP/14*$MWS) bonus per tick
                    float ap = caster->GetTotalAttackPowerValue(BASE_ATTACK);
                    int32 mws = caster->GetAttackTime(BASE_ATTACK);
                    float mwb_min = caster->GetWeaponDamageRange(BASE_ATTACK,MINDAMAGE);
                    float mwb_max = caster->GetWeaponDamageRange(BASE_ATTACK,MAXDAMAGE);
                    m_modifier.m_amount+=int32(((mwb_min+mwb_max)/2+ap*mws/14000)*0.2f);
                    // If used while target is above 75% health, Rend does 35% more damage
                    if (m_spellProto->CalculateSimpleValue(EFFECT_INDEX_1) !=0 &&
                        m_target->GetHealth() > m_target->GetMaxHealth() * m_spellProto->CalculateSimpleValue(EFFECT_INDEX_1) / 100)
                        m_modifier.m_amount += m_modifier.m_amount * m_spellProto->CalculateSimpleValue(EFFECT_INDEX_2) / 100;
                    return;
                }
                break;
            }
            case SPELLFAMILY_DRUID:
            {
                // Rake
                if (m_spellProto->SpellFamilyFlags & UI64LIT(0x0000000000001000) && m_spellProto->Effect[EFFECT_INDEX_2] == SPELL_EFFECT_ADD_COMBO_POINTS)
                {
                    // $AP*0.18/3 bonus per tick
                    m_modifier.m_amount += int32(caster->GetTotalAttackPowerValue(BASE_ATTACK) * 6 / 100);
                    return;
                }
                // Lacerate
                if (m_spellProto->SpellFamilyFlags & UI64LIT(0x000000010000000000))
                {
                    // $AP*0.05/5 bonus per tick
                    m_modifier.m_amount += int32(caster->GetTotalAttackPowerValue(BASE_ATTACK) / 100);
                    return;
                }
                // Rip
                if (m_spellProto->SpellFamilyFlags & UI64LIT(0x000000000000800000))
                {
                    // 0.01*$AP*cp
                    if (caster->GetTypeId() != TYPEID_PLAYER)
                        return;

                    uint8 cp = ((Player*)caster)->GetComboPoints();

                    // Idol of Feral Shadows. Cant be handled as SpellMod in SpellAura:Dummy due its dependency from CPs
                    Unit::AuraList const& dummyAuras = caster->GetAurasByType(SPELL_AURA_DUMMY);
                    for(Unit::AuraList::const_iterator itr = dummyAuras.begin(); itr != dummyAuras.end(); ++itr)
                    {
                        if((*itr)->GetId()==34241)
                        {
                            m_modifier.m_amount += cp * (*itr)->GetModifier()->m_amount;
                            break;
                        }
                    }
                    m_modifier.m_amount += int32(caster->GetTotalAttackPowerValue(BASE_ATTACK) * cp / 100);
                    return;
                }
                // Lock Jaw
                if (m_spellProto->SpellFamilyFlags & UI64LIT(0x1000000000000000))
                {
                    // 0.15*$AP
                    m_modifier.m_amount += int32(caster->GetTotalAttackPowerValue(BASE_ATTACK) * 15 / 100);
                    return;
                }
                break;
            }
            case SPELLFAMILY_ROGUE:
            {
                // Rupture
                if (m_spellProto->SpellFamilyFlags & UI64LIT(0x000000000000100000))
                {
                    if (caster->GetTypeId() != TYPEID_PLAYER)
                        return;
                    //1 point : ${($m1+$b1*1+0.015*$AP)*4} damage over 8 secs
                    //2 points: ${($m1+$b1*2+0.024*$AP)*5} damage over 10 secs
                    //3 points: ${($m1+$b1*3+0.03*$AP)*6} damage over 12 secs
                    //4 points: ${($m1+$b1*4+0.03428571*$AP)*7} damage over 14 secs
                    //5 points: ${($m1+$b1*5+0.0375*$AP)*8} damage over 16 secs
                    float AP_per_combo[6] = {0.0f, 0.015f, 0.024f, 0.03f, 0.03428571f, 0.0375f};
                    uint8 cp = ((Player*)caster)->GetComboPoints();
                    if (cp > 5) cp = 5;
                    m_modifier.m_amount += int32(caster->GetTotalAttackPowerValue(BASE_ATTACK) * AP_per_combo[cp]);
                    return;
                }
                // Garrote
                if (m_spellProto->SpellFamilyFlags & UI64LIT(0x000000000000000100))
                {
                    // $AP*0.07 bonus per tick
                    m_modifier.m_amount += int32(caster->GetTotalAttackPowerValue(BASE_ATTACK) * 7 / 100);
                    return;
                }
                // Deadly Poison
                if (m_spellProto->SpellFamilyFlags & UI64LIT(0x0000000000010000))
                {
                    // 0.12*$AP / 4 * amount of stack
                    m_modifier.m_amount += int32(caster->GetTotalAttackPowerValue(BASE_ATTACK) * 3 * GetStackAmount() / 100);
                    return;
                }
                break;
            }
            case SPELLFAMILY_HUNTER:
            {
                // Serpent Sting
                if (m_spellProto->SpellFamilyFlags & UI64LIT(0x0000000000004000))
                {
                    // $RAP*0.2/5 bonus per tick
                    m_modifier.m_amount += int32(caster->GetTotalAttackPowerValue(RANGED_ATTACK) * 0.2 / 5);
                    return;
                }
                // Immolation Trap
                if ((m_spellProto->SpellFamilyFlags & UI64LIT(0x0000000000000004)) && m_spellProto->SpellIconID == 678)
                {
                    // $RAP*0.1/5 bonus per tick
                    m_modifier.m_amount += int32(caster->GetTotalAttackPowerValue(RANGED_ATTACK) * 10 / 500);
                    return;
                }
                break;
            }
            case SPELLFAMILY_PALADIN:
            {
                // Holy Vengeance / Blood Corruption
                if (m_spellProto->SpellFamilyFlags & UI64LIT(0x0000080000000000) && m_spellProto->SpellVisual[0] == 7902)
                {
                    // AP * 0.025 + SPH * 0.013 bonus per tick
                    float ap = caster->GetTotalAttackPowerValue(BASE_ATTACK);
                    int32 holy = caster->SpellBaseDamageBonus(GetSpellSchoolMask(m_spellProto)) +
                                 caster->SpellBaseDamageBonusForVictim(GetSpellSchoolMask(m_spellProto), GetTarget());
                    m_modifier.m_amount += int32(GetStackAmount()) * (int32(ap * 0.025f) + int32(holy * 13 / 1000));
                    return;
                }
                break;
            }
            default:
                break;
        }
    }
    // remove time effects
    else
    {
        // Parasitic Shadowfiend - handle summoning of two Shadowfiends on DoT expire
        if(m_spellProto->Id == 41917)
            m_target->CastSpell(m_target, 41915, true);
    }
}

void Aura::HandlePeriodicDamagePCT(bool apply, bool /*Real*/)
{
    m_isPeriodic = apply;
}

void Aura::HandlePeriodicLeech(bool apply, bool /*Real*/)
{
    m_isPeriodic = apply;
}

void Aura::HandlePeriodicManaLeech(bool apply, bool /*Real*/)
{
    m_isPeriodic = apply;
}

void Aura::HandlePeriodicHealthFunnel(bool apply, bool /*Real*/)
{
    m_isPeriodic = apply;
}

/*********************************************************/
/***                  MODIFY STATS                     ***/
/*********************************************************/

/********************************/
/***        RESISTANCE        ***/
/********************************/

void Aura::HandleAuraModResistanceExclusive(bool apply, bool /*Real*/)
{
    for(int8 x = SPELL_SCHOOL_NORMAL; x < MAX_SPELL_SCHOOL;x++)
    {
        if(m_modifier.m_miscvalue & int32(1<<x))
        {
            m_target->HandleStatModifier(UnitMods(UNIT_MOD_RESISTANCE_START + x), BASE_VALUE, float(m_modifier.m_amount), apply);
            if(m_target->GetTypeId() == TYPEID_PLAYER)
                m_target->ApplyResistanceBuffModsMod(SpellSchools(x), m_positive, float(m_modifier.m_amount), apply);
        }
    }
}

void Aura::HandleAuraModResistance(bool apply, bool /*Real*/)
{
    for(int8 x = SPELL_SCHOOL_NORMAL; x < MAX_SPELL_SCHOOL;x++)
    {
        if(m_modifier.m_miscvalue & int32(1<<x))
        {
            m_target->HandleStatModifier(UnitMods(UNIT_MOD_RESISTANCE_START + x), TOTAL_VALUE, float(m_modifier.m_amount), apply);
            if(m_target->GetTypeId() == TYPEID_PLAYER || ((Creature*)m_target)->isPet())
                m_target->ApplyResistanceBuffModsMod(SpellSchools(x), m_positive, float(m_modifier.m_amount), apply);
        }
    }
}

void Aura::HandleAuraModBaseResistancePCT(bool apply, bool /*Real*/)
{
    // only players have base stats
    if(m_target->GetTypeId() != TYPEID_PLAYER)
    {
        //pets only have base armor
        if(((Creature*)m_target)->isPet() && (m_modifier.m_miscvalue & SPELL_SCHOOL_MASK_NORMAL))
            m_target->HandleStatModifier(UNIT_MOD_ARMOR, BASE_PCT, float(m_modifier.m_amount), apply);
    }
    else
    {
        for(int8 x = SPELL_SCHOOL_NORMAL; x < MAX_SPELL_SCHOOL;x++)
        {
            if(m_modifier.m_miscvalue & int32(1<<x))
                m_target->HandleStatModifier(UnitMods(UNIT_MOD_RESISTANCE_START + x), BASE_PCT, float(m_modifier.m_amount), apply);
        }
    }
}

void Aura::HandleModResistancePercent(bool apply, bool /*Real*/)
{
    for(int8 i = SPELL_SCHOOL_NORMAL; i < MAX_SPELL_SCHOOL; i++)
    {
        if(m_modifier.m_miscvalue & int32(1<<i))
        {
            m_target->HandleStatModifier(UnitMods(UNIT_MOD_RESISTANCE_START + i), TOTAL_PCT, float(m_modifier.m_amount), apply);
            if(m_target->GetTypeId() == TYPEID_PLAYER || ((Creature*)m_target)->isPet())
            {
                m_target->ApplyResistanceBuffModsPercentMod(SpellSchools(i), true, float(m_modifier.m_amount), apply);
                m_target->ApplyResistanceBuffModsPercentMod(SpellSchools(i), false, float(m_modifier.m_amount), apply);
            }
        }
    }
}

void Aura::HandleModBaseResistance(bool apply, bool /*Real*/)
{
    // only players have base stats
    if(m_target->GetTypeId() != TYPEID_PLAYER)
    {
        //only pets have base stats
        if(((Creature*)m_target)->isPet() && (m_modifier.m_miscvalue & SPELL_SCHOOL_MASK_NORMAL))
            m_target->HandleStatModifier(UNIT_MOD_ARMOR, TOTAL_VALUE, float(m_modifier.m_amount), apply);
    }
    else
    {
        for(int i = SPELL_SCHOOL_NORMAL; i < MAX_SPELL_SCHOOL; i++)
            if(m_modifier.m_miscvalue & (1<<i))
                m_target->HandleStatModifier(UnitMods(UNIT_MOD_RESISTANCE_START + i), TOTAL_VALUE, float(m_modifier.m_amount), apply);
    }
}

/********************************/
/***           STAT           ***/
/********************************/

void Aura::HandleAuraModStat(bool apply, bool /*Real*/)
{
    if (m_modifier.m_miscvalue < -2 || m_modifier.m_miscvalue > 4)
    {
        sLog.outError("WARNING: Spell %u effect %u have unsupported misc value (%i) for SPELL_AURA_MOD_STAT ",GetId(),GetEffIndex(),m_modifier.m_miscvalue);
        return;
    }

    for(int32 i = STAT_STRENGTH; i < MAX_STATS; i++)
    {
        // -1 or -2 is all stats ( misc < -2 checked in function beginning )
        if (m_modifier.m_miscvalue < 0 || m_modifier.m_miscvalue == i)
        {
            //m_target->ApplyStatMod(Stats(i), m_modifier.m_amount,apply);
            m_target->HandleStatModifier(UnitMods(UNIT_MOD_STAT_START + i), TOTAL_VALUE, float(m_modifier.m_amount), apply);
            if(m_target->GetTypeId() == TYPEID_PLAYER || ((Creature*)m_target)->isPet())
                m_target->ApplyStatBuffMod(Stats(i), float(m_modifier.m_amount), apply);
        }
    }
}

void Aura::HandleModPercentStat(bool apply, bool /*Real*/)
{
    if (m_modifier.m_miscvalue < -1 || m_modifier.m_miscvalue > 4)
    {
        sLog.outError("WARNING: Misc Value for SPELL_AURA_MOD_PERCENT_STAT not valid");
        return;
    }

    // only players have base stats
    if (m_target->GetTypeId() != TYPEID_PLAYER)
        return;

    for (int32 i = STAT_STRENGTH; i < MAX_STATS; ++i)
    {
        if(m_modifier.m_miscvalue == i || m_modifier.m_miscvalue == -1)
            m_target->HandleStatModifier(UnitMods(UNIT_MOD_STAT_START + i), BASE_PCT, float(m_modifier.m_amount), apply);
    }
}

void Aura::HandleModSpellDamagePercentFromStat(bool /*apply*/, bool /*Real*/)
{
    if(m_target->GetTypeId() != TYPEID_PLAYER)
        return;

    // Magic damage modifiers implemented in Unit::SpellDamageBonus
    // This information for client side use only
    // Recalculate bonus
    ((Player*)m_target)->UpdateSpellDamageAndHealingBonus();
}

void Aura::HandleModSpellHealingPercentFromStat(bool /*apply*/, bool /*Real*/)
{
    if(m_target->GetTypeId() != TYPEID_PLAYER)
        return;

    // Recalculate bonus
    ((Player*)m_target)->UpdateSpellDamageAndHealingBonus();
}

void Aura::HandleAuraModDispelResist(bool apply, bool Real)
{
    if(!Real || !apply)
        return;

    if(GetId() == 33206)
        m_target->CastSpell(m_target, 44416, true, NULL, this, GetCasterGUID());
}

void Aura::HandleModSpellDamagePercentFromAttackPower(bool /*apply*/, bool /*Real*/)
{
    if(m_target->GetTypeId() != TYPEID_PLAYER)
        return;

    // Magic damage modifiers implemented in Unit::SpellDamageBonus
    // This information for client side use only
    // Recalculate bonus
    ((Player*)m_target)->UpdateSpellDamageAndHealingBonus();
}

void Aura::HandleModSpellHealingPercentFromAttackPower(bool /*apply*/, bool /*Real*/)
{
    if(m_target->GetTypeId() != TYPEID_PLAYER)
        return;

    // Recalculate bonus
    ((Player*)m_target)->UpdateSpellDamageAndHealingBonus();
}

void Aura::HandleModHealingDone(bool /*apply*/, bool /*Real*/)
{
    if(m_target->GetTypeId() != TYPEID_PLAYER)
        return;
    // implemented in Unit::SpellHealingBonus
    // this information is for client side only
    ((Player*)m_target)->UpdateSpellDamageAndHealingBonus();
}

void Aura::HandleModTotalPercentStat(bool apply, bool /*Real*/)
{
    if (m_modifier.m_miscvalue < -1 || m_modifier.m_miscvalue > 4)
    {
        sLog.outError("WARNING: Misc Value for SPELL_AURA_MOD_PERCENT_STAT not valid");
        return;
    }

    //save current and max HP before applying aura
    uint32 curHPValue = m_target->GetHealth();
    uint32 maxHPValue = m_target->GetMaxHealth();

    for (int32 i = STAT_STRENGTH; i < MAX_STATS; i++)
    {
        if(m_modifier.m_miscvalue == i || m_modifier.m_miscvalue == -1)
        {
            m_target->HandleStatModifier(UnitMods(UNIT_MOD_STAT_START + i), TOTAL_PCT, float(m_modifier.m_amount), apply);
            if(m_target->GetTypeId() == TYPEID_PLAYER || ((Creature*)m_target)->isPet())
                m_target->ApplyStatPercentBuffMod(Stats(i), float(m_modifier.m_amount), apply );
        }
    }

    //recalculate current HP/MP after applying aura modifications (only for spells with 0x10 flag)
    if ((m_modifier.m_miscvalue == STAT_STAMINA) && (maxHPValue > 0) && (m_spellProto->Attributes & 0x10))
    {
        // newHP = (curHP / maxHP) * newMaxHP = (newMaxHP * curHP) / maxHP -> which is better because no int -> double -> int conversion is needed
        uint32 newHPValue = (m_target->GetMaxHealth() * curHPValue) / maxHPValue;
        m_target->SetHealth(newHPValue);
    }
}

void Aura::HandleAuraModResistenceOfStatPercent(bool /*apply*/, bool /*Real*/)
{
    if(m_target->GetTypeId() != TYPEID_PLAYER)
        return;

    if(m_modifier.m_miscvalue != SPELL_SCHOOL_MASK_NORMAL)
    {
        // support required adding replace UpdateArmor by loop by UpdateResistence at intellect update
        // and include in UpdateResistence same code as in UpdateArmor for aura mod apply.
        sLog.outError("Aura SPELL_AURA_MOD_RESISTANCE_OF_STAT_PERCENT(182) need adding support for non-armor resistances!");
        return;
    }

    // Recalculate Armor
    m_target->UpdateArmor();
}

/********************************/
/***      HEAL & ENERGIZE     ***/
/********************************/
void Aura::HandleAuraModTotalHealthPercentRegen(bool apply, bool /*Real*/)
{
    m_isPeriodic = apply;
}

void Aura::HandleAuraModTotalManaPercentRegen(bool apply, bool /*Real*/)
{
    if(m_modifier.periodictime == 0)
        m_modifier.periodictime = 1000;

    m_periodicTimer = m_modifier.periodictime;
    m_isPeriodic = apply;
}

void Aura::HandleModRegen(bool apply, bool /*Real*/)        // eating
{
    if(m_modifier.periodictime == 0)
        m_modifier.periodictime = 5000;

    m_periodicTimer = 5000;
    m_isPeriodic = apply;
}

void Aura::HandleModPowerRegen(bool apply, bool Real)       // drinking
{
    if (!Real)
        return;

    Powers pt = m_target->getPowerType();
    if(m_modifier.periodictime == 0)
    {
        // Anger Management (only spell use this aura for rage)
        if (pt == POWER_RAGE)
            m_modifier.periodictime = 3000;
        else
            m_modifier.periodictime = 2000;
    }

    m_periodicTimer = 5000;

    if (m_target->GetTypeId() == TYPEID_PLAYER && m_modifier.m_miscvalue == POWER_MANA)
        ((Player*)m_target)->UpdateManaRegen();

    m_isPeriodic = apply;
}

void Aura::HandleModPowerRegenPCT(bool /*apply*/, bool Real)
{
    // spells required only Real aura add/remove
    if(!Real)
        return;

    if (m_target->GetTypeId() != TYPEID_PLAYER)
        return;

    // Update manaregen value
    if (m_modifier.m_miscvalue == POWER_MANA)
        ((Player*)m_target)->UpdateManaRegen();
}

void Aura::HandleModManaRegen(bool /*apply*/, bool Real)
{
    // spells required only Real aura add/remove
    if(!Real)
        return;

    if (m_target->GetTypeId() != TYPEID_PLAYER)
        return;

    //Note: an increase in regen does NOT cause threat.
    ((Player*)m_target)->UpdateManaRegen();
}

void Aura::HandleComprehendLanguage(bool apply, bool /*Real*/)
{
    if(apply)
        m_target->SetFlag(UNIT_FIELD_FLAGS_2, UNIT_FLAG2_COMPREHEND_LANG);
    else
        m_target->RemoveFlag(UNIT_FIELD_FLAGS_2, UNIT_FLAG2_COMPREHEND_LANG);
}

void Aura::HandleAuraModIncreaseHealth(bool apply, bool Real)
{
    // Special case with temporary increase max/current health
    switch(GetId())
    {
        case 12976:                                         // Warrior Last Stand triggered spell
        case 28726:                                         // Nightmare Seed ( Nightmare Seed )
        case 34511:                                         // Valor (Bulwark of Kings, Bulwark of the Ancient Kings)
        case 44055: case 55915: case 55917: case 67596:     // Tremendous Fortitude (Battlemaster's Alacrity)
        case 50322:                                         // Survival Instincts
        case 54443:                                         // Demonic Empowerment (Voidwalker)
        case 55233:                                         // Vampiric Blood
        case 59465:                                         // Brood Rage (Ahn'Kahet)
        {
            if(Real)
            {
                if(apply)
                {
                    // Demonic Empowerment (Voidwalker) & Vampiric Blood - special cases, store percent in data
                    // recalculate to full amount at apply for proper remove
                    if (GetId() == 54443 || GetId() == 55233)
                        m_modifier.m_amount = m_target->GetMaxHealth() * m_modifier.m_amount / 100;

                    m_target->HandleStatModifier(UNIT_MOD_HEALTH, TOTAL_VALUE, float(m_modifier.m_amount), apply);
                    m_target->ModifyHealth(m_modifier.m_amount);
                }
                else
                {
                    if (int32(m_target->GetHealth()) > m_modifier.m_amount)
                        m_target->ModifyHealth(-m_modifier.m_amount);
                    else
                        m_target->SetHealth(1);
                    m_target->HandleStatModifier(UNIT_MOD_HEALTH, TOTAL_VALUE, float(m_modifier.m_amount), apply);
                }
            }
            return;
        }
    }

    // generic case
    m_target->HandleStatModifier(UNIT_MOD_HEALTH, TOTAL_VALUE, float(m_modifier.m_amount), apply);
}

void  Aura::HandleAuraModIncreaseMaxHealth(bool apply, bool /*Real*/)
{
    uint32 oldhealth = m_target->GetHealth();
    double healthPercentage = (double)oldhealth / (double)m_target->GetMaxHealth();

    m_target->HandleStatModifier(UNIT_MOD_HEALTH, TOTAL_VALUE, float(m_modifier.m_amount), apply);

    // refresh percentage
    if(oldhealth > 0)
    {
        uint32 newhealth = uint32(ceil((double)m_target->GetMaxHealth() * healthPercentage));
        if(newhealth==0)
            newhealth = 1;

        m_target->SetHealth(newhealth);
    }
}

void Aura::HandleAuraModIncreaseEnergy(bool apply, bool Real)
{
    Powers powerType = m_target->getPowerType();
    if(int32(powerType) != m_modifier.m_miscvalue)
        return;

    UnitMods unitMod = UnitMods(UNIT_MOD_POWER_START + powerType);

    // Special case with temporary increase max/current power (percent)
    if (GetId()==64904)                                     // Hymn of Hope
    {
        if(Real)
        {
            uint32 val = m_target->GetPower(powerType);
            m_target->HandleStatModifier(unitMod, TOTAL_PCT, float(m_modifier.m_amount), apply);
            m_target->SetPower(powerType, apply ? val*(100+m_modifier.m_amount)/100 : val*100/(100+m_modifier.m_amount));
        }
        return;
    }

    // generic flat case
    m_target->HandleStatModifier(unitMod, TOTAL_VALUE, float(m_modifier.m_amount), apply);
}

void Aura::HandleAuraModIncreaseEnergyPercent(bool apply, bool /*Real*/)
{
    Powers powerType = m_target->getPowerType();
    if(int32(powerType) != m_modifier.m_miscvalue)
        return;

    UnitMods unitMod = UnitMods(UNIT_MOD_POWER_START + powerType);

    m_target->HandleStatModifier(unitMod, TOTAL_PCT, float(m_modifier.m_amount), apply);
}

void Aura::HandleAuraModIncreaseHealthPercent(bool apply, bool /*Real*/)
{
    m_target->HandleStatModifier(UNIT_MOD_HEALTH, TOTAL_PCT, float(m_modifier.m_amount), apply);
}

void Aura::HandleAuraIncreaseBaseHealthPercent(bool apply, bool /*Real*/)
{
    m_target->HandleStatModifier(UNIT_MOD_HEALTH, BASE_PCT, float(m_modifier.m_amount), apply);
}

/********************************/
/***          FIGHT           ***/
/********************************/

void Aura::HandleAuraModParryPercent(bool /*apply*/, bool /*Real*/)
{
    if(m_target->GetTypeId() != TYPEID_PLAYER)
        return;

    ((Player*)m_target)->UpdateParryPercentage();
}

void Aura::HandleAuraModDodgePercent(bool /*apply*/, bool /*Real*/)
{
    if(m_target->GetTypeId() != TYPEID_PLAYER)
        return;

    ((Player*)m_target)->UpdateDodgePercentage();
    //sLog.outError("BONUS DODGE CHANCE: + %f", float(m_modifier.m_amount));
}

void Aura::HandleAuraModBlockPercent(bool /*apply*/, bool /*Real*/)
{
    if(m_target->GetTypeId() != TYPEID_PLAYER)
        return;

    ((Player*)m_target)->UpdateBlockPercentage();
    //sLog.outError("BONUS BLOCK CHANCE: + %f", float(m_modifier.m_amount));
}

void Aura::HandleAuraModRegenInterrupt(bool /*apply*/, bool Real)
{
    // spells required only Real aura add/remove
    if(!Real)
        return;

    if(m_target->GetTypeId() != TYPEID_PLAYER)
        return;

    ((Player*)m_target)->UpdateManaRegen();
}

void Aura::HandleAuraModCritPercent(bool apply, bool Real)
{
    if(m_target->GetTypeId() != TYPEID_PLAYER)
        return;

    // apply item specific bonuses for already equipped weapon
    if(Real)
    {
        for(int i = 0; i < MAX_ATTACK; ++i)
            if(Item* pItem = ((Player*)m_target)->GetWeaponForAttack(WeaponAttackType(i),true,false))
                ((Player*)m_target)->_ApplyWeaponDependentAuraCritMod(pItem, WeaponAttackType(i), this, apply);
    }

    // mods must be applied base at equipped weapon class and subclass comparison
    // with spell->EquippedItemClass and  EquippedItemSubClassMask and EquippedItemInventoryTypeMask
    // m_modifier.m_miscvalue comparison with item generated damage types

    if (GetSpellProto()->EquippedItemClass == -1)
    {
        ((Player*)m_target)->HandleBaseModValue(CRIT_PERCENTAGE,         FLAT_MOD, float (m_modifier.m_amount), apply);
        ((Player*)m_target)->HandleBaseModValue(OFFHAND_CRIT_PERCENTAGE, FLAT_MOD, float (m_modifier.m_amount), apply);
        ((Player*)m_target)->HandleBaseModValue(RANGED_CRIT_PERCENTAGE,  FLAT_MOD, float (m_modifier.m_amount), apply);
    }
    else
    {
        // done in Player::_ApplyWeaponDependentAuraMods
    }
}

void Aura::HandleModHitChance(bool apply, bool /*Real*/)
{
    if(m_target->GetTypeId() == TYPEID_PLAYER)
    {
        ((Player*)m_target)->UpdateMeleeHitChances();
        ((Player*)m_target)->UpdateRangedHitChances();
    }
    else
    {
        m_target->m_modMeleeHitChance += apply ? m_modifier.m_amount : (-m_modifier.m_amount);
        m_target->m_modRangedHitChance += apply ? m_modifier.m_amount : (-m_modifier.m_amount);
    }
}

void Aura::HandleModSpellHitChance(bool apply, bool /*Real*/)
{
    if(m_target->GetTypeId() == TYPEID_PLAYER)
    {
        ((Player*)m_target)->UpdateSpellHitChances();
    }
    else
    {
        m_target->m_modSpellHitChance += apply ? m_modifier.m_amount: (-m_modifier.m_amount);
    }
}

void Aura::HandleModSpellCritChance(bool apply, bool Real)
{
    // spells required only Real aura add/remove
    if(!Real)
        return;

    if(m_target->GetTypeId() == TYPEID_PLAYER)
    {
        ((Player*)m_target)->UpdateAllSpellCritChances();
    }
    else
    {
        m_target->m_baseSpellCritChance += apply ? m_modifier.m_amount:(-m_modifier.m_amount);
    }
}

void Aura::HandleModSpellCritChanceShool(bool /*apply*/, bool Real)
{
    // spells required only Real aura add/remove
    if(!Real)
        return;

    if(m_target->GetTypeId() != TYPEID_PLAYER)
        return;

    for(int school = SPELL_SCHOOL_NORMAL; school < MAX_SPELL_SCHOOL; ++school)
        if (m_modifier.m_miscvalue & (1<<school))
            ((Player*)m_target)->UpdateSpellCritChance(school);
}

/********************************/
/***         ATTACK SPEED     ***/
/********************************/

void Aura::HandleModCastingSpeed(bool apply, bool /*Real*/)
{
    m_target->ApplyCastTimePercentMod(float(m_modifier.m_amount),apply);
}

void Aura::HandleModMeleeRangedSpeedPct(bool apply, bool /*Real*/)
{
    m_target->ApplyAttackTimePercentMod(BASE_ATTACK, float(m_modifier.m_amount), apply);
    m_target->ApplyAttackTimePercentMod(OFF_ATTACK, float(m_modifier.m_amount), apply);
    m_target->ApplyAttackTimePercentMod(RANGED_ATTACK, float(m_modifier.m_amount), apply);
}

void Aura::HandleModCombatSpeedPct(bool apply, bool /*Real*/)
{
    m_target->ApplyCastTimePercentMod(float(m_modifier.m_amount), apply);
    m_target->ApplyAttackTimePercentMod(BASE_ATTACK, float(m_modifier.m_amount), apply);
    m_target->ApplyAttackTimePercentMod(OFF_ATTACK, float(m_modifier.m_amount), apply);
    m_target->ApplyAttackTimePercentMod(RANGED_ATTACK, float(m_modifier.m_amount), apply);
}

void Aura::HandleModAttackSpeed(bool apply, bool /*Real*/)
{
    m_target->ApplyAttackTimePercentMod(BASE_ATTACK,float(m_modifier.m_amount),apply);
}

void Aura::HandleHaste(bool apply, bool /*Real*/)
{
    m_target->ApplyAttackTimePercentMod(BASE_ATTACK, float(m_modifier.m_amount), apply);
    m_target->ApplyAttackTimePercentMod(OFF_ATTACK, float(m_modifier.m_amount), apply);
    m_target->ApplyAttackTimePercentMod(RANGED_ATTACK, float(m_modifier.m_amount), apply);
}

void Aura::HandleAuraModRangedHaste(bool apply, bool /*Real*/)
{
    m_target->ApplyAttackTimePercentMod(RANGED_ATTACK, float(m_modifier.m_amount), apply);
}

void Aura::HandleRangedAmmoHaste(bool apply, bool /*Real*/)
{
    if(m_target->GetTypeId() != TYPEID_PLAYER)
        return;
    m_target->ApplyAttackTimePercentMod(RANGED_ATTACK, float(m_modifier.m_amount), apply);
}

/********************************/
/***        ATTACK POWER      ***/
/********************************/

void Aura::HandleAuraModAttackPower(bool apply, bool /*Real*/)
{
    m_target->HandleStatModifier(UNIT_MOD_ATTACK_POWER, TOTAL_VALUE, float(m_modifier.m_amount), apply);
}

void Aura::HandleAuraModRangedAttackPower(bool apply, bool /*Real*/)
{
    if((m_target->getClassMask() & CLASSMASK_WAND_USERS)!=0)
        return;

    m_target->HandleStatModifier(UNIT_MOD_ATTACK_POWER_RANGED, TOTAL_VALUE, float(m_modifier.m_amount), apply);
}

void Aura::HandleAuraModAttackPowerPercent(bool apply, bool /*Real*/)
{
    //UNIT_FIELD_ATTACK_POWER_MULTIPLIER = multiplier - 1
    m_target->HandleStatModifier(UNIT_MOD_ATTACK_POWER, TOTAL_PCT, float(m_modifier.m_amount), apply);
}

void Aura::HandleAuraModRangedAttackPowerPercent(bool apply, bool /*Real*/)
{
    if((m_target->getClassMask() & CLASSMASK_WAND_USERS)!=0)
        return;

    //UNIT_FIELD_RANGED_ATTACK_POWER_MULTIPLIER = multiplier - 1
    m_target->HandleStatModifier(UNIT_MOD_ATTACK_POWER_RANGED, TOTAL_PCT, float(m_modifier.m_amount), apply);
}

void Aura::HandleAuraModRangedAttackPowerOfStatPercent(bool /*apply*/, bool Real)
{
    // spells required only Real aura add/remove
    if(!Real)
        return;

    // Recalculate bonus
    if(m_target->GetTypeId() == TYPEID_PLAYER && !(m_target->getClassMask() & CLASSMASK_WAND_USERS))
        ((Player*)m_target)->UpdateAttackPowerAndDamage(true);
}

void Aura::HandleAuraModAttackPowerOfStatPercent(bool /*apply*/, bool Real)
{
    // spells required only Real aura add/remove
    if(!Real)
        return;

    // Recalculate bonus
    if(m_target->GetTypeId() == TYPEID_PLAYER)
        ((Player*)m_target)->UpdateAttackPowerAndDamage(false);
}

void Aura::HandleAuraModAttackPowerOfArmor(bool /*apply*/, bool Real)
{
    // spells required only Real aura add/remove
    if(!Real)
        return;

    // Recalculate bonus
    if(m_target->GetTypeId() == TYPEID_PLAYER)
        ((Player*)m_target)->UpdateAttackPowerAndDamage(false);
}
/********************************/
/***        DAMAGE BONUS      ***/
/********************************/
void Aura::HandleModDamageDone(bool apply, bool Real)
{
    // apply item specific bonuses for already equipped weapon
    if(Real && m_target->GetTypeId() == TYPEID_PLAYER)
    {
        for(int i = 0; i < MAX_ATTACK; ++i)
            if(Item* pItem = ((Player*)m_target)->GetWeaponForAttack(WeaponAttackType(i),true,false))
                ((Player*)m_target)->_ApplyWeaponDependentAuraDamageMod(pItem, WeaponAttackType(i), this, apply);
    }

    // m_modifier.m_miscvalue is bitmask of spell schools
    // 1 ( 0-bit ) - normal school damage (SPELL_SCHOOL_MASK_NORMAL)
    // 126 - full bitmask all magic damages (SPELL_SCHOOL_MASK_MAGIC) including wands
    // 127 - full bitmask any damages
    //
    // mods must be applied base at equipped weapon class and subclass comparison
    // with spell->EquippedItemClass and  EquippedItemSubClassMask and EquippedItemInventoryTypeMask
    // m_modifier.m_miscvalue comparison with item generated damage types

    if((m_modifier.m_miscvalue & SPELL_SCHOOL_MASK_NORMAL) != 0)
    {
        // apply generic physical damage bonuses including wand case
        if (GetSpellProto()->EquippedItemClass == -1 || m_target->GetTypeId() != TYPEID_PLAYER)
        {
            m_target->HandleStatModifier(UNIT_MOD_DAMAGE_MAINHAND, TOTAL_VALUE, float(m_modifier.m_amount), apply);
            m_target->HandleStatModifier(UNIT_MOD_DAMAGE_OFFHAND, TOTAL_VALUE, float(m_modifier.m_amount), apply);
            m_target->HandleStatModifier(UNIT_MOD_DAMAGE_RANGED, TOTAL_VALUE, float(m_modifier.m_amount), apply);
        }
        else
        {
            // done in Player::_ApplyWeaponDependentAuraMods
        }

        if(m_target->GetTypeId() == TYPEID_PLAYER)
        {
            if(m_positive)
                m_target->ApplyModUInt32Value(PLAYER_FIELD_MOD_DAMAGE_DONE_POS, m_modifier.m_amount, apply);
            else
                m_target->ApplyModUInt32Value(PLAYER_FIELD_MOD_DAMAGE_DONE_NEG, m_modifier.m_amount, apply);
        }
    }

    // Skip non magic case for speedup
    if((m_modifier.m_miscvalue & SPELL_SCHOOL_MASK_MAGIC) == 0)
        return;

    if( GetSpellProto()->EquippedItemClass != -1 || GetSpellProto()->EquippedItemInventoryTypeMask != 0 )
    {
        // wand magic case (skip generic to all item spell bonuses)
        // done in Player::_ApplyWeaponDependentAuraMods

        // Skip item specific requirements for not wand magic damage
        return;
    }

    // Magic damage modifiers implemented in Unit::SpellDamageBonus
    // This information for client side use only
    if(m_target->GetTypeId() == TYPEID_PLAYER)
    {
        if(m_positive)
        {
            for(int i = SPELL_SCHOOL_HOLY; i < MAX_SPELL_SCHOOL; ++i)
            {
                if((m_modifier.m_miscvalue & (1<<i)) != 0)
                    m_target->ApplyModUInt32Value(PLAYER_FIELD_MOD_DAMAGE_DONE_POS + i, m_modifier.m_amount, apply);
            }
        }
        else
        {
            for(int i = SPELL_SCHOOL_HOLY; i < MAX_SPELL_SCHOOL; ++i)
            {
                if((m_modifier.m_miscvalue & (1<<i)) != 0)
                    m_target->ApplyModUInt32Value(PLAYER_FIELD_MOD_DAMAGE_DONE_NEG + i, m_modifier.m_amount, apply);
            }
        }
        Pet* pet = m_target->GetPet();
        if(pet)
            pet->UpdateAttackPowerAndDamage();
    }
}

void Aura::HandleModDamagePercentDone(bool apply, bool Real)
{
    sLog.outDebug("AURA MOD DAMAGE type:%u negative:%u", m_modifier.m_miscvalue, m_positive ? 0 : 1);

    // apply item specific bonuses for already equipped weapon
    if(Real && m_target->GetTypeId() == TYPEID_PLAYER)
    {
        for(int i = 0; i < MAX_ATTACK; ++i)
            if(Item* pItem = ((Player*)m_target)->GetWeaponForAttack(WeaponAttackType(i),true,false))
                ((Player*)m_target)->_ApplyWeaponDependentAuraDamageMod(pItem, WeaponAttackType(i), this, apply);
    }

    // m_modifier.m_miscvalue is bitmask of spell schools
    // 1 ( 0-bit ) - normal school damage (SPELL_SCHOOL_MASK_NORMAL)
    // 126 - full bitmask all magic damages (SPELL_SCHOOL_MASK_MAGIC) including wand
    // 127 - full bitmask any damages
    //
    // mods must be applied base at equipped weapon class and subclass comparison
    // with spell->EquippedItemClass and  EquippedItemSubClassMask and EquippedItemInventoryTypeMask
    // m_modifier.m_miscvalue comparison with item generated damage types

    if((m_modifier.m_miscvalue & SPELL_SCHOOL_MASK_NORMAL) != 0)
    {
        // apply generic physical damage bonuses including wand case
        if (GetSpellProto()->EquippedItemClass == -1 || m_target->GetTypeId() != TYPEID_PLAYER)
        {
            m_target->HandleStatModifier(UNIT_MOD_DAMAGE_MAINHAND, TOTAL_PCT, float(m_modifier.m_amount), apply);
            m_target->HandleStatModifier(UNIT_MOD_DAMAGE_OFFHAND, TOTAL_PCT, float(m_modifier.m_amount), apply);
            m_target->HandleStatModifier(UNIT_MOD_DAMAGE_RANGED, TOTAL_PCT, float(m_modifier.m_amount), apply);
        }
        else
        {
            // done in Player::_ApplyWeaponDependentAuraMods
        }
        // For show in client
        if(m_target->GetTypeId() == TYPEID_PLAYER)
            m_target->ApplyModSignedFloatValue(PLAYER_FIELD_MOD_DAMAGE_DONE_PCT, m_modifier.m_amount/100.0f, apply);
    }

    // Skip non magic case for speedup
    if((m_modifier.m_miscvalue & SPELL_SCHOOL_MASK_MAGIC) == 0)
        return;

    if( GetSpellProto()->EquippedItemClass != -1 || GetSpellProto()->EquippedItemInventoryTypeMask != 0 )
    {
        // wand magic case (skip generic to all item spell bonuses)
        // done in Player::_ApplyWeaponDependentAuraMods

        // Skip item specific requirements for not wand magic damage
        return;
    }

    // Magic damage percent modifiers implemented in Unit::SpellDamageBonus
    // Send info to client
    if(m_target->GetTypeId() == TYPEID_PLAYER)
        for(int i = SPELL_SCHOOL_HOLY; i < MAX_SPELL_SCHOOL; ++i)
            m_target->ApplyModSignedFloatValue(PLAYER_FIELD_MOD_DAMAGE_DONE_PCT + i, m_modifier.m_amount/100.0f, apply);
}

void Aura::HandleModOffhandDamagePercent(bool apply, bool Real)
{
    // spells required only Real aura add/remove
    if(!Real)
        return;

    sLog.outDebug("AURA MOD OFFHAND DAMAGE");

    m_target->HandleStatModifier(UNIT_MOD_DAMAGE_OFFHAND, TOTAL_PCT, float(m_modifier.m_amount), apply);
}

/********************************/
/***        POWER COST        ***/
/********************************/

void Aura::HandleModPowerCostPCT(bool apply, bool Real)
{
    // spells required only Real aura add/remove
    if(!Real)
        return;

    float amount = m_modifier.m_amount/100.0f;
    for(int i = 0; i < MAX_SPELL_SCHOOL; ++i)
        if(m_modifier.m_miscvalue & (1<<i))
            m_target->ApplyModSignedFloatValue(UNIT_FIELD_POWER_COST_MULTIPLIER + i, amount, apply);
}

void Aura::HandleModPowerCost(bool apply, bool Real)
{
    // spells required only Real aura add/remove
    if(!Real)
        return;

    for(int i = 0; i < MAX_SPELL_SCHOOL; ++i)
        if(m_modifier.m_miscvalue & (1<<i))
            m_target->ApplyModInt32Value(UNIT_FIELD_POWER_COST_MODIFIER + i, m_modifier.m_amount, apply);
}

void Aura::HandleNoReagentUseAura(bool /*Apply*/, bool Real)
{
    // spells required only Real aura add/remove
    if(!Real)
        return;
    if(m_target->GetTypeId() != TYPEID_PLAYER)
        return;
    uint32 mask[3] = {0, 0, 0};
    Unit::AuraList const& noReagent = m_target->GetAurasByType(SPELL_AURA_NO_REAGENT_USE);
        for(Unit::AuraList::const_iterator i = noReagent.begin(); i !=  noReagent.end(); ++i)
        {
            uint32 const *ptr = (*i)->getAuraSpellClassMask();
            mask[0] |= ptr[0];
            mask[1] |= ptr[1];
            mask[2] |= ptr[2];
        }

    m_target->SetUInt32Value(PLAYER_NO_REAGENT_COST_1+0, mask[0]);
    m_target->SetUInt32Value(PLAYER_NO_REAGENT_COST_1+1, mask[1]);
    m_target->SetUInt32Value(PLAYER_NO_REAGENT_COST_1+2, mask[2]);
}

/*********************************************************/
/***                    OTHERS                         ***/
/*********************************************************/

void Aura::HandleShapeshiftBoosts(bool apply)
{
    uint32 spellId1 = 0;
    uint32 spellId2 = 0;
    uint32 HotWSpellId = 0;
    uint32 MasterShaperSpellId = 0;

    uint32 form = GetModifier()->m_miscvalue;

    switch(form)
    {
        case FORM_CAT:
            spellId1 = 3025;
            HotWSpellId = 24900;
            MasterShaperSpellId = 48420;
            break;
        case FORM_TREE:
            spellId1 = 5420;
            spellId2 = 34123;
            MasterShaperSpellId = 48422;
            break;
        case FORM_TRAVEL:
            spellId1 = 5419;
            break;
        case FORM_AQUA:
            spellId1 = 5421;
            break;
        case FORM_BEAR:
            spellId1 = 1178;
            spellId2 = 21178;
            HotWSpellId = 24899;
            MasterShaperSpellId = 48418;
            break;
        case FORM_DIREBEAR:
            spellId1 = 9635;
            spellId2 = 21178;
            HotWSpellId = 24899;
            MasterShaperSpellId = 48418;
            break;
        case FORM_BATTLESTANCE:
            spellId1 = 21156;
            break;
        case FORM_DEFENSIVESTANCE:
            spellId1 = 7376;
            break;
        case FORM_BERSERKERSTANCE:
            spellId1 = 7381;
            break;
        case FORM_MOONKIN:
            spellId1 = 24905;
            MasterShaperSpellId = 48421;
            break;
        case FORM_FLIGHT:
            spellId1 = 33948;
            spellId2 = 34764;
            break;
        case FORM_FLIGHT_EPIC:
            spellId1 = 40122;
            spellId2 = 40121;
            break;
        case FORM_METAMORPHOSIS:
            spellId1 = 54817;
            spellId2 = 54879;
            break;
        case FORM_SPIRITOFREDEMPTION:
            spellId1 = 27792;
            spellId2 = 27795;                               // must be second, this important at aura remove to prevent to early iterator invalidation.
            break;
        case FORM_SHADOW:
            spellId1 = 49868;

            if(m_target->GetTypeId() == TYPEID_PLAYER)      // Spell 49868 have same category as main form spell and share cooldown
                ((Player*)m_target)->RemoveSpellCooldown(49868);
            break;
        case FORM_GHOSTWOLF:
            spellId1 = 67116;
            break;
        case FORM_AMBIENT:
        case FORM_GHOUL:
        case FORM_STEALTH:
        case FORM_CREATURECAT:
        case FORM_CREATUREBEAR:
            break;
    }

    if(apply)
    {
        if (spellId1)
            m_target->CastSpell(m_target, spellId1, true, NULL, this );
        if (spellId2)
            m_target->CastSpell(m_target, spellId2, true, NULL, this);

        if (m_target->GetTypeId() == TYPEID_PLAYER)
        {
            const PlayerSpellMap& sp_list = ((Player *)m_target)->GetSpellMap();
            for (PlayerSpellMap::const_iterator itr = sp_list.begin(); itr != sp_list.end(); ++itr)
            {
                if (itr->second.state == PLAYERSPELL_REMOVED) continue;
                if (itr->first==spellId1 || itr->first==spellId2) continue;
                SpellEntry const *spellInfo = sSpellStore.LookupEntry(itr->first);
                if (!spellInfo || !(spellInfo->Attributes & (SPELL_ATTR_PASSIVE | (1<<7))))
                    continue;
                if (spellInfo->Stances & (1<<(form-1)))
                    m_target->CastSpell(m_target, itr->first, true, NULL, this);
            }

            // Master Shapeshifter
            if (MasterShaperSpellId)
            {
                Unit::AuraList const& ShapeShifterAuras = m_target->GetAurasByType(SPELL_AURA_DUMMY);
                for(Unit::AuraList::const_iterator i = ShapeShifterAuras.begin(); i != ShapeShifterAuras.end(); ++i)
                {
                    if ((*i)->GetSpellProto()->SpellIconID == 2851)
                    {
                        int32 ShiftMod = (*i)->GetModifier()->m_amount;
                        m_target->CastCustomSpell(m_target, MasterShaperSpellId, &ShiftMod, NULL, NULL, true);
                        break;
                    }
                }
            }

            // Leader of the Pack
            if (((Player*)m_target)->HasSpell(17007))
            {
                SpellEntry const *spellInfo = sSpellStore.LookupEntry(24932);
                if (spellInfo && spellInfo->Stances & (1<<(form-1)))
                    m_target->CastSpell(m_target, 24932, true, NULL, this);
            }

            // Savage Roar
            if (form == FORM_CAT && ((Player*)m_target)->HasAura(52610))
                m_target->CastSpell(m_target, 62071, true);

            // Improved Moonkin Form
            if (form == FORM_MOONKIN)
            {
                Unit::AuraList const& dummyAuras = m_target->GetAurasByType(SPELL_AURA_DUMMY);
                for(Unit::AuraList::const_iterator i = dummyAuras.begin(); i != dummyAuras.end(); ++i)
                {
                    if ((*i)->GetSpellProto()->SpellFamilyName==SPELLFAMILY_DRUID &&
                        (*i)->GetSpellProto()->SpellIconID == 2855)
                    {
                        uint32 spell_id = 0;
                        switch((*i)->GetId())
                        {
                            case 48384:spell_id=50170;break;//Rank 1
                            case 48395:spell_id=50171;break;//Rank 2
                            case 48396:spell_id=50172;break;//Rank 3
                            default:
                                sLog.outError("Aura::HandleShapeshiftBoosts: Not handled rank of IMF (Spell: %u)",(*i)->GetId());
                                break;
                        }

                        if(spell_id)
                            m_target->CastSpell(m_target, spell_id, true, NULL, this);
                        break;
                    }
                }
            }

            // Improved Barkskin - apply/remove armor bonus due to shapeshift remove
            if (((Player*)m_target)->HasSpell(63410) || ((Player*)m_target)->HasSpell(63411))
            {
                if (form == FORM_TRAVEL)
                {
                    m_target->RemoveAurasDueToSpell(66530);
                    m_target->CastSpell(m_target,66530,true);
                }
                else
                    m_target->RemoveAurasDueToSpell(66530);
            }

            // Survival of the Fittest (Armor part)
            if (form == FORM_BEAR || form == FORM_DIREBEAR)
            {
                Unit::AuraList const& modAuras = m_target->GetAurasByType(SPELL_AURA_MOD_TOTAL_STAT_PERCENTAGE);
                for (Unit::AuraList::const_iterator i = modAuras.begin(); i != modAuras.end(); ++i)
                {
                    if ((*i)->GetSpellProto()->SpellFamilyName==SPELLFAMILY_DRUID &&
                        (*i)->GetSpellProto()->SpellIconID == 961)
                    {
                        int32 bp = (*i)->GetSpellProto()->CalculateSimpleValue(EFFECT_INDEX_2);
                        if (bp)
                            m_target->CastCustomSpell(m_target, 62069, &bp, NULL, NULL, true, NULL, this);
                        break;
                    }
                }
            }

            // Heart of the Wild
            if (HotWSpellId)
            {
                Unit::AuraList const& mModTotalStatPct = m_target->GetAurasByType(SPELL_AURA_MOD_TOTAL_STAT_PERCENTAGE);
                for(Unit::AuraList::const_iterator i = mModTotalStatPct.begin(); i != mModTotalStatPct.end(); ++i)
                {
                    if ((*i)->GetSpellProto()->SpellIconID == 240 && (*i)->GetModifier()->m_miscvalue == 3)
                    {
                        int32 HotWMod = (*i)->GetModifier()->m_amount;
                        if(GetModifier()->m_miscvalue == FORM_CAT)
                            HotWMod /= 2;

                        m_target->CastCustomSpell(m_target, HotWSpellId, &HotWMod, NULL, NULL, true, NULL, this);
                        break;
                    }
                }
            }
        }
    }
    else
    {
        if(spellId1)
            m_target->RemoveAurasDueToSpell(spellId1);
        if(spellId2)
            m_target->RemoveAurasDueToSpell(spellId2);
        if(MasterShaperSpellId)
            m_target->RemoveAurasDueToSpell(MasterShaperSpellId);

        Unit::AuraMap& tAuras = m_target->GetAuras();
        for (Unit::AuraMap::iterator itr = tAuras.begin(); itr != tAuras.end();)
        {
            if (itr->second->IsRemovedOnShapeLost())
            {
                m_target->RemoveAurasDueToSpell(itr->second->GetId());
                itr = tAuras.begin();
            }
            else
                ++itr;
        }
        // Improved Barkskin - apply/remove armor bonus due to shapeshift
        if (((Player*)m_target)->HasSpell(63410) || ((Player*)m_target)->HasSpell(63411))
        {
            m_target->RemoveAurasDueToSpell(66530);
            m_target->CastSpell(m_target,66530,true);
        }
    }
}

void Aura::HandleSpellSpecificBoosts(bool apply)
{
    bool cast_at_remove = false;                            // if spell must be casted at last aura from stack remove
    uint32 spellId1 = 0;
    uint32 spellId2 = 0;
    uint32 spellId3 = 0;
    uint32 spellId4 = 0;

    switch(GetSpellProto()->SpellFamilyName)
    {
        case SPELLFAMILY_GENERIC:
        {
            // Illusionary Barrier
            if(GetId() == 57350 && !apply && m_target->getPowerType() == POWER_MANA)
            {
                cast_at_remove = true;
                spellId1 = 60242;                           // Darkmoon Card: Illusion
            }
            else
                return;
            break;
        }
        case SPELLFAMILY_MAGE:
        {
            // Ice Barrier (non stacking from one caster)
            if (m_spellProto->SpellIconID == 32)
            {
                if (!apply && (m_removeMode == AURA_REMOVE_BY_DISPEL || (m_removeMode == AURA_REMOVE_BY_DEFAULT && !GetModifier()->m_amount)))
                {
                    Unit::AuraList const& dummyAuras = m_target->GetAurasByType(SPELL_AURA_DUMMY);
                    for(Unit::AuraList::const_iterator itr = dummyAuras.begin(); itr != dummyAuras.end(); ++itr)
                    {
                        // Shattered Barrier
                        if ((*itr)->GetSpellProto()->SpellIconID == 2945)
                        {
                            cast_at_remove = true;
                            // first rank have 50% chance
                            if ((*itr)->GetId() != 44745 || roll_chance_i(50))
                                spellId1 = 55080;
                            break;
                        }
                    }
                }
                else
                    return;
            }

            switch(GetId())
            {
                case 11129:                                 // Combustion (remove triggered aura stack)
                {
                    if(!apply)
                        spellId1 = 28682;
                    else
                        return;
                    break;
                }
                case 28682:                                 // Combustion (remove main aura)
                {
                    if(!apply)
                        spellId1 = 11129;
                    else
                        return;
                    break;
                }
                case 44401:                                 // Missile Barrage (triggered)
                case 48108:                                 // Hot Streak (triggered)
                case 57761:                                 // Fireball! (Brain Freeze triggered)
                {
                    // consumed aura
                    if (!apply && m_removeMode == AURA_REMOVE_BY_DEFAULT && m_duration != 0)
                    {
                        Unit* caster = GetCaster();
                        // Item - Mage T10 2P Bonus
                        if (!caster || !caster->HasAura(70752))
                            return;

                        cast_at_remove = true;
                        spellId1 = 70753;                   // Pushing the Limit
                    }
                    else
                        return;
                    break;
                }
                default:
                    return;
            }
            break;
        }
        case SPELLFAMILY_WARRIOR:
        {
            if(!apply)
            {
                // Remove Blood Frenzy only if target no longer has any Deep Wound or Rend (applying is handled by procs)
                if (GetSpellProto()->Mechanic != MECHANIC_BLEED)
                    return;

                // If target still has one of Warrior's bleeds, do nothing
                Unit::AuraList const& PeriodicDamage = m_target->GetAurasByType(SPELL_AURA_PERIODIC_DAMAGE);
                for(Unit::AuraList::const_iterator i = PeriodicDamage.begin(); i != PeriodicDamage.end(); ++i)
                    if( (*i)->GetCasterGUID() == GetCasterGUID() &&
                        (*i)->GetSpellProto()->SpellFamilyName == SPELLFAMILY_WARRIOR &&
                        (*i)->GetSpellProto()->Mechanic == MECHANIC_BLEED)
                        return;

                spellId1 = 30069;                           // Blood Frenzy (Rank 1)
                spellId2 = 30070;                           // Blood Frenzy (Rank 2)
            }
            break;
        }
        case SPELLFAMILY_WARLOCK:
        {
            // Fear (non stacking)
            if (m_spellProto->SpellFamilyFlags & UI64LIT(0x0000040000000000))
            {
                if(!apply)
                {
                    Unit* caster = GetCaster();
                    if(!caster)
                        return;

                    Unit::AuraList const& dummyAuras = caster->GetAurasByType(SPELL_AURA_DUMMY);
                    for(Unit::AuraList::const_iterator itr = dummyAuras.begin(); itr != dummyAuras.end(); ++itr)
                    {
                        SpellEntry const* dummyEntry = (*itr)->GetSpellProto();
                        // Improved Fear
                        if (dummyEntry->SpellFamilyName == SPELLFAMILY_WARLOCK && dummyEntry->SpellIconID == 98)
                        {
                            cast_at_remove = true;
                            switch((*itr)->GetModifier()->m_amount)
                            {
                                // Rank 1
                                case 0: spellId1 = 60946; break;
                                // Rank 1
                                case 1: spellId1 = 60947; break;
                            }
                            break;
                        }
                    }
                }
                else
                    return;
            }
            // Shadowflame (DoT)
            else if (m_spellProto->SpellFamilyFlags2 & 0x00000002)
            {
                // Glyph of Shadowflame
                Unit* caster;
                if(!apply)
                    spellId1 = 63311;
                else if(((caster = GetCaster())) && caster->HasAura(63310))
                    spellId1 = 63311;
                else
                    return;
            }
            else
                return;
            break;
        }
        case SPELLFAMILY_PRIEST:
        {
            // Shadow Word: Pain (need visual check fro skip improvement talent) or Vampiric Touch
            if (m_spellProto->SpellIconID == 234 && m_spellProto->SpellVisual[0] || m_spellProto->SpellIconID == 2213)
            {
                if (!apply && m_removeMode == AURA_REMOVE_BY_DISPEL)
                {
                    Unit* caster = GetCaster();
                    if(!caster)
                        return;

                    Unit::AuraList const& dummyAuras = caster->GetAurasByType(SPELL_AURA_DUMMY);
                    for(Unit::AuraList::const_iterator itr = dummyAuras.begin(); itr != dummyAuras.end(); ++itr)
                    {
                        // Shadow Affinity
                        if ((*itr)->GetSpellProto()->SpellFamilyName == SPELLFAMILY_PRIEST
                            && (*itr)->GetSpellProto()->SpellIconID == 178)
                        {
                            // custom cast code
                            int32 basepoints0 = (*itr)->GetModifier()->m_amount * caster->GetCreateMana() / 100;
                            caster->CastCustomSpell(caster, 64103, &basepoints0, NULL, NULL, true, NULL, this);
                            return;
                        }
                    }
                }
                else
                    return;
            }
            // Power Word: Shield
            else if (apply && m_spellProto->SpellFamilyFlags & UI64LIT(0x0000000000000001) && m_spellProto->Mechanic == MECHANIC_SHIELD)
            {
                Unit* caster = GetCaster();
                if(!caster)
                    return;

                // Glyph of Power Word: Shield
                if (Aura* glyph = caster->GetAura(55672, EFFECT_INDEX_0))
                {
                    int32 heal = (glyph->GetModifier()->m_amount * m_modifier.m_amount)/100;
                    caster->CastCustomSpell(m_target, 56160, &heal, NULL, NULL, true, 0, this);
                }
                return;
            }

            switch(GetId())
            {
                // Abolish Disease (remove 1 more poison effect with Body and Soul)
                case 552:
                {
                    if(apply)
                    {
                        int chance =0;
                        Unit::AuraList const& dummyAuras = m_target->GetAurasByType(SPELL_AURA_DUMMY);
                        for(Unit::AuraList::const_iterator itr = dummyAuras.begin(); itr != dummyAuras.end(); ++itr)
                        {
                            SpellEntry const* dummyEntry = (*itr)->GetSpellProto();
                            // Body and Soul (talent ranks)
                            if (dummyEntry->SpellFamilyName == SPELLFAMILY_PRIEST && dummyEntry->SpellIconID == 2218 &&
                                dummyEntry->SpellVisual[0]==0)
                            {
                                chance = (*itr)->GetSpellProto()->CalculateSimpleValue(EFFECT_INDEX_1);
                                break;
                            }
                        }

                        if(roll_chance_i(chance))
                            spellId1 = 64134;               // Body and Soul (periodic dispel effect)
                    }
                    else
                        spellId1 = 64134;                   // Body and Soul (periodic dispel effect)
                    break;
                }
                // Dispersion mana reg and immunity
                case 47585:
                    spellId1 = 60069;                       // Dispersion
                    spellId2 = 63230;                       // Dispersion
                    break;
                default:
                    return;
            }
            break;
        }
        case SPELLFAMILY_ROGUE:
            // Sprint (skip non player casted spells by category)
            if (GetSpellProto()->SpellFamilyFlags & UI64LIT(0x0000000000000040) && GetSpellProto()->Category == 44)
            {
                if(!apply || m_target->HasAura(58039))      // Glyph of Blurred Speed
                    spellId1 = 61922;                       // Sprint (waterwalk)
                else
                    return;
            }
            else
                return;
            break;
        case SPELLFAMILY_HUNTER:
        {
            // The Beast Within and Bestial Wrath - immunity
            if (GetId() == 19574 || GetId() == 34471)
            {
                spellId1 = 24395;
                spellId2 = 24396;
                spellId3 = 24397;
                spellId4 = 26592;
            }
            // Freezing Trap Effect
            else if (m_spellProto->SpellFamilyFlags & UI64LIT(0x0000000000000008))
            {
                if(!apply)
                {
                    // Glyph of Freezing Trap
                    if (Unit *caster = GetCaster())
                        if (caster->HasAura(56845))
                            m_target->CastSpell(m_target, 61394, true, NULL, this, GetCasterGUID());
                }
                else
                    return;
            }
            // Aspect of the Dragonhawk dodge
            else if (GetSpellProto()->SpellFamilyFlags2 & 0x00001000)
            {
                spellId1 = 61848;

                // triggered spell have same category as main spell and cooldown
                if (apply && m_target->GetTypeId()==TYPEID_PLAYER)
                    ((Player*)m_target)->RemoveSpellCooldown(61848);
            }
            else
                return;
            break;
        }
        case SPELLFAMILY_PALADIN:
        {
            if (m_spellProto->Id == 19746)                  // Aura Mastery (on Concentration Aura remove and apply)
            {
                Unit *caster = GetCaster();
                if (!caster)
                    return;

                if (apply && caster->HasAura(31821))
                    caster->CastSpell(caster, 64364, true, NULL, this);
                else if (!apply)
                    caster->RemoveAurasDueToSpell(64364);
            }
            if (m_spellProto->Id == 31821)                  // Aura Mastery (on Aura Mastery original buff remove)
            {
                Unit *caster = GetCaster();
                if (!caster)
                    return;

                if (apply && caster->HasAura(19746))
                    caster->CastSpell(caster, 64364, true, NULL, this);
                else if (!apply)
                    caster->RemoveAurasDueToSpell(64364);
            }
            if (m_spellProto->Id == 31884)                  // Avenging Wrath
            {
                if(!apply)
                    spellId1 = 57318;                       // Sanctified Wrath (triggered)
                else
                {
                    int32 percent = 0;
                    Unit::AuraList const& dummyAuras = m_target->GetAurasByType(SPELL_AURA_DUMMY);
                    for(Unit::AuraList::const_iterator itr = dummyAuras.begin(); itr != dummyAuras.end(); ++itr)
                    {
                        if ((*itr)->GetSpellProto()->SpellIconID == 3029)
                        {
                            percent = (*itr)->GetModifier()->m_amount;
                            break;
                        }
                    }

                    // apply in special way
                    if(percent)
                    {
                        spellId1 = 57318;                   // Sanctified Wrath (triggered)
                        // prevent aura deletion, specially in multi-boost case
                        SetInUse(true);
                        m_target->CastCustomSpell(m_target, spellId1, &percent, &percent, NULL, true, NULL, this);
                        SetInUse(false);
                    }
                    return;
                }
                break;
            }

            // Only process on player casting paladin aura
            // all aura bonuses applied also in aura area effect way to caster
            if (GetCasterGUID() != m_target->GetGUID() || !IS_PLAYER_GUID(GetCasterGUID()))
                return;

            if (GetSpellSpecific(m_spellProto->Id) != SPELL_AURA)
                return;

            // Sanctified Retribution and Swift Retribution (they share one aura), but not Retribution Aura (already gets modded)
            if ((GetSpellProto()->SpellFamilyFlags & UI64LIT(0x0000000000000008))==0)
                spellId1 = 63531;                           // placeholder for talent spell mods
            // Improved Concentration Aura (auras bonus)
            spellId2 = 63510;                               // placeholder for talent spell mods
            // Improved Devotion Aura (auras bonus)
            spellId3 = 63514;                               // placeholder for talent spell mods
            break;
        }
        case SPELLFAMILY_DEATHKNIGHT:
        {
            // second part of spell apply
            switch (GetId())
            {
                case 49039: spellId1 = 50397; break;        // Lichborne

                case 48263:                                 // Frost Presence
                case 48265:                                 // Unholy Presence
                case 48266:                                 // Blood Presence
                {
                    // else part one per 3 pair
                    if (GetId()==48263 || GetId()==48265)   // Frost Presence or Unholy Presence
                    {
                        // Improved Blood Presence
                        int32 heal_pct = 0;
                        if (apply)
                        {
                            Unit::AuraList const& bloodAuras = m_target->GetAurasByType(SPELL_AURA_DUMMY);
                            for(Unit::AuraList::const_iterator itr = bloodAuras.begin(); itr != bloodAuras.end(); ++itr)
                            {
                                // skip same icon
                                if ((*itr)->GetSpellProto()->SpellFamilyName == SPELLFAMILY_DEATHKNIGHT &&
                                    (*itr)->GetSpellProto()->SpellIconID == 2636)
                                {
                                    heal_pct = (*itr)->GetModifier()->m_amount;
                                    break;
                                }
                            }
                        }

                        if (heal_pct)
                            m_target->CastCustomSpell(m_target, 63611, &heal_pct, NULL, NULL, true, NULL, this);
                        else
                            m_target->RemoveAurasDueToSpell(63611);
                    }
                    else
                        spellId1 = 63611;                   // Improved Blood Presence, trigger for heal

                    if (GetId()==48263 || GetId()==48266)   // Frost Presence or Blood Presence
                    {
                        // Improved Unholy Presence
                        int32 power_pct = 0;
                        if (apply)
                        {
                            Unit::AuraList const& unholyAuras = m_target->GetAurasByType(SPELL_AURA_DUMMY);
                            for(Unit::AuraList::const_iterator itr = unholyAuras.begin(); itr != unholyAuras.end(); ++itr)
                            {
                                // skip same icon
                                if ((*itr)->GetSpellProto()->SpellFamilyName == SPELLFAMILY_DEATHKNIGHT &&
                                    (*itr)->GetSpellProto()->SpellIconID == 2633)
                                {
                                    power_pct = (*itr)->GetModifier()->m_amount;
                                    break;
                                }
                            }
                        }

                        if (power_pct || !apply)
                            spellId2 = 49772;                   // Unholy Presence, speed part, spell1 used for Improvement presence fit to own presence
                    }
                    else
                        spellId1 = 49772;                       // Unholy Presence move speed

                    if (GetId()==48265 || GetId()==48266)       // Unholy Presence or Blood Presence
                    {
                        // Improved Frost Presence
                        int32 stamina_pct = 0;
                        if (apply)
                        {
                            Unit::AuraList const& frostAuras = m_target->GetAurasByType(SPELL_AURA_DUMMY);
                            for(Unit::AuraList::const_iterator itr = frostAuras.begin(); itr != frostAuras.end(); ++itr)
                            {
                                // skip same icon
                                if ((*itr)->GetSpellProto()->SpellFamilyName == SPELLFAMILY_DEATHKNIGHT &&
                                    (*itr)->GetSpellProto()->SpellIconID == 2632)
                                {
                                    stamina_pct = (*itr)->GetModifier()->m_amount;
                                    break;
                                }
                            }
                        }

                        if (stamina_pct)
                            m_target->CastCustomSpell(m_target, 61261, &stamina_pct, NULL, NULL, true, NULL, this);
                        else
                            m_target->RemoveAurasDueToSpell(61261);
                    }
                    else
                        spellId1 = 61261;                   // Frost Presence, stamina

                    if (GetId()==48265)                     // Unholy Presence
                    {
                        // Improved Unholy Presence, special case for own presence
                        int32 power_pct = 0;
                        if (apply)
                        {
                            Unit::AuraList const& unholyAuras = m_target->GetAurasByType(SPELL_AURA_DUMMY);
                            for(Unit::AuraList::const_iterator itr = unholyAuras.begin(); itr != unholyAuras.end(); ++itr)
                            {
                                // skip same icon
                                if ((*itr)->GetSpellProto()->SpellFamilyName == SPELLFAMILY_DEATHKNIGHT &&
                                    (*itr)->GetSpellProto()->SpellIconID == 2633)
                                {
                                    power_pct = (*itr)->GetModifier()->m_amount;
                                    break;
                                }
                            }
                        }

                        if (power_pct)
                        {
                            int32 bp = 5;
                            m_target->CastCustomSpell(m_target, 63622, &bp, &bp, &bp, true, NULL, this);
                            m_target->CastCustomSpell(m_target, 65095, &bp, NULL, NULL, true, NULL, this);
                        }
                        else
                        {
                            m_target->RemoveAurasDueToSpell(63622);
                            m_target->RemoveAurasDueToSpell(65095);
                        }
                    }
                    break;
                }
            }

            // Improved Blood Presence
            if (GetSpellProto()->SpellIconID == 2632 && GetModifier()->m_auraname==SPELL_AURA_DUMMY)
            {
                // if presence active: Frost Presence or Unholy Presence
                if (apply && (m_target->HasAura(48263) || m_target->HasAura(48265)))
                {
                    int32 bp = GetModifier()->m_amount;
                    m_target->CastCustomSpell(m_target, 63611, &bp, NULL, NULL, true, NULL, this);
                }
                else
                    m_target->RemoveAurasDueToSpell(63611);
                return;
            }

            // Improved Frost Presence
            if (GetSpellProto()->SpellIconID == 2636 && GetModifier()->m_auraname==SPELL_AURA_DUMMY)
            {
                // if presence active: Unholy Presence or Blood Presence
                if (apply && (m_target->HasAura(48265) || m_target->HasAura(48266)))
                {
                    int32 bp = GetModifier()->m_amount;
                    m_target->CastCustomSpell(m_target, 61261, &bp, NULL, NULL, true, NULL, this);
                }
                else
                    m_target->RemoveAurasDueToSpell(61261);
                return;
            }

            // Improved Unholy Presence
            if (GetSpellProto()->SpellIconID == 2633 && GetModifier()->m_auraname==SPELL_AURA_DUMMY)
            {
                // if presence active: Unholy Presence
                if (apply && m_target->HasAura(48265))
                {
                    int32 bp = 5;
                    m_target->CastCustomSpell(m_target, 63622, &bp, &bp, &bp, true, NULL, this);
                    m_target->CastCustomSpell(m_target, 65095, &bp, NULL, NULL, true, NULL, this);
                }
                else
                {
                    m_target->RemoveAurasDueToSpell(63622);
                    m_target->RemoveAurasDueToSpell(65095);
                }

                // if presence active: Frost Presence or Blood Presence
                if (!apply || m_target->HasAura(48263) || m_target->HasAura(48266))
                    spellId1 = 49772;
                else
                    return;
                break;
            }
            break;
        }
        default:
            return;
    }

    // prevent aura deletion, specially in multi-boost case
    SetInUse(true);

    if (apply || cast_at_remove)
    {
        if (spellId1)
            m_target->CastSpell(m_target, spellId1, true, NULL, this);
        if (spellId2 && !IsDeleted())
            m_target->CastSpell(m_target, spellId2, true, NULL, this);
        if (spellId3 && !IsDeleted())
            m_target->CastSpell(m_target, spellId3, true, NULL, this);
        if (spellId4 && !IsDeleted())
            m_target->CastSpell(m_target, spellId4, true, NULL, this);
    }
    else
    {
        if (spellId1)
            m_target->RemoveAurasByCasterSpell(spellId1, GetCasterGUID());
        if (spellId2)
            m_target->RemoveAurasByCasterSpell(spellId2, GetCasterGUID());
        if (spellId3)
            m_target->RemoveAurasByCasterSpell(spellId3, GetCasterGUID());
        if (spellId4)
            m_target->RemoveAurasByCasterSpell(spellId4, GetCasterGUID());
    }

    SetInUse(false);
}

void Aura::HandleAuraEmpathy(bool apply, bool /*Real*/)
{
    if(m_target->GetTypeId() != TYPEID_UNIT)
        return;

    CreatureInfo const * ci = ObjectMgr::GetCreatureTemplate(m_target->GetEntry());
    if(ci && ci->type == CREATURE_TYPE_BEAST)
        m_target->ApplyModUInt32Value(UNIT_DYNAMIC_FLAGS, UNIT_DYNFLAG_SPECIALINFO, apply);
}

void Aura::HandleAuraUntrackable(bool apply, bool /*Real*/)
{
    if(apply)
        m_target->SetByteFlag(UNIT_FIELD_BYTES_1, 3, UNIT_BYTE1_FLAG_UNTRACKABLE);
    else
        m_target->RemoveByteFlag(UNIT_FIELD_BYTES_1, 3, UNIT_BYTE1_FLAG_UNTRACKABLE);
}

void Aura::HandleAuraModPacify(bool apply, bool /*Real*/)
{
    if(apply)
        m_target->SetFlag(UNIT_FIELD_FLAGS, UNIT_FLAG_PACIFIED);
    else
        m_target->RemoveFlag(UNIT_FIELD_FLAGS, UNIT_FLAG_PACIFIED);
}

void Aura::HandleAuraModPacifyAndSilence(bool apply, bool Real)
{
    HandleAuraModPacify(apply, Real);
    HandleAuraModSilence(apply, Real);
}

void Aura::HandleAuraGhost(bool apply, bool /*Real*/)
{
    if(m_target->GetTypeId() != TYPEID_PLAYER)
        return;

    if(apply)
    {
        m_target->SetFlag(PLAYER_FLAGS, PLAYER_FLAGS_GHOST);
    }
    else
    {
        m_target->RemoveFlag(PLAYER_FLAGS, PLAYER_FLAGS_GHOST);
    }
}

void Aura::HandleAuraAllowFlight(bool apply, bool Real)
{
    // all applied/removed only at real aura add/remove
    if(!Real)
        return;

    // allow fly
    WorldPacket data;
    if(apply)
    {
        ((Player*)m_target)->SetCanFly(true);
        data.Initialize(SMSG_MOVE_SET_CAN_FLY, 12);
    }
    else
    {
        data.Initialize(SMSG_MOVE_UNSET_CAN_FLY, 12);
        ((Player*)m_target)->SetCanFly(false);
    }
    data << m_target->GetPackGUID();
    data << uint32(0);                                      // unk
    m_target->SendMessageToSet(&data, true);
}

void Aura::HandleModRating(bool apply, bool Real)
{
    // spells required only Real aura add/remove
    if(!Real)
        return;

    if(m_target->GetTypeId() != TYPEID_PLAYER)
        return;

    for (uint32 rating = 0; rating < MAX_COMBAT_RATING; ++rating)
        if (m_modifier.m_miscvalue & (1 << rating))
            ((Player*)m_target)->ApplyRatingMod(CombatRating(rating), m_modifier.m_amount, apply);
}

void Aura::HandleModRatingFromStat(bool apply, bool Real)
{
    // spells required only Real aura add/remove
    if(!Real)
        return;

    if(m_target->GetTypeId() != TYPEID_PLAYER)
        return;
    // Just recalculate ratings
    for (uint32 rating = 0; rating < MAX_COMBAT_RATING; ++rating)
        if (m_modifier.m_miscvalue & (1 << rating))
            ((Player*)m_target)->ApplyRatingMod(CombatRating(rating), 0, apply);
}

void Aura::HandleForceMoveForward(bool apply, bool Real)
{
    if(!Real || m_target->GetTypeId() != TYPEID_PLAYER)
        return;
    if(apply)
        m_target->SetFlag(UNIT_FIELD_FLAGS_2, UNIT_FLAG2_FORCE_MOVE);
    else
        m_target->RemoveFlag(UNIT_FIELD_FLAGS_2, UNIT_FLAG2_FORCE_MOVE);
}

void Aura::HandleAuraModExpertise(bool /*apply*/, bool /*Real*/)
{
    if(m_target->GetTypeId() != TYPEID_PLAYER)
        return;

    ((Player*)m_target)->UpdateExpertise(BASE_ATTACK);
    ((Player*)m_target)->UpdateExpertise(OFF_ATTACK);
}

void Aura::HandleModTargetResistance(bool apply, bool Real)
{
    // spells required only Real aura add/remove
    if(!Real)
        return;
    // applied to damage as HandleNoImmediateEffect in Unit::CalculateAbsorbAndResist and Unit::CalcArmorReducedDamage

    // show armor penetration
    if (m_target->GetTypeId() == TYPEID_PLAYER && (m_modifier.m_miscvalue & SPELL_SCHOOL_MASK_NORMAL))
        m_target->ApplyModInt32Value(PLAYER_FIELD_MOD_TARGET_PHYSICAL_RESISTANCE, m_modifier.m_amount, apply);

    // show as spell penetration only full spell penetration bonuses (all resistances except armor and holy
    if (m_target->GetTypeId() == TYPEID_PLAYER && (m_modifier.m_miscvalue & SPELL_SCHOOL_MASK_SPELL)==SPELL_SCHOOL_MASK_SPELL)
        m_target->ApplyModInt32Value(PLAYER_FIELD_MOD_TARGET_RESISTANCE, m_modifier.m_amount, apply);
}

void Aura::HandleShieldBlockValue(bool apply, bool /*Real*/)
{
    BaseModType modType = FLAT_MOD;
    if(m_modifier.m_auraname == SPELL_AURA_MOD_SHIELD_BLOCKVALUE_PCT)
        modType = PCT_MOD;

    if(m_target->GetTypeId() == TYPEID_PLAYER)
        ((Player*)m_target)->HandleBaseModValue(SHIELD_BLOCK_VALUE, modType, float(m_modifier.m_amount), apply);
}

void Aura::HandleAuraRetainComboPoints(bool apply, bool Real)
{
    // spells required only Real aura add/remove
    if(!Real)
        return;

    if(m_target->GetTypeId() != TYPEID_PLAYER)
        return;

    Player *target = (Player*)m_target;

    // combo points was added in SPELL_EFFECT_ADD_COMBO_POINTS handler
    // remove only if aura expire by time (in case combo points amount change aura removed without combo points lost)
    if( !apply && m_duration==0 && target->GetComboTarget())
        if(Unit* unit = ObjectAccessor::GetUnit(*m_target,target->GetComboTarget()))
            target->AddComboPoints(unit, -m_modifier.m_amount);
}

void Aura::HandleModUnattackable( bool Apply, bool Real )
{
    if(Real && Apply)
     {
        m_target->CombatStop();
        m_target->RemoveAurasWithInterruptFlags(AURA_INTERRUPT_FLAG_IMMUNE_OR_LOST_SELECTION);
     }
    m_target->ApplyModFlag(UNIT_FIELD_FLAGS, UNIT_FLAG_NON_ATTACKABLE,Apply);
}

void Aura::HandleSpiritOfRedemption( bool apply, bool Real )
{
    // spells required only Real aura add/remove
    if(!Real)
        return;

    // prepare spirit state
    if(apply)
    {
        if(m_target->GetTypeId()==TYPEID_PLAYER)
        {
            // disable breath/etc timers
            ((Player*)m_target)->StopMirrorTimers();

            // set stand state (expected in this form)
            if(!m_target->IsStandState())
                m_target->SetStandState(UNIT_STAND_STATE_STAND);
        }

        m_target->SetHealth(1);
    }
    // die at aura end
    else
        m_target->DealDamage(m_target, m_target->GetHealth(), NULL, DIRECT_DAMAGE, SPELL_SCHOOL_MASK_NORMAL, GetSpellProto(), false);
}

void Aura::CleanupTriggeredSpells()
{
    uint32 tSpellId = m_spellProto->EffectTriggerSpell[GetEffIndex()];
    if(!tSpellId)
        return;

    SpellEntry const* tProto = sSpellStore.LookupEntry(tSpellId);
    if(!tProto)
        return;

    if(GetSpellDuration(tProto) != -1)
        return;

    // needed for spell 43680, maybe others
    // TODO: is there a spell flag, which can solve this in a more sophisticated way?
    if(m_spellProto->EffectApplyAuraName[GetEffIndex()] == SPELL_AURA_PERIODIC_TRIGGER_SPELL &&
            GetSpellDuration(m_spellProto) == m_spellProto->EffectAmplitude[GetEffIndex()])
        return;
    m_target->RemoveAurasDueToSpell(tSpellId);
}

void Aura::HandleSchoolAbsorb(bool apply, bool Real)
{
    if(!Real)
        return;

    Unit* caster = GetCaster();
    if(!caster)
        return;

    if (apply)
    {
        // prevent double apply bonuses
        if (m_target->GetTypeId()!=TYPEID_PLAYER || !((Player*)m_target)->GetSession()->PlayerLoading())
        {
            float DoneActualBenefit = 0.0f;
            switch(m_spellProto->SpellFamilyName)
            {
                case SPELLFAMILY_PRIEST:
                    // Power Word: Shield
                    if (m_spellProto->SpellFamilyFlags & UI64LIT(0x0000000000000001))
                    {
                        //+80.68% from +spell bonus
                        DoneActualBenefit = caster->SpellBaseHealingBonus(GetSpellSchoolMask(m_spellProto)) * 0.8068f;
                        //Borrowed Time
                        Unit::AuraList const& borrowedTime = caster->GetAurasByType(SPELL_AURA_DUMMY);
                        for(Unit::AuraList::const_iterator itr = borrowedTime.begin(); itr != borrowedTime.end(); ++itr)
					    {
                            SpellEntry const* i_spell = (*itr)->GetSpellProto();
                            if(i_spell->SpellFamilyName==SPELLFAMILY_PRIEST && i_spell->SpellIconID == 2899 && i_spell->EffectMiscValue[(*itr)->GetEffIndex()] == 24)
                            {
                                DoneActualBenefit += DoneActualBenefit * (*itr)->GetModifier()->m_amount / 100;
                                break;
                            }
                        }
                    }

                    break;
                case SPELLFAMILY_MAGE:
                    // Frost Ward, Fire Ward
                    if (m_spellProto->SpellFamilyFlags & UI64LIT(0x0000000000000108))
                        //+10% from +spell bonus
                        DoneActualBenefit = caster->SpellBaseDamageBonus(GetSpellSchoolMask(m_spellProto)) * 0.1f;
                    // Ice Barrier
                    else if (m_spellProto->SpellFamilyFlags & UI64LIT(0x0000000100000000))
                        //+80.67% from +spell bonus
                        DoneActualBenefit = caster->SpellBaseDamageBonus(GetSpellSchoolMask(m_spellProto)) * 0.8067f;
                    break;
                case SPELLFAMILY_WARLOCK:
                    // Shadow Ward
                    if (m_spellProto->SpellFamilyFlags2 & 0x00000040)
                        //+30% from +spell bonus
                        DoneActualBenefit = caster->SpellBaseDamageBonus(GetSpellSchoolMask(m_spellProto)) * 0.30f;
                    break;
                case SPELLFAMILY_PALADIN:
                    // Sacred Shield
                    // (check not strictly needed, only Sacred Shield has SPELL_AURA_SCHOOL_ABSORB in SPELLFAMILY_PALADIN at this time)
                    if (m_spellProto->SpellFamilyFlags & UI64LIT(0x0008000000000000))
                    {
                        // +75% from spell power
                        DoneActualBenefit = caster->SpellBaseHealingBonus(GetSpellSchoolMask(m_spellProto)) * 0.75f;
                    }
                    break;
                default:
                    break;
            }

            DoneActualBenefit *= caster->CalculateLevelPenalty(GetSpellProto());

            m_modifier.m_amount += (int32)DoneActualBenefit;
        }
    }
    else
    {
        if (caster &&
            // Power Word: Shield
            m_spellProto->SpellFamilyName == SPELLFAMILY_PRIEST && m_spellProto->Mechanic == MECHANIC_SHIELD &&
            (m_spellProto->SpellFamilyFlags & UI64LIT(0x0000000000000001)) &&
            // completely absorbed or dispelled
            ((m_removeMode == AURA_REMOVE_BY_DEFAULT && !m_modifier.m_amount) || m_removeMode == AURA_REMOVE_BY_DISPEL))
        {
            Unit::AuraList const& vDummyAuras = caster->GetAurasByType(SPELL_AURA_DUMMY);
            for(Unit::AuraList::const_iterator itr = vDummyAuras.begin(); itr != vDummyAuras.end(); ++itr)
            {
                SpellEntry const* vSpell = (*itr)->GetSpellProto();

                // Rapture (main spell)
                if(vSpell->SpellFamilyName == SPELLFAMILY_PRIEST && vSpell->SpellIconID == 2894 && vSpell->Effect[EFFECT_INDEX_1])
                {
                    switch((*itr)->GetEffIndex())
                    {
                        case EFFECT_INDEX_0:
                        {
                            // energize caster
                            int32 manapct1000 = 5 * ((*itr)->GetModifier()->m_amount + sSpellMgr.GetSpellRank(vSpell->Id));
                            int32 basepoints0 = caster->GetMaxPower(POWER_MANA) * manapct1000 / 1000;
                            caster->CastCustomSpell(caster, 47755, &basepoints0, NULL, NULL, true);
                            break;
                        }
                        case EFFECT_INDEX_1:
                        {
                            // energize target
                            if (!roll_chance_i((*itr)->GetModifier()->m_amount) || caster->HasAura(63853))
                                break;

                            switch(m_target->getPowerType())
                            {
                            case POWER_RUNIC_POWER:
                                m_target->CastSpell(m_target, 63652, true, NULL, NULL, m_caster_guid);
                                break;
                            case POWER_RAGE:
                                m_target->CastSpell(m_target, 63653, true, NULL, NULL, m_caster_guid);
                                break;
                            case POWER_MANA:
                                {
                                    int32 basepoints0 = m_target->GetMaxPower(POWER_MANA) * 2 / 100;
                                    m_target->CastCustomSpell(m_target, 63654, &basepoints0, NULL, NULL, true);
                                    break;
                                }
                            case POWER_ENERGY:
                                m_target->CastSpell(m_target, 63655, true, NULL, NULL, m_caster_guid);
                                break;
                            default:
                                break;
                            }

                            //cooldwon aura
                            caster->CastSpell(caster, 63853, true);
                            break;
                        }
                        default:
                            sLog.outError("Changes in R-dummy spell???: effect 3");
                            break;
                    }
                }
            }
        }
    }
}

void Aura::PeriodicTick()
{
    switch(m_modifier.m_auraname)
    {
        case SPELL_AURA_PERIODIC_DAMAGE:
        case SPELL_AURA_PERIODIC_DAMAGE_PERCENT:
        {
            // don't damage target if not alive, possible death persistent effects
            if (!m_target->isAlive())
                return;

            Unit *pCaster = GetCaster();
            if(!pCaster)
                return;

            if( GetSpellProto()->Effect[GetEffIndex()] == SPELL_EFFECT_PERSISTENT_AREA_AURA &&
                pCaster->SpellHitResult(m_target, GetSpellProto(), false) != SPELL_MISS_NONE)
                return;

            // Check for immune (not use charges)
            if(m_target->IsImmunedToDamage(GetSpellSchoolMask(GetSpellProto())))
                return;

            // some auras remove at specific health level or more
            if(m_modifier.m_auraname == SPELL_AURA_PERIODIC_DAMAGE)
            {
                switch(GetId())
                {
                    case 43093: case 31956: case 38801:
                    case 35321: case 38363: case 39215:
                    case 48920:
                    {
                        if(m_target->GetHealth() == m_target->GetMaxHealth() )
                        {
                            m_target->RemoveAurasDueToSpell(GetId());
                            return;
                        }
                        break;
                    }
                    case 38772:
                    {
                        uint32 percent =
                            GetEffIndex() < EFFECT_INDEX_2 && GetSpellProto()->Effect[GetEffIndex()] == SPELL_EFFECT_DUMMY ?
                            pCaster->CalculateSpellDamage(m_target, GetSpellProto(), SpellEffectIndex(GetEffIndex() + 1)) :
                            100;
                        if(m_target->GetHealth() * 100 >= m_target->GetMaxHealth() * percent )
                        {
                            m_target->RemoveAurasDueToSpell(GetId());
                            return;
                        }
                        break;
                    }
                    default:
                        break;
                }
            }

            uint32 absorb = 0;
            uint32 resist = 0;
            CleanDamage cleanDamage =  CleanDamage(0, BASE_ATTACK, MELEE_HIT_NORMAL );

            // ignore non positive values (can be result apply spellmods to aura damage
            uint32 amount = m_modifier.m_amount > 0 ? m_modifier.m_amount : 0;

            uint32 pdamage;

            if(m_modifier.m_auraname == SPELL_AURA_PERIODIC_DAMAGE)
            {
                pdamage = amount;

                // SpellDamageBonus for magic spells
                if(GetSpellProto()->DmgClass == SPELL_DAMAGE_CLASS_NONE || GetSpellProto()->DmgClass == SPELL_DAMAGE_CLASS_MAGIC)
                    pdamage = pCaster->SpellDamageBonus(m_target, GetSpellProto(), pdamage, DOT, GetStackAmount());
                // MeleeDamagebonus for weapon based spells
                else
                {
                    WeaponAttackType attackType = GetWeaponAttackType(GetSpellProto());
                    pdamage = pCaster->MeleeDamageBonus(m_target, pdamage, attackType, GetSpellProto(), DOT, GetStackAmount());
                }

                // Calculate armor mitigation if it is a physical spell
                // But not for bleed mechanic spells
                if (GetSpellSchoolMask(GetSpellProto()) & SPELL_SCHOOL_MASK_NORMAL &&
                    GetEffectMechanic(GetSpellProto(), m_effIndex) != MECHANIC_BLEED)
                {
                    uint32 pdamageReductedArmor = pCaster->CalcArmorReducedDamage(m_target, pdamage);
                    cleanDamage.damage += pdamage - pdamageReductedArmor;
                    pdamage = pdamageReductedArmor;
                }

                // Curse of Agony damage-per-tick calculation
                if (GetSpellProto()->SpellFamilyName==SPELLFAMILY_WARLOCK && (GetSpellProto()->SpellFamilyFlags & UI64LIT(0x0000000000000400)) && GetSpellProto()->SpellIconID==544)
                {
                    // 1..4 ticks, 1/2 from normal tick damage
                    if (GetAuraTicks() <= 4)
                        pdamage = pdamage/2;
                    // 9..12 ticks, 3/2 from normal tick damage
                    else if(GetAuraTicks() >= 9)
                        pdamage += (pdamage + 1) / 2;       // +1 prevent 0.5 damage possible lost at 1..4 ticks
                    // 5..8 ticks have normal tick damage
                }
            }
            else
                pdamage = uint32(m_target->GetMaxHealth()*amount/100);

            // This method can modify pdamage
            bool isCrit = IsCritFromAbilityAura(pCaster, pdamage);

            // send critical in hit info for threat calculation
            if (isCrit)
            {
                cleanDamage.hitOutCome = MELEE_HIT_CRIT;
                // Resilience - reduce crit damage
                pdamage -= m_target->GetSpellCritDamageReduction(pdamage);
            }

            // only from players
            // FIXME: need use SpellDamageBonus instead?
            if (IS_PLAYER_GUID(m_caster_guid))
                pdamage -= m_target->GetSpellDamageReduction(pdamage);

            m_target->CalculateAbsorbAndResist(pCaster, GetSpellSchoolMask(GetSpellProto()), DOT, pdamage, &absorb, &resist, !(GetSpellProto()->AttributesEx2 & SPELL_ATTR_EX2_CANT_REFLECTED));

            sLog.outDetail("PeriodicTick: %u (TypeId: %u) attacked %u (TypeId: %u) for %u dmg inflicted by %u abs is %u",
                GUID_LOPART(GetCasterGUID()), GuidHigh2TypeId(GUID_HIPART(GetCasterGUID())), m_target->GetGUIDLow(), m_target->GetTypeId(), pdamage, GetId(),absorb);

            pCaster->DealDamageMods(m_target, pdamage, &absorb);

            // Set trigger flag
            uint32 procAttacker = PROC_FLAG_ON_DO_PERIODIC; //  | PROC_FLAG_SUCCESSFUL_HARMFUL_SPELL_HIT;
            uint32 procVictim   = PROC_FLAG_ON_TAKE_PERIODIC;// | PROC_FLAG_TAKEN_HARMFUL_SPELL_HIT;
            pdamage = (pdamage <= absorb + resist) ? 0 : (pdamage - absorb - resist);

            SpellPeriodicAuraLogInfo pInfo(this, pdamage, 0, absorb, resist, 0.0f, isCrit);
            m_target->SendPeriodicAuraLog(&pInfo);

            if (pdamage)
                procVictim|=PROC_FLAG_TAKEN_ANY_DAMAGE;

            pCaster->ProcDamageAndSpell(m_target, procAttacker, procVictim, PROC_EX_NORMAL_HIT, pdamage, BASE_ATTACK, GetSpellProto());

            pCaster->DealDamage(m_target, pdamage, &cleanDamage, DOT, GetSpellSchoolMask(GetSpellProto()), GetSpellProto(), true);
            break;
        }
        case SPELL_AURA_PERIODIC_LEECH:
        case SPELL_AURA_PERIODIC_HEALTH_FUNNEL:
        {
            // don't damage target if not alive, possible death persistent effects
            if (!m_target->isAlive())
                return;

            Unit *pCaster = GetCaster();
            if(!pCaster)
                return;

            if(!pCaster->isAlive())
                return;

            if( GetSpellProto()->Effect[GetEffIndex()] == SPELL_EFFECT_PERSISTENT_AREA_AURA &&
                pCaster->SpellHitResult(m_target, GetSpellProto(), false) != SPELL_MISS_NONE)
                return;

            // Check for immune
            if(m_target->IsImmunedToDamage(GetSpellSchoolMask(GetSpellProto())))
                return;

            uint32 absorb=0;
            uint32 resist=0;
            CleanDamage cleanDamage =  CleanDamage(0, BASE_ATTACK, MELEE_HIT_NORMAL );

            uint32 pdamage = m_modifier.m_amount > 0 ? m_modifier.m_amount : 0;

            //Calculate armor mitigation if it is a physical spell
            if (GetSpellSchoolMask(GetSpellProto()) & SPELL_SCHOOL_MASK_NORMAL)
            {
                uint32 pdamageReductedArmor = pCaster->CalcArmorReducedDamage(m_target, pdamage);
                cleanDamage.damage += pdamage - pdamageReductedArmor;
                pdamage = pdamageReductedArmor;
            }

            pdamage = pCaster->SpellDamageBonus(m_target, GetSpellProto(), pdamage, DOT, GetStackAmount());
            bool isCrit = IsCritFromAbilityAura(pCaster, pdamage);

            // send critical in hit info for threat calculation
            if (isCrit)
            {
                cleanDamage.hitOutCome = MELEE_HIT_CRIT;
                // Resilience - reduce crit damage
                pdamage -= m_target->GetSpellCritDamageReduction(pdamage);
            }

            // only from players
            // FIXME: need use SpellDamageBonus instead?
            if (IS_PLAYER_GUID(m_caster_guid))
                pdamage -= m_target->GetSpellDamageReduction(pdamage);

            m_target->CalculateAbsorbAndResist(pCaster, GetSpellSchoolMask(GetSpellProto()), DOT, pdamage, &absorb, &resist, !(GetSpellProto()->AttributesEx2 & SPELL_ATTR_EX2_CANT_REFLECTED));

            if(m_target->GetHealth() < pdamage)
                pdamage = uint32(m_target->GetHealth());

            sLog.outDetail("PeriodicTick: %u (TypeId: %u) health leech of %u (TypeId: %u) for %u dmg inflicted by %u abs is %u",
                GUID_LOPART(GetCasterGUID()), GuidHigh2TypeId(GUID_HIPART(GetCasterGUID())), m_target->GetGUIDLow(), m_target->GetTypeId(), pdamage, GetId(),absorb);

            pCaster->SendSpellNonMeleeDamageLog(m_target, GetId(), pdamage, GetSpellSchoolMask(GetSpellProto()), absorb, resist, false, 0, isCrit);

            float multiplier = GetSpellProto()->EffectMultipleValue[GetEffIndex()] > 0 ? GetSpellProto()->EffectMultipleValue[GetEffIndex()] : 1;

            // Set trigger flag
            uint32 procAttacker = PROC_FLAG_ON_DO_PERIODIC; //  | PROC_FLAG_SUCCESSFUL_HARMFUL_SPELL_HIT;
            uint32 procVictim   = PROC_FLAG_ON_TAKE_PERIODIC;// | PROC_FLAG_TAKEN_HARMFUL_SPELL_HIT;
            pdamage = (pdamage <= absorb + resist) ? 0 : (pdamage-absorb-resist);
            if (pdamage)
                procVictim|=PROC_FLAG_TAKEN_ANY_DAMAGE;
            pCaster->ProcDamageAndSpell(m_target, procAttacker, procVictim, PROC_EX_NORMAL_HIT, pdamage, BASE_ATTACK, GetSpellProto());
            int32 new_damage = pCaster->DealDamage(m_target, pdamage, &cleanDamage, DOT, GetSpellSchoolMask(GetSpellProto()), GetSpellProto(), false);

            if (!m_target->isAlive() && pCaster->IsNonMeleeSpellCasted(false))
                for (uint32 i = CURRENT_FIRST_NON_MELEE_SPELL; i < CURRENT_MAX_SPELL; ++i)
                    if (Spell* spell = pCaster->GetCurrentSpell(CurrentSpellTypes(i)))
                        if (spell->m_spellInfo->Id == GetId())
                            spell->cancel();


            if(Player *modOwner = pCaster->GetSpellModOwner())
                modOwner->ApplySpellMod(GetId(), SPELLMOD_MULTIPLE_VALUE, multiplier);

            int32 heal = pCaster->SpellHealingBonus(pCaster, GetSpellProto(), int32(new_damage * multiplier), DOT, GetStackAmount());

            int32 gain = pCaster->DealHeal(pCaster, heal, GetSpellProto());
            pCaster->getHostileRefManager().threatAssist(pCaster, gain * 0.5f, GetSpellProto());
            break;
        }
        case SPELL_AURA_PERIODIC_HEAL:
        case SPELL_AURA_OBS_MOD_HEALTH:
        {
            // don't heal target if not alive, mostly death persistent effects from items
            if (!m_target->isAlive())
                return;

            Unit *pCaster = GetCaster();
            if(!pCaster)
                return;

            // heal for caster damage (must be alive)
            if(m_target != pCaster && GetSpellProto()->SpellVisual[0] == 163 && !pCaster->isAlive())
                return;

            // ignore non positive values (can be result apply spellmods to aura damage
            uint32 amount = m_modifier.m_amount > 0 ? m_modifier.m_amount : 0;

            uint32 pdamage;

            if(m_modifier.m_auraname==SPELL_AURA_OBS_MOD_HEALTH)
                pdamage = uint32(m_target->GetMaxHealth() * amount / 100);
            else
            {
                pdamage = amount;

                // Wild Growth (1/7 - 6 + 2*ramainTicks) %
                if (m_spellProto->SpellFamilyName == SPELLFAMILY_DRUID && m_spellProto->SpellIconID == 2864)
                {
                    int32 ticks = GetAuraMaxTicks();
                    int32 remainingTicks = ticks - GetAuraTicks();
                    int32 addition = int32(amount)*ticks*(-6+2*remainingTicks)/100;

                    if (GetAuraTicks() != 1)
                        // Item - Druid T10 Restoration 2P Bonus
                        if (Aura *aura = pCaster->GetAura(70658, EFFECT_INDEX_0))
                            addition += abs(int32((addition * aura->GetModifier()->m_amount) / ((ticks-1)* 100)));

                    pdamage = int32(pdamage) + addition;
                }
            }

            pdamage = pCaster->SpellHealingBonus(m_target, GetSpellProto(), pdamage, DOT, GetStackAmount());

            // This method can modify pdamage
            bool isCrit = IsCritFromAbilityAura(pCaster, pdamage);

            sLog.outDetail("PeriodicTick: %u (TypeId: %u) heal of %u (TypeId: %u) for %u health inflicted by %u",
                GUID_LOPART(GetCasterGUID()), GuidHigh2TypeId(GUID_HIPART(GetCasterGUID())), m_target->GetGUIDLow(), m_target->GetTypeId(), pdamage, GetId());

            // calculate heal absorb and reduce healing
            uint32 absorb = 0;
<<<<<<< HEAD
            pCaster->CalcHealAbsorb(m_target, GetSpellProto(), pdamage, absorb);
=======
            pCaster->CalculateHealAbsorb(m_target, GetSpellProto(), pdamage, absorb);
>>>>>>> 14a497a8

            int32 gain = m_target->ModifyHealth(pdamage);
            SpellPeriodicAuraLogInfo pInfo(this, pdamage, (pdamage - uint32(gain)), absorb, 0, 0.0f, isCrit);
            m_target->SendPeriodicAuraLog(&pInfo);

            // Set trigger flag
            uint32 procAttacker = PROC_FLAG_ON_DO_PERIODIC;
            uint32 procVictim   = PROC_FLAG_ON_TAKE_PERIODIC;
            pCaster->ProcDamageAndSpell(m_target, procAttacker, procVictim, PROC_EX_NORMAL_HIT, gain, BASE_ATTACK, m_spellProto);

            // add HoTs to amount healed in bgs
            if( pCaster->GetTypeId() == TYPEID_PLAYER )
                if( BattleGround *bg = ((Player*)pCaster)->GetBattleGround() )
                    bg->UpdatePlayerScore(((Player*)pCaster), SCORE_HEALING_DONE, gain);

            m_target->getHostileRefManager().threatAssist(pCaster, float(gain) * 0.5f, GetSpellProto());

            SpellEntry const* spellProto = GetSpellProto();

            // heal for caster damage
            if(m_target != pCaster && spellProto->SpellVisual[0] == 163)
            {
                uint32 dmg = spellProto->manaPerSecond;
                if(pCaster->GetHealth() <= dmg && pCaster->GetTypeId()==TYPEID_PLAYER)
                {
                    pCaster->RemoveAurasDueToSpell(GetId());

                    // finish current generic/channeling spells, don't affect autorepeat
                    pCaster->FinishSpell(CURRENT_GENERIC_SPELL);
                    pCaster->FinishSpell(CURRENT_CHANNELED_SPELL);
                }
                else
                {
                    uint32 damage = gain;
                    uint32 absorb = 0;
                    pCaster->DealDamageMods(pCaster, damage, &absorb);
                    pCaster->SendSpellNonMeleeDamageLog(pCaster, GetId(), damage, GetSpellSchoolMask(GetSpellProto()), absorb, 0, false, 0, false);

                    CleanDamage cleanDamage =  CleanDamage(0, BASE_ATTACK, MELEE_HIT_NORMAL );
                    pCaster->DealDamage(pCaster, damage, &cleanDamage, NODAMAGE, GetSpellSchoolMask(GetSpellProto()), GetSpellProto(), true);
                }
            }

//            uint32 procAttacker = PROC_FLAG_ON_DO_PERIODIC;//   | PROC_FLAG_SUCCESSFUL_HEAL;
//            uint32 procVictim   = 0;//ROC_FLAG_ON_TAKE_PERIODIC | PROC_FLAG_TAKEN_HEAL;
            // ignore item heals
//            if(procSpell && !haveCastItem)
//                pCaster->ProcDamageAndSpell(target, procAttacker, procVictim, PROC_EX_NORMAL_HIT, pdamage, BASE_ATTACK, spellProto);
            break;
        }
        case SPELL_AURA_PERIODIC_MANA_LEECH:
        {
            // don't damage target if not alive, possible death persistent effects
            if (!m_target->isAlive())
                return;

            if(m_modifier.m_miscvalue < 0 || m_modifier.m_miscvalue >= MAX_POWERS)
                return;

            Powers power = Powers(m_modifier.m_miscvalue);

            // power type might have changed between aura applying and tick (druid's shapeshift)
            if(m_target->getPowerType() != power)
                return;

            Unit *pCaster = GetCaster();
            if(!pCaster)
                return;

            if(!pCaster->isAlive())
                return;

            if( GetSpellProto()->Effect[GetEffIndex()] == SPELL_EFFECT_PERSISTENT_AREA_AURA &&
                pCaster->SpellHitResult(m_target, GetSpellProto(), false) != SPELL_MISS_NONE)
                return;

            // Check for immune (not use charges)
            if(m_target->IsImmunedToDamage(GetSpellSchoolMask(GetSpellProto())))
                return;

            // ignore non positive values (can be result apply spellmods to aura damage
            uint32 pdamage = m_modifier.m_amount > 0 ? m_modifier.m_amount : 0;

            // Special case: draining x% of mana (up to a maximum of 2*x% of the caster's maximum mana)
            // It's mana percent cost spells, m_modifier.m_amount is percent drain from target
            if (m_spellProto->ManaCostPercentage)
            {
                // max value
                uint32 maxmana = pCaster->GetMaxPower(power)  * pdamage * 2 / 100;
                pdamage = m_target->GetMaxPower(power) * pdamage / 100;
                if(pdamage > maxmana)
                    pdamage = maxmana;
            }

            sLog.outDetail("PeriodicTick: %u (TypeId: %u) power leech of %u (TypeId: %u) for %u dmg inflicted by %u",
                GUID_LOPART(GetCasterGUID()), GuidHigh2TypeId(GUID_HIPART(GetCasterGUID())), m_target->GetGUIDLow(), m_target->GetTypeId(), pdamage, GetId());

            int32 drain_amount = m_target->GetPower(power) > pdamage ? pdamage : m_target->GetPower(power);

            // resilience reduce mana draining effect at spell crit damage reduction (added in 2.4)
            if (power == POWER_MANA)
                drain_amount -= m_target->GetSpellCritDamageReduction(drain_amount);

            m_target->ModifyPower(power, -drain_amount);

            float gain_multiplier = 0;

            if(pCaster->GetMaxPower(power) > 0)
            {
                gain_multiplier = GetSpellProto()->EffectMultipleValue[GetEffIndex()];

                if(Player *modOwner = pCaster->GetSpellModOwner())
                    modOwner->ApplySpellMod(GetId(), SPELLMOD_MULTIPLE_VALUE, gain_multiplier);
            }

            SpellPeriodicAuraLogInfo pInfo(this, drain_amount, 0, 0, 0, gain_multiplier);
            m_target->SendPeriodicAuraLog(&pInfo);

            int32 gain_amount = int32(drain_amount * gain_multiplier);

            if(gain_amount)
            {
                int32 gain = pCaster->ModifyPower(power, gain_amount);
                m_target->AddThreat(pCaster, float(gain) * 0.5f, pInfo.critical, GetSpellSchoolMask(GetSpellProto()), GetSpellProto());
            }
            break;
        }
        case SPELL_AURA_PERIODIC_ENERGIZE:
        {
            // don't energize target if not alive, possible death persistent effects
            if (!m_target->isAlive())
                return;

            // ignore non positive values (can be result apply spellmods to aura damage
            uint32 pdamage = m_modifier.m_amount > 0 ? m_modifier.m_amount : 0;

            sLog.outDetail("PeriodicTick: %u (TypeId: %u) energize %u (TypeId: %u) for %u dmg inflicted by %u",
                GUID_LOPART(GetCasterGUID()), GuidHigh2TypeId(GUID_HIPART(GetCasterGUID())), m_target->GetGUIDLow(), m_target->GetTypeId(), pdamage, GetId());

            if(m_modifier.m_miscvalue < 0 || m_modifier.m_miscvalue >= MAX_POWERS)
                break;

            Powers power = Powers(m_modifier.m_miscvalue);

            if(m_target->GetMaxPower(power) == 0)
                break;

            SpellPeriodicAuraLogInfo pInfo(this, pdamage, 0, 0, 0, 0.0f);
            m_target->SendPeriodicAuraLog(&pInfo);

            int32 gain = m_target->ModifyPower(power,pdamage);

            if(Unit* pCaster = GetCaster())
                m_target->getHostileRefManager().threatAssist(pCaster, float(gain) * 0.5f, GetSpellProto());
            break;
        }
        case SPELL_AURA_OBS_MOD_MANA:
        {
            // don't energize target if not alive, possible death persistent effects
            if (!m_target->isAlive())
                return;

            // ignore non positive values (can be result apply spellmods to aura damage
            uint32 amount = m_modifier.m_amount > 0 ? m_modifier.m_amount : 0;

            uint32 pdamage = uint32(m_target->GetMaxPower(POWER_MANA) * amount / 100);

            sLog.outDetail("PeriodicTick: %u (TypeId: %u) energize %u (TypeId: %u) for %u mana inflicted by %u",
                GUID_LOPART(GetCasterGUID()), GuidHigh2TypeId(GUID_HIPART(GetCasterGUID())), m_target->GetGUIDLow(), m_target->GetTypeId(), pdamage, GetId());

            if(m_target->GetMaxPower(POWER_MANA) == 0)
                break;

            SpellPeriodicAuraLogInfo pInfo(this, pdamage, 0, 0, 0, 0.0f);
            m_target->SendPeriodicAuraLog(&pInfo);

            int32 gain = m_target->ModifyPower(POWER_MANA, pdamage);

            if(Unit* pCaster = GetCaster())
                m_target->getHostileRefManager().threatAssist(pCaster, float(gain) * 0.5f, GetSpellProto());
            break;
        }
        case SPELL_AURA_POWER_BURN_MANA:
        {
            // don't mana burn target if not alive, possible death persistent effects
            if (!m_target->isAlive())
                return;

            Unit *pCaster = GetCaster();
            if(!pCaster)
                return;

            // Check for immune (not use charges)
            if(m_target->IsImmunedToDamage(GetSpellSchoolMask(GetSpellProto())))
                return;

            int32 pdamage = m_modifier.m_amount > 0 ? m_modifier.m_amount : 0;

            Powers powerType = Powers(m_modifier.m_miscvalue);

            if(!m_target->isAlive() || m_target->getPowerType() != powerType)
                return;

            // resilience reduce mana draining effect at spell crit damage reduction (added in 2.4)
            if (powerType == POWER_MANA)
                pdamage -= m_target->GetSpellCritDamageReduction(pdamage);

            uint32 gain = uint32(-m_target->ModifyPower(powerType, -pdamage));

            gain = uint32(gain * GetSpellProto()->EffectMultipleValue[GetEffIndex()]);

            SpellEntry const* spellProto = GetSpellProto();
            // maybe has to be sent different to client, but not by SMSG_PERIODICAURALOG
            SpellNonMeleeDamage damageInfo(pCaster, m_target, spellProto->Id, spellProto->SchoolMask);
            pCaster->CalculateSpellDamage(&damageInfo, gain, spellProto);

            damageInfo.target->CalculateAbsorbResistBlock(pCaster, &damageInfo, spellProto);

            pCaster->DealDamageMods(damageInfo.target, damageInfo.damage, &damageInfo.absorb);

            pCaster->SendSpellNonMeleeDamageLog(&damageInfo);

            // Set trigger flag
            uint32 procAttacker = PROC_FLAG_ON_DO_PERIODIC; //  | PROC_FLAG_SUCCESSFUL_HARMFUL_SPELL_HIT;
            uint32 procVictim   = PROC_FLAG_ON_TAKE_PERIODIC;// | PROC_FLAG_TAKEN_HARMFUL_SPELL_HIT;
            uint32 procEx       = createProcExtendMask(&damageInfo, SPELL_MISS_NONE);
            if (damageInfo.damage)
                procVictim|=PROC_FLAG_TAKEN_ANY_DAMAGE;

            pCaster->ProcDamageAndSpell(damageInfo.target, procAttacker, procVictim, procEx, damageInfo.damage, BASE_ATTACK, spellProto);

            pCaster->DealSpellDamage(&damageInfo, true);
            break;
        }
        case SPELL_AURA_MOD_REGEN:
        {
            // don't heal target if not alive, possible death persistent effects
            if (!m_target->isAlive())
                return;

            int32 gain = m_target->ModifyHealth(m_modifier.m_amount);
            if (Unit *caster = GetCaster())
                m_target->getHostileRefManager().threatAssist(caster, float(gain) * 0.5f, GetSpellProto());
            break;
        }
        case SPELL_AURA_MOD_POWER_REGEN:
        {
            // don't energize target if not alive, possible death persistent effects
            if (!m_target->isAlive())
                return;

            Powers pt = m_target->getPowerType();
            if(int32(pt) != m_modifier.m_miscvalue)
                return;

            if ( GetSpellProto()->AuraInterruptFlags & AURA_INTERRUPT_FLAG_NOT_SEATED )
            {
                // eating anim
                m_target->HandleEmoteCommand(EMOTE_ONESHOT_EAT);
            }
            else if( GetId() == 20577 )
            {
                // cannibalize anim
                m_target->HandleEmoteCommand(EMOTE_STATE_CANNIBALIZE);
            }

            // Anger Management
            // amount = 1+ 16 = 17 = 3,4*5 = 10,2*5/3
            // so 17 is rounded amount for 5 sec tick grow ~ 1 range grow in 3 sec
            if(pt == POWER_RAGE)
                m_target->ModifyPower(pt, m_modifier.m_amount * 3 / 5);
            break;
        }
        // Here tick dummy auras
        case SPELL_AURA_DUMMY:                              // some spells have dummy aura
        case SPELL_AURA_PERIODIC_DUMMY:
        {
            PeriodicDummyTick();
            break;
        }
        case SPELL_AURA_PERIODIC_TRIGGER_SPELL:
        {
            TriggerSpell();
            break;
        }
        case SPELL_AURA_PERIODIC_TRIGGER_SPELL_WITH_VALUE:
        {
            TriggerSpellWithValue();
            break;
        }
        default:
            break;
    }
}

void Aura::PeriodicDummyTick()
{
    SpellEntry const* spell = GetSpellProto();
    switch (spell->SpellFamilyName)
    {
        case SPELLFAMILY_GENERIC:
            switch (spell->Id)
            {
                // Drink
                case 430:
                case 431:
                case 432:
                case 1133:
                case 1135:
                case 1137:
                case 10250:
                case 22734:
                case 27089:
                case 34291:
                case 43182:
                case 43183:
                case 43706:
                case 46755:
                case 49472: // Drink Coffee
                case 57073:
                case 61830:
                {
                    if (m_target->GetTypeId() != TYPEID_PLAYER)
                        return;
                    // Search SPELL_AURA_MOD_POWER_REGEN aura for this spell and add bonus
                    Unit::AuraList const& aura = m_target->GetAurasByType(SPELL_AURA_MOD_POWER_REGEN);
                    for(Unit::AuraList::const_iterator i = aura.begin(); i != aura.end(); ++i)
                    {
                        if ((*i)->GetId() == GetId())
                        {
                            (*i)->GetModifier()->m_amount = m_modifier.m_amount;
                            ((Player*)m_target)->UpdateManaRegen();
                            // Disable continue
                            m_isPeriodic = false;
                            return;
                        }
                    }
                    return;
                }
                // Forsaken Skills
                case 7054:
                {
                    // Possibly need cast one of them (but
                    // 7038 Forsaken Skill: Swords
                    // 7039 Forsaken Skill: Axes
                    // 7040 Forsaken Skill: Daggers
                    // 7041 Forsaken Skill: Maces
                    // 7042 Forsaken Skill: Staves
                    // 7043 Forsaken Skill: Bows
                    // 7044 Forsaken Skill: Guns
                    // 7045 Forsaken Skill: 2H Axes
                    // 7046 Forsaken Skill: 2H Maces
                    // 7047 Forsaken Skill: 2H Swords
                    // 7048 Forsaken Skill: Defense
                    // 7049 Forsaken Skill: Fire
                    // 7050 Forsaken Skill: Frost
                    // 7051 Forsaken Skill: Holy
                    // 7053 Forsaken Skill: Shadow
                    return;
                }
                case 7057:                                  // Haunting Spirits
                    if (roll_chance_i(33))
                        m_target->CastSpell(m_target,m_modifier.m_amount,true,NULL,this);
                    return;
//              // Panda
//              case 19230: break;
//              // Gossip NPC Periodic - Talk
//              case 33208: break;
//              // Gossip NPC Periodic - Despawn
//              case 33209: break;
//              // Steal Weapon
//              case 36207: break;
//              // Simon Game START timer, (DND)
//              case 39993: break;
//              // Knockdown Fel Cannon: break; The Aggro Burst
//              case 40119: break;
//              // Old Mount Spell
//              case 40154: break;
//              // Magnetic Pull
//              case 40581: break;
//              // Ethereal Ring: break; The Bolt Burst
//              case 40801: break;
//              // Crystal Prison
//              case 40846: break;
//              // Copy Weapon
//              case 41054: break;
//              // Dementia
//              case 41404: break;
//              // Ethereal Ring Visual, Lightning Aura
//              case 41477: break;
//              // Ethereal Ring Visual, Lightning Aura (Fork)
//              case 41525: break;
//              // Ethereal Ring Visual, Lightning Jumper Aura
//              case 41567: break;
//              // No Man's Land
//              case 41955: break;
//              // Headless Horseman - Fire
//              case 42074: break;
//              // Headless Horseman - Visual - Large Fire
//              case 42075: break;
//              // Headless Horseman - Start Fire, Periodic Aura
//              case 42140: break;
//              // Ram Speed Boost
//              case 42152: break;
//              // Headless Horseman - Fires Out Victory Aura
//              case 42235: break;
//              // Pumpkin Life Cycle
//              case 42280: break;
//              // Brewfest Request Chick Chuck Mug Aura
//              case 42537: break;
//              // Squashling
//              case 42596: break;
//              // Headless Horseman Climax, Head: Periodic
//              case 42603: break;
//              // Fire Bomb
//              case 42621: break;
//              // Headless Horseman - Conflagrate, Periodic Aura
//              case 42637: break;
//              // Headless Horseman - Create Pumpkin Treats Aura
//              case 42774: break;
//              // Headless Horseman Climax - Summoning Rhyme Aura
//              case 42879: break;
//              // Tricky Treat
//              case 42919: break;
//              // Giddyup!
//              case 42924: break;
//              // Ram - Trot
//              case 42992: break;
//              // Ram - Canter
//              case 42993: break;
//              // Ram - Gallop
//              case 42994: break;
//              // Ram Level - Neutral
//              case 43310: break;
//              // Headless Horseman - Maniacal Laugh, Maniacal, Delayed 17
//              case 43884: break;
//              // Wretched!
//              case 43963: break;
//              // Headless Horseman - Maniacal Laugh, Maniacal, other, Delayed 17
//              case 44000: break;
//              // Energy Feedback
//              case 44328: break;
//              // Romantic Picnic
//              case 45102: break;
//              // Romantic Picnic
//              case 45123: break;
//              // Looking for Love
//              case 45124: break;
//              // Kite - Lightning Strike Kite Aura
//              case 45197: break;
//              // Rocket Chicken
//              case 45202: break;
//              // Copy Offhand Weapon
//              case 45205: break;
//              // Upper Deck - Kite - Lightning Periodic Aura
//              case 45207: break;
//              // Kite -Sky  Lightning Strike Kite Aura
//              case 45251: break;
//              // Ribbon Pole Dancer Check Aura
//              case 45390: break;
//              // Holiday - Midsummer, Ribbon Pole Periodic Visual
//              case 45406: break;
//              // Parachute
//              case 45472: break;
//              // Alliance Flag, Extra Damage Debuff
//              case 45898: break;
//              // Horde Flag, Extra Damage Debuff
//              case 45899: break;
//              // Ahune - Summoning Rhyme Aura
//              case 45926: break;
//              // Ahune - Slippery Floor
//              case 45945: break;
//              // Ahune's Shield
//              case 45954: break;
//              // Nether Vapor Lightning
//              case 45960: break;
//              // Darkness
//              case 45996: break;
                case 46041:                                 // Summon Blood Elves Periodic
                    m_target->CastSpell(m_target, 46037, true, NULL, this);
                    m_target->CastSpell(m_target, roll_chance_i(50) ? 46038 : 46039, true, NULL, this);
                    m_target->CastSpell(m_target, 46040, true, NULL, this);
                    return;
//              // Transform Visual Missile Periodic
//              case 46205: break;
//              // Find Opening Beam End
//              case 46333: break;
//              // Ice Spear Control Aura
//              case 46371: break;
//              // Hailstone Chill
//              case 46458: break;
//              // Hailstone Chill, Internal
//              case 46465: break;
//              // Chill, Internal Shifter
//              case 46549: break;
//              // Summon Ice Spear Knockback Delayer
//              case 46878: break;
//              // Burninate Effect
//              case 47214: break;
//              // Fizzcrank Practice Parachute
//              case 47228: break;
//              // Send Mug Control Aura
//              case 47369: break;
//              // Direbrew's Disarm (precast)
//              case 47407: break;
//              // Mole Machine Port Schedule
//              case 47489: break;
//              case 47941: break; // Crystal Spike
//              case 48200: break; // Healer Aura
                case 48630:                                 // Summon Gauntlet Mobs Periodic
                case 59275:                                 // Below may need some adjustment, pattern for amount of summon and where is not verified 100% (except for odd/even tick)
                {
                    bool chance = roll_chance_i(50);

                    m_target->CastSpell(m_target, chance ? 48631 : 48632, true, NULL, this);

                    if (GetAuraTicks() % 2)                 // which doctor at odd tick
                        m_target->CastSpell(m_target, chance ? 48636 : 48635, true, NULL, this);
                    else                                    // or harponeer, at even tick
                        m_target->CastSpell(m_target, chance ? 48634 : 48633, true, NULL, this);

                    return;
                }
//              case 49313: break; // Proximity Mine Area Aura
//              // Mole Machine Portal Schedule
//              case 49466: break;
//              case 49555: break; // Corpse Explode
//              case 49592: break; // Temporal Rift
//              case 49957: break; // Cutting Laser
//              case 50085: break; // Slow Fall
//              // Listening to Music
//              case 50493: break;
//              // Love Rocket Barrage
//              case 50530: break;
                case 50789:                                 // Summon iron dwarf (left or right)
                case 59860:
                    m_target->CastSpell(m_target, roll_chance_i(50) ? 50790 : 50791, true, NULL, this);
                    return;
                case 50792:                                 // Summon iron trogg (left or right)
                case 59859:
                    m_target->CastSpell(m_target, roll_chance_i(50) ? 50793 : 50794, true, NULL, this);
                    return;
                case 50801:                                 // Summon malformed ooze (left or right)
                case 59858:
                    m_target->CastSpell(m_target, roll_chance_i(50) ? 50802 : 50803, true, NULL, this);
                    return;
                case 50824:                                 // Summon earthen dwarf
                    m_target->CastSpell(m_target, roll_chance_i(50) ? 50825 : 50826, true, NULL, this);
                    return;
                case 52441:                                 // Cool Down
                    m_target->CastSpell(m_target, 52443, true);
                    return;
                case 53520:                                 // Carrion Beetles
                    m_target->CastSpell(m_target, 53521, true, NULL, this);
                    m_target->CastSpell(m_target, 53521, true, NULL, this);
                    return;
                case 55592:                                 // Clean
                    switch(urand(0,2))
                    {
                        case 0: m_target->CastSpell(m_target, 55731, true); break;
                        case 1: m_target->CastSpell(m_target, 55738, true); break;
                        case 2: m_target->CastSpell(m_target, 55739, true); break;
                    }
                    return;
// Exist more after, need add later
                default:
                    break;
            }
            // Prey on the Weak
            if (spell->SpellIconID == 2983)
            {
                Unit *target=m_target->getVictim();
                if (target && (m_target->GetHealth() * 100 / m_target->GetMaxHealth() > target->GetHealth() * 100 / target->GetMaxHealth()))
                {
                    if(!m_target->HasAura(58670))
                    {
                        int32 basepoints = GetBasePoints();
                        m_target->CastCustomSpell(m_target, 58670, &basepoints, 0, 0, true);
                    }
                }
                else
                    m_target->RemoveAurasDueToSpell(58670);
            }
            break;
        case SPELLFAMILY_MAGE:
        {
            // Mirror Image
            if (spell->Id == 55342)
            {
                // Set name of summons to name of caster
                m_target->CastSpell(m_target, m_spellProto->EffectTriggerSpell[m_effIndex], true);
                m_isPeriodic = false;
            }
            break;
        }
        case SPELLFAMILY_DRUID:
        {
            switch (spell->Id)
            {
                // Frenzied Regeneration
                case 22842:
                {
                    // Converts up to 10 rage per second into health for $d.  Each point of rage is converted into ${$m2/10}.1% of max health.
                    // Should be manauser
                    if (m_target->getPowerType() != POWER_RAGE)
                        return;
                    uint32 rage = m_target->GetPower(POWER_RAGE);
                    // Nothing todo
                    if (rage == 0)
                        return;
                    int32 mod = (rage < 100) ? rage : 100;
                    int32 points = m_target->CalculateSpellDamage(m_target, spell, EFFECT_INDEX_1);
                    int32 regen = m_target->GetMaxHealth() * (mod * points / 10) / 1000;
                    m_target->CastCustomSpell(m_target, 22845, &regen, NULL, NULL, true, NULL, this);
                    m_target->SetPower(POWER_RAGE, rage-mod);
                    return;
                }
                // Force of Nature
                case 33831:
                    return;
                default:
                    break;
            }
            break;
        }
        case SPELLFAMILY_WARLOCK:
            switch (spell->Id)
            {
                case 48018:
                    GameObject* obj = m_target->GetGameObject(spell->Id);
                    if (!obj) return;
                    // We must take a range of teleport spell, not summon.
                    const SpellEntry* goToCircleSpell = sSpellStore.LookupEntry(48020);
                    if (m_target->IsWithinDist(obj,GetSpellMaxRange(sSpellRangeStore.LookupEntry(goToCircleSpell->rangeIndex))))
                        SendFakeAuraUpdate(62388,false);
                    else
                        SendFakeAuraUpdate(62388,true);
            }
            break;
        case SPELLFAMILY_ROGUE:
        {
            switch (spell->Id)
            {
                // Killing Spree
                case 51690:
                {
                    if (m_target->hasUnitState(UNIT_STAT_STUNNED) || m_target->isFeared())
                        return;

                    std::list<Unit*> targets;
                    {
                        // eff_radius ==0
                        float radius = GetSpellMaxRange(sSpellRangeStore.LookupEntry(spell->rangeIndex));

                        MaNGOS::AnyUnfriendlyVisibleUnitInObjectRangeCheck u_check(m_target, m_target, radius);
                        MaNGOS::UnitListSearcher<MaNGOS::AnyUnfriendlyVisibleUnitInObjectRangeCheck> checker(m_target, targets, u_check);
                        Cell::VisitAllObjects(m_target, checker, radius);
                    }

                    if(targets.empty())
                        return;

                    std::list<Unit*>::const_iterator itr = targets.begin();
                    std::advance(itr, rand()%targets.size());
                    Unit* target = *itr;

                    m_target->CastSpell(target, 57840, true);
                    m_target->CastSpell(target, 57841, true);
                    return;
                }
                default:
                    break;
            }
            break;
        }
        case SPELLFAMILY_HUNTER:
        {
            // Explosive Shot
            if (spell->SpellFamilyFlags & UI64LIT(0x8000000000000000))
            {
                m_target->CastCustomSpell(m_target, 53352, &m_modifier.m_amount, 0, 0, true, 0, this, GetCasterGUID());
                return;
            }
            switch (spell->Id)
            {
                // Harpooner's Mark
                // case 40084:
                //    return;
                // Feeding Frenzy Rank 1 & 2
                case 53511:
                case 53512:
                {
                    Unit* victim = m_target->getVictim();
                    if( victim && victim->GetHealth() * 100 < victim->GetMaxHealth() * 35 )
                        m_target->CastSpell(m_target, spell->Id == 53511 ? 60096 : 60097, true, NULL, this);
                    return;
                }
                default:
                    break;
            }
            break;
        }
        case SPELLFAMILY_SHAMAN:
        {
            // Astral Shift
            if (spell->Id == 52179)
            {
                // Periodic need for remove visual on stun/fear/silence lost
                if (!(m_target->GetUInt32Value(UNIT_FIELD_FLAGS)&(UNIT_FLAG_STUNNED|UNIT_FLAG_FLEEING|UNIT_FLAG_SILENCED)))
                    m_target->RemoveAurasDueToSpell(52179);
                return;
            }
            break;
        }
        case SPELLFAMILY_DEATHKNIGHT:
        {
            // Death and Decay
            if (spell->SpellFamilyFlags & UI64LIT(0x0000000000000020))
            {
                if (Unit *caster = GetCaster())
                    caster->CastCustomSpell(m_target, 52212, &m_modifier.m_amount, NULL, NULL, true, NULL, this);
                return;
            }
            // Raise Dead
//            if (spell->SpellFamilyFlags & UI64LIT(0x0000000000001000))
//                return;
            // Chains of Ice
            if (spell->SpellFamilyFlags & UI64LIT(0x0000400000000000))
            {
                // Get 0 effect aura
                Aura *slow = m_target->GetAura(GetId(), EFFECT_INDEX_0);
                if (slow)
                {
                    slow->ApplyModifier(false, true);
                    Modifier *mod = slow->GetModifier();
                    mod->m_amount+= m_modifier.m_amount;
                    if (mod->m_amount > 0) mod->m_amount = 0;
                    slow->ApplyModifier(true, true);
                }
                return;
            }
            // Summon Gargoyle
//            if (spell->SpellFamilyFlags & UI64LIT(0x0000008000000000))
//                return;
            // Death Rune Mastery
//            if (spell->SpellFamilyFlags & UI64LIT(0x0000000000004000))
//                return;
            // Bladed Armor
            if (spell->SpellIconID == 2653)
            {
                // Increases your attack power by $s1 for every $s2 armor value you have.
                // Calculate AP bonus (from 1 efect of this spell)
                int32 apBonus = m_modifier.m_amount * m_target->GetArmor() / m_target->CalculateSpellDamage(m_target, spell, EFFECT_INDEX_1);
                m_target->CastCustomSpell(m_target, 61217, &apBonus, &apBonus, NULL, true, NULL, this);
                return;
            }
            // Reaping
//            if (spell->SpellIconID == 22)
//                return;
            // Blood of the North
//            if (spell->SpellIconID == 30412)
//                return;
            break;
        }
        default:
            break;
    }
}

void Aura::HandlePreventFleeing(bool apply, bool Real)
{
    if(!Real)
        return;

    Unit::AuraList const& fearAuras = m_target->GetAurasByType(SPELL_AURA_MOD_FEAR);
    if( !fearAuras.empty() )
    {
        if (apply)
            m_target->SetFeared(false, fearAuras.front()->GetCasterGUID());
        else
            m_target->SetFeared(true);
    }
}

void Aura::HandleManaShield(bool apply, bool Real)
{
    if(!Real)
        return;

    // prevent double apply bonuses
    if(apply && (m_target->GetTypeId()!=TYPEID_PLAYER || !((Player*)m_target)->GetSession()->PlayerLoading()))
    {
        if(Unit* caster = GetCaster())
        {
            float DoneActualBenefit = 0.0f;
            switch(m_spellProto->SpellFamilyName)
            {
                case SPELLFAMILY_MAGE:
                    if(m_spellProto->SpellFamilyFlags & UI64LIT(0x0000000000008000))
                    {
                        // Mana Shield
                        // +50% from +spd bonus
                        DoneActualBenefit = caster->SpellBaseDamageBonus(GetSpellSchoolMask(m_spellProto)) * 0.5f;
                        break;
                    }
                    break;
                default:
                    break;
            }

            DoneActualBenefit *= caster->CalculateLevelPenalty(GetSpellProto());

            m_modifier.m_amount += (int32)DoneActualBenefit;
        }
    }
}

void Aura::HandleArenaPreparation(bool apply, bool Real)
{
    if(!Real)
        return;

    if(apply)
        m_target->SetFlag(UNIT_FIELD_FLAGS, UNIT_FLAG_PREPARATION);
    else
        m_target->RemoveFlag(UNIT_FIELD_FLAGS, UNIT_FLAG_PREPARATION);
}

/**
 * Such auras are applied from a caster(=player) to a vehicle.
 * This has been verified using spell #49256
 */
void Aura::HandleAuraControlVehicle(bool apply, bool Real)
{
    if(!Real)
        return;

    Unit *player = GetCaster();
    Vehicle *vehicle = dynamic_cast<Vehicle*>(m_target);
    if(!player || player->GetTypeId() != TYPEID_PLAYER || !vehicle)
        return;

    if (apply)
    {
        if(Pet *pet = player->GetPet())
            pet->Remove(PET_SAVE_AS_CURRENT);
        ((Player*)player)->EnterVehicle(vehicle);
    }
    else
    {
        SpellEntry const *spell = GetSpellProto();

        // some SPELL_AURA_CONTROL_VEHICLE auras have a dummy effect on the player - remove them
        player->RemoveAurasDueToSpell(spell->Id);

        ((Player*)player)->ExitVehicle(vehicle);
    }
}

void Aura::HandleAuraConvertRune(bool apply, bool Real)
{
    if(!Real)
        return;

    if(m_target->GetTypeId() != TYPEID_PLAYER)
        return;

    Player *plr = (Player*)m_target;

    if(plr->getClass() != CLASS_DEATH_KNIGHT)
        return;

    RuneType runeFrom = RuneType(GetSpellProto()->EffectMiscValue[m_effIndex]);
    RuneType runeTo   = RuneType(GetSpellProto()->EffectMiscValueB[m_effIndex]);

    if (apply)
    {
        for(uint32 i = 0; i < MAX_RUNES; ++i)
        {
            if (plr->GetCurrentRune(i) == runeFrom && !plr->GetRuneCooldown(i))
            {
                plr->ConvertRune(i, runeTo);
                break;
            }
        }
    }
    else
    {
        for(uint32 i = 0; i < MAX_RUNES; ++i)
        {
            if(plr->GetCurrentRune(i) == runeTo && plr->GetBaseRune(i) == runeFrom)
            {
                plr->ConvertRune(i, runeFrom);
                break;
            }
        }
    }
}

void Aura::HandlePhase(bool apply, bool Real)
{
    if(!Real)
        return;

    // always non stackable
    if(apply)
    {
        Unit::AuraList const& phases = m_target->GetAurasByType(SPELL_AURA_PHASE);
        if(!phases.empty())
            m_target->RemoveAurasDueToSpell(phases.front()->GetId(), this);
    }

    // no-phase is also phase state so same code for apply and remove

    // phase auras normally not expected at BG but anyway better check
    if(m_target->GetTypeId() == TYPEID_PLAYER)
    {
        // drop flag at invisible in bg
        if(((Player*)m_target)->InBattleGround())
            if(BattleGround *bg = ((Player*)m_target)->GetBattleGround())
                bg->EventPlayerDroppedFlag((Player*)m_target);

        // GM-mode have mask 0xFFFFFFFF
        if(!((Player*)m_target)->isGameMaster())
            m_target->SetPhaseMask(apply ? GetMiscValue() : PHASEMASK_NORMAL, false);

        ((Player*)m_target)->GetSession()->SendSetPhaseShift(apply ? GetMiscValue() : PHASEMASK_NORMAL);

        if (GetEffIndex() == EFFECT_INDEX_0)
        {
            SpellAreaForAreaMapBounds saBounds = sSpellMgr.GetSpellAreaForAuraMapBounds(GetId());
            if(saBounds.first != saBounds.second)
            {
                uint32 zone, area;
                m_target->GetZoneAndAreaId(zone, area);

                for(SpellAreaForAreaMap::const_iterator itr = saBounds.first; itr != saBounds.second; ++itr)
                {
                    // some auras remove at aura remove
                    if(!itr->second->IsFitToRequirements((Player*)m_target, zone, area))
                        m_target->RemoveAurasDueToSpell(itr->second->spellId);
                    // some auras applied at aura apply
                    else if(itr->second->autocast)
                    {
                        if (!m_target->HasAura(itr->second->spellId, EFFECT_INDEX_0))
                            m_target->CastSpell(m_target, itr->second->spellId, true);
                    }
                }
            }
        }
    }
    else
        m_target->SetPhaseMask(apply ? GetMiscValue() : PHASEMASK_NORMAL, false);

    // need triggering visibility update base at phase update of not GM invisible (other GMs anyway see in any phases)
    if(m_target->GetVisibility() != VISIBILITY_OFF)
        m_target->SetVisibility(m_target->GetVisibility());
}

void Aura::HandleIgnoreUnitState(bool apply, bool Real)
{
    if(m_target->GetTypeId() != TYPEID_PLAYER || !Real)
        return;

    if(Unit* caster = GetCaster())
    {
        if (apply)
        {
            switch(GetId())
            {
                // Fingers of Frost
                case 44544:
                    SetAuraCharges(3); // 3 because first is droped on proc
                    break;
                // Juggernaut & Warbringer both need special slot and flag
                // for alowing charge in combat and Warbringer
                // for alowing charge in different stances, too
                case 64976:
                case 57499:
                    SetAuraSlot(255);
                    SetAuraFlags(19);
                    SendAuraUpdate(false);
                    break;
            }
        }
        else
        {
            switch(GetId())
            {
                case 64976:
                case 57499:
                    SendAuraUpdate(true);
                    break;
            }
        }
    }
}

void Aura::UnregisterSingleCastAura()
{
    if (IsSingleTarget())
    {
        if(Unit* caster = GetCaster())
        {
            caster->GetSingleCastAuras().remove(this);
        }
        else
        {
            sLog.outError("Couldn't find the caster of the single target aura (SpellId %u), may crash later!", GetId());
<<<<<<< HEAD
            //ASSERT(false);
=======
            //ASSERTt(false);
>>>>>>> 14a497a8
        }
        m_isSingleTargetAura = false;
    }
}

void Aura::HandleAuraSafeFall( bool Apply, bool Real )
{
    // implemented in WorldSession::HandleMovementOpcodes

    // only special case
    if(Apply && Real && GetId() == 32474 && m_target->GetTypeId() == TYPEID_PLAYER)
        ((Player*)m_target)->ActivateTaxiPathTo(506, GetId());
}

bool Aura::IsCritFromAbilityAura(Unit* caster, uint32& damage)
{
    Unit::AuraList const& auras = caster->GetAurasByType(SPELL_AURA_ABILITY_PERIODIC_CRIT);
    for(Unit::AuraList::const_iterator itr = auras.begin(); itr != auras.end(); ++itr)
    {
        if (!(*itr)->isAffectedOnSpell(m_spellProto))
            continue;
        if (!caster->IsSpellCrit(m_target, m_spellProto, GetSpellSchoolMask(m_spellProto)))
            break;

        damage = caster->SpellCriticalDamageBonus(m_spellProto, damage, m_target);
        return true;
    }
    return false;
}

void Aura::HandleModTargetArmorPct(bool /*apply*/, bool /*Real*/)
{
    if(m_target->GetTypeId() != TYPEID_PLAYER)
        return;

    ((Player*)m_target)->UpdateArmorPenetration();
}

void Aura::HandleAuraModAllCritChance(bool apply, bool Real)
{
    // spells required only Real aura add/remove
    if(!Real)
        return;

    if(m_target->GetTypeId() != TYPEID_PLAYER)
        return;

    ((Player*)m_target)->HandleBaseModValue(CRIT_PERCENTAGE,         FLAT_MOD, float (m_modifier.m_amount), apply);
    ((Player*)m_target)->HandleBaseModValue(OFFHAND_CRIT_PERCENTAGE, FLAT_MOD, float (m_modifier.m_amount), apply);
    ((Player*)m_target)->HandleBaseModValue(RANGED_CRIT_PERCENTAGE,  FLAT_MOD, float (m_modifier.m_amount), apply);

    // included in Player::UpdateSpellCritChance calculation
    ((Player*)m_target)->UpdateAllSpellCritChances();
}

void Aura::HandleAllowOnlyAbility(bool apply, bool Real)
{
    if(!Real)
       return;

    if(apply)
    {
       m_target->setAttackTimer(BASE_ATTACK,m_duration);
       m_target->setAttackTimer(RANGED_ATTACK,m_duration);
       m_target->setAttackTimer(OFF_ATTACK,m_duration);
    }
    else
    {
       m_target->resetAttackTimer(BASE_ATTACK);
       m_target->resetAttackTimer(RANGED_ATTACK);
       m_target->resetAttackTimer(OFF_ATTACK);
    }

    m_target->UpdateDamagePhysical(BASE_ATTACK);
    m_target->UpdateDamagePhysical(RANGED_ATTACK);
    m_target->UpdateDamagePhysical(OFF_ATTACK);
}

void Aura::HandleAuraOpenStable(bool apply, bool Real)
{
    if(!apply || !Real)
        return;

    Unit* caster = GetCaster();
    if(!caster || !caster->IsInWorld() || caster->GetTypeId() != TYPEID_PLAYER)
        return;

    WorldPacket data;
    data << uint64(caster->GetGUID());
    ((Player*)caster)->GetSession()->HandleListStabledPetsOpcode(data);
<<<<<<< HEAD
}

void Aura::HandleAuraInitializeImages(bool Apply, bool Real)
{
    if (!Real || !Apply || !m_target || m_target->GetTypeId() != TYPEID_UNIT)
        return;
    Unit* caster = GetCaster();
    Unit* creator = Unit::GetUnit(*m_target,m_target->GetCreatorGUID());
    Creature* pImmage = (Creature*)m_target;
    if (!creator || !caster || creator != caster || pImmage->isPet())
        return;

    // set stats and visual
    pImmage->SetDisplayId(creator->GetDisplayId());
    //    pImmage->SetLevel(creator->getLevel());
    pImmage->SetMaxHealth(creator->GetMaxHealth()/5);
    pImmage->SetHealth(creator->GetHealth()/2);
    pImmage->SetMaxPower(POWER_MANA, creator->GetMaxPower(POWER_MANA));
    pImmage->SetPower(POWER_MANA, creator->GetPower(POWER_MANA));
    pImmage->setFaction(creator->getFaction());
    pImmage->SetUInt32Value(UNIT_FIELD_FLAGS_2, UNIT_FLAG2_UNK2 | UNIT_FLAG2_REGENERATE_POWER);
    if (creator->IsPvP())
    {
     pImmage->SetPvP(true);
    }
    if (creator->isInCombat() && pImmage->isAlive())
    {
     pImmage->CastSpell(pImmage, 58838, true);
    }
    else
    {
       pImmage->GetMotionMaster()->Clear();
       pImmage->GetMotionMaster()->MoveFollow(creator, pImmage->GetDistance(creator), pImmage->GetAngle(creator));
   }
}

void Aura::HandleAuraCloneCaster(bool Apply, bool Real)
{
    error_log("HandleAuraCloneCaster");
    if (!Real || !Apply)
        return;

    Unit * caster = GetCaster();
    if (!caster)
        return;

    // Set item visual
    m_target->SetDisplayId(caster->GetDisplayId());
    m_target->SetUInt32Value(UNIT_FIELD_FLAGS_2, 2064);
}

void Aura::HandleAuraLinked(bool apply, bool Real)
{
    if(!Real)
        return;

    uint32 linked_spell_id = GetSpellProto()->EffectTriggerSpell[GetEffIndex()];
    int32 basepoints = GetModifier()->m_amount;

    SpellEntry const *spellInfo = sSpellStore.LookupEntry(linked_spell_id);
    if (!spellInfo)
    {
        sLog.outError("HandleAuraLinked of spell %u: triggering unknown spell id %i", GetSpellProto()->Id, linked_spell_id);
        return;
    }

    if (apply)
    {
        if (basepoints)
            m_target->CastCustomSpell(m_target, spellInfo, &basepoints, NULL, NULL, true, NULL, this, GetCaster() ? GetCaster()->GetGUID() : NULL);
        else
            m_target->CastSpell(m_target, spellInfo, true, NULL, this, GetCaster() ? GetCaster()->GetGUID() : NULL);
    }
    else
        m_target->RemoveAurasDueToSpell(linked_spell_id);
=======
>>>>>>> 14a497a8
}<|MERGE_RESOLUTION|>--- conflicted
+++ resolved
@@ -351,11 +351,7 @@
     &Aura::HandleUnused,                                    //298 unused (3.2.2a)
     &Aura::HandleUnused,                                    //299 unused (3.2.2a)
     &Aura::HandleNULL,                                      //300 3 spells (share damage?)
-<<<<<<< HEAD
-    &Aura::HandleNoImmediateEffect,                         //301 SPELL_AURA_SCHOOL_HEAL_ABSORB         implemented in Unit::CalcHealAbsorb
-=======
     &Aura::HandleNoImmediateEffect,                         //301 SPELL_AURA_SCHOOL_HEAL_ABSORB         implemented in Unit::CalculateHealAbsorb
->>>>>>> 14a497a8
     &Aura::HandleUnused,                                    //302 unused (3.2.2a)
     &Aura::HandleNULL,                                      //303 17 spells
     &Aura::HandleNULL,                                      //304 2 spells (alcohol effect?)
@@ -4563,16 +4559,9 @@
     {
         WorldPacket data;
         if(apply)
-        {
-            ((Player*)m_target)->SetCanFly(true);
             data.Initialize(SMSG_MOVE_SET_CAN_FLY, 12);
-        }
         else
-        {
             data.Initialize(SMSG_MOVE_UNSET_CAN_FLY, 12);
-            ((Player*)m_target)->SetCanFly(false);
-        }
-        //data.append(m_target->GetPackGUID());
         data << m_target->GetPackGUID();
         data << uint32(0);                                      // unknown
         m_target->SendMessageToSet(&data, true);
@@ -6980,15 +6969,9 @@
     // allow fly
     WorldPacket data;
     if(apply)
-    {
-        ((Player*)m_target)->SetCanFly(true);
         data.Initialize(SMSG_MOVE_SET_CAN_FLY, 12);
-    }
     else
-    {
         data.Initialize(SMSG_MOVE_UNSET_CAN_FLY, 12);
-        ((Player*)m_target)->SetCanFly(false);
-    }
     data << m_target->GetPackGUID();
     data << uint32(0);                                      // unk
     m_target->SendMessageToSet(&data, true);
@@ -7566,11 +7549,7 @@
 
             // calculate heal absorb and reduce healing
             uint32 absorb = 0;
-<<<<<<< HEAD
-            pCaster->CalcHealAbsorb(m_target, GetSpellProto(), pdamage, absorb);
-=======
             pCaster->CalculateHealAbsorb(m_target, GetSpellProto(), pdamage, absorb);
->>>>>>> 14a497a8
 
             int32 gain = m_target->ModifyHealth(pdamage);
             SpellPeriodicAuraLogInfo pInfo(this, pdamage, (pdamage - uint32(gain)), absorb, 0, 0.0f, isCrit);
@@ -8580,11 +8559,7 @@
         else
         {
             sLog.outError("Couldn't find the caster of the single target aura (SpellId %u), may crash later!", GetId());
-<<<<<<< HEAD
             //ASSERT(false);
-=======
-            //ASSERTt(false);
->>>>>>> 14a497a8
         }
         m_isSingleTargetAura = false;
     }
@@ -8675,7 +8650,6 @@
     WorldPacket data;
     data << uint64(caster->GetGUID());
     ((Player*)caster)->GetSession()->HandleListStabledPetsOpcode(data);
-<<<<<<< HEAD
 }
 
 void Aura::HandleAuraInitializeImages(bool Apply, bool Real)
@@ -8751,6 +8725,4 @@
     }
     else
         m_target->RemoveAurasDueToSpell(linked_spell_id);
-=======
->>>>>>> 14a497a8
 }