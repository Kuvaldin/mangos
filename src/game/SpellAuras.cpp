--- conflicted
+++ resolved
@@ -5535,7 +5535,6 @@
         {
             switch(spell->Id)
             {
-<<<<<<< HEAD
                 case 55093:                                   // Grip of Slad'ran
                 case 61474:                                   // Grip of Slad'ran (h)
                 {
@@ -5573,32 +5572,8 @@
         }
         case SPELLFAMILY_ROGUE:
         {
-            if(!apply)
-            {
-                switch(spell->Id)
-                {
-                    // Master of Subtlety
-                    case 31666: target->RemoveAurasDueToSpell(31665); break;
-                }
-            }
-            break;
-        }
-        case SPELLFAMILY_WARLOCK:
-        {
             switch (spell->Id)
             {
-                case 48018:
-                    if (apply)
-                        target->CastSpell(target, 62388, true);
-                    else
-                    {
-                        target->RemoveGameObject(spell->Id,true);
-                        target->RemoveAurasDueToSpell(62388);
-                    }
-                break;
-            }
-        }
-=======
                 // Master of Subtlety
                 case 31666:
                 {
@@ -5615,10 +5590,25 @@
                         target->RemoveAurasDueToSpell(31665);
                     break;
                 }
-            }
-            break;
-        }
->>>>>>> 5a9270a6
+                default:
+                    break;
+            }
+        }
+        case SPELLFAMILY_WARLOCK:
+        {
+            switch (spell->Id)
+            {
+                case 48018:
+                    if (apply)
+                        target->CastSpell(target, 62388, true);
+                    else
+                    {
+                        target->RemoveGameObject(spell->Id,true);
+                        target->RemoveAurasDueToSpell(62388);
+                    }
+                break;
+            }
+        }
         case SPELLFAMILY_HUNTER:
         {
             Unit* caster = GetCaster();
@@ -8328,8 +8318,6 @@
                         case 2: target->CastSpell(target, 55739, true); break;
                     }
                     return;
-<<<<<<< HEAD
-
                 case 54798: // FLAMING Arrow Triggered Effect
                 {
                     Unit * caster = GetCaster();
@@ -8369,7 +8357,14 @@
 
                     break;
                 }
-
+                case 62566:                                 // Healthy Spore Summon Periodic
+                {
+                    target->CastSpell(target, 62582, true);
+                    target->CastSpell(target, 62591, true);
+                    target->CastSpell(target, 62592, true);
+                    target->CastSpell(target, 62593, true);
+                    return;
+                }
                 case 62717:                                 // Slag Pot (periodic dmg)
                 case 63477:
                 {
@@ -8408,14 +8403,6 @@
                     target->CastCustomSpell(target, 66240, &damage, NULL, NULL, true, NULL, this);
                     if (Unit* caster = GetCaster())
                         target->CastCustomSpell(caster, 66125, &heal, NULL, NULL, true, NULL, this);
-=======
-                case 62566:                                 // Healthy Spore Summon Periodic
-                {
-                    target->CastSpell(target, 62582, true);
-                    target->CastSpell(target, 62591, true);
-                    target->CastSpell(target, 62592, true);
-                    target->CastSpell(target, 62593, true);
->>>>>>> 5a9270a6
                     return;
                 }
 // Exist more after, need add later
